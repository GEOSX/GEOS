#!/bin/bash
set -o pipefail

export PYTHONDONTWRITEBYTECODE=1

printenv

SCRIPT_NAME=$0
echo "Running CLI ${SCRIPT_NAME} $@"


# docs.docker.com/config/containers/resource_constraints
# Inside the container, tools like free report the host's available swap, not what's available inside the container.
# Don't rely on the output of free or similar tools to determine whether swap is present.
echo "running free -g"
free -g

# The or_die function run the passed command line and
# exits the program in case of non zero error code
function or_die () {
    "$@"
    local status=$?

    if [[ $status != 0 ]] ; then
        echo ERROR $status command: $@
        exit $status
    fi
}

function usage () {
>&2 cat << EOF
Usage: $0
  --build-exe-only
      Request for the build of geos only.
  --cmake-build-type ...
      One of Debug, Release, RelWithDebInfo and MinSizeRel. Forwarded to CMAKE_BUILD_TYPE.
  --build-generator generator_name
      Build system generator. One of "Eclipse CDT4 - Unix Makefiles", "Ninja, "Unix Makefiles" and "Xcode".
  --code-coverage
      run a code build and test.
  --data-basename output.tar.gz
      If some data needs to be extracted from the build, the argument will define the tarball. Has to be a `tar.gz`.
  --exchange-dir /path/to/exchange
      Folder to share data with outside of the container.
  --host-config host-config/my_config.cmake
      The host-config. Path is relative to the root of the repository.
  --install-dir-basename GEOS-e42ffc1
      GEOS installation basename.
  --no-install-schema
      Do not install the xsd schema.
  --no-run-unit-tests
      Do not run the unit tests (but they will be built).
  --nproc N
      Number of cores to use for the build.
  --repository /path/to/repository
      Internal mountpoint where the geos repository will be available. 
  --run-integrated-tests
      Run the integrated tests. Then bundle and send the results to the cloud.
  --sccache-credentials credentials.json
      Basename of the json credentials file to connect to the sccache cloud cache.
  --test-code-style
  --test-documentation
  -h | --help
EOF
exit 1
}

# First working in the root of the cloned repository.
# Then we'll move to the build dir.
or_die cd $(dirname $0)/..

# Parsing using getopt
args=$(or_die getopt -a -o h --long build-exe-only,cmake-build-type:,build-generator:,code-coverage,data-basename:,exchange-dir:,host-config:,install-dir-basename:,no-install-schema,no-run-unit-tests,nproc:,repository:,run-integrated-tests,sccache-credentials:,test-code-style,test-documentation,help -- "$@")

# Variables with default values
BUILD_EXE_ONLY=false
BUILD_GENERATOR=""
GEOS_INSTALL_SCHEMA=true
HOST_CONFIG="host-configs/environment.cmake"
RUN_UNIT_TESTS=true
RUN_INTEGRATED_TESTS=false
UPLOAD_TEST_BASELINES=false
TEST_CODE_STYLE=false
TEST_DOCUMENTATION=false
CODE_COVERAGE=false
NPROC="$(nproc)"

eval set -- ${args}
while :
do
  case $1 in
    --build-exe-only)
      BUILD_EXE_ONLY=true
      RUN_UNIT_TESTS=false
      shift;;
    --cmake-build-type)      CMAKE_BUILD_TYPE=$2;        shift 2;;
    --build-generator)
        if [[ -z "$2" || "Unix Makefiles" == "$2" ]] ; then
            BUILD_GENERATOR=""
        elif [[ "Eclipse CDT4 - Unix Makefiles" == "$2" ]] ; then
            BUILD_GENERATOR="--eclipse"
        elif [[ "Ninja" == "$2" ]] ; then
            BUILD_GENERATOR="--ninja"
        elif [[ "Xcode" == "$2" ]] ; then
            BUILD_GENERATOR="--xcode"
        else
            echo "Unexpected generator passed to '--build-generator' option."
            exit 1
        fi
        shift 2;;
    --data-basename)
      DATA_BASENAME=$2
      DATA_BASENAME_WE=${DATA_BASENAME%%.*}
      DATA_BASENAME_EXT=${DATA_BASENAME#*.}
      if [[ ${DATA_BASENAME_EXT} != "tar.gz" ]] ; then
          echo "The script ${SCRIPT_NAME} can only pack data into a '.tar.gz' file."
          exit 1
      fi
      unset DATA_BASENAME DATA_BASENAME_EXT
      shift 2;;
    --exchange-dir)          DATA_EXCHANGE_DIR=$2;       shift 2;;
    --host-config)           HOST_CONFIG=$2;             shift 2;;
    --install-dir-basename)  GEOS_DIR=${GEOSX_TPL_DIR}/../$2; shift 2;;
    --no-install-schema)     GEOS_INSTALL_SCHEMA=false; shift;;
    --no-run-unit-tests)     RUN_UNIT_TESTS=false;       shift;;
    --nproc)                 NPROC=$2;                   shift 2;;
    --repository)            GEOS_SRC_DIR=$2;            shift 2;;
    --run-integrated-tests)  RUN_INTEGRATED_TESTS=true;  shift;;
    --upload-test-baselines) UPLOAD_TEST_BASELINES=true; shift;;
    --code-coverage)         CODE_COVERAGE=true;         shift;;
    --sccache-credentials)   SCCACHE_CREDS=$2;           shift 2;;
    --test-code-style)       TEST_CODE_STYLE=true;       shift;;
    --test-documentation)    TEST_DOCUMENTATION=true;    shift;;
    -h | --help)             usage;                      shift;;
    # -- means the end of the arguments; drop this, and break out of the while loop
    --) shift; break;;
    *) >&2 echo Unsupported option: $1
       usage;;
  esac
done

if [[ -z "${GEOS_SRC_DIR}" ]]; then
  echo "Variable GEOS_SRC_DIR is either empty or not defined. Please define it using '--repository'."
  exit 1
fi

if [[ -z "${GEOS_DIR}" ]]; then
  echo "Installation folder undefined. Set to default value '/dev/null'. You can define it using '--install-dir-basename'."
  GEOS_DIR=/dev/null
fi

if [[ ! -z "${SCCACHE_CREDS}" ]]; then
  # The credential json file is available at the root of the geos repository.
  # We hereafter create the config file that points to it.
  # We use this file since it's managed by the 'google-github-actions/auth' actions.
  or_die mkdir -p ${HOME}/.config/sccache
  or_die cat <<EOT >> ${HOME}/.config/sccache/config
[cache.gcs]
rw_mode = "READ_WRITE"
cred_path = "${GEOS_SRC_DIR}/${SCCACHE_CREDS}"
bucket = "geos-dev"
key_prefix = "sccache"
EOT

  # To use `sccache`, it's enough to tell `cmake` to launch the compilation using `sccache`.
  # The path to the `sccache` executable is available through the SCCACHE environment variable.
  SCCACHE_CMAKE_ARGS="-DCMAKE_CXX_COMPILER_LAUNCHER=${SCCACHE} -DCMAKE_CUDA_COMPILER_LAUNCHER=${SCCACHE}"

  if [ -n "${DOCKER_CERTS_DIR}" ] && [ -n "${DOCKER_CERTS_UPDATE_COMMAND}" ]; then
    echo "updating certificates."
    for file in "${DOCKER_CERTS_DIR}"/llnl/*.crt.pem; do
      if [ -f "$file" ]; then
        filename=$(basename -- "$file")
        filename_no_ext="${filename%.*}"
        new_filename="${DOCKER_CERTS_DIR}/${filename_no_ext}.crt"
        cp "$file" "$new_filename"
        echo "Copied $filename to $new_filename"
      fi
    done
    ${DOCKER_CERTS_UPDATE_COMMAND}
  fi

  echo "sccache initial state"
  ${SCCACHE} --show-stats
fi

if [ -z "${NPROC}" ]; then
  NPROC=$(nproc)
  echo "NPROC unset, setting to ${NPROC}..."
fi
echo "Using ${NPROC} cores."

if [[ "${RUN_INTEGRATED_TESTS}" = true ]]; then
  echo "Running the integrated tests has been requested."
  # We install the python environment required by ATS to run the integrated tests.
  or_die apt-get update
  or_die apt-get install -y virtualenv python3-dev python-is-python3
  ATS_PYTHON_HOME=/tmp/run_integrated_tests_virtualenv
  or_die virtualenv ${ATS_PYTHON_HOME}

  python3 -m pip cache purge

  # Setup a temporary directory to hold tests
  tempdir=$(mktemp -d)
  echo "Setting up a temporary directory to hold tests and baselines: $tempdir"
  trap "rm -rf $tempdir" EXIT
  ATS_BASELINE_DIR=$tempdir/GEOS_integratedTests_baselines
  ATS_WORKING_DIR=$tempdir/GEOS_integratedTests_working

  export ATS_FILTER="np<=32"
  ATS_CMAKE_ARGS="-DATS_ARGUMENTS=\"--machine openmpi --ats openmpi_mpirun=/usr/bin/mpirun --ats openmpi_args=--allow-run-as-root --ats openmpi_procspernode=32 --ats openmpi_maxprocs=32\" -DPython3_ROOT_DIR=${ATS_PYTHON_HOME} -DATS_BASELINE_DIR=${ATS_BASELINE_DIR} -DATS_WORKING_DIR=${ATS_WORKING_DIR}"
fi


if [[ "${CODE_COVERAGE}" = true ]]; then
  or_die apt-get update
  or_die apt-get install -y lcov
fi



# The -DBLT_MPI_COMMAND_APPEND="--allow-run-as-root;--oversubscribe" option is added for OpenMPI.
#
# OpenMPI prevents from running as `root` user by default.
# And by default user is `root` in a docker container.
# Using this option therefore offers a minimal and convenient way to run the unit tests.
#
# The option `--oversubscribe` tells OpenMPI to allow more MPI ranks than the node has cores.
# This is needed because our unit test `blt_mpi_smoke` is run in parallel with _hard coded_ 4 ranks.
# While some of our ci nodes may have less cores available.
#
# In case we have more powerful nodes, consider removing `--oversubscribe` and use `--use-hwthread-cpus` instead.
# This will tells OpenMPI to discover the number of hardware threads on the node,
# and use that as the number of slots available. (There is a distinction between threads and cores).
GEOS_BUILD_DIR=/tmp/geos-build
or_die python3 scripts/config-build.py \
               -hc ${HOST_CONFIG} \
               -bt ${CMAKE_BUILD_TYPE} \
               -bp ${GEOS_BUILD_DIR} \
               -ip ${GEOS_DIR} \
               ${BUILD_GENERATOR} \
               -DBLT_MPI_COMMAND_APPEND='"--allow-run-as-root;--oversubscribe"' \
               -DGEOS_INSTALL_SCHEMA=${GEOS_INSTALL_SCHEMA} \
               -DENABLE_COVERAGE=$([[ "${CODE_COVERAGE}" = true ]] && echo 1 || echo 0) \
               ${SCCACHE_CMAKE_ARGS} \
               ${ATS_CMAKE_ARGS}

# The configuration step is now over, we can now move to the build directory for the build!
or_die cd ${GEOS_BUILD_DIR}

# Code style check
if [[ "${TEST_CODE_STYLE}" = true ]]; then
  or_die ctest --output-on-failure -R "testUncrustifyCheck"
  exit 0
fi

# Documentation check
if [[ "${TEST_DOCUMENTATION}" = true ]]; then
  or_die ctest --output-on-failure -R "testDoxygenCheck"
  exit 0
fi

# Performing the requested build.
if [[ "${BUILD_EXE_ONLY}" = true ]]; then
<<<<<<< HEAD
  or_die ninja -v -j $NPROC geosx
=======
  or_die cmake --build . -j $NPROC --target geosx
>>>>>>> 429130b0
else
  or_die cmake --build . -j $NPROC
  or_die cmake --install .

  if [[ ! -z "${DATA_BASENAME_WE}" ]]; then
    # Here we pack the installation.
    # The `--transform` parameter provides consistency between the tarball name and the unpacked folder.
    echo "DATA_EXCHANGE_DIR=${DATA_EXCHANGE_DIR}"
    echo "DATA_BASENAME_WE=${DATA_BASENAME_WE}"
    echo "GEOS_TPL_DIR=${GEOS_TPL_DIR}"
    echo "GEOSX_TPL_DIR=${GEOSX_TPL_DIR}"
    GEOS_TPL_DIR=${GEOSX_TPL_DIR}
    echo tar czf ${DATA_EXCHANGE_DIR}/${DATA_BASENAME_WE}.tar.gz --directory=${GEOS_TPL_DIR}/.. --transform "s|^./|${DATA_BASENAME_WE}/|" .
    or_die tar czf ${DATA_EXCHANGE_DIR}/${DATA_BASENAME_WE}.tar.gz --directory=${GEOS_TPL_DIR}/.. --transform "s|^./|${DATA_BASENAME_WE}/|" .
  fi
fi

if [[ ! -z "${SCCACHE_CREDS}" ]]; then
  echo "sccache post-build state"
  or_die ${SCCACHE} --show-adv-stats
fi

if [[ "${CODE_COVERAGE}" = true ]]; then
  or_die cmake --build . --target coreComponents_coverage
  cp -r ${GEOS_BUILD_DIR}/coreComponents_coverage.info.cleaned ${GEOS_SRC_DIR}/geos_coverage.info.cleaned
fi

# Run the unit tests (excluding previously ran checks).
if [[ "${RUN_UNIT_TESTS}" = true ]]; then
  if [ ${HOSTNAME} == 'streak.llnl.gov' ] || [ ${HOSTNAME} == 'streak2.llnl.gov' ]; then
    or_die ctest --output-on-failure -E "testUncrustifyCheck|testDoxygenCheck|testExternalSolvers"
  else
    or_die ctest --output-on-failure -E "testUncrustifyCheck|testDoxygenCheck"
  fi
fi

if [[ "${RUN_INTEGRATED_TESTS}" = true ]]; then
  # We split the process in two steps. First installing the environment, then running the tests.
  or_die cmake --build . --target ats_environment

  # The tests are not run using cmake (`cmake --build . --verbose  --target ats_run`)
  # because with ninja it swallows the output while all the
  # simulations are running.
  # We directly use the script instead...
  echo "Available baselines:"
  ls -lR /tmp/geos/baselines

  echo "Running integrated tests..."
  integratedTests/geos_ats.sh --baselineCacheDirectory /tmp/geos/baselines
  tar -czf ${DATA_EXCHANGE_DIR}/test_logs_${DATA_BASENAME_WE}.tar.gz integratedTests/TestResults

  echo "Checking results..."
  bin/geos_ats_log_check integratedTests/TestResults/test_results.ini -y ${GEOS_SRC_DIR}/.integrated_tests.yaml &> $tempdir/log_check.txt
  cat $tempdir/log_check.txt

  if grep -q "Overall status: PASSED" "$tempdir/log_check.txt"; then
    echo "IntegratedTests passed. No rebaseline required."
    INTEGRATED_TEST_EXIT_STATUS=0
  else
    echo "IntegratedTests failed. Rebaseline is required."

    # Rebaseline and pack into an archive
    echo "Rebaselining..."
    integratedTests/geos_ats.sh -a rebaselinefailed

    echo "Packing baselines..."
    integratedTests/geos_ats.sh -a pack_baselines --baselineArchiveName ${DATA_EXCHANGE_DIR}/baseline_${DATA_BASENAME_WE}.tar.gz --baselineCacheDirectory /tmp/geos/baselines
    INTEGRATED_TEST_EXIT_STATUS=1
  fi

  echo "Done!"

  # INTEGRATED_TEST_EXIT_STATUS=$?
  echo "The return code of the integrated tests is ${INTEGRATED_TEST_EXIT_STATUS}"
fi

# Cleaning the build directory.
or_die cmake --build . --target clean


# Clean the repository
or_die cd ${GEOS_SRC_DIR}/inputFiles
find . -name *.pyc | xargs rm -f


# If we're here, either everything went OK or we have to deal with the integrated tests manually.
if [[ ! -z "${INTEGRATED_TEST_EXIT_STATUS+x}" ]]; then
  echo "Exiting the build process with exit status ${INTEGRATED_TEST_EXIT_STATUS} from the integrated tests."
  exit ${INTEGRATED_TEST_EXIT_STATUS}
else
  echo "Exiting the build process with exit status 0."
  exit 0
fi<|MERGE_RESOLUTION|>--- conflicted
+++ resolved
@@ -262,11 +262,7 @@
 
 # Performing the requested build.
 if [[ "${BUILD_EXE_ONLY}" = true ]]; then
-<<<<<<< HEAD
-  or_die ninja -v -j $NPROC geosx
-=======
   or_die cmake --build . -j $NPROC --target geosx
->>>>>>> 429130b0
 else
   or_die cmake --build . -j $NPROC
   or_die cmake --install .
