#!/bin/bash


# Configuration
SCRIPT_DIR="$( cd "$( dirname "${BASH_SOURCE[0]}" )" >/dev/null 2>&1 && pwd )"
PYTHON_TARGET=
BIN_DIR=
PACKAGE_DIR=
TMP_CLONE_DIR=
PIP_CMD="pip --disable-pip-version-check"
PACKAGE_BRANCH=main


declare -a TARGET_PACKAGES=("geos-mesh"
                            "geos-xml-tools"
                            "hdf5-wrapper"
                            "pygeos-tools"
                            "geos-ats")
declare -a LINK_SCRIPTS=("preprocess_xml"
                         "format_xml"
                         "convert_abaqus"
                         "run_geos_ats"
                         "setup_ats_environment"
                         "geos_ats_log_check"
                         "geos_ats_restart_check"
                         "geos_ats_curve_check"
                         "mesh-doctor"
                         "activate"
                         "python")


# Read input arguments
if [[ -z "${VERBOSE}" ]]
then
    VERBOSE=false
else
    VERBOSE=true
fi


while [[ $# > 0 ]]
do
key="$1"

case $key in
    -p|--python-target)
    PYTHON_TARGET="$2"
    shift # past argument
    ;;
    -b|--bin-dir)
    BIN_DIR="$2"
    shift # past argument
    ;;
    -d|--pkg-dir)
    PACKAGE_DIR="$2"
    shift # past argument
    ;;
    -r|--python-pkg-branch)
    PACKAGE_BRANCH="$2"
    shift # past argument
    ;;
    -v|--verbose)
    VERBOSE=true
    shift # past argument
    ;;
    -?|--help)
    echo ""
    echo "Python environment setup options:"
    echo "-p/--python-target \"Target parent python bin\""
    echo "-b/--bin-dir \"Directory to link new scripts\""
    echo "-d/--pkg-dir \"Directory containing target python packages\""
    echo "-t/--tool-branch \"Target branch for geosPythonPackages (default=main) \""
    echo "-v/--verbose \"Increase verbosity level\""
    echo ""
    exit
    ;;
    --default)
    DEFAULT=YES
    ;;
    *)
            # unknown option
    ;;
esac
shift # past argument or value
done


# Check to make sure that the python target exists
echo "Checking the python target..."
if [[ -z "${PYTHON_TARGET}" ]]
then
    echo "To setup the python environment, please specify the python executable path"
    exit 1
fi

if [ ! -f "$PYTHON_TARGET" ]
then
    echo "The target python executable ($PYTHON_TARGET) cannot be found"
    exit 1
fi


# Check for a predefined package directory
echo "Checking for python packages..."
if [[ -z "${PACKAGE_DIR}" ]]
then
    echo "Cloning the GEOS python package repository (branch=$PACKAGE_BRANCH)..."
    TMP_CLONE_DIR=$(mktemp -d)
    PACKAGE_DIR=$TMP_CLONE_DIR/geosPythonPackages
<<<<<<< HEAD
    git clone --depth 1 --branch feature/sherman/addCodeFormatChecks --single-branch https://github.com/GEOS-DEV/geosPythonPackages.git $PACKAGE_DIR
=======
    git clone --depth 1 --branch $PACKAGE_BRANCH --single-branch https://github.com/GEOS-DEV/geosPythonPackages.git $PACKAGE_DIR
>>>>>>> 93f0252a
elif [ ! -d "${PACKAGE_DIR}/geosx_xml_tools_package" ]
then
    echo "The specified package directory does not contain the expected targets."
    echo "The path specified with -d/--pkg-dir should point to a copy of the geosPythonPackages repository."
    exit 1
fi


# Updating pip
echo "Updating pip"
$PYTHON_TARGET -m pip install --upgrade pip

# Install packages
echo "Installing python packages..."
for p in "${TARGET_PACKAGES[@]}"
do
    if [ -d "$PACKAGE_DIR/$p" ]
    then
        echo "  $p"

        # Try installing the package
        if $VERBOSE
            INSTALL_MSG=$($PYTHON_TARGET -m $PIP_CMD install --upgrade $PACKAGE_DIR/$p)
            INSTALL_RC=$?
        then
            INSTALL_MSG=$($PYTHON_TARGET -m $PIP_CMD install --upgrade $PACKAGE_DIR/$p 2>&1)
            INSTALL_RC=$?
        fi

        if [ $INSTALL_RC -ne 0 ]
        then
            echo $INSTALL_MSG

            if [[ $INSTALL_MSG =~ "HTTP error" ]]
            then
                echo "The setup script may have failed to fetch external dependencies"
                echo "Try re-running the \"make ats_environment\" script again on a machine that can access github"
            else
                echo "Failed to install packages"
                echo "Note: if you do not have write access for your target python environment,"
                echo "consider using a virtual python environment.  See these instructions for details:"
                echo "https://docs.python.org/3/library/venv.html"
            fi

            exit $INSTALL_RC
        fi
    else
        echo "Could not find target package: $p"
    fi
done


# Link key scripts to the bin directory
declare -a MOD_SEARCH_PATH=("$(dirname $PYTHON_TARGET)"
                            "$HOME/.local/bin"
                            "$HOME/local/bin")


if [ -n "${BIN_DIR}" ]
then
    echo "Linking key scripts to bin directory..."

    for p in "${LINK_SCRIPTS[@]}"
    do
        echo "  $p"
        if $VERBOSE
        then
            echo "    searching the following paths:"
        fi
        package_found="0"

        for MOD_PATH in "${MOD_SEARCH_PATH[@]}"
        do
            # Check to see if the tool exists
            pp=
            if $VERBOSE
            then
                echo "      $MOD_PATH/$p"
            fi
            
            if [ -f "$MOD_PATH/$p" ]
            then
                pp="$MOD_PATH/$p"
            fi

            # Remove any old links if necessary
            if [ -f "$BIN_DIR/$p" ]
            then
                rm $BIN_DIR/$p
            fi

            # Create links
            if [ ! -z "$pp" ]
            then
                if $VERBOSE
                then
                    echo "    (found $p as $pp)"
                fi
                ln -s $pp $BIN_DIR/$p 
                package_found="1"
                break
            fi
        done

        if [[ "$package_found" == "0" ]]
        then
            echo "    (could not find where $p is installed)" 
        fi
    done

    # Link additional tools from the scripts directory
    echo "Linking additional scripts to the bin directory..."
    if [ ! -f "$BIN_DIR/geosx_preprocessed" ]
    then
        ln -s $SCRIPT_DIR/automatic_xml_preprocess.sh $BIN_DIR/geosx_preprocessed
        ln -s $SCRIPT_DIR/pygeosx_preprocess.py $BIN_DIR/pygeosx_preprocess.py
    fi
fi


if [[ ! -z "${TMP_CLONE_DIR}" ]]
then
    rm -rf $TMP_CLONE_DIR
fi


echo "Done!"
<|MERGE_RESOLUTION|>--- conflicted
+++ resolved
@@ -107,11 +107,7 @@
     echo "Cloning the GEOS python package repository (branch=$PACKAGE_BRANCH)..."
     TMP_CLONE_DIR=$(mktemp -d)
     PACKAGE_DIR=$TMP_CLONE_DIR/geosPythonPackages
-<<<<<<< HEAD
-    git clone --depth 1 --branch feature/sherman/addCodeFormatChecks --single-branch https://github.com/GEOS-DEV/geosPythonPackages.git $PACKAGE_DIR
-=======
     git clone --depth 1 --branch $PACKAGE_BRANCH --single-branch https://github.com/GEOS-DEV/geosPythonPackages.git $PACKAGE_DIR
->>>>>>> 93f0252a
 elif [ ! -d "${PACKAGE_DIR}/geosx_xml_tools_package" ]
 then
     echo "The specified package directory does not contain the expected targets."
