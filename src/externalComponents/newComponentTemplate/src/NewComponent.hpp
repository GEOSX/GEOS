--- conflicted
+++ resolved
@@ -39,18 +39,10 @@
   static string catalogName() { return "NewComponent"; }
   string getCatalogName() const override { return catalogName(); }
 
-<<<<<<< HEAD
   virtual real64 SolverStep( real64 const & time_n,
                              real64 const & dt,
                              integer const cycleNumber,
-                             DomainPartition * domain ) override;
-=======
-
-  real64 solverStep( real64 const& time_n,
-                     real64 const& dt,
-                     integer const cycleNumber,
-                     DomainPartition & domain ) override;
->>>>>>> 7d5d7392
+                             DomainPartition & domain ) override;
 
 private:
   NewComponent() = delete;
