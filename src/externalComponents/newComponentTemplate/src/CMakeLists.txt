# Specify all headers
<<<<<<< HEAD
=======
#
>>>>>>> 43f777c4
set(componentHeaders NewComponent.hpp )

# Specify all sources
<<<<<<< HEAD
=======
#

>>>>>>> 43f777c4
set(componentSources NewComponent.cpp )

# blt_append_custom_compiler_flag(FLAGS_VAR CMAKE_CXX_FLAGS DEFAULT -I${CMAKE_SOURCE_DIR}/components/core/src)

unset( dependencyList )

# Specify dependencies
if ( GEOSX_BUILD_SHARED_LIBS )
  list( APPEND dependencyList geosx_core)
else()
  list( APPEND dependencyList ${geosx_core_libs} )
endif()

message("adding newComponentTemplate library")

blt_add_library( NAME             newComponentTemplate
                 SOURCES          ${componentSources}
                 HEADERS          ${componentHeaders}
<<<<<<< HEAD
                 DEPENDS_ON       ${dependencyList} )
=======
                 DEPENDS_ON       ${dependencyList}
                 OBJECT           ${GEOSX_BUILD_OBJ_LIBS}
               )
>>>>>>> 43f777c4

target_include_directories( newComponentTemplate PUBLIC ${CMAKE_CURRENT_LIST_DIR} )<|MERGE_RESOLUTION|>--- conflicted
+++ resolved
@@ -1,17 +1,8 @@
 # Specify all headers
-<<<<<<< HEAD
-=======
-#
->>>>>>> 43f777c4
-set(componentHeaders NewComponent.hpp )
+set( componentHeaders NewComponent.hpp )
 
 # Specify all sources
-<<<<<<< HEAD
-=======
-#
-
->>>>>>> 43f777c4
-set(componentSources NewComponent.cpp )
+set( componentSources NewComponent.cpp )
 
 # blt_append_custom_compiler_flag(FLAGS_VAR CMAKE_CXX_FLAGS DEFAULT -I${CMAKE_SOURCE_DIR}/components/core/src)
 
@@ -29,12 +20,7 @@
 blt_add_library( NAME             newComponentTemplate
                  SOURCES          ${componentSources}
                  HEADERS          ${componentHeaders}
-<<<<<<< HEAD
-                 DEPENDS_ON       ${dependencyList} )
-=======
                  DEPENDS_ON       ${dependencyList}
-                 OBJECT           ${GEOSX_BUILD_OBJ_LIBS}
-               )
->>>>>>> 43f777c4
+                 OBJECT           ${GEOSX_BUILD_OBJ_LIBS} )
 
 target_include_directories( newComponentTemplate PUBLIC ${CMAKE_CURRENT_LIST_DIR} )