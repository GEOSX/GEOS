message( "Entering /src/externalComponents/CMakeLists.txt")



set(externalComponentsList "" )

if( ENABLE_PVT_PACKAGE )
  add_subdirectory( PVTPackage/PVTPackage/source )
  set( externalComponentsList ${externalComponentsList} PVTPackage )
endif()

file(GLOB children RELATIVE ${CMAKE_CURRENT_LIST_DIR} ${CMAKE_CURRENT_LIST_DIR}/*)
foreach(child ${children})
  if(IS_DIRECTORY ${CMAKE_CURRENT_LIST_DIR}/${child})
<<<<<<< HEAD
    if( NOT ( ${child} STREQUAL "cxx-utilities" OR
              ${child} STREQUAL "PVTPackage" ) )
      add_subdirectory(${child})
      set(externalComponentsList ${externalComponentsList} ${child} )  
    endif()
=======
    add_subdirectory(${child})
    set(externalComponentsList ${externalComponentsList} ${child} )
>>>>>>> c7eccf3c
  endif()
endforeach()

if( ${BUILD_SHARED_LIBS} )
  set( externalComponentsLinkList ${externalComponentsList} PARENT_SCOPE )
else()
  set(externalComponentsLinkList "" PARENT_SCOPE )
  foreach(component ${externalComponentsList})
    set( externalComponentsLinkList ${externalComponentsLinkList} ${GEOSX_LINK_PREPEND_FLAG} ${component} ${GEOSX_LINK_POSTPEND_FLAG} PARENT_SCOPE ) 
  endforeach()
endif()



message( "Leaving /src/externalComponents/CMakeLists.txt" )<|MERGE_RESOLUTION|>--- conflicted
+++ resolved
@@ -4,24 +4,11 @@
 
 set(externalComponentsList "" )
 
-if( ENABLE_PVT_PACKAGE )
-  add_subdirectory( PVTPackage/PVTPackage/source )
-  set( externalComponentsList ${externalComponentsList} PVTPackage )
-endif()
-
 file(GLOB children RELATIVE ${CMAKE_CURRENT_LIST_DIR} ${CMAKE_CURRENT_LIST_DIR}/*)
 foreach(child ${children})
   if(IS_DIRECTORY ${CMAKE_CURRENT_LIST_DIR}/${child})
-<<<<<<< HEAD
-    if( NOT ( ${child} STREQUAL "cxx-utilities" OR
-              ${child} STREQUAL "PVTPackage" ) )
-      add_subdirectory(${child})
-      set(externalComponentsList ${externalComponentsList} ${child} )  
-    endif()
-=======
     add_subdirectory(${child})
     set(externalComponentsList ${externalComponentsList} ${child} )
->>>>>>> c7eccf3c
   endif()
 endforeach()
 
