blt_append_custom_compiler_flag(FLAGS_VAR CMAKE_CXX_FLAGS DEFAULT -I${CMAKE_SOURCE_DIR}/components/core/src)
blt_append_custom_compiler_flag(FLAGS_VAR CMAKE_CXX_FLAGS DEFAULT -isystem${CMAKE_SOURCE_DIR}/thirdparty)


# Python config
set(ENABLE_PYTHON OFF CACHE BOOL  "Disables Python Plugin")
set( extraComponentsListLink "")
if( ENABLE_PYTHON )
  if( PYTHON_DIR )
    set( extraComponentsListLink ${extraComponentsListLink} python_interp )
  	blt_append_custom_compiler_flag(FLAGS_VAR CMAKE_CXX_FLAGS DEFAULT -DUSE_PYTHON=1)
		blt_append_custom_compiler_flag(FLAGS_VAR CMAKE_CXX_FLAGS DEFAULT -L${PYTHON_DIR}/lib)
	else()
		MESSAGE(FATAL_ERROR "ENABLE_PYTHON is true, but PYTHON_DIR is not defined.")
	endif()
else()
	blt_append_custom_compiler_flag(FLAGS_VAR CMAKE_CXX_FLAGS DEFAULT -DUSE_PYTHON=0)
endif()


blt_add_component(COMPONENT_NAME core DEFAULT_STATE ON)
add_subdirectory(cxx-utilities/src)

file(GLOB children RELATIVE ${CMAKE_CURRENT_LIST_DIR} ${CMAKE_CURRENT_LIST_DIR}/*)
#message("children = ${children}")


set(componentlist geosx_core cxx-utilities)
foreach(child ${children})
  if(IS_DIRECTORY ${CMAKE_CURRENT_LIST_DIR}/${child})
    if( NOT ( ${child} STREQUAL "core" OR 
              ${child} STREQUAL "docs" OR 
              ${child} STREQUAL "cxx-utilities" OR 
              ${child} STREQUAL "ConstitutivePackage" OR 
              ${child} STREQUAL "MeshRefinementPackage" OR 
              ${child} STREQUAL "PhysicsSolverPackage2" OR 
              ${child} STREQUAL "ReservoirSimulationPackage" ) )
#      list(APPEND dirlist ${child})
      blt_add_component(COMPONENT_NAME ${child} DEFAULT_STATE ON)    
      set(componentlist ${componentlist} ${child} )  
    endif()
  endif()
endforeach()

#message("componentlist = ${componentlist}")
set(componentlistlink "")

foreach(component ${componentlist})
  set( componentlistlink ${componentlistlink} ${GEOSX_LINK_PREPEND_FLAG} ${component} ${GEOSX_LINK_POSTPEND_FLAG} ) 
endforeach()
#message("componentlistlink = ${componentlistlink}")


blt_add_executable(NAME geosx
                   SOURCES core/src/main/main.cpp
<<<<<<< HEAD
                   DEPENDS_ON ${componentlistlink}
                   SYSTEM_DEPENDS_ON slic sidre conduit hdf5 raja chai pugixml ${extraComponentsListLink}) 

=======
                   DEPENDS_ON ${componentlistlink} "-lz"
                   SYSTEM_DEPENDS_ON slic sidre conduit hdf5 raja chai ${extraComponentsListLink}) 

#set_property ( TARGET geosx APPEND_STRING PROPERTY LINK_FLAGS " -lz" )
>>>>>>> 4ce516a1

                   
if (ENABLE_DOCS)
  add_subdirectory(docs)
endif()<|MERGE_RESOLUTION|>--- conflicted
+++ resolved
@@ -53,16 +53,11 @@
 
 blt_add_executable(NAME geosx
                    SOURCES core/src/main/main.cpp
-<<<<<<< HEAD
-                   DEPENDS_ON ${componentlistlink}
+                   DEPENDS_ON ${componentlistlink} "-lz"
                    SYSTEM_DEPENDS_ON slic sidre conduit hdf5 raja chai pugixml ${extraComponentsListLink}) 
 
-=======
-                   DEPENDS_ON ${componentlistlink} "-lz"
-                   SYSTEM_DEPENDS_ON slic sidre conduit hdf5 raja chai ${extraComponentsListLink}) 
+#set_property ( TARGET geosx APPEND_STRING PROPERTY LINK_FLAGS " -lz" )
 
-#set_property ( TARGET geosx APPEND_STRING PROPERTY LINK_FLAGS " -lz" )
->>>>>>> 4ce516a1
 
                    
 if (ENABLE_DOCS)
