--- conflicted
+++ resolved
@@ -54,18 +54,9 @@
 blt_add_executable(NAME geosx
                    SOURCES core/src/main/main.cpp
                    DEPENDS_ON ${componentlistlink}
-<<<<<<< HEAD
                    SYSTEM_DEPENDS_ON slic sidre conduit hdf5 raja chai pugixml ${extraComponentsListLink}) 
 
-#blt_add_executable(NAME geosx
-#                   SOURCES core/src/main/main.cpp
-#                   DEPENDS_ON ${GEOSX_LINK_PREPEND_FLAG} geosx_core ${GEOSX_LINK_POSTPEND_FLAG} 
-#                              ${GEOSX_LINK_PREPEND_FLAG} newComponentTemplate ${GEOSX_LINK_POSTPEND_FLAG}
-#                              ${GEOSX_LINK_PREPEND_FLAG} cxx-utilities ${GEOSX_LINK_POSTPEND_FLAG}
-#                   SYSTEM_DEPENDS_ON slic sidre conduit hdf5 RAJA )
-=======
-                   SYSTEM_DEPENDS_ON slic sidre conduit hdf5 raja chai ${extraComponentsListLink}) 
->>>>>>> a3812a4f
+
                    
 if (ENABLE_DOCS)
   add_subdirectory(docs)
