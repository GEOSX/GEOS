<?xml version="1.0" ?>
<!--# # -->

<Problem xmlns:xsi="http://www.w3.org/2001/XMLSchema-instance" xsi:noNamespaceSchemaLocation="geos_v0.0.xsd">

  <Solvers
    gravityVector="0.0,0.0,-9.81">
  
    <SinglePhaseFlow_TPFA name="SinglePhaseFlow_TPFA"
                          verboseLevel="1"
                          gravityFlag="1">
      <SystemSolverParameters name="SystemSolverParameters"
                              krylovTol="1.0e-10"
                              newtonTol="1.0e-6"
                              maxIterNewton="8"/>
    </SinglePhaseFlow_TPFA>
  </Solvers>
  
  <Mesh>
    <InternalMesh name="mesh1"
                  elementTypes="C3D8" 
                  xCoords="0, 11"
                  yCoords="0, 1"
                  zCoords="0, 1"
                  nx="11"
                  ny="1"
                  nz="1"
                  cellBlockNames="cb1"/>
  </Mesh>

  <Geometry>
    <Box name="source" type="0" xMin="-1.00, -1.00, -1.00" xMax="1.01, 1.01, 1.01"/>
    <Box name="sink"   type="0" xMin=" 9.99, -0.99, -0.99" xMax="11.1, 1.10, 1.10"/>
  </Geometry>


  <Events>
    <Application name="1"
                 beginTime="0.0" 
<<<<<<< HEAD
                 endTime="5000.0"
                 dt="10.0"
=======
                 endTime="5000.0" 
                 dt="20.0"
>>>>>>> 39b0e883
                 solvers="SinglePhaseFlow_TPFA" />
  </Events>


  <NumericalMethods>
    <BasisFunctions>
      <LagrangeBasis3 name="linearBasis"  degree = "1"  />
    </BasisFunctions>

    <QuadratureRules>
      <GaussQuadrature3 name="gaussian"   degree="2"  />
    </QuadratureRules>

    <FiniteElements>
      <finiteElementSpace name="FE1" basis="linearBasis" quadrature="gaussian" />
    </FiniteElements>
  </NumericalMethods>

  <ElementRegions>
    <ElementRegion name="Region2" cellBlocks="cb1" numericalMethod="FE1" material="water" />
  </ElementRegions>

  <Constitutive>
      <LinearEOS name="water">
        <ParameterData referencePressure="0.0"
                       referenceDensity="1000"
                       fluidBulkModulus="2.0e9"
                       referenceViscosity="0.001"
                       fluidViscosibility="0.0"
                       solidBulkModulus="1.0e9"/>
      </LinearEOS>
  </Constitutive>

  <InitialConditions>
    
  </InitialConditions>

  <BoundaryConditions>
    <Dirichlet name="permx"
               component="0"
               initialCondition="1"  
               setNames="all"
               objectPath="ElementRegion/Region2/cb1"
               fieldName="permeability"
               dataType="R1Tensor"
               scale="2.0e-16"/>

    <Dirichlet name="permy"
               component="1"
               initialCondition="1"
               setNames="all"
               objectPath="ElementRegion/Region2/cb1"
               fieldName="permeability"
               dataType="R1Tensor"
               scale="2.0e-16"/>

    <Dirichlet name="permz"
               component="2"
               initialCondition="1"
               setNames="all"
               objectPath="ElementRegion/Region2/cb1"
               fieldName="permeability"
               dataType="R1Tensor"
               scale="2.0e-16"/>

    <Dirichlet name="referencePorosity"
               initialCondition="1"
               setNames="all"
               objectPath="ElementRegion/Region2/cb1/referencePorosity"
               dataType="real64"
               scale="0.05"/>

    <Dirichlet name="initialPressure"
               initialCondition="1"
               setNames="all"
               objectPath="ElementRegion/Region2/cb1/fluidPressure"
               dataType="real64"
               scale="5e6"/>
  
    <Dirichlet name="sourceTerm" fieldName="fluidPressure" dataType="Scalar" scale="1e7" setNames="source"/>
    <Dirichlet name="sinkTerm"   fieldName="fluidPressure" dataType="Scalar" scale="0.0" setNames="sink"/>
  </BoundaryConditions>

  <Functions>

  </Functions>

  <Partition>
    <SpatialPartition xPar="1" yPar="1" zPar="1"/>
  </Partition>

  <Output parallelThreads="32"
          plotInterval="20.0"
          plotFileRoot="plot"
          restartInterval="1e6"
          slaveDirectory="sub"
          writeFEMEdges="0"
          writeFEMFaces="1"
          writePlot="1"
          writeRestart="1"
          maxWallTime="{60*60*15.925}"/>

</Problem><|MERGE_RESOLUTION|>--- conflicted
+++ resolved
@@ -37,13 +37,8 @@
   <Events>
     <Application name="1"
                  beginTime="0.0" 
-<<<<<<< HEAD
-                 endTime="5000.0"
-                 dt="10.0"
-=======
                  endTime="5000.0" 
                  dt="20.0"
->>>>>>> 39b0e883
                  solvers="SinglePhaseFlow_TPFA" />
   </Events>
 
