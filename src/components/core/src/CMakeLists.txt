--- conflicted
+++ resolved
@@ -40,13 +40,9 @@
                      slic sidre conduit hdf5 raja  python_interp
                  )
                  
-<<<<<<< HEAD
-target_include_directories( geosx_core PUBLIC ${CMAKE_CURRENT_LIST_DIR} pugixml python_interp)
-=======
 target_include_directories( geosx_core PUBLIC ${CMAKE_CURRENT_LIST_DIR} )
 target_include_directories( geosx_core PUBLIC ${CMAKE_CURRENT_LIST_DIR}/legacy )
 target_include_directories( geosx_core PUBLIC /Users/rrsettgast/Codes/geos/gpaclib/include )
->>>>>>> 663fd15f
 
 blt_add_executable(NAME geosx_corex
                    SOURCES main/main.cpp
