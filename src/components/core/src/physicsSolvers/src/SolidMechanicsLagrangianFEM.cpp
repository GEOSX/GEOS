/*
 *~~~~~~~~~~~~~~~~~~~~~~~~~~~~~~~~~~~~~~~~~~~~~~~~~~~~~~~~~~~~~~~~~~~~~~~~~~~
 * Copyright (c) 2018, Lawrence Livermore National Security, LLC.
 *
 * Produced at the Lawrence Livermore National Laboratory
 *
 * LLNL-CODE-746361
 *
 * All rights reserved. See COPYRIGHT for details.
 *
 * This file is part of the GEOSX Simulation Framework.
 *
 * GEOSX is a free software; you can redistribute it and/or modify it under
 * the terms of the GNU Lesser General Public License (as published by the
 * Free Software Foundation) version 2.1 dated February 1999.
 *~~~~~~~~~~~~~~~~~~~~~~~~~~~~~~~~~~~~~~~~~~~~~~~~~~~~~~~~~~~~~~~~~~~~~~~~~~~
 */

#include "SolidMechanicsLagrangianFEM.hpp"
#include "SolidMechanicsLagrangianFEMKernels_impl.hpp"
#include "../miniApps/SolidMechanicsLagrangianFEM-MiniApp/Layout.hpp"
#include "../miniApps/SolidMechanicsLagrangianFEM-MiniApp/ConstitutiveUpdate_impl.hpp"

#include <vector>
#include <math.h>


#include "common/TimingMacros.hpp"

#include "dataRepository/ManagedGroup.hpp"
#include <common/DataTypes.hpp>
#include "constitutive/ConstitutiveManager.hpp"
#include "constitutive/LinearElasticIsotropic.hpp"
#include "managers/NumericalMethodsManager.hpp"
#include "finiteElement/FiniteElementSpaceManager.hpp"
#include "finiteElement/ElementLibrary/FiniteElement.h"
#include "finiteElement/Kinematics.h"
//#include "finiteElement/ElementLibrary/FiniteElementUtilities.h"
#include "managers/BoundaryConditions/BoundaryConditionManager.hpp"

#include "codingUtilities/Utilities.hpp"

#include "managers/DomainPartition.hpp"
#include "MPI_Communications/CommunicationTools.hpp"
#include "../../rajaInterface/GEOS_RAJA_Interface.hpp"

//#define verbose 0 //Need to move this somewhere else

namespace geosx
{

namespace dataRepository
{
namespace keys
{}
}

using namespace dataRepository;
using namespace constitutive;
using namespace systemSolverInterface;

void Integrate( const R2SymTensor& fieldvar,
                const R1Tensor* const dNdX,
                real64 const& detJ,
                real64 const& detF,
                const R2Tensor& Finv,
                const localIndex numPoints,
                R1Tensor* const result)
{
  real64 const integrationFactor = detJ * detF;

  R2Tensor P;
  P.AijBkj( fieldvar,Finv);
  P *= integrationFactor;

  for( int a=0 ; a<numPoints ; ++a )  // loop through all shape functions in
                                      // element
  {
    result[a].minusAijBj( P, dNdX[a] );
  }

}


inline void HughesWinget(R2Tensor &Rot, R2SymTensor &Dadt, R2Tensor L, real64 dt){

  R2Tensor Omega;

  real64 * Dadt_data = Dadt.Data();
  real64 * L_data = L.Data();

  real64 *Omega_data = Omega.Data();

  //Omega = 0.5*(L - LT); 
  Omega_data[0] = 0.5*(L_data[0] - L_data[0]);
  Omega_data[1] = 0.5*(L_data[1] - L_data[3]);
  Omega_data[2] = 0.5*(L_data[2] - L_data[6]);

  Omega_data[3] = 0.5*(L_data[3] - L_data[1]);
  Omega_data[4] = 0.5*(L_data[4] - L_data[4]);
  Omega_data[5] = 0.5*(L_data[5] - L_data[7]);

  Omega_data[6] = 0.5*(L_data[6] - L_data[2]);
  Omega_data[7] = 0.5*(L_data[7] - L_data[5]);
  Omega_data[8] = 0.5*(L_data[8] - L_data[8]);


  //Dadt = 0.5*(L + LT)*dt;
  Dadt_data[0] = L_data[0]*dt;
  
  Dadt_data[1] = 0.5*(L_data[1] + L_data[3])*dt;
  Dadt_data[2] = L_data[4]*dt;
  
  Dadt_data[3] = 0.5*(L_data[6] + L_data[2])*dt;
  Dadt_data[4] = 0.5*(L_data[7] + L_data[5])*dt;
  Dadt_data[5] = L_data[8] *dt;
  
  
  R2Tensor IpR, ImR, ImRinv;
  IpR  = Omega;
  IpR *= 0.5;
  IpR.PlusIdentity(1.0);
  
  ImR  = Omega;
  ImR *= -0.5;
  ImR.PlusIdentity(1.0);                           
  
  ImRinv.Inverse(ImR);
  
  Rot.AijBjk(ImRinv,ImR);  
}

inline void LinearElasticIsotropic_Kernel(R2SymTensor &Dadt, R2SymTensor &TotalStress, R2Tensor &Rot,
                                          localIndex i, real64 bulkModulus, real64 shearModulus,
                                          array_view<real64,1> meanStress,
                                          array_view<R2SymTensor,1> devStress)
{
  real64 volumeStrain = Dadt.Trace();
  TotalStress = Dadt; 

  meanStress[i] += volumeStrain * bulkModulus;
  TotalStress *= 2.0 * shearModulus;
  
  devStress[i] += TotalStress;
  
  TotalStress.QijAjkQlk(devStress[i],Rot);
  devStress[i] = TotalStress;
  
  TotalStress.PlusIdentity(meanStress[i]);
  
}




SolidMechanics_LagrangianFEM::SolidMechanics_LagrangianFEM( const std::string& name,
                                                            ManagedGroup * const parent ):
  SolverBase( name, parent )
{
  getLinearSystemRepository()->
    SetBlockID( BlockIDs::displacementBlock, this->getName() );

}



SolidMechanics_LagrangianFEM::~SolidMechanics_LagrangianFEM()
{
  // TODO Auto-generated destructor stub
}


void SolidMechanics_LagrangianFEM::FillDocumentationNode()
{
  cxx_utilities::DocumentationNode * const docNode = this->getDocumentationNode();
  SolverBase::FillDocumentationNode();

  docNode->setName(this->CatalogName());
  docNode->setSchemaType("Node");
  docNode->setShortDescription("An example solid mechanics solver");


  docNode->AllocateChildNode( viewKeys.newmarkGamma.Key(),
                              viewKeys.newmarkGamma.Key(),
                              -1,
                              "real64",
                              "real64",
                              "newmark method Gamma",
                              "newmark method Gamma",
                              "0.5",
                              "",
                              0,
                              1,
                              1 );

  // correct default for this value is pow(newmarkGamma+0.5,2.0)/4.0
  docNode->AllocateChildNode( viewKeys.newmarkBeta.Key(),
                              viewKeys.newmarkBeta.Key(),
                              -1,
                              "real64",
                              "real64",
                              "newmark method Beta",
                              "newmark method Beta",
                              "0.25",
                              "",
                              0,
                              1,
                              1 );

  docNode->AllocateChildNode( viewKeys.massDamping.Key(),
                              viewKeys.massDamping.Key(),
                              -1,
                              "real64",
                              "real64",
                              "newmark method Beta",
                              "newmark method Beta",
                              "0",
                              "",
                              0,
                              1,
                              1 );

  docNode->AllocateChildNode( viewKeys.stiffnessDamping.Key(),
                              viewKeys.stiffnessDamping.Key(),
                              -1,
                              "real64",
                              "real64",
                              "newmark method Beta",
                              "newmark method Beta",
                              "0",
                              "",
                              0,
                              1,
                              1 );


  docNode->AllocateChildNode( viewKeys.timeIntegrationOption.Key(),
                              viewKeys.timeIntegrationOption.Key(),
                              -1,
                              "string",
                              "string",
                              "option for default time integration method",
                              "option for default time integration method",
                              "ExplicitDynamic",
                              "",
                              0,
                              1,
                              1 );

  docNode->AllocateChildNode( viewKeys.useVelocityEstimateForQS.Key(),
                              viewKeys.useVelocityEstimateForQS.Key(),
                              -1,
                              "integer",
                              "integer",
                              "option to use quasi-static deformation rate as a velocity in estimate of next solution",
                              "option to use quasi-static deformation rate as a velocity in estimate of next solution",
                              "ExplicitDynamic",
                              "",
                              0,
                              1,
                              1 );
}



void SolidMechanics_LagrangianFEM::FillOtherDocumentationNodes( dataRepository::ManagedGroup * const rootGroup )
{
  DomainPartition * domain  = rootGroup->GetGroup<DomainPartition>(keys::domain);

  for( auto & mesh : domain->getMeshBodies()->GetSubGroups() )
  {
    NodeManager * const nodes = mesh.second->group_cast<MeshBody*>()->getMeshLevel(0)->getNodeManager();
    cxx_utilities::DocumentationNode * const docNode = nodes->getDocumentationNode();

    docNode->AllocateChildNode( viewKeys.vTilde.Key(),
                                viewKeys.vTilde.Key(),
                                -1,
                                "r1_array",
                                "r1_array",
                                "intermediate velocity",
                                "intermediate velocity",
                                "0.0",
                                NodeManager::CatalogName(),
                                1,
                                0,
                                1 );

    docNode->AllocateChildNode( viewKeys.uhatTilde.Key(),
                                viewKeys.uhatTilde.Key(),
                                -1,
                                "r1_array",
                                "r1_array",
                                "intermediate incremental displacement",
                                "intermediate incremental displacement",
                                "0.0",
                                NodeManager::CatalogName(),
                                1,
                                0,
                                1 );

    docNode->AllocateChildNode( keys::TotalDisplacement,
                                keys::TotalDisplacement,
                                -1,
                                "r1_array",
                                "r1_array",
                                "Total Displacement",
                                "Total Displacement",
                                "0.0",
                                NodeManager::CatalogName(),
                                1,
                                0,
                                0 );

    docNode->AllocateChildNode( keys::IncrementalDisplacement,
                                keys::IncrementalDisplacement,
                                -1,
                                "r1_array",
                                "r1_array",
                                "Incremental Displacement",
                                "Incremental Displacement",
                                "0.0",
                                NodeManager::CatalogName(),
                                1,
                                0,
                                2 );

    docNode->AllocateChildNode( keys::Velocity,
                                keys::Velocity,
                                -1,
                                "r1_array",
                                "r1_array",
                                "Velocity",
                                "Velocity",
                                "0.0",
                                NodeManager::CatalogName(),
                                1,
                                0,
                                0 );

    docNode->AllocateChildNode( keys::Acceleration,
                                keys::Acceleration,
                                -1,
                                "r1_array",
                                "r1_array",
                                "Acceleration",
                                "Acceleration",
                                "0.0",
                                NodeManager::CatalogName(),
                                1,
                                0,
                                2 );

    docNode->AllocateChildNode( keys::Mass,
                                keys::Mass,
                                -1,
                                "real64_array",
                                "real64_array",
                                "Acceleration",
                                "Acceleration",
                                "0.0",
                                NodeManager::CatalogName(),
                                1,
                                0,
                                1 );

    docNode->AllocateChildNode( viewKeys.trilinosIndex.Key(),
                                viewKeys.trilinosIndex.Key(),
                                -1,
                                "globalIndex_array",
                                "globalIndex_array",
                                "Acceleration",
                                "Acceleration",
                                "-1",
                                NodeManager::CatalogName(),
                                1,
                                0,
                                1 );
  }

}

void SolidMechanics_LagrangianFEM::ReadXML_PostProcess()
{
  string tiOption = this->getReference<string>(viewKeys.timeIntegrationOption);

  if( tiOption == "ExplicitDynamic" )
  {
    this->m_timeIntegrationOption = timeIntegrationOption::ExplicitDynamic;
  }
  else if( tiOption == "ImplicitDynamic" )
  {
    this->m_timeIntegrationOption = timeIntegrationOption::ImplicitDynamic;
  }
  else if ( tiOption == "QuasiStatic" )
  {
    this->m_timeIntegrationOption = timeIntegrationOption::QuasiStatic;
  }
  else
  {
    GEOS_ERROR("invalid time integration option");
  }
}

void SolidMechanics_LagrangianFEM::FinalInitialization( ManagedGroup * const problemManager )
{
  DomainPartition * domain = problemManager->GetGroup<DomainPartition>(keys::domain);
  MeshLevel * const mesh = domain->getMeshBodies()->GetGroup<MeshBody>(0)->getMeshLevel(0);

  NodeManager * const nodes = mesh->getNodeManager();


  ElementRegionManager * elementRegionManager = mesh->getElemManager();
  ConstitutiveManager * constitutiveManager = domain->GetGroup<ConstitutiveManager >(keys::ConstitutiveManager);
//  ConstitutiveManager::constitutiveMaps const & constitutiveMaps =
// constitutiveManager->GetMaps(0);

  ViewWrapper<real64_array>::rtype mass = nodes->getData<real64_array>(keys::Mass);
//  ViewWrapper<real64_array>::rtype K = elems.getData<real64_array>(keys::K);

  ElementRegionManager::MaterialViewAccessor< array2d<real64> >
  rho = elementRegionManager->ConstructMaterialViewAccessor< array2d<real64> >("density",
                                                                               constitutiveManager);

  for( localIndex er=0 ; er<elementRegionManager->numRegions() ; ++er )
  {
    ElementRegion const * const elemRegion = elementRegionManager->GetRegion(er);
    for( localIndex esr=0 ; esr<elemRegion->numSubRegions() ; ++esr )
    {
      CellBlockSubRegion const * const cellBlock = elemRegion->GetSubRegion(esr);

      auto const & detJ            = cellBlock->getReference< array2d<real64> >(keys::detJ);
      auto const & constitutiveMap = cellBlock->getReference< std::pair< array2d<localIndex>,array2d<localIndex> > >(cellBlock->viewKeys().constitutiveMap);
      FixedOneToManyRelation const & elemsToNodes = cellBlock->getWrapper<FixedOneToManyRelation>(cellBlock->viewKeys().nodeList)->reference();// getData<array2d<localIndex>>(keys::nodeList);
//      array2d<real64> & rho = cellBlock->getReference< array2d<real64> >( string("density"));

      for( localIndex k=0 ; k < cellBlock->size() ; ++k )
      {
        arrayView1d<localIndex const> const nodeList = elemsToNodes[k];
        arrayView1d<real64 const> detJq = detJ[k];
        for( localIndex q=0 ; q<constitutiveMap.second.size(1) ; ++q )
        {
          mass[nodeList[q]] += rho[er][esr][0][k][q] * detJq[q];
        }
      }
    }
  }

  real64 totalMass = 0;
  for( localIndex a=0 ; a<nodes->size() ; ++a )
  {
    // std::cout<<"mass["<<a<<"] = "<<mass[a]<<std::endl;
    totalMass += mass[a];
  }
  std::cout<<"totalMass = "<<totalMass<<std::endl;
}

real64 SolidMechanics_LagrangianFEM::SolverStep( real64 const& time_n,
                                             real64 const& dt,
                                             const int cycleNumber,
                                             DomainPartition * domain )
{
  real64 dtReturn = dt;
  if( m_timeIntegrationOption == timeIntegrationOption::ExplicitDynamic )
  {
    dtReturn = ExplicitStep( time_n, dt, cycleNumber, ManagedGroup::group_cast<DomainPartition*>(domain) );
  }
  else if( m_timeIntegrationOption == timeIntegrationOption::ImplicitDynamic ||
           m_timeIntegrationOption == timeIntegrationOption::QuasiStatic )
  {

    ImplicitStepSetup( time_n, dt, domain, getLinearSystemRepository() );

    dtReturn = NonlinearImplicitStep( time_n,
                                      dt,
                                      cycleNumber,
                                      domain->group_cast<DomainPartition*>(),
                                      getLinearSystemRepository() );

    ImplicitStepComplete( time_n, dt,  domain );

  }
return dtReturn;
}

real64 SolidMechanics_LagrangianFEM::ExplicitStep( real64 const& time_n,
                                                     real64 const& dt,
                                                     const int cycleNumber,
                                                     DomainPartition * const domain )
{

  GEOS_MARK_BEGIN(initialization);

  MeshLevel * const mesh = domain->getMeshBodies()->GetGroup<MeshBody>(0)->getMeshLevel(0);
  NodeManager * const nodes = mesh->getNodeManager();
  ElementRegionManager * elemManager = mesh->getElemManager();
  NumericalMethodsManager const * numericalMethodManager = domain->getParent()->GetGroup<NumericalMethodsManager>(keys::numericalMethodsManager);
  FiniteElementSpaceManager const * feSpaceManager = numericalMethodManager->GetGroup<FiniteElementSpaceManager>(keys::finiteElementSpaces);
  ConstitutiveManager * constitutiveManager = domain->GetGroup<ConstitutiveManager >(keys::ConstitutiveManager);
  // ConstitutiveManager::constitutiveMaps const & constitutiveMaps =
  // constitutiveManager->GetMaps(0);

  BoundaryConditionManager * bcManager = BoundaryConditionManager::get();
  localIndex const numNodes = nodes->size();

  view_rtype_const<r1_array>        X = nodes->getData<r1_array>(nodes->viewKeys.referencePosition);
  view_rtype_const<real64_array> mass = nodes->getWrapper<real64_array>(keys::Mass)->data();
  view_rtype<r1_array>           vel  = nodes->getData<r1_array>(keys::Velocity);

#if !defined(OBJECT_OF_ARRAYS_LAYOUT)
  
  view_rtype<r1_array>              u = nodes->getData<r1_array>(keys::TotalDisplacement);
  view_rtype<r1_array>           uhat = nodes->getData<r1_array>(keys::IncrementalDisplacement);
  view_rtype<r1_array>           acc  = nodes->getData<r1_array>(keys::Acceleration);
  geosxData iacc = static_cast<real64*>(acc[0].Data());
  
#elif defined(OBJECT_OF_ARRAYS_LAYOUT)
  
  static geosxData acc_x = new double[numNodes];
  static geosxData acc_y = new double[numNodes];
  static geosxData acc_z = new double[numNodes];
    
  static geosxData uhat_x = new double[numNodes]; 
  static geosxData uhat_y = new double[numNodes]; 
  static geosxData uhat_z = new double[numNodes]; 
  
  static geosxData u_x = new double[numNodes]; 
  static geosxData u_y = new double[numNodes]; 
  static geosxData u_z = new double[numNodes];
  
  static bool setIc = true;
  if(setIc){    
    std::memset(acc_x, 0, numNodes*sizeof(double));
    std::memset(acc_y, 0, numNodes*sizeof(double));
    std::memset(acc_z, 0, numNodes*sizeof(double));
    
    std::memset(uhat_x, 0, numNodes*sizeof(double));
    std::memset(uhat_y, 0, numNodes*sizeof(double));
    std::memset(uhat_z, 0, numNodes*sizeof(double));
    
    std::memset(u_x, 0, numNodes*sizeof(double));
    std::memset(u_y, 0, numNodes*sizeof(double));
    std::memset(u_z, 0, numNodes*sizeof(double));
    setIc = false;
  }

#else
  GEOS_ERROR("Invalid data layout");
#endif
  
  GEOS_MARK_END(initialization);  

  GEOS_MARK_BEGIN(BC1);
#if !defined(OBJECT_OF_ARRAYS_LAYOUT)  
  bcManager->ApplyBoundaryConditionToField( time_n,
                                                     domain,
                                                     "nodeManager",
                                                     keys::Acceleration );
#endif    
  GEOS_MARK_END(BC1);

  //3: v^{n+1/2} = v^{n} + a^{n} dt/2
  GEOS_CXX_MARK_LOOP_BEGIN(onepointloop,onepointloop1);
#if !defined(OBJECT_OF_ARRAYS_LAYOUT)  
  SolidMechanicsLagrangianFEMKernels::OnePoint( acc, vel, dt/2, numNodes );
#else
  SolidMechanicsLagrangianFEMKernels::OnePoint( acc_x, acc_y, acc_z,
                                                vel, dt/2, numNodes );
#endif  
  GEOS_CXX_MARK_LOOP_END(onepointloop);


  GEOS_MARK_BEGIN(BC2);
#if !defined(OBJECT_OF_ARRAYS_LAYOUT)  
//  bcManager->ApplyBoundaryCondition( nodes, keys::Velocity, time_n + dt/2);

  bcManager->ApplyBoundaryConditionToField( time_n,
                                                     domain,
                                                     "nodeManager",
                                                     keys::Velocity );

#endif  
  GEOS_MARK_END(BC2);


  //                     dydx, dy,   y, dx, length
  //4. x^{n+1} = x^{n} + v^{n+{1}/{2}} dt (x is displacement)
  GEOS_CXX_MARK_LOOP_BEGIN(onepointloop2,onepointloop2);
#if !defined(OBJECT_OF_ARRAYS_LAYOUT)  
  SolidMechanicsLagrangianFEMKernels::OnePoint( vel, uhat, u, dt, numNodes );
#else
  SolidMechanicsLagrangianFEMKernels::OnePoint(vel,uhat_x,uhat_y,uhat_z,
                                               u_x, u_y, u_z, dt, numNodes );
#endif  
  GEOS_CXX_MARK_LOOP_END(onepointloop2);


  GEOS_MARK_BEGIN(BC3);
#if !defined(OBJECT_OF_ARRAYS_LAYOUT)  
//  bcManager->ApplyBoundaryCondition( this, &SolidMechanics_LagrangianFEM::ApplyDisplacementBC_explicit,
//                                     nodes, keys::TotalDisplacement, time_n + dt, dt, u, uhat, vel );

  bcManager->ApplyBoundaryConditionToField( time_n+dt,
                                                     domain,
                                                     "nodeManager",
                                                     keys::TotalDisplacement,
                                                     [&]( BoundaryConditionBase const * const bc,
                                                          set<localIndex> const & targetSet )->void
  {
    integer const component = bc->GetComponent();
    for( auto a : targetSet )
    {
      uhat[a][component] = u[a][component] - u[a][component];
      vel[a][component]  = uhat[a][component] / dt;
    }
  });


#endif  
  GEOS_MARK_END(BC3);

  //Set memory to zero
  GEOS_CXX_MARK_LOOP_BEGIN(memset,memset);
  
  forall_in_range(0, numNodes, GEOSX_LAMBDA (localIndex a){
#if !defined(OBJECT_OF_ARRAYS_LAYOUT)
    acc[a] = 0;
#else
    acc_x[a] = 0;
    acc_y[a] = 0;
    acc_z[a] = 0; 
#endif    
  });
  GEOS_CXX_MARK_LOOP_END(memset);

  ElementRegionManager::MaterialViewAccessor< array2d<real64> >
  meanStress = elemManager->ConstructMaterialViewAccessor< array2d<real64> >("MeanStress",
                                                                             constitutiveManager);

  ElementRegionManager::MaterialViewAccessor< array2d<R2SymTensor> >
  devStress = elemManager->ConstructMaterialViewAccessor< array2d<R2SymTensor> >("DeviatorStress",
                                                                                 constitutiveManager);


  //Step 5. Calculate deformation input to constitutive model and update state to
  // Q^{n+1}
  for( localIndex er=0 ; er<elemManager->numRegions() ; ++er )
  {
    ElementRegion * const elementRegion = elemManager->GetRegion(er);

    auto const & numMethodName = elementRegion->getData<string>(keys::numericalMethod);
    FiniteElementSpace const * feSpace = feSpaceManager->GetGroup<FiniteElementSpace>(numMethodName);

    for( localIndex esr=0 ; esr<elementRegion->numSubRegions() ; ++esr )
    {
      CellBlockSubRegion * const cellBlock = elementRegion->GetSubRegion(esr);
      //always needed
      array3d< R1Tensor > const & dNdX = cellBlock->getReference< array3d< R1Tensor > >(keys::dNdX);
                 
      array2d<real64> const & detJ            = cellBlock->getReference< array2d<real64> >(keys::detJ);

      RAJA::View< double const, RAJA::Layout<2> > detJView( detJ.data(),
                                                            detJ.size(0),
                                                            detJ.size(1) );


      auto const & constitutiveMap = cellBlock->getReference< std::pair< array2d<localIndex>,array2d<localIndex> > >(CellBlockSubRegion::viewKeyStruct::constitutiveMapString);
      RAJA::View< localIndex const, RAJA::Layout<2> > constitutiveMapView( reinterpret_cast<localIndex const*>(constitutiveMap.second.data()),
                                                                           constitutiveMap.second.size(0),
                                                                           constitutiveMap.second.size(1) );

      auto const & constitutiveGrouping = cellBlock->getReference< map< string, localIndex_array > >(CellBlockSubRegion::viewKeyStruct::constitutiveGroupingString);
      array_view<localIndex,2> const elemsToNodes = cellBlock->getWrapper<FixedOneToManyRelation>(cellBlock->viewKeys().nodeList)->reference().View();// getData<array2d<localIndex>>(keys::nodeList);

      localIndex const numNodesPerElement = elemsToNodes.size(1);

      for( auto const & constitutiveGroup : constitutiveGrouping )
      {
        string const constitutiveName = constitutiveGroup.first;
        localIndex_array const & elementList = constitutiveGroup.second;

//        ConstitutiveBase * constitutiveModel = constitutiveManager->GetGroup<ConstitutiveBase>( constitutiveName );
        ConstitutiveBase * constitutiveModel = cellBlock->GetGroup("ConstitutiveModels")->GetGroup<ConstitutiveBase>( constitutiveName );

<<<<<<< HEAD
        RAJA::TypedListSegment<localIndex> elementList_raja(elementList.data(),elementList.size());
=======
          //RAJA::TypedListSegment<localIndex> elementList_raja(elementList.data(),elementList.size());          
>>>>>>> cd47769e

        localIndex const numQuadraturePoints = feSpace->m_finiteElement->n_quadrature_points();
        void * constitutiveModelData;
        constitutiveModel->SetParamStatePointers(constitutiveModelData);
        constitutive::ConstitutiveBase::UpdateFunctionPointer
        constitutiveUpdate = constitutiveModel->GetStateUpdateFunctionPointer();
          

          real64 bulkModulus   = *(constitutiveModel->getData<real64>(std::string("BulkModulus0")));
          real64 shearModulus  = *(constitutiveModel->getData<real64>(std::string("ShearModulus0")));

          //Storage for holding intermediate results
#if defined(EXTERNAL_KERNELS) && defined(THREE_KERNEL_UPDATE) 
          static geosxData Dadt = new double[localMatSz*inumQuadraturePoints*elementList.size()];
          static geosxData Rot  = new double[localMatSz*inumQuadraturePoints*elementList.size()];
          static geosxData detF = new double[inumQuadraturePoints*elementList.size()];
          static geosxData inverseF = new double[localMatSz*inumQuadraturePoints*elementList.size()];
#endif

          //
          //Internal GEOSX Kernel 
          //
          GEOS_CXX_MARK_LOOP_BEGIN(elemLoop,elemLoop);
#if !defined(EXTERNAL_KERNELS)         
          geosx::forall_in_set<elemPolicy>(elementList.data(), elementList.size(), GEOSX_LAMBDA ( globalIndex k) {
              r1_array uhat_local( numNodesPerElement );
              r1_array u_local( numNodesPerElement );
              r1_array f_local( numNodesPerElement );
              
              f_local = R1Tensor(0.0);
              arrayView1d<localIndex const> const nodelist = elemsToNodes[k];
              
              CopyGlobalToLocal( nodelist,
                                 u, uhat,
                                 u_local.data(), uhat_local.data(), numNodesPerElement );
              
              
              //Compute Quadrature
              for(auto q = 0 ; q<numQuadraturePoints ; ++q)
                {
                  
                  R2Tensor dUhatdX, dUdX;
                  CalculateGradient( dUhatdX,uhat_local, dNdX[k][q] );
                  CalculateGradient( dUdX,u_local, dNdX[k][q] );
                  
                  R2Tensor F,L, Finv;
                  
                  {
                    // calculate dv/dX
                    R2Tensor dvdX = dUhatdX;
                    dvdX *= 1.0 / dt;
                    
                    // calculate du/dX
                    F = dUhatdX;
                    F *= 0.5;
                    F += dUdX;
                    F.PlusIdentity(1.0);
                    
                    // calculate dX/du
                    Finv.Inverse(F);
                    
                    // chain rule: calculate dv/du = dv/dX * dX/du
                    L.AijBjk(dvdX, Finv);
                  }
                  
                  // calculate gradient (end of step)
                  F = dUhatdX;
                  F += dUdX;
                  F.PlusIdentity(1.0);
                  real64 detF = F.Det();
                  
                  
                  // calculate element volume
                  //        detJ_np1(k,q) = detJ(k,q) * detF;
                  //        volume[k] += detJ_np1(k,q);
                  //        initVolume += detJ(k,q);
                  
                      
                  Finv.Inverse(F);
                  
                  
                  //-------------------------[Incremental Kinematics]----------------------------------                   
                  R2Tensor Rot; 
                  R2SymTensor Dadt;
                  HughesWinget(Rot, Dadt, L, dt);                                    
                  //-----------------------[Compute Total Stress - Linear Elastic Isotropic]-----------                  
                  constitutiveUpdate( Dadt,
                                      Rot,
                                      constitutiveMapView(k,q),
                                      constitutiveModelData,
                                      0 );

                  R2SymTensor TotalStress;
                  TotalStress = devStress[er][esr][0][k][q];
                  TotalStress.PlusIdentity( meanStress[er][esr][0][k][q] );

                  //----------------------
   
                  Integrate( TotalStress, dNdX[k][q], detJ(k,q), detF, Finv, f_local.size(), f_local.data() );
                      
                }//quadrature loop
                  
                                    
              AddLocalToGlobal(nodelist, f_local.data(), acc, numNodesPerElement);
                          
            }); //Element loop
#else// defined(EXTERNAL_KERNELS) 

          //
          // Setup for external kernels
          //
          
          //Setup pointers
          const real64 *Xptr = static_cast<const real64 *>(X[0].Data());
          geosxData imeanStress   = static_cast<real64*>(&(meanStress[er][esr][0][0][0])); //Symmetric tensors
          geosxData idevStress    = devStress[er][esr][0][0][0].Data();
          localIndex const *  iconstitutiveMap = reinterpret_cast<localIndex const*>(constitutiveMap.second.data());
          const real64 * idetJ  = detJ.data();

          //Setup pointer for the external constitutive update
          void (*externConstitutiveUpdate)(real64 D[local_dim][local_dim], real64 Rot[local_dim][local_dim],
                                           localIndex m, localIndex q, globalIndex k, geosxData devStressData2,
                                           geosxData meanStress2, real64 shearModulus2, real64 bulkModulus2, localIndex NoElem);
          externConstitutiveUpdate = UpdateStatePoint;

#if defined(COMPUTE_SHAPE_FUN)
          static bool computeP = true;
          static P_Wrapper P;
          if(computeP)
            {
              generateP(P, 8, 8);
              computeP = false;
            }
#endif
          

#if defined(ARRAY_OF_OBJECTS_LAYOUT)

          //Setup pointers
          geosxData  ivel = static_cast<real64*>(vel[0].Data());
          geosxData iuhat = static_cast<real64*>(uhat[0].Data());
          geosxData iu = static_cast<real64*>(u[0].Data());
          geosxData idNdX = const_cast<real64*>(dNdX[0][0][0].Data());
          
          //Calculation is done in a monolithic kernel
#if !defined(THREE_KERNEL_UPDATE) && !defined(COMPUTE_SHAPE_FUN)
          
          
          SolidMechanicsLagrangianFEMKernels::ArrayOfObjectsKernel<elemPolicy>(elementList.size(),elementList.data(), dt,
                                                                               elemsToNodes.data(), iu, iuhat, idNdX,
                                                                               iconstitutiveMap, idevStress, imeanStress,
                                                                               shearModulus, bulkModulus, detJ.data(), iacc, externConstitutiveUpdate);
#elif !defined(THREE_KERNEL_UPDATE) && defined(COMPUTE_SHAPE_FUN)
          
          SolidMechanicsLagrangianFEMKernels::ArrayOfObjectsKernel_Shape<elemPolicy>(elementList.size(),elementList, dt,
                                                                                     elemsToNodes.data(), iu, iuhat, Xptr, P, 
                                                                                     iconstitutiveMap, idevStress, imeanStress,
                                                                                     shearModulus, bulkModulus, detJ.data(), iacc, externConstitutiveUpdate);
          //Calculation is split across three kernels
#elif defined(THREE_KERNEL_UPDATE)

          //Kinematic step
          SolidMechanicsLagrangianFEMKernels::ArrayOfObjects_KinematicKernel<elemPolicy>(elementList.size(),elementList, dt, elemsToNodes.data(), iu, iuhat, idNdX,
                                                                                        iconstitutiveMap, idevStress, imeanStress,
                                                                                        shearModulus, bulkModulus, detJ.data(), iacc, Dadt, Rot, detF, inverseF);
          //Constitutive step
          SolidMechanicsLagrangianFEMKernels::ConstitutiveUpdateKernel<elemPolicy>(elementList.size(), elementList, Dadt, Rot, iconstitutiveMap, idevStress,
                                                                                  imeanStress, shearModulus, bulkModulus);

          //Integration step
          SolidMechanicsLagrangianFEMKernels::ArrayOfObjects_IntegrationKernel<elemPolicy>(elementList.size(),elementList, dt, elemsToNodes.data(), iu, iuhat, idNdX,
                                                                                          iconstitutiveMap, idevStress, imeanStress,
                                                                                          shearModulus, bulkModulus, detJ.data(), iacc, Dadt, Rot, detF, inverseF);
#else

          //Throw error if invalid kernel is asked for
          GEOS_ERROR("Invalid External Kernel");                    
          
#endif // THREE_KERNEL UPDATE
          

#elif defined(OBJECT_OF_ARRAYS_LAYOUT)

          //Split the shape function derivatives into three arrays
          static geosxData dNdX_x = new double[inumNodesPerElement*inumQuadraturePoints*elementList.size()];
          static geosxData dNdX_y = new double[inumNodesPerElement*inumQuadraturePoints*elementList.size()];
          static geosxData dNdX_z = new double[inumNodesPerElement*inumQuadraturePoints*elementList.size()];
          
          static bool copy = true;
          if(copy){

            //Generate shape function derivatives
            //const real64 *Xptr = static_cast<const real64 *>(X[0].Data());
            make_dNdX(dNdX_x, dNdX_y, dNdX_z,
                      Xptr, elemsToNodes.data(),elementList.size(), inumNodesPerElement, inumQuadraturePoints);

            //Verify correctness
            for(localIndex k = 0; k < elementList.size(); ++k){
              for(localIndex a = 0; a < inumNodesPerElement; ++a){
                for(localIndex q = 0; q < inumQuadraturePoints; ++q){                  
                  localIndex id = q + inumQuadraturePoints*(a + inumNodesPerElement*k);
                  assert( std::abs( dNdX_x[id] - dNdX[k][a][q][0]) < 1e-12);
                  assert( std::abs( dNdX_y[id] - dNdX[k][a][q][1]) < 1e-12);
                  assert( std::abs( dNdX_z[id] - dNdX[k][a][q][2]) < 1e-12);
                }
              }             
            }
            std::cout<<"Successful copy !"<<std::endl;
            copy = false;
          }
         
#if !defined(THREE_KERNEL_UPDATE) && !defined(COMPUTE_SHAPE_FUN)

          //Carry out computation in a monolithic kernel
          SolidMechanicsLagrangianFEMKernels::ObjectOfArraysKernel<elemPolicy>(elementList.size(), elementList, dt,elemsToNodes.data(),
                                                                               u_x, u_y, u_z, uhat_x, uhat_y, uhat_z, dNdX_x, dNdX_y, dNdX_z,
                                                                               iconstitutiveMap, idevStress, imeanStress, shearModulus,
                                                                               bulkModulus, detJ.data(), acc_x, acc_y, acc_z, externConstitutiveUpdate);
#elif !defined(THREE_KERNEL_UPDATE) && defined(COMPUTE_SHAPE_FUN)
          
          SolidMechanicsLagrangianFEMKernels::ObjectOfArraysKernel_Shape<elemPolicy>(elementList.size(), elementList, dt,elemsToNodes.data(),
                                                                                     u_x, u_y, u_z, uhat_x, uhat_y, uhat_z, Xptr, P,
                                                                                     iconstitutiveMap, idevStress, imeanStress, shearModulus,
                                                                                     bulkModulus, detJ.data(), acc_x, acc_y, acc_z, externConstitutiveUpdate);
          
#elif defined(THREE_KERNEL_UPDATE)
          //Kinematic step
          SolidMechanicsLagrangianFEMKernels::ObjectOfArrays_KinematicKernel<elemPolicy>(elementList.size(),elementList, dt, elemsToNodes.data(), u_x,u_y,u_z,
                                                                                        uhat_x, uhat_y, uhat_z, dNdX_x, dNdX_y, dNdX_z,
                                                                                        iconstitutiveMap, idevStress, imeanStress,
                                                                                        shearModulus, bulkModulus, detJ.data(), 
                                                                                        acc_x, acc_y, acc_z,
                                                                                        Dadt, Rot, detF, inverseF);
          //Constitutive step
          SolidMechanicsLagrangianFEMKernels::ConstitutiveUpdateKernel<elemPolicy>(elementList.size(), elementList, Dadt, Rot, iconstitutiveMap, idevStress,
                                                                                  imeanStress, shearModulus, bulkModulus);

          //Integration step
          SolidMechanicsLagrangianFEMKernels::ObjectOfArrays_IntegrationKernel<elemPolicy>(elementList.size(),elementList, dt, elemsToNodes.data(), u_x,u_y,u_z,
                                                                                          uhat_x, uhat_y, uhat_z, dNdX_x, dNdX_y, dNdX_z,
                                                                                          iconstitutiveMap, idevStress, imeanStress,
                                                                                          shearModulus, bulkModulus, detJ.data(), 
                                                                                          acc_x, acc_y, acc_z,
                                                                                          Dadt, Rot, detF, inverseF);           
#endif //defined THREE_KERNEL_UPDATE

          
#else

          GEOS_ERROR("Invalid External Kernel");
          
#endif //if defined(OBJECT_OF_ARRAYS_LAYOUT)
          
          
#endif// If !defined(EXTERNAL_KERNELS)                    
          GEOS_CXX_MARK_LOOP_END(elemLoop);          

        }//Constitutive Grouping


      } //Element Region


    } //Element Manager


  //Compute Force : Point-wise computations
  GEOS_CXX_MARK_LOOP_BEGIN(computeForce,computeForce);
  forall_in_range(0, numNodes, GEOSX_LAMBDA (localIndex a){
#if !defined(OBJECT_OF_ARRAYS_LAYOUT)    
    acc[a] /=mass[a];
#else    
    acc_x[a] /=mass[a];
    acc_y[a] /=mass[a];
    acc_z[a] /=mass[a];
#endif
  });
  GEOS_CXX_MARK_LOOP_END(computeForce);


  //Integration::OnePoint( acc, vel, dt/2, numNodes );
  GEOS_CXX_MARK_LOOP_BEGIN(onepointloop3,onepointloop3);
#if !defined(OBJECT_OF_ARRAYS_LAYOUT)      
  SolidMechanicsLagrangianFEMKernels::OnePoint(acc, vel, (dt/2), numNodes);
#else  
  SolidMechanicsLagrangianFEMKernels::OnePoint(acc_x, acc_y, acc_z, vel, (dt/2), numNodes);
#endif  
  GEOS_CXX_MARK_LOOP_END(onepointloop3);


GEOS_MARK_BEGIN(BC4);
#if !defined(OBJECT_OF_ARRAYS_LAYOUT)
//bcManager->ApplyBoundaryCondition( nodes, keys::Velocity, time_n + dt);
bcManager->ApplyBoundaryConditionToField( time_n, domain, "nodeManager", keys::Velocity );

#endif
GEOS_MARK_END(BC4);


(void) cycleNumber;

return dt;
}


void SolidMechanics_LagrangianFEM::ApplyDisplacementBC_implicit( real64 const time,
                                                                 DomainPartition & domain,
                                                                 EpetraBlockSystem & blockSystem )
{

  BoundaryConditionManager const * const bcManager = BoundaryConditionManager::get();

  bcManager->ApplyBoundaryCondition( time,
                                     &domain,
                                     "nodeManager",
                                     keys::TotalDisplacement,
                                     [&]( BoundaryConditionBase const * const bc,
                                          string const &,
                                          set<localIndex> const & targetSet,
                                          ManagedGroup * const targetGroup,
                                          string const fieldName )->void
    {
    bc->ApplyBoundaryConditionToSystem<BcEqual>( targetSet,
                                                 time,
                                                 targetGroup,
                                                 fieldName,
                                                 viewKeys.trilinosIndex.Key(),
                                                 3,
                                                 &blockSystem,
                                                 BlockIDs::displacementBlock );
  });
}


void SolidMechanics_LagrangianFEM::TractionBC( ManagedGroup * const object,
                                               BoundaryConditionBase const * const bc,
                                               set<localIndex> const & set,
                                               real64 time,
                                               systemSolverInterface::EpetraBlockSystem & blockSystem )
{
//  string const functionName =
// bc->getData<string>(dataRepository::keys::functionName);
//  NewFunctionManager * functionManager = NewFunctionManager::Instance();
//
//  Epetra_FEVector * const rhs = blockSystem.GetResidualVector( blockID );
//
//  Epetra_IntSerialDenseVector  node_dof(set.size());
//  Epetra_SerialDenseVector     node_rhs(set.size());
//
//  dataRepository::view_rtype_const<integer_array> dofMap =
// object->getData<integer_array>(dofMapName);
//
//
//  if( functionName.empty() )
//  {
//
//    integer counter=0;
//    for( auto a : set )
//    {
//      node_dof(counter) = dim*dofMap[a]+component;
//      this->ApplyBounaryConditionDefaultMethodPoint<OPERATION>(
// node_dof(counter),
//                                                                blockSystem,
//                                                                blockID,
//                                                                node_rhs(counter),
//                                                                m_scale,
//                                                                rtTypes::value(field[a],component));
//      ++counter;
//    }
//    rhs->SumIntoGlobalValues(node_dof, node_rhs);
//  }
//  else
//  {
//    FunctionBase const * const function  =
// functionManager->GetGroup<FunctionBase>(functionName);
//    if( function!=nullptr)
//    {
//      if( function->isFunctionOfTime()==2 )
//      {
//        real64 value = m_scale * function->Evaluate( &time );
//        integer counter=0;
//        for( auto a : set )
//        {
//          node_dof(counter) = dim*dofMap[a]+component;
//          this->ApplyBounaryConditionDefaultMethodPoint<OPERATION>(
// node_dof(counter),
//                                                                    blockSystem,
//                                                                   blockID,
//                                                                   node_rhs(counter),
//                                                                   value,
//                                                                   rtTypes::value(field[a],component));
//            ++counter;
//          }
//            rhs->SumIntoGlobalValues(node_dof, node_rhs);
//        }
//        else
//        {
//          real64_array result(set.size());
//          function->Evaluate( dataGroup, time, set, result );
//          integer counter=0;
//          for( auto a : set )
//          {
//            node_dof(counter) = dim*dofMap[a]+component;
//            this->ApplyBounaryConditionDefaultMethodPoint<OPERATION>(
// node_dof(counter),
//                                                     blockSystem,
//                                                     blockID,
//                                                     node_rhs(counter),
//                                                     result[counter],
//                                                     rtTypes::value(field[a],component));
//            ++counter;
//          }
//          rhs->SumIntoGlobalValues(node_dof, node_rhs);
//        }
//      }
//    }
}

void
SolidMechanics_LagrangianFEM::
ImplicitStepSetup( real64 const& time_n,
                   real64 const& dt,
                   DomainPartition * const domain,
                   systemSolverInterface::EpetraBlockSystem * const blockSystem )
{

  MeshLevel * const mesh = domain->getMeshBodies()->GetGroup<MeshBody>(0)->getMeshLevel(0);
  ManagedGroup * const nodeManager = mesh->getNodeManager();

  if( this->m_timeIntegrationOption == timeIntegrationOption::ImplicitDynamic )
  {
    view_rtype_const<r1_array> v_n = nodeManager->getData<r1_array>(keys::Velocity);
    view_rtype_const<r1_array> a_n = nodeManager->getData<r1_array>(keys::Acceleration);
    view_rtype<r1_array> vtilde   = nodeManager->getData<r1_array>(viewKeys.vTilde);
    view_rtype<r1_array> uhatTilde   = nodeManager->getData<r1_array>(viewKeys.uhatTilde);

    view_rtype<r1_array> uhat  = nodeManager->getData<r1_array>(keys::IncrementalDisplacement);
    view_rtype<r1_array> disp = nodeManager->getData<r1_array>(keys::TotalDisplacement);

    localIndex const numNodes = nodeManager->size();
    real64 const newmarkGamma = this->getReference<real64>(viewKeys.newmarkGamma);
    real64 const newmarkBeta = this->getReference<real64>(viewKeys.newmarkBeta);

    for( auto a = 0 ; a < numNodes ; ++a )
    {
      for( int i=0 ; i<3 ; ++i )
      {
        vtilde[a][i] = v_n[a][i] + (1.0-newmarkGamma) * a_n[a][i] * dt;
        uhatTilde[a][i] = ( v_n[a][i] + 0.5 * ( 1.0 - 2.0*newmarkBeta ) * a_n[a][i] * dt ) *dt;
        uhat[a][i] = uhatTilde[a][i];
        disp[a][i] += uhatTilde[a][i];
      }
    }
  }
  else if( this->m_timeIntegrationOption == timeIntegrationOption::QuasiStatic  )
  {

    view_rtype<r1_array> uhat  = nodeManager->getData<r1_array>(keys::IncrementalDisplacement);
    integer const useVelocityEstimateForQS = this->getReference<integer>(viewKeys.useVelocityEstimateForQS);
    localIndex const numNodes = nodeManager->size();

    if( useVelocityEstimateForQS==1 )
    {
      view_rtype_const<r1_array> v_n = nodeManager->getData<r1_array>(keys::Velocity);
      view_rtype<r1_array> disp = nodeManager->getData<r1_array>(keys::TotalDisplacement);

      for( auto a = 0 ; a < numNodes ; ++a )
      {
        for( int i=0 ; i<3 ; ++i )
        {
          uhat[a][i] = v_n[a][i] * dt;
          disp[a][i] += uhat[a][i];
        }
      }
    }
    else
    {
      for( auto a = 0 ; a < numNodes ; ++a )
      {
        uhat[a] = 0.0;
      }
    }
  }

  SetupSystem( domain, blockSystem );
}

void SolidMechanics_LagrangianFEM::ImplicitStepComplete( real64 const & time_n,
                                                             real64 const & dt,
                                                             DomainPartition * const domain)
{
  MeshLevel * const mesh = domain->getMeshBodies()->GetGroup<MeshBody>(0)->getMeshLevel(0);
  ManagedGroup * const nodeManager = mesh->getNodeManager();
  localIndex const numNodes = nodeManager->size();

  view_rtype<r1_array> v_n = nodeManager->getData<r1_array>(keys::Velocity);
  view_rtype<r1_array> uhat  = nodeManager->getData<r1_array>(keys::IncrementalDisplacement);

  if( this->m_timeIntegrationOption == timeIntegrationOption::ImplicitDynamic )
  {
    view_rtype<r1_array> a_n = nodeManager->getData<r1_array>(keys::Acceleration);
    view_rtype<r1_array> vtilde    = nodeManager->getData<r1_array>(viewKeys.vTilde);
    view_rtype<r1_array> uhatTilde = nodeManager->getData<r1_array>(viewKeys.uhatTilde);
    real64 const newmarkGamma = this->getReference<real64>(viewKeys.newmarkGamma);
    real64 const newmarkBeta = this->getReference<real64>(viewKeys.newmarkBeta);

    for( auto a = 0 ; a < numNodes ; ++a )
    {
      for( int i=0 ; i<3 ; ++i )
      {
        //        real64 a_np1 = 4.0 / (dt*dt) * ( uhat[a][i] - uhatTilde[a][i]
        // );
        a_n[a][i] = 1.0 / ( newmarkBeta * dt*dt) * ( uhat[a][i] - uhatTilde[a][i] );
        v_n[a][i] = vtilde[a][i] + newmarkGamma * a_n[a][i] * dt;
      }
    }
  }
  else if( this->m_timeIntegrationOption == timeIntegrationOption::QuasiStatic && dt > 0.0)
  {
    for( auto a = 0 ; a < numNodes ; ++a )
    {
      for( int i=0 ; i<3 ; ++i )
      {
        v_n[a][i] = uhat[a][i] / dt;
      }
    }
  }
}

void SolidMechanics_LagrangianFEM::SetNumRowsAndTrilinosIndices( ManagedGroup * const nodeManager,
                                                                 localIndex & numLocalRows,
                                                                 globalIndex & numGlobalRows,
                                                                 localIndex_array& localIndices,
                                                                 localIndex offset )
{
//  dim =
// domain.m_feElementManager.m_ElementRegions.begin()->second.m_ElementDimension;
  int dim = 3;

  int n_mpi_processes;
  MPI_Comm_size( MPI_COMM_WORLD, &n_mpi_processes );

  int this_mpi_process = 0;
  MPI_Comm_rank( MPI_COMM_WORLD, &this_mpi_process );

  std::vector<int> gather(n_mpi_processes);

  int intNumLocalRows = static_cast<int>(numLocalRows);
  m_linearSolverWrapper.m_epetraComm.GatherAll( &intNumLocalRows,
                                                &gather.front(),
                                                1 );
  numLocalRows = intNumLocalRows;

  localIndex first_local_row = 0;
  numGlobalRows = 0;

  for( integer p=0 ; p<n_mpi_processes ; ++p)
  {
    numGlobalRows += gather[p];
    if(p<this_mpi_process)
      first_local_row += gather[p];
  }

  // create trilinos dof indexing

  globalIndex_array& trilinos_index = nodeManager->getReference<globalIndex_array>(viewKeys.trilinosIndex);
  integer_array& is_ghost       = nodeManager->getReference<integer_array>(viewKeys.ghostRank);


  trilinos_index = -1;

  integer local_count = 0;
  for(integer r=0 ; r<trilinos_index.size() ; ++r )
  {
    if(is_ghost[r] < 0)
    {
      trilinos_index[r] = first_local_row+local_count+offset;
      localIndices.push_back(trilinos_index[r]);
      local_count++;
    }
    else
    {
      trilinos_index[r] = -INT_MAX;
    }
  }

  assert(local_count == numLocalRows );

//  partition.SynchronizeFields(m_syncedFields, CommRegistry::lagrangeSolver02);

}


void SolidMechanics_LagrangianFEM :: SetupSystem ( DomainPartition * const domain,
                                                   EpetraBlockSystem * const blockSystem )
{
  MeshLevel * const mesh = domain->getMeshBodies()->GetGroup<MeshBody>(0)->getMeshLevel(0);
  NodeManager * const nodeManager = mesh->getNodeManager();

//  using namespace BoundaryConditionFunctions;

  // determine the global/local degree of freedom distribution.

  //  const auto& kinematicSibling =
  // domain.m_feNodeManager.GetOneToOneMap("NodeToKinematicSibling");
  //  const auto& isNodeDead =
  // domain.m_feNodeManager.GetFieldData<int>("isDead");
  //  array1d<integer> kinematicSibling(domain.m_feNodeManager.m_numNodes);

  localIndex dim = 3;//domain.m_feElementManager.m_ElementRegions.begin()->second.m_ElementDimension;
  localIndex n_ghost_rows  = nodeManager->GetNumberOfGhosts();
  localIndex n_local_rows  = nodeManager->size()-n_ghost_rows;
  globalIndex n_global_rows = 0;

  localIndex_array displacementIndices;
  SetNumRowsAndTrilinosIndices( nodeManager,
                                n_local_rows,
                                n_global_rows,
                                displacementIndices,
                                0 );


  std::map<string, string_array > fieldNames;
  fieldNames["node"].push_back(viewKeys.trilinosIndex.Key());

  CommunicationTools::SynchronizeFields(fieldNames,
                              mesh,
                              domain->getReference< array1d<NeighborCommunicator> >( domain->viewKeys.neighbors ) );

  // create epetra map


  Epetra_Map * const rowMap = blockSystem->SetRowMap( BlockIDs::displacementBlock,
                                                      std::make_unique<Epetra_Map>( dim*n_global_rows,
                                                                                    dim*n_local_rows,
                                                                                    0,
                                                                                    m_linearSolverWrapper.m_epetraComm ) );

  Epetra_FECrsGraph * const sparsity = blockSystem->SetSparsity( BlockIDs::displacementBlock,
                                                                 BlockIDs::displacementBlock,
                                                                 std::make_unique<Epetra_FECrsGraph>(Copy,*rowMap,0) );



//  integer_array dummyDof;


//  const array1d<int>* isDetachedFromSolidMesh =
// domain.m_feNodeManager.GetFieldDataPointer<int> ("isDetachedFromSolidMesh");

//  if(domain.m_externalFaces.m_contactActive &&
// domain.m_contactManager.m_use_contact_search)
//  {
//    UpdateContactDataStructures(domain, false);
//  }

//  if(domain.m_externalFaces.m_contactActive)
//  {
//    InsertGlobalIndices( domain);
//    const bool planeStress =
//  SolidMechanics_LagrangianFEM::m_2dOption==SolidMechanics_LagrangianFEM::PlaneStress
// ;
//    if(domain.m_contactManager.m_nitsche_active)
//      domain.m_externalFaces.GetProjectionTensorAndWeightingAndStabilizationParameters(dim,
// planeStress, domain);
//  }

#ifdef SRC_INTERNAL2
  if(domain.m_xfemManager != nullptr)
  {
    SetSparsityPatternXFEM(domain);
  }
  else
#endif
  {
    SetSparsityPattern( domain, sparsity );
  }

  sparsity->GlobalAssemble();
  sparsity->OptimizeStorage();

  blockSystem->SetMatrix( BlockIDs::displacementBlock,
                          BlockIDs::displacementBlock,
                          std::make_unique<Epetra_FECrsMatrix>(Copy,*sparsity) );

  blockSystem->SetSolutionVector( BlockIDs::displacementBlock,
                                  std::make_unique<Epetra_FEVector>(*rowMap) );

  blockSystem->SetResidualVector( BlockIDs::displacementBlock,
                                  std::make_unique<Epetra_FEVector>(*rowMap) );

//  std::cout<<"m_sparsity->NumGlobalRows()     =
// "<<m_sparsity->NumGlobalRows()<<std::endl;
//  std::cout<<"m_sparsity->NumGlobalNonzeros() =
// "<<m_sparsity->NumGlobalNonzeros()<<std::endl;
}

void SolidMechanics_LagrangianFEM::SetSparsityPattern( DomainPartition const * const domain,
                                                       Epetra_FECrsGraph * const sparsity )
{
  int dim=3;
  MeshLevel const * const mesh = domain->getMeshBodies()->GetGroup<MeshBody>(0)->getMeshLevel(0);
  ManagedGroup const * const nodeManager = mesh->getNodeManager();

  globalIndex_array const & trilinos_index = nodeManager->getReference<globalIndex_array>(viewKeys.trilinosIndex);
  ElementRegionManager const * const elemManager = mesh->getElemManager();


  elemManager->forElementRegions([&](ElementRegion const * const elementRegion)
    {
      auto const & numMethodName = elementRegion->getData<string>(keys::numericalMethod);

      elementRegion->forCellBlocks([&](CellBlockSubRegion const * const cellBlock)
      {
        localIndex const numElems = cellBlock->size();
        array2d<localIndex> const & elemsToNodes = cellBlock->getWrapper<FixedOneToManyRelation>(cellBlock->viewKeys().nodeList)->reference();// getData<array2d<localIndex>>(keys::nodeList);
        localIndex const numNodesPerElement = elemsToNodes.size(1);

        globalIndex_array elementLocalDofIndex (dim*numNodesPerElement);

        for( localIndex k=0 ; k<numElems ; ++k )
        {
          arrayView1d<localIndex const> const localNodeIndices = elemsToNodes[k];

          for( localIndex a=0 ; a<numNodesPerElement ; ++a )
          {
            for(localIndex i=0 ; i<numNodesPerElement ; ++i)
            {
              for( int d=0 ; d<dim ; ++d )
              {
                elementLocalDofIndex[i*dim+d] = dim*static_cast<int>(trilinos_index[localNodeIndices[i]])+d;
              }
            }

            sparsity->InsertGlobalIndices(static_cast<int>(elementLocalDofIndex.size()),
                                          elementLocalDofIndex.data(),
                                          static_cast<int>(elementLocalDofIndex.size()),
                                          elementLocalDofIndex.data());
          }

        }
      });
    });
}



void SolidMechanics_LagrangianFEM::AssembleSystem ( DomainPartition * const  domain,
                                                EpetraBlockSystem * const blockSystem,
                                                real64 const time_n,
                                                real64 const dt )
{
  MeshLevel * const mesh = domain->getMeshBodies()->GetGroup<MeshBody>(0)->getMeshLevel(0);
  ManagedGroup * const nodeManager = mesh->getNodeManager();
  ConstitutiveManager  * const constitutiveManager = domain->GetGroup<ConstitutiveManager >(keys::ConstitutiveManager);
  ElementRegionManager * const elemManager = mesh->getElemManager();
  NumericalMethodsManager const * numericalMethodManager = domain->getParent()->GetGroup<NumericalMethodsManager>(keys::numericalMethodsManager);
  FiniteElementSpaceManager const * feSpaceManager = numericalMethodManager->GetGroup<FiniteElementSpaceManager>(keys::finiteElementSpaces);

  Epetra_FECrsMatrix * const matrix = blockSystem->GetMatrix( BlockIDs::displacementBlock,
                                                              BlockIDs::displacementBlock );
  Epetra_FEVector * const rhs = blockSystem->GetResidualVector( BlockIDs::displacementBlock );
  Epetra_FEVector * const solution = blockSystem->GetSolutionVector( BlockIDs::displacementBlock );

  matrix->Scale(0.0);
  rhs->Scale(0.0);
//
//  PartitionBase & partition =
// domain->getReference<PartitionBase>(keys::partitionManager);
//
  real64 maxForce = 0.0;

  view_rtype_const<r1_array> disp = nodeManager->getData<r1_array>(keys::TotalDisplacement);
  view_rtype_const<r1_array> uhat = nodeManager->getData<r1_array>(keys::IncrementalDisplacement);
  view_rtype_const<r1_array> vel  = nodeManager->getData<r1_array>(keys::Velocity);


  view_rtype_const<r1_array> uhattilde = nullptr;
  view_rtype_const<r1_array> vtilde = nullptr;

//  if( this->m_timeIntegrationOption == ImplicitDynamic )
//  {
//    uhattilde =
// domain.m_feNodeManager.GetFieldDataPointer<R1Tensor>("inc_disp_tilde");
//    vtilde =
// domain.m_feNodeManager.GetFieldDataPointer<R1Tensor>("vel_tilde");
//  }

  // basic nodal data ( = dof data for our problem)

  globalIndex_array const & trilinos_index = nodeManager->getReference<globalIndex_array>(viewKeys.trilinosIndex);

//  if(domain.m_contactManager.m_contact &&
// domain.m_contactManager.m_implicitContactActive)
//  {
//    /////////////////////////////////////////////////////////////////////////////////////////////////////
//    // @author: Chandra Annavarapu
//    // @brief: Stiffness contributions to tie fractured faces together
//    // Penalty/Nitsche's method to enforce contact - choice through a boolean
// flag in the xml file
//    // For penalty method, a user-defined penalty parameter needs to be
// specified in the xml file
//    /////////////////////////////////////////////////////////////////////////////////////////////////////
//
//    GetContactStiffnessContribution(domain);
//  }



  static array1d< R1Tensor > u_local(8);
  static array1d< R1Tensor > uhat_local(8);
  static array1d< R1Tensor > vtilde_local(8);
  static array1d< R1Tensor > uhattilde_local(8);


  // begin region loop
  elemManager->forElementRegions([&](ElementRegion * elementRegion)
    {
      auto const & numMethodName = elementRegion->getData<string>(keys::numericalMethod);
      FiniteElementSpace const * feSpace = feSpaceManager->GetGroup<FiniteElementSpace>(numMethodName);

      elementRegion->forCellBlocks([&](CellBlockSubRegion * cellBlock)
      {
        multidimensionalArray::ManagedArray<R1Tensor, 3> const & dNdX = cellBlock->getReference< multidimensionalArray::ManagedArray<R1Tensor, 3> >(keys::dNdX);
        array2d<real64> const & detJ            = cellBlock->getReference< array2d<real64> >(keys::detJ);

        RAJA::View< double const, RAJA::Layout<2> > detJView( detJ.data(),
                                                              detJ.size(0),
                                                              detJ.size(1) );


        auto const & constitutiveMap = cellBlock->getReference< std::pair< array2d<localIndex>,array2d<localIndex> > >(cellBlock->viewKeys().constitutiveMap);
        RAJA::View< integer const, RAJA::Layout<2> > constitutiveMapView( reinterpret_cast<integer const*>(constitutiveMap.second.data()),
                                                                          constitutiveMap.second.size(0),
                                                                          constitutiveMap.second.size(1) );

        auto const & constitutiveGrouping = cellBlock->getReference< map< string, localIndex_array > >(cellBlock->viewKeys().constitutiveGrouping);
        array_view<localIndex,2> const elemsToNodes = cellBlock->getWrapper<FixedOneToManyRelation>(cellBlock->viewKeys().nodeList)->reference().View();// getData<array2d<localIndex>>(keys::nodeList);

        localIndex const numNodesPerElement = elemsToNodes.size(1);

//      array1d<R2SymTensor> const * const refStress =
// elemRegion.GetFieldDataPointer<R2SymTensor>("referenceStress");

        u_local.resize(numNodesPerElement);
        uhat_local.resize(numNodesPerElement);
        vtilde_local.resize(numNodesPerElement);
        uhattilde_local.resize(numNodesPerElement);


        // space for element matrix and rhs
        int dim = 3;
        Epetra_LongLongSerialDenseVector  elementLocalDofIndex   (dim*static_cast<int>(numNodesPerElement));
        Epetra_SerialDenseVector     element_rhs     (dim*static_cast<int>(numNodesPerElement));
        Epetra_SerialDenseMatrix     element_matrix  (dim*static_cast<int>(numNodesPerElement),
                                                      dim*static_cast<int>(numNodesPerElement));
        Epetra_SerialDenseVector     element_dof_np1  (dim*static_cast<int>(numNodesPerElement));

        array1d<integer> const & elemGhostRank = cellBlock->m_ghostRank;

        for( auto const & constitutiveGroup : constitutiveGrouping )
        {
          string const constitutiveName = constitutiveGroup.first;
          localIndex_array const & elementList = constitutiveGroup.second;

          ConstitutiveBase * constitutiveModel = constitutiveManager->GetGroup<ConstitutiveBase>( constitutiveName );
//          ManagedGroup const * const constitutiveParameters = constitutiveModel->GetParameterData();
//          ManagedGroup const * const constitutiveState      = constitutiveModel->GetStateData();

          real64 const density = constitutiveModel->getReference<real64>("density0");

          real64 stiffness[6][6];
          constitutiveModel->GetStiffness( stiffness );
          //Create a RAJA list segment
//          RAJA::TypedListSegment<integer>
// elementList(elementList.data(),elementList.size());
          //std::cout<<"No of Elements: "<<elementList.size()<<std::endl;


          GEOS_CXX_MARK_LOOP_BEGIN(elemLoop,elemLoop);

          // begin element loop, skipping ghost elements
//        RAJA::forall<elemPolicy> (elementList, [=] (integer_t k)
          for( auto k : elementList )
          {
            //      const array1d<integer>& elem_is_physical =
            // elemRegion.GetFieldData<int>("isPhysical");
            if(elemGhostRank[k] < 0)
            {
              arrayView1d<localIndex const> const localNodeIndices = elemsToNodes[k];

              for( localIndex a=0 ; a<numNodesPerElement ; ++a)
              {

                localIndex localNodeIndex = localNodeIndices[a];

                for( int i=0 ; i<dim ; ++i )
                {
                  elementLocalDofIndex[static_cast<int>(a)*dim+i] = dim*static_cast<int>(trilinos_index[localNodeIndex])+i;

                  // TODO must add last solution estimate for this to be valid
                  element_dof_np1(static_cast<int>(a)*dim+i) = disp[localNodeIndex][i];
                }
              }

              if( this->m_timeIntegrationOption == timeIntegrationOption::ImplicitDynamic )
              {
                CopyGlobalToLocal( localNodeIndices,
                                   disp, uhat, vtilde, uhattilde,
                                   u_local.data(), uhat_local.data(), vtilde_local.data(), uhattilde_local.data(),
                                   numNodesPerElement );
              }
              else
              {
                CopyGlobalToLocal( localNodeIndices,
                                   disp, uhat,
                                   u_local.data(), uhat_local.data(),
                                   numNodesPerElement );
              }

//            // assemble into global system
//            const localIndex paramIndex =
// elemRegion.m_mat->NumParameterIndex0() > 1 ? element : 0 ;
//
//            constitutiveModel->GetGroup(keys::parameterData)->getgroup
//            R2SymTensor const * const referenceStress = refStress==nullptr ?
// nullptr : &((*refStress)[element]);


              real64 maxElemForce = CalculateElementResidualAndDerivative( density,
                                                                           feSpace->m_finiteElement,
                                                                           dNdX[k],
                                                                           detJ[k],
                                                                           nullptr,
                                                                           u_local,
                                                                           uhat_local,
                                                                           uhattilde_local,
                                                                           vtilde_local,
                                                                           dt,
                                                                           element_matrix,
                                                                           element_rhs,
                                                                           stiffness);


//            if( maxElemForce > maxForce )
//              maxForce = maxElemForce;

              matrix->SumIntoGlobalValues( elementLocalDofIndex,
                                           element_matrix);


              rhs->SumIntoGlobalValues( elementLocalDofIndex,
                                        element_rhs);
            }
          }
        }
      });
    });


  // Global assemble
  matrix->GlobalAssemble(true);
  rhs->GlobalAssemble();

  if( verboseLevel() >= 2 )
  {
    matrix->Print(std::cout);
    rhs->Print(std::cout);
  }

 // return maxForce;
}

void
SolidMechanics_LagrangianFEM::
ApplyBoundaryConditions( DomainPartition * const domain,
                         systemSolverInterface::EpetraBlockSystem * const blockSystem,
                         real64 const time_n,
                         real64 const dt )
{

  MeshLevel * const mesh = domain->getMeshBodies()->GetGroup<MeshBody>(0)->getMeshLevel(0);

  ManagedGroup * const nodeManager = mesh->getNodeManager();

  BoundaryConditionManager * bcManager = BoundaryConditionManager::get();
//  bcManager->ApplyBoundaryCondition( this, &SolidMechanics_LagrangianFEM::ForceBC,
//                                     nodeManager, keys::Force, time_n + dt, *blockSystem );

  bcManager->ApplyBoundaryCondition( time_n+dt,
                                     domain,
                                     "nodeManager",
                                     keys::Force,
                                     [&]( BoundaryConditionBase const * const bc,
                                          string const &,
                                          set<localIndex> const & targetSet,
                                          ManagedGroup * const targetGroup,
                                          string const fieldName )->void
  {
    bc->ApplyBoundaryConditionToSystem<BcAdd>( targetSet,
                                               time_n+dt,
                                               targetGroup,
                                               keys::TotalDisplacement, // TODO fix use of dummy name for
                                               viewKeys.trilinosIndex.Key(),
                                               3,
                                               blockSystem,
                                               BlockIDs::displacementBlock );
  });

  ApplyDisplacementBC_implicit( time_n + dt, *domain, *blockSystem );
//  bcManager->ApplyBoundaryCondition( this, &,
//                                     nodeManager, keys::TotalDisplacement, time_n + dt, *blockSystem );


  Epetra_FECrsMatrix * const matrix = blockSystem->GetMatrix( BlockIDs::displacementBlock,
                                                              BlockIDs::displacementBlock );
  Epetra_FEVector * const rhs = blockSystem->GetResidualVector( BlockIDs::displacementBlock );

  if( verboseLevel() >= 2 )
  {
    matrix->Print(std::cout);
    rhs->Print(std::cout);
  }

}

real64
SolidMechanics_LagrangianFEM::
CalculateResidualNorm(systemSolverInterface::EpetraBlockSystem const *const blockSystem, DomainPartition *const domain)
{

  Epetra_FEVector const * const
  residual = blockSystem->GetResidualVector( BlockIDs::displacementBlock );

  real64 localResidual = 0.0;
//  residual->Norm2(&scalarResidual);

  real64 * residualData = nullptr;
  int length;
  residual->ExtractView(&residualData,&length);
  for( localIndex i=0 ; i<length ; ++i )
  {
    localResidual += residualData[i]*residualData[i];
  }
  realT globalResidualNorm;
  MPI_Allreduce (&localResidual,&globalResidualNorm,1,MPI_DOUBLE,MPI_SUM ,MPI_COMM_WORLD);


  return sqrt(globalResidualNorm);

}

realT SolidMechanics_LagrangianFEM::CalculateElementResidualAndDerivative( real64 const density,
                                                                           FiniteElementBase const * const fe,
                                                                           const array_view<R1Tensor,2>& dNdX,
                                                                           const realT* const detJ,
                                                                           R2SymTensor const * const refStress,
                                                                           array1d<R1Tensor> const & u,
                                                                           array1d<R1Tensor> const & uhat,
                                                                           array1d<R1Tensor> const & uhattilde,
                                                                           array1d<R1Tensor> const & vtilde,
                                                                           realT const dt,
                                                                           Epetra_SerialDenseMatrix& dRdU,
                                                                           Epetra_SerialDenseVector& R,
                                                                           real64 c[6][6] )
{
  const integer dim = 3;
  realT maxForce = 0;
  realT amass = *this->getData<real64>(viewKeys.massDamping);
  realT astiff = *this->getData<real64>(viewKeys.stiffnessDamping);
  real64 const newmarkBeta = *(getData<real64>(viewKeys.newmarkBeta));
  real64 const newmarkGamma = *(getData<real64>(viewKeys.newmarkGamma));


//  if( LagrangeSolverBase::m_2dOption==LagrangeSolverBase::PlaneStress )
//  {
//    lambda = 2*lambda*G / ( lambda + 2*G );
//  }

  dRdU.Scale(0);
  R.Scale(0);

  Epetra_SerialDenseVector R_InertiaMassDamping(R);
  Epetra_SerialDenseMatrix dRdU_InertiaMassDamping(dRdU);

  Epetra_SerialDenseVector R_StiffnessDamping(R);
  Epetra_SerialDenseMatrix dRdU_StiffnessDamping(dRdU);

  dRdU_InertiaMassDamping.Scale(0);
  R_InertiaMassDamping.Scale(0);

  dRdU_StiffnessDamping.Scale(0);
  R_StiffnessDamping.Scale(0);

  R1Tensor dNdXa;
  R1Tensor dNdXb;


  for( integer q=0 ; q<fe->n_quadrature_points() ; ++q )
  {
    const realT detJq = detJ[q];
    std::vector<double> const & N = fe->values(q);

    for( integer a=0 ; a<fe->dofs_per_element() ; ++a )
    {
//      realT const * const dNdXa = dNdX(q,a).Data();
      dNdXa = dNdX(q,a);

      for( integer b=0 ; b<fe->dofs_per_element() ; ++b )
      {
//        realT const * const dNdXb = dNdX(q,b).Data();
        dNdXb = dNdX(q,b);

        if( dim==3 )
        {
          dRdU(a*dim+0,b*dim+0) -= ( c[0][0]*dNdXa[0]*dNdXb[0] + c[5][5]*dNdXa[1]*dNdXb[1] + c[4][4]*dNdXa[2]*dNdXb[2] ) * detJq;
          dRdU(a*dim+0,b*dim+1) -= ( c[5][5]*dNdXa[1]*dNdXb[0] + c[0][1]*dNdXa[0]*dNdXb[1] ) * detJq;
          dRdU(a*dim+0,b*dim+2) -= ( c[4][4]*dNdXa[2]*dNdXb[0] + c[0][2]*dNdXa[0]*dNdXb[2] ) * detJq;

          dRdU(a*dim+1,b*dim+0) -= ( c[0][1]*dNdXa[1]*dNdXb[0] + c[5][5]*dNdXa[0]*dNdXb[1] ) * detJq;
          dRdU(a*dim+1,b*dim+1) -= ( c[5][5]*dNdXa[0]*dNdXb[0] + c[1][1]*dNdXa[1]*dNdXb[1] + c[3][3]*dNdXa[2]*dNdXb[2] ) * detJq;
          dRdU(a*dim+1,b*dim+2) -= ( c[3][3]*dNdXa[2]*dNdXb[1] + c[1][2]*dNdXa[1]*dNdXb[2] ) * detJq;

          dRdU(a*dim+2,b*dim+0) -= ( c[0][2]*dNdXa[2]*dNdXb[0] + c[4][4]*dNdXa[0]*dNdXb[2] ) * detJq;
          dRdU(a*dim+2,b*dim+1) -= ( c[1][2]*dNdXa[2]*dNdXb[1] + c[3][3]*dNdXa[1]*dNdXb[2] ) * detJq;
          dRdU(a*dim+2,b*dim+2) -= ( c[4][4]*dNdXa[0]*dNdXb[0] + c[3][3]*dNdXa[1]*dNdXb[1] + c[2][2]*dNdXa[2]*dNdXb[2] ) * detJq;


          if( this->m_timeIntegrationOption == timeIntegrationOption::ImplicitDynamic )
          {

            double integrationFactor = density * N[a] * N[b] * detJq;
            double temp1 = ( amass * newmarkGamma/( newmarkBeta * dt ) + 1.0 / ( newmarkBeta * dt * dt ) )* integrationFactor;

            for( int i=0 ; i<dim ; ++i )
            {
              realT const acc = 1.0 / ( newmarkBeta * dt * dt ) * ( uhat[b][i] - uhattilde[b][i] );
              realT const velb = vtilde[b][i] + newmarkGamma/( newmarkBeta * dt ) *( uhat[b][i] - uhattilde[b][i] );

              dRdU_InertiaMassDamping(a*dim+i,b*dim+i) -= temp1;
              R_InertiaMassDamping(a*dim+i) -= ( amass * velb + acc ) * integrationFactor;
            }
          }
        }
        else if( dim==2 )
        {
//          dRdU(a*dim+0,b*dim+0) -= ( dNdXa[1]*dNdXb[1]*G +
// dNdXa[0]*dNdXb[0]*(2*G + lambda) ) * detJq;
//          dRdU(a*dim+0,b*dim+1) -= ( dNdXa[1]*dNdXb[0]*G +
// dNdXa[0]*dNdXb[1]*lambda ) * detJq;
//
//          dRdU(a*dim+1,b*dim+0) -= ( dNdXa[0]*dNdXb[1]*G +
// dNdXa[1]*dNdXb[0]*lambda ) * detJq;
//          dRdU(a*dim+1,b*dim+1) -= ( dNdXa[0]*dNdXb[0]*G +
// dNdXa[1]*dNdXb[1]*(2*G + lambda) ) * detJq;
        }
      }
    }
  }



  if( refStress!=nullptr )
  {
    R1Tensor temp;
    for( integer q=0 ; q<fe->n_quadrature_points() ; ++q )
    {
      const realT detJq = detJ[q];
      R2SymTensor stress0 = *refStress;
      stress0 *= detJq;
      for( integer a=0 ; a<fe->dofs_per_element() ; ++a )
      {
        dNdXa = dNdX(q,a);

        temp.AijBj(stress0,dNdXa);
        realT maxf = temp.MaxVal();
        if( maxf > maxForce )
        {
          maxForce = maxf;
        }

        R(a*dim+0) -= temp[0];
        R(a*dim+1) -= temp[1];
        R(a*dim+2) -= temp[2];
      }
    }
  }


// TODO It is simpler to do this...try it.
//  dRdU.Multiply(dof_np1,R);
  for( integer a=0 ; a<fe->dofs_per_element() ; ++a )
  {
    realT nodeForce = 0;
    for( integer b=0 ; b<fe->dofs_per_element() ; ++b )
    {
      for( int i=0 ; i<dim ; ++i )
      {
        for( int j=0 ; j<dim ; ++j )
        {
          R(a*dim+i) += dRdU(a*dim+i,b*dim+j) * u[b][j];
        }
      }

      if( this->m_timeIntegrationOption == timeIntegrationOption::ImplicitDynamic )
      {
        for( int i=0 ; i<dim ; ++i )
        {
          for( int j=0 ; j<dim ; ++j )
          {
            R_StiffnessDamping(a*dim+i) += astiff * dRdU(a*dim+i,b*dim+j) * ( vtilde[b][j] + newmarkGamma/(newmarkBeta * dt)*(uhat[b][j]-uhattilde[b][j]) );
          }
        }
      }

    }

    if (dim ==3)
    {
      nodeForce = std::max( std::max( R(a*dim+0), R(a*dim+1) ),  R(a*dim+2) );
    }
    else
    {
      nodeForce = std::max( R(a*dim+0), R(a*dim+1));
    }
//    std::cout<<"nodeForce["<<a<<"] = "<<nodeForce<<std::endl;
    if( fabs(nodeForce) > maxForce )
    {
      maxForce = fabs(nodeForce);
    }
  }


  if( this->m_timeIntegrationOption == timeIntegrationOption::ImplicitDynamic )
  {
    dRdU_StiffnessDamping = dRdU;
    dRdU_StiffnessDamping.Scale( astiff * newmarkGamma / ( newmarkBeta * dt ) );

    dRdU += dRdU_InertiaMassDamping;
    dRdU += dRdU_StiffnessDamping;
    R    += R_InertiaMassDamping;
    R    += R_StiffnessDamping;
  }


  return maxForce;
}



void SolidMechanics_LagrangianFEM::ApplySystemSolution( EpetraBlockSystem const * const blockSystem,
                                                        real64 const scalingFactor,
                                                        DomainPartition * const domain )
{
  NodeManager * const nodeManager = domain->getMeshBody(0)->getMeshLevel(0)->getNodeManager();

  Epetra_Map const * const rowMap        = blockSystem->GetRowMap( BlockIDs::displacementBlock );
  Epetra_FEVector const * const solution = blockSystem->GetSolutionVector( BlockIDs::displacementBlock );

  int solutionLength;
  double* local_solution = nullptr;
  solution->ExtractView(&local_solution,&solutionLength);


  view_rtype_const<globalIndex_array> trilinos_index = nodeManager->getData< globalIndex_array >(viewKeys.trilinosIndex);

  view_rtype<r1_array> X        = nodeManager->getData<r1_array>(nodeManager->viewKeys.referencePosition);
  view_rtype<r1_array> disp     = nodeManager->getData<r1_array>(keys::TotalDisplacement);
  view_rtype<r1_array> incdisp  = nodeManager->getData<r1_array>(keys::IncrementalDisplacement);

  localIndex const numNodes = nodeManager->size();
  realT maxpos = 0.0;
  realT maxdisp = 0.0;

  integer const dim = 3;

  for(integer r=0 ; r<numNodes ; ++r)
  {
    {
      for( int d=0 ; d<dim ; ++d )
      {
        int lid = rowMap->LID( static_cast<int>(dim*trilinos_index[r]) + d );

        if( lid >=0 )
        {
          incdisp[r][d] -= scalingFactor*local_solution[lid];
          disp[r][d] -= scalingFactor*local_solution[lid];
          maxpos = std::max( maxpos, fabs(X[r][d]+disp[r][d]) );
          maxdisp = std::max( maxdisp, fabs(disp[r][d]) );
        }
      }
    }
  }
//  m_maxDofVal = maxpos;
//  std::cout<<"Maximum DeltaDisplacement, Position = "<<maxinc<<",
// "<<maxpos<<", "<<maxinc/maxpos<<std::endl;

}

void SolidMechanics_LagrangianFEM::SolveSystem( EpetraBlockSystem * const blockSystem,
                                        SystemSolverParameters const * const params )
{
  Epetra_FEVector * const
  solution = blockSystem->GetSolutionVector( BlockIDs::displacementBlock );

  Epetra_FEVector * const
  residual = blockSystem->GetResidualVector( BlockIDs::displacementBlock );
//  residual->Scale(-1.0);

  solution->Scale(0.0);

  m_linearSolverWrapper.SolveSingleBlockSystem( blockSystem,
                                                 params,
                                                 BlockIDs::displacementBlock );

  if( verboseLevel() >= 2 )
  {
    solution->Print(std::cout);
  }

}

void SolidMechanics_LagrangianFEM::ResetStateToBeginningOfStep( DomainPartition * const domain )
{
  MeshLevel * const mesh = domain->getMeshBodies()->GetGroup<MeshBody>(0)->getMeshLevel(0);
  NodeManager * const nodeManager = mesh->getNodeManager();

  view_rtype<r1_array> incdisp  = nodeManager->getData<r1_array>(keys::IncrementalDisplacement);

  // TODO need to finish this rewind
  FORALL_NODES( a, 0, nodeManager->size() )
  {
    incdisp[a] = 0.0;
  } END_FOR
}

REGISTER_CATALOG_ENTRY( SolverBase, SolidMechanics_LagrangianFEM, std::string const &, ManagedGroup * const )
} /* namespace ANST */<|MERGE_RESOLUTION|>--- conflicted
+++ resolved
@@ -681,11 +681,7 @@
 //        ConstitutiveBase * constitutiveModel = constitutiveManager->GetGroup<ConstitutiveBase>( constitutiveName );
         ConstitutiveBase * constitutiveModel = cellBlock->GetGroup("ConstitutiveModels")->GetGroup<ConstitutiveBase>( constitutiveName );
 
-<<<<<<< HEAD
-        RAJA::TypedListSegment<localIndex> elementList_raja(elementList.data(),elementList.size());
-=======
           //RAJA::TypedListSegment<localIndex> elementList_raja(elementList.data(),elementList.size());          
->>>>>>> cd47769e
 
         localIndex const numQuadraturePoints = feSpace->m_finiteElement->n_quadrature_points();
         void * constitutiveModelData;
