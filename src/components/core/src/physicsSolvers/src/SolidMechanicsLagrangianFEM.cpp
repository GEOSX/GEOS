--- conflicted
+++ resolved
@@ -1007,22 +1007,16 @@
 }
 
 
-<<<<<<< HEAD
-void SolidMechanics_LagrangianFEM::ApplyTractionBC( FaceManager const * const faceManager,
-                                                    NodeManager const * const nodeManager,
+void SolidMechanics_LagrangianFEM::ApplyTractionBC( DomainPartition * const domain,
                                                     real64 const time,
                                                     systemSolverInterface::EpetraBlockSystem & blockSystem )
-=======
-void SolidMechanics_LagrangianFEM::TractionBC( ManagedGroup * const object,
-                                               BoundaryConditionBase const * const bc,
-                                               set<localIndex> const & set,
-                                               real64 time,
-                                               systemSolverInterface::EpetraBlockSystem & blockSystem )
->>>>>>> 76d17244
 {
   BoundaryConditionManager * const bcManager = BoundaryConditionManager::get();
   NewFunctionManager * const functionManager = NewFunctionManager::Instance();
 
+  FaceManager * const faceManager = domain->getMeshBody(0)->getMeshLevel(0)->getFaceManager();
+  NodeManager * const nodeManager = domain->getMeshBody(0)->getMeshLevel(0)->getNodeManager();
+
   real64_array const & faceArea  = faceManager->getReference<real64_array>("faceArea");
   array1d<localIndex_array> const & facesToNodes = faceManager->nodeList();
 
@@ -1034,10 +1028,14 @@
 
 
   bcManager->ApplyBoundaryCondition( time,
-                                     nodeManager,
+                                     domain,
+                                     "faceManager",
                                      string("Traction"),
                                      [&]( BoundaryConditionBase const * const bc,
-                                          set<localIndex> const & faceSet ) -> void
+                                         string const &,
+                                         set<localIndex> const & targetSet,
+                                         ManagedGroup * const targetGroup,
+                                         string const fieldName ) -> void
   {
     string const functionName = bc->getData<string>( BoundaryConditionBase::viewKeyStruct::functionNameString);
 
@@ -1048,7 +1046,7 @@
     if( functionName.empty() )
     {
       integer counter=0;
-      for( auto kf : faceSet )
+      for( auto kf : targetSet )
       {
         localIndex const numNodes = facesToNodes[kf].size();
         nodeDOF.resize( numNodes );
@@ -1069,7 +1067,7 @@
         if( function->isFunctionOfTime()==2 )
         {
           real64 value = bc->GetScale() * function->Evaluate( &time );
-          for( auto kf : faceSet )
+          for( auto kf : targetSet )
           {
             localIndex const numNodes = facesToNodes[kf].size();
             nodeDOF.resize( numNodes );
@@ -1085,11 +1083,11 @@
         else
         {
           real64_array result;
-          result.resize( faceSet.size() );
-          function->Evaluate( faceManager, time, faceSet, result );
+          result.resize( targetSet.size() );
+          function->Evaluate( faceManager, time, targetSet, result );
 
           integer counter=0;
-          for( auto kf : faceSet )
+          for( auto kf : targetSet )
           {
             localIndex const numNodes = facesToNodes[kf].size();
             nodeDOF.resize( numNodes );
@@ -1487,18 +1485,6 @@
   // begin region loop
   for( localIndex er=0 ; er<elemManager->numRegions() ; ++er )
   {
-<<<<<<< HEAD
-    ElementRegion const * const elementRegion = elemManager->GetRegion(er);
-      auto const & numMethodName = elementRegion->getData<string>(keys::numericalMethod);
-      FiniteElementSpace const * feSpace = feSpaceManager->GetGroup<FiniteElementSpace>(numMethodName);
-
-      for( localIndex esr=0 ; esr<elementRegion->numSubRegions() ; ++esr )
-      {
-        CellBlockSubRegion const * const cellBlock = elementRegion->GetSubRegion(esr);
-
-        multidimensionalArray::ManagedArray<R1Tensor, 3> const & dNdX = cellBlock->getReference< multidimensionalArray::ManagedArray<R1Tensor, 3> >(keys::dNdX);
-        array2d<real64> const & detJ            = cellBlock->getReference< array2d<real64> >(keys::detJ);
-=======
     ElementRegion * const elementRegion = elemManager->GetRegion(er);
     auto const & numMethodName = elementRegion->getData<string>(keys::numericalMethod);
     FiniteElementSpace const * feSpace = feSpaceManager->GetGroup<FiniteElementSpace>(numMethodName);
@@ -1506,7 +1492,6 @@
     for( localIndex esr=0 ; esr<elementRegion->numSubRegions() ; ++esr )
     {
       CellBlockSubRegion * const cellBlock = elementRegion->GetSubRegion(esr);
->>>>>>> 76d17244
 
       multidimensionalArray::ManagedArray<R1Tensor, 3> const &
       dNdX = cellBlock->getReference< multidimensionalArray::ManagedArray<R1Tensor, 3> >(keys::dNdX);
@@ -1573,47 +1558,16 @@
                                numNodesPerElement );
           }
 
-<<<<<<< HEAD
-//            // assemble into global system
-//            const localIndex paramIndex =
-// elemRegion.m_mat->NumParameterIndex0() > 1 ? element : 0 ;
-//
-              R2SymTensor referenceStress;
-              if( fluidPressure[er][esr].isValid() )
-              {
-                referenceStress.PlusIdentity( fluidPressure[er][esr][k] );
-              }
-
-
-
-              real64 maxElemForce = CalculateElementResidualAndDerivative( *density,
-                                                                           feSpace->m_finiteElement,
-                                                                           dNdX[k],
-                                                                           detJ[k],
-                                                                           &referenceStress,
-                                                                           u_local,
-                                                                           uhat_local,
-                                                                           uhattilde_local,
-                                                                           vtilde_local,
-                                                                           dt,
-                                                                           element_matrix,
-                                                                           element_rhs,
-                                                                           stiffness);
-=======
-          //            // assemble into global system
-          //            const localIndex paramIndex =
-          // elemRegion.m_mat->NumParameterIndex0() > 1 ? element : 0 ;
-          //
-          //            constitutiveModel->GetGroup(keys::parameterData)->getgroup
-          //            R2SymTensor const * const referenceStress = refStress==nullptr ?
-          // nullptr : &((*refStress)[element]);
-
-
+          R2SymTensor referenceStress;
+          if( fluidPressure[er][esr].isValid() )
+          {
+            referenceStress.PlusIdentity( fluidPressure[er][esr][k] );
+          }
           real64 maxElemForce = CalculateElementResidualAndDerivative( density[er][esr][0],
                                                                        feSpace->m_finiteElement,
                                                                        dNdX[k],
                                                                        detJ[k],
-                                                                       nullptr,
+                                                                       &referenceStress,
                                                                        u_local,
                                                                        uhat_local,
                                                                        uhattilde_local,
@@ -1622,7 +1576,6 @@
                                                                        element_matrix,
                                                                        element_rhs,
                                                                        stiffness);
->>>>>>> 76d17244
 
 
           //            if( maxElemForce > maxForce )
@@ -1637,10 +1590,7 @@
         }
       }
     }
-<<<<<<< HEAD
-=======
-  }
->>>>>>> 76d17244
+  }
 
 
   // Global assemble
@@ -1697,8 +1647,7 @@
 //  bcManager->ApplyBoundaryCondition( this, &,
 //                                     nodeManager, keys::TotalDisplacement, time_n + dt, *blockSystem );
 
-  ApplyTractionBC( faceManager,
-                   nodeManager,
+  ApplyTractionBC( domain,
                    time_n+dt,
                    *blockSystem );
 
