/*
 *~~~~~~~~~~~~~~~~~~~~~~~~~~~~~~~~~~~~~~~~~~~~~~~~~~~~~~~~~~~~~~~~~~~~~~~~~~~
 * Copyright (c) 2018, Lawrence Livermore National Security, LLC.
 *
 * Produced at the Lawrence Livermore National Laboratory
 *
 * LLNL-CODE-746361
 *
 * All rights reserved. See COPYRIGHT for details.
 *
 * This file is part of the GEOSX Simulation Framework.
 *
 * GEOSX is a free software; you can redistribute it and/or modify it under
 * the terms of the GNU Lesser General Public License (as published by the
 * Free Software Foundation) version 2.1 dated February 1999.
 *~~~~~~~~~~~~~~~~~~~~~~~~~~~~~~~~~~~~~~~~~~~~~~~~~~~~~~~~~~~~~~~~~~~~~~~~~~~
 */

/**
 * @file SinglePhaseFlow.cpp
 */

#include "SinglePhaseFlow.hpp"

#include "ArrayView.hpp"
#include "codingUtilities/Utilities.hpp"
#include "common/DataTypes.hpp"
#include "common/TimingMacros.hpp"
#include "constitutive/ConstitutiveManager.hpp"
#include "dataRepository/ManagedGroup.hpp"
#include "finiteVolume/FiniteVolumeManager.hpp"
#include "finiteVolume/FluxApproximationBase.hpp"
#include "managers/BoundaryConditions/BoundaryConditionManager.hpp"
#include "managers/DomainPartition.hpp"
#include "managers/NumericalMethodsManager.hpp"
#include "mesh/MeshForLoopInterface.hpp"
#include "meshUtilities/ComputationalGeometry.hpp"
#include "MPI_Communications/CommunicationTools.hpp"
#include "systemSolverInterface/LinearSolverWrapper.hpp"
#include "systemSolverInterface/EpetraBlockSystem.hpp"

/**
 * @namespace the geosx namespace that encapsulates the majority of the code
 */
namespace geosx
{

using namespace dataRepository;
using namespace constitutive;
using namespace systemSolverInterface;
using namespace multidimensionalArray;


SinglePhaseFlow::SinglePhaseFlow( const std::string& name,
                                            ManagedGroup * const parent ):
  SolverBase(name, parent),
  m_gravityFlag(1)
{
  // set the blockID for the block system interface
  getLinearSystemRepository()->
  SetBlockID( BlockIDs::fluidPressureBlock, this->getName() );

  this->RegisterViewWrapper(viewKeyStruct::gravityFlagString, &m_gravityFlag, false);
  this->RegisterViewWrapper(viewKeyStruct::discretizationString, &m_discretizationName, false);

  this->RegisterViewWrapper(viewKeyStruct::fluidNameString, &m_fluidName, false);
  this->RegisterViewWrapper(viewKeyStruct::fluidIndexString, &m_fluidIndex, false);

  this->RegisterViewWrapper(viewKeyStruct::solidNameString, &m_solidName, false);
  this->RegisterViewWrapper(viewKeyStruct::solidIndexString, &m_solidIndex, false);
}


void SinglePhaseFlow::FillDocumentationNode(  )
{
  cxx_utilities::DocumentationNode * const docNode = this->getDocumentationNode();
  SolverBase::FillDocumentationNode();

  docNode->setName(CatalogName());
  docNode->setSchemaType("Node");
  docNode->setShortDescription("An example single phase flow solver");

  docNode->AllocateChildNode( viewKeyStruct::gravityFlagString,
                              viewKeyStruct::gravityFlagString,
                              -1,
                              "integer",
                              "integer",
                              "Flag that enables/disables gravity",
                              "Flag that enables/disables gravity",
                              "1",
                              "",
                              0,
                              1,
                              0 );

  docNode->AllocateChildNode( viewKeyStruct::discretizationString,
                              viewKeyStruct::discretizationString,
                              -1,
                              "string",
                              "string",
                              "Name of the finite volume discretization to use",
                              "Name of the finite volume discretization to use",
                              "REQUIRED",
                              "",
                              1,
                              1,
                              0 );

  docNode->AllocateChildNode( viewKeyStruct::fluidNameString,
                              viewKeyStruct::fluidNameString,
                              -1,
                              "string",
                              "string",
                              "Name of the fluid constitutive model to use",
                              "Name of the fluid constitutive model to use",
                              "REQUIRED",
                              "",
                              1,
                              1,
                              0 );

  docNode->AllocateChildNode( viewKeyStruct::solidNameString,
                              viewKeyStruct::solidNameString,
                              -1,
                              "string",
                              "string",
                              "Name of the solid constitutive model to use",
                              "Name of the solid constitutive model to use",
                              "REQUIRED",
                              "",
                              1,
                              1,
                              0 );
}

void SinglePhaseFlow::FillOtherDocumentationNodes( dataRepository::ManagedGroup * const rootGroup )
{
  SolverBase::FillOtherDocumentationNodes( rootGroup );
  DomainPartition * domain  = rootGroup->GetGroup<DomainPartition>(keys::domain);

  for( auto & mesh : domain->getMeshBodies()->GetSubGroups() )
  {
    MeshLevel * meshLevel = ManagedGroup::group_cast<MeshBody*>(mesh.second)->getMeshLevel(0);
    ElementRegionManager * const elemManager = meshLevel->getElemManager();

    elemManager->forCellBlocks( [&]( CellBlockSubRegion * const cellBlock ) -> void
      {
        cxx_utilities::DocumentationNode * const docNode = cellBlock->getDocumentationNode();

        docNode->AllocateChildNode( viewKeyStruct::pressureString,
                                    viewKeyStruct::pressureString,
                                    -1,
                                    "real64_array",
                                    "real64_array",
                                    "Fluid pressure",
                                    "Fluid pressure",
                                    "",
                                    elemManager->getName(),
                                    1,
                                    0,
                                    0 );

        docNode->AllocateChildNode( viewKeyStruct::deltaPressureString,
                                    viewKeyStruct::deltaPressureString,
                                    -1,
                                    "real64_array",
                                    "real64_array",
                                    "Change in fluid pressure",
                                    "Change in fluid pressure",
                                    "",
                                    elemManager->getName(),
                                    1,
                                    0,
                                    1 );

        docNode->AllocateChildNode( viewKeyStruct::densityString,
                                    viewKeyStruct::densityString,
                                    -1,
                                    "real64_array",
                                    "real64_array",
                                    "Fluid density",
                                    "Fluid density",
                                    "",
                                    elemManager->getName(),
                                    1,
                                    0,
                                    3 );

        docNode->AllocateChildNode( viewKeyStruct::porosityString,
                                    viewKeyStruct::porosityString,
                                    -1,
                                    "real64_array",
                                    "real64_array",
                                    "Porosity",
                                    "Porosity",
                                    "",
                                    elemManager->getName(),
                                    1,
                                    0,
                                    0 );

        docNode->AllocateChildNode( viewKeyStruct::referencePorosityString,
                                    viewKeyStruct::referencePorosityString,
                                    -1,
                                    "real64_array",
                                    "real64_array",
                                    "Reference porosity",
                                    "Reference porosity",
                                    "",
                                    elemManager->getName(),
                                    1,
                                    0,
                                    1 );

        docNode->AllocateChildNode( viewKeyStruct::permeabilityString,
                                    viewKeyStruct::permeabilityString,
                                    -1,
                                    "r1_array",
                                    "r1_array",
                                    "Permeability (principal values)",
                                    "Permeability (principal values)",
                                    "",
                                    elemManager->getName(),
                                    1,
                                    0,
                                    1 );

        docNode->AllocateChildNode( viewKeyStruct::gravityDepthString,
                                    viewKeyStruct::gravityDepthString,
                                    -1,
                                    "real64_array",
                                    "real64_array",
                                    "Precomputed (gravity dot depth)",
                                    "Precomputed (gravity dot depth)",
                                    "",
                                    elemManager->getName(),
                                    1,
                                    0,
                                    3 );

        docNode->AllocateChildNode( viewKeyStruct::blockLocalDofNumberString,
                                    viewKeyStruct::blockLocalDofNumberString,
                                    -1,
                                    "globalIndex_array",
                                    "globalIndex_array",
                                    "DOF index",
                                    "DOF index",
                                    "0",
                                    elemManager->getName(),
                                    1,
                                    0,
                                    3 );

      });

    {
      FaceManager * const faceManager = meshLevel->getFaceManager();
      cxx_utilities::DocumentationNode * const docNode = faceManager->getDocumentationNode();

      docNode->AllocateChildNode( viewKeyStruct::facePressureString,
                                  viewKeyStruct::facePressureString,
                                  -1,
                                  "real64_array",
                                  "real64_array",
                                  "Fluid pressure",
                                  "Fluid pressure",
                                  "",
                                  faceManager->getName(),
                                  1,
                                  0,
                                  1 );

      docNode->AllocateChildNode( viewKeyStruct::densityString,
                                  viewKeyStruct::densityString,
                                  -1,
                                  "real64_array",
                                  "real64_array",
                                  "Fluid density",
                                  "Fluid density",
                                  "",
                                  faceManager->getName(),
                                  1,
                                  0,
                                  1 );

      docNode->AllocateChildNode( viewKeyStruct::viscosityString,
                                  viewKeyStruct::viscosityString,
                                  -1,
                                  "real64_array",
                                  "real64_array",
                                  "Fluid viscosity",
                                  "Fluid viscosity",
                                  "",
                                  faceManager->getName(),
                                  1,
                                  0,
                                  1 );

      docNode->AllocateChildNode( viewKeyStruct::gravityDepthString,
                                  viewKeyStruct::gravityDepthString,
                                  -1,
                                  "real64_array",
                                  "real64_array",
                                  "Precomputed (gravity dot depth)",
                                  "Precomputed (gravity dot depth)",
                                  "",
                                  faceManager->getName(),
                                  1,
                                  0,
                                  1 );
    }

  }
}

void SinglePhaseFlow::FinalInitialization( ManagedGroup * const rootGroup )
{
  DomainPartition * domain = rootGroup->GetGroup<DomainPartition>(keys::domain);

  // Precompute solver-specific constant data (e.g. gravity-depth)
  PrecomputeData(domain);

<<<<<<< HEAD
  // Allocate additional storage for derivatives
  AllocateAuxStorage(domain);
=======
  ConstitutiveManager * const cm = domain->getConstitutiveManager();

  ConstitutiveBase * const fluidRelation = cm->GetConstitituveRelation( this->m_fluidName );
  m_fluidIndex = fluidRelation->getIndexInParent();
  m_solidIndex = cm->GetConstitituveRelation( this->m_solidName )->getIndexInParent();

>>>>>>> 76d17244
}

real64 SinglePhaseFlow::SolverStep( real64 const& time_n,
                                    real64 const& dt,
                                    const int cycleNumber,
                                    DomainPartition * domain )
{
  // currently the only method is implicit time integration
  return this->NonlinearImplicitStep( time_n,
                                      dt,
                                      cycleNumber,
                                      domain,
                                      getLinearSystemRepository() );
}



void SinglePhaseFlow::
ImplicitStepSetup( real64 const& time_n,
                   real64 const& dt,
                   DomainPartition * const domain,
                   systemSolverInterface::EpetraBlockSystem * const blockSystem)
{
  MeshLevel * const mesh = domain->getMeshBodies()->GetGroup<MeshBody>(0)->getMeshLevel(0);
  ElementRegionManager * const elemManager = mesh->getElemManager();

  ConstitutiveManager * const
  constitutiveManager = domain->GetGroup<ConstitutiveManager>(keys::ConstitutiveManager);

  auto pres = elemManager->ConstructViewAccessor<real64_array>(viewKeyStruct::pressureString);
  auto dPres = elemManager->ConstructViewAccessor<real64_array>(viewKeyStruct::deltaPressureString);

  ElementRegionManager::ConstitutiveRelationAccessor<ConstitutiveBase>
  constitutiveRelations = elemManager->
                          ConstructConstitutiveAccessor<ConstitutiveBase>(constitutiveManager);

  auto densOld = elemManager->ConstructViewAccessor<real64_array>(viewKeyStruct::densityString);

  ElementRegionManager::MaterialViewAccessor< array2d<real64> >
    pvmult = elemManager->ConstructMaterialViewAccessor< array2d<real64> >( ConstitutiveBase::viewKeyStruct::poreVolumeMultiplierString,
                                                                            constitutiveManager );

  auto poroOld = elemManager->ConstructViewAccessor<real64_array>(viewKeyStruct::porosityString);
  auto poroRef = elemManager->ConstructViewAccessor<real64_array>(viewKeyStruct::referencePorosityString);

  ElementRegionManager::MaterialViewAccessor< array2d<real64> > const
  dens = elemManager->ConstructMaterialViewAccessor< array2d<real64> >( ConstitutiveBase::
                                                                        viewKeyStruct::
                                                                        densityString,
                                                                        constitutiveManager);

  //***** loop over all elements and initialize the derivative arrays *****
  forAllElemsInMesh( mesh, [&]( localIndex const er,
                                localIndex const esr,
                                localIndex const ei)->void
  {
    dPres[er][esr][ei] = 0.0;
    constitutiveRelations[er][esr][m_fluidIndex]->PressureUpdatePoint(pres[er][esr][ei], ei, 0); // fluid
    constitutiveRelations[er][esr][m_solidIndex]->PressureUpdatePoint(pres[er][esr][ei], ei, 0); // solid

    densOld[er][esr][ei] = dens[er][esr][m_fluidIndex][ei][0];
    poroOld[er][esr][ei] = poroRef[er][esr][ei] * pvmult[er][esr][m_solidIndex][ei][0];

  });

  // setup dof numbers and linear system
  SetupSystem( domain, blockSystem );
}


void SinglePhaseFlow::ImplicitStepComplete( real64 const & time_n,
                                            real64 const & dt,
                                            DomainPartition * const domain)
{

  MeshLevel * const mesh = domain->getMeshBodies()->GetGroup<MeshBody>(0)->getMeshLevel(0);
  ElementRegionManager * const elemManager = mesh->getElemManager();

  ConstitutiveManager * const
  constitutiveManager = domain->GetGroup<ConstitutiveManager>(keys::ConstitutiveManager);

  auto pres = elemManager->ConstructViewAccessor<real64_array>(viewKeyStruct::pressureString);
  auto dPres = elemManager->ConstructViewAccessor<real64_array>(viewKeyStruct::deltaPressureString);

  ElementRegionManager::MaterialViewAccessor< array2d<real64> >
  dens = elemManager->ConstructMaterialViewAccessor< array2d<real64> >( ConstitutiveBase::viewKeyStruct::densityString,
                                                                        constitutiveManager );

  auto densOld = elemManager->ConstructViewAccessor<real64_array>(viewKeyStruct::densityString);

  ElementRegionManager::MaterialViewAccessor< array2d<real64> >
    pvmult = elemManager->ConstructMaterialViewAccessor< array2d<real64> >( ConstitutiveBase::viewKeyStruct::poreVolumeMultiplierString,
                                                                            constitutiveManager );

  auto poroOld = elemManager->ConstructViewAccessor<real64_array>(viewKeyStruct::porosityString);
  auto poroRef = elemManager->ConstructViewAccessor<real64_array>(viewKeyStruct::referencePorosityString);

  ElementRegionManager::ConstitutiveRelationAccessor<ConstitutiveBase>
    constitutiveRelations = elemManager->ConstructConstitutiveAccessor<ConstitutiveBase>(constitutiveManager);

  //***** Loop over all elements and update pressure and 'previous' values *****
  forAllElemsInMesh( mesh, [&]( localIndex const er,
                                localIndex const esr,
                                localIndex const ei)->void
  {
    pres[er][esr][ei] += dPres[er][esr][ei];
    densOld[er][esr][ei] = dens[er][esr][m_fluidIndex][ei][0];
    poroOld[er][esr][ei] = poroRef[er][esr][ei] * pvmult[er][esr][m_solidIndex][ei][0];
  });
}

void SinglePhaseFlow::SetNumRowsAndTrilinosIndices( MeshLevel * const meshLevel,
                                                    localIndex & numLocalRows,
                                                    globalIndex & numGlobalRows,
                                                    localIndex_array& localIndices,
                                                    localIndex offset )
{

  ElementRegionManager * const elementRegionManager = meshLevel->getElemManager();
  ElementRegionManager::ElementViewAccessor<globalIndex_array>
  blockLocalDofNumber = elementRegionManager->
                  ConstructViewAccessor<globalIndex_array>( viewKeyStruct::blockLocalDofNumberString,
                                                            string() );

  ElementRegionManager::ElementViewAccessor< integer_array >
  ghostRank = elementRegionManager->
              ConstructViewAccessor<integer_array>( ObjectManagerBase::viewKeyStruct::ghostRankString );

  int numMpiProcesses;
  MPI_Comm_size( MPI_COMM_WORLD, &numMpiProcesses );

  int thisMpiProcess = 0;
  MPI_Comm_rank( MPI_COMM_WORLD, &thisMpiProcess );

  localIndex numLocalRowsToSend = numLocalRows;
  array1d<localIndex> gather(numMpiProcesses);

  // communicate the number of local rows to each process
  m_linearSolverWrapper.m_epetraComm.GatherAll( &numLocalRowsToSend,
                                                &gather.front(),
                                                1 );

  GEOS_ASSERT( numLocalRows == numLocalRowsToSend, "number of local rows inconsistent" );

  // find the first local row on this partition, and find the number of total global rows.
  localIndex firstLocalRow = 0;
  numGlobalRows = 0;

  for( integer p=0 ; p<numMpiProcesses ; ++p)
  {
    numGlobalRows += gather[p];
    if(p<thisMpiProcess)
      firstLocalRow += gather[p];
  }

  // create trilinos dof indexing, setting initial values to -1 to indicate unset values.
  for( localIndex er=0 ; er<ghostRank.size() ; ++er )
  {
    for( localIndex esr=0 ; esr<ghostRank[er].size() ; ++esr )
    {
      blockLocalDofNumber[er][esr] = -1;
    }
  }

  // loop over all elements and set the dof number if the element is not a ghost
//  integer localCount = 0;
  raja::ReduceSum< reducePolicy, localIndex  > localCount(0);
  forAllElemsInMesh( meshLevel, [=]( localIndex const er,
                                     localIndex const esr,
                                     localIndex const k) mutable ->void
  {
    if( ghostRank[er][esr][k] < 0 )
    {
      blockLocalDofNumber[er][esr][k] = firstLocalRow+localCount+offset;
      localCount += 1;
    }
    else
    {
      blockLocalDofNumber[er][esr][k] = -1;
    }
  });

  GEOS_ASSERT(localCount == numLocalRows, "Number of DOF assigned does not match numLocalRows" );
}

void SinglePhaseFlow::SetupSystem ( DomainPartition * const domain,
                                         EpetraBlockSystem * const blockSystem )
{
  // assume that there is only a single MeshLevel for now
  MeshLevel * const mesh = domain->getMeshBodies()->GetGroup<MeshBody>(0)->getMeshLevel(0);
  ElementRegionManager * const elementRegionManager = mesh->getElemManager();

  // for this solver, the dof are on the cell center, and the row corrosponds to an element
  localIndex numGhostRows  = 0;
  localIndex numLocalRows  = 0;
  globalIndex numGlobalRows = 0;

  // get the number of local elements, and ghost elements...i.e. local rows and ghost rows
  elementRegionManager->forCellBlocks( [&]( CellBlockSubRegion * const subRegion )
    {
      localIndex subRegionGhosts = subRegion->GetNumberOfGhosts();
      numGhostRows += subRegionGhosts;
      numLocalRows += subRegion->size() - subRegionGhosts;
    });


  localIndex_array displacementIndices;
  SetNumRowsAndTrilinosIndices( mesh,
                                numLocalRows,
                                numGlobalRows,
                                displacementIndices,
                                0 );

  //TODO element sync doesn't work yet
//  std::map<string, string_array > fieldNames;
//  fieldNames["element"].push_back(viewKeys.blockLocalDofNumber.Key());
//
//  CommunicationTools::
//  SynchronizeFields(fieldNames,
//                    mesh,
//                    domain->getReference< array1d<NeighborCommunicator> >( domain->viewKeys.neighbors ) );
//

  // construct row map, and set a pointer to the row map
  Epetra_Map * const
  rowMap = blockSystem->
           SetRowMap( BlockIDs::fluidPressureBlock,
                      std::make_unique<Epetra_Map>( numGlobalRows,
                                                    numLocalRows,
                                                    0,
                                                    m_linearSolverWrapper.m_epetraComm ) );

  // construct sparisty matrix, set a pointer to the sparsity pattern matrix
  Epetra_FECrsGraph * const
  sparsity = blockSystem->SetSparsity( BlockIDs::fluidPressureBlock,
                                       BlockIDs::fluidPressureBlock,
                                       std::make_unique<Epetra_FECrsGraph>(Copy,*rowMap,0) );



  // set the sparsity patter
  SetSparsityPattern( domain, sparsity );

  // assemble the global sparsity matrix
  sparsity->GlobalAssemble();
  sparsity->OptimizeStorage();

  // construct system matrix
  blockSystem->SetMatrix( BlockIDs::fluidPressureBlock,
                          BlockIDs::fluidPressureBlock,
                          std::make_unique<Epetra_FECrsMatrix>(Copy,*sparsity) );

  // construct solution vector
  blockSystem->SetSolutionVector( BlockIDs::fluidPressureBlock,
                                  std::make_unique<Epetra_FEVector>(*rowMap) );

  // construct residual vector
  blockSystem->SetResidualVector( BlockIDs::fluidPressureBlock,
                                  std::make_unique<Epetra_FEVector>(*rowMap) );

}


void SinglePhaseFlow::SetSparsityPattern( DomainPartition const * const domain,
                                               Epetra_FECrsGraph * const sparsity )
{
  MeshLevel const * const meshLevel = domain->getMeshBodies()->GetGroup<MeshBody>(0)->getMeshLevel(0);
  ElementRegionManager const * const elementRegionManager = meshLevel->getElemManager();
  ElementRegionManager::ElementViewAccessor<globalIndex_array const>
  blockLocalDofNumber = elementRegionManager->
                  ConstructViewAccessor<globalIndex_array>( viewKeyStruct::blockLocalDofNumberString );

  ElementRegionManager::ElementViewAccessor< integer_array const >
  elemGhostRank = elementRegionManager->
              ConstructViewAccessor<integer_array>( ObjectManagerBase::viewKeyStruct::ghostRankString );

  NumericalMethodsManager const * numericalMethodManager = domain->
    getParent()->GetGroup<NumericalMethodsManager>(keys::numericalMethodsManager);

  FiniteVolumeManager const * fvManager = numericalMethodManager->
    GetGroup<FiniteVolumeManager>(keys::finiteVolumeManager);

  FluxApproximationBase const * fluxApprox = fvManager->getFluxApproximation(m_discretizationName);
  FluxApproximationBase::CellStencil const & stencilCollection = fluxApprox->getStencil();

  globalIndex_array elementLocalDofIndexRow;
  globalIndex_array elementLocalDofIndexCol;

  //**** loop over all faces. Fill in sparsity for all pairs of DOF/elem that are connected by face
  constexpr localIndex numElems = 2;
  stencilCollection.forAll([&] (StencilCollection<CellDescriptor, real64>::Accessor stencil) -> void
  {
    elementLocalDofIndexRow.resize(numElems);
    stencil.forConnected([&] (CellDescriptor const & cell, localIndex const i) -> void
    {
      elementLocalDofIndexRow[i] = blockLocalDofNumber[cell.region][cell.subRegion][cell.index];
    });

    localIndex const stencilSize = stencil.size();
    elementLocalDofIndexCol.resize(stencilSize);
    stencil.forAll([&] (CellDescriptor const & cell, real64 w, localIndex const i) -> void
    {
      elementLocalDofIndexCol[i] = blockLocalDofNumber[cell.region][cell.subRegion][cell.index];
    });

    sparsity->InsertGlobalIndices(integer_conversion<int>(numElems),
                                  elementLocalDofIndexRow.data(),
                                  integer_conversion<int>(stencilSize),
                                  elementLocalDofIndexCol.data());
  });

  // loop over all elements and add all locals just in case the above connector loop missed some
  forAllElemsInMesh(meshLevel, [&] (localIndex const er,
                                    localIndex const esr,
                                    localIndex const k) -> void
  {
    if (elemGhostRank[er][esr][k] < 0)
    {
      elementLocalDofIndexRow[0] = blockLocalDofNumber[er][esr][k];

      sparsity->InsertGlobalIndices( 1,
                                     elementLocalDofIndexRow.data(),
                                     1,
                                     elementLocalDofIndexRow.data());
    }
  });

  // add additional connectivity resulting from boundary stencils
  fluxApprox->forBoundaryStencils([&] (FluxApproximationBase::BoundaryStencil const & boundaryStencilCollection) -> void
  {
    boundaryStencilCollection.forAll([=] (StencilCollection<PointDescriptor, real64>::Accessor stencil) mutable -> void
    {
      elementLocalDofIndexRow.resize(1);
      stencil.forConnected([&] (PointDescriptor const & point, localIndex const i) -> void
      {
        if (point.tag == PointDescriptor::Tag::CELL)
        {
          CellDescriptor const & c = point.cellIndex;
          elementLocalDofIndexRow[0] = blockLocalDofNumber[c.region][c.subRegion][c.index];
        }
      });

      localIndex const stencilSize = stencil.size();
      elementLocalDofIndexCol.resize(stencilSize);
      integer counter = 0;
      stencil.forAll([&] (PointDescriptor const & point, real64 w, localIndex i) -> void
      {
        if (point.tag == PointDescriptor::Tag::CELL)
        {
          CellDescriptor const & c = point.cellIndex;
          elementLocalDofIndexCol[counter++] = blockLocalDofNumber[c.region][c.subRegion][c.index];
        }
      });

      sparsity->InsertGlobalIndices(1,
                                    elementLocalDofIndexRow.data(),
                                    integer_conversion<int>(counter),
                                    elementLocalDofIndexCol.data());
    });
  });
}

void SinglePhaseFlow::AssembleSystem(DomainPartition * const  domain,
                                     EpetraBlockSystem * const blockSystem,
                                     real64 const time_n,
                                     real64 const dt)
{
  //***** extract data required for assembly of system *****
  MeshLevel * const mesh = domain->getMeshBodies()->GetGroup<MeshBody>(0)->getMeshLevel(0);

  ConstitutiveManager * const
  constitutiveManager = domain->GetGroup<ConstitutiveManager>(keys::ConstitutiveManager);

  ElementRegionManager * const elemManager = mesh->getElemManager();

  NumericalMethodsManager const * numericalMethodManager = domain->
    getParent()->GetGroup<NumericalMethodsManager>(keys::numericalMethodsManager);

  FiniteVolumeManager const * fvManager = numericalMethodManager->
    GetGroup<FiniteVolumeManager>(keys::finiteVolumeManager);

  FluxApproximationBase const * fluxApprox = fvManager->getFluxApproximation(m_discretizationName);
  FluxApproximationBase::CellStencil const & stencilCollection = fluxApprox->getStencil();

  Epetra_FECrsMatrix * const jacobian = blockSystem->GetMatrix(BlockIDs::fluidPressureBlock,
                                                               BlockIDs::fluidPressureBlock);
  Epetra_FEVector * const residual = blockSystem->GetResidualVector(BlockIDs::fluidPressureBlock);

  jacobian->Scale(0.0);
  residual->Scale(0.0);

  auto
  elemGhostRank = elemManager->ConstructViewAccessor<integer_array>( ObjectManagerBase::
                                                                     viewKeyStruct::
                                                                     ghostRankString );

  auto blockLocalDofNumber = elemManager->
                             ConstructViewAccessor<globalIndex_array>(viewKeyStruct::
                                                                      blockLocalDofNumberString);

  auto pres      = elemManager->ConstructViewAccessor<real64_array>(viewKeyStruct::pressureString);
  auto dPres     = elemManager->ConstructViewAccessor<real64_array>(viewKeyStruct::deltaPressureString);
  auto densOld   = elemManager->ConstructViewAccessor<real64_array>(viewKeyStruct::densityString);
  auto poroOld   = elemManager->ConstructViewAccessor<real64_array>(viewKeyStruct::porosityString);
  auto poroRef   = elemManager->ConstructViewAccessor<real64_array>(viewKeyStruct::referencePorosityString);
  auto gravDepth = elemManager->ConstructViewAccessor<real64_array>(viewKeyStruct::gravityDepthString);
  auto volume    = elemManager->ConstructViewAccessor<real64_array>(CellBlock::viewKeyStruct::elementVolumeString);

  ElementRegionManager::MaterialViewAccessor< array2d<real64> > const
  dens = elemManager->ConstructMaterialViewAccessor< array2d<real64> >( ConstitutiveBase::viewKeyStruct::densityString,
                                                                        constitutiveManager);

  ElementRegionManager::MaterialViewAccessor< array2d<real64> > const
  dDens_dPres = elemManager->ConstructMaterialViewAccessor< array2d<real64> >( ConstitutiveBase::viewKeyStruct::dDens_dPresString,
                                                                               constitutiveManager);

  ElementRegionManager::MaterialViewAccessor< array2d<real64> > const
  visc = elemManager->ConstructMaterialViewAccessor< array2d<real64> >( ConstitutiveBase::viewKeyStruct::viscosityString,
                                                                        constitutiveManager);

  ElementRegionManager::MaterialViewAccessor< array2d<real64> > const
  dVisc_dPres = elemManager->ConstructMaterialViewAccessor< array2d<real64> >( ConstitutiveBase::viewKeyStruct::dVisc_dPresString,
                                                                               constitutiveManager);

  ElementRegionManager::MaterialViewAccessor< array2d<real64> > const
  pvmult = elemManager->ConstructMaterialViewAccessor< array2d<real64> >( ConstitutiveBase::viewKeyStruct::poreVolumeMultiplierString,
                                                                          constitutiveManager);

  ElementRegionManager::MaterialViewAccessor< array2d<real64> > const
  dPVMult_dPres = elemManager->ConstructMaterialViewAccessor< array2d<real64> >( ConstitutiveBase::viewKeyStruct::dPVMult_dPresString,
                                                                                 constitutiveManager);

  //***** Loop over all elements and assemble the change in volume/density terms *****
//  forAllElemsInMesh(mesh, [=] (localIndex const er,
//                               localIndex const esr,
//                               localIndex const ei) -> void

  for( localIndex er=0 ; er<elemManager->numRegions() ; ++er )
  {
    ElementRegion const * const elemRegion = elemManager->GetRegion(er);
    for( localIndex esr=0 ; esr<elemRegion->numSubRegions() ; ++esr )
    {
      CellBlockSubRegion const * const cellBlockSubRegion = elemRegion->GetSubRegion(esr);

      for( localIndex ei=0 ; ei<cellBlockSubRegion->size() ; ++ei )
  {
    if (elemGhostRank[er][esr][ei]<0)
    {
      globalIndex const elemDOF = blockLocalDofNumber[er][esr][ei];

      real64 const densNew = dens[er][esr][m_fluidIndex][ei][0];
      real64 const poroNew = poroRef[er][esr][ei] * pvmult[er][esr][m_solidIndex][ei][0];
      real64 const vol     = volume[er][esr][ei];

      // Residual contribution is mass conservation in the cell
      real64 const localAccum = poroNew              * densNew              * vol
                              - poroOld[er][esr][ei] * densOld[er][esr][ei] * vol;

      // Derivative of residual wrt to pressure in the cell
      real64 const localAccumJacobian = (dPVMult_dPres[er][esr][m_solidIndex][ei][0] * poroRef[er][esr][ei] * densNew * vol)
                                      + (dDens_dPres[er][esr][m_fluidIndex][ei][0]                          * poroNew * vol);

      // add contribution to global residual and dRdP
      residual->SumIntoGlobalValues(1, &elemDOF, &localAccum);
      jacobian->SumIntoGlobalValues(1, &elemDOF, 1, &elemDOF, &localAccumJacobian);
    }
  }}}//);


  constexpr localIndex numElems = 2;
  globalIndex eqnRowIndices[numElems] = { -1, -1 };
  globalIndex_array dofColIndices;
  real64 localFlux[numElems] = { 0.0, 0.0 };
  array2d<real64> localFluxJacobian;

  // temporary working arrays
  real64 densWeight[numElems] = { 0.5, 0.5 };
  real64 mobility[numElems] = { 0.0, 0.0 };
  real64 dMobility_dP[numElems] = { 0.0, 0.0 };
  real64_array dDensMean_dP, dFlux_dP;

  stencilCollection.forAll([=] (StencilCollection<CellDescriptor, real64>::Accessor stencil) mutable -> void
  {
    localIndex const stencilSize = stencil.size();

    // resize and clear local working arrays
    dDensMean_dP.resize(stencilSize); // doesn't need to be that large, but it's convenient
    dFlux_dP.resize(stencilSize);

    // clear working arrays
    dDensMean_dP = 0.0;

    // resize local matrices and vectors
    dofColIndices.resize(stencilSize);
    localFluxJacobian.resize(numElems, stencilSize);

    // calculate quantities on primary connected cells
    real64 densMean = 0.0;
    stencil.forConnected([&] (auto const & cell,
                              localIndex i) -> void
    {
      localIndex const er  = cell.region;
      localIndex const esr = cell.subRegion;
      localIndex const ei  = cell.index;

      eqnRowIndices[i] = blockLocalDofNumber[er][esr][ei];

      // density
<<<<<<< HEAD
      real64 const density   = dens[er][esr][ei] + dDens[er][esr][ei];
      real64 const dDens_dP  = m_dDens_dPres[er][esr][ei];

      // viscosity
      real64 const viscosity = visc[er][esr][ei] + dVisc[er][esr][ei];
      real64 const dVisc_dP  = m_dVisc_dPres[er][esr][ei];
=======
      real64 const density   = dens[er][esr][m_fluidIndex][ei][0];
      real64 const dDens_dP  = dDens_dPres[er][esr][m_fluidIndex][ei][0];

      // viscosity
      real64 const viscosity = visc[er][esr][m_fluidIndex][ei][0];
      real64 const dVisc_dP  = dVisc_dPres[er][esr][m_fluidIndex][ei][0];
>>>>>>> 76d17244

      // mobility
      mobility[i]  = density / viscosity;
      dMobility_dP[i]  = dDens_dP / viscosity - mobility[i] / viscosity * dVisc_dP;

      // average density
      densMean += densWeight[i] * density;
      dDensMean_dP[i] = densWeight[i] * dDens_dP;
    });

    //***** calculation of flux *****

    // compute potential difference MPFA-style
    real64 potDif = 0.0;
    stencil.forAll([&] (CellDescriptor cell, real64 w, localIndex i) -> void
    {
      localIndex const er  = cell.region;
      localIndex const esr = cell.subRegion;
      localIndex const ei  = cell.index;

      dofColIndices[i] = blockLocalDofNumber[er][esr][ei];

      real64 const gravD    = gravDepth[er][esr][ei];
      real64 const gravTerm = m_gravityFlag ? densMean * gravD : 0.0;
      real64 const dGrav_dP = m_gravityFlag ? dDensMean_dP[i] * gravD : 0.0;

      potDif += w * (pres[er][esr][ei] + dPres[er][esr][ei] + gravTerm);
      dFlux_dP[i] = w * (1.0 + dGrav_dP);
    });

    // upwinding of fluid properties (make this an option?)
    localIndex const k_up = (potDif >= 0) ? 0 : 1;

    // compute the final flux and derivatives
    real64 const flux = mobility[k_up] * potDif;
    for (localIndex ke = 0; ke < stencilSize; ++ke)
      dFlux_dP[ke] *= mobility[k_up];
    dFlux_dP[k_up] += dMobility_dP[k_up] * potDif;

    //***** end flux terms *****

    // populate local flux vector and derivatives
    localFlux[0] =  dt * flux;
    localFlux[1] = -localFlux[0];

    for (localIndex ke = 0; ke < stencilSize; ++ke)
    {
      localFluxJacobian[0][ke] =   dt * dFlux_dP[ke];
      localFluxJacobian[1][ke] = - dt * dFlux_dP[ke];
    }

    // Add to global residual/jacobian
    jacobian->SumIntoGlobalValues(2, eqnRowIndices,
                                  integer_conversion<int>(stencilSize), dofColIndices.data(),
                                  localFluxJacobian.data());

    residual->SumIntoGlobalValues(2, eqnRowIndices, localFlux);
  });

  jacobian->GlobalAssemble(true);
  residual->GlobalAssemble();

  if( verboseLevel() >= 2 )
  {
    jacobian->Print(std::cout);
    residual->Print(std::cout);
  }

}



void SinglePhaseFlow::ApplyBoundaryConditions(DomainPartition * const domain,
                                              systemSolverInterface::EpetraBlockSystem * const blockSystem,
                                              real64 const time_n,
                                              real64 const dt)
{

  MeshLevel * const mesh = domain->getMeshBodies()->GetGroup<MeshBody>(0)->getMeshLevel(0);
  ElementRegionManager * const elemManager = mesh->getElemManager();

  // apply pressure boundary conditions.
  ApplyDirichletBC_implicit(domain, time_n, dt, blockSystem);
  ApplyFaceDirichletBC_implicit(domain, time_n, dt, blockSystem);

  if (verboseLevel() >= 2)
  {
    Epetra_FECrsMatrix * const dRdP = blockSystem->GetMatrix( BlockIDs::fluidPressureBlock,
                                                              BlockIDs::fluidPressureBlock );
    Epetra_FEVector * const residual = blockSystem->GetResidualVector( BlockIDs::fluidPressureBlock );

    dRdP->Print(std::cout);
    residual->Print(std::cout);
  }

}

/**
 * This function currently applies Dirichlet boundary conditions on the elements/zones as they
 * hold the DOF. Futher work will need to be done to apply a Dirichlet bc to the connectors (faces)
 */
void SinglePhaseFlow::ApplyDirichletBC_implicit( DomainPartition * domain,
                                                 real64 const time, real64 const dt,
                                                 EpetraBlockSystem * const blockSystem )
{
  BoundaryConditionManager * bcManager = BoundaryConditionManager::get();
  MeshLevel * const mesh = domain->getMeshBodies()->GetGroup<MeshBody>(0)->getMeshLevel(0);
  ElementRegionManager * const elemManager = mesh->getElemManager();

  ElementRegionManager::ElementViewAccessor<globalIndex_array>
  blockLocalDofNumber = elemManager->
                        ConstructViewAccessor<globalIndex_array>( viewKeyStruct::
                                                                  blockLocalDofNumberString );

  ElementRegionManager::ElementViewAccessor<real64_array>
    pres = elemManager->ConstructViewAccessor<real64_array>( viewKeyStruct::pressureString );

  ElementRegionManager::ElementViewAccessor<real64_array>
    dPres = elemManager->ConstructViewAccessor<real64_array>(viewKeyStruct::deltaPressureString);


  // loop through cell block sub-regions
  for( localIndex er=0 ; er<elemManager->numRegions() ; ++er )
  {
    ElementRegion * const elemRegion = elemManager->GetRegion(er);
    for( localIndex esr=0 ; esr<elemRegion->numSubRegions() ; ++esr)
    {
      CellBlockSubRegion * const subRegion = elemRegion->GetSubRegion(esr);



      // call the BoundaryConditionManager::ApplyBoundaryCondition function that will check to see
      // if the boundary condition should be applied to this subregion
      bcManager->ApplyBoundaryCondition( time + dt,
                                         domain,
                                         "ElementRegions",
                                         viewKeyStruct::pressureString,
                                         [&]( BoundaryConditionBase const * const bc,
                                              string const &,
                                              set<localIndex> const & lset,
                                              ManagedGroup *,
                                              string const & ) -> void
      {
        // call the application of the boundary condition to alter the matrix and rhs
        bc->ApplyBoundaryConditionToSystem<BcEqual>( lset,
                                                     time + dt,
                                                     subRegion,
                                                     blockLocalDofNumber[er][esr].get(),
                                                     1,
                                                     blockSystem,
                                                     BlockIDs::fluidPressureBlock,
                                                     [&] (localIndex const a) -> real64
        {
          return pres[er][esr][a] + dPres[er][esr][a];
        });
      });
    }
  }
}

void SinglePhaseFlow::ApplyFaceDirichletBC_implicit(DomainPartition * domain,
                                                    real64 const time, real64 const dt,
                                                    EpetraBlockSystem * const blockSystem)
{
  BoundaryConditionManager * bcManager = BoundaryConditionManager::get();
  MeshLevel * const mesh = domain->getMeshBodies()->GetGroup<MeshBody>(0)->getMeshLevel(0);
  ElementRegionManager * const elemManager = mesh->getElemManager();
  FaceManager * const faceManager = mesh->getFaceManager();

  array2d<localIndex> const & elemRegionList     = faceManager->elementRegionList();
  array2d<localIndex> const & elemSubRegionList  = faceManager->elementSubRegionList();
  array2d<localIndex> const & elemList           = faceManager->elementList();

  integer_array const & faceGhostRank = faceManager->getReference<integer_array>(ObjectManagerBase::
                                                                                 viewKeyStruct::
                                                                                 ghostRankString);

  ConstitutiveManager * const
  constitutiveManager = domain->GetGroup<ConstitutiveManager>(keys::ConstitutiveManager);

  NumericalMethodsManager * const numericalMethodManager = domain->
    getParent()->GetGroup<NumericalMethodsManager>(keys::numericalMethodsManager);

  FiniteVolumeManager * const fvManager = numericalMethodManager->
    GetGroup<FiniteVolumeManager>(keys::finiteVolumeManager);

  FluxApproximationBase const * const fluxApprox = fvManager->getFluxApproximation(m_discretizationName);

  Epetra_FECrsMatrix * const jacobian = blockSystem->GetMatrix(BlockIDs::fluidPressureBlock,
                                                               BlockIDs::fluidPressureBlock);
  Epetra_FEVector * const residual = blockSystem->GetResidualVector(BlockIDs::fluidPressureBlock);

  auto
    elemGhostRank = elemManager->ConstructViewAccessor<integer_array>( ObjectManagerBase::
                                                                       viewKeyStruct::
                                                                       ghostRankString );

  auto blockLocalDofNumber = elemManager->
    ConstructViewAccessor<globalIndex_array>(viewKeyStruct::
                                             blockLocalDofNumberString);

  auto pres      = elemManager->ConstructViewAccessor<real64_array>(viewKeyStruct::pressureString);
  auto dPres     = elemManager->ConstructViewAccessor<real64_array>(viewKeyStruct::deltaPressureString);
  auto densOld   = elemManager->ConstructViewAccessor<real64_array>(viewKeyStruct::densityString);
  auto poroOld   = elemManager->ConstructViewAccessor<real64_array>(viewKeyStruct::porosityString);
  auto poroRef   = elemManager->ConstructViewAccessor<real64_array>(viewKeyStruct::referencePorosityString);
  auto gravDepth = elemManager->ConstructViewAccessor<real64_array>(viewKeyStruct::gravityDepthString);
  auto volume    = elemManager->ConstructViewAccessor<real64_array>(CellBlock::viewKeyStruct::elementVolumeString);

  ElementRegionManager::MaterialViewAccessor< array2d<real64> > const
    dens = elemManager->ConstructMaterialViewAccessor< array2d<real64> >( ConstitutiveBase::viewKeyStruct::densityString,
                                                                          constitutiveManager );

  ElementRegionManager::MaterialViewAccessor< array2d<real64> > const
    dDens_dPres = elemManager->ConstructMaterialViewAccessor< array2d<real64> >( ConstitutiveBase::viewKeyStruct::dDens_dPresString,
                                                                                 constitutiveManager);

  ElementRegionManager::MaterialViewAccessor< array2d<real64> > const
    visc = elemManager->ConstructMaterialViewAccessor< array2d<real64> >( ConstitutiveBase::viewKeyStruct::viscosityString,
                                                                          constitutiveManager);

  ElementRegionManager::MaterialViewAccessor< array2d<real64> > const
    dVisc_dPres = elemManager->ConstructMaterialViewAccessor< array2d<real64> >( ConstitutiveBase::viewKeyStruct::dVisc_dPresString,
                                                                                 constitutiveManager);

  ElementRegionManager::ConstitutiveRelationAccessor<ConstitutiveBase>
    constitutiveRelations = elemManager->ConstructConstitutiveAccessor<ConstitutiveBase>(constitutiveManager);

  // use ArrayView to make capture by value easy in lambdas
  ArrayView<real64, 1, localIndex> presFace = faceManager->getReference<real64_array>( viewKeyStruct::facePressureString );
  ArrayView<real64, 1, localIndex> densFace = faceManager->getReference<real64_array>( viewKeyStruct::densityString );
  ArrayView<real64, 1, localIndex> viscFace = faceManager->getReference<real64_array>( viewKeyStruct::viscosityString );
  ArrayView<real64, 1, localIndex> gravDepthFace = faceManager->getReference<real64_array>( viewKeyStruct::gravityDepthString );

  dataRepository::ManagedGroup const * sets = faceManager->GetGroup(dataRepository::keys::sets);

  // first, evaluate BC to get primary field values (pressure)
//  bcManager->ApplyBoundaryCondition(faceManager, viewKeyStruct::facePressureString, time + dt);
  bcManager->ApplyBoundaryCondition( time + dt,
                                     domain,
                                     "faceManager",
                                     viewKeyStruct::facePressureString,
                                     [&]( BoundaryConditionBase const * const bc,
                                          string const &,
                                          set<localIndex> const & targetSet,
                                          ManagedGroup * const targetGroup,
                                          string const fieldName )->void
  {
    bc->ApplyBoundaryConditionToField<BcEqual>(targetSet,time + dt, targetGroup, fieldName);
  });


  // call constitutive models to get dependent quantities needed for flux (density, viscosity)
  bcManager->ApplyBoundaryCondition(time + dt,
                                    domain,
                                    "faceManager",
                                    viewKeyStruct::facePressureString,
                                    [&] ( BoundaryConditionBase const * bc,
                                          string const &,
                                          set<localIndex> const & targetSet,
                                          ManagedGroup * const,
                                          string const & ) -> void
  {
    for (auto kf : targetSet)
    {
      if (faceGhostRank[kf] >= 0)
        continue;

      // since we don't have models on faces yet, we take them from an adjacent cell
      integer const ke = (elemRegionList[kf][0] >= 0) ? 0 : 1;
      localIndex const er  = elemRegionList[kf][ke];
      localIndex const esr = elemSubRegionList[kf][ke];
      localIndex const ei  = elemList[kf][ke];

      real64 dummy; // don't need derivatives on faces
      constitutiveRelations[er][esr][m_fluidIndex]->FluidDensityCompute(presFace[kf], ei, densFace[kf], dummy);
      constitutiveRelations[er][esr][m_fluidIndex]->FluidViscosityCompute(presFace[kf], ei, viscFace[kf], dummy);
    }
  });

  // *** assembly loop ***

  constexpr localIndex numElems = 2;
  globalIndex_array dofColIndices;
  real64_array localFluxJacobian;

  // temporary working arrays
  real64 densWeight[numElems] = { 0.5, 0.5 };
  real64 mobility[numElems], dMobility_dP[numElems];
  real64_array dDensMean_dP, dFlux_dP;


  bcManager->ApplyBoundaryCondition(time + dt,
                                    domain,
                                    "faceManager",
                                    viewKeyStruct::facePressureString,
                                    [&]( BoundaryConditionBase const * bc,
                                         string const & setName,
                                         set<localIndex> const &,
                                         ManagedGroup * const,
                                         string const & ) -> void
  {
    if (!sets->hasView(setName) || !fluxApprox->hasBoundaryStencil(setName))
      return;

    FluxApproximationBase::BoundaryStencil const & stencilCollection = fluxApprox->getBoundaryStencil(setName);

    stencilCollection.forAll([=] (StencilCollection<PointDescriptor, real64>::Accessor stencil) mutable -> void
    {
      localIndex const stencilSize = stencil.size();

      // resize and clear local working arrays
      dDensMean_dP.resize(stencilSize); // doesn't need to be that large, but it's convenient
      dFlux_dP.resize(stencilSize);

      // clear working arrays
      dDensMean_dP = 0.0;

      // resize local matrices and vectors
      dofColIndices.resize(stencilSize);
      localFluxJacobian.resize(stencilSize);

      // calculate quantities on primary connected points
      real64 densMean = 0.0;
      globalIndex eqnRowIndex = -1;
      localIndex cell_order;
      stencil.forConnected([&] (PointDescriptor const & point, localIndex i) -> void
      {
        real64 density = 0, dDens_dP = 0;
        real64 viscosity = 0, dVisc_dP = 0;
        switch (point.tag)
        {
          case PointDescriptor::Tag::CELL:
          {
            localIndex const er  = point.cellIndex.region;
            localIndex const esr = point.cellIndex.subRegion;
            localIndex const ei  = point.cellIndex.index;

            eqnRowIndex = blockLocalDofNumber[er][esr][ei];

<<<<<<< HEAD
            density   = dens[er][esr][ei] + dDens[er][esr][ei];
            dDens_dP  = m_dDens_dPres[er][esr][ei];

            viscosity = visc[er][esr][ei] + dVisc[er][esr][ei];
            dVisc_dP  = m_dVisc_dPres[er][esr][ei];
=======
            density   = dens[er][esr][m_fluidIndex][ei][0];
            dDens_dP  = dDens_dPres[er][esr][m_fluidIndex][ei][0];

            viscosity = visc[er][esr][m_fluidIndex][ei][0];
            dVisc_dP  = dVisc_dPres[er][esr][m_fluidIndex][ei][0];
>>>>>>> 76d17244

            cell_order = i; // mark position of the cell in connection for sign consistency later
            break;
          }
          case PointDescriptor::Tag::FACE:
          {
            localIndex const kf = point.faceIndex;

            density = densFace[kf];
            dDens_dP = 0.0;

            viscosity = viscFace[kf];
            dVisc_dP = 0.0;

            break;
          }
          default:
            GEOS_ERROR("Unsupported point type in stencil");
        }

        // mobility
        mobility[i]  = density / viscosity;
        dMobility_dP[i]  = dDens_dP / viscosity - mobility[i] / viscosity * dVisc_dP;

        // average density
        densMean += densWeight[i] * density;
        dDensMean_dP[i] = densWeight[i] * dDens_dP;
      });

      //***** calculation of flux *****

      // compute potential difference MPFA-style
      real64 potDif = 0.0;
      dofColIndices = -1;
      stencil.forAll([&] (PointDescriptor point, real64 w, localIndex i) -> void
      {
        real64 pressure = 0.0, gravD = 0.0;
        switch (point.tag)
        {
          case PointDescriptor::Tag::CELL:
          {
            localIndex const er = point.cellIndex.region;
            localIndex const esr = point.cellIndex.subRegion;
            localIndex const ei = point.cellIndex.index;

            dofColIndices[i] = blockLocalDofNumber[er][esr][ei];
            pressure = pres[er][esr][ei] + dPres[er][esr][ei];
            gravD = gravDepth[er][esr][ei];

            break;
          }
          case PointDescriptor::Tag::FACE:
          {
            localIndex const kf = point.faceIndex;

            pressure = presFace[kf];
            gravD = gravDepthFace[kf];

            break;
          }
          default:
          GEOS_ERROR("Unsupported point type in stencil");
        }

        real64 const gravTerm = m_gravityFlag ? densMean * gravD : 0.0;
        real64 const dGrav_dP = m_gravityFlag ? dDensMean_dP[i] * gravD : 0.0;

        potDif += w * (pressure + gravTerm);
        dFlux_dP[i] = w * (1.0 + dGrav_dP);
      });

      // upwinding of fluid properties (make this an option?)
      localIndex const k_up = (potDif >= 0) ? 0 : 1;

      // compute the final flux and derivatives
      real64 const flux = mobility[k_up] * potDif;
      for (localIndex ke = 0; ke < stencilSize; ++ke)
        dFlux_dP[ke] *= mobility[k_up];
      dFlux_dP[k_up] += dMobility_dP[k_up] * potDif;

      //***** end flux terms *****

      // populate local flux vector and derivatives
      integer sign = (cell_order == 0 ? 1 : -1);
      real64 const localFlux =  dt * flux * sign;

      integer counter = 0;
      for (localIndex ke = 0; ke < stencilSize; ++ke)
      {
        // compress arrays, skipping face derivatives
        if (dofColIndices[ke] >= 0)
        {
          dofColIndices[counter] = dofColIndices[ke];
          localFluxJacobian[counter] = dt * dFlux_dP[ke] * sign;
          ++counter;
        }
      }

      // Add to global residual/jacobian
      jacobian->SumIntoGlobalValues(1, &eqnRowIndex,
                                    counter, dofColIndices.data(),
                                    localFluxJacobian.data());

      residual->SumIntoGlobalValues(1, &eqnRowIndex, &localFlux);
    });
  });
}


real64
SinglePhaseFlow::
CalculateResidualNorm(systemSolverInterface::EpetraBlockSystem const * const blockSystem,
                      DomainPartition * const domain)
{

  Epetra_FEVector const * const residual = blockSystem->GetResidualVector( BlockIDs::fluidPressureBlock );
  Epetra_Map      const * const rowMap   = blockSystem->GetRowMap( BlockIDs::fluidPressureBlock );

  MeshLevel * const mesh = domain->getMeshBodies()->GetGroup<MeshBody>(0)->getMeshLevel(0);
  ElementRegionManager * const elemManager = mesh->getElemManager();

  auto elemGhostRank = elemManager->ConstructViewAccessor<integer_array>( ObjectManagerBase::
                                                                          viewKeyStruct::
                                                                          ghostRankString );

  auto blockLocalDofNumber = elemManager->
      ConstructViewAccessor<globalIndex_array>(viewKeyStruct::blockLocalDofNumberString);

  auto refPoro = elemManager->ConstructViewAccessor<real64_array>(viewKeyStruct::referencePorosityString);
  auto volume  = elemManager->ConstructViewAccessor<real64_array>(CellBlock::viewKeyStruct::elementVolumeString);

  // get a view into local residual vector
  int localSizeInt;
  double* localResidual = nullptr;
  residual->ExtractView(&localResidual, &localSizeInt);

  // compute the norm of local residual scaled by cell pore volume
  real64 localResidualNorm = sumOverElemsInMesh(mesh, [&] (localIndex const er,
                                                           localIndex const esr,
                                                           localIndex const k) -> real64
  {
    if (elemGhostRank[er][esr][k] < 0)
    {
      int const lid = rowMap->LID(integer_conversion<int>(blockLocalDofNumber[er][esr][k]));
      real64 const val = localResidual[lid] / (refPoro[er][esr][k] * volume[er][esr][k]);
      return val * val;
    }
    return 0.0;
  });

  // compute global residual norm
  realT globalResidualNorm;
  MPI_Allreduce(&localResidualNorm, &globalResidualNorm, 1, MPI_DOUBLE, MPI_SUM, MPI_COMM_WORLD);

  return sqrt(globalResidualNorm);
}


void SinglePhaseFlow::ApplySystemSolution( EpetraBlockSystem const * const blockSystem,
                                           real64 const scalingFactor,
                                           DomainPartition * const domain )
{
  MeshLevel * const mesh = domain->getMeshBodies()->GetGroup<MeshBody>(0)->getMeshLevel(0);

  Epetra_Map const * const rowMap        = blockSystem->GetRowMap( BlockIDs::fluidPressureBlock );
  Epetra_FEVector const * const solution = blockSystem->GetSolutionVector( BlockIDs::fluidPressureBlock );

  ConstitutiveManager * const
  constitutiveManager = domain->GetGroup<ConstitutiveManager>(keys::ConstitutiveManager);

  int dummy;
  double* local_solution = nullptr;
  solution->ExtractView(&local_solution,&dummy);

  ElementRegionManager * const elementRegionManager = mesh->getElemManager();

  ElementRegionManager::ElementViewAccessor<globalIndex_array>
  blockLocalDofNumber = elementRegionManager->
                        ConstructViewAccessor<globalIndex_array>( viewKeyStruct::blockLocalDofNumberString );

  auto pres  = elementRegionManager->ConstructViewAccessor<real64_array>(viewKeyStruct::pressureString);
  auto dPres = elementRegionManager->ConstructViewAccessor<real64_array>(viewKeyStruct::deltaPressureString);

  auto elemGhostRank = elementRegionManager->ConstructViewAccessor<integer_array>( ObjectManagerBase::
                                                                                   viewKeyStruct::
                                                                                   ghostRankString );

  // loop over all elements to update incremental pressure
  forAllElemsInMesh( mesh, [&]( localIndex const er,
                                localIndex const esr,
                                localIndex const ei )->void
  {
    if( elemGhostRank[er][esr][ei]<0 )
    {
      // extract solution and apply to dP
      int const lid = rowMap->LID(integer_conversion<int>(blockLocalDofNumber[er][esr][ei]));
      dPres[er][esr][ei] += scalingFactor * local_solution[lid];
    }
  });


  // TODO Sync dP once element field syncing is reimplemented.
  //std::map<string, string_array > fieldNames;
  //fieldNames["element"].push_back(viewKeyStruct::deltaFluidPressureString);
  //CommunicationTools::SynchronizeFields(fieldNames,
  //                            mesh,
  //                            domain->getReference< array1d<NeighborCommunicator> >( domain->viewKeys.neighbors ) );

  ElementRegionManager::ConstitutiveRelationAccessor<ConstitutiveBase>
  constitutiveRelations = elementRegionManager->ConstructConstitutiveAccessor<ConstitutiveBase>(constitutiveManager);

  forAllElemsInMesh( mesh, [&]( localIndex const er,
                                localIndex const esr,
                                localIndex const ei)->void
  {
    real64 const new_pres = pres[er][esr][ei] + dPres[er][esr][ei];
    constitutiveRelations[er][esr][m_fluidIndex]->PressureUpdatePoint( new_pres, ei, 0 );
    constitutiveRelations[er][esr][m_solidIndex]->PressureUpdatePoint( new_pres, ei, 0 );
  });
}

void SinglePhaseFlow::PrecomputeData(DomainPartition * const domain)
{
  MeshLevel * const mesh = domain->getMeshBodies()->GetGroup<MeshBody>(0)->getMeshLevel(0);
  ElementRegionManager * const elemManager = mesh->getElemManager();
  FaceManager * const faceManager = mesh->getFaceManager();

  R1Tensor const & gravityVector = getGravityVector();

  auto elemCenter = elemManager->ConstructViewAccessor< r1_array >( CellBlock::
                                                                    viewKeyStruct::
                                                                    elementCenterString );

  auto gravityDepth = elemManager->ConstructViewAccessor<real64_array>(viewKeyStruct::gravityDepthString);

  // Loop over all the elements and calculate element centers, and element volumes
  forAllElemsInMesh( mesh, [&]( localIndex const er,
                                localIndex const esr,
                                localIndex const k )->void
  {
    gravityDepth[er][esr][k] = Dot(elemCenter[er][esr][k], gravityVector);
  });


  r1_array & faceCenter = faceManager->getReference<r1_array>(FaceManager::viewKeyStruct::faceCenterString);
  real64_array & gravityDepthFace = faceManager->getReference<real64_array>(viewKeyStruct::gravityDepthString);

  for (localIndex kf = 0; kf < faceManager->size(); ++kf)
  {
    gravityDepthFace[kf] = Dot(faceCenter[kf], gravityVector);
  }
}

void SinglePhaseFlow::SolveSystem( EpetraBlockSystem * const blockSystem,
                                        SystemSolverParameters const * const params )
{
  Epetra_FEVector * const
  solution = blockSystem->GetSolutionVector( BlockIDs::fluidPressureBlock );

  Epetra_FEVector * const
  residual = blockSystem->GetResidualVector( BlockIDs::fluidPressureBlock );
  residual->Scale(-1.0);

  solution->Scale(0.0);

  m_linearSolverWrapper.SolveSingleBlockSystem( blockSystem,
                                                params,
                                                BlockIDs::fluidPressureBlock );

  if( verboseLevel() >= 2 )
  {
    solution->Print(std::cout);
  }

}

void SinglePhaseFlow::ResetStateToBeginningOfStep( DomainPartition * const domain )
{
  MeshLevel * const mesh = domain->getMeshBodies()->GetGroup<MeshBody>(0)->getMeshLevel(0);
  ElementRegionManager * const elementRegionManager = mesh->getElemManager();

  auto pres  = elementRegionManager->ConstructViewAccessor<real64_array>(viewKeyStruct::pressureString);
  auto dPres = elementRegionManager->ConstructViewAccessor<real64_array>(viewKeyStruct::deltaPressureString);

  ConstitutiveManager * const
  constitutiveManager = domain->GetGroup<ConstitutiveManager>(keys::ConstitutiveManager);

  ElementRegionManager::ConstitutiveRelationAccessor<ConstitutiveBase>
  constitutiveRelations = elementRegionManager->ConstructConstitutiveAccessor<ConstitutiveBase>(constitutiveManager);

  forAllElemsInMesh( mesh, [&]( localIndex const er,
                                localIndex const esr,
                                localIndex const ei )->void
  {
    dPres[er][esr][ei] = 0.0;
    constitutiveRelations[er][esr][m_fluidIndex]->PressureUpdatePoint( pres[er][esr][ei], ei, 0 );
    constitutiveRelations[er][esr][m_solidIndex]->PressureUpdatePoint( pres[er][esr][ei], ei, 0 );
  });

}


REGISTER_CATALOG_ENTRY( SolverBase, SinglePhaseFlow, std::string const &, ManagedGroup * const )
} /* namespace geosx */<|MERGE_RESOLUTION|>--- conflicted
+++ resolved
@@ -320,17 +320,12 @@
   // Precompute solver-specific constant data (e.g. gravity-depth)
   PrecomputeData(domain);
 
-<<<<<<< HEAD
-  // Allocate additional storage for derivatives
-  AllocateAuxStorage(domain);
-=======
   ConstitutiveManager * const cm = domain->getConstitutiveManager();
 
   ConstitutiveBase * const fluidRelation = cm->GetConstitituveRelation( this->m_fluidName );
   m_fluidIndex = fluidRelation->getIndexInParent();
   m_solidIndex = cm->GetConstitituveRelation( this->m_solidName )->getIndexInParent();
 
->>>>>>> 76d17244
 }
 
 real64 SinglePhaseFlow::SolverStep( real64 const& time_n,
@@ -839,21 +834,12 @@
       eqnRowIndices[i] = blockLocalDofNumber[er][esr][ei];
 
       // density
-<<<<<<< HEAD
-      real64 const density   = dens[er][esr][ei] + dDens[er][esr][ei];
-      real64 const dDens_dP  = m_dDens_dPres[er][esr][ei];
-
-      // viscosity
-      real64 const viscosity = visc[er][esr][ei] + dVisc[er][esr][ei];
-      real64 const dVisc_dP  = m_dVisc_dPres[er][esr][ei];
-=======
       real64 const density   = dens[er][esr][m_fluidIndex][ei][0];
       real64 const dDens_dP  = dDens_dPres[er][esr][m_fluidIndex][ei][0];
 
       // viscosity
       real64 const viscosity = visc[er][esr][m_fluidIndex][ei][0];
       real64 const dVisc_dP  = dVisc_dPres[er][esr][m_fluidIndex][ei][0];
->>>>>>> 76d17244
 
       // mobility
       mobility[i]  = density / viscosity;
@@ -1194,19 +1180,11 @@
 
             eqnRowIndex = blockLocalDofNumber[er][esr][ei];
 
-<<<<<<< HEAD
-            density   = dens[er][esr][ei] + dDens[er][esr][ei];
-            dDens_dP  = m_dDens_dPres[er][esr][ei];
-
-            viscosity = visc[er][esr][ei] + dVisc[er][esr][ei];
-            dVisc_dP  = m_dVisc_dPres[er][esr][ei];
-=======
             density   = dens[er][esr][m_fluidIndex][ei][0];
             dDens_dP  = dDens_dPres[er][esr][m_fluidIndex][ei][0];
 
             viscosity = visc[er][esr][m_fluidIndex][ei][0];
             dVisc_dP  = dVisc_dPres[er][esr][m_fluidIndex][ei][0];
->>>>>>> 76d17244
 
             cell_order = i; // mark position of the cell in connection for sign consistency later
             break;
