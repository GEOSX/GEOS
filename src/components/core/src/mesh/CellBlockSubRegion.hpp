--- conflicted
+++ resolved
@@ -106,18 +106,12 @@
 
 
   map< string, localIndex_array > m_constitutiveGrouping;
-<<<<<<< HEAD
-
 
   array3d< real64 > m_constitutivePointVolumeFraction;
 
+  // TODO this needs to be stored by the FiniteElementManager!!
+  std::pair< array2d< localIndex >, array2d< localIndex > > m_constitutiveMapView;
 
-  std::pair< Array2dT< localIndex >, Array2dT< localIndex > > m_constitutiveMapView;
-
-  // TODO this needs to be stored by the FiniteElementManager!!
-=======
-  std::pair< array2d< localIndex >, array2d< localIndex > > m_constitutiveMapView;
->>>>>>> 1e40e16c
   multidimensionalArray::ManagedArray< R1Tensor, 3 > m_dNdX;
 
   dataRepository::ManagedGroup const * GetConstitutiveModels() const
