/*
 *~~~~~~~~~~~~~~~~~~~~~~~~~~~~~~~~~~~~~~~~~~~~~~~~~~~~~~~~~~~~~~~~~~~~~~~~~~~
 * Copyright (c) 2018, Lawrence Livermore National Security, LLC.
 *
 * Produced at the Lawrence Livermore National Laboratory
 *
 * LLNL-CODE-746361
 *
 * All rights reserved. See COPYRIGHT for details.
 *
 * This file is part of the GEOSX Simulation Framework.
 *
 * GEOSX is a free software; you can redistribute it and/or modify it under
 * the terms of the GNU Lesser General Public License (as published by the
 * Free Software Foundation) version 2.1 dated February 1999.
 *~~~~~~~~~~~~~~~~~~~~~~~~~~~~~~~~~~~~~~~~~~~~~~~~~~~~~~~~~~~~~~~~~~~~~~~~~~~
 */

/**
 * @file EdgeManagerT.h
 * @author settgast1
 * @date Jun 22, 2011
 */

#ifndef EDGEMANAGERT_H_
#define EDGEMANAGERT_H_

#include "InterObjectRelation.hpp"
#include "managers/ObjectManagerBase.hpp"


namespace geosx
{
class FaceManager;
class NodeManager;
class CellBlockManager;

class EdgeManager : public ObjectManagerBase
{
public:

  /**
    * @name Static Factory Catalog Functions
    */
   ///@{

   static const string CatalogName()
   { return "EdgeManager"; }

   virtual const string getCatalogName() const override final
   { return EdgeManager::CatalogName(); }


   ///@}


  EdgeManager( std::string const & name,
               ManagedGroup * const parent );
  ~EdgeManager() override;

//  void Initialize() {}

  void SetDomainBoundaryObjects( const ObjectDataStructureBaseT* const referenceObject = nullptr);
  void SetIsExternal( const ObjectDataStructureBaseT* const referenceObject = nullptr);
<<<<<<< HEAD
=======
  void ExtractMapFromObjectForAssignGlobalObjectNumbers( const ObjectDataStructureBaseT& compositionObjectManager,
                                                         array1d<globalIndex_array>& objectToCompositionObject );

>>>>>>> 9c794b8c

  void BuildEdges( FaceManager * const faceManager, NodeManager * const nodeManager );

  template< typename T_indices >
  unsigned int PackEdges( const T_indices& sendedges,
                          const NodeManager& nodeManager,
                          const FaceManager& faceManager,
//                          bufvector& buffer,
                          const bool packConnectivityToGlobal,
                          const bool packFields,
                          const bool packMaps,
                          const bool packSets  ) const;

  unsigned int UnpackEdges( const char*& buffer,
                            const NodeManager& nodeManager,
                            const FaceManager& faceManager,
                            localIndex_array& edgeReceiveLocalIndices,
                            const bool unpackConnectivityToLocal,
                            const bool unpackFields,
                            const bool unpackMaps,
                            const bool unpackSets  );

  void ConnectivityFromGlobalToLocal( const set<localIndex>& indices,
                                      const std::map<globalIndex,localIndex>& nodeGlobalToLocal,
                                      const std::map<globalIndex,localIndex>& faceGlobalToLocal );

//  void UpdateEdgeExternalityFromSplit( const FaceManager& faceManager,
//                                     const set<localIndex>& newEdgeIndices,
//                                     const set<localIndex>& modifiedEdgeIndices );

//  void EdgeCenter(const NodeManager& nodeManager, localIndex edge, R1Tensor&
// center)const;
//  void EdgeVector(const NodeManager& nodeManager, localIndex edge, R1Tensor&
// vector)const;
//  realT EdgeLength(const NodeManager& nodeManager, localIndex edge) const;

  void AddToEdgeToFaceMap( const FaceManager * faceManager,
                           const localIndex_array& newFaceIndices );

  void SplitEdge( const localIndex indexToSplit,
                  const localIndex parentNodeIndex,
                  const localIndex childNodeIndex[2],
                  array1d<set<localIndex>>& nodesToEdges );

  bool hasNode( const localIndex edgeID, const localIndex nodeID ) const;

//  localIndex FindEdgeFromNodeIDs(const localIndex nodeA, const localIndex
// nodeB, const NodeManager& nodeManager);

//  void SetLayersFromDomainBoundary(const NodeManager * const nodeManager);


//  FixedOneToManyRelation& m_toNodesRelation;
//  UnorderedVariableOneToManyRelation& m_toFacesRelation;

  struct viewKeyStruct : ObjectManagerBase::viewKeyStruct
  {
    static constexpr auto nodeListString              = "nodeList";
    static constexpr auto faceListString              = "faceList";
    static constexpr auto elementRegionListString     = "elemRegionList";
    static constexpr auto elementSubRegionListString  = "elemSubRegionList";
    static constexpr auto elementListString           = "elemList";

    dataRepository::ViewKey nodesList             = { nodeListString };
    dataRepository::ViewKey faceList              = { faceListString };
    dataRepository::ViewKey elementRegionList     = { elementRegionListString };
    dataRepository::ViewKey elementSubRegionList  = { elementSubRegionListString };
    dataRepository::ViewKey elementList           = { elementListString };

  } viewKeys;


  struct groupKeyStruct : ObjectManagerBase::groupKeyStruct
  {} groupKeys;


  FixedOneToManyRelation       & nodeList()       { return m_toNodesRelation; }
  FixedOneToManyRelation const & nodeList() const { return m_toNodesRelation; }

  UnorderedVariableOneToManyRelation       & faceList()       { return m_toFacesRelation; }
  UnorderedVariableOneToManyRelation const & faceList() const { return m_toFacesRelation; }


private:
  FixedOneToManyRelation m_toNodesRelation;
  UnorderedVariableOneToManyRelation m_toFacesRelation;

};
}
#endif /* EDGEMANAGERT_H_ */<|MERGE_RESOLUTION|>--- conflicted
+++ resolved
@@ -62,12 +62,6 @@
 
   void SetDomainBoundaryObjects( const ObjectDataStructureBaseT* const referenceObject = nullptr);
   void SetIsExternal( const ObjectDataStructureBaseT* const referenceObject = nullptr);
-<<<<<<< HEAD
-=======
-  void ExtractMapFromObjectForAssignGlobalObjectNumbers( const ObjectDataStructureBaseT& compositionObjectManager,
-                                                         array1d<globalIndex_array>& objectToCompositionObject );
-
->>>>>>> 9c794b8c
 
   void BuildEdges( FaceManager * const faceManager, NodeManager * const nodeManager );
 
