--- conflicted
+++ resolved
@@ -33,13 +33,8 @@
 
 template< bool DO_PACKING >
 localIndex Pack( char*& buffer,
-<<<<<<< HEAD
                  OrderedVariableToManyElementRelation const & var,
-                 array<localIndex> const & packList,
-=======
-                 UnorderedVariableToManyElementRelation const & var,
                  array1d<localIndex> const & packList,
->>>>>>> 6f7ad7a1
                  ElementRegionManager const * const elementRegionManager );
 
 template< bool DO_PACKING >
@@ -51,13 +46,8 @@
 
 
 localIndex Unpack( char const * & buffer,
-<<<<<<< HEAD
                    OrderedVariableToManyElementRelation & var,
-                   array<localIndex> const & packList,
-=======
-                   UnorderedVariableToManyElementRelation & var,
                    array1d<localIndex> const & packList,
->>>>>>> 6f7ad7a1
                    ElementRegionManager const * const elementRegionManager );
 
 localIndex Unpack( char const * & buffer,
