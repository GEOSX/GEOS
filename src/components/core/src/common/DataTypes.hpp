--- conflicted
+++ resolved
@@ -149,21 +149,8 @@
 using integer_array        = array1d<integer>;
 using integer_const_array  = array1d<integer const>;
 
-<<<<<<< HEAD
-//***** END LEGACY TYPEDEFS *****
-
-template< typename T >
-using array3d = multidimensionalArray::ManagedArray<T,3,localIndex>;
-
-template< typename T >
-using arrayView3d = multidimensionalArray::ArrayView<T,3,localIndex>;
-
-using integer_array        = array<integer>;
-using integer_const_array  = array<integer const>;
-=======
 using real32_array        = array1d<real32>;
 using real32_const_array  = array1d<real32 const>;
->>>>>>> deb048c2
 
 using real64_array        = array1d<real64>;
 using real64_const_array  = array1d<real64 const>;
