/**
 * @file GeosxConfig.hpp
 *
 * GEOSX build configuration file.
 * Contains a CMake-generated list of macros that define a particular build configuration.
 */

#ifndef GEOSX_COMMON_CONFIG_HPP
#define GEOSX_COMMON_CONFIG_HPP

/// Enables floating point exceptions
#define GEOSX_USE_FPE

/// Enables bounds check in LvArray classes (CMake option ARRAY_BOUNDS_CHECK)
#define GEOSX_USE_ARRAY_BOUNDS_CHECK

/// Enables use of Caliper (CMake option ENABLE_CALIPER)
#define GEOSX_USE_CALIPER

/// Enables use of silo (CMake option ENABLE_SILO)
/* #undef GEOSX_USE_SILO */

/// Enables use of Caliper (CMake option ENABLE_ADIAK)
/* #undef GEOSX_USE_ADIAK */

/// Enables use of CHAI (CMake option ENABLE_CHAI)
#define GEOSX_USE_CHAI

/// Enables use of Mathpresso library (CMake option ENABLE_MATHPRESSO)
#define GEOSX_USE_MATHPRESSO

/// Enables use of MPI (CMake option ENABLE_MPI)
#define GEOSX_USE_MPI

/// Enables use of OpenMP (CMake option ENABLE_OPENMP)
/* #undef GEOSX_USE_OPENMP */

/// Enables use of CUDA (CMake option ENABLE_CUDA)
#define GEOSX_USE_CUDA


/// Enables use of CUDA NVToolsExt (CMake option ENABLE_CUDA_NVTOOLSEXT)
#define GEOSX_USE_CUDA_NVTOOLSEXT

/// Enables use of HIP (CMake option ENABLE_HIP)
#define GEOSX_USE_HIP

/// Enables use of PVTPackage (CMake option ENABLE_PVTPackage)
#define GEOSX_USE_PVTPackage

/// Enables use of Python (CMake option ENABLE_PYTHON)
#define GEOSX_USE_PYGEOSX

/// Enables use of RAJA (CMake option ENABLE_RAJA)
#define GEOSX_USE_RAJA

/// Enables use of sys/time.h based timers (CMake option ENABLE_TIMERS)
#define GEOSX_USE_TIMERS

/// Enables use of additional debugging interface for TotalView (Cmake option ENABLE_TOTALVIEW_OUTPUT)
#define GEOSX_USE_TOTALVIEW_OUTPUT

/// Enables use of Intel MKL (CMake option ENABLE_MKL)
#define GEOSX_USE_MKL

/// Enables use of Trilinos library (CMake option ENABLE_TRILINOS)
#define GEOSX_USE_TRILINOS

/// Enables use of Hypre library (CMake option ENABLE_HYPRE)
#define GEOSX_USE_HYPRE

#if defined( GEOSX_USE_HYPRE )
  /// Parsed hypre version information
  #define HYPRE_VERSION_MAJOR 2
  /// Parsed hypre version information
<<<<<<< HEAD
  #define HYPRE_VERSION_MINOR 27
=======
  #define HYPRE_VERSION_MINOR 26
>>>>>>> 88af990f
  /// Parsed hypre version information
  #define HYPRE_VERSION_PATCH 0
#endif

/// Denotes HYPRE using CPU
#define GEOSX_USE_HYPRE_CPU 0
/// Denotes HYPRE using CUDA
#define GEOSX_USE_HYPRE_CUDA 1
/// Denotes HYPRE using HIP
#define GEOSX_USE_HYPRE_HIP 2
/// Macro determining what parellel interface hypre is using
#define GEOSX_USE_HYPRE_DEVICE GEOSX_USE_HYPRE_HIP

/// Enables use of SuperLU_dist library through HYPRE (CMake option ENABLE_SUPERLU_DIST)
#define GEOSX_USE_SUPERLU_DIST

/// Enables use of PETSc library (CMake option ENABLE_PETSC)
#define GEOSX_USE_PETSC

/// Enables use of Scotch library (CMake option ENABLE_SCOTCH)
#define GEOSX_USE_SCOTCH

/// Choice of global linear algebra interface (CMake option GEOSX_LA_INTERFACE)
#define GEOSX_LA_INTERFACE Hypre
/// Macro defined when Trilinos interface is selected
/* #undef GEOSX_LA_INTERFACE_TRILINOS */
/// Macro defined when Hypre interface is selected
#define GEOSX_LA_INTERFACE_HYPRE
/// Macro defined when PETSc interface is selected
/* #undef GEOSX_LA_INTERFACE_PETSC */

/// Platform-dependent mangling of fortran function names (CMake option FORTRAN_MANGLE_NO_UNDERSCORE)
#define FORTRAN_MANGLE_NO_UNDERSCORE

/// USE OF SEPARATION COEFFICIENT IN FRACTURE FLOW
#define GEOSX_USE_SEPARATION_COEFFICIENT

/// CMake option CMAKE_BUILD_TYPE
#define GEOSX_CMAKE_BUILD_TYPE "Release"

/// The type that localIndex will be aliased to.
#define GEOSX_LOCALINDEX_TYPE std::ptrdiff_t

/// An integer flag representing the type that localIndex will be aliased to.
#define GEOSX_LOCALINDEX_TYPE_FLAG 3

/// The type that globalIndex will be aliased to.
#define GEOSX_GLOBALINDEX_TYPE long long int

/// An integer flag representing the type that globalIndex will be aliased to.
#define GEOSX_GLOBALINDEX_TYPE_FLAG 2

/// The default block size for GEOSX on this platform
#define GEOSX_BLOCK_SIZE 64 

/// Version information for HDF5
#define HDF5_VERSION 1.12.2

/// Version information for Conduit
<<<<<<< HEAD
#define Conduit_VERSION 0.8.6
=======
#define Conduit_VERSION 0.7.2
>>>>>>> 88af990f

/// Version information for RAJA
#define RAJA_VERSION 2022.3.0

/// Version information for umpire
#define umpire_VERSION 2022.3.0

/// Version information for chai
/* #undef chai_VERSION */

/// Version information for adiak
/* #undef adiak_VERSION */

/// Version information for caliper
#define caliper_VERSION 2.8.0

/// Version information for Metis
#define METIS_VERSION 5.1.0

/// Version information for ParMetis
#define PARAMETIS_VERSION 4.0.3

/// Version information for scotch
/* #undef scotch_VERSION */

/// Version information for superlu_dist
/* #undef superlu_dist_VERSION */

/// Version information for suitesparse
#define suitesparse_VERSION 5.7.9

/// Version information for VTK
/* #undef VTK_VERSION */

/// Version information for fmt
#define fmt_VERSION 8.0.1

/// Version information for python
/* #undef Python3_VERSION */

/// Version information for CUDAToolkit
/* #undef CUDAToolkit_VERSION */

#if defined(GEOSX_USE_CUDA) || defined(GEOSX_USE_HIP)
// This needs to be placed into this header in order to appropriately replace
//  the old usage of GEOSX_USE_CUDA, since we detect whether it is defined
//  rather than a value, not having it in the *same* header can cauase nebulous
//  compilation problems including the USD of arrays changing depending the scope
#define GEOSX_USE_DEVICE
#endif

#endif  /* GEOSX_CONFIG_HPP */
<|MERGE_RESOLUTION|>--- conflicted
+++ resolved
@@ -73,11 +73,7 @@
   /// Parsed hypre version information
   #define HYPRE_VERSION_MAJOR 2
   /// Parsed hypre version information
-<<<<<<< HEAD
   #define HYPRE_VERSION_MINOR 27
-=======
-  #define HYPRE_VERSION_MINOR 26
->>>>>>> 88af990f
   /// Parsed hypre version information
   #define HYPRE_VERSION_PATCH 0
 #endif
@@ -137,11 +133,7 @@
 #define HDF5_VERSION 1.12.2
 
 /// Version information for Conduit
-<<<<<<< HEAD
 #define Conduit_VERSION 0.8.6
-=======
-#define Conduit_VERSION 0.7.2
->>>>>>> 88af990f
 
 /// Version information for RAJA
 #define RAJA_VERSION 2022.3.0
