--- conflicted
+++ resolved
@@ -132,17 +132,10 @@
 #define Conduit_VERSION 0.8.2
 
 /// Version information for RAJA
-<<<<<<< HEAD
-#define RAJA_VERSION 2022.3.0
-
-/// Version information for umpire
-#define umpire_VERSION 2022.3.0
-=======
 #define RAJA_VERSION 2023.6.1
 
 /// Version information for umpire
 #define umpire_VERSION 2023.6.0
->>>>>>> 3b3af6fa
 
 /// Version information for chai
 /* #undef chai_VERSION */
@@ -172,7 +165,7 @@
 #define VTK_VERSION 9.2.6
 
 /// Version information for fmt
-#define fmt_VERSION 8.0.1
+#define fmt_VERSION 10.0.0
 
 /// Version information for python
 #define Python3_VERSION 3.10.8
