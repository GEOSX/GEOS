--- conflicted
+++ resolved
@@ -81,11 +81,7 @@
 /// Denotes HYPRE using HIP
 #define GEOS_USE_HYPRE_HIP 2
 /// Macro determining what parellel interface hypre is using
-<<<<<<< HEAD
-#define GEOS_USE_HYPRE_DEVICE GEOS_USE_HYPRE_CUDA
-=======
 #define GEOS_USE_HYPRE_DEVICE GEOS_USE_HYPRE_CPU
->>>>>>> 212af086
 
 /// Enables use of SuperLU_dist library through HYPRE (CMake option ENABLE_SUPERLU_DIST)
 #define GEOSX_USE_SUPERLU_DIST
@@ -130,17 +126,10 @@
 #define GEOSX_BLOCK_SIZE 32
 
 /// Version information for HDF5
-<<<<<<< HEAD
-#define HDF5_VERSION 1.12.1
-
-/// Version information for Conduit
-#define Conduit_VERSION 0.8.2
-=======
 #define HDF5_VERSION 1.14.1
 
 /// Version information for Conduit
 #define Conduit_VERSION 0.8.7
->>>>>>> 212af086
 
 /// Version information for RAJA
 #define RAJA_VERSION 2022.10.5
