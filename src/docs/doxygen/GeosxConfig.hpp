--- conflicted
+++ resolved
@@ -125,7 +125,7 @@
 /// Version information for ParMetis
 #define PARAMETIS_VERSION 4.0.3
 
-/// Version information for scotch 
+/// Version information for scotch
 #define scotch_VERSION 6.0.9
 
 /// Version information for superlu_dist
@@ -141,14 +141,10 @@
 #define fmt_VERSION 8.0.1
 
 /// Version information for python
-<<<<<<< HEAD
 #define Python3_VERSION 3.8.5
-=======
-#define Python3_VERSION 3.10.8
->>>>>>> 8f279200
 
 /// Version information for CUDAToolkit
 /* #undef CUDAToolkit_VERSION */
 
 
-#endif  /* GEOS_CONFIG_HPP */
+#endif  /* GEOS_CONFIG_HPP */