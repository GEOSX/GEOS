--- conflicted
+++ resolved
@@ -168,11 +168,7 @@
 #define fmt_VERSION 8.0.1
 
 /// Version information for python
-<<<<<<< HEAD
-/* #undef Python3_VERSION */
-=======
 #define Python3_VERSION 3.9.12
->>>>>>> a9a933b2
 
 /// Version information for CUDAToolkit
 /* #undef CUDAToolkit_VERSION */
