--- conflicted
+++ resolved
@@ -81,11 +81,7 @@
 /// Denotes HYPRE using HIP
 #define GEOS_USE_HYPRE_HIP 2
 /// Macro determining what parellel interface hypre is using
-<<<<<<< HEAD
 #define GEOS_USE_HYPRE_DEVICE GEOS_USE_HYPRE_HIP
-=======
-#define GEOS_USE_HYPRE_DEVICE GEOS_USE_HYPRE_CUDA
->>>>>>> 08ba8f7e
 
 /// Enables use of SuperLU_dist library through HYPRE (CMake option ENABLE_SUPERLU_DIST)
 #define GEOSX_USE_SUPERLU_DIST
@@ -166,11 +162,7 @@
 #define suitesparse_VERSION 5.7.9
 
 /// Version information for VTK
-<<<<<<< HEAD
-/* #undef VTK_VERSION */
-=======
 #define VTK_VERSION 9.2.6
->>>>>>> 08ba8f7e
 
 /// Version information for fmt
 #define fmt_VERSION 10.0.0
