.. _TutorialCO2FieldCase:

##################################################################
CO :sub:`2` Injection
##################################################################

**Context**

In this example, we show how to set up a multiphase simulation of CO :sub:`2` injection. 

**Objectives**

At the end of this example you will know:

 - how to set up a CO :sub:`2` injection scenario with a well,
 - how to run a case using MPI-parallelism.

   
**Input file**

The XML file for this test case is located at :

.. code-block:: console

  inputFiles/compositionalMultiphaseWell/simpleCo2InjTutorial_base.xml

.. code-block:: console

  inputFiles/compositionalMultiphaseWell/simpleCo2InjTutorial_smoke.xml

This mesh is a simple internally generated regular grid (50 x 1 x 150).
A single CO :sub:`2` injection well is at the center of the reservoir.

The XML file considered here follows the typical structure of the GEOS input files:

 #. :ref:`Solver <Solver_tag_co2_field_case>`
 #. :ref:`Mesh <Mesh_tag_co2_field_case>`
 #. :ref:`Events <Events_tag_co2_field_case>`
 #. :ref:`NumericalMethods <NumericalMethods_tag_co2_field_case>`
 #. :ref:`ElementRegions <ElementRegions_tag_co2_field_case>`
 #. :ref:`Constitutive <Constitutive_tag_co2_field_case>`
 #. :ref:`FieldSpecifications <FieldSpecifications_tag_co2_field_case>`
 #. :ref:`Outputs <Outputs_tag_co2_field_case>`
 #. :ref:`Tasks <Tasks_tag_co2_field_case>`    

.. _Solver_tag_co2_field_case:

--------------------------------
Multiphase flow and well solvers
--------------------------------

Let us inspect the **Solver** XML tags.
They consist of three blocks **CompositionalMultiphaseFVM**, **CompositionalMultiphaseWell** and **CompositionalMultiphaseReservoir**, which are respectively handling the solution from multiphase flow in the reservoir, multiphase flow in the wells, and coupling between those two parts.

.. literalinclude:: ../../../../../inputFiles/compositionalMultiphaseWell/simpleCo2InjTutorial_base.xml
  :language: xml
  :start-after: <!-- SPHINX_FIELD_CASE_Co2_SOLVER -->
  :end-before: <!-- SPHINX_FIELD_CASE_Co2_SOLVER_END -->

In the **CompositionalMultiphaseFVM** (:ref:`CompositionalMultiphaseFlow`), a classical multiphase compositional solver with a TPFA discretization is described.

The **CompositionalMultiphaseWell** (:ref:`CompositionalMultiphaseWell`)  consists of wellbore specifications (see :ref:`TutorialDeadOilEgg` for detailed example). As its reservoir counterpart, it includes references to fluid and relative permeability models, but also defines a  **WellControls** sub-tag.
This sub-tag specifies the CO :sub:`2` injector control mode: the well is initially rate-controlled, with a rate specified in ``targetTotalRate`` and a maximum pressure specified in ``targetBHP``. The injector-specific attribute, ``injectionStream``, describes the composition of the injected mixture (here, pure CO :sub:`2`).

The **CompositionalMultiphaseReservoir** coupling section describes the binding between those two previous elements (see :ref:`TutorialPoroelasticity` for detailed example on coupling physics in GEOS). In addition to being bound to the previously described blocks through ``flowSolverName`` and ``wellSolverName`` sub-tags, it contains the ``initialDt`` starting time-step size value and defines the **NonlinearSolverParameters** and **LinearSolverParameters** that are used to control Newton-loop and linear solver behaviors (see :ref:`LinearSolvers` for a detailed description of linear solver attributes). 

.. note::
   To use the linear solver options of this example, you need to ensure that GEOS is configured to use the Hypre linear solver package.
   

.. _Mesh_tag_co2_field_case:


----------------------
Mesh and well geometry
----------------------

In this example, the **Mesh** tag is used to generate the reservoir mesh internally (:ref:`TutorialSinglePhaseFlowWithInternalMesh`). The internal generation of well is defined with the **InternalWell** sub-tag. Apart from the ``name`` identifier attribute and their ``wellRegionName`` (:ref:`ElementRegions <ElementRegions_tag_co2_field_case>`) and ``wellControlsName`` (:ref:`Solver <Solver_tag_co2_field_case>`) binding attributes, ``polylineNodeCoords`` and ``polylineSegmentConn`` attributes are used to define the path of the wellbore and connections between its nodes. The ``numElementsPerSegment`` discretizes the wellbore segments while the ``radius`` attribute specifies the wellbore radius (:ref:`TutorialDeadOilEgg` for details on wells). Once the wellbore is defined and discretized, the position of **Perforations** is defined using the linear distance from the head of the wellbore (``distanceFromHead``).

.. literalinclude:: ../../../../../inputFiles/compositionalMultiphaseWell/simpleCo2InjTutorial_smoke.xml
  :language: xml
  :start-after: <!-- SPHINX_FIELD_CASE_Co2_MESH -->
  :end-before: <!-- SPHINX_FIELD_CASE_Co2_MESH_END -->

.. note::
        It is the responsibility of the user to make sure that there is a perforation in the bottom cell of the well mesh, otherwise an error will be thrown and the simulation will terminate.



.. _Events_tag_co2_field_case:

--------
Events
--------
        
The solver is applied as a periodic event whose target is referred to as ``coupledFlowAndWells`` nametag.
Using the ``maxEventDt`` attribute, we specify a max time step size of 5 x :math:`10^6` seconds.

The output event triggers a VTK output  every :math:`10^7` seconds, constraining the solver schedule to match exactly these dates.
The output path to data is specified as a ``target`` of this **PeriodicEvent**.

Another periodic event is defined under the name ``restarts``.
It consists of saved checkpoints every 5 x :math:`10^7` seconds, whose physical output folder name is defined under the **Output** tag.

Finally, the time history collection and output events are used to trigger the mechanisms involved in the generation of a time series of well pressure (see the procedure outlined in :ref:`TasksManager`, and the example in :ref:`TutorialDeadOilEgg`).

.. literalinclude:: ../../../../../inputFiles/compositionalMultiphaseWell/simpleCo2InjTutorial_smoke.xml
  :language: xml
  :start-after: <!-- SPHINX_FIELD_CASE_Co2_EVENTS -->
  :end-before: <!-- SPHINX_FIELD_CASE_Co2_EVENTS_END -->


.. _NumericalMethods_tag_co2_field_case:

-----------------
Numerical methods
-----------------

The **TwoPointFluxApproximation** is chosen for the fluid equation discretization. The tag specifies:

- A primary field to solve for as ``fieldName``. For a flow problem, this field is pressure. 
- A set of target regions in ``targetRegions``. 
- A ``coefficientName`` pointing to the field used for TPFA transmissibilities construction.
- A ``coefficientModelNames`` used to specify the permeability constitutive model(s).

.. literalinclude:: ../../../../../inputFiles/compositionalMultiphaseWell/simpleCo2InjTutorial_base.xml
  :language: xml
  :start-after: <!-- SPHINX_FIELD_CASE_Co2_NUMERICAL -->
  :end-before: <!-- SPHINX_FIELD_CASE_Co2_NUMERICAL_END -->

.. _ElementRegions_tag_co2_field_case:

---------------
Element regions
---------------

We define a **CellElementRegion** pointing to all reservoir mesh cells, and a **WellElementRegion** for the well.
The two regions contain a list of constitutive model names.
The keyword "all" is used here to automatically select all cells of the mesh.

.. literalinclude:: ../../../../../inputFiles/compositionalMultiphaseWell/simpleCo2InjTutorial_base.xml
  :language: xml
  :start-after: <!-- SPHINX_FIELD_CASE_Co2_REGION -->
  :end-before: <!-- SPHINX_FIELD_CASE_Co2_REGION_END -->


.. _Constitutive_tag_co2_field_case:

-----------------
Constitutive laws
-----------------

Under the **Constitutive** tag, four items can be found:

- **CO2BrinePhillipsFluid** : this tag defines phase names, component molar weights, and fluid behaviors such as CO :sub:`2` solubility in brine and viscosity/density dependencies on pressure and temperature. 
- **PressurePorosity** : this tag contains all the data needed to model rock compressibility.
- **BrooksCoreyRelativePermeability** : this tag defines the relative permeability model for each phase, its end-point values, residual volume fractions (saturations), and the Corey exponents.
- **ConstantPermeability** : this tag defines the permeability model that is set to a simple constant diagonal tensor, whose values are defined in ``permeabilityComponent``. Note that these values will be overwritten by the permeability field imported in **FieldSpecifications**.

.. literalinclude:: ../../../../../inputFiles/compositionalMultiphaseWell/simpleCo2InjTutorial_base.xml
  :language: xml
  :start-after: <!-- SPHINX_FIELD_CASE_Co2_CONSTITUTIVE -->
  :end-before: <!-- SPHINX_FIELD_CASE_Co2_CONSTITUTIVE_END -->

The PVT data specified by **CO2BrinePhillipsFluid** is set to model the behavior of the CO :sub:`2`-brine system as a function of pressure, temperature, and salinity.
We currently rely on a two-phase, two-component (CO :sub:`2` and H :sub:`2` O) model in which salinity is a constant parameter in space and in time.
The model is described in detail in  :ref:`CO2-EOS`.
The model definition requires three text files:

In *co2flash.txt*, we define the CO :sub:`2` solubility model used to compute the amount of CO :sub:`2` dissolved in the brine phase as a function of pressure (in Pascal), temperature (in Kelvin), and salinity (in units of molality):

.. code::

   FlashModel CO2Solubility  1e6 1.5e7 5e4 367.15 369.15 1 0

The first keyword is an identifier for the model type (here, a flash model). It is followed by the model name. Then, the lower, upper, and step increment values for pressure and temperature ranges are specified.
The trailing 0 defines a zero-salinity in the model. 
Note that the water component is not allowed to evaporate into the CO :sub:`2` -rich phase.


The *pvtgas.txt* and *pvtliquid.txt* files define the models used to compute the density and viscosity of the two phases, as follows:

.. code:: 

        DensityFun SpanWagnerCO2Density 1.0e5 7.5e7 1e5 285.15 395.15 5
        ViscosityFun FenghourCO2Viscosity 1.0e5 7.5e7 1e5 285.15 395.15 5 

.. code::
  
        DensityFun PhillipsBrineDensity 1.0e5 7.5e7 1e5 285.15 395.15 5 0
        ViscosityFun PhillipsBrineViscosity 0

In these files, the first keyword of each line is an identifier for the model type (either a density or a viscosity model).
It is followed by the model name.
Then, the lower, upper, and step increment values for pressure and temperature ranges are specified.
The trailing 0 for ``PhillipsBrineDensity`` and ``PhillipsBrineViscosity`` entry is the salinity of the brine, set to zero.

.. note::
   It is the responsibility of the user to make sure that the pressure and temperature values encountered in the simulation (in the reservoir and in the well) are within the bounds specified in the PVT files. GEOS will not throw an error if a value outside these bounds is encountered, but the (nonlinear) behavior of the simulation and the quality of the results will likely be negatively impacted.  

.. _FieldSpecifications_tag_co2_field_case:

----------------------
Property specification
----------------------

The **FieldSpecifications** tag is used to declare fields such as directional permeability, reference porosity, initial pressure, and compositions.
Here, these fields are homogeneous, except for the permeability field that is taken as an heterogeneous log-normally distributed field and specified in **Functions** as in :ref:`TutorialFieldCase`.

.. literalinclude:: ../../../../../inputFiles/compositionalMultiphaseWell/simpleCo2InjTutorial_base.xml
  :language: xml
  :start-after: <!-- SPHINX_FIELD_CASE_Co2_FIELD -->
  :end-before: <!-- SPHINX_FIELD_CASE_Co2_FIELD_END -->

.. note::
        In this case, we are using the same permeability field (*perm.geos*) for all the directions. Note also that
        the ``fieldName`` values are set to *rockPerm_permeability* to access the permeability field handled as
        a **Constitutive** law. These permeability values will overwrite the values already set in the **Constitutive** block. 

.. _Outputs_tag_co2_field_case:

.. warning::
  This XML file example does not take into account elevation when imposing the intial pressure with ``initialPressure``. 
  Consider using a "HydrostraticEquilibrium" for a closer answer to modeled physical processes.

------
Output
------

The **Outputs** XML tag is used to write visualization, restart, and time history files.

Here, we write visualization files in a format natively readable by Paraview under the tag **VTK**.
A **Restart** tag is also be specified. In conjunction with a **PeriodicEvent**,
a restart file allows to resume computations from a set of checkpoints in time. 
Finally, we require an output of the well pressure history using the **TimeHistory** tag. 

.. literalinclude:: ../../../../../inputFiles/compositionalMultiphaseWell/simpleCo2InjTutorial_base.xml
  :language: xml
  :start-after: <!-- SPHINX_FIELD_CASE_Co2_OUTPUT -->
  :end-before: <!-- SPHINX_FIELD_CASE_Co2_OUTPUT_END -->

.. _Tasks_tag_co2_field_case:

-----
Tasks
-----

In the **Events** block, we have defined an event requesting that a task periodically collects the pressure at the well.
This task is defined here, in the **PackCollection** XML sub-block of the **Tasks** block.
The task contains the path to the object on which the field to collect is registered (here, a ``WellElementSubRegion``) and the name of the field (here, ``pressure``).
The details of the history collection mechanism can be found in :ref:`TasksManager`. 

.. literalinclude:: ../../../../../inputFiles/compositionalMultiphaseWell/simpleCo2InjTutorial_base.xml
  :language: xml
  :start-after: <!-- SPHINX_FIELD_CASE_Co2_TASKS -->
  :end-before: <!-- SPHINX_FIELD_CASE_Co2_TASKS_END -->



------------------------------------
Running GEOS
------------------------------------

The simulation can be launched with 4 cores using MPI-parallelism:

.. code-block:: console

<<<<<<< HEAD
  mpirun -np 4 geosx -i simpleCo2InjTutorial.xml -x 1 -y 1 -z 4
=======
  mpirun -np 4 geosx -i simpleCo2InjTutorial_smoke.xml -x 1 -y 1 -z 4
>>>>>>> fe987d81

A restart from a checkpoint file `simpleCo2InjTutorial_restart_000000024.root` is always available thanks to the following command line :

.. code-block:: console

<<<<<<< HEAD
  mpirun -np 4 geosx -i simpleCo2InjTutorial.xml -r simpleCo2InjTutorial_restart_000000024 -x 1 -y 1 -z 4
=======
  mpirun -np 4 geosx -i simpleCo2InjTutorial_smoke.xml -r simpleCo2InjTutorial_restart_000000024 -x 1 -y 1 -z 4
>>>>>>> fe987d81

The output then shows the loading of HDF5 restart files by each core. 

.. code-block:: console

        Loading restart file simpleCo2InjTutorial_restart_000000024
        Rank 0: rankFilePattern = simpleCo2InjTutorial_restart_000000024/rank_%07d.hdf5
        Rank 0: Reading in restart file at simpleCo2InjTutorial_restart_000000024/rank_0000000.hdf5
        Rank 1: Reading in restart file at simpleCo2InjTutorial_restart_000000024/rank_0000001.hdf5
        Rank 3: Reading in restart file at simpleCo2InjTutorial_restart_000000024/rank_0000003.hdf5
        Rank 2: Reading in restart file at simpleCo2InjTutorial_restart_000000024/rank_0000002.hdf5

and the simulation restarts from this point in time. 	

-------------
Visualization
-------------

Using Paraview, we can observe the CO :sub:`2` plume moving upward under buoyancy effects and
forming a gas cap at the top of the domain,

|pic1| |pic2| |pic3|

.. |pic1| image:: fcCo2-sat-0.png
   :width: 32%
.. |pic2| image:: fcCo2-sat-1.png
   :width: 32%
.. |pic3| image:: fcCo2-sat-2.png
   :width: 32%

The heterogeneous values of the log permeability field can also be visualized in Paraview as shown below:

.. image:: fcCo2-logK.png
   :width: 400px
   :align: center

------------------------------------
To go further
------------------------------------

**Feedback on this example**

This concludes the CO :sub:`2` injection field case example.
For any feedback on this example, please submit a `GitHub issue on the project's GitHub page <https://github.com/GEOS-DEV/GEOS/issues>`_.

**For more details**

  - A complete description of the reservoir flow solver is found here: :ref:`CompositionalMultiphaseFlow`.
  - The well solver is described at :ref:`CompositionalMultiphaseWell`. 
  - The available fluid constitutive models are listed at :ref:`FluidModels`.
<|MERGE_RESOLUTION|>--- conflicted
+++ resolved
@@ -265,21 +265,13 @@
 
 .. code-block:: console
 
-<<<<<<< HEAD
-  mpirun -np 4 geosx -i simpleCo2InjTutorial.xml -x 1 -y 1 -z 4
-=======
   mpirun -np 4 geosx -i simpleCo2InjTutorial_smoke.xml -x 1 -y 1 -z 4
->>>>>>> fe987d81
 
 A restart from a checkpoint file `simpleCo2InjTutorial_restart_000000024.root` is always available thanks to the following command line :
 
 .. code-block:: console
 
-<<<<<<< HEAD
-  mpirun -np 4 geosx -i simpleCo2InjTutorial.xml -r simpleCo2InjTutorial_restart_000000024 -x 1 -y 1 -z 4
-=======
   mpirun -np 4 geosx -i simpleCo2InjTutorial_smoke.xml -r simpleCo2InjTutorial_restart_000000024 -x 1 -y 1 -z 4
->>>>>>> fe987d81
 
 The output then shows the loading of HDF5 restart files by each core. 
 
