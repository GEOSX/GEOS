--- conflicted
+++ resolved
@@ -29,8 +29,4 @@
 
    InstallWin.rst
 
-<<<<<<< HEAD
-   WorkingInteractivelyOnCI.rst
-=======
-   WorkInteractivelyOnCI.rst
->>>>>>> fe987d81
+   WorkInteractivelyOnCI.rst