---
title: 'GEOS-2023: A portable multi-physics simulation framework'
tags:
  - reservoir simulations
  - computational mechanics
  - multiphase flow
  - c++
authors:
  - name: Randolph R. Settgast
    orcid: 0000-0002-2536-7867
    corresponding: true
    affiliation: 1
  - name: Ryan M. Aronson
    affiliation: 3
  - name: Julien R. Besset
    affiliation: 2
  - name: Andrea Borio
    affiliation: 5
  - name: Nicola Castelletto
    affiliation: 1
  - name: Aurélien Citrain
    affiliation: 2
  - name: Benjamin C. Corbett
    affiliation: 1
  - name: James Corbett
    affiliation: 1
  - name: Philippe Cordier
    affiliation: 2
  - name: Cameron M. Crook
    affiliation: 1
  - name: Matteo Cusini
    affiliation: 1
  - name: Fan Fei
    affiliation: 1
  - name: Stefano Frambati
    affiliation: 2
  - name: Andrea Franceschini
    affiliation: 3
  - name: Thomas Gazzola
    affiliation: 2
  - name: Herve Gross
    affiliation: 2
  - name: Francois Hamon
    affiliation: 2
  - name: Brian M. Han
    affiliation: 1
  - name: Michael Homel
    affiliation: 1
  - name: Jian Huang
    affiliation: 2
  - name: Dickson Kachuma
    affiliation: 2
  - name: Mohammad Karimi-Fard
    affiliation: 3
  - name: Sergey Klevtsov
    affiliation: 3
  - name: Alexandre Lapene
    affiliation: 2
  - name: Victor A. P. Magri
    affiliation: 1
  - name: Stefan Povolny
    affiliation: 1
  - name: Shabnam J. Semnani
  - name: Chris S. Sherman
    affiliation: 1
  - name: Melvin Rey
  - name: Hamdi Tchelepi
    affiliation: 3
  - name: William R. Tobin
    affiliation: 1
  - name: Pavel Tomin
    affiliation: 4
  - name: Lionel Untereiner
  - name: Joshua White
    affiliation: 1
affiliations:
 - name: Lawrence Livermore National Laboratory, USA
   index: 1
 - name: TotalEnergies E&P Research & Technology, USA
   index: 2
 - name: Stanford University, USA
   index: 3
 - name: Chevron Technical Center, USA
   index: 4
 - name: Politecnico di Torino, Italy
   index: 5
date: 15 December 2023
bibliography: paper.bib

---

# Summary

GEOS is a simulation framework focused on implementing tightly-coupled multi-physics problems with an initial emphasis subsurface reservoir applications.
The version of GEOS described here should be considered a separate work form the previous version of GEOS referred to in [@Settgast:2017].
Specifically, GEOS provides implementations for studying carbon sequestration, geothermal energy, hydrogen storage, and similar problems, and allows developers to easily extend or add new formulations to the suite of capabilities.
The unique aspect of GEOS that differentiates it from existing reservoir simulators is the ability to provide tightly-coupled compositional flow, poromechanics, faults and fractures, and thermal effects.
Extensive documentation for GEOS is available at https://geosx-geosx.readthedocs-hosted.com/en/latest. 

# Statement of need

The increasing threat of climate change has resulted in an increased focus on mitigating carbon emissions into the atmosphere.
Carbon Capture and Storage (CCS) of CO2 in subsurface reservoirs and saline aquifers is one of the most important technologies required to meet global climate goals. 
Given the 2050 net-zero GHG goals, CO2 storage capacities required to offset emissions is orders of magnitude greater than current levels.(reference needed)
One factor in the evaluation of CO2 storage sites are the containment risks associated with the injection of liquefied CO2 in the subsurface.
The primary goal of GEOS is to provide the global community with an open-source tool that is capable of simulating the complex coupled physics that occurs when liquefied CO2 is injected into a subsurface reservoir. 
Thus, GEOS is freely available and focused on the simulation of reservoir integrity through various failure mechanisms such as caprock failure, fault leakage, and wellbore failure.
Additionally GEOS provides the potential to estimate seismic events induced by CO2 injection.

# C++ Infrastructure Components 

The core c++17 infrastructure provides components to perform common computer science tasks typically required for solving differential equations using a spatially discrete method. 
The components of the infrastructure provided by GEOS include a data hierarchy, a discrete mesh data structure, a mesh based MPI communications interface, degree-of-freedom management, IO services, and a physics package interface.

The data repository forms an object hierarchy through the definition of a `Wrapper` class and a `Group` class. 
Drawing an analogy with a classical folder/file hierarchy, the `Group` is analogous to a "Folder" as it holds other `Group`'s as well as a collection of `Wrapper` objects, while the `Wrapper` is a container for any arbitrary object (e.g. scalar, array, class, etc.).
The mesh data structure is built on top of the data repository as a collection of "object managers" for each mesh object type (e.g. node, edge, face, element).
The management of distributed memory parallelism is done through a MPI, and the execution of distributed memory parallelism typically requires minimal consideration from the physics package developer.

GEOS is intended to be a generic multi-physics simulation platform.
As such, single physics packages are developed and tested independent of other physics packages. 
When coupling one or more single physics capabilities together to create a couple physics package, the strategy can be described as a monolithic linear system with an underlying block structure corresponding where the row/col of the block corresponds with a set of constraint equations/degrees-of-freedom associated with a physics package.
the diagonal blocks result from each single physics package contributions to its own boundary value problem.
The off-diagonal blocks represent the coupling between physics packages and are typically filled through one of several options, such as through the coupled physics package, or through a callback mechanism in the single physics package which adds the off-diagonal contributions to the single-physics kernels.

To solve linear systems, GEOS maintains a generic linear algebra interface (LAI) capable of wrapping various linear algebra packages.
However as a matter of practice, the primary linear algebra package used for the great majority of GEOS simulations is LLNL's hypre[@hypre].
For multi-physics problems involving the solution of a linear system, GEOS exclusively relies on hypre's implementation a multi-grid reduction preconditioning strategy as presented by [@BUI:2020],[@BUI:2021114111].

In addition to its c++ core, the the GEOS team provides a Python3 interface that allows for the integration of the simulation capabilities into complex python workflows involving components unrelated to GEOS.
The Python3 interface provides data exchange between GEOS simulations and the Python driver, as well as allowing the Python layer to call specific GEOS packages outside of standard GEOS c++ workflow.

The performance portability strategy utilized by GEOS applies LLNL's suite of portability tools RAJA[@Beckingsale:2019], CHAI[@CHAI:2023], and Umpire[@Beckingsale:2020].
The RAJA performance portability layer provides portable kernel launching and wrappers for reductions, atomics, and local/shared memory to achieve performance on both CPU and GPU hardware.
The combination of CHAI/Umpire provides memory motion management for platforms with heterogeneous memory spaces (i.e. host memory and device memory).
Through this strategy GEOS has been successfully run on platforms ranging from GPU-based Exa-scale systems to CPU-based laptops with minimal loss of performance due to platform changes.


# Applications
The development of GEOS targets multi-physics simulations of subsurfaces reservoirs.
To date GEOS has been used to simulate problems relevant to CO2 storage, enhanced geothermal systems, hydrogen storage, and both conventional and unconventional oil and gas extraction.
Often these simulations involve coupling between compositional multiphase flow and transport, poroelasticity, thermal transport, and interactions with faults and fractures.

The coupling strategy applied in GEOS is to require the capability of a tightly coupled monolithic system as a baseline capability.
In cases where such tight coupling is not required, one may decompose the monolithic system into blocks and apply a sequential coupling approach.

![Northern Lights computational mesh. Transparency is used for the overburden region to reveal the complex faulted structure of the storage reservoir.](NL_volIntOne.png)

<!--
+-------------------+------------+----------+----------+
| Header 1          | Header 2   | Header 3 | Header 4 |
|                   |            |          |          |
+:=================:+:==========:+:========:+:========:+
| row 1, column 1   | column 2   | column 3 | column 4 |
+-------------------+------------+----------+----------+
| row 2             | cells span columns               |
+-------------------+------------+---------------------+
| row 3             | cells      | - body              |
+-------------------+ span rows  | - elements          |
| row 4             |            | - here              |
+===================+============+=====================+
| Footer                                               |
+===================+============+=====================+
-->

<<<<<<< HEAD
| Nodes | Ranks | DoF/rank | $\Large \frac{\textbf{Newton iter}}{\textbf{timestep}}$ | $\Large \frac{\textbf{GMRES iter}}{\textbf{Newton iter}}$ | Setup <br/> [s]  | Solve <br/> [s] | Efficiency |
=======
| Machine | Nodes | Ranks | DoF/rank | Newton Iterations | GMRES Iterations | Setup Phase | Solve Phase | Efficiency |
|---------|-------|-------|----------|-------------------|------------------|-------------|-------------|------------|
|         | 2     | 72    | 226.3K   | 7.5               | 30.3             | 6,709.1     | 13,724.7    | 100\%      |
| Quartz  | 4     | 144   | 113.1K   | 7.5               | 30.9             | 3,815.8     | 7,479.4     | 90\%       |
|         | 8     | 288   | 56.6K    | 7.6               | 30.9             | 2,290.2     | 4,296.1     | 78\%       |
|         | 16    | 576   | 28.3K    | 7.6               | 31.2             | 1,698.7     | 2,233.7     | 65\%       |


| Nodes | Ranks | DoF/rank | $\Large \frac{\text{Newton iter}}{\text{timestep}}$ | $\Large \frac{\textbf{GMRES iter}}{\textbf{Newton iter}}$ | Setup <br/> [s]  | Solve <br/> [s] | Efficiency |
>>>>>>> 09668657
| :---: | :---: | :------: |                    :-------------:                       |      :-------------:       | :-----:          | :---:           | ----------: |
| 2     | 72    | 226K     |                          7.5                             |           30.3             |  6,709           |  13,725         |      100%   |
| 4     | 144   | 113K     |                          7.5                             |           30.9             |  3,816           |  7,479          |      90%    |
| 8     | 288   | 56.6K    |                          7.6                             |           30.9             |  2,290           |  4,296          |      78%    |
| 16    | 576   | 28.3K    |                          7.6                             |           31.2             |  1,699           |  2,234          |      65%    |
Table 1: Strong scaling on LLNL/Quartz (Intel Xeon E5-2695 v4)


| Nodes | Ranks | DoF/rank | Newton <br/> iterations <br/> per timestep <br/>  (avg.) | GMRES <br/> iterations <br/> per Newton <br/>  (avg.)  | Setup <br/> [s]  | Solve <br/> [s] | Efficiency |
| ---:  | ---:  |--------: | :-------: | :-------: | :-----: |  -----: | ----------: |
| 4     | 16    |   1,018K |    7.7    |   44.3    |  2,830  |  4,364  |      100%   |
| 8     | 32    |   509K   |    7.5    |   46.2    |  1,834  |  3,636  |      66%    |
| 16    | 64    |   255K   |    7.5    |   45.6    |  1,473  |  3,775  |      3%     |
Table 2: Strong scaling on LLNL/Lassen (NVIDIA V100)

![Weak scaling results for compositional flow on ORNL/Frontier.\label{fig:Frontier_CMPF_Scaling}](GEOS_Frontier.pdf){ width=80% }

# Acknowledgements


This work performed under the auspices of the U.S. Department of Energy by Lawrence Livermore National Laboratory under Contract DE-AC52-07NA27344

This research was supported by the Exascale Computing Project (ECP), Project Number: 17-SC-20-SC, a collaborative effort of two DOE organizations - the Office of Science and the National Nuclear Security Administration, responsible for the planning and preparation of a capable exascale ecosystem, including software, applications, hardware, advanced system engineering and early testbed platforms, to support the nation's exascale computing imperative.

FC-MAELSTROM statement...

# References<|MERGE_RESOLUTION|>--- conflicted
+++ resolved
@@ -163,19 +163,7 @@
 +===================+============+=====================+
 -->
 
-<<<<<<< HEAD
-| Nodes | Ranks | DoF/rank | $\Large \frac{\textbf{Newton iter}}{\textbf{timestep}}$ | $\Large \frac{\textbf{GMRES iter}}{\textbf{Newton iter}}$ | Setup <br/> [s]  | Solve <br/> [s] | Efficiency |
-=======
-| Machine | Nodes | Ranks | DoF/rank | Newton Iterations | GMRES Iterations | Setup Phase | Solve Phase | Efficiency |
-|---------|-------|-------|----------|-------------------|------------------|-------------|-------------|------------|
-|         | 2     | 72    | 226.3K   | 7.5               | 30.3             | 6,709.1     | 13,724.7    | 100\%      |
-| Quartz  | 4     | 144   | 113.1K   | 7.5               | 30.9             | 3,815.8     | 7,479.4     | 90\%       |
-|         | 8     | 288   | 56.6K    | 7.6               | 30.9             | 2,290.2     | 4,296.1     | 78\%       |
-|         | 16    | 576   | 28.3K    | 7.6               | 31.2             | 1,698.7     | 2,233.7     | 65\%       |
-
-
 | Nodes | Ranks | DoF/rank | $\Large \frac{\text{Newton iter}}{\text{timestep}}$ | $\Large \frac{\textbf{GMRES iter}}{\textbf{Newton iter}}$ | Setup <br/> [s]  | Solve <br/> [s] | Efficiency |
->>>>>>> 09668657
 | :---: | :---: | :------: |                    :-------------:                       |      :-------------:       | :-----:          | :---:           | ----------: |
 | 2     | 72    | 226K     |                          7.5                             |           30.3             |  6,709           |  13,725         |      100%   |
 | 4     | 144   | 113K     |                          7.5                             |           30.9             |  3,816           |  7,479          |      90%    |
