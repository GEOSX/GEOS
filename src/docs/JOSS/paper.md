--- conflicted
+++ resolved
@@ -42,9 +42,6 @@
     affiliation: 2
   - name: Brian M. Han
     affiliation: 1
-<<<<<<< HEAD
-  - name: Sergey Klevtsov
-=======
   - name: Michael Homel
     affiliation: 1
   - name: Jian Huang
@@ -53,8 +50,7 @@
     affiliation: 2
   - name: Mohammad Karimi-Fard
     affiliation: 3
-  - name: Sergey Klevzoff
->>>>>>> 68ad585c
+  - name: Sergey Klevtsov
     affiliation: 3
   - name: Alexandre Lapene
     affiliation: 2
