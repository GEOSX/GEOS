####################################
# 3rd Party Dependencies
####################################

macro(find_and_register)
    set(singleValueArgs NAME HEADER)
    set(multiValueArgs INCLUDE_DIRECTORIES
                       LIBRARY_DIRECTORIES
                       LIBRARIES
                       EXTRA_LIBRARIES
                       DEPENDS )

    ## parse the arguments
    cmake_parse_arguments(arg
                          "${options}" "${singleValueArgs}" "${multiValueArgs}" ${ARGN})

    if(NOT DEFINED arg_NAME)
        message(FATAL_ERROR "The find_and_register required parameter NAME specifies the name of the library to register.")
    endif()

    if(NOT DEFINED arg_INCLUDE_DIRECTORIES)
        message(FATAL_ERROR "The find_and_register required parameter INCLUDE_DIRECTORIES specifies the directories to search for the given header.")
    endif()

    if(NOT DEFINED arg_LIBRARY_DIRECTORIES)
        message(FATAL_ERROR "The find_and_register required parameter LIBRARY_DIRECTORIES specifies the directories to search for the given libraries.")
    endif()

    if(NOT DEFINED arg_HEADER)
        message(FATAL_ERROR "The find_and_register required parameter HEADER specifies the header to search for.")
    endif()

    if(NOT DEFINED arg_LIBRARIES)
        message(FATAL_ERROR "The find_and_register required parameter LIBRARIES specifies the libraries to search for.")
    endif()

    find_path(${arg_NAME}_INCLUDE_DIR ${arg_HEADER}
              PATHS ${arg_INCLUDE_DIRECTORIES}
              NO_DEFAULT_PATH
              NO_CMAKE_ENVIRONMENT_PATH
              NO_CMAKE_PATH
              NO_SYSTEM_ENVIRONMENT_PATH
              NO_CMAKE_SYSTEM_PATH)

    if(${arg_NAME}_INCLUDE_DIR STREQUAL ${arg_NAME}_INCLUDE_DIR-NOTFOUND)
        message(FATAL_ERROR "Could not find '${arg_HEADER}' in '${arg_INCLUDE_DIRECTORIES}'")
    endif()

    blt_find_libraries(FOUND_LIBS ${arg_NAME}_LIBRARIES
                       NAMES ${arg_LIBRARIES}
                       PATHS ${arg_LIBRARY_DIRECTORIES}
                       REQUIRED ON)

    blt_register_library(NAME ${arg_NAME}
                         INCLUDES ${${arg_NAME}_INCLUDE_DIR}
                         LIBRARIES ${${arg_NAME}_LIBRARIES} ${arg_EXTRA_LIBRARIES}
                         TREAT_INCLUDES_AS_SYSTEM ON
                         DEPENDS_ON ${arg_DEPENDS})

endmacro(find_and_register)


set(thirdPartyLibs "")

################################
# BLAS/LAPACK
################################
include(cmake/thirdparty/FindMathLibraries.cmake)

blt_import_library(NAME blas
                   TREAT_INCLUDES_AS_SYSTEM ON
                   LIBRARIES ${BLAS_LIBRARIES})

blt_import_library(NAME lapack
                   DEPENDS_ON blas
                   TREAT_INCLUDES_AS_SYSTEM ON
                   LIBRARIES ${LAPACK_LIBRARIES})

################################
# Intel MKL
################################
if(ENABLE_MKL)
    message(STATUS "Using Intel MKL")

    blt_import_library(NAME mkl
                         INCLUDES ${MKL_INCLUDE_DIRS}
                         LIBRARIES ${MKL_LIBRARIES}
                         TREAT_INCLUDES_AS_SYSTEM ON)

    set(TRILINOS_DEPENDS mkl)
    set(thirdPartyLibs ${thirdPartyLibs} mkl)

################################
# IBM ESSL
################################
elseif(ENABLE_ESSL)
    message(STATUS "Using up IBM ESSL")

    blt_import_library(NAME essl
                         INCLUDES ${ESSL_INCLUDE_DIRS}
                         LIBRARIES ${ESSL_LIBRARIES}
                         TREAT_INCLUDES_AS_SYSTEM ON)

    set(TRILINOS_DEPENDS essl)
    set(thirdPartyLibs ${thirdPartyLibs} essl)
else()
    set(TRILINOS_DEPENDS blas lapack)
    set(thirdPartyLibs ${thirdPartyLibs} blas lapack)
endif()

################################
# Conduit
################################
if(DEFINED CONDUIT_DIR)
    message(STATUS "CONDUIT_DIR = ${CONDUIT_DIR}")

    find_package(Conduit REQUIRED
                 PATHS ${CONDUIT_DIR}/lib/cmake
                 NO_DEFAULT_PATH)

    set(CONDUIT_TARGETS conduit conduit_relay conduit_blueprint)
    foreach(targetName ${CONDUIT_TARGETS} )
        get_target_property(includeDirs
                            ${targetName}
                            INTERFACE_INCLUDE_DIRECTORIES)

        set_property(TARGET ${targetName}
                     APPEND PROPERTY INTERFACE_SYSTEM_INCLUDE_DIRECTORIES
                     ${includeDirs})
    endforeach()

    # Conduit uses our HDF5 and we need to propagate the above fix.
    # get_target_property(CONDUIT_RELAY_INTERFACE_INCLUDE_DIRECTORIES conduit_relay INTERFACE_INCLUDE_DIRECTORIES)
    # list(REMOVE_ITEM CONDUIT_RELAY_INTERFACE_INCLUDE_DIRECTORIES /usr/include)
    # set_target_properties(conduit_relay PROPERTIES INTERFACE_INCLUDE_DIRECTORIES ${CONDUIT_RELAY_INTERFACE_INCLUDE_DIRECTORIES})

    # get_target_property(CONDUIT_RELAY_INTERFACE_SYSTEM_INCLUDE_DIRECTORIES conduit_relay INTERFACE_SYSTEM_INCLUDE_DIRECTORIES)
    # list(REMOVE_ITEM CONDUIT_RELAY_INTERFACE_SYSTEM_INCLUDE_DIRECTORIES /usr/include)
    # set_target_properties(conduit_relay PROPERTIES INTERFACE_SYSTEM_INCLUDE_DIRECTORIES ${CONDUIT_RELAY_INTERFACE_SYSTEM_INCLUDE_DIRECTORIES})

    set(thirdPartyLibs ${thirdPartyLibs} conduit::conduit)
else()
    message(FATAL_ERROR "GEOSX requires conduit, set CONDUIT_DIR to the conduit installation directory.")
endif()

################################
# HDF5
################################
if(DEFINED HDF5_DIR)
    message(STATUS "HDF5_DIR = ${HDF5_DIR}")

    set(HDF5_ROOT ${HDF5_DIR})
    set(HDF5_USE_STATIC_LIBRARIES FALSE)
    set(HDF5_NO_FIND_PACKAGE_CONFIG_FILE ON)
    include(FindHDF5)

    # On some platforms (Summit) HDF5 lists /usr/include in it's list of include directories.
    # When this happens you can get really opaque include errors.
    list(REMOVE_ITEM HDF5_INCLUDE_DIRS /usr/include)

    blt_import_library(NAME hdf5
                       INCLUDES ${HDF5_INCLUDE_DIRS}
                       LIBRARIES ${HDF5_LIBRARIES}
                       TREAT_INCLUDES_AS_SYSTEM ON)

    set(ENABLE_HDF5 ON CACHE BOOL "")
    set(thirdPartyLibs ${thirdPartyLibs} hdf5)
else()
    message(FATAL_ERROR "GEOSX requires hdf5, set HDF5_DIR to the hdf5 installation directory.")
endif()

################################
# SILO
################################
if(DEFINED SILO_DIR)
    message(STATUS "SILO_DIR = ${SILO_DIR}")

    find_and_register(NAME silo
                      INCLUDE_DIRECTORIES ${SILO_DIR}/include
                      LIBRARY_DIRECTORIES ${SILO_DIR}/lib
                      HEADER silo.h
                      LIBRARIES siloh5
                      DEPENDS hdf5)

    set(ENABLE_SILO ON CACHE BOOL "")
    set(thirdPartyLibs ${thirdPartyLibs} silo)
else()
    message(FATAL_ERROR "GEOSX requires Silo, set SILO_DIR to the Silo installation directory.")
endif()

################################
# PUGIXML
################################
if(DEFINED PUGIXML_DIR)
    message(STATUS "PUGIXML_DIR = ${PUGIXML_DIR}")

    find_and_register( NAME pugixml
                       INCLUDE_DIRECTORIES ${PUGIXML_DIR}/include
                       LIBRARY_DIRECTORIES ${PUGIXML_DIR}/lib64 ${PUGIXML_DIR}/lib
                       HEADER pugixml.hpp
                       LIBRARIES pugixml )

    set(thirdPartyLibs ${thirdPartyLibs} pugixml )
else()
    message(FATAL_ERROR "GEOSX requires pugixml, set PUGIXML_DIR to the pugixml installation directory.")
endif()

################################
# CAMP ( required before raja on crusher / using spack installed tpls )
################################
if(DEFINED CAMP_DIR)
    if( CAMP_STANDALONE )
        # Should be found by raja, but it is possible for spack to misconfig raja so we need to find it
        message(STATUS "CAMP_DIR = ${CAMP_DIR}")
        find_package(camp REQUIRED PATHS ${CAMP_DIR} NO_DEFAULT_PATH)
        get_target_property(CAMP_INCLUDE_DIRS camp INTERFACE_INCLUDE_DIRECTORIES)
        set_target_properties(camp PROPERTIES INTERFACE_SYSTEM_INCLUDE_DIRECTORIES "${CAMP_INCLUDE_DIRS}")
    endif( )
endif()

################################
# RAJA
################################
if(DEFINED RAJA_DIR)
    message(STATUS "RAJA_DIR = ${RAJA_DIR}")
    find_package(RAJA REQUIRED PATHS ${RAJA_DIR} NO_DEFAULT_PATH)
    get_target_property(RAJA_INCLUDE_DIRS RAJA INTERFACE_INCLUDE_DIRECTORIES)
    set_target_properties(RAJA PROPERTIES INTERFACE_SYSTEM_INCLUDE_DIRECTORIES "${RAJA_INCLUDE_DIRS}")
    set(ENABLE_RAJA ON CACHE BOOL "")
    set(thirdPartyLibs ${thirdPartyLibs} RAJA )
else()
    message(FATAL_ERROR "GEOSX requires RAJA, set RAJA_DIR to the RAJA installation directory.")
endif()

################################
# CAMP ( required after raja on lassen / using non-spack installed tpls )
################################
if(DEFINED CAMP_DIR)
    if( NOT DEFINED CAMP_STANDALONE OR NOT CAMP_STANDALONE )
        # Should be found by raja, but it is possible for spack to misconfig raja so we need to find it
        message(STATUS "CAMP_DIR = ${CAMP_DIR}")
        find_package(camp REQUIRED PATHS ${CAMP_DIR} NO_DEFAULT_PATH)
        get_target_property(CAMP_INCLUDE_DIRS camp INTERFACE_INCLUDE_DIRECTORIES)
        set_target_properties(camp PROPERTIES INTERFACE_SYSTEM_INCLUDE_DIRECTORIES "${CAMP_INCLUDE_DIRS}")
    endif()
endif()

################################
# Umpire
################################
if(DEFINED UMPIRE_DIR)
    message(STATUS "UMPIRE_DIR = ${UMPIRE_DIR}")

    find_package(umpire REQUIRED
                 PATHS ${UMPIRE_DIR}
                 NO_DEFAULT_PATH)

    set(ENABLE_UMPIRE ON CACHE BOOL "")
    set(thirdPartyLibs ${thirdPartyLibs} umpire)
else()
    message(FATAL_ERROR "GEOSX requires Umpire, set UMPIRE_DIR to the Umpire installation directory.")
endif()


################################
# CHAI
################################
if(DEFINED CHAI_DIR)
    message(STATUS "CHAI_DIR = ${CHAI_DIR}")

    find_package(chai REQUIRED
                 PATHS ${CHAI_DIR}
                 NO_DEFAULT_PATH)

    get_target_property(CHAI_INCLUDE_DIRS chai INTERFACE_INCLUDE_DIRECTORIES)
    set_target_properties(chai
                          PROPERTIES INTERFACE_SYSTEM_INCLUDE_DIRECTORIES "${CHAI_INCLUDE_DIRS}")

    set(ENABLE_CHAI ON CACHE BOOL "")
    set(thirdPartyLibs ${thirdPartyLibs} chai)
else()
    message(FATAL_ERROR "GEOSX requires CHAI, set CHAI_DIR to the CHAI installation directory.")
endif()

################################
# Adiak
################################
if(DEFINED ADIAK_DIR)
    message(STATUS "ADIAK_DIR = ${ADIAK_DIR}")

    find_package(adiak REQUIRED
                 PATHS ${ADIAK_DIR}
                 NO_DEFAULT_PATH)

    set_property(TARGET adiak
                 APPEND PROPERTY INTERFACE_SYSTEM_INCLUDE_DIRECTORIES
                 ${adiak_INCLUDE_DIR} )
    set_property(TARGET adiak
                 APPEND PROPERTY INTERFACE_INCLUDE_DIRECTORIES
                 ${adiak_INCLUDE_DIR} )

    set(ENABLE_ADIAK ON CACHE BOOL "")
    set(thirdPartyLibs ${thirdPartyLibs} adiak)
else()
    if(ENABLE_ADIAK)
        message(WARNING "ENABLE_ADIAK is ON but ADIAK_DIR isn't defined.")
    endif()

    set(ENABLE_ADIAK OFF CACHE BOOL "" FORCE)
    message(STATUS "Not using Adiak.")
endif()

################################
# Caliper
################################
if(DEFINED CALIPER_DIR)
    message(STATUS "CALIPER_DIR = ${CALIPER_DIR}")

    find_package(caliper REQUIRED
                 PATHS ${CALIPER_DIR}
                 NO_DEFAULT_PATH)

    set_property(TARGET caliper
                 APPEND PROPERTY INTERFACE_SYSTEM_INCLUDE_DIRECTORIES
                 ${caliper_INCLUDE_PATH} )

    set_property(TARGET caliper
                 APPEND PROPERTY INTERFACE_INCLUDE_DIRECTORIES
                 ${caliper_INCLUDE_PATH} )

    set(ENABLE_CALIPER ON CACHE BOOL "")
    set(thirdPartyLibs ${thirdPartyLibs} caliper)
else()
    if(ENABLE_CALIPER)
        message(WARNING "ENABLE_CALIPER is ON but CALIPER_DIR isn't defined.")
    endif()

    set(ENABLE_CALIPER OFF CACHE BOOL "" FORCE)
    message(STATUS "Not using Caliper.")
endif()

################################
# MATHPRESSO
################################
if(DEFINED MATHPRESSO_DIR)
    message(STATUS "MATHPRESSO_DIR = ${MATHPRESSO_DIR}")

    find_and_register(NAME mathpresso
                      INCLUDE_DIRECTORIES ${MATHPRESSO_DIR}/include
                      LIBRARY_DIRECTORIES ${MATHPRESSO_DIR}/lib
                      HEADER mathpresso/mathpresso.h
                      LIBRARIES mathpresso)

    set(ENABLE_MATHPRESSO ON CACHE BOOL "")
    set(thirdPartyLibs ${thirdPartyLibs} mathpresso)
else()
    if(ENABLE_MATHPRESSO)
        message(WARNING "ENABLE_MATHPRESSO is ON but MATHPRESSO_DIR isn't defined.")
    endif()

    set(ENABLE_MATHPRESSO OFF CACHE BOOL "" FORCE)
    message(STATUS "Not using mathpresso.")
endif()

################################
# METIS
################################
if(DEFINED METIS_DIR)
    message(STATUS "METIS_DIR = ${METIS_DIR}")

    find_and_register(NAME metis
                      INCLUDE_DIRECTORIES ${METIS_DIR}/include
                      LIBRARY_DIRECTORIES ${METIS_DIR}/lib
                      HEADER metis.h
                      LIBRARIES metis)

    set(ENABLE_METIS ON CACHE BOOL "")
    set(thirdPartyLibs ${thirdPartyLibs} metis)
else()
    if(ENABLE_METIS)
        message(WARNING "ENABLE_METIS is ON but METIS_DIR isn't defined.")
    endif()

    set(ENABLE_METIS OFF CACHE BOOL "" FORCE)
    message(STATUS "Not using METIS.")
endif()

################################
# PARMETIS
################################
if(DEFINED PARMETIS_DIR)
    message(STATUS "PARMETIS_DIR = ${PARMETIS_DIR}")

    find_and_register(NAME parmetis
                      INCLUDE_DIRECTORIES ${PARMETIS_DIR}/include
                      LIBRARY_DIRECTORIES ${PARMETIS_DIR}/lib
                      HEADER parmetis.h
                      LIBRARIES parmetis
                      DEPENDS metis)

    set(ENABLE_PARMETIS ON CACHE BOOL "")
    set(thirdPartyLibs ${thirdPartyLibs} parmetis)
else()
    if(ENABLE_PARMETIS)
        message(WARNING "ENABLE_PARMETIS is ON but PARMETIS_DIR isn't defined.")
    endif()

    set(ENABLE_PARMETIS OFF CACHE BOOL "" FORCE)
    message(STATUS "Not using ParMETIS.")
endif()

################################
# SCOTCH
################################
if(DEFINED SCOTCH_DIR)
    message(STATUS "SCOTCH_DIR = ${SCOTCH_DIR}")

    find_and_register(NAME scotch
                      INCLUDE_DIRECTORIES ${SCOTCH_DIR}/include
                      LIBRARY_DIRECTORIES ${SCOTCH_DIR}/lib
                      HEADER scotch.h
                      LIBRARIES scotch scotcherr )

    find_and_register(NAME ptscotch
                      INCLUDE_DIRECTORIES ${SCOTCH_DIR}/include
                      LIBRARY_DIRECTORIES ${SCOTCH_DIR}/lib
                      DEPENDS scotch
                      HEADER ptscotch.h
                      LIBRARIES ptscotch ptscotcherr )

    set(ENABLE_SCOTCH ON CACHE BOOL "")
    set(thirdPartyLibs ${thirdPartyLibs} scotch ptscotch)
else()
    if(ENABLE_SCOTCH)
        message(WARNING "ENABLE_SCOTCH is ON but SCOTCH_DIR isn't defined.")
    endif()

    set(ENABLE_SCOTCH OFF CACHE BOOL "" FORCE)
    message(STATUS "Not using SCOTCH.")
endif()

################################
# SUPERLU_DIST
################################
if(DEFINED SUPERLU_DIST_DIR)
    message(STATUS "SUPERLU_DIST_DIR = ${SUPERLU_DIST_DIR}")

    find_and_register(NAME superlu_dist
                      INCLUDE_DIRECTORIES ${SUPERLU_DIST_DIR}/include
                      LIBRARY_DIRECTORIES ${SUPERLU_DIST_DIR}/lib PATHS ${SUPERLU_DIST_DIR}/lib64
                      HEADER superlu_defs.h
                      LIBRARIES superlu_dist
                      DEPENDS parmetis blas lapack)

    set(ENABLE_SUPERLU_DIST ON CACHE BOOL "")
    set(thirdPartyLibs ${thirdPartyLibs} superlu_dist)
else()
    if(ENABLE_SUPERLU_DIST)
        message(WARNING "ENABLE_SUPERLU_DIST is ON but SUPERLU_DIST_DIR isn't defined.")
    endif()

    set(ENABLE_SUPERLU_DIST OFF CACHE BOOL "" FORCE)
    message(STATUS "Not using superlu_dist.")
endif()

################################
# SUITESPARSE
################################
if(DEFINED SUITESPARSE_DIR)
    message(STATUS "SUITESPARSE_DIR = ${SUITESPARSE_DIR}")

    find_and_register(NAME suitesparse
                      INCLUDE_DIRECTORIES ${SUITESPARSE_DIR}/include
                      LIBRARY_DIRECTORIES ${SUITESPARSE_DIR}/lib ${SUITESPARSE_DIR}/lib64
                      HEADER umfpack.h
                      LIBRARIES umfpack
                      DEPENDS blas lapack)

    set(ENABLE_SUITESPARSE ON CACHE BOOL "")
    set(thirdPartyLibs ${thirdPartyLibs} suitesparse)
else()
    if(ENABLE_SUITESPARSE)
        message(WARNING "ENABLE_SUITESPARSE is ON but SUITESPARSE_DIR isn't defined.")
    endif()

    set(ENABLE_SUITESPARSE OFF CACHE BOOL "" FORCE)
    message(STATUS "Not using SuiteSparse.")
endif()

################################
# HYPRE
################################
if(DEFINED HYPRE_DIR AND ENABLE_HYPRE)
    message(STATUS "HYPRE_DIR = ${HYPRE_DIR}")

    set( HYPRE_DEPENDS blas lapack umpire)
    if( ENABLE_SUPERLU_DIST )
        set( HYPRE_DEPENDS ${HYPRE_DEPENDS} superlu_dist )
    endif()
    if( ${ENABLE_HYPRE_DEVICE} STREQUAL "CUDA" )
        set( EXTRA_LIBS ${CUDA_cusparse_LIBRARY} ${CUDA_cublas_LIBRARY} ${CUDA_curand_LIBRARY} )
    elseif( ${ENABLE_HYPRE_DEVICE} STREQUAL "HIP" )
        find_package( rocblas REQUIRED )
        find_package( rocsolver REQUIRED )
        find_package( rocsparse REQUIRED )
        find_package( rocrand REQUIRED )
        set( HYPRE_DEPENDS ${HYPRE_DEPENDS} roc::rocblas roc::rocsparse roc::rocsolver roc::rocrand )
    endif( )

    find_and_register(NAME hypre
                      INCLUDE_DIRECTORIES ${HYPRE_DIR}/include
                      LIBRARY_DIRECTORIES ${HYPRE_DIR}/lib
                      HEADER HYPRE.h
                      LIBRARIES HYPRE
                      EXTRA_LIBRARIES ${EXTRA_LIBS}
                      DEPENDS ${HYPRE_DEPENDS})

<<<<<<< HEAD
    file(READ ${HYPRE_DIR}/include/HYPRE_config.h hypre_config)
    string(REGEX MATCH "HYPRE_RELEASE_VERSION \"([0-9]*).([0-9]*).([0-9]*)\"" hypre_version ${hypre_config} )
    set( HYPRE_VERSION_MAJOR ${CMAKE_MATCH_1} )
    set( HYPRE_VERSION_MINOR ${CMAKE_MATCH_2} )
    set( HYPRE_VERSION_PATCH ${CMAKE_MATCH_3} )
    message(STATUS "Hypre version parsed as: ${HYPRE_VERSION_MAJOR}.${HYPRE_VERSION_MINOR}.${HYPRE_VERSION_PATCH}" )

    # if( ENABLE_CUDA AND ( NOT ${ENABLE_HYPRE_DEVICE} STREQUAL "CUDA" ) )
=======

    # Prepend Hypre to link flags, fix for Umpire appearing before Hypre on the link line
    if (NOT CMAKE_HOST_APPLE)
      blt_add_target_link_flags (TO hypre FLAGS "-Wl,--whole-archive ${HYPRE_DIR}/lib/libHYPRE.a -Wl,--no-whole-archive")
    endif()

    # if( ENABLE_CUDA AND ( NOT ENABLE_HYPRE_CUDA ) )
>>>>>>> 86bc7133
    #   set(ENABLE_HYPRE OFF CACHE BOOL "" FORCE)
    #   if( GEOSX_LA_INTERFACE STREQUAL "Hypre")
    #     message( FATAL_ERROR "Hypre LAI selected, but ENABLE_HYPRE_DEVICE not 'CUDA' while ENABLE_CUDA is ON.")
    #   endif()
    # else()
    #   set(ENABLE_HYPRE ON CACHE BOOL "")
    # endif()

    set(ENABLE_HYPRE ON CACHE BOOL "")
    set(thirdPartyLibs ${thirdPartyLibs} hypre ${HYPRE_DEPENDS} )
else()
    if(ENABLE_HYPRE)
        message(WARNING "ENABLE_HYPRE is ON but HYPRE_DIR isn't defined.")
    endif()

    set(ENABLE_HYPRE OFF CACHE BOOL "" FORCE)
    message(STATUS "Not using HYPRE.")
endif()

################################
# TRILINOS
################################
if(DEFINED TRILINOS_DIR AND ENABLE_TRILINOS)
    message(STATUS "TRILINOS_DIR = ${TRILINOS_DIR}")

    include(${TRILINOS_DIR}/lib/cmake/Trilinos/TrilinosConfig.cmake)

    list(REMOVE_ITEM Trilinos_LIBRARIES "gtest")
    list(REMOVE_DUPLICATES Trilinos_LIBRARIES)

    blt_import_library(NAME trilinos
                         DEPENDS_ON ${TRILINOS_DEPENDS}
                         INCLUDES ${Trilinos_INCLUDE_DIRS}
                         LIBRARIES ${Trilinos_LIBRARIES}
                         TREAT_INCLUDES_AS_SYSTEM ON)

    # This conditional is due to the lack of mixedInt support on hypre GPU.
    # This can be removed when support is added into hypre.
    if( NOT ${ENABLE_HYPRE_DEVICE} STREQUAL "HIP" )
        set(ENABLE_TRILINOS ON CACHE BOOL "")
    endif()
    set(thirdPartyLibs ${thirdPartyLibs} trilinos)
else()
    if(ENABLE_TRILINOS)
        message(WARNING "ENABLE_TRILINOS is ON but TRILINOS_DIR isn't defined.")
    endif()

    set(ENABLE_TRILINOS OFF CACHE BOOL "" FORCE)
    message(STATUS "Not using Trilinos")
endif()

###############################
# PETSC
###############################
if(DEFINED PETSC_DIR AND ENABLE_PETSC)
    message(STATUS "PETSC_DIR = ${PETSC_DIR}")

    set( PETSC_DEPENDS metis blas lapack )
    if( ${ENABLE_SUPERLU_DIST} )
        set( PETSC_DEPENDS ${PETSC_DEPENDS} superlu_dist )
    endif()

    find_and_register(NAME petsc
                      INCLUDE_DIRECTORIES ${PETSC_DIR}/include
                      LIBRARY_DIRECTORIES ${PETSC_DIR}/lib
                      HEADER petscvec.h
                      LIBRARIES petsc
                      DEPENDS ${PETSC_DEPENDS})

    set(ENABLE_PETSC ON CACHE BOOL "")
    set(thirdPartyLibs ${thirdPartyLibs} petsc)
else()
    if(ENABLE_PETSC)
        message(WARNING "ENABLE_PETSC is ON but PETSC_DIR isn't defined.")
    endif()

    set(ENABLE_PETSC OFF CACHE BOOL "" FORCE)
    message(STATUS "Not using PETSc")
endif()
################################
# VTK
################################
if(DEFINED VTK_DIR)
    message(STATUS "VTK_DIR = ${VTK_DIR}")
    find_package(VTK REQUIRED
                 PATHS ${VTK_DIR}
                 NO_DEFAULT_PATH)

    set( VTK_TARGETS
         VTK::FiltersParallelDIY2
         VTK::IOLegacy
         VTK::IOParallelXML
         VTK::IOXML
         VTK::ParallelMPI
         )
    foreach( targetName ${VTK_TARGETS} )

        get_target_property( includeDirs ${targetName}  INTERFACE_INCLUDE_DIRECTORIES)

        set_property(TARGET ${targetName}
                     APPEND PROPERTY INTERFACE_SYSTEM_INCLUDE_DIRECTORIES
                     ${includeDirs})
    endforeach()

    set(ENABLE_VTK ON CACHE BOOL "")
    set(thirdPartyLibs ${thirdPartyLibs} vtk)
else()
    if(ENABLE_VTK)
        message(WARNING "ENABLE_VTK is ON but VTK_DIR isn't defined.")
    endif()

    set(ENABLE_VTK OFF CACHE BOOL "")
    message(STATUS "Not using VTK")
endif()

################################
# FMT
################################
if(DEFINED FMT_DIR)
    message(STATUS "FMT_DIR = ${FMT_DIR}")

    find_package(fmt REQUIRED
                 PATHS ${FMT_DIR}
                 NO_DEFAULT_PATH)

    set(ENABLE_FMT ON CACHE BOOL "")

    if(NOT TARGET fmt AND TARGET fmt::fmt)
        set_target_properties(fmt::fmt PROPERTIES IMPORTED_GLOBAL TRUE)
        add_library(fmt ALIAS fmt::fmt)
    endif()

    set(thirdPartyLibs ${thirdPartyLibs} fmt)
else()
    message(FATAL_ERROR "GEOSX requires {fmt}, set FMT_DIR to the {fmt} installation directory.")
endif()

################################
# uncrustify
################################
if(UNCRUSTIFY_FOUND)
    message(STATUS "UNCRUSTIFY_EXECUTABLE = ${UNCRUSTIFY_EXECUTABLE}")

    # targets for verifying formatting
    if( NOT TARGET uncrustify_check )
        add_custom_target(uncrustify_check)
        add_dependencies(check uncrustify_check)
    endif()

    # targets for modifying formatting
    if( NOT TARGET uncrustify_style )
        add_custom_target(uncrustify_style)
        add_dependencies(style uncrustify_style)
    endif()
else()
    message(STATUS "Not using uncrustify.")
endif()

################################
# doxygen
################################
if(DOXYGEN_FOUND)
    message(STATUS "DOXYGEN_EXECUTABLE = ${DOXYGEN_EXECUTABLE}")
else()
    message(STATUS "Not using doxygen.")
endif()

################################
# Python
################################
if(ENABLE_PYGEOSX)
    find_package(Python3 REQUIRED
                 COMPONENTS Development NumPy)

    message(STATUS "Python3_EXECUTABLE=${Python3_EXECUTABLE}")
    message(STATUS "Python3_INCLUDE_DIRS = ${Python3_INCLUDE_DIRS}")
    message(STATUS "Python3_LIBRARY_DIRS = ${Python3_LIBRARY_DIRS}")
    message(STATUS "Python3_NumPy_INCLUDE_DIRS = ${Python3_NumPy_INCLUDE_DIRS}")

    if(DEFINED ENABLE_PYLVARRAY AND NOT ENABLE_PYLVARRAY)
        message(FATAL_ERROR "Cannot build pygeosx without pylvarray")
    else()
        set(ENABLE_PYLVARRAY ON CACHE BOOL "")
    endif()

    set(thirdPartyLibs ${thirdPartyLibs} Python3::Python Python3::NumPy)
else()
    message(STATUS "Not building pygeosx.")
endif()

################################
# LAI
################################
string(TOUPPER "${GEOSX_LA_INTERFACE}" upper_LAI)
if(NOT ENABLE_${upper_LAI})
  message(FATAL_ERROR "${GEOSX_LA_INTERFACE} LA interface is selected, but ENABLE_${upper_LAI} is OFF")
endif()
option(GEOSX_LA_INTERFACE_${upper_LAI} "${upper_LAI} LA interface is selected" ON)

<<<<<<< HEAD
message(STATUS "thirdPartyLibs = ${thirdPartyLibs}")
=======
###############################
# NvToolExt
###############################
if ( ENABLE_CUDA AND ENABLE_CUDA_NVTOOLSEXT )
  find_package(CUDAToolkit REQUIRED)
  set(thirdPartyLibs ${thirdPartyLibs} CUDA::nvToolsExt)
endif()

message(STATUS "thirdPartyLibs = ${thirdPartyLibs}")
>>>>>>> 86bc7133
<|MERGE_RESOLUTION|>--- conflicted
+++ resolved
@@ -515,7 +515,12 @@
                       EXTRA_LIBRARIES ${EXTRA_LIBS}
                       DEPENDS ${HYPRE_DEPENDS})
 
-<<<<<<< HEAD
+
+    # Prepend Hypre to link flags, fix for Umpire appearing before Hypre on the link line
+    # if (NOT CMAKE_HOST_APPLE)
+    #   blt_add_target_link_flags (TO hypre FLAGS "-Wl,--whole-archive ${HYPRE_DIR}/lib/libHYPRE.a -Wl,--no-whole-archive")
+    # endif()
+
     file(READ ${HYPRE_DIR}/include/HYPRE_config.h hypre_config)
     string(REGEX MATCH "HYPRE_RELEASE_VERSION \"([0-9]*).([0-9]*).([0-9]*)\"" hypre_version ${hypre_config} )
     set( HYPRE_VERSION_MAJOR ${CMAKE_MATCH_1} )
@@ -524,15 +529,6 @@
     message(STATUS "Hypre version parsed as: ${HYPRE_VERSION_MAJOR}.${HYPRE_VERSION_MINOR}.${HYPRE_VERSION_PATCH}" )
 
     # if( ENABLE_CUDA AND ( NOT ${ENABLE_HYPRE_DEVICE} STREQUAL "CUDA" ) )
-=======
-
-    # Prepend Hypre to link flags, fix for Umpire appearing before Hypre on the link line
-    if (NOT CMAKE_HOST_APPLE)
-      blt_add_target_link_flags (TO hypre FLAGS "-Wl,--whole-archive ${HYPRE_DIR}/lib/libHYPRE.a -Wl,--no-whole-archive")
-    endif()
-
-    # if( ENABLE_CUDA AND ( NOT ENABLE_HYPRE_CUDA ) )
->>>>>>> 86bc7133
     #   set(ENABLE_HYPRE OFF CACHE BOOL "" FORCE)
     #   if( GEOSX_LA_INTERFACE STREQUAL "Hypre")
     #     message( FATAL_ERROR "Hypre LAI selected, but ENABLE_HYPRE_DEVICE not 'CUDA' while ENABLE_CUDA is ON.")
@@ -732,9 +728,6 @@
 endif()
 option(GEOSX_LA_INTERFACE_${upper_LAI} "${upper_LAI} LA interface is selected" ON)
 
-<<<<<<< HEAD
-message(STATUS "thirdPartyLibs = ${thirdPartyLibs}")
-=======
 ###############################
 # NvToolExt
 ###############################
@@ -744,4 +737,3 @@
 endif()
 
 message(STATUS "thirdPartyLibs = ${thirdPartyLibs}")
->>>>>>> 86bc7133
