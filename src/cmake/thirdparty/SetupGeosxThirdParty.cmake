####################################
# 3rd Party Dependencies
####################################

macro(find_and_register)
    set(singleValueArgs NAME HEADER)
    set(multiValueArgs INCLUDE_DIRECTORIES
                       LIBRARY_DIRECTORIES
                       LIBRARIES
                       EXTRA_LIBRARIES
                       DEPENDS )

    ## parse the arguments
    cmake_parse_arguments(arg
                          "${options}" "${singleValueArgs}" "${multiValueArgs}" ${ARGN})

    if(NOT DEFINED arg_NAME)
        message(FATAL_ERROR "The find_and_register required parameter NAME specifies the name of the library to register.")
    endif()

    if(NOT DEFINED arg_INCLUDE_DIRECTORIES)
        message(FATAL_ERROR "The find_and_register required parameter INCLUDE_DIRECTORIES specifies the directories to search for the given header.")
    endif()

    if(NOT DEFINED arg_LIBRARY_DIRECTORIES)
        message(FATAL_ERROR "The find_and_register required parameter LIBRARY_DIRECTORIES specifies the directories to search for the given libraries.")
    endif()

    if(NOT DEFINED arg_HEADER)
        message(FATAL_ERROR "The find_and_register required parameter HEADER specifies the header to search for.")
    endif()

    if(NOT DEFINED arg_LIBRARIES)
        message(FATAL_ERROR "The find_and_register required parameter LIBRARIES specifies the libraries to search for.")
    endif()

    find_path(${arg_NAME}_INCLUDE_DIR ${arg_HEADER}
              PATHS ${arg_INCLUDE_DIRECTORIES}
              NO_DEFAULT_PATH
              NO_CMAKE_ENVIRONMENT_PATH
              NO_CMAKE_PATH
              NO_SYSTEM_ENVIRONMENT_PATH
              NO_CMAKE_SYSTEM_PATH)

    if(${arg_NAME}_INCLUDE_DIR STREQUAL ${arg_NAME}_INCLUDE_DIR-NOTFOUND)
        message(FATAL_ERROR "Could not find '${arg_HEADER}' in '${arg_INCLUDE_DIRECTORIES}'")
    endif()

    blt_find_libraries(FOUND_LIBS ${arg_NAME}_LIBRARIES
                       NAMES ${arg_LIBRARIES}
                       PATHS ${arg_LIBRARY_DIRECTORIES}
                       REQUIRED ON)

    blt_register_library(NAME ${arg_NAME}
                         INCLUDES ${${arg_NAME}_INCLUDE_DIR}
                         LIBRARIES ${${arg_NAME}_LIBRARIES} ${arg_EXTRA_LIBRARIES}
                         TREAT_INCLUDES_AS_SYSTEM ON
                         DEPENDS_ON ${arg_DEPENDS})

endmacro(find_and_register)


macro(extract_version_from_header)
    set(singleValueArgs NAME PACKAGE_NAME
                        PATH HEADER
                        MAJOR_VERSION_STRING
                        MINOR_VERSION_STRING
                        SUBMINOR_VERSION_STRING )

    cmake_parse_arguments(arg
    "${options}" "${singleValueArgs}" "${multiValueArgs}" ${ARGN})

    file(READ ${arg_HEADER} header_file )

    string(REGEX MATCH "${arg_MAJOR_VERSION_STRING} *([0-9]+)" _ ${header_file})
    set(ver_major ${CMAKE_MATCH_1})

    string(REGEX MATCH "${arg_MINOR_VERSION_STRING} *([0-9]*)" _ ${header_file})
    set(ver_minor ".${CMAKE_MATCH_1}")

    string(REGEX MATCH "${arg_SUBMINOR_VERSION_STRING} *([0-9]*)" _ ${header_file})
    set(ver_patch ".${CMAKE_MATCH_1}")

    set( ${arg_NAME}_VERSION "${ver_major}${ver_minor}${ver_patch}" CACHE STRING "" FORCE  )

    message( " ----> ${arg_NAME}_VERSION = ${${arg_NAME}_VERSION}")

endmacro( extract_version_from_header)

set(thirdPartyLibs "")

################################
# BLAS/LAPACK
################################
include(cmake/thirdparty/FindMathLibraries.cmake)

blt_import_library(NAME blas
                   TREAT_INCLUDES_AS_SYSTEM ON
                   LIBRARIES ${BLAS_LIBRARIES})

blt_import_library(NAME lapack
                   DEPENDS_ON blas
                   TREAT_INCLUDES_AS_SYSTEM ON
                   LIBRARIES ${LAPACK_LIBRARIES})

################################
# Intel MKL
################################
if(ENABLE_MKL)
    message(STATUS "Using Intel MKL")

    blt_import_library(NAME mkl
                         INCLUDES ${MKL_INCLUDE_DIRS}
                         LIBRARIES ${MKL_LIBRARIES}
                         TREAT_INCLUDES_AS_SYSTEM ON)

    set(TRILINOS_DEPENDS mkl)
    set(thirdPartyLibs ${thirdPartyLibs} mkl)

################################
# IBM ESSL
################################
elseif(ENABLE_ESSL)
    message(STATUS "Using up IBM ESSL")

    blt_import_library(NAME essl
                         INCLUDES ${ESSL_INCLUDE_DIRS}
                         LIBRARIES ${ESSL_LIBRARIES}
                         TREAT_INCLUDES_AS_SYSTEM ON)

    set(TRILINOS_DEPENDS essl)
    set(thirdPartyLibs ${thirdPartyLibs} essl)
else()
    set(TRILINOS_DEPENDS blas lapack)
    set(thirdPartyLibs ${thirdPartyLibs} blas lapack)
endif()

################################
# Conduit
################################
if(DEFINED CONDUIT_DIR)
    message(STATUS "CONDUIT_DIR = ${CONDUIT_DIR}")

    find_package(Conduit REQUIRED
                 PATHS ${CONDUIT_DIR}/lib/cmake
                 NO_DEFAULT_PATH)

    message( " ----> Conduit_VERSION = ${Conduit_VERSION}")


    set(CONDUIT_TARGETS conduit conduit_relay conduit_blueprint)
    foreach(targetName ${CONDUIT_TARGETS} )
        get_target_property(includeDirs
                            ${targetName}
                            INTERFACE_INCLUDE_DIRECTORIES)

        set_property(TARGET ${targetName}
                     APPEND PROPERTY INTERFACE_SYSTEM_INCLUDE_DIRECTORIES
                     ${includeDirs})
    endforeach()

    # Conduit uses our HDF5 and we need to propagate the above fix.
    # get_target_property(CONDUIT_RELAY_INTERFACE_INCLUDE_DIRECTORIES conduit_relay INTERFACE_INCLUDE_DIRECTORIES)
    # list(REMOVE_ITEM CONDUIT_RELAY_INTERFACE_INCLUDE_DIRECTORIES /usr/include)
    # set_target_properties(conduit_relay PROPERTIES INTERFACE_INCLUDE_DIRECTORIES ${CONDUIT_RELAY_INTERFACE_INCLUDE_DIRECTORIES})

    # get_target_property(CONDUIT_RELAY_INTERFACE_SYSTEM_INCLUDE_DIRECTORIES conduit_relay INTERFACE_SYSTEM_INCLUDE_DIRECTORIES)
    # list(REMOVE_ITEM CONDUIT_RELAY_INTERFACE_SYSTEM_INCLUDE_DIRECTORIES /usr/include)
    # set_target_properties(conduit_relay PROPERTIES INTERFACE_SYSTEM_INCLUDE_DIRECTORIES ${CONDUIT_RELAY_INTERFACE_SYSTEM_INCLUDE_DIRECTORIES})

    set(thirdPartyLibs ${thirdPartyLibs} conduit::conduit)
else()
    message(FATAL_ERROR "GEOSX requires conduit, set CONDUIT_DIR to the conduit installation directory.")
endif()

################################
# HDF5
################################
if(DEFINED HDF5_DIR)
    message(STATUS "HDF5_DIR = ${HDF5_DIR}")

    set(HDF5_ROOT ${HDF5_DIR})
    set(HDF5_USE_STATIC_LIBRARIES FALSE)
    set(HDF5_NO_FIND_PACKAGE_CONFIG_FILE ON)
    include(FindHDF5)

    # On some platforms (Summit) HDF5 lists /usr/include in it's list of include directories.
    # When this happens you can get really opaque include errors.
    list(REMOVE_ITEM HDF5_INCLUDE_DIRS /usr/include)

    blt_import_library(NAME hdf5
                       INCLUDES ${HDF5_INCLUDE_DIRS}
                       LIBRARIES ${HDF5_LIBRARIES}
                       TREAT_INCLUDES_AS_SYSTEM ON)

    file(READ "${HDF5_DIR}/include/H5public.h" header_file )
    string(REGEX MATCH "version: *([0-9]+.[0-9]+.[0-9]+)" _ ${header_file})
    set( HDF5_VERSION "${CMAKE_MATCH_1}" CACHE STRING "" FORCE )
    message( " ----> HDF5 version ${HDF5_VERSION}")

    set(ENABLE_HDF5 ON CACHE BOOL "")
    set(thirdPartyLibs ${thirdPartyLibs} hdf5)
else()
    message(FATAL_ERROR "GEOSX requires hdf5, set HDF5_DIR to the hdf5 installation directory.")
endif()

################################
# SILO
################################
if(DEFINED SILO_DIR)
    message(STATUS "SILO_DIR = ${SILO_DIR}")

    find_and_register(NAME silo
                      INCLUDE_DIRECTORIES ${SILO_DIR}/include
                      LIBRARY_DIRECTORIES ${SILO_DIR}/lib
                      HEADER silo.h
                      LIBRARIES siloh5
                      DEPENDS hdf5)


    set(ENABLE_SILO ON CACHE BOOL "")
    set(thirdPartyLibs ${thirdPartyLibs} silo)
else()
    message(FATAL_ERROR "GEOSX requires Silo, set SILO_DIR to the Silo installation directory.")
endif()

################################
# PUGIXML
################################
if(DEFINED PUGIXML_DIR)
    message(STATUS "PUGIXML_DIR = ${PUGIXML_DIR}")

    find_and_register( NAME pugixml
                       INCLUDE_DIRECTORIES ${PUGIXML_DIR}/include
                       LIBRARY_DIRECTORIES ${PUGIXML_DIR}/lib64 ${PUGIXML_DIR}/lib
                       HEADER pugixml.hpp
                       LIBRARIES pugixml )

    message( " ----> pugixml_VERSION = ${pugixml_VERSION}")

    set(ENABLE_PUGIXML ON CACHE BOOL "")
    set(thirdPartyLibs ${thirdPartyLibs} pugixml)
else()
    message(FATAL_ERROR "GEOSX requires pugixml, set PUGIXML_DIR to the pugixml installation directory.")
endif()

################################
# CAMP ( required before raja on crusher / using spack installed tpls )
################################
if(DEFINED CAMP_DIR)
    if( CAMP_STANDALONE )
        # Should be found by raja, but it is possible for spack to misconfig raja so we need to find it
        message(STATUS "CAMP_DIR = ${CAMP_DIR}")
        find_package(camp REQUIRED PATHS ${CAMP_DIR} NO_DEFAULT_PATH)
        get_target_property(CAMP_INCLUDE_DIRS camp INTERFACE_INCLUDE_DIRECTORIES)
        set_target_properties(camp PROPERTIES INTERFACE_SYSTEM_INCLUDE_DIRECTORIES "${CAMP_INCLUDE_DIRS}")
    endif( )
endif()

################################
# RAJA
################################
if(DEFINED RAJA_DIR)
    message(STATUS "RAJA_DIR = ${RAJA_DIR}")
    find_package(RAJA REQUIRED
                 PATHS ${RAJA_DIR}
                 NO_DEFAULT_PATH)

    message( " ----> RAJA_VERSION=${RAJA_VERSION}")

    get_target_property(RAJA_INCLUDE_DIRS RAJA INTERFACE_INCLUDE_DIRECTORIES)
    set_target_properties(RAJA PROPERTIES INTERFACE_SYSTEM_INCLUDE_DIRECTORIES "${RAJA_INCLUDE_DIRS}")
    set(ENABLE_RAJA ON CACHE BOOL "")
    set(thirdPartyLibs ${thirdPartyLibs} RAJA )
else()
    message(FATAL_ERROR "GEOSX requires RAJA, set RAJA_DIR to the RAJA installation directory.")
endif()

################################
# CAMP ( required after raja on lassen / using non-spack installed tpls )
################################
if(DEFINED CAMP_DIR)
    if( NOT DEFINED CAMP_STANDALONE OR NOT CAMP_STANDALONE )
        # Should be found by raja, but it is possible for spack to misconfig raja so we need to find it
        message(STATUS "CAMP_DIR = ${CAMP_DIR}")
        find_package(camp REQUIRED PATHS ${CAMP_DIR} NO_DEFAULT_PATH)
        get_target_property(CAMP_INCLUDE_DIRS camp INTERFACE_INCLUDE_DIRECTORIES)
        set_target_properties(camp PROPERTIES INTERFACE_SYSTEM_INCLUDE_DIRECTORIES "${CAMP_INCLUDE_DIRS}")
    endif()
endif()

################################
# Umpire
################################
if(DEFINED UMPIRE_DIR)
    message(STATUS "UMPIRE_DIR = ${UMPIRE_DIR}")

    find_package(umpire REQUIRED
                 PATHS ${UMPIRE_DIR}
                 NO_DEFAULT_PATH)

    message( " ----> umpire_VERSION=${umpire_VERSION}")

    set(ENABLE_UMPIRE ON CACHE BOOL "")
    set(thirdPartyLibs ${thirdPartyLibs} umpire)
else()
    message(FATAL_ERROR "GEOSX requires Umpire, set UMPIRE_DIR to the Umpire installation directory.")
endif()


################################
# CHAI
################################
if(DEFINED CHAI_DIR)
    message(STATUS "CHAI_DIR = ${CHAI_DIR}")

    find_package(chai REQUIRED
                 PATHS ${CHAI_DIR}
                 NO_DEFAULT_PATH)

    message( " ----> chai_VERSION=${chai_VERSION}")

    get_target_property(CHAI_INCLUDE_DIRS chai INTERFACE_INCLUDE_DIRECTORIES)
    set_target_properties(chai
                          PROPERTIES INTERFACE_SYSTEM_INCLUDE_DIRECTORIES "${CHAI_INCLUDE_DIRS}")

    set(ENABLE_CHAI ON CACHE BOOL "")
    set(thirdPartyLibs ${thirdPartyLibs} chai)
else()
    message(FATAL_ERROR "GEOSX requires CHAI, set CHAI_DIR to the CHAI installation directory.")
endif()

################################
# Adiak
################################
if(DEFINED ADIAK_DIR)
    message(STATUS "ADIAK_DIR = ${ADIAK_DIR}")

    find_package(adiak REQUIRED
                 PATHS ${ADIAK_DIR}
                 NO_DEFAULT_PATH)

<<<<<<< HEAD
    extract_version_from_header( name adiak
                                 HEADER "${ADIAK_DIR}/include/adiak.h"
                                 MAJOR_VERSION_STRING "ADIAK_VERSION"
                                 MINOR_VERSION_STRING "ADIAK_MINOR_VERSION"
                                 SUBMINOR_VERSION_STRING "ADIAK_POINT_VERSION")
=======
    # Header file provides incorrect version 0.3.0
    message( " ----> adiak_VERSION = 0.2.2")
>>>>>>> 5f81bd32

    set(adiak_target "")
    if(TARGET adiak::adiak)
      set(adiak_target ${adiak_target} adiak::adiak)
    endif()
    if(TARGET adiak)
      set(adiak_target ${adiak_target} adiak)
    endif()

    set_property(TARGET ${adiak_target}
                 APPEND PROPERTY INTERFACE_SYSTEM_INCLUDE_DIRECTORIES
                 ${adiak_INCLUDE_DIR} )
    set_property(TARGET ${adiak_target}
                 APPEND PROPERTY INTERFACE_INCLUDE_DIRECTORIES
                 ${adiak_INCLUDE_DIR} )

    set(ENABLE_ADIAK ON CACHE BOOL "")
    set(thirdPartyLibs ${thirdPartyLibs} ${adiak_target})
else()
    if(ENABLE_ADIAK)
        message(WARNING "ENABLE_ADIAK is ON but ADIAK_DIR isn't defined.")
    endif()

    set(ENABLE_ADIAK OFF CACHE BOOL "" FORCE)
    message(STATUS "Not using Adiak.")
endif()

################################
# Caliper
################################
if(DEFINED CALIPER_DIR)
    message(STATUS "CALIPER_DIR = ${CALIPER_DIR}")

    find_package(caliper REQUIRED
                 PATHS ${CALIPER_DIR}
                 NO_DEFAULT_PATH)

    extract_version_from_header( NAME caliper
                                 HEADER "${CALIPER_DIR}/include/caliper/caliper-config.h"
                                 MAJOR_VERSION_STRING "CALIPER_MAJOR_VERSION"
                                 MINOR_VERSION_STRING "CALIPER_MINOR_VERSION"
                                 SUBMINOR_VERSION_STRING "CALIPER_PATCH_VERSION")

    set_property(TARGET caliper
                 APPEND PROPERTY INTERFACE_SYSTEM_INCLUDE_DIRECTORIES
                 ${caliper_INCLUDE_PATH} )

    set_property(TARGET caliper
                 APPEND PROPERTY INTERFACE_INCLUDE_DIRECTORIES
                 ${caliper_INCLUDE_PATH} )

    set(ENABLE_CALIPER ON CACHE BOOL "")
    set(thirdPartyLibs ${thirdPartyLibs} caliper)
else()
    if(ENABLE_CALIPER)
        message(WARNING "ENABLE_CALIPER is ON but CALIPER_DIR isn't defined.")
    endif()

    set(ENABLE_CALIPER OFF CACHE BOOL "" FORCE)
    message(STATUS "Not using Caliper.")
endif()

################################
# MATHPRESSO
################################
if(DEFINED MATHPRESSO_DIR)
    message(STATUS "MATHPRESSO_DIR = ${MATHPRESSO_DIR}")

    find_and_register(NAME mathpresso
                      INCLUDE_DIRECTORIES ${MATHPRESSO_DIR}/include
                      LIBRARY_DIRECTORIES ${MATHPRESSO_DIR}/lib
                      HEADER mathpresso/mathpresso.h
                      LIBRARIES mathpresso)

    set(ENABLE_MATHPRESSO ON CACHE BOOL "")
    set(thirdPartyLibs ${thirdPartyLibs} mathpresso)
else()
    if(ENABLE_MATHPRESSO)
        message(WARNING "ENABLE_MATHPRESSO is ON but MATHPRESSO_DIR isn't defined.")
    endif()

    set(ENABLE_MATHPRESSO OFF CACHE BOOL "" FORCE)
    message(STATUS "Not using mathpresso.")
endif()

################################
# METIS
################################
if(DEFINED METIS_DIR)
    message(STATUS "METIS_DIR = ${METIS_DIR}")

    find_and_register(NAME metis
                      INCLUDE_DIRECTORIES ${METIS_DIR}/include
                      LIBRARY_DIRECTORIES ${METIS_DIR}/lib
                      HEADER metis.h
                      LIBRARIES metis)

    extract_version_from_header( NAME METIS
                                 HEADER "${METIS_DIR}/include/metis.h"
                                 MAJOR_VERSION_STRING "METIS_VER_MAJOR"
                                 MINOR_VERSION_STRING "METIS_VER_MINOR"
                                 SUBMINOR_VERSION_STRING "METIS_VER_SUBMINOR")


    set(ENABLE_METIS ON CACHE BOOL "")
    set(thirdPartyLibs ${thirdPartyLibs} metis)
else()
    if(ENABLE_METIS)
        message(WARNING "ENABLE_METIS is ON but METIS_DIR isn't defined.")
    endif()

    set(ENABLE_METIS OFF CACHE BOOL "" FORCE)
    message(STATUS "Not using METIS.")
endif()

################################
# PARMETIS
################################
if(DEFINED PARMETIS_DIR)
    message(STATUS "PARMETIS_DIR = ${PARMETIS_DIR}")

    find_and_register(NAME parmetis
                      INCLUDE_DIRECTORIES ${PARMETIS_DIR}/include
                      LIBRARY_DIRECTORIES ${PARMETIS_DIR}/lib
                      HEADER parmetis.h
                      LIBRARIES parmetis
                      DEPENDS metis)

    extract_version_from_header( NAME PARAMETIS
                                 HEADER "${PARMETIS_DIR}/include/parmetis.h"
                                 MAJOR_VERSION_STRING "PARMETIS_MAJOR_VERSION"
                                 MINOR_VERSION_STRING "PARMETIS_MINOR_VERSION"
                                 SUBMINOR_VERSION_STRING "PARMETIS_SUBMINOR_VERSION")

    set(ENABLE_PARMETIS ON CACHE BOOL "")
    set(thirdPartyLibs ${thirdPartyLibs} parmetis)
else()
    if(ENABLE_PARMETIS)
        message(WARNING "ENABLE_PARMETIS is ON but PARMETIS_DIR isn't defined.")
    endif()

    set(ENABLE_PARMETIS OFF CACHE BOOL "" FORCE)
    message(STATUS "Not using ParMETIS.")
endif()

################################
# SCOTCH
################################
if(DEFINED SCOTCH_DIR)
    message(STATUS "SCOTCH_DIR = ${SCOTCH_DIR}")

    find_and_register(NAME scotch
                      INCLUDE_DIRECTORIES ${SCOTCH_DIR}/include
                      LIBRARY_DIRECTORIES ${SCOTCH_DIR}/lib
                      HEADER scotch.h
                      LIBRARIES scotch scotcherr )

    find_and_register(NAME ptscotch
                      INCLUDE_DIRECTORIES ${SCOTCH_DIR}/include
                      LIBRARY_DIRECTORIES ${SCOTCH_DIR}/lib
                      DEPENDS scotch
                      HEADER ptscotch.h
                      LIBRARIES ptscotch ptscotcherr )

    extract_version_from_header( NAME scotch
                                 HEADER "${SCOTCH_DIR}/include/scotch.h"
                                 MAJOR_VERSION_STRING "SCOTCH_VERSION"
                                 MINOR_VERSION_STRING "SCOTCH_RELEASE"
                                 SUBMINOR_VERSION_STRING "SCOTCH_PATCHLEVEL")

    set(ENABLE_SCOTCH ON CACHE BOOL "")
    set(thirdPartyLibs ${thirdPartyLibs} scotch ptscotch)
else()
    if(ENABLE_SCOTCH)
        message(WARNING "ENABLE_SCOTCH is ON but SCOTCH_DIR isn't defined.")
    endif()

    set(ENABLE_SCOTCH OFF CACHE BOOL "" FORCE)
    message(STATUS "Not using SCOTCH.")
endif()

################################
# SUPERLU_DIST
################################
if(DEFINED SUPERLU_DIST_DIR)
    message(STATUS "SUPERLU_DIST_DIR = ${SUPERLU_DIST_DIR}")

    find_and_register(NAME superlu_dist
                      INCLUDE_DIRECTORIES ${SUPERLU_DIST_DIR}/include
                      LIBRARY_DIRECTORIES ${SUPERLU_DIST_DIR}/lib PATHS ${SUPERLU_DIST_DIR}/lib64
                      HEADER superlu_defs.h
                      LIBRARIES superlu_dist
                      DEPENDS parmetis blas lapack)


    extract_version_from_header( NAME superlu_dist
                                 HEADER "${SUPERLU_DIST_DIR}/include/superlu_defs.h"
                                 MAJOR_VERSION_STRING "SUPERLU_DIST_MAJOR_VERSION"
                                 MINOR_VERSION_STRING "SUPERLU_DIST_MINOR_VERSION"
                                 SUBMINOR_VERSION_STRING "SUPERLU_DIST_PATCH_VERSION")

    set(ENABLE_SUPERLU_DIST ON CACHE BOOL "")
    set(thirdPartyLibs ${thirdPartyLibs} superlu_dist)
else()
    if(ENABLE_SUPERLU_DIST)
        message(WARNING "ENABLE_SUPERLU_DIST is ON but SUPERLU_DIST_DIR isn't defined.")
    endif()

    set(ENABLE_SUPERLU_DIST OFF CACHE BOOL "" FORCE)
    message(STATUS "Not using superlu_dist.")
endif()

################################
# SUITESPARSE
################################
if(DEFINED SUITESPARSE_DIR)
    message(STATUS "SUITESPARSE_DIR = ${SUITESPARSE_DIR}")

    find_and_register(NAME suitesparse
                      INCLUDE_DIRECTORIES ${SUITESPARSE_DIR}/include
                      LIBRARY_DIRECTORIES ${SUITESPARSE_DIR}/lib ${SUITESPARSE_DIR}/lib64
                      HEADER umfpack.h
                      LIBRARIES umfpack
                      DEPENDS blas lapack)

    extract_version_from_header( NAME suitesparse
                                 HEADER "${SUITESPARSE_DIR}/include/umfpack.h"
                                 MAJOR_VERSION_STRING "UMFPACK_MAIN_VERSION"
                                 MINOR_VERSION_STRING "UMFPACK_SUB_VERSION"
                                 SUBMINOR_VERSION_STRING "UMFPACK_SUBSUB_VERSION")

    set(ENABLE_SUITESPARSE ON CACHE BOOL "")
    set(thirdPartyLibs ${thirdPartyLibs} suitesparse)
else()
    if(ENABLE_SUITESPARSE)
        message(WARNING "ENABLE_SUITESPARSE is ON but SUITESPARSE_DIR isn't defined.")
    endif()

    set(ENABLE_SUITESPARSE OFF CACHE BOOL "" FORCE)
    message(STATUS "Not using SuiteSparse.")
endif()

################################
# HYPRE
################################
if(DEFINED HYPRE_DIR AND ENABLE_HYPRE)
    message(STATUS "HYPRE_DIR = ${HYPRE_DIR}")

    set( HYPRE_DEPENDS blas lapack umpire)
    if( ENABLE_SUPERLU_DIST )
        set( HYPRE_DEPENDS ${HYPRE_DEPENDS} superlu_dist )
    endif()
    if( ${ENABLE_HYPRE_DEVICE} STREQUAL "CUDA" )
        set( EXTRA_LIBS ${CUDA_cusparse_LIBRARY} ${CUDA_cublas_LIBRARY} ${CUDA_curand_LIBRARY} )
    elseif( ${ENABLE_HYPRE_DEVICE} STREQUAL "HIP" )
        find_package( rocblas REQUIRED )
        find_package( rocsolver REQUIRED )
        find_package( rocsparse REQUIRED )
        find_package( rocrand REQUIRED )
        set( HYPRE_DEPENDS ${HYPRE_DEPENDS} roc::rocblas roc::rocsparse roc::rocsolver roc::rocrand )
    endif( )

    find_and_register(NAME hypre
                      INCLUDE_DIRECTORIES ${HYPRE_DIR}/include
                      LIBRARY_DIRECTORIES ${HYPRE_DIR}/lib
                      HEADER HYPRE.h
                      LIBRARIES HYPRE
                      EXTRA_LIBRARIES ${EXTRA_LIBS}
                      DEPENDS ${HYPRE_DEPENDS})


    # Prepend Hypre to link flags, fix for Umpire appearing before Hypre on the link line
    # if (NOT CMAKE_HOST_APPLE)
    #   blt_add_target_link_flags (TO hypre FLAGS "-Wl,--whole-archive ${HYPRE_DIR}/lib/libHYPRE.a -Wl,--no-whole-archive")
    # endif()

    file(READ ${HYPRE_DIR}/include/HYPRE_config.h hypre_config)
    string(REGEX MATCH "HYPRE_RELEASE_VERSION \"([0-9]*).([0-9]*).([0-9]*)\"" hypre_version ${hypre_config} )
    set( HYPRE_VERSION_MAJOR ${CMAKE_MATCH_1} )
    set( HYPRE_VERSION_MINOR ${CMAKE_MATCH_2} )
    set( HYPRE_VERSION_PATCH ${CMAKE_MATCH_3} )
    message(STATUS "Hypre version parsed as: ${HYPRE_VERSION_MAJOR}.${HYPRE_VERSION_MINOR}.${HYPRE_VERSION_PATCH}" )

    # if( ENABLE_CUDA AND ( NOT ${ENABLE_HYPRE_DEVICE} STREQUAL "CUDA" ) )
    #   set(ENABLE_HYPRE OFF CACHE BOOL "" FORCE)
    #   if( GEOSX_LA_INTERFACE STREQUAL "Hypre")
    #     message( FATAL_ERROR "Hypre LAI selected, but ENABLE_HYPRE_DEVICE not 'CUDA' while ENABLE_CUDA is ON.")
    #   endif()
    # else()
    #   set(ENABLE_HYPRE ON CACHE BOOL "")
    # endif()

    set(ENABLE_HYPRE ON CACHE BOOL "")
    set(thirdPartyLibs ${thirdPartyLibs} hypre ${HYPRE_DEPENDS} )
else()
    if(ENABLE_HYPRE)
        message(WARNING "ENABLE_HYPRE is ON but HYPRE_DIR isn't defined.")
    endif()

    set(ENABLE_HYPRE OFF CACHE BOOL "" FORCE)
    message(STATUS "Not using HYPRE.")
endif()

################################
# TRILINOS
################################
if(DEFINED TRILINOS_DIR AND ENABLE_TRILINOS)
    message(STATUS "TRILINOS_DIR = ${TRILINOS_DIR}")

    include(${TRILINOS_DIR}/lib/cmake/Trilinos/TrilinosConfig.cmake)

    list(REMOVE_ITEM Trilinos_LIBRARIES "gtest")
    list(REMOVE_DUPLICATES Trilinos_LIBRARIES)

    blt_import_library(NAME trilinos
                         DEPENDS_ON ${TRILINOS_DEPENDS}
                         INCLUDES ${Trilinos_INCLUDE_DIRS}
                         LIBRARIES ${Trilinos_LIBRARIES}
                         TREAT_INCLUDES_AS_SYSTEM ON)

    # This conditional is due to the lack of mixedInt support on hypre GPU.
    # This can be removed when support is added into hypre.
    if( NOT ${ENABLE_HYPRE_DEVICE} STREQUAL "HIP" )
        set(ENABLE_TRILINOS ON CACHE BOOL "")
    endif()
    set(thirdPartyLibs ${thirdPartyLibs} trilinos)
else()
    if(ENABLE_TRILINOS)
        message(WARNING "ENABLE_TRILINOS is ON but TRILINOS_DIR isn't defined.")
    endif()

    set(ENABLE_TRILINOS OFF CACHE BOOL "" FORCE)
    message(STATUS "Not using Trilinos")
endif()

###############################
# PETSC
###############################
if(DEFINED PETSC_DIR AND ENABLE_PETSC)
    message(STATUS "PETSC_DIR = ${PETSC_DIR}")

    set( PETSC_DEPENDS metis blas lapack )
    if( ${ENABLE_SUPERLU_DIST} )
        set( PETSC_DEPENDS ${PETSC_DEPENDS} superlu_dist )
    endif()

    find_and_register(NAME petsc
                      INCLUDE_DIRECTORIES ${PETSC_DIR}/include
                      LIBRARY_DIRECTORIES ${PETSC_DIR}/lib
                      HEADER petscvec.h
                      LIBRARIES petsc
                      DEPENDS ${PETSC_DEPENDS})

    set(ENABLE_PETSC ON CACHE BOOL "")
    set(thirdPartyLibs ${thirdPartyLibs} petsc)
else()
    if(ENABLE_PETSC)
        message(WARNING "ENABLE_PETSC is ON but PETSC_DIR isn't defined.")
    endif()

    set(ENABLE_PETSC OFF CACHE BOOL "" FORCE)
    message(STATUS "Not using PETSc")
endif()
################################
# VTK
################################
if(DEFINED VTK_DIR)
    message(STATUS "VTK_DIR = ${VTK_DIR}")
    find_package(VTK REQUIRED
                 PATHS ${VTK_DIR}
                 NO_DEFAULT_PATH)

    message( " ----> VTK_VERSION=${VTK_VERSION}")

    set( VTK_TARGETS
         VTK::FiltersParallelDIY2
         VTK::IOLegacy
         VTK::IOParallelXML
         VTK::IOXML
         VTK::ParallelMPI
         )
    foreach( targetName ${VTK_TARGETS} )

        get_target_property( includeDirs ${targetName}  INTERFACE_INCLUDE_DIRECTORIES)

        set_property(TARGET ${targetName}
                     APPEND PROPERTY INTERFACE_SYSTEM_INCLUDE_DIRECTORIES
                     ${includeDirs})
    endforeach()

    set(ENABLE_VTK ON CACHE BOOL "")
    set(thirdPartyLibs ${thirdPartyLibs} vtk)
else()
    if(ENABLE_VTK)
        message(WARNING "ENABLE_VTK is ON but VTK_DIR isn't defined.")
    endif()

    set(ENABLE_VTK OFF CACHE BOOL "")
    message(STATUS "Not using VTK")
endif()

################################
# FMT
################################
if(DEFINED FMT_DIR)
    message(STATUS "FMT_DIR = ${FMT_DIR}")

    find_package(fmt REQUIRED
                 PATHS ${FMT_DIR}
                 NO_DEFAULT_PATH)

    message( " ----> fmt_VERSION = ${fmt_VERSION}")

    set(ENABLE_FMT ON CACHE BOOL "")

    if(NOT TARGET fmt AND TARGET fmt::fmt)
        set_target_properties(fmt::fmt PROPERTIES IMPORTED_GLOBAL TRUE)
        add_library(fmt ALIAS fmt::fmt)
    endif()

    set(thirdPartyLibs ${thirdPartyLibs} fmt)
else()
    message(FATAL_ERROR "GEOSX requires {fmt}, set FMT_DIR to the {fmt} installation directory.")
endif()

################################
# uncrustify
################################
if(UNCRUSTIFY_FOUND)
    message(STATUS "UNCRUSTIFY_EXECUTABLE = ${UNCRUSTIFY_EXECUTABLE}")

    # targets for verifying formatting
    if( NOT TARGET uncrustify_check )
        add_custom_target(uncrustify_check)
        add_dependencies(check uncrustify_check)
    endif()

    # targets for modifying formatting
    if( NOT TARGET uncrustify_style )
        add_custom_target(uncrustify_style)
        add_dependencies(style uncrustify_style)
    endif()
else()
    message(STATUS "Not using uncrustify.")
endif()

################################
# doxygen
################################
if(DOXYGEN_FOUND)
    message(STATUS "DOXYGEN_EXECUTABLE = ${DOXYGEN_EXECUTABLE}")
else()
    message(STATUS "Not using doxygen.")
endif()

################################
# Python
################################
if(ENABLE_PYGEOSX)
    find_package(Python3 REQUIRED
                 COMPONENTS Development NumPy)

    message( " ----> $Python3_VERSION = ${Python3_VERSION}")

    message(STATUS "Python3_EXECUTABLE=${Python3_EXECUTABLE}")
    message(STATUS "Python3_INCLUDE_DIRS = ${Python3_INCLUDE_DIRS}")
    message(STATUS "Python3_LIBRARY_DIRS = ${Python3_LIBRARY_DIRS}")
    message(STATUS "Python3_NumPy_INCLUDE_DIRS = ${Python3_NumPy_INCLUDE_DIRS}")

    if(DEFINED ENABLE_PYLVARRAY AND NOT ENABLE_PYLVARRAY)
        message(FATAL_ERROR "Cannot build pygeosx without pylvarray")
    else()
        set(ENABLE_PYLVARRAY ON CACHE BOOL "")
    endif()

    set(thirdPartyLibs ${thirdPartyLibs} Python3::Python Python3::NumPy)
else()
    message(STATUS "Not building pygeosx.")
endif()

################################
# LAI
################################
string(TOUPPER "${GEOSX_LA_INTERFACE}" upper_LAI)
if(NOT ENABLE_${upper_LAI})
  message(FATAL_ERROR "${GEOSX_LA_INTERFACE} LA interface is selected, but ENABLE_${upper_LAI} is OFF")
endif()
option(GEOSX_LA_INTERFACE_${upper_LAI} "${upper_LAI} LA interface is selected" ON)

################################
# Fesapi
################################
if(DEFINED FESAPI_DIR)
    message(STATUS "FESAPI_DIR = ${FESAPI_DIR}")

    find_and_register(NAME FesapiCpp
                 INCLUDE_DIRECTORIES ${FESAPI_DIR}/include
                 LIBRARY_DIRECTORIES ${FESAPI_DIR}/lib
                 HEADER fesapi/nsDefinitions.h
                 LIBRARIES FesapiCpp
                 DEPENDS hdf5)

    set(FESAPI_DIR ON CACHE BOOL "")
    set(thirdPartyLibs ${thirdPartyLibs} FesapiCpp)
else()
    message(STATUS "Not using Fesapi")
endif()

message(STATUS "thirdPartyLibs = ${thirdPartyLibs}")

###############################
# NvToolExt
###############################
if ( ENABLE_CUDA AND ENABLE_CUDA_NVTOOLSEXT )
  find_package(CUDAToolkit REQUIRED)

  message( " ----> $CUDAToolkit_VERSION = ${CUDAToolkit_VERSION}")

  set(thirdPartyLibs ${thirdPartyLibs} CUDA::nvToolsExt)
endif()

message(STATUS "thirdPartyLibs = ${thirdPartyLibs}")
<|MERGE_RESOLUTION|>--- conflicted
+++ resolved
@@ -340,16 +340,8 @@
                  PATHS ${ADIAK_DIR}
                  NO_DEFAULT_PATH)
 
-<<<<<<< HEAD
-    extract_version_from_header( name adiak
-                                 HEADER "${ADIAK_DIR}/include/adiak.h"
-                                 MAJOR_VERSION_STRING "ADIAK_VERSION"
-                                 MINOR_VERSION_STRING "ADIAK_MINOR_VERSION"
-                                 SUBMINOR_VERSION_STRING "ADIAK_POINT_VERSION")
-=======
     # Header file provides incorrect version 0.3.0
     message( " ----> adiak_VERSION = 0.2.2")
->>>>>>> 5f81bd32
 
     set(adiak_target "")
     if(TARGET adiak::adiak)
