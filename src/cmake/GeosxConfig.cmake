#
# Get GEOSX Version
file (STRINGS "VERSION" GEOSX_VERSION_FULL)
string(REGEX REPLACE "VERSION_ID = v" "" GEOSX_VERSION_FULL "${GEOSX_VERSION_FULL}")
string(REPLACE "." ";" GEOSX_VERSION_LIST ${GEOSX_VERSION_FULL})

list( GET GEOSX_VERSION_LIST  0 GEOSX_VERSION_MAJOR )
list( GET GEOSX_VERSION_LIST  1 GEOSX_VERSION_MINOR )
list( GET GEOSX_VERSION_LIST  2 GEOSX_VERSION_PATCH )
message(STATUS "Configuring GEOSX version ${GEOSX_VERSION_FULL}")


set( PREPROCESSOR_DEFINES ARRAY_BOUNDS_CHECK
                          ATK
                          CALIPER
                          CHAI
                          CONTAINERARRAY_RETURN_PTR
                          FPARSER
                          HYPRE
                          MATHPRESSO
                          MPI
                          PYTHON
                          RAJA 
                          TRILINOS
                          PVT_PACKAGE
<<<<<<< HEAD
                          PAMELA)
=======
                          PAMELA )
>>>>>>> 622f0f9e

foreach( DEP in ${PREPROCESSOR_DEFINES})
    if( ${DEP}_FOUND OR ENABLE_${DEP} )
        set(USE_${DEP} TRUE  )
        set(GEOSX_USE_${DEP} TRUE  )
    endif()
endforeach()


configure_file(
    ${CMAKE_SOURCE_DIR}/coreComponents/common/GeosxConfig.hpp.in
    ${CMAKE_BINARY_DIR}/include/common/GeosxConfig.hpp
)


# This approach requires a complete rebuild when switching between different build configurations,
# as a new GeosxConfig.hpp file is created when you switch builds.
#configure_file(
#    ${CMAKE_SOURCE_DIR}/coreComponents/common/GeosxConfig.hpp.in
#    ${CMAKE_SOURCE_DIR}/coreComponents/common/GeosxConfig.hpp
#)

# This approach does not. I guess the symbolic link points to the file in the build directory, and
# uses that date. So it only rebuilds files that have changed since the last build in the specific
# configuration.
#ADD_CUSTOM_TARGET(geosx_config_hpp ALL
#                  COMMAND ${CMAKE_COMMAND} -E create_symlink
#                  ${CMAKE_BINARY_DIR}/include/common/GeosxConfig.hpp
#                  ${CMAKE_SOURCE_DIR}/coreComponents/common/GeosxConfig.hpp )


install( FILES ${CMAKE_BINARY_DIR}/include/common/GeosxConfig.hpp
         DESTINATION ${CMAKE_INSTALL_PREFIX}/include/common )
<|MERGE_RESOLUTION|>--- conflicted
+++ resolved
@@ -23,11 +23,7 @@
                           RAJA 
                           TRILINOS
                           PVT_PACKAGE
-<<<<<<< HEAD
-                          PAMELA)
-=======
                           PAMELA )
->>>>>>> 622f0f9e
 
 foreach( DEP in ${PREPROCESSOR_DEFINES})
     if( ${DEP}_FOUND OR ENABLE_${DEP} )
