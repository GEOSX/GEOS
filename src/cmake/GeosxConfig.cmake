set( PREPROCESSOR_DEFINES ARRAY_BOUNDS_CHECK
                          CALIPER
                          CHAI
                          CUDA
<<<<<<< HEAD
                          HIP
=======
                          CUDA_NVTOOLSEXT
>>>>>>> 86bc7133
                          FORTRAN_MANGLE_NO_UNDERSCORE
                          FPE
                          HYPRE
                          HYPRE_CUDA
                          MATHPRESSO
                          METIS
                          MPI
                          CUDA
                          PARMETIS
                          PETSC
                          SCOTCH
                          PVTPackage
                          PYGEOSX
                          RAJA
                          SUPERLU_DIST
                          SUITESPARSE
                          TIMERS
                          TOTALVIEW_OUTPUT
                          TRILINOS
                          MKL
                          SEPARATION_COEFFICIENT
                          ${externalComponentsList} )

foreach( DEP in ${PREPROCESSOR_DEFINES} )
    if( ${DEP}_FOUND OR ENABLE_${DEP} OR GEOSX_ENABLE_${DEP} )
        set( USE_${DEP} TRUE )
        set( GEOSX_USE_${DEP} TRUE )
	message(STATUS "GEOSX_USE_${DEP} = ${GEOSX_USE_${DEP}}")
    endif()
endforeach()

<<<<<<< HEAD
set( STRICT_PPD OPENMP )

# only activate these options if they are ENABLED AND FOUND, not if either
foreach( DEP in ${STRICT_PPD} )
    if( ${DEP}_FOUND AND ( ENABLE_${DEP} OR GEOSX_ENABLE_${DEP} ) )
        set( USE_${DEP} TRUE )
        set( GEOSX_USE_${DEP} TRUE )
	message(STATUS "GEOSX_USE_${DEP} = ${GEOSX_USE_${DEP}}")
    endif()
endforeach( )
=======
>>>>>>> 86bc7133

set( GEOSX_CMAKE_BUILD_TYPE "\"${CMAKE_BUILD_TYPE}\"" )

configure_file( ${CMAKE_SOURCE_DIR}/coreComponents/common/GeosxConfig.hpp.in
                ${CMAKE_BINARY_DIR}/include/common/GeosxConfig.hpp )

install( FILES ${CMAKE_BINARY_DIR}/include/common/GeosxConfig.hpp
         DESTINATION ${CMAKE_INSTALL_PREFIX}/include/common )


function( make_full_config_file
          PREPROCESSOR_VARS )
    foreach( DEP in ${PREPROCESSOR_VARS} )
        set( USE_${DEP} TRUE )
        set( GEOSX_USE_${DEP} TRUE )
        set( ${DEP} TRUE )
    endforeach()

    # Fix some options to avoid changes in committed config for doxygen
    set( GEOSX_CMAKE_BUILD_TYPE "\"Release\"" )
    set( GEOSX_LOCALINDEX_TYPE "std::ptrdiff_t" )
    set( GEOSX_LOCALINDEX_TYPE_FLAG "3" )
    set( GEOSX_GLOBALINDEX_TYPE "long long int" )
    set( GEOSX_GLOBALINDEX_TYPE_FLAG "2" )
    set( GEOSX_LA_INTERFACE "Hypre" )
    set( GEOSX_LA_INTERFACE_HYPRE ON )
    set( GEOSX_LA_INTERFACE_TRILINOS OFF )
    set( GEOSX_LA_INTERFACE_PETSC OFF )

    configure_file( ${CMAKE_SOURCE_DIR}/coreComponents/common/GeosxConfig.hpp.in
                    ${CMAKE_SOURCE_DIR}/docs/doxygen/GeosxConfig.hpp )
endfunction()


make_full_config_file( "${PREPROCESSOR_DEFINES}" )<|MERGE_RESOLUTION|>--- conflicted
+++ resolved
@@ -2,11 +2,8 @@
                           CALIPER
                           CHAI
                           CUDA
-<<<<<<< HEAD
+                          CUDA_NVTOOLSEXT
                           HIP
-=======
-                          CUDA_NVTOOLSEXT
->>>>>>> 86bc7133
                           FORTRAN_MANGLE_NO_UNDERSCORE
                           FPE
                           HYPRE
@@ -38,7 +35,6 @@
     endif()
 endforeach()
 
-<<<<<<< HEAD
 set( STRICT_PPD OPENMP )
 
 # only activate these options if they are ENABLED AND FOUND, not if either
@@ -49,8 +45,6 @@
 	message(STATUS "GEOSX_USE_${DEP} = ${GEOSX_USE_${DEP}}")
     endif()
 endforeach( )
-=======
->>>>>>> 86bc7133
 
 set( GEOSX_CMAKE_BUILD_TYPE "\"${CMAKE_BUILD_TYPE}\"" )
 
