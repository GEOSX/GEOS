/*
 *~~~~~~~~~~~~~~~~~~~~~~~~~~~~~~~~~~~~~~~~~~~~~~~~~~~~~~~~~~~~~~~~~~~~~~~~~~~
 * Copyright (c) 2018, Lawrence Livermore National Security, LLC.
 *
 * Produced at the Lawrence Livermore National Laboratory
 *
 * LLNL-CODE-746361
 *
 * All rights reserved. See COPYRIGHT for details.
 *
 * This file is part of the GEOSX Simulation Framework.
 *
 * GEOSX is a free software; you can redistribute it and/or modify it under
 * the terms of the GNU Lesser General Public License (as published by the
 * Free Software Foundation) version 2.1 dated February 1999.
 *~~~~~~~~~~~~~~~~~~~~~~~~~~~~~~~~~~~~~~~~~~~~~~~~~~~~~~~~~~~~~~~~~~~~~~~~~~~
 */



#include "common/Logger.hpp"
#include "common/TimingMacros.hpp"
#include <cmath>
#include <iostream>
#include <sys/time.h>
//#include "coreCompdataRepository/SidreWrapper.hpp"
#include "SetSignalHandling.hpp"
#include "stackTrace.hpp"
#include "managers/ProblemManager.hpp"


#ifdef USE_OPENMP
#include <omp.h>
#endif

using namespace geosx;

#ifdef GEOSX_USE_ATK
using namespace axom;
#endif



int main( int argc, char *argv[] )
{
  timeval tim;
  gettimeofday(&tim, nullptr);
  real64 t_start = tim.tv_sec + (tim.tv_usec / 1000000.0);
  real64 t_initialize, t_run;

#ifdef GEOSX_USE_MPI
  int rank;
  MPI_Init(&argc,&argv);

  MPI_Comm_dup( MPI_COMM_WORLD, &MPI_COMM_GEOSX );

  MPI_Comm_rank(MPI_COMM_GEOSX, &rank);
#endif

  std::cout<<"starting main"<<std::endl;

#if defined(RAJA_ENABLE_OPENMP)
  {
    int noThreads = omp_get_max_threads(); 
    std::cout<<"No of threads: "<<noThreads<<std::endl;
  }
#endif  




#ifdef GEOSX_USE_ATK
  slic::initialize();
  std::string format =  std::string( "***********************************\n" )+
                       std::string( "* <TIMESTAMP>\n\n" ) +
                       std::string( "* LEVEL=<LEVEL>\n" ) +
                       std::string( "* MESSAGE=<MESSAGE>\n" ) +
                       std::string( "* FILE=<FILE>\n" ) +
                       std::string( "* LINE=<LINE>\n" ) +
                       std::string( "***********************************\n" );
  slic::setLoggingMsgLevel( slic::message::Debug );
  slic::GenericOutputStream * const stream = new slic::GenericOutputStream(&std::cout, format );
  slic::addStreamToAllMsgLevels( stream );

#endif
  cxx_utilities::setSignalHandling(cxx_utilities::handler1);

<<<<<<< HEAD
  // Mark begin of "initialization" phase
  GEOSX_MARK_BEGIN("Initialization");

=======
>>>>>>> a16149a3
  std::string restartFileName;
  bool restart = ProblemManager::ParseRestart( argc, argv, restartFileName );
  if (restart) {
    std::cout << "Loading restart file " << restartFileName << std::endl;
    dataRepository::SidreWrapper::reconstructTree( restartFileName, "sidre_hdf5", MPI_COMM_GEOSX );
  }

  ProblemManager problemManager( "ProblemManager", nullptr );
  problemManager.SetDocumentationNodes();
  problemManager.RegisterDocumentationNodes();  

  problemManager.InitializePythonInterpreter();
  problemManager.ParseCommandLineInput( argc, argv );

  problemManager.ParseInputFile();

  problemManager.Initialize( &problemManager );

<<<<<<< HEAD

  GEOSX_MARK_END("Initialization");

=======
>>>>>>> a16149a3
  problemManager.ApplyInitialConditions();

  problemManager.FinalInitializationRecursive( &problemManager );

  if (restart) {
    problemManager.ReadRestartOverwrite( restartFileName );
  }

  std::cout << std::endl << "Running simulation:" << std::endl;

<<<<<<< HEAD
  GEOSX_MARK_BEGIN("RunSimulation");
=======
>>>>>>> a16149a3
  gettimeofday(&tim, nullptr);
  t_initialize = tim.tv_sec + (tim.tv_usec / 1000000.0);

  problemManager.RunSimulation();
  gettimeofday(&tim, nullptr);
  t_run = tim.tv_sec + (tim.tv_usec / 1000000.0);

<<<<<<< HEAD
  GEOSX_MARK_END("RunSimulation");

  gettimeofday(&tim, nullptr);
=======
>>>>>>> a16149a3
  t_run = tim.tv_sec + (tim.tv_usec / 1000000.0);

  printf("Done!\n\nScaling Data: initTime = %1.2fs, runTime = %1.2fs\n", t_initialize - t_start,  t_run - t_initialize );

  problemManager.ClosePythonInterpreter();

#ifdef GEOSX_USE_ATK
  slic::finalize();
#endif


#ifdef GEOSX_USE_MPI
  MPI_Finalize();
#endif


  return 0;
}<|MERGE_RESOLUTION|>--- conflicted
+++ resolved
@@ -85,12 +85,6 @@
 #endif
   cxx_utilities::setSignalHandling(cxx_utilities::handler1);
 
-<<<<<<< HEAD
-  // Mark begin of "initialization" phase
-  GEOSX_MARK_BEGIN("Initialization");
-
-=======
->>>>>>> a16149a3
   std::string restartFileName;
   bool restart = ProblemManager::ParseRestart( argc, argv, restartFileName );
   if (restart) {
@@ -109,12 +103,6 @@
 
   problemManager.Initialize( &problemManager );
 
-<<<<<<< HEAD
-
-  GEOSX_MARK_END("Initialization");
-
-=======
->>>>>>> a16149a3
   problemManager.ApplyInitialConditions();
 
   problemManager.FinalInitializationRecursive( &problemManager );
@@ -125,10 +113,8 @@
 
   std::cout << std::endl << "Running simulation:" << std::endl;
 
-<<<<<<< HEAD
+
   GEOSX_MARK_BEGIN("RunSimulation");
-=======
->>>>>>> a16149a3
   gettimeofday(&tim, nullptr);
   t_initialize = tim.tv_sec + (tim.tv_usec / 1000000.0);
 
@@ -136,12 +122,8 @@
   gettimeofday(&tim, nullptr);
   t_run = tim.tv_sec + (tim.tv_usec / 1000000.0);
 
-<<<<<<< HEAD
   GEOSX_MARK_END("RunSimulation");
-
   gettimeofday(&tim, nullptr);
-=======
->>>>>>> a16149a3
   t_run = tim.tv_sec + (tim.tv_usec / 1000000.0);
 
   printf("Done!\n\nScaling Data: initTime = %1.2fs, runTime = %1.2fs\n", t_initialize - t_start,  t_run - t_initialize );
