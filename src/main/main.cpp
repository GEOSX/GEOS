/*
 *~~~~~~~~~~~~~~~~~~~~~~~~~~~~~~~~~~~~~~~~~~~~~~~~~~~~~~~~~~~~~~~~~~~~~~~~~~~
 * Copyright (c) 2018, Lawrence Livermore National Security, LLC.
 *
 * Produced at the Lawrence Livermore National Laboratory
 *
 * LLNL-CODE-746361
 *
 * All rights reserved. See COPYRIGHT for details.
 *
 * This file is part of the GEOSX Simulation Framework.
 *
 * GEOSX is a free software; you can redistribute it and/or modify it under
 * the terms of the GNU Lesser General Public License (as published by the
 * Free Software Foundation) version 2.1 dated February 1999.
 *~~~~~~~~~~~~~~~~~~~~~~~~~~~~~~~~~~~~~~~~~~~~~~~~~~~~~~~~~~~~~~~~~~~~~~~~~~~
 */

#include "common/DataTypes.hpp"
#include "common/TimingMacros.hpp"
#include <cmath>
#include <iostream>
#include <sys/time.h>
#include "SetFPE.hpp"
#include "SetSignalHandling.hpp"
#include "stackTrace.hpp"
#include "managers/ProblemManager.hpp"


//#ifdef USE_OPENMP
//#include <omp.h>
//#endif

using namespace geosx;


int main( int argc, char *argv[] )
{
  timeval tim;
  gettimeofday(&tim, nullptr);
  real64 t_start = tim.tv_sec + (tim.tv_usec / 1000000.0);

#ifdef GEOSX_USE_MPI
  int rank = 0;
  int nranks = 1;

  MPI_Init(&argc,&argv);

  MPI_Comm_dup( MPI_COMM_WORLD, &MPI_COMM_GEOSX );

  MPI_Comm_rank(MPI_COMM_GEOSX, &rank);

  MPI_Comm_size(MPI_COMM_GEOSX, &nranks);

  logger::InitializeLogger(MPI_COMM_GEOSX);
#else
  logger::InitializeLogger():
#endif

#ifdef GEOSX_USE_OPENMP
  {
    GEOS_LOG_RANK_0("Number of threads: " << omp_get_max_threads());
  }
#endif

  cxx_utilities::setSignalHandling(cxx_utilities::handler1);
  cxx_utilities::SetFPE();


  std::string restartFileName;
  bool restart = ProblemManager::ParseRestart( argc, argv, restartFileName );
  if (restart) {
    GEOS_LOG_RANK_0("Loading restart file " << restartFileName);
    dataRepository::SidreWrapper::reconstructTree( restartFileName, "sidre_hdf5", MPI_COMM_GEOSX );
  }

  ProblemManager problemManager( "ProblemManager", nullptr );

  problemManager.InitializePythonInterpreter();
  problemManager.ParseCommandLineInput( argc, argv );
<<<<<<< HEAD

  if ( !problemManager.getSchemaFileName().empty() )
  {
    problemManager.GenerateDocumentation();
  }
  else
  {
    problemManager.ParseInputFile();

    GEOSX_MARK_BEGIN("problemManager.Initialize");
    problemManager.Initialize( &problemManager );
    GEOSX_MARK_END("problemManager.Initialize");

    problemManager.RegisterDataOnMeshRecursive( nullptr );


    problemManager.IntermediateInitializationRecursive( &problemManager );

    problemManager.ApplyInitialConditions();

    GEOSX_MARK_BEGIN("problemManager.FinalInitializationRecursive");
    problemManager.FinalInitializationRecursive( &problemManager );
    GEOSX_MARK_END("problemManager.FinalInitializationRecursive");
=======
  problemManager.ParseInputFile();

  problemManager.ProblemSetup();
>>>>>>> 08d8c1c1

    if (restart) {
      problemManager.ReadRestartOverwrite( restartFileName );
    }

    MPI_Barrier(MPI_COMM_GEOSX);
    GEOS_LOG_RANK_0("Running simulation");

    gettimeofday(&tim, nullptr);
    const real64 t_initialize = tim.tv_sec + (tim.tv_usec / 1000000.0);

    problemManager.RunSimulation();

    gettimeofday(&tim, nullptr);
    const real64 t_run = tim.tv_sec + (tim.tv_usec / 1000000.0);

    GEOS_LOG_RANK_0("\ninit time = " << std::setprecision(5) << t_initialize-t_start <<
                    "s, run time = " << t_run-t_initialize << "s");
  }
  

  problemManager.ClosePythonInterpreter();

  logger::FinalizeLogger();

#ifdef GEOSX_USE_MPI
  MPI_Comm_free( &MPI_COMM_GEOSX );
  MPI_Finalize();
#endif

  return 0;
}<|MERGE_RESOLUTION|>--- conflicted
+++ resolved
@@ -78,7 +78,6 @@
 
   problemManager.InitializePythonInterpreter();
   problemManager.ParseCommandLineInput( argc, argv );
-<<<<<<< HEAD
 
   if ( !problemManager.getSchemaFileName().empty() )
   {
@@ -87,6 +86,8 @@
   else
   {
     problemManager.ParseInputFile();
+
+    problemManager.ProblemSetup();
 
     GEOSX_MARK_BEGIN("problemManager.Initialize");
     problemManager.Initialize( &problemManager );
@@ -102,11 +103,6 @@
     GEOSX_MARK_BEGIN("problemManager.FinalInitializationRecursive");
     problemManager.FinalInitializationRecursive( &problemManager );
     GEOSX_MARK_END("problemManager.FinalInitializationRecursive");
-=======
-  problemManager.ParseInputFile();
-
-  problemManager.ProblemSetup();
->>>>>>> 08d8c1c1
 
     if (restart) {
       problemManager.ReadRestartOverwrite( restartFileName );
