--- conflicted
+++ resolved
@@ -126,8 +126,6 @@
 
             To the Python Tools Documentation
 
-<<<<<<< HEAD
-=======
     .. grid-item-card::
 
         Feature Requests, Reporting Bugs, and Support
@@ -144,7 +142,6 @@
 
             To the "New issue" page on the GEOS Github repository
 
->>>>>>> fe987d81
 
 ********************
 Table of Contents
