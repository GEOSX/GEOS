from dataclasses import dataclass

from typing import (
    Tuple,
    Iterable,
    Iterator,
    Sequence,
)

import numpy

import pytest

from vtkmodules.vtkCommonDataModel import (
    vtkUnstructuredGrid,
    VTK_HEXAHEDRON,
    VTK_POLYHEDRON,
    VTK_QUAD,
)
from vtkmodules.util.numpy_support import (
    numpy_to_vtk,
)

<<<<<<< HEAD
import sys
sys.path.insert(0, "/Users/j0436735/CLionProjects/GEOS/src/coreComponents/python/modules/geosx_mesh_doctor")

from checks.generate_fractures import Options, __split_mesh_on_fracture, __color_fracture_sides, vtk_utils, FractureInfo
from checks.generate_cube import (
    build_rectilinear_blocks_mesh,
    XYZ,
=======
from checks.vtk_utils import (
    to_vtk_id_list,
>>>>>>> 52f57f96
)

from checks.check_fractures import format_collocated_nodes
from checks.generate_cube import build_rectilinear_blocks_mesh, XYZ
from checks.generate_fractures import __split_mesh_on_fracture, Options, FracturePolicy


@dataclass(frozen=True)
class TestResult:
    __test__ = False
    main_mesh_num_points: int
    main_mesh_num_cells: int
    fracture_mesh_num_points: int
    fracture_mesh_num_cells: int


@dataclass(frozen=True)
class TestCase:
    __test__ = False
    input_mesh: vtkUnstructuredGrid
    options: Options
    collocated_nodes: Sequence[Sequence[int]]
    result: TestResult


def __build_test_case(xs: Tuple[numpy.ndarray, numpy.ndarray, numpy.ndarray],
                      attribute: Iterable[int],
                      field_values: Iterable[int] = None,
                      policy: FracturePolicy = FracturePolicy.FIELD):
    xyz = XYZ(*xs)

    mesh: vtkUnstructuredGrid = build_rectilinear_blocks_mesh((xyz, ))

    ref = numpy.array(attribute, dtype=int)
    if policy == FracturePolicy.FIELD:
        assert len(ref) == mesh.GetNumberOfCells()
    attr = numpy_to_vtk(ref)
    attr.SetName("attribute")
    mesh.GetCellData().AddArray(attr)

    if field_values is None:
        fv = frozenset(attribute)
    else:
        fv = frozenset(field_values)

    options = Options(policy=policy,
                      field="attribute",
<<<<<<< HEAD
                      field_type="cells",
                      field_values={0, 1, 2},
                      vtk_output=None,
                      vtk_fracture_output=None,
                      split_on_domain_boundary=True)
    frac = FractureInfo(mesh, options)
    assert set(frac.cell_to_faces.keys()) == {0, 1, 2, 3, 4, 5, 7, 8}
    assert numpy.array_equal(frac.is_internal_fracture_node,
                             numpy.array(([0, 1, 1, 0, 1, 1, 1, 0] + [0, 0, 1, 0] * 2) * 2, dtype=bool))

    connected_cells = __color_fracture_sides(mesh,
                                             frac.cell_to_faces,
                                             frac.is_fracture_node)
    cc = set(map(frozenset, connected_cells))
    assert cc == {frozenset({0}), frozenset({1, 3, 4, 7}), frozenset({2, 5, 8})}

    output_mesh, fracture_mesh = __split_mesh_on_fracture(mesh, options)
    assert mesh.GetNumberOfCells() == output_mesh.GetNumberOfCells()
    assert mesh.GetNumberOfPoints() + 6 + 8 == output_mesh.GetNumberOfPoints()
    assert fracture_mesh.GetNumberOfCells() == 5
    assert fracture_mesh.GetNumberOfPoints() == 6 + 8
    dup = fracture_mesh.GetPointData().GetArray("duplicated_nodes")
    assert dup.GetNumberOfComponents() == 2
    assert dup.GetNumberOfTuples() == fracture_mesh.GetNumberOfPoints()

    cell_data = output_mesh.GetCellData()
    assert cell_data.HasArray("attribute")
    attribute = vtk_to_numpy(cell_data.GetArray("attribute"))
    assert not any(ref - attribute)


def test_generate_fracture2():
    tmp0 = numpy.arange(3, dtype=float)
    tmp1 = numpy.arange(2, dtype=float)
    xyz = XYZ(tmp0, tmp0, tmp1)
    mesh = build_rectilinear_blocks_mesh((xyz, ))

    ref = numpy.array((0, 1, 1, 1), dtype=int)
    attribute = numpy_to_vtk(ref)
    attribute.SetName("attribute")
    mesh.GetCellData().AddArray(attribute)

    options = Options(policy="field",
                      field="attribute",
                      field_type="cells",
                      field_values={0, 1},
                      vtk_output=None,
                      vtk_fracture_output=None,
                      split_on_domain_boundary=True)
    frac = FractureInfo(mesh, options)
    # assert set(frac.cell_to_faces.keys()) == {0, 1, 2, 3, 4, 5, 7, 8}
    # assert numpy.array_equal(frac.is_internal_fracture_node,
    #                          numpy.array(([0, 1, 1, 0, 1, 1, 1, 0] + [0, 0, 1, 0] * 2) * 2, dtype=bool))

    connected_cells = __color_fracture_sides(mesh,
                                             frac.cell_to_faces,
                                             frac.is_fracture_node)
    cc = set(map(frozenset, connected_cells))
    assert cc == {frozenset({0}), frozenset({1, 2, 3})}

    # output_mesh, fracture_mesh = __split_mesh_on_fracture(mesh, options)
    # assert mesh.GetNumberOfCells() == output_mesh.GetNumberOfCells()
    # assert mesh.GetNumberOfPoints() + 6 + 8 == output_mesh.GetNumberOfPoints()
    # assert fracture_mesh.GetNumberOfCells() == 5
    # assert fracture_mesh.GetNumberOfPoints() == 6 + 8
    # dup = fracture_mesh.GetPointData().GetArray("duplicated_nodes")
    # assert dup.GetNumberOfComponents() == 2
    # assert dup.GetNumberOfTuples() == fracture_mesh.GetNumberOfPoints()
    #
    # cell_data = output_mesh.GetCellData()
    # assert cell_data.HasArray("attribute")
    # attribute = vtk_to_numpy(cell_data.GetArray("attribute"))
    # assert not any(ref - attribute)


if __name__ == '__main__':
    test_generate_fracture()
    test_generate_fracture2()
=======
                      field_values=fv,
                      vtk_output=None,
                      vtk_fracture_output=None)
    return mesh, options


# Utility class to generate the new indices of the newly created collocated nodes.
class Incrementor:
    def __init__(self, start):
        self.__val = start

    def next(self, num: int) -> Iterable[int]:
        self.__val += num
        return range(self.__val - num, self.__val)


def __generate_test_data() -> Iterator[TestCase]:
    two_nodes = numpy.arange(2, dtype=float)
    three_nodes = numpy.arange(3, dtype=float)
    four_nodes = numpy.arange(4, dtype=float)

    # Split in 2
    mesh, options = __build_test_case((three_nodes, three_nodes, three_nodes), (0, 1, 0, 1, 0, 1, 0, 1))
    yield TestCase(input_mesh=mesh, options=options,
                   collocated_nodes=tuple(map(lambda i: (1 + 3 * i, 27 + i), range(9))),
                   result=TestResult(9 * 4, 8, 9, 4))

    # Split in 3
    inc = Incrementor(27)
    collocated_nodes: Sequence[Sequence[int]] = (
        (1, *inc.next(1)),
        (3, *inc.next(1)),
        (4, *inc.next(2)),
        (7, *inc.next(1)),
        (1 + 9, *inc.next(1)),
        (3 + 9, *inc.next(1)),
        (4 + 9, *inc.next(2)),
        (7 + 9, *inc.next(1)),
        (1 + 18, *inc.next(1)),
        (3 + 18, *inc.next(1)),
        (4 + 18, *inc.next(2)),
        (7 + 18, *inc.next(1)),
    )
    mesh, options = __build_test_case((three_nodes, three_nodes, three_nodes), (0, 1, 2, 1, 0, 1, 2, 1))
    yield TestCase(input_mesh=mesh, options=options, collocated_nodes=collocated_nodes,
                   result=TestResult(9 * 4 + 6, 8, 12, 6))

    # Split in 8
    inc = Incrementor(27)
    collocated_nodes: Sequence[Sequence[int]] = (
        (1, *inc.next(1)),
        (3, *inc.next(1)),
        (4, *inc.next(3)),
        (5, *inc.next(1)),
        (7, *inc.next(1)),
        (0 + 9, *inc.next(1)),
        (1 + 9, *inc.next(3)),
        (2 + 9, *inc.next(1)),
        (3 + 9, *inc.next(3)),
        (4 + 9, *inc.next(7)),
        (5 + 9, *inc.next(3)),
        (6 + 9, *inc.next(1)),
        (7 + 9, *inc.next(3)),
        (8 + 9, *inc.next(1)),
        (1 + 18, *inc.next(1)),
        (3 + 18, *inc.next(1)),
        (4 + 18, *inc.next(3)),
        (5 + 18, *inc.next(1)),
        (7 + 18, *inc.next(1)),
    )
    mesh, options = __build_test_case((three_nodes, three_nodes, three_nodes), range(8))
    yield TestCase(input_mesh=mesh, options=options, collocated_nodes=collocated_nodes,
                   result=TestResult(8 * 8, 8, 3 * 3 * 3 - 8, 12))

    # Straight notch
    inc = Incrementor(27)
    collocated_nodes: Sequence[Sequence[int]] = (
        (1, *inc.next(1)),
        (4,),
        (1 + 9, *inc.next(1)),
        (4 + 9,),
        (1 + 18, *inc.next(1)),
        (4 + 18,),
    )
    mesh, options = __build_test_case((three_nodes, three_nodes, three_nodes), (0, 1, 2, 2, 0, 1, 2, 2), field_values=(0, 1))
    yield TestCase(input_mesh=mesh, options=options, collocated_nodes=collocated_nodes,
                   result=TestResult(3 * 3 * 3 + 3, 8, 6, 2))

    # L-shaped notch
    inc = Incrementor(27)
    collocated_nodes: Sequence[Sequence[int]] = (
        (1, *inc.next(1)),
        (4, *inc.next(1)),
        (7, *inc.next(1)),
        (1 + 9, *inc.next(1)),
        (4 + 9,),
        (7 + 9,),
        (1 + 18, *inc.next(1)),
        (4 + 18,),
    )
    mesh, options = __build_test_case((three_nodes, three_nodes, three_nodes), (0, 1, 0, 1, 0, 1, 2, 2), field_values=(0, 1))
    yield TestCase(input_mesh=mesh, options=options, collocated_nodes=collocated_nodes,
                   result=TestResult(3 * 3 * 3 + 5, 8, 8, 3))

    # 3x1x1 split
    inc = Incrementor(2 * 2 * 4)
    collocated_nodes: Sequence[Sequence[int]] = (
        (1, *inc.next(1)),
        (2, *inc.next(1)),
        (5, *inc.next(1)),
        (6, *inc.next(1)),
        (1 + 8, *inc.next(1)),
        (2 + 8, *inc.next(1)),
        (5 + 8, *inc.next(1)),
        (6 + 8, *inc.next(1)),
    )
    mesh, options = __build_test_case((four_nodes, two_nodes, two_nodes), (0, 1, 2))
    yield TestCase(input_mesh=mesh, options=options, collocated_nodes=collocated_nodes,
                   result=TestResult(6 * 4, 3, 2 * 4, 2))

    # Discarded fracture element if no node duplication.
    collocated_nodes: Sequence[Sequence[int]] = ()
    mesh, options = __build_test_case((three_nodes, four_nodes, four_nodes), [0, ] * 8 + [1, 2] + [0, ] * 8, field_values=(1, 2))
    yield TestCase(input_mesh=mesh, options=options, collocated_nodes=collocated_nodes,
                   result=TestResult(3 * 4 * 4, 2 * 3 * 3, 0, 0))

    # Fracture on a corner
    inc = Incrementor(3 * 4 * 4)
    collocated_nodes: Sequence[Sequence[int]] = (
        (1 + 12,),
        (4 + 12,),
        (7 + 12,),
        (1 + 12 * 2, *inc.next(1)),
        (4 + 12 * 2, *inc.next(1)),
        (7 + 12 * 2,),
        (1 + 12 * 3, *inc.next(1)),
        (4 + 12 * 3, *inc.next(1)),
        (7 + 12 * 3,),
    )
    mesh, options = __build_test_case((three_nodes, four_nodes, four_nodes), [0, ] * 6 + [1, 2, 1, 2, 0, 0, 1, 2, 1, 2, 0, 0], field_values=(1, 2))
    yield TestCase(input_mesh=mesh, options=options, collocated_nodes=collocated_nodes,
                   result=TestResult(3 * 4 * 4 + 4, 2 * 3 * 3, 9, 4))

    # Generate mesh with 2 hexs, one being a standard hex, the other a 42 hex.
    inc = Incrementor(3 * 2 * 2)
    collocated_nodes: Sequence[Sequence[int]] = (
        (1, *inc.next(1)),
        (1 + 3, *inc.next(1)),
        (1 + 6, *inc.next(1)),
        (1 + 9, *inc.next(1)),
    )
    mesh, options = __build_test_case((three_nodes, two_nodes, two_nodes), (0, 1))
    polyhedron_mesh = vtkUnstructuredGrid()
    polyhedron_mesh.SetPoints(mesh.GetPoints())
    polyhedron_mesh.Allocate(2)
    polyhedron_mesh.InsertNextCell(VTK_HEXAHEDRON, to_vtk_id_list((1, 2, 5, 4, 7, 8, 10, 11)))
    poly = to_vtk_id_list([6] + [4, 0, 1, 7, 6] + [4, 1, 4, 10, 7] + [4, 4, 3, 9, 10] + [4, 3, 0, 6, 9] + [4, 6, 7, 10, 9] + [4, 1, 0, 3, 4])
    polyhedron_mesh.InsertNextCell(VTK_POLYHEDRON, poly)
    polyhedron_mesh.GetCellData().AddArray(mesh.GetCellData().GetArray("attribute"))

    yield TestCase(input_mesh=polyhedron_mesh, options=options, collocated_nodes=collocated_nodes,
                   result=TestResult(4 * 4, 2, 4, 1))

    # Split in 2 using the internal fracture description
    inc = Incrementor(3 * 2 * 2)
    collocated_nodes: Sequence[Sequence[int]] = (
        (1, *inc.next(1)),
        (1 + 3, *inc.next(1)),
        (1 + 6, *inc.next(1)),
        (1 + 9, *inc.next(1)),
    )
    mesh, options = __build_test_case((three_nodes, two_nodes, two_nodes), attribute=(0, 0, 0), field_values=(0,),
                                      policy=FracturePolicy.INTERNAL_SURFACES)
    mesh.InsertNextCell(VTK_QUAD, to_vtk_id_list((1, 4, 7, 10)))  # Add a fracture on the fly
    yield TestCase(input_mesh=mesh, options=options,
                   collocated_nodes=collocated_nodes,
                   result=TestResult(4 * 4, 3, 4, 1))


@pytest.mark.parametrize("test_case", __generate_test_data())
def test_generate_fracture(test_case: TestCase):
    main_mesh, fracture_mesh = __split_mesh_on_fracture(test_case.input_mesh, test_case.options)
    assert main_mesh.GetNumberOfPoints() == test_case.result.main_mesh_num_points
    assert main_mesh.GetNumberOfCells() == test_case.result.main_mesh_num_cells
    assert fracture_mesh.GetNumberOfPoints() == test_case.result.fracture_mesh_num_points
    assert fracture_mesh.GetNumberOfCells() == test_case.result.fracture_mesh_num_cells

    res = format_collocated_nodes(fracture_mesh)
    assert res == test_case.collocated_nodes
    assert len(res) == test_case.result.fracture_mesh_num_points
>>>>>>> 52f57f96
<|MERGE_RESOLUTION|>--- conflicted
+++ resolved
@@ -21,18 +21,8 @@
     numpy_to_vtk,
 )
 
-<<<<<<< HEAD
-import sys
-sys.path.insert(0, "/Users/j0436735/CLionProjects/GEOS/src/coreComponents/python/modules/geosx_mesh_doctor")
-
-from checks.generate_fractures import Options, __split_mesh_on_fracture, __color_fracture_sides, vtk_utils, FractureInfo
-from checks.generate_cube import (
-    build_rectilinear_blocks_mesh,
-    XYZ,
-=======
 from checks.vtk_utils import (
     to_vtk_id_list,
->>>>>>> 52f57f96
 )
 
 from checks.check_fractures import format_collocated_nodes
@@ -80,86 +70,6 @@
 
     options = Options(policy=policy,
                       field="attribute",
-<<<<<<< HEAD
-                      field_type="cells",
-                      field_values={0, 1, 2},
-                      vtk_output=None,
-                      vtk_fracture_output=None,
-                      split_on_domain_boundary=True)
-    frac = FractureInfo(mesh, options)
-    assert set(frac.cell_to_faces.keys()) == {0, 1, 2, 3, 4, 5, 7, 8}
-    assert numpy.array_equal(frac.is_internal_fracture_node,
-                             numpy.array(([0, 1, 1, 0, 1, 1, 1, 0] + [0, 0, 1, 0] * 2) * 2, dtype=bool))
-
-    connected_cells = __color_fracture_sides(mesh,
-                                             frac.cell_to_faces,
-                                             frac.is_fracture_node)
-    cc = set(map(frozenset, connected_cells))
-    assert cc == {frozenset({0}), frozenset({1, 3, 4, 7}), frozenset({2, 5, 8})}
-
-    output_mesh, fracture_mesh = __split_mesh_on_fracture(mesh, options)
-    assert mesh.GetNumberOfCells() == output_mesh.GetNumberOfCells()
-    assert mesh.GetNumberOfPoints() + 6 + 8 == output_mesh.GetNumberOfPoints()
-    assert fracture_mesh.GetNumberOfCells() == 5
-    assert fracture_mesh.GetNumberOfPoints() == 6 + 8
-    dup = fracture_mesh.GetPointData().GetArray("duplicated_nodes")
-    assert dup.GetNumberOfComponents() == 2
-    assert dup.GetNumberOfTuples() == fracture_mesh.GetNumberOfPoints()
-
-    cell_data = output_mesh.GetCellData()
-    assert cell_data.HasArray("attribute")
-    attribute = vtk_to_numpy(cell_data.GetArray("attribute"))
-    assert not any(ref - attribute)
-
-
-def test_generate_fracture2():
-    tmp0 = numpy.arange(3, dtype=float)
-    tmp1 = numpy.arange(2, dtype=float)
-    xyz = XYZ(tmp0, tmp0, tmp1)
-    mesh = build_rectilinear_blocks_mesh((xyz, ))
-
-    ref = numpy.array((0, 1, 1, 1), dtype=int)
-    attribute = numpy_to_vtk(ref)
-    attribute.SetName("attribute")
-    mesh.GetCellData().AddArray(attribute)
-
-    options = Options(policy="field",
-                      field="attribute",
-                      field_type="cells",
-                      field_values={0, 1},
-                      vtk_output=None,
-                      vtk_fracture_output=None,
-                      split_on_domain_boundary=True)
-    frac = FractureInfo(mesh, options)
-    # assert set(frac.cell_to_faces.keys()) == {0, 1, 2, 3, 4, 5, 7, 8}
-    # assert numpy.array_equal(frac.is_internal_fracture_node,
-    #                          numpy.array(([0, 1, 1, 0, 1, 1, 1, 0] + [0, 0, 1, 0] * 2) * 2, dtype=bool))
-
-    connected_cells = __color_fracture_sides(mesh,
-                                             frac.cell_to_faces,
-                                             frac.is_fracture_node)
-    cc = set(map(frozenset, connected_cells))
-    assert cc == {frozenset({0}), frozenset({1, 2, 3})}
-
-    # output_mesh, fracture_mesh = __split_mesh_on_fracture(mesh, options)
-    # assert mesh.GetNumberOfCells() == output_mesh.GetNumberOfCells()
-    # assert mesh.GetNumberOfPoints() + 6 + 8 == output_mesh.GetNumberOfPoints()
-    # assert fracture_mesh.GetNumberOfCells() == 5
-    # assert fracture_mesh.GetNumberOfPoints() == 6 + 8
-    # dup = fracture_mesh.GetPointData().GetArray("duplicated_nodes")
-    # assert dup.GetNumberOfComponents() == 2
-    # assert dup.GetNumberOfTuples() == fracture_mesh.GetNumberOfPoints()
-    #
-    # cell_data = output_mesh.GetCellData()
-    # assert cell_data.HasArray("attribute")
-    # attribute = vtk_to_numpy(cell_data.GetArray("attribute"))
-    # assert not any(ref - attribute)
-
-
-if __name__ == '__main__':
-    test_generate_fracture()
-    test_generate_fracture2()
-=======
                       field_values=fv,
                       vtk_output=None,
                       vtk_fracture_output=None)
@@ -349,5 +259,4 @@
 
     res = format_collocated_nodes(fracture_mesh)
     assert res == test_case.collocated_nodes
-    assert len(res) == test_case.result.fracture_mesh_num_points
->>>>>>> 52f57f96
+    assert len(res) == test_case.result.fracture_mesh_num_points