--- conflicted
+++ resolved
@@ -69,29 +69,18 @@
 
 void outputVersionInfo()
 {
+  // TODO use a table layout here
 
-<<<<<<< HEAD
-  logger.rank0Log( "GEOSX version: ", getVersion() );
+  logger.rank0log( "GEOS version: ", getVersion() );
 
-  logger.rank0Log( "  - c++ compiler: ", getCppCompilerIdString() );
-
-  string const gpuCompilerIdString = getGpuCompilerIdString();
-  logger.rank0LogIf( !gpuCompilerIdString.empty(), gpuCompilerIdString );
-=======
-  GEOS_LOG_RANK_0( "GEOS version: " << getVersion() );
-
-  GEOS_LOG_RANK_0( "  - c++ compiler: " << getCppCompilerIdString() );
+  logger.rank0log( "  - c++ compiler: ", getCppCompilerIdString() );
 
   std::string const gpuCompilerIdString = getGpuCompilerIdString();
-  GEOS_LOG_RANK_0_IF( !gpuCompilerIdString.empty(), gpuCompilerIdString );
->>>>>>> fcc3389c
+  if (!gpuCompilerIdString.empty())
+    logger.rank0log( "  - gpu compiler: ", gpuCompilerIdString );
 
 #if defined(_OPENMP)
-<<<<<<< HEAD
-  logger.rank0Log( "  - openmp version: ", _OPENMP );
-=======
-  GEOS_LOG_RANK_0( "  - openmp version: " << _OPENMP );
->>>>>>> fcc3389c
+  logger.rank0log( "  - openmp version: ", _OPENMP );
 #endif
 
 #if defined(GEOS_USE_MPI)
@@ -99,106 +88,93 @@
     char version[MPI_MAX_LIBRARY_VERSION_STRING];
     int len;
     MPI_Get_library_version( version, &len );
-    logger.rank0Log( "  - MPI version: ", version );
+    logger.rank0log( "  - MPI version: ", version );
   }
 #endif
 
 #if defined(HDF5_VERSION)
-  logger.rank0Log( "  - HDF5 version: ", STRINGIZE( HDF5_VERSION ) );
+  logger.rank0log( "  - HDF5 version: ", STRINGIZE( HDF5_VERSION ) );
 #endif
 
 #if defined(Conduit_VERSION)
-  logger.rank0Log( "  - Conduit version: ", STRINGIZE( Conduit_VERSION ) );
+  logger.rank0log( "  - Conduit version: ", STRINGIZE( Conduit_VERSION ) );
 #endif
 
 #if defined(VTK_VERSION)
-  logger.rank0Log( "  - VTK version: ", STRINGIZE( VTK_VERSION ) );
+  logger.rank0log( "  - VTK version: ", STRINGIZE( VTK_VERSION ) );
 #endif
 
 #if defined(RAJA_VERSION)
-  logger.rank0Log( "  - RAJA version: ", STRINGIZE( RAJA_VERSION ) );
+  logger.rank0log( "  - RAJA version: ", STRINGIZE( RAJA_VERSION ) );
 #endif
 
 #if defined(umpire_VERSION)
-  logger.rank0Log( "  - umpire version: ", STRINGIZE( umpire_VERSION ) );
+  logger.rank0log( "  - umpire version: ", STRINGIZE( umpire_VERSION ) );
 #endif
 
 #if defined(chai_VERSION)
-  logger.rank0Log( "  - chai version: ", STRINGIZE( chai_VERSION ) );
+  logger.rank0log( "  - chai version: ", STRINGIZE( chai_VERSION ) );
 #endif
 
 #if defined(adiak_VERSION)
-<<<<<<< HEAD
-  logger.rank0Log( "  -  adiak version: ", STRINGIZE( adiak_VERSION ) );
-=======
-  GEOS_LOG_RANK_0( "  - adiak version: " << STRINGIZE( adiak_VERSION ) );
->>>>>>> fcc3389c
+  logger.rank0log( "  - adiak version: ", STRINGIZE( adiak_VERSION ) );
 #endif
 
 #if defined(caliper_VERSION)
-  logger.rank0Log( "  - caliper version: ", STRINGIZE( caliper_VERSION ) );
+  logger.rank0log( "  - caliper version: ", STRINGIZE( caliper_VERSION ) );
 #endif
 
-<<<<<<< HEAD
-#if defined(METIS_VERSION)
-  logger.rank0Log( "  - METIS version: ", STRINGIZE( METIS_VERSION ) );
-#endif
-
-#if defined(PARAMETIS_VERSION)
-  logger.rank0Log( "  - PARAMETIS version: ", STRINGIZE( PARAMETIS_VERSION ) );
-=======
 #if defined(metis_VERSION)
-  GEOS_LOG_RANK_0( "  - METIS version: " << STRINGIZE( metis_VERSION ) );
+  logger.rank0log( "  - METIS version: ", STRINGIZE( metis_VERSION ) );
 #endif
 
 #if defined(parmetis_VERSION)
-  GEOS_LOG_RANK_0( "  - PARAMETIS version: " << STRINGIZE( parmetis_VERSION ) );
->>>>>>> fcc3389c
+  logger.rank0log( "  - PARAMETIS version: ", STRINGIZE( parmetis_VERSION ) );
 #endif
 
 #if defined(scotch_VERSION)
-  logger.rank0Log( "  - scotch version: ", STRINGIZE( scotch_VERSION ) );
+  logger.rank0log( "  - scotch version: ", STRINGIZE( scotch_VERSION ) );
 #endif
 
 #if defined(superlu_dist_VERSION)
-  logger.rank0Log( "  - superlu_dist version: ", STRINGIZE( superlu_dist_VERSION ) );
+  logger.rank0log( "  - superlu_dist version: ", STRINGIZE( superlu_dist_VERSION ) );
 #endif
 
 #if defined(suitesparse_VERSION)
-  logger.rank0Log( "  - suitesparse version: ", STRINGIZE( suitesparse_VERSION ) );
+  logger.rank0log( "  - suitesparse version: ", STRINGIZE( suitesparse_VERSION ) );
 #endif
 
 #if defined(hypre_VERSION)
-  GEOS_LOG_RANK_0( "  - hypre version: " << STRINGIZE( hypre_VERSION ) );
+  logger.rank0log( "  - hypre version: ", STRINGIZE( hypre_VERSION ) );
 #endif
 
 #if defined(trilinos_VERSION)
-  GEOS_LOG_RANK_0( "  - trilinos version: " << STRINGIZE( trilinos_VERSION ) );
+  logger.rank0log( "  - trilinos version: ", STRINGIZE( trilinos_VERSION ) );
 #endif
 
 #if defined(petsc_VERSION)
-  GEOS_LOG_RANK_0( "  - petsc version: " << STRINGIZE( petsc_VERSION ) );
+  logger.rank0log( "  - petsc version: ", STRINGIZE( petsc_VERSION ) );
 #endif
 
 #if defined(Python3_VERSION)
-  logger.rank0Log( "  - Python3 version: ", STRINGIZE( Python3_VERSION ) );
+  logger.rank0log( "  - Python3 version: ", STRINGIZE( Python3_VERSION ) );
 #endif
 
 #if defined(CUDAToolkit_VERSION)
-  logger.rank0Log( "  - CUDAToolkit version: ", STRINGIZE( CUDAToolkit_VERSION ) );
+  logger.rank0log( "  - CUDAToolkit version: ", STRINGIZE( CUDAToolkit_VERSION ) );
 #endif
 
 #if \
   defined(GEOS_USE_DEVICE) && \
   defined(GEOS_USE_HYPRE) && \
   ( GEOS_USE_HYPRE_DEVICE == GEOS_USE_HYPRE_CPU )
-  GEOS_LOG_RANK_0( "" );
-  GEOS_LOG_RANK_0( "**************************************************" );
-  GEOS_LOG_RANK_0( "*                   WARNING!!!                   *" );
-  GEOS_LOG_RANK_0( "*                                                *" );
-  GEOS_LOG_RANK_0( "*  GEOS has GPU support enabled, but not HYPRE!  *" );
-  GEOS_LOG_RANK_0( "**************************************************" );
-  GEOS_LOG_RANK_0( "" );
+  logger.rank0log( "" );
+  logger.rank0log( "**************************************************" );
+  logger.rank0log( "*                   WARNING!!!                   *" );
+  logger.rank0log( "*                                                *" );
+  logger.rank0log( "*  GEOS has GPU support enabled, but not HYPRE!  *" );
+  logger.rank0log( "**************************************************" );
+  logger.rank0log( "" );
 #endif
 
 }
