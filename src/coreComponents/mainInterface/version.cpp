--- conflicted
+++ resolved
@@ -35,11 +35,7 @@
   #if defined(__clang__)
   oss << "clang " << __clang_major__ << "." << __clang_minor__ << "." << __clang_patchlevel__;
 #if defined(__apple_build_version__)
-<<<<<<< HEAD
-  oss<<" ( Apple version " <<__apple_build_version__<<" )";
-=======
   oss << " (apple version " << __apple_build_version__ << ")";
->>>>>>> 9fc5d4c5
 #endif
 #if defined(__ibmxl_vrm__)
   oss << "IBMXL "
@@ -62,20 +58,13 @@
   std::ostringstream oss;
 
 #if defined( GEOS_USE_CUDA )
-<<<<<<< HEAD
-  oss<<"  - CUDA compiler version: " <<CUDA_VERSION/1000<<"."<<CUDA_VERSION/10%100;
+  oss << "  - CUDA compiler version: " << CUDA_VERSION/1000 << "." << CUDA_VERSION/10%100;
 
 #elif defined( GEOS_USE_HIP )
-  oss<<"  - HIP compiler version: "
-     <<HIP_VERSION_MAJOR<<"."
-     <<HIP_VERSION_MINOR<<"."
-     <<HIP_VERSION_PATCH;
-=======
-  oss << "  - CUDA compiler version: " << CUDA_VERSION/10/100 << "." << CUDA_VERSION/10%100;
-#endif
-#if defined( GEOS_USE_HIP )
-  oss << "  - ROCm compiler version: " << ROCM_VERSION/100/100 << "." << ROCM_VERSION/100%100;
->>>>>>> 9fc5d4c5
+  oss << "  - HIP compiler version: "
+      << HIP_VERSION_MAJOR << "."
+      << HIP_VERSION_MINOR << "."
+      << HIP_VERSION_PATCH;
 #endif
   return oss.str();
 }
@@ -85,21 +74,13 @@
 
   GEOS_LOG_RANK_0( "GEOS version: " << getVersion() );
 
-<<<<<<< HEAD
   GEOS_LOG_RANK_0( "  - C++ compiler: "<<getCppCompilerIdString() );
-=======
-  GEOS_LOG_RANK_0( "  - c++ compiler: " << getCppCompilerIdString() );
->>>>>>> 9fc5d4c5
 
   std::string const gpuCompilerIdString = getGpuCompilerIdString();
   GEOS_LOG_RANK_0_IF( !gpuCompilerIdString.empty(), gpuCompilerIdString );
 
 #if defined(_OPENMP)
-<<<<<<< HEAD
   GEOS_LOG_RANK_0( "  - OpenMP version: "<<_OPENMP );
-=======
-  GEOS_LOG_RANK_0( "  - openmp version: " << _OPENMP );
->>>>>>> 9fc5d4c5
 #endif
 
 #if defined(GEOSX_USE_MPI)
@@ -136,11 +117,7 @@
 #endif
 
 #if defined(adiak_VERSION)
-<<<<<<< HEAD
   GEOS_LOG_RANK_0( "  - Adiak version: " << STRINGIZE( adiak_VERSION ) );
-=======
-  GEOS_LOG_RANK_0( "  - adiak version: " << STRINGIZE( adiak_VERSION ) );
->>>>>>> 9fc5d4c5
 #endif
 
 #if defined(caliper_VERSION)
@@ -151,13 +128,8 @@
   GEOS_LOG_RANK_0( "  - METIS version: " << STRINGIZE( METIS_VERSION ) );
 #endif
 
-<<<<<<< HEAD
 #if defined(PARAMETIS_VERSION)
   GEOS_LOG_RANK_0( "  - PARMETIS version: " << STRINGIZE( PARAMETIS_VERSION ) );
-=======
-#if defined(parmetis_VERSION)
-  GEOS_LOG_RANK_0( "  - PARAMETIS version: " << STRINGIZE( PARAMETIS_VERSION ) );
->>>>>>> 9fc5d4c5
 #endif
 
 #if defined(scotch_VERSION)
