--- conflicted
+++ resolved
@@ -729,34 +729,6 @@
   FaceManager & faceManager = meshLevel.getFaceManager();
   ElementRegionManager & elemManager = meshLevel.getElemManager();
 
-<<<<<<< HEAD
-  if( meshLevel.getName() == MeshBody::groupStructKeys::baseDiscretizationString() )
-  {
-    elemManager.generateMesh( cellBlockManager );
-    nodeManager.setGeometricalRelations( cellBlockManager, elemManager );
-    edgeManager.setGeometricalRelations( cellBlockManager );
-    faceManager.setGeometricalRelations( cellBlockManager,
-                                         elemManager,
-                                         nodeManager );
-    nodeManager.constructGlobalToLocalMap( cellBlockManager );
-    // Edge, face and element region managers rely on the sets provided by the node manager.
-    // This is why `nodeManager.buildSets` is called first.
-    nodeManager.buildSets( cellBlockManager, this->getGroup< GeometricObjectManager >( groupKeys.geometricObjectManager ) );
-    edgeManager.buildSets( nodeManager );
-    faceManager.buildSets( nodeManager );
-    elemManager.buildSets( nodeManager );
-    // The edge manager do not hold any information related to the regions nor the elements.
-    // This is why the element region manager is not provided.
-    nodeManager.setupRelatedObjectsInRelations( edgeManager, faceManager, elemManager );
-    edgeManager.setupRelatedObjectsInRelations( nodeManager, faceManager );
-    faceManager.setupRelatedObjectsInRelations( nodeManager, edgeManager, elemManager );
-    // Node and edge managers rely on the boundary information provided by the face manager.
-    // This is why `faceManager.setDomainBoundaryObjects` is called first.
-    faceManager.setDomainBoundaryObjects();
-    edgeManager.setDomainBoundaryObjects( faceManager, elemManager );
-    nodeManager.setDomainBoundaryObjects( faceManager, edgeManager, elemManager );
-  }
-=======
   bool isbaseMeshLevel =  meshLevel.getName() == MeshBody::groupStructKeys::baseDiscretizationString();
 
   elemManager.generateMesh( cellBlockManager );
@@ -780,9 +752,8 @@
   // Node and edge managers rely on the boundary information provided by the face manager.
   // This is why `faceManager.setDomainBoundaryObjects` is called first.
   faceManager.setDomainBoundaryObjects();
-  nodeManager.setDomainBoundaryObjects( faceManager );
-  edgeManager.setDomainBoundaryObjects( faceManager );
->>>>>>> 75e8d7a6
+  edgeManager.setDomainBoundaryObjects( faceManager, elemManager );
+  nodeManager.setDomainBoundaryObjects( faceManager, edgeManager, elemManager );
   meshLevel.generateSets();
 
 
