--- conflicted
+++ resolved
@@ -150,12 +150,7 @@
 void ProblemManager::problemSetup()
 {
   GEOS_MARK_FUNCTION;
-<<<<<<< HEAD
-
-  postProcessInputRecursive();
-=======
   postInputInitializationRecursive();
->>>>>>> 746c6da2
 
   generateMesh();
 
