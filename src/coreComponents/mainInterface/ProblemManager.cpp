/*
 * ------------------------------------------------------------------------------------------------------------
 * SPDX-License-Identifier: LGPL-2.1-only
 *
 * Copyright (c) 2018-2020 Lawrence Livermore National Security LLC
 * Copyright (c) 2018-2020 The Board of Trustees of the Leland Stanford Junior University
 * Copyright (c) 2018-2020 TotalEnergies
 * Copyright (c) 2019-     GEOSX Contributors
 * All rights reserved
 *
 * See top level LICENSE, COPYRIGHT, CONTRIBUTORS, NOTICE, and ACKNOWLEDGEMENTS files for details.
 * ------------------------------------------------------------------------------------------------------------
 */

#define GEOSX_DISPATCH_VEM /// enables VEM in FiniteElementDispatch

// Source includes
#include "ProblemManager.hpp"
#include "GeosxState.hpp"
#include "initialization.hpp"

#include "codingUtilities/StringUtilities.hpp"
#include "common/Path.hpp"
#include "common/TimingMacros.hpp"
#include "constitutive/ConstitutiveManager.hpp"
#include "dataRepository/ConduitRestart.hpp"
#include "dataRepository/RestartFlags.hpp"
#include "dataRepository/KeyNames.hpp"
#include "discretizationMethods/NumericalMethodsManager.hpp"
#include "events/tasks/TasksManager.hpp"
#include "events/EventManager.hpp"
#include "finiteElement/FiniteElementDiscretization.hpp"
#include "finiteElement/FiniteElementDiscretizationManager.hpp"
#include "finiteVolume/FluxApproximationBase.hpp"
#include "finiteVolume/HybridMimeticDiscretization.hpp"
#include "fieldSpecification/FieldSpecificationManager.hpp"
#include "fileIO/Outputs/OutputBase.hpp"
#include "fileIO/Outputs/OutputManager.hpp"
#include "functions/FunctionManager.hpp"
#include "mesh/DomainPartition.hpp"
#include "mesh/MeshBody.hpp"
#include "mesh/MeshManager.hpp"
#include "mesh/simpleGeometricObjects/GeometricObjectManager.hpp"
#include "mesh/mpiCommunications/CommunicationTools.hpp"
#include "mesh/mpiCommunications/SpatialPartition.hpp"
#include "physicsSolvers/PhysicsSolverManager.hpp"
#include "physicsSolvers/SolverBase.hpp"
#include "schema/schemaUtilities.hpp"

// System includes
#include <vector>
#include <regex>

namespace geosx
{

using namespace dataRepository;
using namespace constitutive;

ProblemManager::ProblemManager( conduit::Node & root ):
  dataRepository::Group( dataRepository::keys::ProblemManager, root ),
  m_physicsSolverManager( nullptr ),
  m_eventManager( nullptr ),
  m_functionManager( nullptr ),
  m_fieldSpecificationManager( nullptr )
{
  // Groups that do not read from the xml
  registerGroup< DomainPartition >( groupKeys.domain );
  Group & commandLine = registerGroup< Group >( groupKeys.commandLine );
  commandLine.setRestartFlags( RestartFlags::WRITE );

  setInputFlags( InputFlags::PROBLEM_ROOT );

  m_fieldSpecificationManager = &registerGroup< FieldSpecificationManager >( groupKeys.fieldSpecificationManager );

  m_eventManager = &registerGroup< EventManager >( groupKeys.eventManager );
  registerGroup< NumericalMethodsManager >( groupKeys.numericalMethodsManager );
  registerGroup< GeometricObjectManager >( groupKeys.geometricObjectManager );
  registerGroup< MeshManager >( groupKeys.meshManager );
  registerGroup< OutputManager >( groupKeys.outputManager );
  m_physicsSolverManager = &registerGroup< PhysicsSolverManager >( groupKeys.physicsSolverManager );
  registerGroup< TasksManager >( groupKeys.tasksManager );
  m_functionManager = &registerGroup< FunctionManager >( groupKeys.functionManager );

  // Command line entries
  commandLine.registerWrapper< string >( viewKeys.inputFileName.key() ).
    setRestartFlags( RestartFlags::WRITE ).
    setDescription( "Name of the input xml file." );

  commandLine.registerWrapper< string >( viewKeys.restartFileName.key() ).
    setRestartFlags( RestartFlags::WRITE ).
    setDescription( "Name of the restart file." );

  commandLine.registerWrapper< integer >( viewKeys.beginFromRestart.key() ).
    setRestartFlags( RestartFlags::WRITE ).
    setDescription( "Flag to indicate restart run." );

  commandLine.registerWrapper< string >( viewKeys.problemName.key() ).
    setRestartFlags( RestartFlags::WRITE ).
    setDescription( "Used in writing the output files, if not specified defaults to the name of the input file." );

  commandLine.registerWrapper< string >( viewKeys.outputDirectory.key() ).
    setRestartFlags( RestartFlags::WRITE ).
    setDescription( "Directory in which to put the output files, if not specified defaults to the current directory." );

  commandLine.registerWrapper< integer >( viewKeys.xPartitionsOverride.key() ).
    setApplyDefaultValue( 1 ).
    setRestartFlags( RestartFlags::WRITE ).
    setDescription( "Number of partitions in the x-direction" );

  commandLine.registerWrapper< integer >( viewKeys.yPartitionsOverride.key() ).
    setApplyDefaultValue( 1 ).
    setRestartFlags( RestartFlags::WRITE ).
    setDescription( "Number of partitions in the y-direction" );

  commandLine.registerWrapper< integer >( viewKeys.zPartitionsOverride.key() ).
    setApplyDefaultValue( 1 ).
    setRestartFlags( RestartFlags::WRITE ).
    setDescription( "Number of partitions in the z-direction" );

  commandLine.registerWrapper< integer >( viewKeys.overridePartitionNumbers.key() ).
    setApplyDefaultValue( 0 ).
    setRestartFlags( RestartFlags::WRITE ).
    setDescription( "Flag to indicate partition number override" );

  commandLine.registerWrapper< string >( viewKeys.schemaFileName.key() ).
    setRestartFlags( RestartFlags::WRITE ).
    setDescription( "Name of the output schema" );

  commandLine.registerWrapper< integer >( viewKeys.useNonblockingMPI.key() ).
    setApplyDefaultValue( 0 ).
    setRestartFlags( RestartFlags::WRITE ).
    setDescription( "Whether to prefer using non-blocking MPI communication where implemented (results in non-deterministic DOF numbering)." );

  commandLine.registerWrapper< integer >( viewKeys.suppressPinned.key( ) ).
    setApplyDefaultValue( 0 ).
    setRestartFlags( RestartFlags::WRITE ).
    setDescription( "Whether to disallow using pinned memory allocations for MPI communication buffers." );

}

ProblemManager::~ProblemManager()
{}


Group * ProblemManager::createChild( string const & GEOSX_UNUSED_PARAM( childKey ), string const & GEOSX_UNUSED_PARAM( childName ) )
{ return nullptr; }


void ProblemManager::problemSetup()
{
  GEOSX_MARK_FUNCTION;
  postProcessInputRecursive();

  generateMesh();

  applyNumericalMethods();

  registerDataOnMeshRecursive( getDomainPartition().getMeshBodies() );

  initialize();

  importFields();
}


void ProblemManager::parseCommandLineInput()
{
  Group & commandLine = getGroup< Group >( groupKeys.commandLine );

  CommandLineOptions const & opts = getGlobalState().getCommandLineOptions();

  commandLine.getReference< string >( viewKeys.restartFileName ) = opts.restartFileName;
  commandLine.getReference< integer >( viewKeys.beginFromRestart ) = opts.beginFromRestart;
  commandLine.getReference< integer >( viewKeys.xPartitionsOverride ) = opts.xPartitionsOverride;
  commandLine.getReference< integer >( viewKeys.yPartitionsOverride ) = opts.yPartitionsOverride;
  commandLine.getReference< integer >( viewKeys.zPartitionsOverride ) = opts.zPartitionsOverride;
  commandLine.getReference< integer >( viewKeys.overridePartitionNumbers ) = opts.overridePartitionNumbers;
  commandLine.getReference< integer >( viewKeys.useNonblockingMPI ) = opts.useNonblockingMPI;
  commandLine.getReference< integer >( viewKeys.suppressPinned ) = opts.suppressPinned;

  string & outputDirectory = commandLine.getReference< string >( viewKeys.outputDirectory );
  outputDirectory = opts.outputDirectory;
  OutputBase::setOutputDirectory( outputDirectory );

  string & inputFileName = commandLine.getReference< string >( viewKeys.inputFileName );
  inputFileName = xmlWrapper::buildMultipleInputXML( opts.inputFileNames, outputDirectory );

  string & schemaName = commandLine.getReference< string >( viewKeys.schemaFileName );
  schemaName = opts.schemaName;

  string & problemName = commandLine.getReference< string >( viewKeys.problemName );
  problemName = opts.problemName;
  OutputBase::setFileNameRoot( problemName );

  if( schemaName.empty())
  {
    inputFileName = getAbsolutePath( inputFileName );
    Path::pathPrefix() = splitPath( inputFileName ).first;
  }

  if( opts.suppressMoveLogging )
  {
    chai::ArrayManager::getInstance()->disableCallbacks();
  }
}


bool ProblemManager::parseRestart( string & restartFileName, CommandLineOptions const & options )
{
  bool const beginFromRestart = options.beginFromRestart;
  restartFileName = options.restartFileName;

  if( beginFromRestart == 1 )
  {
    string dirname, basename;
    std::tie( dirname, basename ) = splitPath( restartFileName );

    std::vector< string > dir_contents = readDirectory( dirname );

    GEOSX_THROW_IF( dir_contents.empty(),
                    "Directory gotten from " << restartFileName << " " << dirname << " is empty.",
                    InputError );

    std::regex basename_regex( basename );

    string min_str;
    string & max_match = min_str;
    bool match_found = false;
    for( string & s : dir_contents )
    {
      if( std::regex_match( s, basename_regex ))
      {
        match_found = true;
        max_match = (s > max_match)? s : max_match;
      }
    }

    GEOSX_THROW_IF( !match_found,
                    "No matches found for pattern " << basename << " in directory " << dirname << ".",
                    InputError );

    restartFileName = getAbsolutePath( dirname + "/" + max_match );
  }

  return beginFromRestart;
}


void ProblemManager::generateDocumentation()
{
  // Documentation output
  GEOSX_LOG_RANK_0( "Trying to generate schema..." );
  Group & commandLine = getGroup< Group >( groupKeys.commandLine );
  string const & schemaName = commandLine.getReference< string >( viewKeys.schemaFileName );

  if( !schemaName.empty() )
  {
    // Generate an extensive data structure
    generateDataStructureSkeleton( 0 );

    MeshManager & meshManager = this->getGroup< MeshManager >( groupKeys.meshManager );
    DomainPartition & domain = getDomainPartition();
    meshManager.generateMeshLevels( domain );

    registerDataOnMeshRecursive( domain.getMeshBodies() );

    // Generate schema
    schemaUtilities::ConvertDocumentationToSchema( schemaName.c_str(), this, 0 );

    // Generate non-schema documentation
    schemaUtilities::ConvertDocumentationToSchema((schemaName + ".other").c_str(), this, 1 );
  }
}


void ProblemManager::setSchemaDeviations( xmlWrapper::xmlNode schemaRoot,
                                          xmlWrapper::xmlNode schemaParent,
                                          integer documentationType )
{
  xmlWrapper::xmlNode targetChoiceNode = schemaParent.child( "xsd:choice" );
  if( targetChoiceNode.empty() )
  {
    targetChoiceNode = schemaParent.prepend_child( "xsd:choice" );
    targetChoiceNode.append_attribute( "minOccurs" ) = "0";
    targetChoiceNode.append_attribute( "maxOccurs" ) = "unbounded";
  }

  // These objects are handled differently during the xml read step,
  // so we need to explicitly add them into the schema structure
  DomainPartition & domain = getDomainPartition();

  m_functionManager->generateDataStructureSkeleton( 0 );
  schemaUtilities::SchemaConstruction( *m_functionManager, schemaRoot, targetChoiceNode, documentationType );

  m_fieldSpecificationManager->generateDataStructureSkeleton( 0 );
  schemaUtilities::SchemaConstruction( *m_fieldSpecificationManager, schemaRoot, targetChoiceNode, documentationType );

  ConstitutiveManager & constitutiveManager = domain.getGroup< ConstitutiveManager >( keys::ConstitutiveManager );
  schemaUtilities::SchemaConstruction( constitutiveManager, schemaRoot, targetChoiceNode, documentationType );

  MeshManager & meshManager = this->getGroup< MeshManager >( groupKeys.meshManager );
  meshManager.generateMeshLevels( domain );
  ElementRegionManager & elementManager = domain.getMeshBody( 0 ).getMeshLevel( MeshLevel::groupStructKeys::baseDiscretizationString() ).getElemManager();
  elementManager.generateDataStructureSkeleton( 0 );
  schemaUtilities::SchemaConstruction( elementManager, schemaRoot, targetChoiceNode, documentationType );


  // Add entries that are only used in the pre-processor
  Group & IncludedList = this->registerGroup< Group >( xmlWrapper::includedListTag );
  IncludedList.setInputFlags( InputFlags::OPTIONAL );

  Group & includedFile = IncludedList.registerGroup< Group >( xmlWrapper::includedFileTag );
  includedFile.setInputFlags( InputFlags::OPTIONAL_NONUNIQUE );

  schemaUtilities::SchemaConstruction( IncludedList, schemaRoot, targetChoiceNode, documentationType );

  Group & parameterList = this->registerGroup< Group >( "Parameters" );
  parameterList.setInputFlags( InputFlags::OPTIONAL );

  Group & parameter = parameterList.registerGroup< Group >( "Parameter" );
  parameter.setInputFlags( InputFlags::OPTIONAL_NONUNIQUE );
  parameter.registerWrapper< string >( "value" ).
    setInputFlag( InputFlags::REQUIRED ).
    setDescription( "Input parameter definition for the preprocessor" );

  schemaUtilities::SchemaConstruction( parameterList, schemaRoot, targetChoiceNode, documentationType );

  Group & benchmarks = this->registerGroup< Group >( "Benchmarks" );
  benchmarks.setInputFlags( InputFlags::OPTIONAL );

  for( string const & machineName : {"quartz", "lassen"} )
  {
    Group & machine = benchmarks.registerGroup< Group >( machineName );
    machine.setInputFlags( InputFlags::OPTIONAL );

    Group & run = machine.registerGroup< Group >( "Run" );
    run.setInputFlags( InputFlags::OPTIONAL );

    run.registerWrapper< string >( "name" ).setInputFlag( InputFlags::REQUIRED ).
      setDescription( "The name of this benchmark." );

    run.registerWrapper< int >( "nodes" ).setInputFlag( InputFlags::REQUIRED ).
      setDescription( "The number of nodes needed to run the benchmark." );

    run.registerWrapper< int >( "tasksPerNode" ).setInputFlag( InputFlags::REQUIRED ).
      setDescription( "The number of tasks per node to run the benchmark with." );

    run.registerWrapper< int >( "threadsPerTask" ).setInputFlag( InputFlags::OPTIONAL ).
      setDescription( "The number of threads per task to run the benchmark with." );

    run.registerWrapper< int >( "timeLimit" ).setInputFlag( InputFlags::OPTIONAL ).
      setDescription( "The time limit of the benchmark." );

    run.registerWrapper< string >( "args" ).setInputFlag( InputFlags::OPTIONAL ).
      setDescription( "Any extra command line arguments to pass to GEOSX." );

    run.registerWrapper< string >( "autoPartition" ).setInputFlag( InputFlags::OPTIONAL ).
      setDescription( "May be 'Off' or 'On', if 'On' partitioning arguments are created automatically. Default is Off." );

    run.registerWrapper< array1d< int > >( "strongScaling" ).setInputFlag( InputFlags::OPTIONAL ).
      setDescription( "Repeat the benchmark N times, scaling the number of nodes in the benchmark by these values." );
  }

  schemaUtilities::SchemaConstruction( benchmarks, schemaRoot, targetChoiceNode, documentationType );
}


void ProblemManager::parseInputFile()
{
  Group & commandLine = getGroup( groupKeys.commandLine );
  string const & inputFileName = commandLine.getReference< string >( viewKeys.inputFileName );

  // Load preprocessed xml file
  xmlWrapper::xmlDocument xmlDocument;
  xmlWrapper::xmlResult const xmlResult = xmlDocument.load_file( inputFileName.c_str() );
  GEOSX_THROW_IF( !xmlResult, GEOSX_FMT( "Errors found while parsing XML file {}\nDescription: {}\nOffset: {}",
                                         inputFileName, xmlResult.description(), xmlResult.offset ), InputError );

  // Add path information to the file
  xmlDocument.append_child( xmlWrapper::filePathString ).append_attribute( xmlWrapper::filePathString ).set_value( inputFileName.c_str() );

  // Parse the results
  parseXMLDocument( xmlDocument );
}


void ProblemManager::parseInputString( string const & xmlString )
{
  // Load preprocessed xml file
  xmlWrapper::xmlDocument xmlDocument;
  xmlWrapper::xmlResult xmlResult = xmlDocument.load_buffer( xmlString.c_str(), xmlString.length() );
  GEOSX_THROW_IF( !xmlResult, GEOSX_FMT( "Errors found while parsing XML string\nDescription: {}\nOffset: {}",
                                         xmlResult.description(), xmlResult.offset ), InputError );

  // Parse the results
  parseXMLDocument( xmlDocument );
}


void ProblemManager::parseXMLDocument( xmlWrapper::xmlDocument const & xmlDocument )
{
  // Extract the problem node and begin processing the user inputs
  xmlWrapper::xmlNode xmlProblemNode = xmlDocument.child( this->getName().c_str() );
  processInputFileRecursive( xmlProblemNode );

  // The objects in domain are handled separately for now
  {
    DomainPartition & domain = getDomainPartition();
    ConstitutiveManager & constitutiveManager = domain.getGroup< ConstitutiveManager >( keys::ConstitutiveManager );
    xmlWrapper::xmlNode topLevelNode = xmlProblemNode.child( constitutiveManager.getName().c_str());
    constitutiveManager.processInputFileRecursive( topLevelNode );

    // Open mesh levels
    MeshManager & meshManager = this->getGroup< MeshManager >( groupKeys.meshManager );
    meshManager.generateMeshLevels( domain );
    Group & meshBodies = domain.getMeshBodies();
    xmlWrapper::xmlNode elementRegionsNode = xmlProblemNode.child( MeshLevel::groupStructKeys::elemManagerString );

    for( xmlWrapper::xmlNode regionNode : elementRegionsNode.children() )
    {
      string const regionName = regionNode.attribute( "name" ).value();
      string const
      regionMeshBodyName = ElementRegionBase::verifyMeshBodyName( meshBodies,
                                                                  regionNode.attribute( "meshBody" ).value() );

      MeshBody & meshBody = domain.getMeshBody( regionMeshBodyName );
      meshBody.forMeshLevels( [&]( MeshLevel & meshLevel )
      {
        ElementRegionManager & elementManager = meshLevel.getElemManager();
        Group * newRegion = elementManager.createChild( regionNode.name(), regionName );
        newRegion->processInputFileRecursive( regionNode );
      } );
    }
  }
}


void ProblemManager::postProcessInput()
{
  DomainPartition & domain = getDomainPartition();

  Group const & commandLine = getGroup< Group >( groupKeys.commandLine );
  integer const & xparCL = commandLine.getReference< integer >( viewKeys.xPartitionsOverride );
  integer const & yparCL = commandLine.getReference< integer >( viewKeys.yPartitionsOverride );
  integer const & zparCL = commandLine.getReference< integer >( viewKeys.zPartitionsOverride );

  integer const & suppressPinned = commandLine.getReference< integer >( viewKeys.suppressPinned );
  setPreferPinned((suppressPinned == 0));

  PartitionBase & partition = domain.getReference< PartitionBase >( keys::partitionManager );
  bool repartition = false;
  integer xpar = 1;
  integer ypar = 1;
  integer zpar = 1;
  if( xparCL != 0 )
  {
    repartition = true;
    xpar = xparCL;
  }
  if( yparCL != 0 )
  {
    repartition = true;
    ypar = yparCL;
  }
  if( zparCL != 0 )
  {
    repartition = true;
    zpar = zparCL;
  }
  if( repartition )
  {
    partition.setPartitions( xpar, ypar, zpar );
    int const mpiSize = MpiWrapper::commSize( MPI_COMM_GEOSX );
    // Case : Using MPI domain decomposition and partition are not defined (mainly pamela usage)
    if( mpiSize > 1 && xpar == 1 && ypar == 1 && zpar == 1 )
    {
      //TODO  confirm creates no issues with MPI_Cart_Create
      partition.setPartitions( 1, 1, mpiSize );
    }
  }
}


void ProblemManager::initializationOrder( string_array & order )
{
  SortedArray< string > usedNames;


  {
    order.emplace_back( groupKeys.numericalMethodsManager.key() );
    usedNames.insert( groupKeys.numericalMethodsManager.key() );
  }

  {
    order.emplace_back( groupKeys.domain.key() );
    usedNames.insert( groupKeys.domain.key() );
  }

  {
    order.emplace_back( groupKeys.eventManager.key() );
    usedNames.insert( groupKeys.eventManager.key() );
  }

  for( auto const & subGroup : this->getSubGroups() )
  {
    if( usedNames.count( subGroup.first ) == 0 )
    {
      order.emplace_back( subGroup.first );
    }
  }
}


void ProblemManager::generateMesh()
{
  GEOSX_MARK_FUNCTION;
  DomainPartition & domain = getDomainPartition();

  MeshManager & meshManager = this->getGroup< MeshManager >( groupKeys.meshManager );


  meshManager.generateMeshes( domain );

  map< std::pair< string, FiniteElementDiscretization const * const >, arrayView1d< string const > const >
  discretizations = getFiniteElementDiscretizations();

  domain.forMeshBodies( [&]( MeshBody & meshBody )
  {
    CellBlockManagerABC & cellBlockManager = meshBody.getGroup< CellBlockManagerABC >( keys::cellManager );
<<<<<<< HEAD
=======
    Group & meshLevels = meshBody.getMeshLevels();
    for( localIndex b = 0; b < meshLevels.numSubGroups(); ++b )
    {
      MeshLevel & meshLevel = meshBody.getMeshLevel( b );

      NodeManager & nodeManager = meshLevel.getNodeManager();
      EdgeManager & edgeManager = meshLevel.getEdgeManager();
      FaceManager & faceManager = meshLevel.getFaceManager();
      ElementRegionManager & elemManager = meshLevel.getElemManager();

      // The following lines in this for loop stack some operations to build (node|edge|face|elementRegion)Manager.
      // Please be cautious, in case of refactoring, that the dependencies of the current version
      // get properly managed.

      elemManager.generateMesh( cellBlockManager );

      nodeManager.setGeometricalRelations( cellBlockManager, elemManager );
      edgeManager.setGeometricalRelations( cellBlockManager );
      faceManager.setGeometricalRelations( cellBlockManager, elemManager, nodeManager );

      nodeManager.constructGlobalToLocalMap( cellBlockManager );

      // Edge, face and element region managers rely on the sets provided by the node manager.
      // This is why `nodeManager.buildSets` is called first.
      nodeManager.buildSets( cellBlockManager, this->getGroup< GeometricObjectManager >( groupKeys.geometricObjectManager ) );
      edgeManager.buildSets( nodeManager );
      faceManager.buildSets( nodeManager );
      elemManager.buildSets( nodeManager );
>>>>>>> ddd7cb9c

    MeshLevel & baseMesh = meshBody.getMeshLevel( MeshLevel::groupStructKeys::baseDiscretizationString() );
    array1d< string > junk;
    this->generateDiscretization( baseMesh, cellBlockManager, nullptr, junk.toViewConst() );

<<<<<<< HEAD
    ElementRegionManager & elemManager = baseMesh.getElemManager();
    elemManager.generateWells( meshManager, baseMesh );

  } );
=======
      // Node and edge managers rely on the boundary information provided by the face manager.
      // This is why `faceManager.setDomainBoundaryObjects` is called first.
      faceManager.setDomainBoundaryObjects();
      nodeManager.setDomainBoundaryObjects( faceManager );
      edgeManager.setDomainBoundaryObjects( faceManager );

      elemManager.forElementSubRegions< ElementSubRegionBase >( [&]( ElementSubRegionBase & subRegion )
      {
        subRegion.setupRelatedObjectsInRelations( meshLevel );
        subRegion.calculateElementGeometricQuantities( nodeManager, faceManager );

        subRegion.setMaxGlobalIndex();
      } );
>>>>>>> ddd7cb9c

  for( auto const & discretizationPair: discretizations )
  {
    string const & meshBodyName = discretizationPair.first.first;
    FiniteElementDiscretization const & discretization = *(discretizationPair.first.second);
    int const order = discretization.getOrder();
    MeshBody & meshBody = domain.getMeshBody( meshBodyName );
    string const & discretizationName = discretization.getName();
    arrayView1d< string const > const regionNames = discretizationPair.second;
    CellBlockManagerABC & cellBlockManager = meshBody.getGroup< CellBlockManagerABC >( keys::cellManager );

    if( order > 1 )
    {
      MeshLevel & mesh = meshBody.createMeshLevel( MeshLevel::groupStructKeys::baseDiscretizationString(),
                                                   discretizationName,
                                                   discretization.getOrder() );

      this->generateDiscretization( mesh,
                                    cellBlockManager,
                                    &discretization,
                                    regionNames );
    }
    else if( order==1 )
    {
      meshBody.createShallowMeshLevel( MeshLevel::groupStructKeys::baseDiscretizationString(),
                                       discretizationName );
    }
  }



  Group const & commandLine = this->getGroup< Group >( groupKeys.commandLine );
  integer const useNonblockingMPI = commandLine.getReference< integer >( viewKeys.useNonblockingMPI );
  domain.setupCommunications( useNonblockingMPI );

  domain.forMeshBodies( [&]( MeshBody & meshBody )
  {

    meshBody.deregisterGroup( keys::cellManager );

//    GEOSX_THROW_IF_NE( meshBody.getMeshLevels().numSubGroups(), 1, InputError );
    meshBody.forMeshLevels( [&]( MeshLevel & meshLevel )
    {
//    MeshLevel & meshLevel = meshBody.getMeshLevel(MeshLevel::groupStructKeys::baseDiscretizationString() );

      FaceManager & faceManager = meshLevel.getFaceManager();
      EdgeManager & edgeManager = meshLevel.getEdgeManager();

      faceManager.setIsExternal();
      edgeManager.setIsExternal( faceManager );
    } );
  } );

}


void ProblemManager::importFields()
{
  GEOSX_MARK_FUNCTION;
  DomainPartition & domain = getDomainPartition();
  MeshManager & meshManager = this->getGroup< MeshManager >( groupKeys.meshManager );

  meshManager.forSubGroups< MeshGeneratorBase >( [&]( MeshGeneratorBase & generator )
  {
    generator.importFields( domain );
    generator.freeResources();
  } );
}

void ProblemManager::applyNumericalMethods()
{

  DomainPartition & domain  = getDomainPartition();
  ConstitutiveManager & constitutiveManager = domain.getGroup< ConstitutiveManager >( keys::ConstitutiveManager );
  Group & meshBodies = domain.getMeshBodies();

  map< std::tuple< string, string, string, string >, localIndex > const regionQuadrature = calculateRegionQuadrature( meshBodies );

  setRegionQuadrature( meshBodies, constitutiveManager, regionQuadrature );
}



map< std::pair< string, FiniteElementDiscretization const * const >, arrayView1d< string const > const >
ProblemManager::getFiniteElementDiscretizations() const
{

  map< std::pair< string, FiniteElementDiscretization const * const >, arrayView1d< string const > const > meshDiscretizations;

  NumericalMethodsManager const &
  numericalMethodManager = getGroup< NumericalMethodsManager >( groupKeys.numericalMethodsManager.key() );

  FiniteElementDiscretizationManager const &
  feDiscretizationManager = numericalMethodManager.getFiniteElementDiscretizationManager();

  DomainPartition const & domain  = getDomainPartition();
  Group const & meshBodies = domain.getMeshBodies();

  m_physicsSolverManager->forSubGroups< SolverBase >( [&]( SolverBase & solver )
  {

    solver.generateMeshTargetsFromTargetRegions( meshBodies );

    string const discretizationName = solver.getDiscretizationName();

    FiniteElementDiscretization const * const
    feDiscretization = feDiscretizationManager.getGroupPointer< FiniteElementDiscretization >( discretizationName );

    if( feDiscretization != nullptr )
    {
      solver.forMeshTargets( meshBodies,
                             [&]( string const & meshBodyName,
                                  MeshLevel const & meshLevel,
                                  auto const & regionNames )
      {
        std::pair< string, FiniteElementDiscretization const * const > key = std::make_pair( meshBodyName, feDiscretization );
        meshDiscretizations.insert( { key, regionNames } );
      } );
    }
  } );

  return meshDiscretizations;
}

void ProblemManager::generateDiscretization( MeshLevel & meshLevel,
                                             CellBlockManagerABC & cellBlockManager,
                                             Group const * const discretization,
                                             arrayView1d< string const > const & targetRegions )
{
  int order = 1;
  if( discretization != nullptr )
  {
    if( auto const * const feDisc = dynamic_cast< FiniteElementDiscretization const * >(discretization) )
    {
      order = feDisc->getOrder();
    }
    else
    {
      auto const * const
      fvsDisc = dynamic_cast< FluxApproximationBase const * >(discretization);

      auto const * const
      fvhDisc = dynamic_cast< HybridMimeticDiscretization const * >(discretization);

      if( fvsDisc!=nullptr && fvhDisc!=nullptr )
      {
        GEOSX_ERROR( "Group expected to cast to a discretization object." );
      }
    }
  }

  NodeManager & nodeManager = meshLevel.getNodeManager();
  EdgeManager & edgeManager = meshLevel.getEdgeManager();
  FaceManager & faceManager = meshLevel.getFaceManager();
  ElementRegionManager & elemManager = meshLevel.getElemManager();

  GeometricObjectManager & geometricObjects = this->getGroup< GeometricObjectManager >( groupKeys.geometricObjectManager );

//  MeshUtilities::generateNodesets( geometricObjects, nodeManager );


//  nodeManager.constructGlobalToLocalMap();


  if( meshLevel.getName() == MeshLevel::groupStructKeys::baseDiscretizationString() )
  {
    elemManager.generateMesh( cellBlockManager );
    nodeManager.setGeometricalRelations( cellBlockManager );
    edgeManager.setGeometricalRelations( cellBlockManager );
    faceManager.setGeometricalRelations( cellBlockManager,
                                         nodeManager );
    nodeManager.constructGlobalToLocalMap( cellBlockManager );
    // Edge, face and element region managers rely on the sets provided by the node manager.
    // This is why `nodeManager.buildSets` is called first.
    nodeManager.buildSets( cellBlockManager, this->getGroup< GeometricObjectManager >( groupKeys.geometricObjectManager ) );
    edgeManager.buildSets( nodeManager );
    faceManager.buildSets( nodeManager );
    elemManager.buildSets( nodeManager );
    // The edge manager do not hold any information related to the regions nor the elements.
    // This is why the element region manager is not provided.
    nodeManager.setupRelatedObjectsInRelations( edgeManager, faceManager, elemManager );
    edgeManager.setupRelatedObjectsInRelations( nodeManager, faceManager );
    faceManager.setupRelatedObjectsInRelations( nodeManager, edgeManager, elemManager );
    nodeManager.buildRegionMaps( elemManager );
    faceManager.buildRegionMaps( elemManager );
    // Node and edge managers rely on the boundary information provided by the face manager.
    // This is why `faceManager.setDomainBoundaryObjects` is called first.
    faceManager.setDomainBoundaryObjects();
    nodeManager.setDomainBoundaryObjects( faceManager );
    edgeManager.setDomainBoundaryObjects( faceManager );
  }
  meshLevel.generateSets();


  if( meshLevel.getName() == MeshLevel::groupStructKeys::baseDiscretizationString() )
  {
    elemManager.forElementSubRegions< ElementSubRegionBase >( [&]( ElementSubRegionBase & subRegion )
    {
      subRegion.setupRelatedObjectsInRelations( meshLevel );
      subRegion.calculateElementGeometricQuantities( nodeManager, faceManager );
      subRegion.setMaxGlobalIndex();
    } );
    elemManager.setMaxGlobalIndex();
  }
}


map< std::tuple< string, string, string, string >, localIndex > ProblemManager::calculateRegionQuadrature( Group & meshBodies )
{

  NumericalMethodsManager const &
  numericalMethodManager = getGroup< NumericalMethodsManager >( groupKeys.numericalMethodsManager.key() );

  map< std::tuple< string, string, string, string >, localIndex > regionQuadrature;

  for( localIndex solverIndex=0; solverIndex<m_physicsSolverManager->numSubGroups(); ++solverIndex )
  {
    SolverBase const * const solver = m_physicsSolverManager->getGroupPointer< SolverBase >( solverIndex );

    if( solver != nullptr )
    {
      string const discretizationName = solver->getDiscretizationName();

      FiniteElementDiscretizationManager const &
      feDiscretizationManager = numericalMethodManager.getFiniteElementDiscretizationManager();

      FiniteElementDiscretization const * const
      feDiscretization = feDiscretizationManager.getGroupPointer< FiniteElementDiscretization >( discretizationName );

      solver->forDiscretizationOnMeshTargets( meshBodies,
                              [&]( string const & meshBodyName,
                                   MeshLevel & meshLevel,
                                   auto const & regionNames )
      {
        NodeManager & nodeManager = meshLevel.getNodeManager();
        ElementRegionManager & elemManager = meshLevel.getElemManager();
        FaceManager const & faceManager = meshLevel.getFaceManager();
        EdgeManager const & edgeManager = meshLevel.getEdgeManager();
        arrayView2d< real64 const, nodes::REFERENCE_POSITION_USD > const & X = nodeManager.referencePosition();

        for( auto const & regionName : regionNames )
        {
          if( elemManager.hasRegion( regionName ) )
          {
            ElementRegionBase & elemRegion = elemManager.getRegion( regionName );

            if( feDiscretization != nullptr )
            {
              elemRegion.forElementSubRegions< CellElementSubRegion, FaceElementSubRegion >( [&]( auto & subRegion )
              {
                std::unique_ptr< finiteElement::FiniteElementBase > newFE = feDiscretization->factory( subRegion.getElementType() );

                finiteElement::FiniteElementBase &
                fe = subRegion.template registerWrapper< finiteElement::FiniteElementBase >( discretizationName, std::move( newFE ) ).
                       setRestartFlags( dataRepository::RestartFlags::NO_WRITE ).reference();
                subRegion.excludeWrappersFromPacking( { discretizationName } );

                finiteElement::dispatch3D( fe,
                                           [&] ( auto & finiteElement )
                {
                  using FE_TYPE = std::remove_const_t< TYPEOFREF( finiteElement ) >;
                  using SUBREGION_TYPE = TYPEOFREF( subRegion );

                  typename FE_TYPE::template MeshData< SUBREGION_TYPE > meshData;
                  finiteElement::FiniteElementBase::initialize< FE_TYPE, SUBREGION_TYPE >( nodeManager,
                                                                                           edgeManager,
                                                                                           faceManager,
                                                                                           subRegion,
                                                                                           meshData );

                  localIndex const numQuadraturePoints = FE_TYPE::numQuadraturePoints;

                  feDiscretization->calculateShapeFunctionGradients< SUBREGION_TYPE, FE_TYPE >( X, &subRegion, meshData, finiteElement );

                  localIndex & numQuadraturePointsInList = regionQuadrature[ std::make_tuple( meshBodyName,
                                                                                              meshLevel.getName(),
                                                                                              regionName,
                                                                                              subRegion.getName() ) ];

                  numQuadraturePointsInList = std::max( numQuadraturePointsInList, numQuadraturePoints );
                } );
              } );
            }
            else   //if( fvFluxApprox != nullptr )
            {
              elemRegion.forElementSubRegions( [&]( auto & subRegion )
              {
                localIndex & numQuadraturePointsInList = regionQuadrature[ std::make_tuple( meshBodyName,
                                                                                            meshLevel.getName(),
                                                                                            regionName,
                                                                                            subRegion.getName() ) ];
                localIndex const numQuadraturePoints = 1;
                numQuadraturePointsInList = std::max( numQuadraturePointsInList, numQuadraturePoints );
              } );
            }
          }
        }
      } );
    } // if( solver!=nullptr )
  }

  return regionQuadrature;
}


void ProblemManager::setRegionQuadrature( Group & meshBodies,
                                          ConstitutiveManager const & constitutiveManager,
                                          map< std::tuple< string, string, string, string >, localIndex > const & regionQuadratures )
{


  for( auto regionQuadrature=regionQuadratures.begin(); regionQuadrature!=regionQuadratures.end(); ++regionQuadrature )
  {
    std::tuple< string, string, string, string > const key = regionQuadrature->first;
    localIndex const numQuadraturePoints = regionQuadrature->second;
    string const meshBodyName = std::get<0>(key);
    string const meshLevelName = std::get<1>(key);
    string const regionName = std::get<2>(key);
    string const subRegionName = std::get<3>(key);

    MeshBody & meshBody = meshBodies.getGroup< MeshBody >( meshBodyName );
    MeshLevel & meshLevel = meshBody.getMeshLevel( meshLevelName );
    ElementRegionManager & elemRegionManager = meshLevel.getElemManager();
    ElementRegionBase & elemRegion = elemRegionManager.getRegion( regionName );
    ElementSubRegionBase & elemSubRegion = elemRegion.getSubRegion( subRegionName );

    string_array const & materialList = elemRegion.getMaterialList();
    for( auto & materialName : materialList )
    {
      constitutiveManager.hangConstitutiveRelation( materialName, &elemSubRegion, numQuadraturePoints );
      GEOSX_LOG_RANK_0( GEOSX_FMT( "{}/{}/{}/{}/{} allocated {} quadrature points",
                                   meshBodyName,
                                   meshLevelName,
                                   regionName,
                                   subRegionName,
                                   materialName,
                                   numQuadraturePoints ) );

    }
  }

  for( localIndex a = 0; a < meshBodies.getSubGroups().size(); ++a )
  {
    MeshBody & meshBody = meshBodies.getGroup< MeshBody >( a );
    meshBody.forMeshLevels( [&] ( MeshLevel & meshLevel )
    {
      ElementRegionManager & elemManager = meshLevel.getElemManager();

      elemManager.forElementSubRegionsComplete( [&]( localIndex const,
                                                     localIndex const,
                                                     ElementRegionBase & elemRegion,
                                                     ElementSubRegionBase & elemSubRegion )
      {
        string const & regionName = elemRegion.getName();
        string const & subRegionName = elemSubRegion.getName();
        string_array const & materialList = elemRegion.getMaterialList();
        TYPEOFREF( regionQuadratures ) ::const_iterator rqIter = regionQuadratures.find( std::make_tuple( meshBody.getName(),
                                                                                                        meshLevel.getName(),
                                                                                                        regionName,
                                                                                                        subRegionName ) );
        GEOSX_ERROR_IF( rqIter == regionQuadratures.end(),
                        GEOSX_FMT( "{}/{}/{}/{} does not have a discretization associated with it.",
                                   meshBody.getName(),
                                   meshLevel.getName(),
                                   regionName,
                                   subRegionName ) );
      } );
    } );
  }
}

bool ProblemManager::runSimulation()
{
  return m_eventManager->run( getDomainPartition() );
}

DomainPartition & ProblemManager::getDomainPartition()
{
  return getGroup< DomainPartition >( keys::domain );
}

DomainPartition const & ProblemManager::getDomainPartition() const
{
  return getGroup< DomainPartition >( keys::domain );
}

void ProblemManager::applyInitialConditions()
{
  getDomainPartition().forMeshBodies( [&] ( MeshBody & meshBody )
  {
    meshBody.forMeshLevels( [&] ( MeshLevel & meshLevel )
    {
      m_fieldSpecificationManager->applyInitialConditions( meshLevel );
    } );
  } );
  initializePostInitialConditions();
}

void ProblemManager::readRestartOverwrite()
{
  this->loadFromConduit();
  this->postRestartInitializationRecursive();
}

} /* namespace geosx */<|MERGE_RESOLUTION|>--- conflicted
+++ resolved
@@ -528,62 +528,16 @@
   domain.forMeshBodies( [&]( MeshBody & meshBody )
   {
     CellBlockManagerABC & cellBlockManager = meshBody.getGroup< CellBlockManagerABC >( keys::cellManager );
-<<<<<<< HEAD
-=======
-    Group & meshLevels = meshBody.getMeshLevels();
-    for( localIndex b = 0; b < meshLevels.numSubGroups(); ++b )
-    {
-      MeshLevel & meshLevel = meshBody.getMeshLevel( b );
-
-      NodeManager & nodeManager = meshLevel.getNodeManager();
-      EdgeManager & edgeManager = meshLevel.getEdgeManager();
-      FaceManager & faceManager = meshLevel.getFaceManager();
-      ElementRegionManager & elemManager = meshLevel.getElemManager();
-
-      // The following lines in this for loop stack some operations to build (node|edge|face|elementRegion)Manager.
-      // Please be cautious, in case of refactoring, that the dependencies of the current version
-      // get properly managed.
-
-      elemManager.generateMesh( cellBlockManager );
-
-      nodeManager.setGeometricalRelations( cellBlockManager, elemManager );
-      edgeManager.setGeometricalRelations( cellBlockManager );
-      faceManager.setGeometricalRelations( cellBlockManager, elemManager, nodeManager );
-
-      nodeManager.constructGlobalToLocalMap( cellBlockManager );
-
-      // Edge, face and element region managers rely on the sets provided by the node manager.
-      // This is why `nodeManager.buildSets` is called first.
-      nodeManager.buildSets( cellBlockManager, this->getGroup< GeometricObjectManager >( groupKeys.geometricObjectManager ) );
-      edgeManager.buildSets( nodeManager );
-      faceManager.buildSets( nodeManager );
-      elemManager.buildSets( nodeManager );
->>>>>>> ddd7cb9c
 
     MeshLevel & baseMesh = meshBody.getMeshLevel( MeshLevel::groupStructKeys::baseDiscretizationString() );
     array1d< string > junk;
     this->generateDiscretization( baseMesh, cellBlockManager, nullptr, junk.toViewConst() );
 
-<<<<<<< HEAD
     ElementRegionManager & elemManager = baseMesh.getElemManager();
     elemManager.generateWells( meshManager, baseMesh );
 
   } );
-=======
-      // Node and edge managers rely on the boundary information provided by the face manager.
-      // This is why `faceManager.setDomainBoundaryObjects` is called first.
-      faceManager.setDomainBoundaryObjects();
-      nodeManager.setDomainBoundaryObjects( faceManager );
-      edgeManager.setDomainBoundaryObjects( faceManager );
-
-      elemManager.forElementSubRegions< ElementSubRegionBase >( [&]( ElementSubRegionBase & subRegion )
-      {
-        subRegion.setupRelatedObjectsInRelations( meshLevel );
-        subRegion.calculateElementGeometricQuantities( nodeManager, faceManager );
-
-        subRegion.setMaxGlobalIndex();
-      } );
->>>>>>> ddd7cb9c
+
 
   for( auto const & discretizationPair: discretizations )
   {
@@ -751,9 +705,10 @@
   if( meshLevel.getName() == MeshLevel::groupStructKeys::baseDiscretizationString() )
   {
     elemManager.generateMesh( cellBlockManager );
-    nodeManager.setGeometricalRelations( cellBlockManager );
+    nodeManager.setGeometricalRelations( cellBlockManager, elemManager );
     edgeManager.setGeometricalRelations( cellBlockManager );
     faceManager.setGeometricalRelations( cellBlockManager,
+                                         elemManager,
                                          nodeManager );
     nodeManager.constructGlobalToLocalMap( cellBlockManager );
     // Edge, face and element region managers rely on the sets provided by the node manager.
@@ -767,8 +722,6 @@
     nodeManager.setupRelatedObjectsInRelations( edgeManager, faceManager, elemManager );
     edgeManager.setupRelatedObjectsInRelations( nodeManager, faceManager );
     faceManager.setupRelatedObjectsInRelations( nodeManager, edgeManager, elemManager );
-    nodeManager.buildRegionMaps( elemManager );
-    faceManager.buildRegionMaps( elemManager );
     // Node and edge managers rely on the boundary information provided by the face manager.
     // This is why `faceManager.setDomainBoundaryObjects` is called first.
     faceManager.setDomainBoundaryObjects();
