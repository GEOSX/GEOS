--- conflicted
+++ resolved
@@ -418,11 +418,6 @@
     MeshManager & meshManager = this->getGroup< MeshManager >( groupKeys.meshManager );
     meshManager.generateMeshLevels( domain );
 
-<<<<<<< HEAD
-    Group & meshBodies = domain.getMeshBodies();
-
-    // Parse element regions
-=======
 
 
     //   domain.getMeshBodies().forSubGroups< MeshBody >( [&]( MeshBody & meshBody )
@@ -455,7 +450,8 @@
     // }
 
     Group & meshBodies = domain.getMeshBodies();
->>>>>>> bb16d72e
+
+    // Parse element regions
     xmlWrapper::xmlNode elementRegionsNode = xmlProblemNode.child( MeshLevel::groupStructKeys::elemManagerString );
 
     for( xmlWrapper::xmlNode regionNode : elementRegionsNode.children() )
@@ -473,7 +469,6 @@
         newRegion->processInputFileRecursive( regionNode );
       } );
     }
-<<<<<<< HEAD
 
     // Parse particle regions
     xmlWrapper::xmlNode particleRegionsNode = xmlProblemNode.child( MeshLevel::groupStructKeys::particleManagerString );
@@ -494,8 +489,6 @@
         newRegion->processInputFileRecursive( regionNode );
       } );
     }
-=======
->>>>>>> bb16d72e
   }
 }
 
@@ -591,7 +584,6 @@
   for( localIndex a = 0; a < meshBodies.numSubGroups(); ++a )
   {
     MeshBody & meshBody = meshBodies.getGroup< MeshBody >( a );
-<<<<<<< HEAD
     Group & meshLevels = meshBody.getMeshLevels();
 
     // Enter particle-specific loop
@@ -603,13 +595,6 @@
         MeshLevel & meshLevel = meshBody.getMeshLevel( b );
 
         ParticleManager & particleManager = meshLevel.getParticleManager();
-=======
-    CellBlockManagerABC & cellBlockManager = meshBody.getGroup< CellBlockManagerABC >( keys::cellManager );
-    Group & meshLevels = meshBody.getMeshLevels();
-    for( localIndex b = 0; b < meshLevels.numSubGroups(); ++b )
-    {
-      MeshLevel & meshLevel = meshBody.getMeshLevel( b );
->>>>>>> bb16d72e
 
         particleManager.generateMesh( particleBlockManager ); // This creates the particle regions and subregions, copies block info into subregions
 
@@ -623,7 +608,6 @@
         particleManager.setMaxGlobalIndex();
       }
 
-<<<<<<< HEAD
       // The particle block manager is not meant to be used anymore, let's free space.
       meshBody.deregisterGroup( keys::particleManager );
     }
@@ -633,11 +617,6 @@
       for( localIndex b = 0; b < meshLevels.numSubGroups(); ++b )
       {
         MeshLevel & meshLevel = meshBody.getMeshLevel( b );
-=======
-      nodeManager.setGeometricalRelations( cellBlockManager, elemManager );
-      edgeManager.setGeometricalRelations( cellBlockManager );
-      faceManager.setGeometricalRelations( cellBlockManager, elemManager, nodeManager );
->>>>>>> bb16d72e
 
         NodeManager & nodeManager = meshLevel.getNodeManager();
         EdgeManager & edgeManager = meshLevel.getEdgeManager();
@@ -650,19 +629,11 @@
 
         elemManager.generateMesh( cellBlockManager );
 
-<<<<<<< HEAD
-        nodeManager.setGeometricalRelations( cellBlockManager );
+      nodeManager.setGeometricalRelations( cellBlockManager, elemManager );
         edgeManager.setGeometricalRelations( cellBlockManager );
-        faceManager.setGeometricalRelations( cellBlockManager, nodeManager );
+      faceManager.setGeometricalRelations( cellBlockManager, elemManager, nodeManager );
 
         nodeManager.constructGlobalToLocalMap( cellBlockManager );
-=======
-      // Node and edge managers rely on the boundary information provided by the face manager.
-      // This is why `faceManager.setDomainBoundaryObjects` is called first.
-      faceManager.setDomainBoundaryObjects();
-      nodeManager.setDomainBoundaryObjects( faceManager );
-      edgeManager.setDomainBoundaryObjects( faceManager );
->>>>>>> bb16d72e
 
         // Edge, face and element region managers rely on the sets provided by the node manager.
         // This is why `nodeManager.buildSets` is called first.
@@ -677,10 +648,6 @@
         edgeManager.setupRelatedObjectsInRelations( nodeManager, faceManager );
         faceManager.setupRelatedObjectsInRelations( nodeManager, edgeManager, elemManager );
 
-        nodeManager.buildRegionMaps( elemManager );
-        faceManager.buildRegionMaps( elemManager );
-
-<<<<<<< HEAD
         // Node and edge managers rely on the boundary information provided by the face manager.
         // This is why `faceManager.setDomainBoundaryObjects` is called first.
         faceManager.setDomainBoundaryObjects();
@@ -704,15 +671,6 @@
       meshBody.deregisterGroup( keys::cellManager );
     }
   }
-=======
-      elemManager.generateWells( meshManager, meshLevel );
-    }
-
-    // The cell block manager is not meant to be used anymore, let's free space.
-    meshBody.deregisterGroup( keys::cellManager );
-  }
-
->>>>>>> bb16d72e
 
 
   Group const & commandLine = this->getGroup< Group >( groupKeys.commandLine );
@@ -759,11 +717,7 @@
   setRegionQuadrature( meshBodies, constitutiveManager, regionQuadrature );
 }
 
-<<<<<<< HEAD
-map< std::tuple< string, string, string >, localIndex > ProblemManager::calculateRegionQuadrature( Group & meshBodies ) // Need to modify this to handle particles. We'll assign a single quadrature point to each particle. -SJP
-=======
 map< std::tuple< string, string, string >, localIndex > ProblemManager::calculateRegionQuadrature( Group & meshBodies )
->>>>>>> bb16d72e
 {
 
   NumericalMethodsManager const &
@@ -790,26 +744,16 @@
                                    MeshLevel & meshLevel,
                                    auto const & regionNames )
       {
-<<<<<<< HEAD
         MeshBody const & meshBody = dynamicCast< MeshBody const & >( meshLevel.getParent().getParent() );
         if(!meshBody.m_hasParticles)
         {
           NodeManager & nodeManager = meshLevel.getNodeManager();
           ElementRegionManager & elemManager = meshLevel.getElemManager();
+          FaceManager const & faceManager = meshLevel.getFaceManager();
+          EdgeManager const & edgeManager = meshLevel.getEdgeManager();
           arrayView2d< real64 const, nodes::REFERENCE_POSITION_USD > const & X = nodeManager.referencePosition();
 
           for( auto const & regionName : regionNames )
-=======
-        NodeManager & nodeManager = meshLevel.getNodeManager();
-        ElementRegionManager & elemManager = meshLevel.getElemManager();
-        FaceManager const & faceManager = meshLevel.getFaceManager();
-        EdgeManager const & edgeManager = meshLevel.getEdgeManager();
-        arrayView2d< real64 const, nodes::REFERENCE_POSITION_USD > const & X = nodeManager.referencePosition();
-
-        for( auto const & regionName : regionNames )
-        {
-          if( elemManager.hasRegion( regionName ) )
->>>>>>> bb16d72e
           {
             if( elemManager.hasRegion( regionName ) )
             {
@@ -821,25 +765,15 @@
                 {
                   std::unique_ptr< finiteElement::FiniteElementBase > newFE = feDiscretization->factory( subRegion.getElementType() );
 
-<<<<<<< HEAD
                   finiteElement::FiniteElementBase &
                   fe = subRegion.template registerWrapper< finiteElement::FiniteElementBase >( discretizationName, std::move( newFE ) ).
                          setRestartFlags( dataRepository::RestartFlags::NO_WRITE ).reference();
+                subRegion.excludeWrappersFromPacking( { discretizationName } );
 
                   finiteElement::dispatch3D( fe,
                                              [&] ( auto & finiteElement )
                   {
                     using FE_TYPE = std::remove_const_t< TYPEOFREF( finiteElement ) >;
-=======
-                finiteElement::FiniteElementBase &
-                fe = subRegion.template registerWrapper< finiteElement::FiniteElementBase >( discretizationName, std::move( newFE ) ).
-                       setRestartFlags( dataRepository::RestartFlags::NO_WRITE ).reference();
-                subRegion.excludeWrappersFromPacking( { discretizationName } );
-
-                finiteElement::dispatch3D( fe,
-                                           [&] ( auto & finiteElement )
-                {
-                  using FE_TYPE = std::remove_const_t< TYPEOFREF( finiteElement ) >;
                   using SUBREGION_TYPE = TYPEOFREF( subRegion );
 
                   typename FE_TYPE::template MeshData< SUBREGION_TYPE > meshData;
@@ -848,23 +782,14 @@
                                                                                            faceManager,
                                                                                            subRegion,
                                                                                            meshData );
->>>>>>> bb16d72e
 
                     localIndex const numQuadraturePoints = FE_TYPE::numQuadraturePoints;
 
-<<<<<<< HEAD
-                    feDiscretization->calculateShapeFunctionGradients( X, &subRegion, finiteElement );
+                  feDiscretization->calculateShapeFunctionGradients< SUBREGION_TYPE, FE_TYPE >( X, &subRegion, meshData, finiteElement );
 
                     localIndex & numQuadraturePointsInList = regionQuadrature[ std::make_tuple( meshBodyName,
                                                                                                 regionName,
                                                                                                 subRegion.getName() ) ];
-=======
-                  feDiscretization->calculateShapeFunctionGradients< SUBREGION_TYPE, FE_TYPE >( X, &subRegion, meshData, finiteElement );
-
-                  localIndex & numQuadraturePointsInList = regionQuadrature[ std::make_tuple( meshBodyName,
-                                                                                              regionName,
-                                                                                              subRegion.getName() ) ];
->>>>>>> bb16d72e
 
                     numQuadraturePointsInList = std::max( numQuadraturePointsInList, numQuadraturePoints );
                   } );
@@ -882,7 +807,6 @@
                 } );
               }
             }
-<<<<<<< HEAD
           }
         } // if( !meshBody.m_hasParticles )
         else
@@ -892,9 +816,6 @@
           for( auto const & regionName : regionNames )
           {
             if( particleManager.hasRegion( regionName ) )
-=======
-            else   //if( fvFluxApprox != nullptr )
->>>>>>> bb16d72e
             {
               ParticleRegionBase & particleRegion = particleManager.getRegion( regionName );
 
@@ -903,11 +824,7 @@
                 localIndex & numQuadraturePointsInList = regionQuadrature[ std::make_tuple( meshBodyName,
                                                                                             regionName,
                                                                                             subRegion.getName() ) ];
-<<<<<<< HEAD
                 localIndex const numQuadraturePoints = 1; // Particles always have 1 quadrature point
-=======
-                localIndex const numQuadraturePoints = 1;
->>>>>>> bb16d72e
                 numQuadraturePointsInList = std::max( numQuadraturePointsInList, numQuadraturePoints );
               } );
             }
@@ -928,7 +845,6 @@
   for( localIndex a = 0; a < meshBodies.getSubGroups().size(); ++a )
   {
     MeshBody & meshBody = meshBodies.getGroup< MeshBody >( a );
-<<<<<<< HEAD
     if(!meshBody.m_hasParticles)
     {
       meshBody.forMeshLevels( [&] ( MeshLevel & meshLevel )
@@ -939,24 +855,6 @@
                                                        localIndex const,
                                                        ElementRegionBase & elemRegion,
                                                        ElementSubRegionBase & elemSubRegion )
-=======
-    meshBody.forMeshLevels( [&] ( MeshLevel & meshLevel )
-    {
-      ElementRegionManager & elemManager = meshLevel.getElemManager();
-
-      elemManager.forElementSubRegionsComplete( [&]( localIndex const,
-                                                     localIndex const,
-                                                     ElementRegionBase & elemRegion,
-                                                     ElementSubRegionBase & elemSubRegion )
-      {
-        string const & regionName = elemRegion.getName();
-        string const & subRegionName = elemSubRegion.getName();
-        string_array const & materialList = elemRegion.getMaterialList();
-        TYPEOFREF( regionQuadrature ) ::const_iterator rqIter = regionQuadrature.find( std::make_tuple( meshBody.getName(),
-                                                                                                        regionName,
-                                                                                                        subRegionName ) );
-        if( rqIter != regionQuadrature.end() )
->>>>>>> bb16d72e
         {
           string const & regionName = elemRegion.getName();
           string const & subRegionName = elemSubRegion.getName();
@@ -1012,7 +910,7 @@
           }
         } );
       } );
-    } );
+    }
   }
 }
 
