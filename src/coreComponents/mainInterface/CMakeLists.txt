# SPDX-License-Identifier: LGPL-2.1-only
#
# Copyright (c) 2016-2024 Lawrence Livermore National Security LLC
# Copyright (c) 2018-2024 Total, S.A
# Copyright (c) 2018-2024 The Board of Trustees of the Leland Stanford Junior University
# Copyright (c) 2023-2024 Chevron
# Copyright (c) 2019-     GEOS/GEOSX Contributors
# All rights reserved
#
# See top level LICENSE, COPYRIGHT, CONTRIBUTORS, NOTICE, and ACKNOWLEDGEMENTS files for details.
#
#--------------------------------------------------------------------------------------------------

#[[
Package: mainInterface

Contains:
 - GEOS `main` entry point.
 - the class managing the operation flow of the problem being ran in GEOS.
 - basic initialization and environment setup routines.
#]]

#
# Specify all headers
#
set( mainInterface_headers
     GeosxState.hpp
     ProblemManager.hpp
     initialization.hpp
     version.hpp
   )

#
# Specify all sources
#
set( mainInterface_sources
     GeosxState.cpp
     ProblemManager.cpp
     initialization.cpp
     version.cpp
   )

set( dependencyList ${parallelDeps} physicsSolvers constitutiveDrivers optionparser )

geos_decorate_link_dependencies( LIST decoratedDependencies
                                 DEPENDENCIES ${dependencyList} )

blt_add_library( NAME       mainInterface
                 SOURCES    ${mainInterface_sources}
                 HEADERS    ${mainInterface_headers}
<<<<<<< HEAD
                 DEPENDS_ON ${dependencyList}
                 OBJECT     ${GEOS_BUILD_OBJ_LIBS}
=======
                 DEPENDS_ON ${decoratedDependencies}
                 OBJECT     ${GEOS_BUILD_OBJ_LIBS}
                 SHARED     ${GEOS_BUILD_SHARED_LIBS}
>>>>>>> fe987d81
               )

add_dependencies( mainInterface generate_version )

target_include_directories( mainInterface PUBLIC ${CMAKE_SOURCE_DIR}/coreComponents )
<<<<<<< HEAD
=======

install( TARGETS mainInterface LIBRARY DESTINATION ${CMAKE_INSTALL_PREFIX}/lib )
>>>>>>> fe987d81
<|MERGE_RESOLUTION|>--- conflicted
+++ resolved
@@ -48,21 +48,13 @@
 blt_add_library( NAME       mainInterface
                  SOURCES    ${mainInterface_sources}
                  HEADERS    ${mainInterface_headers}
-<<<<<<< HEAD
-                 DEPENDS_ON ${dependencyList}
-                 OBJECT     ${GEOS_BUILD_OBJ_LIBS}
-=======
                  DEPENDS_ON ${decoratedDependencies}
                  OBJECT     ${GEOS_BUILD_OBJ_LIBS}
                  SHARED     ${GEOS_BUILD_SHARED_LIBS}
->>>>>>> fe987d81
                )
 
 add_dependencies( mainInterface generate_version )
 
 target_include_directories( mainInterface PUBLIC ${CMAKE_SOURCE_DIR}/coreComponents )
-<<<<<<< HEAD
-=======
 
-install( TARGETS mainInterface LIBRARY DESTINATION ${CMAKE_INSTALL_PREFIX}/lib )
->>>>>>> fe987d81
+install( TARGETS mainInterface LIBRARY DESTINATION ${CMAKE_INSTALL_PREFIX}/lib )