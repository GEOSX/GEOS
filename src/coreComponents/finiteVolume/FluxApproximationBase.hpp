--- conflicted
+++ resolved
@@ -146,7 +146,6 @@
   struct groupKeyStruct
   {
 
-<<<<<<< HEAD
     static constexpr auto faceStencilsString = "faceStencils";
     static constexpr auto wellStencilsString = "wellStencils";
 
@@ -154,10 +153,10 @@
     dataRepository::ViewKey wellStencils = { wellStencilsString };
 
   } groupKeysFABase;
-=======
+
 protected:
+
   void InitializePostInitialConditions_PreSubGroups(ManagedGroup * const rootGroup) override;
->>>>>>> dd86f923
 
   /// actual computation of the cell-to-cell stencil, to be overridden by implementations
   virtual void computeCellStencil(DomainPartition const * domain,
