--- conflicted
+++ resolved
@@ -301,12 +301,6 @@
   /// upwinding parameters
   UpwindingParameters m_upwindingParams;
 
-<<<<<<< HEAD
-//public:
-  /// flag for DBC
-  //integer m_useDBC;
-=======
->>>>>>> 7970a078
 };
 
 template< typename TYPE >
