--- conflicted
+++ resolved
@@ -159,7 +159,6 @@
     {
       stencilWeights[ke] = faceWeight * (ke == 0 ? 1 : -1);
     }
-<<<<<<< HEAD
 
     // Ensure elements are added to stencil in order of global indices
     if( stencilCellsGlobalIndex[0] >= stencilCellsGlobalIndex[1] )
@@ -170,15 +169,9 @@
     }
 
     stencil.add( 2,
-                 stencilCellsRegionIndex,
-                 stencilCellsSubRegionIndex,
-                 stencilCellsIndex,
-=======
-    stencil.add( CellElementStencilTPFA::NUM_POINT_IN_FLUX,
                  stencilCellsRegionIndex.data(),
                  stencilCellsSubRegionIndex.data(),
                  stencilCellsIndex.data(),
->>>>>>> fb64cbfc
                  stencilWeights.data(),
                  kf );
   }
