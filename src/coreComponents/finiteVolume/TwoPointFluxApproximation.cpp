--- conflicted
+++ resolved
@@ -193,27 +193,12 @@
       real64 const c2fDistance = LvArray::tensorOps::normalize< 3 >( cellToFaceVec[ke] );
 
       stencilWeights[ke] = faceArea / c2fDistance;
-
-      // stencilStabWeights[ke] = 0.5 * elemVolume[er][esr][ei] * (ke == 0 ? 1 : -1);
-
-      // localIndex const er1  = elemRegionList[kf][0];
-      // localIndex const esr1 = elemSubRegionList[kf][0];
-      // localIndex const ei1  = elemList[kf][0];
-      // localIndex const er2  = elemRegionList[kf][1];
-      // localIndex const esr2 = elemSubRegionList[kf][1];
-      // localIndex const ei2  = elemList[kf][1];
-
-      // real64 equivArea1 = cbrt(elemVolume[er1][esr1][ei1])*cbrt(elemVolume[er1][esr1][ei1]);
-      // real64 equivArea2 = cbrt(elemVolume[er2][esr2][ei2])*cbrt(elemVolume[er2][esr2][ei2]);
-      // stencilStabWeights[ke] = 0.5 * (elemVolume[er1][esr1][ei1]*(faceArea/equivArea1) + elemVolume[er2][esr2][ei2]*(faceArea/equivArea2)
-      // ) * (ke == 0 ? 1 : -1);
-
-      stencilStabWeights[ke] = faceArea*c2fDistance;
-    }
-
-    real64 stabAvg = (stencilStabWeights[0] + stencilStabWeights[1]);
-    stencilStabWeights[0] = stabAvg;
-    stencilStabWeights[1] = -1.0*stabAvg;
+      stencilStabWeights[ke] = faceArea * c2fDistance;
+    }
+
+    real64 const avgStabWeight = ( stencilStabWeights[0] + stencilStabWeights[1] );
+    stencilStabWeights[0] = avgStabWeight;
+    stencilStabWeights[1] = -avgStabWeight;
 
     // Ensure elements are added to stencil in order of global indices
     if( stencilCellsGlobalIndex[0] >= stencilCellsGlobalIndex[1] )
@@ -320,6 +305,7 @@
     stackArray1d< localIndex, maxElems > stencilCellsSubRegionIndex( numElems );
     stackArray1d< localIndex, maxElems > stencilCellsIndex( numElems );
     stackArray1d< real64, maxElems > stencilWeights( numElems );
+    stackArray1d< real64, maxElems > stencilStabWeights( numElems );
     stackArray1d< R1Tensor, maxElems > stencilCellCenterToEdgeCenters( numElems );
     stackArray1d< integer, maxElems > isGhostConnectors( numElems );
 
@@ -363,6 +349,7 @@
                          stencilCellsSubRegionIndex.data(),
                          stencilCellsIndex.data(),
                          stencilWeights.data(),
+                         stencilStabWeights.data(),
                          connectorIndex );
 
     fractureStencil.add( numElems,
@@ -461,37 +448,7 @@
   {
     localIndex const fci = recalculateFractureConnectorEdges[k];
     localIndex const numElems = fractureConnectorsToFaceElements.sizeOfArray( fci );
-<<<<<<< HEAD
-    // only do this if there are more than one element attached to the connector
-    localIndex const edgeIndex = fractureConnectorsToEdges[fci];
-
-    // For now, we do not filter out connections for which numElems == 1 in this function. Instead, the filter takes place in the
-    // single-phase FluxKernels
-    // specialized for the SurfaceElementStencil (see physicsSolvers/multiphysics/SinglePhasePoromechanicsFluxKernels.cpp). The reason for
-    // doing the filtering
-    // there and not here is that the ProppantTransport solver needs the connections numElems == 1 to produce correct results.
-
-    localIndex const connectorIndex = fractureStencil.size();
-
-    GEOSX_ERROR_IF( numElems > maxElems, "Max stencil size exceeded by fracture-fracture connector " << fci );
-
-    stackArray1d< localIndex, maxElems > stencilCellsRegionIndex( numElems );
-    stackArray1d< localIndex, maxElems > stencilCellsSubRegionIndex( numElems );
-    stackArray1d< localIndex, maxElems > stencilCellsIndex( numElems );
-    stackArray1d< real64, maxElems > stencilWeights( numElems );
-    stackArray1d< real64, maxElems > stencilStabWeights( numElems );
-    stackArray1d< R1Tensor, maxElems > stencilCellCenterToEdgeCenters( numElems );
-    stackArray1d< integer, maxElems > isGhostConnectors( numElems );
-
-    // get edge geometry
-    real64 edgeCenter[3], edgeSegment[3];
-    edgeManager.calculateCenter( edgeIndex, X, edgeCenter );
-    edgeManager.calculateLength( edgeIndex, X, edgeSegment );
-    real64 const edgeLength = LvArray::tensorOps::l2Norm< 3 >( edgeSegment );
-
-=======
 #if SET_CREATION_PRESSURE==1
->>>>>>> d7f42770
     real64 initialPressure = 1.0e99;
 #endif
 #if SET_CREATION_DISPLACEMENT==1
@@ -562,22 +519,6 @@
       }
 #endif
     }
-<<<<<<< HEAD
-
-    // add/overwrite the stencil for index fci
-    fractureStencil.add( numElems,
-                         stencilCellsRegionIndex.data(),
-                         stencilCellsSubRegionIndex.data(),
-                         stencilCellsIndex.data(),
-                         stencilWeights.data(),
-                         stencilStabWeights.data(),
-                         connectorIndex );
-
-    fractureStencil.add( numElems,
-                         stencilCellCenterToEdgeCenters.data(),
-                         connectorIndex );
-=======
->>>>>>> d7f42770
   } );
 
   SortedArray< localIndex > touchedNodes;
@@ -753,23 +694,15 @@
       stackArray1d< localIndex, maxElems > stencilCellsSubRegionIndex( numElems );
       stackArray1d< localIndex, maxElems > stencilCellsIndex( numElems );
       stackArray1d< real64, maxElems > stencilWeights( numElems );
+      stackArray1d< real64, maxElems > stencilStabWeights( numElems );
 
       real64 cellToFaceVec[ 3 ], faceNormalVector[ 3 ];
 
       localIndex connectorIndex = faceToCellStencil.size();
 
-<<<<<<< HEAD
-        GEOSX_ERROR_IF( numElems > maxElems, "Max stencil size exceeded by fracture-cell connector " << kfe );
-        stackArray1d< localIndex, maxElems > stencilCellsRegionIndex( numElems );
-        stackArray1d< localIndex, maxElems > stencilCellsSubRegionIndex( numElems );
-        stackArray1d< localIndex, maxElems > stencilCellsIndex( numElems );
-        stackArray1d< real64, maxElems > stencilWeights( numElems );
-        stackArray1d< real64, maxElems > stencilStabWeights( numElems );
-=======
       for( localIndex ke = 0; ke < numElems; ++ke )
       {
         connectorIndex += ke;
->>>>>>> d7f42770
 
         localIndex const faceIndex = faceMap[kfe][ke];
         localIndex const er  = elemRegionList[kfe][ke];
@@ -812,6 +745,7 @@
                                stencilCellsSubRegionIndex.data(),
                                stencilCellsIndex.data(),
                                stencilWeights.data(),
+                               stencilStabWeights.data(),
                                connectorIndex );
 
         faceToCellStencil.addVectors( transMultiplier[faceIndex], faceNormalVector, cellToFaceVec );
@@ -820,15 +754,6 @@
   } );
 }
 
-<<<<<<< HEAD
-            faceToCellStencil.add( 2,
-                                   stencilCellsRegionIndex.data(),
-                                   stencilCellsSubRegionIndex.data(),
-                                   stencilCellsIndex.data(),
-                                   stencilWeights.data(),
-                                   stencilStabWeights.data(),
-                                   connectorIndex );
-=======
 void TwoPointFluxApproximation::addToFractureStencil( MeshLevel & mesh,
                                                       string const & faceElementRegionName,
                                                       bool const initFields ) const
@@ -836,7 +761,6 @@
   this->addFractureFractureConnectionsDFM( mesh, faceElementRegionName );
   this->cleanMatrixMatrixConnectionsDFM( mesh, faceElementRegionName );
   this->addFractureMatrixConnectionsDFM( mesh, faceElementRegionName );
->>>>>>> d7f42770
 
   if( initFields )
   {
