--- conflicted
+++ resolved
@@ -737,12 +737,6 @@
 
         real64 const ht = faceArea[faceIndex] / c2fDistance;
 
-<<<<<<< HEAD
-        localIndex const stencilCellsRegionIndex[2]{ er, fractureRegionIndex };
-        localIndex const stencilCellsSubRegionIndex[2]{ esr, 0 };
-        localIndex const stencilCellsIndex[2]{ ei, kfe };
-        real64 const stencilWeights[2]{ ht, ht };
-=======
         stencilCellsRegionIndex[0] = er;
         stencilCellsSubRegionIndex[0] = esr;
         stencilCellsIndex[0] = ei;
@@ -757,7 +751,6 @@
         real64 const aperture_h =  hydraulicAperture[fractureRegionIndex][0].size() == 0 ? 1.0 : hydraulicAperture[fractureRegionIndex][0][kfe];
 
         stencilWeights[1] = 2. * faceArea[faceIndex] / aperture_h;
->>>>>>> 7f0065ae
 
         faceToCellStencil.add( 2,
                                stencilCellsRegionIndex,
@@ -800,16 +793,12 @@
 
   EmbeddedSurfaceSubRegion & fractureSubRegion = fractureRegion.getUniqueSubRegion< EmbeddedSurfaceSubRegion >();
 
-<<<<<<< HEAD
-  OrderedVariableToManyElementRelation const & surfaceElementsToCells = fractureSubRegion.getToCellRelation();
-=======
   ElementRegionManager::ElementViewAccessor< arrayView1d< real64 const > > hydraulicAperture =
     elemManager.constructViewAccessor< array1d< real64 >, arrayView1d< real64 const > >( fields::flow::hydraulicAperture::key() );
 
   arrayView1d< real64 const > const faceArea = fractureSubRegion.getElementArea();
 
-  FixedToManyElementRelation const & surfaceElementsToCells = fractureSubRegion.getToCellRelation();
->>>>>>> 7f0065ae
+  OrderedVariableToManyElementRelation const & surfaceElementsToCells = fractureSubRegion.getToCellRelation();
 
   arrayView1d< real64 const >     const & connectivityIndex = fractureSubRegion.getConnectivityIndex();
 
