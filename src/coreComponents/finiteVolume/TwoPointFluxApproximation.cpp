--- conflicted
+++ resolved
@@ -79,14 +79,6 @@
   ElementRegionManager::ElementViewAccessor< arrayView2d< real64 const > > const elemCenter =
     elemManager.constructArrayViewAccessor< real64, 2 >( CellBlock::viewKeyStruct::elementCenterString() );
 
-<<<<<<< HEAD
-=======
-  ElementRegionManager::ElementViewAccessor< arrayView3d< real64 const > > const coefficient =
-    elemManager.constructMaterialArrayViewAccessor< real64, 3 >( m_coeffName,
-                                                                 m_targetRegions,
-                                                                 m_coefficientModelNames );
->>>>>>> 90ee5353
-
   ElementRegionManager::ElementViewAccessor< arrayView1d< globalIndex const > > const elemGlobalIndex =
     elemManager.constructArrayViewAccessor< globalIndex, 1 >( ObjectManagerBase::viewKeyStruct::localToGlobalMapString() );
 
@@ -158,32 +150,7 @@
 
       real64 const c2fDistance = LvArray::tensorOps::normalize< 3 >( cellToFaceVec[ke] );
 
-<<<<<<< HEAD
       stencilWeights[ke] = faceArea / c2fDistance;
-=======
-      LvArray::tensorOps::hadamardProduct< 3 >( faceConormal, coefficient[er][esr][ei][0], faceNormal );
-      real64 halfWeight = LvArray::tensorOps::AiBi< 3 >( cellToFaceVec, faceConormal );
-
-      // correct negative weight issue arising from non-K-orthogonal grids
-      if( halfWeight < 0.0 )
-      {
-        LvArray::tensorOps::hadamardProduct< 3 >( faceConormal, coefficient[er][esr][ei][0], cellToFaceVec );
-        halfWeight = LvArray::tensorOps::AiBi< 3 >( cellToFaceVec, faceConormal );
-      }
-
-      halfWeight *= faceArea / c2fDistance;
-      halfWeight = std::fmax( halfWeight, weightTolerance );
-
-      faceWeight += 1.0 / halfWeight;
-    }
-
-    GEOSX_ASSERT( faceWeight > 0.0 );
-    faceWeight = 1.0 / faceWeight;
-
-    for( localIndex ke = 0; ke < 2; ++ke )
-    {
-      stencilWeights[ke] = transMultiplier[kf] * faceWeight * (ke == 0 ? 1 : -1);
->>>>>>> 90ee5353
     }
 
     // Ensure elements are added to stencil in order of global indices
@@ -627,15 +594,7 @@
 
             real64 const c2fDistance = LvArray::tensorOps::normalize< 3 >( cellToFaceVec );
 
-<<<<<<< HEAD
             real64 const ht = faceArea[faceIndex] / c2fDistance;
-=======
-            LvArray::tensorOps::hadamardProduct< 3 >( faceConormal, coefficient[er][esr][ei][0], faceNormal[faceIndex] );
-            real64 const ht = LvArray::tensorOps::AiBi< 3 >( cellToFaceVec, faceConormal ) * faceArea[faceIndex] / c2fDistance;
-
-            // the trans multiplier here is that of the original face (copied when the face was split)
-            real64 const mult = transMultiplier[faceIndex];
->>>>>>> 90ee5353
 
             stencilCellsRegionIndex[0] = er;
             stencilCellsSubRegionIndex[0] = esr;
@@ -760,15 +719,6 @@
 
   arrayView1d< real64 const > const connectivityIndex = fractureSubRegion.getConnectivityIndex();
 
-<<<<<<< HEAD
-=======
-
-  ElementRegionManager::ElementViewAccessor< arrayView3d< real64 const > > const coeffTensor =
-    elemManager.constructMaterialArrayViewAccessor< real64, 3 >( m_coeffName,
-                                                                 m_targetRegions,
-                                                                 m_coefficientModelNames );
-
->>>>>>> 90ee5353
   // start from last connectorIndex from cell-To-cell connections
   connectorIndex = edfmStencil.size();
 
@@ -791,12 +741,7 @@
       localIndex const ei  = surfaceElementsToCells.m_toElementIndex[kes][0];
 
       // Here goes EDFM transmissibility computation.
-<<<<<<< HEAD
       real64 const ht = connectivityIndex[kes];
-=======
-      real64 const avPerm = LvArray::tensorOps::l2Norm< 3 >( coeffTensor[er][esr][ei][0] );
-      real64 const ht = connectivityIndex[kes] * avPerm;   // Using matrix perm coz assuming fracture is highly permeable for now.
->>>>>>> 90ee5353
 
       //
       stencilCellsRegionIndex[0] = er;
