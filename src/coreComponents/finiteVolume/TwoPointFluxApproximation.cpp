/*
 * ------------------------------------------------------------------------------------------------------------
 * SPDX-License-Identifier: LGPL-2.1-only
 *
 * Copyright (c) 2018-2020 Lawrence Livermore National Security LLC
 * Copyright (c) 2018-2020 The Board of Trustees of the Leland Stanford Junior University
 * Copyright (c) 2018-2020 TotalEnergies
 * Copyright (c) 2019-     GEOSX Contributors
 * All rights reserved
 *
 * See top level LICENSE, COPYRIGHT, CONTRIBUTORS, NOTICE, and ACKNOWLEDGEMENTS files for details.
 * ------------------------------------------------------------------------------------------------------------
 */

/**
 * @file TwoPointFluxApproximation.cpp
 *
 */
#include "TwoPointFluxApproximation.hpp"

#include "codingUtilities/Utilities.hpp"
#include "common/MpiWrapper.hpp"
#include "fieldSpecification/AquiferBoundaryCondition.hpp"
#include "fieldSpecification/FieldSpecificationManager.hpp"
#include "finiteVolume/BoundaryStencil.hpp"
#include "finiteVolume/CellElementStencilTPFA.hpp"
#include "finiteVolume/EmbeddedSurfaceToCellStencil.hpp"
#include "finiteVolume/FaceElementToCellStencil.hpp"
#include "finiteVolume/ProjectionEDFMHelper.hpp"
#include "finiteVolume/SurfaceElementStencil.hpp"
#include "mesh/SurfaceElementRegion.hpp"
#include "mesh/utilities/ComputationalGeometry.hpp"
#include "physicsSolvers/fluidFlow/FlowSolverBase.hpp"
#include "physicsSolvers/fluidFlow/FlowSolverBaseFields.hpp"

#include "LvArray/src/tensorOps.hpp"

#if defined( __INTEL_COMPILER )
#pragma GCC optimize "O0"
#endif

namespace geos
{

using namespace dataRepository;

TwoPointFluxApproximation::TwoPointFluxApproximation( string const & name,
                                                      Group * const parent )
  : FluxApproximationBase( name, parent )
{

  registerWrapper( viewKeyStruct::meanPermCoefficientString(), &m_meanPermCoefficient ).
    setInputFlag( InputFlags::OPTIONAL ).
    setApplyDefaultValue( 1.0 ).
    setDescription( "" );

  registerWrapper< CellElementStencilTPFA >( viewKeyStruct::cellStencilString() ).
    setRestartFlags( RestartFlags::NO_WRITE );

  registerWrapper< SurfaceElementStencil >( viewKeyStruct::fractureStencilString() ).
    setRestartFlags( RestartFlags::NO_WRITE );

  registerWrapper< EmbeddedSurfaceToCellStencil >( viewKeyStruct::edfmStencilString() ).
    setRestartFlags( RestartFlags::NO_WRITE );

  registerWrapper< FaceElementToCellStencil >( viewKeyStruct::faceToCellStencilString() ).
    setRestartFlags( RestartFlags::NO_WRITE );

  registerWrapper( viewKeyStruct::usePEDFMString(),
                   &m_useProjectionEmbeddedFractureMethod ).
    setInputFlag( dataRepository::InputFlags::OPTIONAL ).
    setApplyDefaultValue( 0 ).
    setRestartFlags( RestartFlags::NO_WRITE );
}

void TwoPointFluxApproximation::registerCellStencil( Group & stencilGroup ) const
{
  stencilGroup.registerWrapper< CellElementStencilTPFA >( viewKeyStruct::cellStencilString() ).
    setRestartFlags( RestartFlags::NO_WRITE );
}

void TwoPointFluxApproximation::computeFractureStencil( MeshLevel & mesh ) const
{
  mesh.getElemManager().forElementRegions< SurfaceElementRegion >(
    [&]( SurfaceElementRegion const & region )
  {
    // For the moment, the feature is only available for DFM,
    // which is described in GEOSX with `FaceElementSubRegion`.
    if( region.subRegionType() == SurfaceElementRegion::SurfaceSubRegionType::faceElement )
    {
      string const & regionName = region.getName();
      addFractureFractureConnectionsDFM( mesh, regionName );
      addFractureMatrixConnectionsDFM( mesh, regionName );
    }
  } );
}

void TwoPointFluxApproximation::computeCellStencil( MeshLevel & mesh ) const
{
  NodeManager const & nodeManager = mesh.getNodeManager();
  FaceManager const & faceManager = mesh.getFaceManager();
  ElementRegionManager const & elemManager = mesh.getElemManager();

  CellElementStencilTPFA & stencil = getStencil< CellElementStencilTPFA >( mesh, viewKeyStruct::cellStencilString() );

  arrayView2d< localIndex const > const & elemRegionList = faceManager.elementRegionList();
  arrayView2d< localIndex const > const & elemSubRegionList = faceManager.elementSubRegionList();
  arrayView2d< localIndex const > const & elemList = faceManager.elementList();
  arrayView2d< real64 const, nodes::REFERENCE_POSITION_USD > const & X = nodeManager.referencePosition();

  arrayView1d< real64 const > const & transMultiplier =
    faceManager.getReference< array1d< real64 > >( m_coeffName + viewKeyStruct::transMultiplierString() );

  ElementRegionManager::ElementViewAccessor< arrayView2d< real64 const > > const elemCenter =
    elemManager.constructArrayViewAccessor< real64, 2 >( CellElementSubRegion::viewKeyStruct::elementCenterString() );

  ElementRegionManager::ElementViewAccessor< arrayView1d< globalIndex const > > const elemGlobalIndex =
    elemManager.constructArrayViewAccessor< globalIndex, 1 >( ObjectManagerBase::viewKeyStruct::localToGlobalMapString() );

  ElementRegionManager::ElementViewAccessor< arrayView1d< integer const > > const elemGhostRank =
    elemManager.constructArrayViewAccessor< integer, 1 >( ObjectManagerBase::viewKeyStruct::ghostRankString() );

  ArrayOfArraysView< localIndex const > const faceToNodes = faceManager.nodeList().toViewConst();

  // make a list of region indices to be included
  SortedArray< localIndex > regionFilter;
  arrayView1d< string const > const targetRegions = m_targetRegions.at( mesh.getParent().getParent().getName() );
  elemManager.forElementRegionsComplete< CellElementRegion >( targetRegions,
                                                              [&]( localIndex,
                                                                   localIndex const ei,
                                                                   CellElementRegion const & )
  {
    regionFilter.insert( ei );
  } );

  stencil.reserve( faceManager.size() );

  real64 const lengthTolerance = m_lengthScale * m_areaRelTol;
  real64 const areaTolerance = lengthTolerance * lengthTolerance;

  forAll< serialPolicy >( faceManager.size(), [=, &stencil]( localIndex const kf )
  {
    // Filter out boundary faces
    if( elemList[kf][0] < 0 || elemList[kf][1] < 0 || isZero( transMultiplier[kf] ) )
    {
      return;
    }

    // Filter out faces where neither cell is locally owned
    if( elemGhostRank[elemRegionList[kf][0]][elemSubRegionList[kf][0]][elemList[kf][0]] >= 0 &&
        elemGhostRank[elemRegionList[kf][1]][elemSubRegionList[kf][1]][elemList[kf][1]] >= 0 )
    {
      return;
    }

    // Filter out faces where either of two cells is outside of target regions
    if( !( regionFilter.contains( elemRegionList[kf][0] ) && regionFilter.contains( elemRegionList[kf][1] ) ) )
    {
      return;
    }

    real64 faceCenter[ 3 ], faceNormal[ 3 ], cellToFaceVec[2][ 3 ];
    real64 const faceArea = computationalGeometry::centroid_3DPolygon( faceToNodes[kf], X, faceCenter, faceNormal, areaTolerance );

    if( faceArea < areaTolerance )
    {
      return;
    }

    stackArray1d< localIndex, 2 > regionIndex( 2 );
    stackArray1d< localIndex, 2 > subRegionIndex( 2 );
    stackArray1d< localIndex, 2 > elementIndex( 2 );
    stackArray1d< real64, 2 > stencilWeights( 2 );
    stackArray1d< real64, 2 > stencilStabilizationWeights( 2 );
    stackArray1d< globalIndex, 2 > stencilCellsGlobalIndex( 2 );

    for( localIndex ke = 0; ke < 2; ++ke )
    {
      localIndex const er  = elemRegionList[kf][ke];
      localIndex const esr = elemSubRegionList[kf][ke];
      localIndex const ei  = elemList[kf][ke];

      regionIndex[ke] = er;
      subRegionIndex[ke] = esr;
      elementIndex[ke] = ei;
      stencilCellsGlobalIndex[ke] = elemGlobalIndex[er][esr][ei];

      LvArray::tensorOps::copy< 3 >( cellToFaceVec[ke], faceCenter );
      LvArray::tensorOps::subtract< 3 >( cellToFaceVec[ke], elemCenter[er][esr][ei] );

      real64 const c2fDistance = LvArray::tensorOps::normalize< 3 >( cellToFaceVec[ke] );

      stencilWeights[ke] = faceArea / c2fDistance;
      stencilStabilizationWeights[ke] = faceArea * c2fDistance;
    }

    real64 const sumStabilizationWeight =
      ( stencilStabilizationWeights[0] + stencilStabilizationWeights[1] );

    // Ensure elements are added to stencil in order of global indices
    if( stencilCellsGlobalIndex[0] >= stencilCellsGlobalIndex[1] )
    {
      std::swap( regionIndex[0], regionIndex[1] );
      std::swap( subRegionIndex[0], subRegionIndex[1] );
      std::swap( elementIndex[0], elementIndex[1] );
      std::swap( stencilWeights[0], stencilWeights[1] );
      std::swap( stencilStabilizationWeights[0], stencilStabilizationWeights[1] );
      std::swap( cellToFaceVec[0][0], cellToFaceVec[1][0] );
      std::swap( cellToFaceVec[0][1], cellToFaceVec[1][1] );
      std::swap( cellToFaceVec[0][2], cellToFaceVec[1][2] );
    }

    stencil.add( 2,
                 regionIndex.data(),
                 subRegionIndex.data(),
                 elementIndex.data(),
                 stencilWeights.data(),
                 kf );

    stencil.addVectors( transMultiplier[kf], sumStabilizationWeight, faceNormal, cellToFaceVec );
  } );
}

void TwoPointFluxApproximation::registerFractureStencil( Group & stencilGroup ) const
{
  stencilGroup.registerWrapper< SurfaceElementStencil >( viewKeyStruct::fractureStencilString() ).
    setRestartFlags( RestartFlags::NO_WRITE );

  stencilGroup.registerWrapper< EmbeddedSurfaceToCellStencil >( viewKeyStruct::edfmStencilString() ).
    setRestartFlags( RestartFlags::NO_WRITE );

  stencilGroup.registerWrapper< FaceElementToCellStencil >( viewKeyStruct::faceToCellStencilString() ).
    setRestartFlags( RestartFlags::NO_WRITE );
}

void TwoPointFluxApproximation::addFractureFractureConnectionsDFM( MeshLevel & mesh,
                                                                   string const & faceElementRegionName ) const
{
  localIndex constexpr maxElems = SurfaceElementStencil::maxStencilSize;

  NodeManager & nodeManager = mesh.getNodeManager();
  EdgeManager const & edgeManager = mesh.getEdgeManager();
  FaceManager const & faceManager = mesh.getFaceManager();
  ElementRegionManager & elemManager = mesh.getElemManager();

  ElementRegionManager::ElementViewAccessor< arrayView1d< integer const > > const elemGhostRank =
    elemManager.constructArrayViewAccessor< integer, 1 >( ObjectManagerBase::viewKeyStruct::ghostRankString() );

  ElementRegionManager::ElementViewAccessor< arrayView1d< real64 const > > hydraulicAperture =
    elemManager.constructViewAccessor< array1d< real64 >, arrayView1d< real64 const > >( fields::flow::hydraulicAperture::key() );

  arrayView2d< real64 const > faceCenter = faceManager.faceCenter();
  arrayView2d< real64 const, nodes::REFERENCE_POSITION_USD > X = nodeManager.referencePosition();

  SurfaceElementStencil & fractureStencil = getStencil< SurfaceElementStencil >( mesh, viewKeyStruct::fractureStencilString() );
  fractureStencil.setMeanPermCoefficient( m_meanPermCoefficient );
  fractureStencil.move( hostMemorySpace );

  SurfaceElementRegion & fractureRegion = elemManager.getRegion< SurfaceElementRegion >( faceElementRegionName );
  localIndex const fractureRegionIndex = fractureRegion.getIndexInParent();

  FaceElementSubRegion & fractureSubRegion = fractureRegion.getUniqueSubRegion< FaceElementSubRegion >();
  FaceElementSubRegion::FaceMapType const & faceMap = fractureSubRegion.faceList();

  arrayView1d< localIndex const > const & fractureConnectorsToEdges = fractureSubRegion.m_2dFaceToEdge;

  ArrayOfArraysView< localIndex const > const & fractureConnectorsToFaceElements = fractureSubRegion.m_2dFaceTo2dElems.toViewConst();

  SortedArrayView< localIndex const > const recalculateFractureConnectorEdges = fractureSubRegion.m_recalculateConnectionsFor2dFaces.toViewConst();

  // reserve memory for the connections of this fracture
  fractureStencil.reserve( fractureStencil.size() + recalculateFractureConnectorEdges.size() );

  // add new connectors/connections between face elements to the fracture stencil
  forAll< serialPolicy >( recalculateFractureConnectorEdges.size(),
                          [ recalculateFractureConnectorEdges,
                            fractureConnectorsToFaceElements,
                            fractureConnectorsToEdges,
                            &edgeManager,
                            X,
                            &faceMap,
                            faceCenter,
                            hydraulicAperture,
                            fractureRegionIndex,
                            elemGhostRank,
                            &fractureStencil]
                            ( localIndex const k )
  {
    localIndex const fci = recalculateFractureConnectorEdges[k];
    localIndex const numElems = fractureConnectorsToFaceElements.sizeOfArray( fci );
    // only do this if there are more than one element attached to the connector
    localIndex const edgeIndex = fractureConnectorsToEdges[fci];

    // For now, we do not filter out connections for which numElems == 1 in this function.
    // Instead, the filter takes place in the single-phase FluxKernels specialized for the SurfaceElementStencil
    // (see physicsSolvers/multiphysics/SinglePhaseProppantFluxKernels.cpp).
    // The reason for doing the filtering there and not here is that the ProppantTransport solver
    // needs the connections numElems == 1 to produce correct results.

    localIndex const connectorIndex = fractureStencil.size();

    GEOS_ERROR_IF( numElems > maxElems, "Max stencil size exceeded by fracture-fracture connector " << fci );

    stackArray1d< localIndex, maxElems > stencilCellsRegionIndex( numElems );
    stackArray1d< localIndex, maxElems > stencilCellsSubRegionIndex( numElems );
    stackArray1d< localIndex, maxElems > stencilCellsIndex( numElems );
    stackArray1d< real64, maxElems > stencilWeights( numElems );
    stackArray1d< R1Tensor, maxElems > stencilCellCenterToEdgeCenters( numElems );
    stackArray1d< integer, maxElems > isGhostConnectors( numElems );

    // get edge geometry
    real64 edgeCenter[3], edgeSegment[3];
    edgeManager.calculateCenter( edgeIndex, X, edgeCenter );
    edgeManager.calculateLength( edgeIndex, X, edgeSegment );
    real64 const edgeLength = LvArray::tensorOps::l2Norm< 3 >( edgeSegment );
    bool containsLocalElement = false;

    // loop over all face elements attached to the connector and add them to the stencil
    for( localIndex kfe=0; kfe<numElems; ++kfe )
    {
      localIndex const fractureElementIndex = fractureConnectorsToFaceElements[fci][kfe];

      // use straight difference between the edge center and face center for gradient length...
      // TODO: maybe do something better here??
      real64 cellCenterToEdgeCenter[ 3 ];
      LvArray::tensorOps::copy< 3 >( cellCenterToEdgeCenter, edgeCenter );
      LvArray::tensorOps::subtract< 3 >( cellCenterToEdgeCenter, faceCenter[ faceMap[fractureElementIndex][0] ] );

      // form the CellStencil entry
      stencilCellsRegionIndex[kfe] = fractureRegionIndex;
      stencilCellsSubRegionIndex[kfe] = 0;
      stencilCellsIndex[kfe] = fractureElementIndex;
      containsLocalElement = containsLocalElement || elemGhostRank[fractureRegionIndex][0][fractureElementIndex] < 0;

      // Note: this is done solely to avoid crashes when using the SolidMechanicsLagrangeContact that builds a stencil but does not register
      // the
      // hydraulicAperture
      real64 const aperture_h =  hydraulicAperture[fractureRegionIndex][0].size() == 0 ? 1.0 : hydraulicAperture[fractureRegionIndex][0][fractureElementIndex];

      stencilWeights[kfe] = aperture_h * edgeLength / LvArray::tensorOps::l2Norm< 3 >( cellCenterToEdgeCenter );

      LvArray::tensorOps::copy< 3 >( stencilCellCenterToEdgeCenters[kfe], cellCenterToEdgeCenter );
    }

    if( !containsLocalElement )
    {
      return;
    }

    // add/overwrite the stencil for index fci
    fractureStencil.add( numElems,
                         stencilCellsRegionIndex.data(),
                         stencilCellsSubRegionIndex.data(),
                         stencilCellsIndex.data(),
                         stencilWeights.data(),
                         connectorIndex );

    fractureStencil.add( numElems,
                         stencilCellCenterToEdgeCenters.data(),
                         connectorIndex );
  } );
}

<<<<<<< HEAD
void TwoPointFluxApproximation::initNewFractureFieldsDFM( MeshLevel & mesh,
                                                          string const & faceElementRegionName ) const
{
  // TODO Note that all of this initialization should be performed elsewhere.
  //      This is just here because it was convenient, but it is not appropriate
  //      to have physics based initialization in the flux approximator.

#if !defined(SET_CREATION_DISPLACEMENT)
  static_assert( true, "must have SET_CREATION_DISPLACEMENT defined" );
#endif

#if !defined(ALLOW_CREATION_MASS)
  static_assert( true, "must have ALLOW_CREATION_MASS defined" );
#endif

#if !defined(SET_CREATION_PRESSURE)
  static_assert( true, "must have SET_CREATION_PRESSURE defined" );
#endif

  ElementRegionManager & elemManager = mesh.getElemManager();
  ElementRegionManager::ElementViewAccessor< arrayView1d< integer const > > const elemGhostRank =
    elemManager.constructArrayViewAccessor< integer, 1 >( ObjectManagerBase::viewKeyStruct::ghostRankString() );

  SurfaceElementRegion & fractureRegion = elemManager.getRegion< SurfaceElementRegion >( faceElementRegionName );
  localIndex const fractureRegionIndex = fractureRegion.getIndexInParent();
  FaceElementSubRegion & fractureSubRegion = fractureRegion.getUniqueSubRegion< FaceElementSubRegion >();
  ArrayOfArraysView< localIndex const > const & fractureConnectorsToFaceElements = fractureSubRegion.m_2dFaceTo2dElems.toViewConst();
#if SET_CREATION_DISPLACEMENT==1
  NodeManager & nodeManager = mesh.getNodeManager();
  FaceManager const & faceManager = mesh.getFaceManager();
  ArrayOfArraysView< localIndex const > const & faceToNodesMap = faceManager.nodeList();
  FaceElementSubRegion::FaceMapType const & faceMap = fractureSubRegion.faceList();
  array2dLayoutIncrDisplacementConst const incrementalDisplacement =
    nodeManager.getField< fields::solidMechanics::incrementalDisplacement >();
  array2dLayoutTotalDisplacementConst const totalDisplacement =
    nodeManager.getField< fields::solidMechanics::totalDisplacement >();
  arrayView1d< real64 > const aperture = fractureSubRegion.getReference< array1d< real64 > >( "elementAperture" );
#endif

#ifdef GEOSX_USE_SEPARATION_COEFFICIENT
  arrayView1d< real64 > const apertureF = fractureSubRegion.getReference< array1d< real64 > >( "apertureAtFailure" );
#endif

#if ALLOW_CREATION_MASS==0
  arrayView1d< real64 > const dens = fractureSubRegion.getReference< array1d< real64 > >( "density_n" );
#endif

#if SET_CREATION_PRESSURE==1
  string const & fluidName = fractureSubRegion.getReference< string >( FlowSolverBase::viewKeyStruct::fluidNamesString() );
  
  arrayView1d< real64 > const fluidPressure_n = fractureSubRegion.getField< fields::flow::pressure_n >();
  arrayView1d< real64 > const fluidPressure = fractureSubRegion.getField< fields::flow::pressure >();
  arrayView1d< real64 > const fluidTemperature_n = fractureSubRegion.getField< fields::flow::temperature_n >();
  arrayView1d< real64 > const fluidTemperature = fractureSubRegion.getField< fields::flow::temperature >(); 
  arrayView2d< real64 > const fluidInternalEnergy_n = fractureSubRegion.getReference< array2d< real64 > >( fluidName + "_internalEnergy_n" );
  // Set the new face elements to some unphysical numbers to make sure they get set by the following routines.
  SortedArrayView< localIndex const > const newFaceElements = fractureSubRegion.m_newFaceElements.toViewConst();

  forAll< serialPolicy >( fractureSubRegion.m_newFaceElements.size(), [=]( localIndex const k )
  {
    localIndex const kfe = newFaceElements[k];
    fluidPressure[kfe] = 1.0e99;
    fluidTemperature[kfe] = 1.0e99;
    fluidInternalEnergy_n[kfe][0] = 1.0e99;
#ifdef GEOSX_USE_SEPARATION_COEFFICIENT
    apertureF[kfe] = aperture[kfe];
#endif
#if SET_CREATION_DISPLACEMENT==1
    aperture[kfe] = 1.0e99;
#endif
  } );

#endif // SET_CREATION_PRESSURE

  SortedArray< localIndex > allNewElems;
  allNewElems.insert( fractureSubRegion.m_newFaceElements.begin(),
                      fractureSubRegion.m_newFaceElements.end() );
  SortedArrayView< localIndex const > const recalculateFractureConnectorEdges = fractureSubRegion.m_recalculateConnectionsFor2dFaces.toViewConst();

  // add new connectors/connections between face elements to the fracture stencil
  forAll< serialPolicy >( recalculateFractureConnectorEdges.size(),
                          [ &allNewElems,
                            recalculateFractureConnectorEdges,
                            fractureConnectorsToFaceElements,
                            fractureRegionIndex,
                            elemGhostRank,
                            fluidPressure,
                            fluidPressure_n,
                            fluidTemperature,
                            fluidTemperature_n,
                            fluidInternalEnergy_n,
#if SET_CREATION_DISPLACEMENT==1
                            faceToNodesMap,
                            totalDisplacement,
                            aperture,
#endif
                            &fractureSubRegion
                          ]
                            ( localIndex const k )
  {
    localIndex const fci = recalculateFractureConnectorEdges[k];
    localIndex const numElems = fractureConnectorsToFaceElements.sizeOfArray( fci );
#if SET_CREATION_PRESSURE==1
    real64 initialPressure = 1.0e99;
    real64 initialTemperature = 1.0e99;
    real64 initialFluidInternalEnergy_n = 1.0e99;
#endif
#if SET_CREATION_DISPLACEMENT==1
    real64 initialAperture = 1.0e99;
#endif
    SortedArray< localIndex > newElems;
    bool containsLocalElement = false;

    // loop over all face elements attached to the connector and add them to the stencil
    for( localIndex kfe=0; kfe<numElems; ++kfe )
    {
      localIndex const fractureElementIndex = fractureConnectorsToFaceElements[fci][kfe];
      containsLocalElement = containsLocalElement || elemGhostRank[fractureRegionIndex][0][fractureElementIndex] < 0;

      // code to initialize new face elements with pressures from neighbors
      if( fractureSubRegion.m_newFaceElements.count( fractureElementIndex ) == 0 )
      {
#if SET_CREATION_PRESSURE==1
        initialPressure = std::min( initialPressure, fluidPressure_n[fractureElementIndex] );
        initialTemperature = std::min( initialTemperature, fluidTemperature_n[fractureElementIndex] );
        initialFluidInternalEnergy_n = std::min( initialFluidInternalEnergy_n, fluidInternalEnergy_n[fractureElementIndex][0] );
#endif
#if SET_CREATION_DISPLACEMENT==1
        initialAperture = std::min( initialAperture, aperture[fractureElementIndex] );
#endif
      }
      else
      {
        newElems.insert( fractureElementIndex );
        allNewElems.insert( fractureElementIndex );
      }
    }

    if( !containsLocalElement )
    {
      return;
    }

    // loop over new face elements attached to this connector
    for( localIndex const newElemIndex : newElems )
    {
#if SET_CREATION_PRESSURE==1
      fluidPressure[newElemIndex] = std::min( fluidPressure[newElemIndex], initialPressure );
      fluidTemperature[newElemIndex] = std::min( fluidTemperature[newElemIndex], initialTemperature );
      fluidInternalEnergy_n[newElemIndex][0] = std::min( fluidInternalEnergy_n[newElemIndex][0], initialFluidInternalEnergy_n ); 
#endif
#if SET_CREATION_DISPLACEMENT==1
      // Set the aperture/fluid pressure for the new face element to be the minimum
      // of the existing value, smallest aperture/pressure from a connected face element.
      //aperture[newElemIndex] = std::min(aperture[newElemIndex], initialAperture);

      localIndex const faceIndex0 = faceMap( newElemIndex, 0 );
      localIndex const faceIndex1 = faceMap( newElemIndex, 1 );

      localIndex const numNodesPerFace = faceToNodesMap.sizeOfArray( faceIndex0 );

      bool zeroDisp = true;

      for( localIndex a=0; a<numNodesPerFace; ++a )
      {
        localIndex const node0 = faceToNodesMap( faceIndex0, a );
        localIndex const node1 = faceToNodesMap( faceIndex1, a==0 ? a : numNodesPerFace-a );
        if( LvArray::math::abs( LvArray::tensorOps::l2Norm< 3 >( totalDisplacement[node0] ) ) > 1.0e-99 &&
            LvArray::math::abs( LvArray::tensorOps::l2Norm< 3 >( totalDisplacement[node1] ) ) > 1.0e-99 )
        {
          zeroDisp = false;
        }
      }
      if( zeroDisp )
      {
        aperture[newElemIndex] = 0;
      }
#endif
    }
  } );

  SortedArray< localIndex > touchedNodes;
  forAll< serialPolicy >( allNewElems.size(),
                          [ &allNewElems
                            , fluidPressure
                            , fluidPressure_n
                            , fluidTemperature
                            , fluidTemperature_n
                            , fluidInternalEnergy_n
#if SET_CREATION_DISPLACEMENT==1
                            , aperture
                            , faceMap
                            , faceNormal
                            , faceToNodesMap
                            , &touchedNodes
                            , incrementalDisplacement
                            , totalDisplacement
                            , this
#endif
                          ]( localIndex const k )
  {
    localIndex const newElemIndex = allNewElems[k];
    // if the value of pressure was not set, then set it to zero and punt.
    if( fluidPressure[newElemIndex] > 1.0e98 )
    {
      fluidPressure[newElemIndex] = 0.0;
    }
    fluidPressure_n[newElemIndex] = fluidPressure[newElemIndex];

    // if the value of temperature was not set, then set it to zero and punt.
    if( fluidTemperature[newElemIndex] > 1.0e98 )
    {
      fluidTemperature[newElemIndex] = 0.0;
    }
    fluidTemperature_n[newElemIndex] = fluidTemperature[newElemIndex];

    // if the value of fluid internal energy at time n was not set, then set it to zero and punt.
    if( fluidInternalEnergy_n[newElemIndex][0] > 1.0e98 )
    {
      fluidInternalEnergy_n[newElemIndex][0] = 0.0;
    }
#if ALLOW_CREATION_MASS==0
    // set the initial density of the face element to 0 to enforce mass conservation ( i.e. no creation of mass)
    dens[newElemIndex] = 0.0;
#endif
#if SET_CREATION_DISPLACEMENT==1
    // If the aperture has been set, then we can set the estimate of displacements.
    if( aperture[newElemIndex] < 1e98 )
    {
      localIndex const faceIndex0 = faceMap( newElemIndex, 0 );
      localIndex const faceIndex1 = faceMap( newElemIndex, 1 );

      real64 newDisp[3] = LVARRAY_TENSOROPS_INIT_LOCAL_3( faceNormal[ faceIndex0 ] );
      LvArray::tensorOps::scale< 3 >( newDisp, -aperture[newElemIndex] );
      localIndex const numNodesPerFace = faceToNodesMap.sizeOfArray( faceIndex0 );
      for( localIndex a=0; a<numNodesPerFace; ++a )
      {
        localIndex const node0 = faceToNodesMap( faceIndex0, a );
        localIndex const node1 = faceToNodesMap( faceIndex1, a==0 ? a : numNodesPerFace-a );

        touchedNodes.insert( node0 );
        touchedNodes.insert( node1 );

        if( node0 != node1 && touchedNodes.count( node0 )==0 )
        {
          LvArray::tensorOps::add< 3 >( incrementalDisplacement[node0], newDisp );
          LvArray::tensorOps::add< 3 >( totalDisplacement[node0], newDisp );
          LvArray::tensorOps::subtract< 3 >( incrementalDisplacement[node1], newDisp );
          LvArray::tensorOps::subtract< 3 >( totalDisplacement[node1], newDisp );
        }
      }
    }
    if( this->getLogLevel() > 1 )
    {
      printf( "New elem index, init aper, init press, init temp = %4ld, %4.2e, %4.2e, %4.2e \n",
              newElemIndex,
              aperture[newElemIndex],
              fluidPressure[newElemIndex],
              fluidTemperature[newElemIndex] );
    }
#endif
  } );
}

=======
>>>>>>> 6efbd27c
void TwoPointFluxApproximation::cleanMatrixMatrixConnectionsDFM( MeshLevel & mesh,
                                                                 string const & faceElementRegionName ) const
{
  ElementRegionManager const & elemManager = mesh.getElemManager();

  CellElementStencilTPFA & cellStencil = getStencil< CellElementStencilTPFA >( mesh, viewKeyStruct::cellStencilString() );

  SurfaceElementRegion const & fractureRegion = elemManager.getRegion< SurfaceElementRegion >( faceElementRegionName );
  FaceElementSubRegion const & fractureSubRegion = fractureRegion.getUniqueSubRegion< FaceElementSubRegion >();
  SortedArrayView< localIndex const > const newFaceElements = fractureSubRegion.m_newFaceElements.toViewConst();

  FaceElementSubRegion::FaceMapType const & faceMap = fractureSubRegion.faceList();

  forAll< serialPolicy >( newFaceElements.size(),
                          [newFaceElements,
                           &cellStencil,
                           &faceMap]( localIndex const k )
  {
    localIndex const kfe = newFaceElements[k];
    // Remove cell-to-cell connections from cell stencil and add in new connections.
    // This is there to shut off previously connected cells
    // that are not connected anymore due to dynamic fracturing.
    cellStencil.zero( faceMap[kfe][0] );
  } );
}


void TwoPointFluxApproximation::addFractureMatrixConnectionsDFM( MeshLevel & mesh,
                                                                 string const & faceElementRegionName ) const
{
  localIndex constexpr maxElems = SurfaceElementStencil::maxStencilSize;

  ElementRegionManager & elemManager = mesh.getElemManager();
  FaceManager const & faceManager = mesh.getFaceManager();

  CellElementStencilTPFA & cellStencil = getStencil< CellElementStencilTPFA >( mesh, viewKeyStruct::cellStencilString() );
  FaceElementToCellStencil & faceToCellStencil = getStencil< FaceElementToCellStencil >( mesh, viewKeyStruct::faceToCellStencilString() );

  ElementRegionManager::ElementViewAccessor< arrayView2d< real64 const > > const elemCenter =
    elemManager.constructArrayViewAccessor< real64, 2 >( CellElementSubRegion::viewKeyStruct::elementCenterString() );

  ElementRegionManager::ElementViewAccessor< arrayView1d< integer const > > const elemGhostRank =
    elemManager.constructArrayViewAccessor< integer, 1 >( ObjectManagerBase::viewKeyStruct::ghostRankString() );

  ElementRegionManager::ElementViewAccessor< arrayView1d< real64 const > > hydraulicAperture =
    elemManager.constructViewAccessor< array1d< real64 >, arrayView1d< real64 const > >( fields::flow::hydraulicAperture::key() );

  arrayView1d< real64 const > faceArea   = faceManager.faceArea();
  arrayView2d< real64 const > faceCenter = faceManager.faceCenter();
  arrayView2d< real64 const > faceNormal = faceManager.faceNormal();

  arrayView1d< real64 const > const & transMultiplier =
    faceManager.getReference< array1d< real64 > >( m_coeffName + viewKeyStruct::transMultiplierString() );

  SurfaceElementRegion & fractureRegion = elemManager.getRegion< SurfaceElementRegion >( faceElementRegionName );
  localIndex const fractureRegionIndex = fractureRegion.getIndexInParent();
  FaceElementSubRegion & fractureSubRegion = fractureRegion.getUniqueSubRegion< FaceElementSubRegion >();
  OrderedVariableToManyElementRelation const & elems2dToElems3d = fractureSubRegion.getToCellRelation();

  SortedArrayView< localIndex const > const new2dElems = fractureSubRegion.m_newFaceElements.toViewConst();
  FaceElementSubRegion::FaceMapType const & faceMap = fractureSubRegion.faceList();

  ArrayOfArraysView< localIndex const > elemRegionList = elems2dToElems3d.m_toElementRegion.toViewConst();
  ArrayOfArraysView< localIndex const > elemSubRegionList = elems2dToElems3d.m_toElementSubRegion.toViewConst();
  ArrayOfArraysView< localIndex const > elemList = elems2dToElems3d.m_toElementIndex.toViewConst();

  // reserve memory for the connections of this region
  if( cellStencil.size() != 0 )
  {
    faceToCellStencil.reserve( faceToCellStencil.size() + elems2dToElems3d.size() );
  }

  // We store the concerned region indices,
  // in order to only define the connections for the requested regions.
  auto const & regions = elemManager.getRegions();
  SortedArray< integer > regionIndices;
  for( auto const & bodyRegionNames: m_targetRegions )
  {
    for( string const & regionName: bodyRegionNames.second )
    {
      regionIndices.insert( regions.getIndex( regionName ) );
    }
  }

  forAll< serialPolicy >( new2dElems.size(),
                          [ new2dElems,
                            &elems2dToElems3d,
                            &faceToCellStencil,
                            &faceMap,
                            elemRegionList,
                            elemSubRegionList,
                            elemList,
                            elemGhostRank,
                            faceCenter,
                            elemCenter,
                            faceNormal,
                            faceArea,
                            hydraulicAperture,
                            transMultiplier,
                            regionIndices = regionIndices.toViewConst(),
                            fractureRegionIndex ] ( localIndex const k )
  {
    localIndex const kfe = new2dElems[k];
    {
      localIndex const numElems = elems2dToElems3d.m_toElementSubRegion.sizeOfArray( kfe );

      GEOS_ERROR_IF( numElems > maxElems, "Max stencil size exceeded by fracture-cell connector " << kfe );

      real64 cellToFaceVec[ 3 ], faceNormalVector[ 3 ];

      localIndex connectorIndex = faceToCellStencil.size();

      for( localIndex ke = 0; ke < numElems; ++ke )
      {
        connectorIndex += ke;

        localIndex const faceIndex = faceMap[kfe][ke];
        localIndex const er  = elemRegionList[kfe][ke];
        localIndex const esr = elemSubRegionList[kfe][ke];
        localIndex const ei  = elemList[kfe][ke];

        // remove cell-to-cell connections from cell stencil and add in new connections
        if( !regionIndices.contains( er ) )
        {
          continue;
        }

        // Filter out entries where both fracture and cell element are ghosted
        if( elemGhostRank[fractureRegionIndex][0][kfe] >= 0 && elemGhostRank[er][esr][ei] >= 0 )
        {
          continue;
        }

        LvArray::tensorOps::copy< 3 >( faceNormalVector, faceNormal[faceIndex] );

        LvArray::tensorOps::copy< 3 >( cellToFaceVec, faceCenter[faceIndex] );
        LvArray::tensorOps::subtract< 3 >( cellToFaceVec, elemCenter[er][esr][ei] );

        real64 const c2fDistance = LvArray::tensorOps::normalize< 3 >( cellToFaceVec );

        real64 const ht = faceArea[faceIndex] / c2fDistance;
        // Note: this is done solely to avoid crashes when using the SolidMechanicsLagrangeContact that builds a stencil but does not
        // register the
        // hydraulicAperture
        real64 const aperture_h =  hydraulicAperture[fractureRegionIndex][0].size() == 0 ? 1.0 : hydraulicAperture[fractureRegionIndex][0][kfe];

        localIndex const stencilCellsRegionIndex[2]{ er, fractureRegionIndex };
        localIndex const stencilCellsSubRegionIndex[2]{ esr, 0 };
        localIndex const stencilCellsIndex[2]{ ei, kfe };
        real64 const stencilWeights[2]{ ht, 2. * faceArea[faceIndex] / aperture_h };

        faceToCellStencil.add( 2,
                               stencilCellsRegionIndex,
                               stencilCellsSubRegionIndex,
                               stencilCellsIndex,
                               stencilWeights,
                               connectorIndex );

        faceToCellStencil.addVectors( transMultiplier[faceIndex], faceNormalVector, cellToFaceVec );
      }
    }
  } );
}

void TwoPointFluxApproximation::addToFractureStencil( MeshLevel & mesh,
                                                      string const & faceElementRegionName ) const
{
  this->addFractureFractureConnectionsDFM( mesh, faceElementRegionName );
  this->cleanMatrixMatrixConnectionsDFM( mesh, faceElementRegionName );
  this->addFractureMatrixConnectionsDFM( mesh, faceElementRegionName );
}

void TwoPointFluxApproximation::addFractureMatrixConnectionsEDFM( MeshLevel & mesh,
                                                                  string const & embeddedSurfaceRegionName ) const
{
  // Add connections EmbeddedSurface to/from CellElements.
  ElementRegionManager & elemManager = mesh.getElemManager();

  EmbeddedSurfaceToCellStencil & edfmStencil = getStencil< EmbeddedSurfaceToCellStencil >( mesh, viewKeyStruct::edfmStencilString() );
  edfmStencil.move( hostMemorySpace );

  SurfaceElementRegion & fractureRegion = elemManager.getRegion< SurfaceElementRegion >( embeddedSurfaceRegionName );
  localIndex const fractureRegionIndex = fractureRegion.getIndexInParent();

  EmbeddedSurfaceSubRegion & fractureSubRegion = fractureRegion.getUniqueSubRegion< EmbeddedSurfaceSubRegion >();

  ElementRegionManager::ElementViewAccessor< arrayView1d< real64 const > > hydraulicAperture =
    elemManager.constructViewAccessor< array1d< real64 >, arrayView1d< real64 const > >( fields::flow::hydraulicAperture::key() );

  arrayView1d< real64 const > const faceArea = fractureSubRegion.getElementArea();

  OrderedVariableToManyElementRelation const & surfaceElementsToCells = fractureSubRegion.getToCellRelation();

  arrayView1d< real64 const >     const & connectivityIndex = fractureSubRegion.getConnectivityIndex();

  arrayView1d< integer const > const ghostRank = fractureSubRegion.ghostRank();

  // start from last connectorIndex from surface-To-cell connections
  localIndex connectorIndex = edfmStencil.size();
  localIndex constexpr MAX_NUM_ELEMS = EmbeddedSurfaceToCellStencil::maxStencilSize;

  // reserve memory for the connections of this fracture
  edfmStencil.reserve( edfmStencil.size() + fractureSubRegion.size() );

  // loop over the embedded surfaces and add connections to cellStencil
  for( localIndex kes = 0; kes < fractureSubRegion.size(); kes++ )
  {
    if( ghostRank[kes] < 0 )
    {
      localIndex const numElems = 2;   // there is a 1 to 1 relation

      GEOS_ERROR_IF( numElems > MAX_NUM_ELEMS, "Max stencil size exceeded by fracture-cell connector " << kes );

      stackArray1d< localIndex, MAX_NUM_ELEMS > stencilCellsRegionIndex( numElems );
      stackArray1d< localIndex, MAX_NUM_ELEMS > stencilCellsSubRegionIndex( numElems );
      stackArray1d< localIndex, MAX_NUM_ELEMS > stencilCellsIndex( numElems );
      stackArray1d< real64, MAX_NUM_ELEMS > stencilWeights( numElems );

      localIndex const er  = surfaceElementsToCells.m_toElementRegion[kes][0];
      localIndex const esr = surfaceElementsToCells.m_toElementSubRegion[kes][0];
      localIndex const ei  = surfaceElementsToCells.m_toElementIndex[kes][0];

      stencilCellsRegionIndex[0] = er;
      stencilCellsSubRegionIndex[0] = esr;
      stencilCellsIndex[0] = ei;
      stencilWeights[0] = connectivityIndex[kes];

      stencilCellsRegionIndex[1] = fractureRegionIndex;
      stencilCellsSubRegionIndex[1] = 0;
      stencilCellsIndex[1] = kes;
      stencilWeights[1] = 4. * faceArea[fractureRegionIndex] / hydraulicAperture[fractureRegionIndex][0][kes];

      edfmStencil.add( 2,
                       stencilCellsRegionIndex.data(),
                       stencilCellsSubRegionIndex.data(),
                       stencilCellsIndex.data(),
                       stencilWeights.data(),
                       connectorIndex );

      connectorIndex++;
    }
  }

}

void TwoPointFluxApproximation::addFractureFractureConnectionsEDFM( MeshLevel & mesh,
                                                                    string const & embeddedSurfaceRegionName ) const
{

  EdgeManager const & embSurfEdgeManager = mesh.getEmbSurfEdgeManager();
  ElementRegionManager & elemManager = mesh.getElemManager();
  EmbeddedSurfaceNodeManager & nodeManager = mesh.getEmbSurfNodeManager();

  // Get the stencil
  SurfaceElementStencil & fractureStencil = getStencil< SurfaceElementStencil >( mesh, viewKeyStruct::fractureStencilString() );
  fractureStencil.move( hostMemorySpace );

  SurfaceElementRegion & fractureRegion = elemManager.getRegion< SurfaceElementRegion >( embeddedSurfaceRegionName );
  localIndex const fractureRegionIndex = fractureRegion.getIndexInParent();

  EmbeddedSurfaceSubRegion & fractureSubRegion = fractureRegion.getUniqueSubRegion< EmbeddedSurfaceSubRegion >();
  arrayView2d< real64 const > const fractureElemCenter = fractureSubRegion.getElementCenter();
  arrayView2d< real64 const, nodes::REFERENCE_POSITION_USD > const X = nodeManager.referencePosition();

  ElementRegionManager::ElementViewAccessor< arrayView1d< real64 const > > hydraulicAperture =
    elemManager.constructViewAccessor< array1d< real64 >, arrayView1d< real64 const > >( fields::flow::hydraulicAperture::key() );

  EdgeManager::FaceMapType const & edgeToEmbSurfacesMap = embSurfEdgeManager.faceList();

  localIndex constexpr maxElems = SurfaceElementStencil::maxStencilSize;

  localIndex connectorIndex = 0;

  // reserve memory for the connections of this fracture
  fractureStencil.reserve( fractureStencil.size() + embSurfEdgeManager.size() );

  // add new connectors/connections between embedded elements to the fracture stencil
  for( localIndex ke = 0; ke <  embSurfEdgeManager.size(); ke++ )
  {
    // for now there is no generation of new elements so we add all edges.
    localIndex const numElems = 2;  // hardcoded for now but unless there is an intersection it should always be 2.
    if( edgeToEmbSurfacesMap.sizeOfSet( ke ) > 1 ) // to be a connector it need to be attached to at least 2 elements.
    {

      GEOS_ERROR_IF( numElems > maxElems, "Max stencil size exceeded by fracture-fracture connector " << ke );

      stackArray1d< localIndex, maxElems > stencilCellsRegionIndex( numElems );
      stackArray1d< localIndex, maxElems > stencilCellsSubRegionIndex( numElems );
      stackArray1d< localIndex, maxElems > stencilCellsIndex( numElems );
      stackArray1d< real64, maxElems > stencilWeights( numElems );

      stackArray1d< R1Tensor, maxElems > stencilCellCenterToEdgeCenters( numElems );
      stackArray1d< integer, maxElems > isGhostConnectors( numElems );

      // TODO get edge geometry
      real64 edgeCenter[3], edgeSegment[3];
      embSurfEdgeManager.calculateCenter( ke, X, edgeCenter );
      embSurfEdgeManager.calculateLength( ke, X, edgeSegment );
      real64 const edgeLength  = LvArray::tensorOps::l2Norm< 3 >( edgeSegment );


      // loop over all embedded surface elements attached to the connector and add them to the stencil
      for( localIndex kes = 0; kes < numElems; kes++ )
      {
        localIndex const fractureElementIndex = edgeToEmbSurfacesMap[ke][kes];

        // compute distance between cell centers
        real64 cellCenterToEdgeCenter[ 3 ];
        LvArray::tensorOps::copy< 3 >( cellCenterToEdgeCenter, edgeCenter );
        LvArray::tensorOps::subtract< 3 >( cellCenterToEdgeCenter, fractureElemCenter[fractureElementIndex] );

        // form the CellStencil entry
        stencilCellsRegionIndex[kes]    = fractureRegionIndex;
        stencilCellsSubRegionIndex[kes] = 0;  // there is only one subregion.
        stencilCellsIndex[kes]          = fractureElementIndex;

        stencilWeights[kes] = hydraulicAperture[fractureRegionIndex][0][fractureElementIndex] * edgeLength / LvArray::tensorOps::l2Norm< 3 >( cellCenterToEdgeCenter );

        LvArray::tensorOps::copy< 3 >( stencilCellCenterToEdgeCenters[kes], cellCenterToEdgeCenter );
      }

      // add/overwrite the stencil for index fci
      fractureStencil.add( numElems,
                           stencilCellsRegionIndex.data(),
                           stencilCellsSubRegionIndex.data(),
                           stencilCellsIndex.data(),
                           stencilWeights.data(),
                           connectorIndex );

      fractureStencil.add( numElems,
                           stencilCellCenterToEdgeCenters.data(),
                           connectorIndex );

      connectorIndex++;
    }
  }
}

void TwoPointFluxApproximation::addEmbeddedFracturesToStencils( MeshLevel & mesh,
                                                                string const & embeddedSurfaceRegionName ) const
{

  addFractureFractureConnectionsEDFM( mesh, embeddedSurfaceRegionName );

  addFractureMatrixConnectionsEDFM( mesh, embeddedSurfaceRegionName );

  if( m_useProjectionEmbeddedFractureMethod )
  {
    EmbeddedSurfaceToCellStencil & edfmStencil = getStencil< EmbeddedSurfaceToCellStencil >( mesh, viewKeyStruct::edfmStencilString() );
    edfmStencil.move( hostMemorySpace );

    CellElementStencilTPFA & cellStencil = getStencil< CellElementStencilTPFA >( mesh, viewKeyStruct::cellStencilString() );
    cellStencil.move( hostMemorySpace );

    ProjectionEDFMHelper pedfmHelper( mesh, cellStencil, edfmStencil, embeddedSurfaceRegionName );
    pedfmHelper.addNonNeighboringConnections();
  }
}

void TwoPointFluxApproximation::registerBoundaryStencil( Group & stencilGroup, string const & setName ) const
{
  if( !stencilGroup.hasWrapper( setName ) )
  {
    // if not there yet, let's register the set name as a wrapper
    stencilGroup.registerWrapper< BoundaryStencil >( setName ).
      setRestartFlags( RestartFlags::NO_WRITE );
  }
}

void TwoPointFluxApproximation::computeBoundaryStencil( MeshLevel & mesh,
                                                        string const & setName,
                                                        SortedArrayView< localIndex const > const & faceSet ) const
{
  NodeManager const & nodeManager = mesh.getNodeManager();
  FaceManager const & faceManager = mesh.getFaceManager();
  ElementRegionManager const & elemManager = mesh.getElemManager();

  BoundaryStencil & stencil = getStencil< BoundaryStencil >( mesh, setName );

  arrayView2d< localIndex const > const & elemRegionList     = faceManager.elementRegionList();
  arrayView2d< localIndex const > const & elemSubRegionList  = faceManager.elementSubRegionList();
  arrayView2d< localIndex const > const & elemList           = faceManager.elementList();
  arrayView2d< real64 const, nodes::REFERENCE_POSITION_USD > const & nodePosition = nodeManager.referencePosition();

  arrayView1d< real64 const > const & transMultiplier =
    faceManager.getReference< array1d< real64 > >( m_coeffName + viewKeyStruct::transMultiplierString() );

  ElementRegionManager::ElementViewAccessor< arrayView2d< real64 const > > const elemCenter =
    elemManager.constructArrayViewAccessor< real64, 2 >( CellElementSubRegion::viewKeyStruct::elementCenterString() );

  ElementRegionManager::ElementViewAccessor< arrayView1d< integer const > > const elemGhostRank =
    elemManager.constructArrayViewAccessor< integer, 1 >( ObjectManagerBase::viewKeyStruct::ghostRankString() );

  // TODO: can we look this up better?
  string const & meshBodyName = mesh.getParent().getParent().getName();
  arrayView1d< string const > const targetRegions = m_targetRegions.at( meshBodyName );

  ArrayOfArraysView< localIndex const > const faceToNodes = faceManager.nodeList().toViewConst();

  // make a list of region indices to be included
  SortedArray< localIndex > regionFilter;
  for( string const & regionName : targetRegions )
  {
    regionFilter.insert( elemManager.getRegions().getIndex( regionName ) );
  }

  constexpr localIndex numPts = BoundaryStencil::maxNumPointsInFlux;

  stackArray1d< localIndex, numPts > stencilRegionIndices( numPts );
  stackArray1d< localIndex, numPts > stencilSubRegionIndices( numPts );
  stackArray1d< localIndex, numPts > stencilElemOrFaceIndices( numPts );
  stackArray1d< real64, numPts > stencilWeights( numPts );

  real64 const lengthTolerance = m_lengthScale * m_areaRelTol;
  real64 const areaTolerance = lengthTolerance * lengthTolerance;

  // loop over faces and calculate faceArea, faceNormal and faceCenter
  stencil.reserve( faceSet.size() );
  for( localIndex kf : faceSet )
  {
    real64 faceCenter[ 3 ];
    real64 faceNormal[ 3 ];
    real64 const faceArea = computationalGeometry::centroid_3DPolygon( faceToNodes[kf],
                                                                       nodePosition,
                                                                       faceCenter,
                                                                       faceNormal,
                                                                       areaTolerance );

    for( localIndex ke = 0; ke < numPts; ++ke )
    {
      localIndex const er  = elemRegionList[kf][ke];
      localIndex const esr = elemSubRegionList[kf][ke];
      localIndex const ei  = elemList[kf][ke];

      // Filter out elements not locally present
      if( er < 0 )
      {
        continue;
      }

      // Filter out elements not in target regions
      if( !regionFilter.contains( er ) )
      {
        continue;
      }

      // Filter out ghosted elements - to be handled by the owning rank
      if( elemGhostRank[er][esr][ei] >= 0 )
      {
        continue;
      }

      real64 cellToFaceVec[ 3 ];
      LvArray::tensorOps::copy< 3 >( cellToFaceVec, faceCenter );
      LvArray::tensorOps::subtract< 3 >( cellToFaceVec, elemCenter[ er ][ esr ][ ei ] );

      if( LvArray::tensorOps::AiBi< 3 >( cellToFaceVec, faceNormal ) < 0.0 )
      {
        LvArray::tensorOps::scale< 3 >( faceNormal, -1 );
      }

      real64 const c2fDistance = LvArray::tensorOps::normalize< 3 >( cellToFaceVec );
      real64 const faceWeight = faceArea / c2fDistance;

      stencilRegionIndices[BoundaryStencil::Order::ELEM] = er;
      stencilSubRegionIndices[BoundaryStencil::Order::ELEM] = esr;
      stencilElemOrFaceIndices[BoundaryStencil::Order::ELEM] = ei;
      stencilWeights[BoundaryStencil::Order::ELEM] = faceWeight;

      stencilRegionIndices[BoundaryStencil::Order::FACE] = -1;
      stencilSubRegionIndices[BoundaryStencil::Order::FACE] = -1;
      stencilElemOrFaceIndices[BoundaryStencil::Order::FACE] = kf;
      stencilWeights[BoundaryStencil::Order::FACE] = -faceWeight;

      stencil.add( stencilRegionIndices.size(),
                   stencilRegionIndices.data(),
                   stencilSubRegionIndices.data(),
                   stencilElemOrFaceIndices.data(),
                   stencilWeights.data(),
                   kf );

      stencil.addVectors( transMultiplier[kf], faceNormal, cellToFaceVec );
    }
  }
}

void TwoPointFluxApproximation::registerAquiferStencil( Group & stencilGroup, string const & setName ) const
{
  registerBoundaryStencil( stencilGroup, setName );
}


void TwoPointFluxApproximation::computeAquiferStencil( DomainPartition & domain, MeshLevel & mesh ) const
{
  // The computation of the aquifer stencil weights requires three passes:
  //  - In the first pass, we count the number of individual aquifers
  //  - In the second pass, we compute the sum of the face areas for each aquifer
  //  - In the third pass, we compute the area fraction for each face

  FieldSpecificationManager & fsManager = FieldSpecificationManager::getInstance();
  FaceManager const & faceManager = mesh.getFaceManager();
  ElementRegionManager const & elemManager = mesh.getElemManager();

  ElementRegionManager::ElementViewAccessor< arrayView1d< integer const > > const elemGhostRank =
    elemManager.constructArrayViewAccessor< integer, 1 >( ObjectManagerBase::viewKeyStruct::ghostRankString() );

  arrayView1d< real64 const > const & faceArea              = faceManager.faceArea();
  arrayView2d< localIndex const > const & elemRegionList    = faceManager.elementRegionList();
  arrayView2d< localIndex const > const & elemSubRegionList = faceManager.elementSubRegionList();
  arrayView2d< localIndex const > const & elemList          = faceManager.elementList();

  constexpr localIndex numPts = BoundaryStencil::maxNumPointsInFlux;

  // make a list of region indices to be included
  SortedArray< localIndex > regionFilter;
  for( string const & regionName : m_targetRegions.at( mesh.getParent().getParent().getName() ) )
  {
    regionFilter.insert( elemManager.getRegions().getIndex( regionName ) );
  }
  SortedArrayView< localIndex const > const regionFilterView = regionFilter.toViewConst();

  // Step 1: count individual aquifers

  std::map< string, localIndex > aquiferNameToAquiferId;
  localIndex aquiferCounter = 0;

  fsManager.forSubGroups< AquiferBoundaryCondition >( [&] ( AquiferBoundaryCondition const & bc )
  {
    aquiferNameToAquiferId[bc.getName()] = aquiferCounter;
    aquiferCounter++;
  } );

  // Step 2: sum the face areas for each individual aquifer

  array1d< real64 > globalSumFaceAreas( aquiferNameToAquiferId.size() );
  array1d< real64 > localSumFaceAreas( aquiferNameToAquiferId.size() );
  arrayView1d< real64 > const localSumFaceAreasView = localSumFaceAreas.toView();

  fsManager.apply< FaceManager,
                   AquiferBoundaryCondition >( 0.0,
                                               domain.getMeshBody( 0 ).getBaseDiscretization(),
                                               AquiferBoundaryCondition::catalogName(),
                                               [&] ( AquiferBoundaryCondition const & bc,
                                                     string const &,
                                                     SortedArrayView< localIndex const > const & targetSet,
                                                     FaceManager const &,
                                                     string const & )
  {
    RAJA::ReduceSum< parallelHostReduce, real64 > targetSetSumFaceAreas( 0.0 );
    forAll< parallelHostPolicy >( targetSet.size(), [=] ( localIndex const i )
    {
      localIndex const iface = targetSet[i];

      bool isOwnedAquiferFaceInTarget = false;
      for( localIndex ke = 0; ke < numPts; ++ke )
      {
        // Filter out elements not locally present
        if( elemRegionList[iface][ke] < 0 )
        {
          continue;
        }

        // Filter out elements not in target regions
        if( !regionFilterView.contains( elemRegionList[iface][ke] ))
        {
          continue;
        }

        localIndex const er  = elemRegionList[iface][ke];
        localIndex const esr = elemSubRegionList[iface][ke];
        localIndex const ei  = elemList[iface][ke];

        // Filter out ghosted elements
        if( elemGhostRank[er][esr][ei] >= 0 )
        {
          continue;
        }

        isOwnedAquiferFaceInTarget = true;
      }

      if( isOwnedAquiferFaceInTarget )
      {
        targetSetSumFaceAreas += faceArea[iface];
      }
    } );
    localIndex const aquiferIndex = aquiferNameToAquiferId.at( bc.getName() );
    localSumFaceAreasView[aquiferIndex] += targetSetSumFaceAreas.get();
  } );

  MpiWrapper::allReduce( localSumFaceAreas.data(),
                         globalSumFaceAreas.data(),
                         localSumFaceAreas.size(),
                         MpiWrapper::getMpiOp( MpiWrapper::Reduction::Sum ),
                         MPI_COMM_GEOSX );

  // Step 3: compute the face area fraction for each connection, and insert into boundary stencil

  fsManager.apply< FaceManager,
                   AquiferBoundaryCondition >( 0.0,
                                               domain.getMeshBody( 0 ).getBaseDiscretization(),
                                               AquiferBoundaryCondition::catalogName(),
                                               [&] ( AquiferBoundaryCondition const & bc,
                                                     string const & setName,
                                                     SortedArrayView< localIndex const > const & targetSet,
                                                     FaceManager const &,
                                                     string const & )
  {
    BoundaryStencil & stencil = getStencil< BoundaryStencil >( mesh, setName );

    stackArray1d< localIndex, numPts > stencilRegionIndices( numPts );
    stackArray1d< localIndex, numPts > stencilSubRegionIndices( numPts );
    stackArray1d< localIndex, numPts > stencilElemOrFaceIndices( numPts );
    stackArray1d< real64, numPts > stencilWeights( numPts );

    localIndex const aquiferIndex = aquiferNameToAquiferId.at( bc.getName() );

    stencil.reserve( targetSet.size() );
    for( localIndex iface : targetSet )
    {

      for( localIndex ke = 0; ke < numPts; ++ke )
      {
        // Filter out elements not locally present
        if( elemRegionList[iface][ke] < 0 )
        {
          continue;
        }

        // Filter out elements not in target regions
        if( !regionFilterView.contains( elemRegionList[iface][ke] ))
        {
          continue;
        }

        localIndex const er  = elemRegionList[iface][ke];
        localIndex const esr = elemSubRegionList[iface][ke];
        localIndex const ei  = elemList[iface][ke];

        // Filter out ghosted elements
        if( elemGhostRank[er][esr][ei] >= 0 )
        {
          continue;
        }

        stencilRegionIndices[BoundaryStencil::Order::ELEM] = er;
        stencilSubRegionIndices[BoundaryStencil::Order::ELEM] = esr;
        stencilElemOrFaceIndices[BoundaryStencil::Order::ELEM] = ei;
        stencilWeights[BoundaryStencil::Order::ELEM] = faceArea[iface] / globalSumFaceAreas[aquiferIndex];

        stencilRegionIndices[BoundaryStencil::Order::FACE] = -1;
        stencilSubRegionIndices[BoundaryStencil::Order::FACE] = -1;
        stencilElemOrFaceIndices[BoundaryStencil::Order::FACE] = iface;
        stencilWeights[BoundaryStencil::Order::FACE] = -faceArea[iface] / globalSumFaceAreas[aquiferIndex]; // likely unused for aquifers

        stencil.add( stencilRegionIndices.size(),
                     stencilRegionIndices.data(),
                     stencilSubRegionIndices.data(),
                     stencilElemOrFaceIndices.data(),
                     stencilWeights.data(),
                     iface );
      }
    }
  } );
}


REGISTER_CATALOG_ENTRY( FluxApproximationBase, TwoPointFluxApproximation, string const &, Group * const )

}<|MERGE_RESOLUTION|>--- conflicted
+++ resolved
@@ -361,273 +361,6 @@
   } );
 }
 
-<<<<<<< HEAD
-void TwoPointFluxApproximation::initNewFractureFieldsDFM( MeshLevel & mesh,
-                                                          string const & faceElementRegionName ) const
-{
-  // TODO Note that all of this initialization should be performed elsewhere.
-  //      This is just here because it was convenient, but it is not appropriate
-  //      to have physics based initialization in the flux approximator.
-
-#if !defined(SET_CREATION_DISPLACEMENT)
-  static_assert( true, "must have SET_CREATION_DISPLACEMENT defined" );
-#endif
-
-#if !defined(ALLOW_CREATION_MASS)
-  static_assert( true, "must have ALLOW_CREATION_MASS defined" );
-#endif
-
-#if !defined(SET_CREATION_PRESSURE)
-  static_assert( true, "must have SET_CREATION_PRESSURE defined" );
-#endif
-
-  ElementRegionManager & elemManager = mesh.getElemManager();
-  ElementRegionManager::ElementViewAccessor< arrayView1d< integer const > > const elemGhostRank =
-    elemManager.constructArrayViewAccessor< integer, 1 >( ObjectManagerBase::viewKeyStruct::ghostRankString() );
-
-  SurfaceElementRegion & fractureRegion = elemManager.getRegion< SurfaceElementRegion >( faceElementRegionName );
-  localIndex const fractureRegionIndex = fractureRegion.getIndexInParent();
-  FaceElementSubRegion & fractureSubRegion = fractureRegion.getUniqueSubRegion< FaceElementSubRegion >();
-  ArrayOfArraysView< localIndex const > const & fractureConnectorsToFaceElements = fractureSubRegion.m_2dFaceTo2dElems.toViewConst();
-#if SET_CREATION_DISPLACEMENT==1
-  NodeManager & nodeManager = mesh.getNodeManager();
-  FaceManager const & faceManager = mesh.getFaceManager();
-  ArrayOfArraysView< localIndex const > const & faceToNodesMap = faceManager.nodeList();
-  FaceElementSubRegion::FaceMapType const & faceMap = fractureSubRegion.faceList();
-  array2dLayoutIncrDisplacementConst const incrementalDisplacement =
-    nodeManager.getField< fields::solidMechanics::incrementalDisplacement >();
-  array2dLayoutTotalDisplacementConst const totalDisplacement =
-    nodeManager.getField< fields::solidMechanics::totalDisplacement >();
-  arrayView1d< real64 > const aperture = fractureSubRegion.getReference< array1d< real64 > >( "elementAperture" );
-#endif
-
-#ifdef GEOSX_USE_SEPARATION_COEFFICIENT
-  arrayView1d< real64 > const apertureF = fractureSubRegion.getReference< array1d< real64 > >( "apertureAtFailure" );
-#endif
-
-#if ALLOW_CREATION_MASS==0
-  arrayView1d< real64 > const dens = fractureSubRegion.getReference< array1d< real64 > >( "density_n" );
-#endif
-
-#if SET_CREATION_PRESSURE==1
-  string const & fluidName = fractureSubRegion.getReference< string >( FlowSolverBase::viewKeyStruct::fluidNamesString() );
-  
-  arrayView1d< real64 > const fluidPressure_n = fractureSubRegion.getField< fields::flow::pressure_n >();
-  arrayView1d< real64 > const fluidPressure = fractureSubRegion.getField< fields::flow::pressure >();
-  arrayView1d< real64 > const fluidTemperature_n = fractureSubRegion.getField< fields::flow::temperature_n >();
-  arrayView1d< real64 > const fluidTemperature = fractureSubRegion.getField< fields::flow::temperature >(); 
-  arrayView2d< real64 > const fluidInternalEnergy_n = fractureSubRegion.getReference< array2d< real64 > >( fluidName + "_internalEnergy_n" );
-  // Set the new face elements to some unphysical numbers to make sure they get set by the following routines.
-  SortedArrayView< localIndex const > const newFaceElements = fractureSubRegion.m_newFaceElements.toViewConst();
-
-  forAll< serialPolicy >( fractureSubRegion.m_newFaceElements.size(), [=]( localIndex const k )
-  {
-    localIndex const kfe = newFaceElements[k];
-    fluidPressure[kfe] = 1.0e99;
-    fluidTemperature[kfe] = 1.0e99;
-    fluidInternalEnergy_n[kfe][0] = 1.0e99;
-#ifdef GEOSX_USE_SEPARATION_COEFFICIENT
-    apertureF[kfe] = aperture[kfe];
-#endif
-#if SET_CREATION_DISPLACEMENT==1
-    aperture[kfe] = 1.0e99;
-#endif
-  } );
-
-#endif // SET_CREATION_PRESSURE
-
-  SortedArray< localIndex > allNewElems;
-  allNewElems.insert( fractureSubRegion.m_newFaceElements.begin(),
-                      fractureSubRegion.m_newFaceElements.end() );
-  SortedArrayView< localIndex const > const recalculateFractureConnectorEdges = fractureSubRegion.m_recalculateConnectionsFor2dFaces.toViewConst();
-
-  // add new connectors/connections between face elements to the fracture stencil
-  forAll< serialPolicy >( recalculateFractureConnectorEdges.size(),
-                          [ &allNewElems,
-                            recalculateFractureConnectorEdges,
-                            fractureConnectorsToFaceElements,
-                            fractureRegionIndex,
-                            elemGhostRank,
-                            fluidPressure,
-                            fluidPressure_n,
-                            fluidTemperature,
-                            fluidTemperature_n,
-                            fluidInternalEnergy_n,
-#if SET_CREATION_DISPLACEMENT==1
-                            faceToNodesMap,
-                            totalDisplacement,
-                            aperture,
-#endif
-                            &fractureSubRegion
-                          ]
-                            ( localIndex const k )
-  {
-    localIndex const fci = recalculateFractureConnectorEdges[k];
-    localIndex const numElems = fractureConnectorsToFaceElements.sizeOfArray( fci );
-#if SET_CREATION_PRESSURE==1
-    real64 initialPressure = 1.0e99;
-    real64 initialTemperature = 1.0e99;
-    real64 initialFluidInternalEnergy_n = 1.0e99;
-#endif
-#if SET_CREATION_DISPLACEMENT==1
-    real64 initialAperture = 1.0e99;
-#endif
-    SortedArray< localIndex > newElems;
-    bool containsLocalElement = false;
-
-    // loop over all face elements attached to the connector and add them to the stencil
-    for( localIndex kfe=0; kfe<numElems; ++kfe )
-    {
-      localIndex const fractureElementIndex = fractureConnectorsToFaceElements[fci][kfe];
-      containsLocalElement = containsLocalElement || elemGhostRank[fractureRegionIndex][0][fractureElementIndex] < 0;
-
-      // code to initialize new face elements with pressures from neighbors
-      if( fractureSubRegion.m_newFaceElements.count( fractureElementIndex ) == 0 )
-      {
-#if SET_CREATION_PRESSURE==1
-        initialPressure = std::min( initialPressure, fluidPressure_n[fractureElementIndex] );
-        initialTemperature = std::min( initialTemperature, fluidTemperature_n[fractureElementIndex] );
-        initialFluidInternalEnergy_n = std::min( initialFluidInternalEnergy_n, fluidInternalEnergy_n[fractureElementIndex][0] );
-#endif
-#if SET_CREATION_DISPLACEMENT==1
-        initialAperture = std::min( initialAperture, aperture[fractureElementIndex] );
-#endif
-      }
-      else
-      {
-        newElems.insert( fractureElementIndex );
-        allNewElems.insert( fractureElementIndex );
-      }
-    }
-
-    if( !containsLocalElement )
-    {
-      return;
-    }
-
-    // loop over new face elements attached to this connector
-    for( localIndex const newElemIndex : newElems )
-    {
-#if SET_CREATION_PRESSURE==1
-      fluidPressure[newElemIndex] = std::min( fluidPressure[newElemIndex], initialPressure );
-      fluidTemperature[newElemIndex] = std::min( fluidTemperature[newElemIndex], initialTemperature );
-      fluidInternalEnergy_n[newElemIndex][0] = std::min( fluidInternalEnergy_n[newElemIndex][0], initialFluidInternalEnergy_n ); 
-#endif
-#if SET_CREATION_DISPLACEMENT==1
-      // Set the aperture/fluid pressure for the new face element to be the minimum
-      // of the existing value, smallest aperture/pressure from a connected face element.
-      //aperture[newElemIndex] = std::min(aperture[newElemIndex], initialAperture);
-
-      localIndex const faceIndex0 = faceMap( newElemIndex, 0 );
-      localIndex const faceIndex1 = faceMap( newElemIndex, 1 );
-
-      localIndex const numNodesPerFace = faceToNodesMap.sizeOfArray( faceIndex0 );
-
-      bool zeroDisp = true;
-
-      for( localIndex a=0; a<numNodesPerFace; ++a )
-      {
-        localIndex const node0 = faceToNodesMap( faceIndex0, a );
-        localIndex const node1 = faceToNodesMap( faceIndex1, a==0 ? a : numNodesPerFace-a );
-        if( LvArray::math::abs( LvArray::tensorOps::l2Norm< 3 >( totalDisplacement[node0] ) ) > 1.0e-99 &&
-            LvArray::math::abs( LvArray::tensorOps::l2Norm< 3 >( totalDisplacement[node1] ) ) > 1.0e-99 )
-        {
-          zeroDisp = false;
-        }
-      }
-      if( zeroDisp )
-      {
-        aperture[newElemIndex] = 0;
-      }
-#endif
-    }
-  } );
-
-  SortedArray< localIndex > touchedNodes;
-  forAll< serialPolicy >( allNewElems.size(),
-                          [ &allNewElems
-                            , fluidPressure
-                            , fluidPressure_n
-                            , fluidTemperature
-                            , fluidTemperature_n
-                            , fluidInternalEnergy_n
-#if SET_CREATION_DISPLACEMENT==1
-                            , aperture
-                            , faceMap
-                            , faceNormal
-                            , faceToNodesMap
-                            , &touchedNodes
-                            , incrementalDisplacement
-                            , totalDisplacement
-                            , this
-#endif
-                          ]( localIndex const k )
-  {
-    localIndex const newElemIndex = allNewElems[k];
-    // if the value of pressure was not set, then set it to zero and punt.
-    if( fluidPressure[newElemIndex] > 1.0e98 )
-    {
-      fluidPressure[newElemIndex] = 0.0;
-    }
-    fluidPressure_n[newElemIndex] = fluidPressure[newElemIndex];
-
-    // if the value of temperature was not set, then set it to zero and punt.
-    if( fluidTemperature[newElemIndex] > 1.0e98 )
-    {
-      fluidTemperature[newElemIndex] = 0.0;
-    }
-    fluidTemperature_n[newElemIndex] = fluidTemperature[newElemIndex];
-
-    // if the value of fluid internal energy at time n was not set, then set it to zero and punt.
-    if( fluidInternalEnergy_n[newElemIndex][0] > 1.0e98 )
-    {
-      fluidInternalEnergy_n[newElemIndex][0] = 0.0;
-    }
-#if ALLOW_CREATION_MASS==0
-    // set the initial density of the face element to 0 to enforce mass conservation ( i.e. no creation of mass)
-    dens[newElemIndex] = 0.0;
-#endif
-#if SET_CREATION_DISPLACEMENT==1
-    // If the aperture has been set, then we can set the estimate of displacements.
-    if( aperture[newElemIndex] < 1e98 )
-    {
-      localIndex const faceIndex0 = faceMap( newElemIndex, 0 );
-      localIndex const faceIndex1 = faceMap( newElemIndex, 1 );
-
-      real64 newDisp[3] = LVARRAY_TENSOROPS_INIT_LOCAL_3( faceNormal[ faceIndex0 ] );
-      LvArray::tensorOps::scale< 3 >( newDisp, -aperture[newElemIndex] );
-      localIndex const numNodesPerFace = faceToNodesMap.sizeOfArray( faceIndex0 );
-      for( localIndex a=0; a<numNodesPerFace; ++a )
-      {
-        localIndex const node0 = faceToNodesMap( faceIndex0, a );
-        localIndex const node1 = faceToNodesMap( faceIndex1, a==0 ? a : numNodesPerFace-a );
-
-        touchedNodes.insert( node0 );
-        touchedNodes.insert( node1 );
-
-        if( node0 != node1 && touchedNodes.count( node0 )==0 )
-        {
-          LvArray::tensorOps::add< 3 >( incrementalDisplacement[node0], newDisp );
-          LvArray::tensorOps::add< 3 >( totalDisplacement[node0], newDisp );
-          LvArray::tensorOps::subtract< 3 >( incrementalDisplacement[node1], newDisp );
-          LvArray::tensorOps::subtract< 3 >( totalDisplacement[node1], newDisp );
-        }
-      }
-    }
-    if( this->getLogLevel() > 1 )
-    {
-      printf( "New elem index, init aper, init press, init temp = %4ld, %4.2e, %4.2e, %4.2e \n",
-              newElemIndex,
-              aperture[newElemIndex],
-              fluidPressure[newElemIndex],
-              fluidTemperature[newElemIndex] );
-    }
-#endif
-  } );
-}
-
-=======
->>>>>>> 6efbd27c
 void TwoPointFluxApproximation::cleanMatrixMatrixConnectionsDFM( MeshLevel & mesh,
                                                                  string const & faceElementRegionName ) const
 {
