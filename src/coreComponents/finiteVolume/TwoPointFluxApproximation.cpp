/*
 * ------------------------------------------------------------------------------------------------------------
 * SPDX-License-Identifier: LGPL-2.1-only
 *
 * Copyright (c) 2018-2020 Lawrence Livermore National Security LLC
 * Copyright (c) 2018-2020 The Board of Trustees of the Leland Stanford Junior University
 * Copyright (c) 2018-2020 Total, S.A
 * Copyright (c) 2019-     GEOSX Contributors
 * All rights reserved
 *
 * See top level LICENSE, COPYRIGHT, CONTRIBUTORS, NOTICE, and ACKNOWLEDGEMENTS files for details.
 * ------------------------------------------------------------------------------------------------------------
 */

/**
 * @file TwoPointFluxApproximation.cpp
 *
 */
#include "TwoPointFluxApproximation.hpp"

#include "codingUtilities/Utilities.hpp"
#include "finiteVolume/BoundaryStencil.hpp"
#include "finiteVolume/CellElementStencilTPFA.hpp"
#include "finiteVolume/SurfaceElementStencil.hpp"
#include "finiteVolume/EmbeddedSurfaceToCellStencil.hpp"
#include "finiteVolume/FaceElementToCellStencil.hpp"
#include "mesh/SurfaceElementRegion.hpp"
#include "mesh/utilities/ComputationalGeometry.hpp"
#include "LvArray/src/tensorOps.hpp"

#if defined( __INTEL_COMPILER )
#pragma GCC optimize "O0"
#endif

namespace geosx
{

using namespace dataRepository;

TwoPointFluxApproximation::TwoPointFluxApproximation( string const & name,
                                                      Group * const parent )
  : FluxApproximationBase( name, parent )
{
  registerWrapper< CellElementStencilTPFA >( viewKeyStruct::cellStencilString() ).
    setRestartFlags( RestartFlags::NO_WRITE );

  registerWrapper< SurfaceElementStencil >( viewKeyStruct::fractureStencilString() ).
    setRestartFlags( RestartFlags::NO_WRITE );

  registerWrapper< EmbeddedSurfaceToCellStencil >( viewKeyStruct::edfmStencilString() ).
    setRestartFlags( RestartFlags::NO_WRITE );

  registerWrapper< EmbeddedSurfaceToCellStencil >( viewKeyStruct::faceToCellStencilString() ).
    setRestartFlags( RestartFlags::NO_WRITE );
}

void TwoPointFluxApproximation::registerCellStencil( Group & stencilGroup ) const
{
  stencilGroup.registerWrapper< CellElementStencilTPFA >( viewKeyStruct::cellStencilString() ).
    setRestartFlags( RestartFlags::NO_WRITE );
}

void TwoPointFluxApproximation::computeCellStencil( MeshLevel & mesh ) const
{
  NodeManager const & nodeManager = mesh.getNodeManager();
  FaceManager const & faceManager = mesh.getFaceManager();
  ElementRegionManager const & elemManager = mesh.getElemManager();

  CellElementStencilTPFA & stencil = getStencil< CellElementStencilTPFA >( mesh, viewKeyStruct::cellStencilString() );

  arrayView2d< localIndex const > const & elemRegionList = faceManager.elementRegionList();
  arrayView2d< localIndex const > const & elemSubRegionList = faceManager.elementSubRegionList();
  arrayView2d< localIndex const > const & elemList = faceManager.elementList();
  arrayView2d< real64 const, nodes::REFERENCE_POSITION_USD > const & X = nodeManager.referencePosition();

  arrayView1d< real64 const > const & transMultiplier =
    faceManager.getReference< array1d< real64 > >( m_coeffName + viewKeyStruct::transMultiplierString() );

  ElementRegionManager::ElementViewAccessor< arrayView2d< real64 const > > const elemCenter =
    elemManager.constructArrayViewAccessor< real64, 2 >( CellBlock::viewKeyStruct::elementCenterString() );

<<<<<<< HEAD
=======
  ElementRegionManager::ElementViewAccessor< arrayView2d< real64 const > > const coefficient =
    elemManager.constructMaterialArrayViewAccessor< real64, 2 >( m_coeffName,
                                                                 m_targetRegions,
                                                                 m_coefficientModelNames );

>>>>>>> 496f5b28
  ElementRegionManager::ElementViewAccessor< arrayView1d< globalIndex const > > const elemGlobalIndex =
    elemManager.constructArrayViewAccessor< globalIndex, 1 >( ObjectManagerBase::viewKeyStruct::localToGlobalMapString() );

  ElementRegionManager::ElementViewAccessor< arrayView1d< integer const > > const elemGhostRank =
    elemManager.constructArrayViewAccessor< integer, 1 >( ObjectManagerBase::viewKeyStruct::ghostRankString() );

  ArrayOfArraysView< localIndex const > const faceToNodes = faceManager.nodeList().toViewConst();

  // make a list of region indices to be included
  SortedArray< localIndex > regionFilter;
  for( string const & regionName : m_targetRegions )
  {
    regionFilter.insert( elemManager.getRegions().getIndex( regionName ) );
  }

  stencil.reserve( faceManager.size() );

  real64 const lengthTolerance = m_lengthScale * m_areaRelTol;
  real64 const areaTolerance = lengthTolerance * lengthTolerance;

  forAll< serialPolicy >( faceManager.size(), [=, &stencil]( localIndex const kf )
  {
    // Filter out boundary faces
    if( elemList[kf][0] < 0 || elemList[kf][1] < 0 || isZero( transMultiplier[kf] ) )
    {
      return;
    }

    // Filter out faces where neither cell is locally owned
    if( elemGhostRank[elemRegionList[kf][0]][elemSubRegionList[kf][0]][elemList[kf][0]] >= 0 &&
        elemGhostRank[elemRegionList[kf][1]][elemSubRegionList[kf][1]][elemList[kf][1]] >= 0 )
    {
      return;
    }

    // Filter out faces where either of two cells is outside of target regions
    if( !( regionFilter.contains( elemRegionList[kf][0] ) && regionFilter.contains( elemRegionList[kf][1] ) ) )
    {
      return;
    }

    real64 faceCenter[ 3 ], faceNormal[ 3 ], cellToFaceVec[2][ 3 ];
    real64 const faceArea = computationalGeometry::Centroid_3DPolygon( faceToNodes[kf], X, faceCenter, faceNormal, areaTolerance );

    if( faceArea < areaTolerance )
    {
      return;
    }

    stackArray1d< localIndex, 2 > regionIndex( 2 );
    stackArray1d< localIndex, 2 > subRegionIndex( 2 );
    stackArray1d< localIndex, 2 > elementIndex( 2 );
    stackArray1d< real64, 2 > stencilWeights( 2 );
    stackArray1d< globalIndex, 2 > stencilCellsGlobalIndex( 2 );

    for( localIndex ke = 0; ke < 2; ++ke )
    {
      localIndex const er  = elemRegionList[kf][ke];
      localIndex const esr = elemSubRegionList[kf][ke];
      localIndex const ei  = elemList[kf][ke];

      regionIndex[ke] = er;
      subRegionIndex[ke] = esr;
      elementIndex[ke] = ei;
      stencilCellsGlobalIndex[ke] = elemGlobalIndex[er][esr][ei];

      LvArray::tensorOps::copy< 3 >( cellToFaceVec[ke], faceCenter );
      LvArray::tensorOps::subtract< 3 >( cellToFaceVec[ke], elemCenter[er][esr][ei] );

      real64 const c2fDistance = LvArray::tensorOps::normalize< 3 >( cellToFaceVec[ke] );

      stencilWeights[ke] = faceArea / c2fDistance;
    }

    // Ensure elements are added to stencil in order of global indices
    if( stencilCellsGlobalIndex[0] >= stencilCellsGlobalIndex[1] )
    {
      std::swap( regionIndex[0], regionIndex[1] );
      std::swap( subRegionIndex[0], subRegionIndex[1] );
      std::swap( elementIndex[0], elementIndex[1] );
    }

    stencil.add( 2,
                 regionIndex.data(),
                 subRegionIndex.data(),
                 elementIndex.data(),
                 stencilWeights.data(),
                 kf );

    stencil.addVectors( transMultiplier[kf], faceNormal, cellToFaceVec );
  } );
}

void TwoPointFluxApproximation::registerFractureStencil( Group & stencilGroup ) const
{
  stencilGroup.registerWrapper< SurfaceElementStencil >( viewKeyStruct::fractureStencilString() ).
    setRestartFlags( RestartFlags::NO_WRITE );

  stencilGroup.registerWrapper< EmbeddedSurfaceToCellStencil >( viewKeyStruct::edfmStencilString() ).
    setRestartFlags( RestartFlags::NO_WRITE );

  stencilGroup.registerWrapper< FaceElementToCellStencil >( viewKeyStruct::faceToCellStencilString() ).
    setRestartFlags( RestartFlags::NO_WRITE );
}

void TwoPointFluxApproximation::addToFractureStencil( MeshLevel & mesh,
                                                      string const & faceElementRegionName,
                                                      bool const initFlag ) const
{
  NodeManager & nodeManager = mesh.getNodeManager();
  EdgeManager const & edgeManager = mesh.getEdgeManager();
  FaceManager const & faceManager = mesh.getFaceManager();
  ElementRegionManager & elemManager = mesh.getElemManager();

  ElementRegionManager::ElementViewAccessor< arrayView2d< real64 const > > const elemCenter =
    elemManager.constructArrayViewAccessor< real64, 2 >( CellBlock::viewKeyStruct::elementCenterString() );

  ElementRegionManager::ElementViewAccessor< arrayView1d< integer const > > const elemGhostRank =
    elemManager.constructArrayViewAccessor< integer, 1 >( ObjectManagerBase::viewKeyStruct::ghostRankString() );

  ElementRegionManager::ElementViewAccessor< arrayView2d< real64 const > > const coefficient =
    elemManager.constructMaterialArrayViewAccessor< real64, 2 >( m_coeffName,
                                                                 m_targetRegions,
                                                                 m_coefficientModelNames );

  arrayView1d< real64 const > faceArea   = faceManager.faceArea();
  arrayView2d< real64 const > faceCenter = faceManager.faceCenter();
  arrayView2d< real64 const > faceNormal = faceManager.faceNormal();
  arrayView2d< real64 const, nodes::REFERENCE_POSITION_USD > X = nodeManager.referencePosition();

  arrayView1d< real64 const > const & transMultiplier =
    faceManager.getReference< array1d< real64 > >( m_coeffName + viewKeyStruct::transMultiplierString() );

  SurfaceElementStencil & fractureStencil = getStencil< SurfaceElementStencil >( mesh, viewKeyStruct::fractureStencilString() );
  CellElementStencilTPFA & cellStencil = getStencil< CellElementStencilTPFA >( mesh, viewKeyStruct::cellStencilString() );
  FaceElementToCellStencil & faceToCellStencil = getStencil< FaceElementToCellStencil >( mesh, viewKeyStruct::faceToCellStencilString() );
  fractureStencil.move( LvArray::MemorySpace::host );
  cellStencil.move( LvArray::MemorySpace::host );
  faceToCellStencil.move( LvArray::MemorySpace::host );

  SurfaceElementRegion & fractureRegion = elemManager.getRegion< SurfaceElementRegion >( faceElementRegionName );
  localIndex const fractureRegionIndex = fractureRegion.getIndexInParent();

  FaceElementSubRegion & fractureSubRegion = fractureRegion.getSubRegion< FaceElementSubRegion >( "faceElementSubRegion" );
  FaceElementSubRegion::FaceMapType const & faceMap = fractureSubRegion.faceList();

  arrayView1d< localIndex const > const & fractureConnectorsToEdges =
    edgeManager.getReference< array1d< localIndex > >( EdgeManager::viewKeyStruct::fractureConnectorEdgesToEdgesString() );

  ArrayOfArraysView< localIndex const > const & fractureConnectorsToFaceElements =
    edgeManager.getReference< ArrayOfArrays< localIndex > >( EdgeManager::viewKeyStruct::fractureConnectorsEdgesToFaceElementsIndexString() );

  FixedToManyElementRelation const & faceElementsToCells = fractureSubRegion.getToCellRelation();

  localIndex constexpr maxElems = SurfaceElementStencil::MAX_STENCIL_SIZE;

  arrayView1d< integer const > const & edgeGhostRank = edgeManager.ghostRank();

  // TODO Note that all of this initialization should be performed elsewhere. This is just here because it was
  // convenient, but it is not appropriate to have physics based initialization in the flux approximator.
#if !defined(SET_CREATION_DISPLACEMENT)
  static_assert( true, "must have SET_CREATION_DISPLACEMENT defined" );
#endif
#if SET_CREATION_DISPLACEMENT==1
  ArrayOfArraysView< localIndex const > const & faceToNodesMap = faceManager.nodeList();
  arrayView2d< real64, nodes::INCR_DISPLACEMENT_USD > const incrementalDisplacement = nodeManager.incrementalDisplacement();
  arrayView2d< real64, nodes::TOTAL_DISPLACEMENT_USD > const totalDisplacement = nodeManager.totalDisplacement();
  arrayView1d< real64 > const aperture = fractureSubRegion.getReference< array1d< real64 > >( "elementAperture" );
#endif


#ifdef GEOSX_USE_SEPARATION_COEFFICIENT
  arrayView1d< real64 > const apertureF = fractureSubRegion.getReference< array1d< real64 > >( "apertureAtFailure" );
#endif

#if !defined(ALLOW_CREATION_MASS)
  static_assert( true, "must have ALLOW_CREATION_MASS defined" );
#endif
#if ALLOW_CREATION_MASS==0
  arrayView1d< real64 > const dens = fractureSubRegion.getReference< array1d< real64 > >( "densityOld" );
#endif


#if SET_CREATION_PRESSURE==1
  arrayView1d< real64 > const fluidPressure = fractureSubRegion.getReference< array1d< real64 > >( "pressure" );
  // Set the new face elements to some unphysical numbers to make sure they get set by the following routines.
  SortedArrayView< localIndex const > const newFaceElements = fractureSubRegion.m_newFaceElements.toViewConst();
  forAll< serialPolicy >( fractureSubRegion.m_newFaceElements.size(), [=]( localIndex const k )
  {
    localIndex const kfe = newFaceElements[k];
#if !defined(SET_CREATION_PRESSURE)
    static_assert( true, "must have SET_CREATION_PRESSURE defined" );
#endif
#if SET_CREATION_PRESSURE==1
    if( initFlag )
    {
      fluidPressure[kfe] = 1.0e99;
    }
#endif
#ifdef GEOSX_USE_SEPARATION_COEFFICIENT
    apertureF[kfe] = aperture[kfe];
#endif
#if !defined(SET_CREATION_DISPLACEMENT)
    static_assert( true, "must have SET_CREATION_DISPLACEMENT defined" );
#endif
#if SET_CREATION_DISPLACEMENT==1
    if( initFlag )
    {
      aperture[kfe] = 1.0e99;
    }
#endif
  } );

#endif
  SortedArray< localIndex > allNewElems;
  allNewElems.insert( fractureSubRegion.m_newFaceElements.begin(),
                      fractureSubRegion.m_newFaceElements.end() );
  SortedArrayView< localIndex const > const
  recalculateFractureConnectorEdges = edgeManager.m_recalculateFractureConnectorEdges.toViewConst();

  // add new connectors/connections between face elements to the fracture stencil
  forAll< serialPolicy >( recalculateFractureConnectorEdges.size(),
                          [ &allNewElems,
                            recalculateFractureConnectorEdges,
                            fractureConnectorsToFaceElements,
                            fractureConnectorsToEdges,
                            &edgeManager,
                            X,
                            &faceMap,
                            faceCenter,
                            fractureRegionIndex,
                            edgeGhostRank,
                            elemGhostRank,
                            fluidPressure,
                            &fractureSubRegion,
#if SET_CREATION_DISPLACEMENT==1
                            faceToNodesMap,
                            totalDisplacement,
                            aperture,
#endif
                            initFlag,
                            &fractureStencil]
                            ( localIndex const k )
  {
    localIndex const fci = recalculateFractureConnectorEdges[k];
    localIndex const numElems = fractureConnectorsToFaceElements.sizeOfArray( fci );
    // only do this if there are more than one element attached to the connector
    localIndex const edgeIndex = fractureConnectorsToEdges[fci];
    if( numElems > 1 )  // if there is only one element it does not need to be in the stencil.
    {
      localIndex const connectorIndex = fractureStencil.size();

      GEOSX_ERROR_IF( numElems > maxElems, "Max stencil size exceeded by fracture-fracture connector " << fci );

      stackArray1d< localIndex, maxElems > stencilCellsRegionIndex( numElems );
      stackArray1d< localIndex, maxElems > stencilCellsSubRegionIndex( numElems );
      stackArray1d< localIndex, maxElems > stencilCellsIndex( numElems );
      stackArray1d< real64, maxElems > stencilWeights( numElems );
      stackArray1d< R1Tensor, maxElems > stencilCellCenterToEdgeCenters( numElems );
      stackArray1d< integer, maxElems > isGhostConnectors( numElems );

      // get edge geometry
      real64 edgeCenter[3], edgeSegment[3];
      edgeManager.calculateCenter( edgeIndex, X, edgeCenter );
      edgeManager.calculateLength( edgeIndex, X, edgeSegment );
      real64 const edgeLength = LvArray::tensorOps::l2Norm< 3 >( edgeSegment );

      real64 initialPressure = 1.0e99;
#if SET_CREATION_DISPLACEMENT==1
      real64 initialAperture = 1.0e99;
#endif
      SortedArray< localIndex > newElems;
      bool containsLocalElement = false;

      // loop over all face elements attached to the connector and add them to the stencil
      for( localIndex kfe=0; kfe<numElems; ++kfe )
      {
        localIndex const fractureElementIndex = fractureConnectorsToFaceElements[fci][kfe];

        // use straight difference between the edge center and face center for gradient length...
        // TODO: maybe do something better here??
        real64 cellCenterToEdgeCenter[ 3 ];
        LvArray::tensorOps::copy< 3 >( cellCenterToEdgeCenter, edgeCenter );
        LvArray::tensorOps::subtract< 3 >( cellCenterToEdgeCenter, faceCenter[ faceMap[fractureElementIndex][0] ] );

        // form the CellStencil entry
        stencilCellsRegionIndex[kfe] = fractureRegionIndex;
        stencilCellsSubRegionIndex[kfe] = 0;
        stencilCellsIndex[kfe] = fractureElementIndex;
        containsLocalElement = containsLocalElement || elemGhostRank[fractureRegionIndex][0][fractureElementIndex] < 0;

        stencilWeights[kfe] = edgeLength / LvArray::tensorOps::l2Norm< 3 >( cellCenterToEdgeCenter );

        LvArray::tensorOps::copy< 3 >( stencilCellCenterToEdgeCenters[kfe], cellCenterToEdgeCenter );

        // code to initialize new face elements with pressures from neighbors
        if( fractureSubRegion.m_newFaceElements.count( fractureElementIndex )==0 )
        {
          initialPressure = std::min( initialPressure, fluidPressure[fractureElementIndex] );
#if SET_CREATION_DISPLACEMENT==1
          initialAperture = std::min( initialAperture, aperture[fractureElementIndex] );
#endif
        }
        else
        {
          newElems.insert( fractureElementIndex );
          allNewElems.insert( fractureElementIndex );
        }
      }

      if( !containsLocalElement )
      {
        return;
      }

      // loop over new face elements attached to this connector
      for( localIndex const newElemIndex : newElems )
      {
        // set the aperture/fluid pressure for the new face element to be the minimum
        // of the existing value, smallest aperture/pressure from a connected face element.
//        aperture[newElemIndex] = std::min(aperture[newElemIndex], initialAperture);
#if !defined(SET_CREATION_PRESSURE)
        static_assert( true, "must have SET_CREATION_PRESSURE defined" );
#endif
#if SET_CREATION_PRESSURE==1
        if( initFlag )
        {
          fluidPressure[newElemIndex] = std::min( fluidPressure[newElemIndex], initialPressure );
        }
#endif

#if !defined(SET_CREATION_DISPLACEMENT)
        static_assert( true, "must have SET_CREATION_DISPLACEMENT defined" );
#endif
#if SET_CREATION_DISPLACEMENT==1
        if( initFlag )
        {
          localIndex const faceIndex0 = faceMap( newElemIndex, 0 );
          localIndex const faceIndex1 = faceMap( newElemIndex, 1 );

          localIndex const numNodesPerFace = faceToNodesMap.sizeOfArray( faceIndex0 );

          bool zeroDisp = true;

          for( localIndex a=0; a<numNodesPerFace; ++a )
          {
            localIndex const node0 = faceToNodesMap( faceIndex0, a );
            localIndex const node1 = faceToNodesMap( faceIndex1, a==0 ? a : numNodesPerFace-a );
            if( fabs( LvArray::tensorOps::l2Norm< 3 >( totalDisplacement[node0] ) ) > 1.0e-99 &&
                fabs( LvArray::tensorOps::l2Norm< 3 >( totalDisplacement[node1] ) ) > 1.0e-99 )
            {
              zeroDisp = false;
            }
          }
          if( zeroDisp )
          {
            aperture[newElemIndex] = 0;
          }
        }
#endif
      }

      // add/overwrite the stencil for index fci
      fractureStencil.add( numElems,
                           stencilCellsRegionIndex.data(),
                           stencilCellsSubRegionIndex.data(),
                           stencilCellsIndex.data(),
                           stencilWeights.data(),
                           connectorIndex );

      fractureStencil.add( numElems,
                           stencilCellCenterToEdgeCenters.data(),
                           connectorIndex );
    }
  } );

  if( initFlag )
  {
    SortedArray< localIndex > touchedNodes;
    forAll< serialPolicy >( allNewElems.size(),
                            [ &allNewElems
                              , fluidPressure
#if SET_CREATION_DISPLACEMENT==1
                              , aperture
                              , faceMap
                              , faceNormal
                              , faceToNodesMap
                              , &touchedNodes
                              , incrementalDisplacement
                              , totalDisplacement
                              , this
#endif
                            ]( localIndex const k )
    {
      localIndex const newElemIndex = allNewElems[k];
      // if the value of pressure was not set, then set it to zero and punt.
      if( fluidPressure[newElemIndex] > 1.0e98 )
      {
        fluidPressure[newElemIndex] = 0.0;
      }
#if !defined(ALLOW_CREATION_MASS)
      static_assert( true, "must have ALLOW_CREATION_MASS defined" );
#endif
#if ALLOW_CREATION_MASS==0
      // set the initial density of the face element to 0 to enforce mass conservation ( i.e. no creation of mass)
      dens[newElemIndex] = 0.0;
#endif

#if !defined(SET_CREATION_DISPLACEMENT)
      static_assert( true, "must have ALLOW_CREATION_MASS defined" );
#endif
#if SET_CREATION_DISPLACEMENT==1
      // If the aperture has been set, then we can set the estimate of displacements.
      if( aperture[newElemIndex] < 1e98 )
      {
        localIndex const faceIndex0 = faceMap( newElemIndex, 0 );
        localIndex const faceIndex1 = faceMap( newElemIndex, 1 );

        real64 newDisp[3] = LVARRAY_TENSOROPS_INIT_LOCAL_3( faceNormal[ faceIndex0 ] );
        LvArray::tensorOps::scale< 3 >( newDisp, -aperture[newElemIndex] );
        localIndex const numNodesPerFace = faceToNodesMap.sizeOfArray( faceIndex0 );
        for( localIndex a=0; a<numNodesPerFace; ++a )
        {
          localIndex const node0 = faceToNodesMap( faceIndex0, a );
          localIndex const node1 = faceToNodesMap( faceIndex1, a==0 ? a : numNodesPerFace-a );

          touchedNodes.insert( node0 );
          touchedNodes.insert( node1 );

          if( node0 != node1 && touchedNodes.count( node0 )==0 )
          {
            LvArray::tensorOps::add< 3 >( incrementalDisplacement[node0], newDisp );
            LvArray::tensorOps::add< 3 >( totalDisplacement[node0], newDisp );
            LvArray::tensorOps::subtract< 3 >( incrementalDisplacement[node1], newDisp );
            LvArray::tensorOps::subtract< 3 >( totalDisplacement[node1], newDisp );
          }
        }
      }
      if( this->getLogLevel() > 1 )
      {
        printf( "New elem index, init aper, init press = %4ld, %4.2e, %4.2e \n",
                newElemIndex,
                aperture[newElemIndex],
                fluidPressure[newElemIndex] );
      }
#endif
    } );
  }

  // add connections for FaceElements to/from CellElements.

  {
    arrayView2d< localIndex const > elemRegionList = faceElementsToCells.m_toElementRegion;
    arrayView2d< localIndex const > elemSubRegionList = faceElementsToCells.m_toElementSubRegion;
    arrayView2d< localIndex const > elemList = faceElementsToCells.m_toElementIndex;


    forAll< serialPolicy >( newFaceElements.size(),
                            [ newFaceElements,
                              &faceElementsToCells,
                              &cellStencil,
                              &faceToCellStencil,
                              &faceMap,
                              elemRegionList,
                              elemSubRegionList,
                              elemList,
                              elemGhostRank,
                              faceCenter,
                              elemCenter,
                              faceNormal,
                              faceArea,
                              coefficient,
                              transMultiplier,
                              fractureRegionIndex ] ( localIndex const k )
    {
      localIndex const kfe = newFaceElements[k];
      {
        localIndex const numElems = faceElementsToCells.size( 1 );


        GEOSX_ERROR_IF( numElems > maxElems, "Max stencil size exceeded by fracture-cell connector " << kfe );
        stackArray1d< localIndex, maxElems > stencilCellsRegionIndex( numElems );
        stackArray1d< localIndex, maxElems > stencilCellsSubRegionIndex( numElems );
        stackArray1d< localIndex, maxElems > stencilCellsIndex( numElems );
        stackArray1d< real64, maxElems > stencilWeights( numElems );

        real64 cellToFaceVec[ 3 ], faceNormalVector[ 3 ];

        // remove cell-to-cell connections from cell stencil and add in new connections
        if( cellStencil.zero( faceMap[kfe][0] ) )
        {
          localIndex connectorIndex = faceToCellStencil.size();

          for( localIndex ke = 0; ke < numElems; ++ke )
          {
            connectorIndex += ke;

            localIndex const faceIndex = faceMap[kfe][ke];
            localIndex const er  = elemRegionList[kfe][ke];
            localIndex const esr = elemSubRegionList[kfe][ke];
            localIndex const ei  = elemList[kfe][ke];

            // Filter out entries where both fracture and cell element are ghosted
            if( elemGhostRank[fractureRegionIndex][0][kfe] >= 0 && elemGhostRank[er][esr][ei] >= 0 )
            {
              continue;
            }

            LvArray::tensorOps::copy< 3 >( faceNormalVector, faceNormal[faceIndex] );

            LvArray::tensorOps::copy< 3 >( cellToFaceVec, faceCenter[faceIndex] );
            LvArray::tensorOps::subtract< 3 >( cellToFaceVec, elemCenter[er][esr][ei] );

            real64 const c2fDistance = LvArray::tensorOps::normalize< 3 >( cellToFaceVec );

            real64 const ht = faceArea[faceIndex] / c2fDistance;

            stencilCellsRegionIndex[0] = er;
            stencilCellsSubRegionIndex[0] = esr;
            stencilCellsIndex[0] = ei;
            stencilWeights[0] =  ht;

            stencilCellsRegionIndex[1] = fractureRegionIndex;
            stencilCellsSubRegionIndex[1] = 0;
            stencilCellsIndex[1] = kfe;
            stencilWeights[1] = ht;

            faceToCellStencil.add( 2,
                                   stencilCellsRegionIndex.data(),
                                   stencilCellsSubRegionIndex.data(),
                                   stencilCellsIndex.data(),
                                   stencilWeights.data(),
                                   connectorIndex );

            faceToCellStencil.addVectors( transMultiplier[faceIndex], faceNormalVector, cellToFaceVec );
          }
        }
      }
    } );
  }
}

void TwoPointFluxApproximation::addEDFracToFractureStencil( MeshLevel & mesh,
                                                            string const & embeddedSurfaceRegionName ) const
{
  EdgeManager const & embSurfEdgeManager = mesh.getEmbSurfEdgeManager();
  ElementRegionManager & elemManager = mesh.getElemManager();
  EmbeddedSurfaceNodeManager & nodeManager = mesh.getEmbSurfNodeManager();

  // Get the stencils
  SurfaceElementStencil & fractureStencil = getStencil< SurfaceElementStencil >( mesh, viewKeyStruct::fractureStencilString() );
  CellElementStencilTPFA & cellStencil = getStencil< CellElementStencilTPFA >( mesh, viewKeyStruct::cellStencilString() );
  EmbeddedSurfaceToCellStencil & edfmStencil = getStencil< EmbeddedSurfaceToCellStencil >( mesh, viewKeyStruct::edfmStencilString() );
  fractureStencil.move( LvArray::MemorySpace::host );
  cellStencil.move( LvArray::MemorySpace::host );
  edfmStencil.move( LvArray::MemorySpace::host );

  SurfaceElementRegion & fractureRegion = elemManager.getRegion< SurfaceElementRegion >( embeddedSurfaceRegionName );
  localIndex const fractureRegionIndex = fractureRegion.getIndexInParent();

  EmbeddedSurfaceSubRegion & fractureSubRegion = fractureRegion.getSubRegion< EmbeddedSurfaceSubRegion >( "embeddedSurfaceSubRegion" );
  // arrayView1d< real64 const > const & fractureElemArea   = fractureSubRegion.getElementArea();
  arrayView2d< real64 const > const fractureElemCenter = fractureSubRegion.getElementCenter();
  arrayView2d< real64 const, nodes::REFERENCE_POSITION_USD > const X = nodeManager.referencePosition();

  EdgeManager::FaceMapType const & edgeToEmbSurfacesMap = embSurfEdgeManager.faceList();

  arrayView1d< integer const > const ghostRank = fractureSubRegion.ghostRank();

  localIndex constexpr maxElems = SurfaceElementStencil::MAX_STENCIL_SIZE;

  localIndex connectorIndex = 0;

  // add new connectors/connections between embedded elements to the fracture stencil
  for( localIndex ke = 0; ke <  embSurfEdgeManager.size(); ke++ )
  {
    // for now there is no generation of new elements so we add all edges.
    localIndex const numElems = 2;  // hardcoded for now but unless there is an intersection it should always be 2.
    if( edgeToEmbSurfacesMap.sizeOfSet( ke ) > 1 ) // to be a connector it need to be attached to at least 2 elements.
    {

      GEOSX_ERROR_IF( numElems > maxElems, "Max stencil size exceeded by fracture-fracture connector " << ke );

      stackArray1d< localIndex, maxElems > stencilCellsRegionIndex( numElems );
      stackArray1d< localIndex, maxElems > stencilCellsSubRegionIndex( numElems );
      stackArray1d< localIndex, maxElems > stencilCellsIndex( numElems );
      stackArray1d< real64, maxElems > stencilWeights( numElems );

      stackArray1d< R1Tensor, maxElems > stencilCellCenterToEdgeCenters( numElems );
      stackArray1d< integer, maxElems > isGhostConnectors( numElems );

      //TODO get edge geometry
      real64 edgeCenter[3], edgeSegment[3];
      embSurfEdgeManager.calculateCenter( ke, X, edgeCenter );
      embSurfEdgeManager.calculateLength( ke, X, edgeSegment );
      real64 const edgeLength  = LvArray::tensorOps::l2Norm< 3 >( edgeSegment );

      // loop over all embedded surface elements attached to the connector and add them to the stencil
      for( localIndex kes = 0; kes < numElems; kes++ )
      {
        localIndex const fractureElementIndex = edgeToEmbSurfacesMap[ke][kes];

        // compute distance between cell centers
        real64 cellCenterToEdgeCenter[ 3 ];
        LvArray::tensorOps::copy< 3 >( cellCenterToEdgeCenter, edgeCenter );
        LvArray::tensorOps::subtract< 3 >( cellCenterToEdgeCenter, fractureElemCenter[fractureElementIndex] );

        // form the CellStencil entry
        stencilCellsRegionIndex[kes]    = fractureRegionIndex;
        stencilCellsSubRegionIndex[kes] = 0;  // there is only one subregion.
        stencilCellsIndex[kes]          = fractureElementIndex;

        //TODO use the proper geometrical info to compute the weight.
        stencilWeights[kes] = edgeLength / LvArray::tensorOps::l2Norm< 3 >( cellCenterToEdgeCenter );

        LvArray::tensorOps::copy< 3 >( stencilCellCenterToEdgeCenters[kes], cellCenterToEdgeCenter );
      }

      // add/overwrite the stencil for index fci
      fractureStencil.add( numElems,
                           stencilCellsRegionIndex.data(),
                           stencilCellsSubRegionIndex.data(),
                           stencilCellsIndex.data(),
                           stencilWeights.data(),
                           connectorIndex );

      fractureStencil.add( numElems,
                           stencilCellCenterToEdgeCenters.data(),
                           connectorIndex );

      connectorIndex++;
    }
  }

  // Add connections EmbeddedSurface to/from CellElements.

  FixedToManyElementRelation const & surfaceElementsToCells = fractureSubRegion.getToCellRelation();

  arrayView1d< real64 const > const connectivityIndex = fractureSubRegion.getConnectivityIndex();

<<<<<<< HEAD
=======

  ElementRegionManager::ElementViewAccessor< arrayView2d< real64 const > > const coeffTensor =
    elemManager.constructMaterialArrayViewAccessor< real64, 2 >( m_coeffName,
                                                                 m_targetRegions,
                                                                 m_coefficientModelNames );

>>>>>>> 496f5b28
  // start from last connectorIndex from cell-To-cell connections
  connectorIndex = edfmStencil.size();

  // loop over the embedded surfaces and add connections to cellStencil
  for( localIndex kes=0; kes  < fractureSubRegion.size(); kes++ )
  {
    if( ghostRank[kes] < 0 )
    {
      localIndex const numElems = 2;   // there is a 1 to 1 relation

      GEOSX_ERROR_IF( numElems > maxElems, "Max stencil size exceeded by fracture-cell connector " << kes );

      stackArray1d< localIndex, maxElems > stencilCellsRegionIndex( numElems );
      stackArray1d< localIndex, maxElems > stencilCellsSubRegionIndex( numElems );
      stackArray1d< localIndex, maxElems > stencilCellsIndex( numElems );
      stackArray1d< real64, maxElems > stencilWeights( numElems );

      localIndex const er  = surfaceElementsToCells.m_toElementRegion[kes][0];
      localIndex const esr = surfaceElementsToCells.m_toElementSubRegion[kes][0];
      localIndex const ei  = surfaceElementsToCells.m_toElementIndex[kes][0];

      // Here goes EDFM transmissibility computation.
      real64 const ht = connectivityIndex[kes];

      //
      stencilCellsRegionIndex[0] = er;
      stencilCellsSubRegionIndex[0] = esr;
      stencilCellsIndex[0] = ei;
      stencilWeights[0] =  ht;

      stencilCellsRegionIndex[1] = fractureRegionIndex;
      stencilCellsSubRegionIndex[1] = 0;
      stencilCellsIndex[1] = kes;
      stencilWeights[1] = -ht;

      edfmStencil.add( 2,
                       stencilCellsRegionIndex.data(),
                       stencilCellsSubRegionIndex.data(),
                       stencilCellsIndex.data(),
                       stencilWeights.data(),
                       connectorIndex );

      connectorIndex++;
    }
  }
}

void TwoPointFluxApproximation::registerBoundaryStencil( Group & stencilGroup, string const & setName ) const
{
  stencilGroup.registerWrapper< BoundaryStencil >( setName ).
    setRestartFlags( RestartFlags::NO_WRITE );
}

void TwoPointFluxApproximation::computeBoundaryStencil( MeshLevel & mesh,
                                                        string const & setName,
                                                        SortedArrayView< localIndex const > const & faceSet ) const
{
  NodeManager const & nodeManager = mesh.getNodeManager();
  FaceManager const & faceManager = mesh.getFaceManager();
  ElementRegionManager const & elemManager = mesh.getElemManager();

  BoundaryStencil & stencil = getStencil< BoundaryStencil >( mesh, setName );

  arrayView2d< localIndex const > const & elemRegionList     = faceManager.elementRegionList();
  arrayView2d< localIndex const > const & elemSubRegionList  = faceManager.elementSubRegionList();
  arrayView2d< localIndex const > const & elemList           = faceManager.elementList();
  arrayView2d< real64 const, nodes::REFERENCE_POSITION_USD > const & nodePosition = nodeManager.referencePosition();

  ElementRegionManager::ElementViewAccessor< arrayView2d< real64 const > > const elemCenter =
    elemManager.constructArrayViewAccessor< real64, 2 >( CellBlock::viewKeyStruct::elementCenterString() );

  ElementRegionManager::ElementViewAccessor< arrayView1d< integer const > > const elemGhostRank =
    elemManager.constructArrayViewAccessor< integer, 1 >( ObjectManagerBase::viewKeyStruct::ghostRankString() );

<<<<<<< HEAD
  ElementRegionManager::ElementViewAccessor< arrayView3d< real64 const > > const coefficient =
    elemManager.constructMaterialArrayViewAccessor< real64, 3 >( m_coeffName,
=======
  ElementRegionManager::ElementViewAccessor< arrayView2d< real64 const > > const coefficient =
    elemManager.constructMaterialArrayViewAccessor< real64, 2 >( m_coeffName,
>>>>>>> 496f5b28
                                                                 m_targetRegions,
                                                                 m_coefficientModelNames );

  ArrayOfArraysView< localIndex const > const faceToNodes = faceManager.nodeList().toViewConst();

  // make a list of region indices to be included
  SortedArray< localIndex > regionFilter;
  for( string const & regionName : m_targetRegions )
  {
    regionFilter.insert( elemManager.getRegions().getIndex( regionName ) );
  }

  constexpr localIndex numPts = BoundaryStencil::NUM_POINT_IN_FLUX;

  stackArray1d< localIndex, numPts > stencilRegionIndices( numPts );
  stackArray1d< localIndex, numPts > stencilSubRegionIndices( numPts );
  stackArray1d< localIndex, numPts > stencilElemOrFaceIndices( numPts );
  stackArray1d< real64, numPts > stencilWeights( numPts );

  real64 const lengthTolerance = m_lengthScale * m_areaRelTol;
  real64 const areaTolerance = lengthTolerance * lengthTolerance;
  real64 const weightTolerance = 1e-30 * lengthTolerance; // TODO: choice of constant based on physics?

  // loop over faces and calculate faceArea, faceNormal and faceCenter
  stencil.reserve( faceSet.size() );
  for( localIndex kf : faceSet )
  {
    real64 faceCenter[ 3 ], faceNormal[ 3 ], faceConormal[ 3 ], cellToFaceVec[ 3 ];
    real64 const faceArea = computationalGeometry::Centroid_3DPolygon( faceToNodes[kf], nodePosition, faceCenter, faceNormal, areaTolerance );

    for( localIndex ke = 0; ke < numPts; ++ke )
    {
      // Filter out elements not locally present
      if( elemRegionList[kf][ke] < 0 )
      {
        continue;
      }

      // Filter out elements not in target regions
      if( !regionFilter.contains( elemRegionList[kf][ke] ))
      {
        continue;
      }

      localIndex const er  = elemRegionList[kf][ke];
      localIndex const esr = elemSubRegionList[kf][ke];
      localIndex const ei  = elemList[kf][ke];

      // Filter out ghosted elements
      if( elemGhostRank[er][esr][ei] >= 0 )
      {
        continue;
      }

      LvArray::tensorOps::copy< 3 >( cellToFaceVec, faceCenter );
      LvArray::tensorOps::subtract< 3 >( cellToFaceVec, elemCenter[ er ][ esr ][ ei ] );

      if( LvArray::tensorOps::AiBi< 3 >( cellToFaceVec, faceNormal ) < 0.0 )
      {
        LvArray::tensorOps::scale< 3 >( faceNormal, -1 );
      }

      real64 const c2fDistance = LvArray::tensorOps::normalize< 3 >( cellToFaceVec );

      LvArray::tensorOps::hadamardProduct< 3 >( faceConormal, coefficient[er][esr][ei][0], faceNormal );
      real64 faceWeight = LvArray::tensorOps::AiBi< 3 >( cellToFaceVec, faceConormal );

      // correct negative weight issue arising from non-K-orthogonal grids
      if( faceWeight < 0.0 )
      {
        LvArray::tensorOps::hadamardProduct< 3 >( faceConormal, coefficient[er][esr][ei][0], cellToFaceVec );
        faceWeight = LvArray::tensorOps::AiBi< 3 >( cellToFaceVec, faceConormal );
      }

      faceWeight *= faceArea / c2fDistance;
      faceWeight = std::fmax( faceWeight, weightTolerance );

      stencilRegionIndices[BoundaryStencil::Order::ELEM] = er;
      stencilSubRegionIndices[BoundaryStencil::Order::ELEM] = esr;
      stencilElemOrFaceIndices[BoundaryStencil::Order::ELEM] = ei;
      stencilWeights[BoundaryStencil::Order::ELEM] = faceWeight;

      stencilRegionIndices[BoundaryStencil::Order::FACE] = -1;
      stencilSubRegionIndices[BoundaryStencil::Order::FACE] = -1;
      stencilElemOrFaceIndices[BoundaryStencil::Order::FACE] = kf;
      stencilWeights[BoundaryStencil::Order::FACE] = -faceWeight;

      stencil.add( stencilRegionIndices.size(),
                   stencilRegionIndices.data(),
                   stencilSubRegionIndices.data(),
                   stencilElemOrFaceIndices.data(),
                   stencilWeights.data(),
                   kf );
    }
  }
}


REGISTER_CATALOG_ENTRY( FluxApproximationBase, TwoPointFluxApproximation, string const &, Group * const )

}<|MERGE_RESOLUTION|>--- conflicted
+++ resolved
@@ -79,14 +79,7 @@
   ElementRegionManager::ElementViewAccessor< arrayView2d< real64 const > > const elemCenter =
     elemManager.constructArrayViewAccessor< real64, 2 >( CellBlock::viewKeyStruct::elementCenterString() );
 
-<<<<<<< HEAD
-=======
-  ElementRegionManager::ElementViewAccessor< arrayView2d< real64 const > > const coefficient =
-    elemManager.constructMaterialArrayViewAccessor< real64, 2 >( m_coeffName,
-                                                                 m_targetRegions,
-                                                                 m_coefficientModelNames );
-
->>>>>>> 496f5b28
+
   ElementRegionManager::ElementViewAccessor< arrayView1d< globalIndex const > > const elemGlobalIndex =
     elemManager.constructArrayViewAccessor< globalIndex, 1 >( ObjectManagerBase::viewKeyStruct::localToGlobalMapString() );
 
@@ -727,15 +720,6 @@
 
   arrayView1d< real64 const > const connectivityIndex = fractureSubRegion.getConnectivityIndex();
 
-<<<<<<< HEAD
-=======
-
-  ElementRegionManager::ElementViewAccessor< arrayView2d< real64 const > > const coeffTensor =
-    elemManager.constructMaterialArrayViewAccessor< real64, 2 >( m_coeffName,
-                                                                 m_targetRegions,
-                                                                 m_coefficientModelNames );
-
->>>>>>> 496f5b28
   // start from last connectorIndex from cell-To-cell connections
   connectorIndex = edfmStencil.size();
 
@@ -810,13 +794,8 @@
   ElementRegionManager::ElementViewAccessor< arrayView1d< integer const > > const elemGhostRank =
     elemManager.constructArrayViewAccessor< integer, 1 >( ObjectManagerBase::viewKeyStruct::ghostRankString() );
 
-<<<<<<< HEAD
-  ElementRegionManager::ElementViewAccessor< arrayView3d< real64 const > > const coefficient =
-    elemManager.constructMaterialArrayViewAccessor< real64, 3 >( m_coeffName,
-=======
   ElementRegionManager::ElementViewAccessor< arrayView2d< real64 const > > const coefficient =
     elemManager.constructMaterialArrayViewAccessor< real64, 2 >( m_coeffName,
->>>>>>> 496f5b28
                                                                  m_targetRegions,
                                                                  m_coefficientModelNames );
 
@@ -887,7 +866,7 @@
       // correct negative weight issue arising from non-K-orthogonal grids
       if( faceWeight < 0.0 )
       {
-        LvArray::tensorOps::hadamardProduct< 3 >( faceConormal, coefficient[er][esr][ei][0], cellToFaceVec );
+        LvArray::tensorOps::hadamardProduct< 3 >( faceConormal, coefficient[er][esr][ei], cellToFaceVec );
         faceWeight = LvArray::tensorOps::AiBi< 3 >( cellToFaceVec, faceConormal );
       }
 
