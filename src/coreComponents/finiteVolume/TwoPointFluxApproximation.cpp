/*
 * ------------------------------------------------------------------------------------------------------------
 * SPDX-License-Identifier: LGPL-2.1-only
 *
 * Copyright (c) 2018-2019 Lawrence Livermore National Security LLC
 * Copyright (c) 2018-2019 The Board of Trustees of the Leland Stanford Junior University
 * Copyright (c) 2018-2019 Total, S.A
 * Copyright (c) 2019-     GEOSX Contributors
 * All right reserved
 *
 * See top level LICENSE, COPYRIGHT, CONTRIBUTORS, NOTICE, and ACKNOWLEDGEMENTS files for details.
 * ------------------------------------------------------------------------------------------------------------
 */

/**
 * @file TwoPointFluxApproximation.cpp
 *
 */
#include "TwoPointFluxApproximation.hpp"

#include "mesh/FaceElementRegion.hpp"
#include "CellElementStencilTPFA.hpp"
#include "FaceElementStencil.hpp"
#include "meshUtilities/ComputationalGeometry.hpp"

<<<<<<< HEAD
#include "managers/DomainPartition.hpp"
#include "managers/ProblemManager.hpp"
#include "physicsSolvers/PhysicsSolverManager.hpp"
=======
#include <cmath>
>>>>>>> 2beb9f42

namespace geosx
{

using namespace dataRepository;

TwoPointFluxApproximation::TwoPointFluxApproximation(std::string const &name,
                                                     Group *const parent)
  : FluxApproximationBase(name, parent)
{
  registerWrapper<CellElementStencilTPFA>(viewKeyStruct::cellStencilString)->
    setRestartFlags(RestartFlags::NO_WRITE);

  registerWrapper<FaceElementStencil>(viewKeyStruct::fractureStencilString)->
    setRestartFlags(RestartFlags::NO_WRITE);

}

namespace
{

void makeFullTensor(R1Tensor const & values, R2SymTensor & result)
{
  result = 0.0;
  R1Tensor axis;
  R2SymTensor temp;

  // assemble full tensor from eigen-decomposition
  for (unsigned icoord = 0; icoord < 3; ++icoord)
  {
    // assume principal axis aligned with global coordinate system
    axis = 0.0;
    axis(icoord) = 1.0;

    // XXX: is there a more elegant way to do this?
    temp.dyadic_aa(axis);
    temp *= values(icoord);
    result += temp;
  }
}

}

void TwoPointFluxApproximation::computeCellStencil( DomainPartition const & domain  )
{
  MeshBody const * const meshBody = domain.getMeshBody(0);
  MeshLevel const * const mesh = meshBody->getMeshLevel(0);
  NodeManager const * const nodeManager = mesh->getNodeManager();
  FaceManager const * const faceManager = mesh->getFaceManager();
  ElementRegionManager const * const elemManager = mesh->getElemManager();


  CellElementStencilTPFA & stencil = this->getReference<CellElementStencilTPFA>(viewKeyStruct::cellStencilString);

  arrayView2d<localIndex const> const & elemRegionList = faceManager->elementRegionList();
  arrayView2d<localIndex const> const & elemSubRegionList = faceManager->elementSubRegionList();
  arrayView2d<localIndex const> const & elemList = faceManager->elementList();
  arrayView2d<real64 const, nodes::REFERENCE_POSITION_USD> const & X = nodeManager->referencePosition();

  ElementRegionManager::ElementViewAccessor<arrayView1d<R1Tensor const>> const
  elemCenter = elemManager->ConstructViewAccessor< array1d<R1Tensor>,
                                                   arrayView1d<R1Tensor const> >( CellBlock::
                                                                                  viewKeyStruct::
                                                                                  elementCenterString);

  ElementRegionManager::ElementViewAccessor<arrayView1d<R1Tensor const>> const
  coefficient = elemManager->ConstructViewAccessor< array1d<R1Tensor>,
                                                    arrayView1d<R1Tensor const> >( m_coeffName );

  arrayView1d<integer const> const & faceGhostRank =
    faceManager->getReference<array1d<integer>>( ObjectManagerBase::viewKeyStruct::ghostRankString );

  ArrayOfArraysView< localIndex const > const & faceToNodes = faceManager->nodeList();

  // make a list of region indices to be included
  SortedArray<localIndex> regionFilter;
  for (string const & regionName : m_targetRegions)
  {
    regionFilter.insert( elemManager->GetRegions().getIndex( regionName ) );
  }

  constexpr localIndex numElems = CellElementStencilTPFA::NUM_POINT_IN_FLUX;

  R1Tensor faceCenter, faceNormal, faceConormal, cellToFaceVec;
  R2SymTensor coefTensor;
  real64 faceArea, faceWeight, faceWeightInv;

  stackArray1d<localIndex, numElems> stencilCellsRegionIndex(numElems);
  stackArray1d<localIndex, numElems> stencilCellsSubRegionIndex(numElems);
  stackArray1d<localIndex, numElems> stencilCellsIndex(numElems);
  stackArray1d<real64, numElems> stencilWeights(numElems);

  // loop over faces and calculate faceArea, faceNormal and faceCenter
  stencil.reserve(faceManager->size() );

  real64 const lengthTolerance = meshBody->getGlobalLengthScale() * this->m_areaRelTol;
  real64 const areaTolerance = lengthTolerance * lengthTolerance;
  real64 const weightTolerance = 1e-30 * lengthTolerance; // TODO: choice of constant based on physics?

  for (localIndex kf = 0; kf < faceManager->size(); ++kf)
  {
    if (faceGhostRank[kf] >= 0 || elemRegionList[kf][0] == -1 || elemRegionList[kf][1] == -1)
      continue;

    if ( !(regionFilter.contains(elemRegionList[kf][0]) && regionFilter.contains(elemRegionList[kf][1])) )
      continue;

    faceArea = computationalGeometry::Centroid_3DPolygon( faceToNodes[kf], faceToNodes.sizeOfArray( kf ), X, faceCenter, faceNormal, areaTolerance );

    if( faceArea < areaTolerance )
      continue;

    faceWeightInv = 0.0;

    for (localIndex ke = 0; ke < numElems; ++ke)
    {
      if (elemRegionList[kf][ke] != -1)
      {
        localIndex const er  = elemRegionList[kf][ke];
        localIndex const esr = elemSubRegionList[kf][ke];
        localIndex const ei  = elemList[kf][ke];

        cellToFaceVec = faceCenter;
        cellToFaceVec -= elemCenter[er][esr][ei];

        // ensure normal orientation outward of first cell
        if (ke == 0 && Dot(cellToFaceVec, faceNormal) < 0.0)
        {
          faceNormal *= -1;
        }

        if (ke == 1)
        {
          cellToFaceVec *= -1.0;
        }

        real64 const c2fDistance = cellToFaceVec.Normalize();

        // assemble full coefficient tensor from principal axis/components
        makeFullTensor(coefficient[er][esr][ei], coefTensor);

        faceConormal.AijBj(coefTensor, faceNormal);
        real64 halfWeight = Dot(cellToFaceVec, faceConormal);

        // correct negative weight issue arising from non-K-orthogonal grids
        if( halfWeight < 0.0 )
        {
          faceConormal.AijBj(coefTensor, cellToFaceVec);
          halfWeight = Dot(cellToFaceVec, faceConormal);
        }

        halfWeight *= faceArea / c2fDistance;
        halfWeight = std::max( halfWeight, weightTolerance );

        faceWeightInv += 1.0 / halfWeight;
      }
    }

    GEOSX_ASSERT( faceWeightInv > 0.0 );
    faceWeight = 1.0 / faceWeightInv;

    for (localIndex ke = 0; ke < numElems; ++ke)
    {
      stencilCellsRegionIndex[ke] = elemRegionList[kf][ke];
      stencilCellsSubRegionIndex[ke] = elemSubRegionList[kf][ke];
      stencilCellsIndex[ke] = elemList[kf][ke];
      stencilWeights[ke] = faceWeight * (ke == 0 ? 1 : -1);
    }
    stencil.add( CellElementStencilTPFA::NUM_POINT_IN_FLUX,
                 stencilCellsRegionIndex,
                 stencilCellsSubRegionIndex,
                 stencilCellsIndex,
                 stencilWeights.data(),
                 kf);
  }
//  stencil.compress();
}


void TwoPointFluxApproximation::addToFractureStencil( DomainPartition & domain,
                                                      string const & faceElementRegionName,
                                                      bool const initFlag )
{
<<<<<<< HEAD

  const ProblemManager* problemManager = Group::group_cast<const ProblemManager*>(domain.getParent());

  R1Tensor unitGravityVector = problemManager->GetPhysicsSolverManager().gravityVector();
  unitGravityVector.Normalize();
  
  MeshLevel const * const mesh = domain.getMeshBodies()->GetGroup<MeshBody>(0)->getMeshLevel(0);
=======
  MeshLevel * const mesh = domain.getMeshBodies()->GetGroup<MeshBody>(0)->getMeshLevel(0);
>>>>>>> 2beb9f42
  NodeManager const * const nodeManager = mesh->getNodeManager();
  EdgeManager const * const edgeManager = mesh->getEdgeManager();
  FaceManager const * const faceManager = mesh->getFaceManager();
  ElementRegionManager * const elemManager = mesh->getElemManager();

  ElementRegionManager::ElementViewAccessor<arrayView1d<R1Tensor>> const
  elemCenter = elemManager->ConstructViewAccessor< array1d<R1Tensor>, arrayView1d<R1Tensor> >( CellBlock::
                                                                                               viewKeyStruct::
                                                                                               elementCenterString);

  ElementRegionManager::ElementViewAccessor<arrayView1d<R1Tensor> > const
  coefficient = elemManager->ConstructViewAccessor< array1d<R1Tensor>, arrayView1d<R1Tensor> >(m_coeffName);

  arrayView1d<real64 const>   const & faceArea = faceManager->faceArea();
  arrayView1d<R1Tensor const> const & faceCenter = faceManager->faceCenter();
  arrayView1d<R1Tensor const> const & faceNormal = faceManager->faceNormal();
  arrayView2d<real64 const, nodes::REFERENCE_POSITION_USD> const & X = nodeManager->referencePosition();

  FaceElementStencil & fractureStencil = getReference<FaceElementStencil>(viewKeyStruct::fractureStencilString);
  CellElementStencilTPFA & cellStencil = getReference<CellElementStencilTPFA>(viewKeyStruct::cellStencilString);

  FaceElementRegion * const fractureRegion = elemManager->GetRegion<FaceElementRegion>(faceElementRegionName);
  localIndex const fractureRegionIndex = fractureRegion->getIndexInParent();

  FaceElementSubRegion * const fractureSubRegion = fractureRegion->GetSubRegion<FaceElementSubRegion>("default");
  FaceElementSubRegion::FaceMapType const & faceMap = fractureSubRegion->faceList();

  arrayView1d<localIndex const> const &
  fractureConnectorsToEdges = edgeManager->getReference< array1d<localIndex > >( EdgeManager::
                                                                                 viewKeyStruct::
                                                                                 fractureConnectorEdgesToEdgesString );

  ArrayOfArrays<localIndex> const &
  fractureConnectorsToFaceElements =
    edgeManager->getReference< ArrayOfArrays<localIndex> >( EdgeManager::
                                                                viewKeyStruct::
                                                                fractureConnectorsEdgesToFaceElementsIndexString );

  FixedToManyElementRelation const &
  faceElementsToCells = fractureSubRegion->m_faceElementsToCells;

  localIndex constexpr maxElems = FaceElementStencil::MAX_STENCIL_SIZE;

  stackArray1d<localIndex, maxElems> stencilCellsRegionIndex;
  stackArray1d<localIndex, maxElems> stencilCellsSubRegionIndex;
  stackArray1d<localIndex, maxElems> stencilCellsIndex;
  stackArray1d<real64, maxElems> stencilWeights;

  stackArray1d<R1Tensor, maxElems> stencilCellCenterToEdgeCenters;    
  stackArray1d<integer, maxElems> isGhostConnectors;
  
  arrayView1d<integer const> const & edgeGhostRank = edgeManager->GhostRank();

  // TODO Note that all of this initialization should be performed elsewhere. This is just here because it was
  // convenient, but it is not appropriate to have physics based initialization in the flux approximator.
#if !defined(SET_CREATION_DISPLACEMENT)
    static_assert(true,"must have SET_CREATION_DISPLACEMENT defined");
#endif
#if SET_CREATION_DISPLACEMENT==1
  ArrayOfArraysView<localIndex const> const & faceToNodesMap = faceManager->nodeList();
  arrayView2d<real64 nodes::INCR_DISPLACEMENT_USD> const & incrementalDisplacement = nodeManager->incrementalDisplacement();
  arrayView2d<real64, nodes::TOTAL_DISPLACEMENT_UNIT_STIRDE> const & totalDisplacement = nodeManager->totalDisplacement();
  arrayView1d< real64 > const & aperture = fractureSubRegion->getReference<array1d<real64>>("elementAperture");
#endif


#ifdef GEOSX_USE_SEPARATION_COEFFICIENT
  arrayView1d<real64> const &
  apertureF = fractureSubRegion->getReference< array1d<real64> >( "apertureAtFailure" );
#endif

#if !defined(ALLOW_CREATION_MASS)
  static_assert(true,"must have ALLOW_CREATION_MASS defined");
#endif
#if ALLOW_CREATION_MASS==0
  arrayView1d<real64> const &
  dens = fractureSubRegion->getReference<array1d<real64>>("densityOld");
#endif


#if SET_CREATION_PRESSURE==1
  arrayView1d< real64 > const &
  fluidPressure = fractureSubRegion->getReference<array1d<real64>>("pressure");
  // Set the new face elements to some unphysical numbers to make sure they get set by the following routines.
  for( localIndex const kfe : fractureSubRegion->m_newFaceElements )
  {
#if !defined(SET_CREATION_PRESSURE)
    static_assert(true,"must have SET_CREATION_PRESSURE defined");
#endif
#if SET_CREATION_PRESSURE==1
    if( initFlag )
    {
      fluidPressure[kfe] = 1.0e99;
    }
#endif
#ifdef GEOSX_USE_SEPARATION_COEFFICIENT
    apertureF[kfe] = aperture[kfe];
#endif
#if !defined(SET_CREATION_DISPLACEMENT)
    static_assert(true,"must have SET_CREATION_DISPLACEMENT defined");
#endif
#if SET_CREATION_DISPLACEMENT==1
    if( initFlag )
    {
      aperture[kfe] = 1.0e99;
    }
#endif
  }
#endif
  std::set<localIndex> allNewElems( fractureSubRegion->m_newFaceElements.begin(),
                                    fractureSubRegion->m_newFaceElements.end() );


  // add new connectors/connections between face elements to the fracture stencil
  for( auto const fci : edgeManager->m_recalculateFractureConnectorEdges )
  {
    localIndex const numElems = fractureConnectorsToFaceElements.sizeOfArray(fci);
    // only do this if there are more than one element attached to the connector
    localIndex const edgeIndex = fractureConnectorsToEdges[fci];

    //    if( edgeGhostRank[edgeIndex] < 0 && numElems > 1 )
    {

      GEOSX_ERROR_IF(numElems > maxElems, "Max stencil size exceeded by fracture-fracture connector " << fci);
      stencilCellsRegionIndex.resize(numElems);
      stencilCellsSubRegionIndex.resize(numElems);
      stencilCellsIndex.resize(numElems);
      stencilWeights.resize(numElems);

      stencilCellCenterToEdgeCenters.resize(numElems);
      isGhostConnectors.resize(numElems);      
      
      // get edge geometry
      R1Tensor const edgeCenter = edgeManager->calculateCenter( edgeIndex, X );
      real64 const edgeLength = edgeManager->calculateLength( edgeIndex, X ).L2_Norm();

      real64 initialPressure = 1.0e99;
#if SET_CREATION_DISPLACEMENT==1
      real64 initialAperture = 1.0e99;
#endif
      SortedArray<localIndex> newElems;

      // loop over all face elements attached to the connector and add them to the stencil
      for( localIndex kfe=0 ; kfe<numElems ; ++kfe )
      {
        localIndex const fractureElementIndex = fractureConnectorsToFaceElements[fci][kfe];

        // use straight difference between the edge center and face center for gradient length...maybe do something
        // better here?? TODO
        R1Tensor cellCenterToEdgeCenter = edgeCenter;
        cellCenterToEdgeCenter -= faceCenter[ faceMap[fractureElementIndex][0] ];

        // form the CellStencil entry
        stencilCellsRegionIndex[kfe] = fractureRegionIndex;
        stencilCellsSubRegionIndex[kfe] = 0;
        stencilCellsIndex[kfe] = fractureElementIndex;

<<<<<<< HEAD
        stencilWeights[kfe] =  1.0 / 12.0 * edgeLength.L2_Norm() / cellCenterToEdgeCenter.L2_Norm();

        stencilCellCenterToEdgeCenters[kfe] = cellCenterToEdgeCenter;

        isGhostConnectors[kfe] = edgeGhostRank[edgeIndex];
        
=======
        stencilWeights[kfe] =  1.0 / 12.0 * edgeLength / cellCenterToEdgeCenter.L2_Norm();

        // code to initialize new face elements with pressures from neighbors
        if( fractureSubRegion->m_newFaceElements.count(fractureElementIndex)==0 )
        {
          initialPressure = std::min(initialPressure, fluidPressure[fractureElementIndex]);
#if SET_CREATION_DISPLACEMENT==1
          initialAperture = std::min(initialAperture, aperture[fractureElementIndex] );
#endif
        }
        else
        {
          newElems.insert(fractureElementIndex);
          allNewElems.insert(fractureElementIndex);
        }
      }

      // loop over new face elements attached to this connector
      for( localIndex const newElemIndex : newElems )
      {
        // set the aperture/fluid pressure for the new face element to be the minimum
        // of the existing value, smallest aperture/pressure from a connected face element.
//        aperture[newElemIndex] = std::min(aperture[newElemIndex], initialAperture);
#if !defined(SET_CREATION_PRESSURE)
        static_assert(true,"must have SET_CREATION_PRESSURE defined");
#endif
#if SET_CREATION_PRESSURE==1
        if( initFlag )
        {
          fluidPressure[newElemIndex] = std::min(fluidPressure[newElemIndex], initialPressure);
        }
#endif

#if !defined(SET_CREATION_DISPLACEMENT)
        static_assert(true,"must have SET_CREATION_DISPLACEMENT defined");
#endif
#if SET_CREATION_DISPLACEMENT==1
        if( initFlag )
        {
          localIndex const faceIndex0 = faceMap(newElemIndex,0);
          localIndex const faceIndex1 = faceMap(newElemIndex,1);

          localIndex const numNodesPerFace = faceToNodesMap.sizeOfArray(faceIndex0);

          bool zeroDisp = true;

          for( localIndex a=0 ; a<numNodesPerFace ; ++a )
          {
            localIndex const node0 = faceToNodesMap(faceIndex0,a);
            localIndex const node1 = faceToNodesMap(faceIndex1, a==0 ? a : numNodesPerFace-a );
            if( fabs( totalDisplacement[node0].L2_Norm() ) > 1.0e-99 &&
                fabs( totalDisplacement[node1].L2_Norm() ) > 1.0e-99 )
            {
              zeroDisp = false;
            }
          }
          if( zeroDisp )
          {
            aperture[newElemIndex] = 0;
          }
        }
#endif
>>>>>>> 2beb9f42
      }

      // add/overwrite the stencil for index fci
      fractureStencil.add( numElems,
                           stencilCellsRegionIndex,
                           stencilCellsSubRegionIndex,
                           stencilCellsIndex,
                           stencilWeights.data(),
                           fci );

<<<<<<< HEAD
      fractureStencil.add( numElems,
                           stencilCellCenterToEdgeCenters.data(),
                           isGhostConnectors.data(),           
                           fci );      
      
=======
    }
  }

  if( initFlag )
  {
    SortedArray<localIndex> touchedNodes;
    for( localIndex const newElemIndex : allNewElems )
    {
      // if the value of pressure was not set, then set it to zero and punt.
      if( fluidPressure[newElemIndex] > 1.0e98 )
      {
        fluidPressure[newElemIndex] = 0.0;
      }
#if !defined(ALLOW_CREATION_MASS)
      static_assert(true,"must have ALLOW_CREATION_MASS defined");
#endif
#if ALLOW_CREATION_MASS==0
      // set the initial density of the face element to 0 to enforce mass conservation ( i.e. no creation of mass)
      dens[newElemIndex] = 0.0;
#endif

#if !defined(SET_CREATION_DISPLACEMENT)
      static_assert(true,"must have ALLOW_CREATION_MASS defined");
#endif
#if SET_CREATION_DISPLACEMENT==1
      // If the aperture has been set, then we can set the estimate of displacements.
      if (aperture[newElemIndex] < 1e98)
      {
        localIndex const faceIndex0 = faceMap(newElemIndex,0);
        localIndex const faceIndex1 = faceMap(newElemIndex,1);

        R1Tensor newDisp = faceNormal(faceIndex0);
        newDisp *= -aperture[newElemIndex];
        localIndex const numNodesPerFace = faceToNodesMap.sizeOfArray(faceIndex0);
        for( localIndex a=0 ; a<numNodesPerFace ; ++a )
        {
          localIndex const node0 = faceToNodesMap(faceIndex0,a);
          localIndex const node1 = faceToNodesMap(faceIndex1, a==0 ? a : numNodesPerFace-a );

          touchedNodes.insert(node0);
          touchedNodes.insert(node1);

          if( node0 != node1 && touchedNodes.count(node0)==0 )
          {
            incrementalDisplacement[node0] += newDisp;
            totalDisplacement[node0] += newDisp;
            incrementalDisplacement[node1] -= newDisp;
            totalDisplacement[node1] -= newDisp;
          }
        }
      }
      if( this->getLogLevel() > 1 )
      {
        printf( "New elem index, init aper, init press = %4ld, %4.2e, %4.2e \n",
                newElemIndex,
                aperture[newElemIndex] ,
                fluidPressure[newElemIndex] );
      }
#endif
>>>>>>> 2beb9f42
    }
  }

  // add connections for FaceElements to/from CellElements.
  {
    arrayView2d<localIndex const> const & elemRegionList = faceElementsToCells.m_toElementRegion;
    arrayView2d<localIndex const> const & elemSubRegionList = faceElementsToCells.m_toElementSubRegion;
    arrayView2d<localIndex const> const & elemList = faceElementsToCells.m_toElementIndex;
    for( localIndex const kfe : fractureSubRegion->m_newFaceElements )
//    for( localIndex kfe=0 ; kfe<faceElementsToCells.size(0) ; ++kfe )
    {
      if( fractureSubRegion->GhostRank()[kfe] < 0 )
      {
        localIndex const numElems = faceElementsToCells.size(1);

        GEOSX_ERROR_IF(numElems > maxElems, "Max stencil size exceeded by fracture-cell connector " << kfe);
        stencilCellsRegionIndex.resize(numElems);
        stencilCellsSubRegionIndex.resize(numElems);
        stencilCellsIndex.resize(numElems);
        stencilWeights.resize(numElems);

        R2SymTensor coefTensor;
        R1Tensor cellToFaceVec;
        R1Tensor faceConormal;

        // remove cell-to-cell connections from cell stencil and add in new connections
        if( cellStencil.zero( faceMap[kfe][0] ) )
        {
          for (localIndex ke = 0; ke < numElems; ++ke)
          {
            localIndex const faceIndex = faceMap[kfe][ke];
            localIndex const er  = elemRegionList[kfe][ke];
            localIndex const esr = elemSubRegionList[kfe][ke];
            localIndex const ei  = elemList[kfe][ke];

            cellToFaceVec = faceCenter[faceIndex];
            cellToFaceVec -= elemCenter[er][esr][ei];

            real64 const c2fDistance = cellToFaceVec.Normalize();

            // assemble full coefficient tensor from principal axis/components
            makeFullTensor(coefficient[er][esr][ei], coefTensor);

            faceConormal.AijBj(coefTensor, faceNormal[faceIndex]);
            real64 const ht = Dot( cellToFaceVec, faceConormal ) * faceArea[faceIndex] / c2fDistance;

            // assume the h for the faceElement to the connector (Face) is zero. thus the weights are trivial.
            stencilCellsRegionIndex[0] = er;
            stencilCellsSubRegionIndex[0] = esr;
            stencilCellsIndex[0] = ei;
            stencilWeights[0] =  ht ;

            stencilCellsRegionIndex[1] = fractureRegionIndex;
            stencilCellsSubRegionIndex[1] = 0;
            stencilCellsIndex[1] = kfe;
            stencilWeights[1] = -ht ;

            cellStencil.add( 2,
                             stencilCellsRegionIndex,
                             stencilCellsSubRegionIndex,
                             stencilCellsIndex,
                             stencilWeights.data(),
                             faceIndex );
          }
        }
      }
    }
  }
}

void TwoPointFluxApproximation::computeBoundaryStencil( DomainPartition const & domain,
                                                        SortedArrayView<localIndex const> const & faceSet,
                                                        BoundaryStencil & stencil )
{
  MeshBody const * const meshBody = domain.getMeshBody(0);
  MeshLevel const * const mesh = meshBody->getMeshLevel(0);
  NodeManager const * const nodeManager = mesh->getNodeManager();
  FaceManager const * const faceManager = mesh->getFaceManager();
  ElementRegionManager const * const elemManager = mesh->getElemManager();

  arrayView2d< localIndex const > const & elemRegionList     = faceManager->elementRegionList();
  arrayView2d< localIndex const > const & elemSubRegionList  = faceManager->elementSubRegionList();
  arrayView2d< localIndex const > const & elemList           = faceManager->elementList();
  arrayView2d< real64 const, nodes::REFERENCE_POSITION_USD > const & X = nodeManager->referencePosition();

  ElementRegionManager::ElementViewAccessor<arrayView1d<R1Tensor const>> const
  elemCenter = elemManager->ConstructViewAccessor< array1d<R1Tensor>,
                                                   arrayView1d<R1Tensor const> >( CellBlock::
                                                                                  viewKeyStruct::
                                                                                  elementCenterString);

  ElementRegionManager::ElementViewAccessor<arrayView1d<R1Tensor const>> const
  coefficient = elemManager->ConstructViewAccessor< array1d<R1Tensor>,
                                                    arrayView1d<R1Tensor const> >(m_coeffName);

  arrayView1d<integer const> const & faceGhostRank = faceManager->getReference<integer_array>(ObjectManagerBase::
                                                                                 viewKeyStruct::
                                                                                 ghostRankString);

  ArrayOfArraysView< localIndex const > const & faceToNodes = faceManager->nodeList();

  // make a list of region indices to be included
  SortedArray<localIndex> regionFilter;
  for (string const & regionName : m_targetRegions)
  {
    regionFilter.insert( elemManager->GetRegions().getIndex( regionName ) );
  }

  constexpr localIndex numElems = BoundaryStencil::NUM_POINT_IN_FLUX;

  R1Tensor faceCenter, faceNormal, faceConormal, cellToFaceVec;
  R2SymTensor coefTensor;
  real64 faceArea, faceWeight;

  stackArray1d<PointDescriptor, numElems> stencilPoints(numElems);
  stackArray1d<real64, numElems> stencilWeights(numElems);

  real64 const lengthTolerance = meshBody->getGlobalLengthScale() * this->m_areaRelTol;
  real64 const areaTolerance = lengthTolerance * lengthTolerance;
  real64 const weightTolerance = 1e-30 * lengthTolerance; // TODO: choice of constant based on physics?

  // loop over faces and calculate faceArea, faceNormal and faceCenter
  stencil.reserve(faceSet.size(), 2);
  for (localIndex kf : faceSet)
  {
    if (faceGhostRank[kf] >= 0)
      continue;

    faceArea = computationalGeometry::Centroid_3DPolygon( faceToNodes[kf], faceToNodes.sizeOfArray( kf ), X, faceCenter, faceNormal, areaTolerance );

    for (localIndex ke = 0; ke < numElems; ++ke)
    {
      if (elemRegionList[kf][ke] < 0)
        continue;

      if (!regionFilter.contains(elemRegionList[kf][ke]))
        continue;

      localIndex const er  = elemRegionList[kf][ke];
      localIndex const esr = elemSubRegionList[kf][ke];
      localIndex const ei  = elemList[kf][ke];

      cellToFaceVec = faceCenter;
      cellToFaceVec -= elemCenter[er][esr][ei];

      // ensure normal orientation outward of the cell
      if (Dot(cellToFaceVec, faceNormal) < 0.0)
      {
        faceNormal *= -1;
      }

      real64 const c2fDistance = cellToFaceVec.Normalize();

      // assemble full coefficient tensor from principal axis/components
      makeFullTensor(coefficient[er][esr][ei], coefTensor);

      faceConormal.AijBj(coefTensor, faceNormal);
      faceWeight = Dot(cellToFaceVec, faceConormal);

      // correct negative weight issue arising from non-K-orthogonal grids
      if (faceWeight < 0.0)
      {
        faceConormal.AijBj(coefTensor, cellToFaceVec);
        faceWeight = Dot(cellToFaceVec, faceConormal);
      }
      
      faceWeight *= faceArea / c2fDistance;
      faceWeight = std::max( faceWeight, weightTolerance );

      stencilPoints[0].tag = PointDescriptor::Tag::CELL;
      stencilPoints[0].cellIndex = { er, esr, ei };
      stencilWeights[0] = faceWeight;

      stencilPoints[1].tag = PointDescriptor::Tag::FACE;
      stencilPoints[1].faceIndex = kf;
      stencilWeights[1] = -faceWeight;

      stencil.add( 2,
                   stencilPoints.data(),
                   stencilWeights.data(),
                   kf );
    }
  }
  stencil.compress();
}


REGISTER_CATALOG_ENTRY(FluxApproximationBase, TwoPointFluxApproximation, std::string const &, Group * const)

}<|MERGE_RESOLUTION|>--- conflicted
+++ resolved
@@ -23,13 +23,12 @@
 #include "FaceElementStencil.hpp"
 #include "meshUtilities/ComputationalGeometry.hpp"
 
-<<<<<<< HEAD
-#include "managers/DomainPartition.hpp"
-#include "managers/ProblemManager.hpp"
-#include "physicsSolvers/PhysicsSolverManager.hpp"
-=======
+//<<<<<<< HEAD
+//#include "managers/DomainPartition.hpp"
+//#include "managers/ProblemManager.hpp"
+//#include "physicsSolvers/PhysicsSolverManager.hpp"
+//=======
 #include <cmath>
->>>>>>> 2beb9f42
 
 namespace geosx
 {
@@ -213,17 +212,7 @@
                                                       string const & faceElementRegionName,
                                                       bool const initFlag )
 {
-<<<<<<< HEAD
-
-  const ProblemManager* problemManager = Group::group_cast<const ProblemManager*>(domain.getParent());
-
-  R1Tensor unitGravityVector = problemManager->GetPhysicsSolverManager().gravityVector();
-  unitGravityVector.Normalize();
-  
-  MeshLevel const * const mesh = domain.getMeshBodies()->GetGroup<MeshBody>(0)->getMeshLevel(0);
-=======
   MeshLevel * const mesh = domain.getMeshBodies()->GetGroup<MeshBody>(0)->getMeshLevel(0);
->>>>>>> 2beb9f42
   NodeManager const * const nodeManager = mesh->getNodeManager();
   EdgeManager const * const edgeManager = mesh->getEdgeManager();
   FaceManager const * const faceManager = mesh->getFaceManager();
@@ -381,15 +370,11 @@
         stencilCellsSubRegionIndex[kfe] = 0;
         stencilCellsIndex[kfe] = fractureElementIndex;
 
-<<<<<<< HEAD
-        stencilWeights[kfe] =  1.0 / 12.0 * edgeLength.L2_Norm() / cellCenterToEdgeCenter.L2_Norm();
+        stencilWeights[kfe] =  1.0 / 12.0 * edgeLength / cellCenterToEdgeCenter.L2_Norm();
 
         stencilCellCenterToEdgeCenters[kfe] = cellCenterToEdgeCenter;
 
-        isGhostConnectors[kfe] = edgeGhostRank[edgeIndex];
-        
-=======
-        stencilWeights[kfe] =  1.0 / 12.0 * edgeLength / cellCenterToEdgeCenter.L2_Norm();
+         isGhostConnectors[kfe] = edgeGhostRank[edgeIndex];
 
         // code to initialize new face elements with pressures from neighbors
         if( fractureSubRegion->m_newFaceElements.count(fractureElementIndex)==0 )
@@ -451,7 +436,6 @@
           }
         }
 #endif
->>>>>>> 2beb9f42
       }
 
       // add/overwrite the stencil for index fci
@@ -462,13 +446,10 @@
                            stencilWeights.data(),
                            fci );
 
-<<<<<<< HEAD
       fractureStencil.add( numElems,
                            stencilCellCenterToEdgeCenters.data(),
-                           isGhostConnectors.data(),           
-                           fci );      
-      
-=======
+                           isGhostConnectors.data(),
+                           fci );
     }
   }
 
@@ -528,7 +509,6 @@
                 fluidPressure[newElemIndex] );
       }
 #endif
->>>>>>> 2beb9f42
     }
   }
 
