--- conflicted
+++ resolved
@@ -265,32 +265,19 @@
   localIndex const esr1 =  m_elementSubRegionIndices[iconn][1];
   localIndex const ei1  =  m_elementIndices[iconn][1];
 
-  localIndex const er1  =  m_elementRegionIndices[iconn][1];
-  localIndex const esr1 =  m_elementSubRegionIndices[iconn][1];
-  localIndex const ei1  =  m_elementIndices[iconn][1];
-
   real64 faceConormal[3];
 
   // Will change when implementing collocation points.
   LvArray::tensorOps::hadamardProduct< 3 >( faceConormal, coefficient[er0][esr0][ei0][0], m_faceNormal[iconn] );
-<<<<<<< HEAD
-  if (coefficient[er1][esr1][ei1][0][0] < 0) faceConormal[0] = 0, faceConormal[1] = 0, faceConormal[2] = 0;
-  halfWeight *= LvArray::tensorOps::AiBi< 3 >( m_cellToFaceVec[iconn], faceConormal ) * m_transMultiplier[iconn];
-=======
+  if (coefficient[er1][esr1][ei1][0][0] * m_weights[iconn][1] < 0) faceConormal[0] = 0, faceConormal[1] = 0, faceConormal[2] = 0;
   real64 const t0 = m_weights[iconn][0] * LvArray::tensorOps::AiBi< 3 >( m_cellToFaceVec[iconn], faceConormal );
   // Only the first component of the permeability is used, we may need to change that
   real64 const t1 = m_weights[iconn][1] * coefficient[er1][esr1][ei1][0][0];
->>>>>>> 54be9d92
 
   real64 const sumOfTrans = t0+t1;
   real64 const value = m_transMultiplier[iconn]*t0*t1/sumOfTrans;
 
-<<<<<<< HEAD
-  std::cout << "fm trans " << halfWeight << std::endl;
-
-  dWeight_dVar[0][0] = 0.0 * dCoeff_dVar[er0][esr0][ei0][0][0];
-  dWeight_dVar[0][1] = 0.0;
-=======
+  //std::cout << "fm trans " << halfWeight << std::endl;
   weight[0][0] = value;
   weight[0][1] = -value;
 
@@ -300,7 +287,6 @@
 
   dWeight_dVar[0][0] = ( dt0 * t1 * sumOfTrans - dt0 * t0 * t1 ) / ( sumOfTrans * sumOfTrans );
   dWeight_dVar[0][1] = ( t0 * dt1 * sumOfTrans - dt1 * t0 * t1 ) / ( sumOfTrans * sumOfTrans );
->>>>>>> 54be9d92
 }
 
 GEOS_HOST_DEVICE
