#
# Specify all headers
#
set( finiteVolume_headers
     BoundaryStencil.hpp
     CellElementStencilMPFA.hpp
     CellElementStencilTPFA.hpp
     FaceElementStencil.hpp
     FiniteVolumeManager.hpp
     FluxApproximationBase.hpp
     TwoPointFluxApproximation.hpp
     FluxStencil.hpp
<<<<<<< HEAD
     HybridFVMInnerProduct.hpp
     ProjectionEDFMHelper.hpp
=======
     HybridMimeticDiscretization.hpp
     MimeticInnerProductDispatch.hpp     
     mimeticInnerProducts/MimeticInnerProductBase.hpp
     mimeticInnerProducts/QuasiTPFAInnerProduct.hpp
     mimeticInnerProducts/QuasiRTInnerProduct.hpp
     mimeticInnerProducts/TPFAInnerProduct.hpp
     mimeticInnerProducts/SimpleInnerProduct.hpp
     mimeticInnerProducts/BdVLMInnerProduct.hpp
     mimeticInnerProducts/MimeticInnerProductHelpers.hpp
>>>>>>> fd40638e
   )
#
# Specify all sources
#
set( finiteVolume_sources
     BoundaryStencil.cpp
     CellElementStencilMPFA.cpp
     CellElementStencilTPFA.cpp
     FaceElementStencil.cpp
     FiniteVolumeManager.cpp
     FluxApproximationBase.cpp
     TwoPointFluxApproximation.cpp
<<<<<<< HEAD
     ProjectionEDFMHelper.cpp
=======
     HybridMimeticDiscretization.cpp
>>>>>>> fd40638e
   )

if ( BUILD_OBJ_LIBS )
  set( dependencyList dataRepository codingUtilities managers)
else()
  set( dependencyList common)
endif()

if ( ENABLE_OPENMP )
  set( dependencyList ${dependencyList} openmp )
endif()

if ( ENABLE_CUDA )
  set( dependencyList ${dependencyList} cuda )
endif()

blt_add_library( NAME                  finiteVolume
                 SOURCES               ${finiteVolume_sources}
                 HEADERS               ${finiteVolume_headers}
                 DEPENDS_ON            ${dependencyList}
                 OBJECT                ${buildAsObj}
               )
               
target_include_directories( finiteVolume PUBLIC ${CMAKE_SOURCE_DIR}/coreComponents)

add_subdirectory( unitTests )

geosx_add_code_checks( PREFIX finiteVolume )<|MERGE_RESOLUTION|>--- conflicted
+++ resolved
@@ -10,10 +10,8 @@
      FluxApproximationBase.hpp
      TwoPointFluxApproximation.hpp
      FluxStencil.hpp
-<<<<<<< HEAD
-     HybridFVMInnerProduct.hpp
+     # HybridFVMInnerProduct.hpp
      ProjectionEDFMHelper.hpp
-=======
      HybridMimeticDiscretization.hpp
      MimeticInnerProductDispatch.hpp     
      mimeticInnerProducts/MimeticInnerProductBase.hpp
@@ -23,7 +21,6 @@
      mimeticInnerProducts/SimpleInnerProduct.hpp
      mimeticInnerProducts/BdVLMInnerProduct.hpp
      mimeticInnerProducts/MimeticInnerProductHelpers.hpp
->>>>>>> fd40638e
    )
 #
 # Specify all sources
@@ -36,11 +33,8 @@
      FiniteVolumeManager.cpp
      FluxApproximationBase.cpp
      TwoPointFluxApproximation.cpp
-<<<<<<< HEAD
      ProjectionEDFMHelper.cpp
-=======
      HybridMimeticDiscretization.cpp
->>>>>>> fd40638e
    )
 
 if ( BUILD_OBJ_LIBS )
