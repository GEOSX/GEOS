--- conflicted
+++ resolved
@@ -277,12 +277,9 @@
                   real64 (& weight)[1][2],
                   real64 (& dWeight_dVar )[1][2] ) const
 {
-<<<<<<< HEAD
+
 
   GEOS_UNUSED_VAR( dCoeff_dVar );
-
-=======
->>>>>>> 16bf8b5a
   real64 halfWeight[2];
   real64 dHalfWeight_dVar[2];
 
@@ -294,14 +291,10 @@
     localIndex const er = m_elementRegionIndices[iconn][i];
     localIndex const esr = m_elementSubRegionIndices[iconn][i];
 
-<<<<<<< HEAD
 //        //TODO replace as Sergey LvArray gets merged
 //        // We are swapping ip phase index and direction to be able to slice properly
     auto coeffNested = coefficient[er][esr];
-=======
-    halfWeight[i] = m_weights[iconn][i];
-    dHalfWeight_dVar[i] = m_weights[iconn][i];
->>>>>>> 16bf8b5a
+
 
     LvArray::typeManipulation::CArray< localIndex, 4 > dims, strides;
     dims[0] = coeffNested.dims()[2]; strides[0] = coeffNested.strides()[2];        //swap phase for cell
@@ -310,32 +303,8 @@
     dims[3] = coeffNested.dims()[3]; strides[3] = coeffNested.strides()[3];        //direction remain last pos
     ArrayView< real64 const, 4 > coeffSwapped( dims, strides, 0, coeffNested.dataBuffer());
 
-<<<<<<< HEAD
     computeWeightsBase( iconn, i, halfWeight[i], coeffSwapped[ip] );
 
-=======
-    real64 faceConormal[3];
-    real64 dFaceConormal_dVar[3];
-    LvArray::tensorOps::hadamardProduct< 3 >( faceConormal, coefficient[er][esr][ei][0], faceNormal );
-    LvArray::tensorOps::hadamardProduct< 3 >( dFaceConormal_dVar, dCoeff_dVar[er][esr][ei][0], faceNormal );
-    halfWeight[i] *= LvArray::tensorOps::AiBi< 3 >( m_cellToFaceVec[iconn][i], faceConormal );
-    dHalfWeight_dVar[i] *= LvArray::tensorOps::AiBi< 3 >( m_cellToFaceVec[iconn][i], dFaceConormal_dVar );
-
-    // correct negative weight issue arising from non-K-orthogonal grids
-    if( halfWeight[i] < 0.0 )
-    {
-      LvArray::tensorOps::hadamardProduct< 3 >( faceConormal,
-                                                coefficient[er][esr][ei][0],
-                                                m_cellToFaceVec[iconn][i] );
-      LvArray::tensorOps::hadamardProduct< 3 >( dFaceConormal_dVar,
-                                                dCoeff_dVar[er][esr][ei][0],
-                                                m_cellToFaceVec[iconn][i] );
-      halfWeight[i] = m_weights[iconn][i];
-      dHalfWeight_dVar[i] = m_weights[iconn][i];
-      halfWeight[i] *= LvArray::tensorOps::AiBi< 3 >( m_cellToFaceVec[iconn][i], faceConormal );
-      dHalfWeight_dVar[i] *= LvArray::tensorOps::AiBi< 3 >( m_cellToFaceVec[iconn][i], dFaceConormal_dVar );
-    }
->>>>>>> 16bf8b5a
   }
 
   // Do harmonic and arithmetic averaging
@@ -356,9 +325,7 @@
   real64 const harmonicWeight = sum > 0 ? product / sum : 0.0;
   real64 const arithmeticWeight = sum / 2;
 
-<<<<<<< HEAD
-  real64 const meanPermCoeff = 1.0;       //TODO make it a member if it is really necessary
-=======
+
   real64 dHarmonicWeight_dVar[2];
   real64 dArithmeticWeight_dVar[2];
 
@@ -369,7 +336,6 @@
   dArithmeticWeight_dVar[1] = dHalfWeight_dVar[1] / 2;
 
   real64 const meanPermCoeff = 1.0; //TODO make it a member if it is really necessary
->>>>>>> 16bf8b5a
 
   real64 const value = meanPermCoeff * harmonicWeight + (1 - meanPermCoeff) * arithmeticWeight;
   for( localIndex ke = 0; ke < 2; ++ke )
