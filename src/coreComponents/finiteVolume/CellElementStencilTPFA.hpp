--- conflicted
+++ resolved
@@ -243,29 +243,17 @@
     }
 
     real64 faceConormal[3];
-<<<<<<< HEAD
+    real64 dFaceConormal_dVar[3];
     LvArray::tensorOps::Ri_eq_symAijBj< 3 >( faceConormal, coefficient[er][esr][ei][0], faceNormal );
-=======
-    real64 dFaceConormal_dVar[3];
-    LvArray::tensorOps::hadamardProduct< 3 >( faceConormal, coefficient[er][esr][ei][0], faceNormal );
-    LvArray::tensorOps::hadamardProduct< 3 >( dFaceConormal_dVar, dCoeff_dVar[er][esr][ei][0], faceNormal );
->>>>>>> 93f0252a
+    LvArray::tensorOps::Ri_eq_symAijBj< 3 >( dFaceConormal_dVar, dCoeff_dVar[er][esr][ei][0], faceNormal );
     halfWeight[i] *= LvArray::tensorOps::AiBi< 3 >( m_cellToFaceVec[iconn][i], faceConormal );
     dHalfWeight_dVar[i] *= LvArray::tensorOps::AiBi< 3 >( m_cellToFaceVec[iconn][i], dFaceConormal_dVar );
 
     // correct negative weight issue arising from non-K-orthogonal grids
     if( halfWeight[i] < 0.0 )
     {
-<<<<<<< HEAD
       LvArray::tensorOps::Ri_eq_symAijBj< 3 >( faceConormal, coefficient[er][esr][ei][0], m_cellToFaceVec[iconn][i] );
-=======
-      LvArray::tensorOps::hadamardProduct< 3 >( faceConormal,
-                                                coefficient[er][esr][ei][0],
-                                                m_cellToFaceVec[iconn][i] );
-      LvArray::tensorOps::hadamardProduct< 3 >( dFaceConormal_dVar,
-                                                dCoeff_dVar[er][esr][ei][0],
-                                                m_cellToFaceVec[iconn][i] );
->>>>>>> 93f0252a
+      LvArray::tensorOps::Ri_eq_symAijBj< 3 >( dFaceConormal_dVar, dCoeff_dVar[er][esr][ei][0], m_cellToFaceVec[iconn][i] );
       halfWeight[i] = m_weights[iconn][i];
       dHalfWeight_dVar[i] = m_weights[iconn][i];
       halfWeight[i] *= LvArray::tensorOps::AiBi< 3 >( m_cellToFaceVec[iconn][i], faceConormal );
