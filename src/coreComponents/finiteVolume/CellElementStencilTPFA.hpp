--- conflicted
+++ resolved
@@ -243,23 +243,16 @@
     }
 
     real64 faceConormal[3];
-<<<<<<< HEAD
     real64 dFaceConormal_dVar[3];
     LvArray::tensorOps::Ri_eq_symAijBj< 3 >( faceConormal, coefficient[er][esr][ei][0], faceNormal );
     LvArray::tensorOps::Ri_eq_symAijBj< 3 >( dFaceConormal_dVar, dCoeff_dVar[er][esr][ei][0], faceNormal );
-=======
-    LvArray::tensorOps::Ri_eq_symAijBj< 3 >( faceConormal, coefficient[er][esr][ei][0], faceNormal );
->>>>>>> a9314e2e
     halfWeight[i] *= LvArray::tensorOps::AiBi< 3 >( m_cellToFaceVec[iconn][i], faceConormal );
 
     // correct negative weight issue arising from non-K-orthogonal grids
     if( halfWeight[i] < 0.0 )
     {
       LvArray::tensorOps::Ri_eq_symAijBj< 3 >( faceConormal, coefficient[er][esr][ei][0], m_cellToFaceVec[iconn][i] );
-<<<<<<< HEAD
       LvArray::tensorOps::Ri_eq_symAijBj< 3 >( dFaceConormal_dVar, dCoeff_dVar[er][esr][ei][0], m_cellToFaceVec[iconn][i] );
-=======
->>>>>>> a9314e2e
       halfWeight[i] = m_weights[iconn][i];
       halfWeight[i] *= LvArray::tensorOps::AiBi< 3 >( m_cellToFaceVec[iconn][i], faceConormal );
     }
