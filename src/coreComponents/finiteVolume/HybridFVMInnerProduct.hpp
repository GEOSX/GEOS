/*
 * ------------------------------------------------------------------------------------------------------------
 * SPDX-License-Identifier: LGPL-2.1-only
 *
 * Copyright (c) 2018-2020 Lawrence Livermore National Security LLC
 * Copyright (c) 2018-2020 The Board of Trustees of the Leland Stanford Junior University
 * Copyright (c) 2018-2020 Total, S.A
 * Copyright (c) 2019-     GEOSX Contributors
 * All rights reserved
 *
 * See top level LICENSE, COPYRIGHT, CONTRIBUTORS, NOTICE, and ACKNOWLEDGEMENTS files for details.
 * ------------------------------------------------------------------------------------------------------------
 */

/**
 * @file HybridFVMInnerProduct.hpp
 */

#ifndef GEOSX_PHYSICSSOLVERS_FINITEVOLUME_HYBRIDFVMINNERPRODUCT_HPP
#define GEOSX_PHYSICSSOLVERS_FINITEVOLUME_HYBRIDFVMINNERPRODUCT_HPP

#include "codingUtilities/Utilities.hpp"
#include "common/DataTypes.hpp"
#include "linearAlgebra/interfaces/InterfaceTypes.hpp"
#include "meshUtilities/ComputationalGeometry.hpp"
#include "rajaInterface/GEOS_RAJA_Interface.hpp"

namespace geosx
{

namespace HybridFVMInnerProduct
{

/******************************** Helpers ********************************/

/**
 * @struct HybridFVMInnerProductHelper
 * @brief Helper struct handling inner product for hybrid finite volume schemes.
 */
struct HybridFVMInnerProductHelper
{

  /**
   * @brief Create a full tensor from an array.
   * @param[in] values the input array
   * @param[out] result the full tensor
   */
  GEOSX_HOST_DEVICE
  static
  void MakeFullTensor( real64 const (&values)[ 3 ],
                       real64 (& result)[ 3 ][ 3 ] )
  {
    LvArray::tensorOps::fill< 3, 3 >( result, 0.0 );
    result[ 0 ][ 0 ] = values[ 0 ];
    result[ 1 ][ 1 ] = values[ 1 ];
    result[ 2 ][ 2 ] = values[ 2 ];
  }

  /**
   * @brief Orthonormalize a set of three vectors
   * @tparam NF vector space dimensionality
   * @param[in,out] q0 first vector
   * @param[in,out] q1 second vector
   * @param[in,out] q2 third vector
   * @param[out] cellToFaceMat a copy of in/out vectors stacked into a matrix
   */
  template< localIndex NF >
  GEOSX_HOST_DEVICE
  static
  void Orthonormalize( real64 (& q0)[ NF ],
                       real64 (& q1)[ NF ],
                       real64 (& q2)[ NF ],
                       real64 (& cellToFaceMat)[ NF ][ 3 ] )
  {
    // modified Gram-Schmidt algorithm

    // q0
    LvArray::tensorOps::scale< NF >( q0, 1.0/LvArray::tensorOps::l2Norm< NF >( q0 ) );

    // q1
    real64 const q0Dotq1 = LvArray::tensorOps::AiBi< NF >( q0, q1 );
    LvArray::tensorOps::scaledAdd< NF >( q1, q0, -q0Dotq1 );
    LvArray::tensorOps::scale< NF >( q1, 1.0/LvArray::tensorOps::l2Norm< NF >( q1 ) );

    // q2
    real64 const q0Dotq2 = LvArray::tensorOps::AiBi< NF >( q0, q2 );
    LvArray::tensorOps::scaledAdd< NF >( q2, q0, -q0Dotq2 );
    real64 const q1Dotq2 = LvArray::tensorOps::AiBi< NF >( q1, q2 );
    LvArray::tensorOps::scaledAdd< NF >( q2, q1, -q1Dotq2 );
    LvArray::tensorOps::scale< NF >( q2, 1.0/LvArray::tensorOps::l2Norm< NF >( q2 ) );

    for( localIndex i = 0; i < NF; ++i )
    {
      cellToFaceMat[ i ][ 0 ] = q0[ i ];
      cellToFaceMat[ i ][ 1 ] = q1[ i ];
      cellToFaceMat[ i ][ 2 ] = q2[ i ];
    }
  }

};

/******************************** TPFA Kernel ********************************/

/**
 * @struct TPFACellInnerProductKernel
 * @brief Struct handling cell inner product in the TPFA scheme.
 */
struct TPFACellInnerProductKernel
{

  /**
   * @brief In a given element, recompute the transmissibility matrix in a cell using TPFA.
   * @param[in] nodePosition the position of the nodes
   * @param[in] transMultiplier the transmissibility multipliers at the mesh faces
   * @param[in] faceToNodes the map from the face to their nodes
   * @param[in] elemToFaces the maps from the one-sided face to the corresponding face
   * @param[in] elemCenter the center of the element
   * @param[in] elemPerm the permeability in the element
   * @param[in] lengthTolerance the tolerance used in the trans calculations
   * @param[inout] transMatrix the output
   */
  template< localIndex NF >
  GEOSX_HOST_DEVICE
  static void
  Compute( arrayView2d< real64 const, nodes::REFERENCE_POSITION_USD > const & nodePosition,
           arrayView1d< real64 const > const & transMultiplier,
           ArrayOfArraysView< localIndex const > const & faceToNodes,
           arraySlice1d< localIndex const > const & elemToFaces,
           arraySlice1d< real64 const > const & elemCenter,
           real64 const (&elemPerm)[ 3 ],
           real64 const & lengthTolerance,
           arraySlice2d< real64 > const & transMatrix )
  {
    real64 const areaTolerance = lengthTolerance * lengthTolerance;
    real64 const weightTolerance = 1e-30 * lengthTolerance;

    // assemble full coefficient tensor from principal axis/components
    real64 permTensor[ 3 ][ 3 ] = {{ 0 }};
    HybridFVMInnerProductHelper::MakeFullTensor( elemPerm, permTensor );

    // we are ready to compute the transmissibility matrix
    for( localIndex ifaceLoc = 0; ifaceLoc < NF; ++ifaceLoc )
    {
      real64 const mult = transMultiplier[elemToFaces[ifaceLoc]];

      for( localIndex jfaceLoc = 0; jfaceLoc < NF; ++jfaceLoc )
      {
        // for now, TPFA trans
        if( ifaceLoc == jfaceLoc )
        {
          real64 faceCenter[ 3 ], faceNormal[ 3 ], faceConormal[ 3 ], cellToFaceVec[ 3 ];

          // 1) compute the face geometry data: center, normal, vector from cell center to face center
          real64 const faceArea =
            computationalGeometry::Centroid_3DPolygon( faceToNodes[elemToFaces[ifaceLoc]],
                                                       nodePosition,
                                                       faceCenter,
                                                       faceNormal,
                                                       areaTolerance );

          LvArray::tensorOps::copy< 3 >( cellToFaceVec, faceCenter );
          LvArray::tensorOps::subtract< 3 >( cellToFaceVec, elemCenter );

          if( LvArray::tensorOps::AiBi< 3 >( cellToFaceVec, faceNormal ) < 0.0 )
          {
            LvArray::tensorOps::scale< 3 >( faceNormal, -1 );
          }

          real64 const c2fDistance = LvArray::tensorOps::normalize< 3 >( cellToFaceVec );

          LvArray::tensorOps::hadamardProduct< 3 >( faceConormal, elemPerm, faceNormal );

          // 2) compute the one-sided face transmissibility
          transMatrix[ifaceLoc][jfaceLoc]  = LvArray::tensorOps::AiBi< 3 >( cellToFaceVec, faceConormal );
          transMatrix[ifaceLoc][jfaceLoc] *= mult * faceArea / c2fDistance;
          transMatrix[ifaceLoc][jfaceLoc]  = LvArray::math::max( transMatrix[ifaceLoc][jfaceLoc], weightTolerance );
        }
        else
        {
          transMatrix[ifaceLoc][jfaceLoc] = 0;
        }
      }
    }
  }

};

/******************************** Quasi TPFA Kernel ********************************/

/**
 * @struct QTPFACellInnerProductKernel
 * @brief Struct handling cell inner product in the quasi TPFA scheme.
 */
struct QTPFACellInnerProductKernel
{

  /**
   * @brief In a given element, recompute the transmissibility matrix using a consistent inner product.
   * @param[in] nodePosition the position of the nodes
   * @param[in] transMultiplier the transmissibility multipliers at the mesh faces
   * @param[in] faceToNodes the map from the face to their nodes
   * @param[in] elemToFaces the maps from the one-sided face to the corresponding face
   * @param[in] elemCenter the center of the element
   * @param[in] elemVolume the volume of the element
   * @param[in] elemPerm the permeability in the element
   * @param[in] tParam parameter used in the transmissibility matrix computations
   * @param[in] lengthTolerance the tolerance used in the trans calculations
   * @param[inout] transMatrix the output
   *
   * When tParam = 2, we obtain a scheme that reduces to TPFA
   * on orthogonal meshes, but remains consistent on non-orthogonal meshes
   *
   * Ref: Knut-Andreas Lie: An introduction to reservoir simulation using MATLAB/GNU Octave:
   * User guide for the MATLAB Reservoir Simulation Toolbox (MRST)
   *
   */
  template< localIndex NF >
  GEOSX_HOST_DEVICE
  static void
  Compute( arrayView2d< real64 const, nodes::REFERENCE_POSITION_USD > const & nodePosition,
           arrayView1d< real64 const > const & transMultiplier,
           ArrayOfArraysView< localIndex const > const & faceToNodes,
           arraySlice1d< localIndex const > const & elemToFaces,
           arraySlice1d< real64 const > const & elemCenter,
           real64 const & elemVolume,
           real64 const (&elemPerm)[ 3 ],
           real64 const & tParam,
           real64 const & lengthTolerance,
           arraySlice2d< real64 > const & transMatrix )
  {
    real64 const areaTolerance = lengthTolerance * lengthTolerance;
    real64 const weightToleranceInv = 1e30 / lengthTolerance;

    real64 cellToFaceMat[ NF ][ 3 ] = {{ 0 }};
    real64 normalsMat[ NF ][ 3 ] = {{ 0 }};
    real64 permMat[ 3 ][ 3 ] = {{ 0 }};

    real64 work_dimByNumFaces[ 3 ][ NF ] = {{ 0 }};
    real64 worka_numFacesByNumFaces[ NF ][ NF ] = {{ 0 }};
    real64 workb_numFacesByNumFaces[ NF ][ NF ] = {{ 0 }};
    real64 workc_numFacesByNumFaces[ NF ][ NF ] = {{ 0 }};

    real64 tpTransInv[ NF ] = { 0.0 };

    real64 q0[ NF ], q1[ NF ], q2[ NF ];

    // 0) assemble full coefficient tensor from principal axis/components
    HybridFVMInnerProductHelper::MakeFullTensor( elemPerm, permMat );

    // 1) fill the matrices cellToFaceMat and normalsMat row by row
    for( localIndex ifaceLoc = 0; ifaceLoc < NF; ++ifaceLoc )
    {
      real64 faceCenter[ 3 ], faceNormal[ 3 ], faceConormal[ 3 ], cellToFaceVec[ 3 ];

      // compute the face geometry data: center, normal, vector from cell center to face center
      real64 const faceArea =
        computationalGeometry::Centroid_3DPolygon( faceToNodes[elemToFaces[ifaceLoc]],
                                                   nodePosition,
                                                   faceCenter,
                                                   faceNormal,
                                                   areaTolerance );

      LvArray::tensorOps::copy< 3 >( cellToFaceVec, faceCenter );
      LvArray::tensorOps::subtract< 3 >( cellToFaceVec, elemCenter );

      // we save this for the orthonormalization
      q0[ ifaceLoc ] = cellToFaceVec[0];
      q1[ ifaceLoc ] = cellToFaceVec[1];
      q2[ ifaceLoc ] = cellToFaceVec[2];

      if( LvArray::tensorOps::AiBi< 3 >( cellToFaceVec, faceNormal ) < 0.0 )
      {
        LvArray::tensorOps::scale< 3 >( faceNormal, -1 );
      }

      // the two-point transmissibility is computed to computed here because it is needed
      // in the implementation of the transmissibility multiplier (see below)
      // TODO: see what it would take to bring the (harmonically averaged) two-point trans here
      real64 const c2fDistance = LvArray::tensorOps::normalize< 3 >( cellToFaceVec );
      real64 const mult = transMultiplier[elemToFaces[ifaceLoc]];
      tpTransInv[ifaceLoc] = c2fDistance / faceArea;

      LvArray::tensorOps::hadamardProduct< 3 >( faceConormal, elemPerm, faceNormal );
      real64 halfWeight = LvArray::tensorOps::AiBi< 3 >( cellToFaceVec, faceConormal );
      if( halfWeight < 0.0 )
      {
        LvArray::tensorOps::hadamardProduct< 3 >( faceConormal, elemPerm, cellToFaceVec );
        halfWeight = LvArray::tensorOps::AiBi< 3 >( cellToFaceVec, faceConormal );
      }
      tpTransInv[ifaceLoc] /= halfWeight;
      tpTransInv[ifaceLoc] = LvArray::math::min( tpTransInv[ifaceLoc], weightToleranceInv );
      tpTransInv[ifaceLoc] *=  ( 1.0 - mult ) / mult;

      LvArray::tensorOps::scale< 3 >( faceNormal, faceArea );
      normalsMat[ ifaceLoc ][ 0 ] = faceNormal[ 0 ];
      normalsMat[ ifaceLoc ][ 1 ] = faceNormal[ 1 ];
      normalsMat[ ifaceLoc ][ 2 ] = faceNormal[ 2 ];

    }

<<<<<<< HEAD
    // 2) compute N K N'
    LvArray::tensorOps::AikBjk< 3, NF, 3 >( work_dimByNumFaces,
                                            permMat,
                                            normalsMat );
    LvArray::tensorOps::AikBkj< NF, NF, 3 >( transMatrix,
                                             normalsMat,
                                             work_dimByNumFaces );
=======
    // 2) assemble full coefficient tensor from principal axis/components
    HybridFVMInnerProductHelper::MakeFullTensor( elemPerm, permMat );

    // 3) compute N K N'
    LvArray::tensorOps::Rij_eq_AikBjk< 3, NF, 3 >( work_dimByNumFaces,
                                                   permMat,
                                                   normalsMat );
    LvArray::tensorOps::Rij_eq_AikBkj< NF, NF, 3 >( transMatrix,
                                                    normalsMat,
                                                    work_dimByNumFaces );
>>>>>>> e44d9654

    // 3) compute the orthonormalization of the matrix cellToFaceVec
    HybridFVMInnerProductHelper::Orthonormalize< NF >( q0, q1, q2, cellToFaceMat );

    // 4) compute P_Q = I - QQ'
    // note: we compute -P_Q and then at 6) ( - P_Q ) D ( - P_Q )
    LvArray::tensorOps::addIdentity< NF >( worka_numFacesByNumFaces, -1 );
    LvArray::tensorOps::Rij_add_AikAjk< NF, 3 >( worka_numFacesByNumFaces,
                                                 cellToFaceMat );

    // 5) compute P_Q D P_Q where D = diag(diag(N K N'))
    // 6) compute T = ( N K N' + t U diag(diag(N K N')) U ) / elemVolume
    real64 const scale = tParam / elemVolume;
    for( localIndex i = 0; i < NF; ++i )
    {
      workb_numFacesByNumFaces[ i ][ i ] = scale * transMatrix[ i ][ i ];
    }

    LvArray::tensorOps::Rij_eq_AikBkj< NF, NF, NF >( workc_numFacesByNumFaces,
                                                     workb_numFacesByNumFaces,
                                                     worka_numFacesByNumFaces );
    LvArray::tensorOps::scale< NF, NF >( transMatrix, 1 / elemVolume );
<<<<<<< HEAD
    LvArray::tensorOps::plusAikBkj< NF, NF, NF >( transMatrix,
                                                  worka_numFacesByNumFaces,
                                                  workc_numFacesByNumFaces );
=======
    LvArray::tensorOps::Rij_add_AikBkj< NF, NF, NF >( transMatrix,
                                                      worka_numFacesByNumFaces,
                                                      workc_numFacesByNumFaces );
  }
>>>>>>> e44d9654

    // 7) incorporate the transmissbility multipliers
    // Ref: Nilsen, H. M., J. R. Natvig, and K.-A Lie.,
    // "Accurate modeling of faults by multipoint, mimetic, and mixed methods." SPEJ

    if( !isZero( LvArray::tensorOps::l2NormSquared< NF >( tpTransInv ) ) )
    {
      // the inverse of the pertubed inverse is computed using the Sherman-Morrison formula
      for( localIndex k = 0; k < NF; ++k )
      {
        real64 const mult = LvArray::math::sqrt( tpTransInv[k] );
        real64 Tmult[ NF ] = { 0.0 };
        for( localIndex i = 0; i < NF; ++i )
        {
          Tmult[i] = transMatrix[k][i] * mult;
        }

        real64 const invDenom = 1.0 / ( 1.0 + Tmult[k] * mult );
        for( localIndex i = 0; i < NF; ++i )
        {
          for( localIndex j = 0; j < NF; ++j )
          {
            transMatrix[i][j] -= Tmult[i]*Tmult[j]*invDenom;
          }
        }
      }
    }
  }
};


} // namespace HybridFVMInnerProduct

} // namespace geosx

#endif //GEOSX_PHYSICSSOLVERS_FINITEVOLUME_HYBRIDFVMINNERPRODUCT_HPP<|MERGE_RESOLUTION|>--- conflicted
+++ resolved
@@ -298,26 +298,13 @@
 
     }
 
-<<<<<<< HEAD
     // 2) compute N K N'
-    LvArray::tensorOps::AikBjk< 3, NF, 3 >( work_dimByNumFaces,
-                                            permMat,
-                                            normalsMat );
-    LvArray::tensorOps::AikBkj< NF, NF, 3 >( transMatrix,
-                                             normalsMat,
-                                             work_dimByNumFaces );
-=======
-    // 2) assemble full coefficient tensor from principal axis/components
-    HybridFVMInnerProductHelper::MakeFullTensor( elemPerm, permMat );
-
-    // 3) compute N K N'
     LvArray::tensorOps::Rij_eq_AikBjk< 3, NF, 3 >( work_dimByNumFaces,
                                                    permMat,
                                                    normalsMat );
     LvArray::tensorOps::Rij_eq_AikBkj< NF, NF, 3 >( transMatrix,
                                                     normalsMat,
                                                     work_dimByNumFaces );
->>>>>>> e44d9654
 
     // 3) compute the orthonormalization of the matrix cellToFaceVec
     HybridFVMInnerProductHelper::Orthonormalize< NF >( q0, q1, q2, cellToFaceMat );
@@ -340,16 +327,9 @@
                                                      workb_numFacesByNumFaces,
                                                      worka_numFacesByNumFaces );
     LvArray::tensorOps::scale< NF, NF >( transMatrix, 1 / elemVolume );
-<<<<<<< HEAD
-    LvArray::tensorOps::plusAikBkj< NF, NF, NF >( transMatrix,
-                                                  worka_numFacesByNumFaces,
-                                                  workc_numFacesByNumFaces );
-=======
     LvArray::tensorOps::Rij_add_AikBkj< NF, NF, NF >( transMatrix,
                                                       worka_numFacesByNumFaces,
                                                       workc_numFacesByNumFaces );
-  }
->>>>>>> e44d9654
 
     // 7) incorporate the transmissbility multipliers
     // Ref: Nilsen, H. M., J. R. Natvig, and K.-A Lie.,
