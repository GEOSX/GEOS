--- conflicted
+++ resolved
@@ -32,7 +32,6 @@
 
 FluxApproximationBase::FluxApproximationBase(string const &name, ManagedGroup *const parent)
   : ManagedGroup(name, parent),
-    m_boundarySetData(nullptr),
     m_fieldName(),
     m_boundaryFieldName(),
     m_coeffName()
@@ -40,13 +39,6 @@
   this->RegisterGroup( groupKeysFABase.faceStencils );
   this->RegisterGroup( groupKeysFABase.wellStencils );
 
-<<<<<<< HEAD
-  this->RegisterViewWrapper( viewKeysFABase.fieldName.Key(), &m_fieldName, false );
-  this->RegisterViewWrapper( viewKeysFABase.boundaryFieldName.Key(), &m_boundaryFieldName, false );
-  this->RegisterViewWrapper( viewKeysFABase.coeffName.Key(), &m_coeffName, false );
-
-  this->RegisterViewWrapper<CellStencil>( viewKeysFABase.cellStencil )->setRestartFlags( RestartFlags::NO_WRITE );
-=======
   RegisterViewWrapper(viewKeyStruct::fieldNameString, &m_fieldName, false)->
     setInputFlag(InputFlags::REQUIRED)->
     setDescription("Name of primary solution field");
@@ -61,7 +53,6 @@
 
   RegisterViewWrapper<CellStencil>(viewKeyStruct::cellStencilString)->
     setRestartFlags(RestartFlags::NO_WRITE);
->>>>>>> dd86f923
 }
 
 FluxApproximationBase::CatalogInterface::CatalogType &
@@ -71,72 +62,11 @@
   return catalog;
 }
 
-<<<<<<< HEAD
-void FluxApproximationBase::FillDocumentationNode()
-{
-  cxx_utilities::DocumentationNode * const docNode = this->getDocumentationNode();
-
-  docNode->AllocateChildNode(viewKeyStruct::fieldNameString,
-                             viewKeyStruct::fieldNameString,
-                             -1,
-                             "string",
-                             "string",
-                             "Name of primary solution field",
-                             "Name of primary solution field",
-                             "REQUIRED",
-                             "",
-                             0,
-                             1,
-                             0 );
-
-  docNode->AllocateChildNode(viewKeyStruct::boundaryFieldNameString,
-                             viewKeyStruct::boundaryFieldNameString,
-                             -1,
-                             "string",
-                             "string",
-                             "Name of boundary (face) field",
-                             "Name of boundary (face) field",
-                             "",
-                             "",
-                             0,
-                             1,
-                             0 );
-
-  docNode->AllocateChildNode(viewKeyStruct::coeffNameString,
-                             viewKeyStruct::coeffNameString,
-                             -1,
-                             "string",
-                             "string",
-                             "Name of coefficient field",
-                             "Name of coefficient field",
-                             "REQUIRED",
-                             "",
-                             0,
-                             1,
-                             0 );
-}
-
-void FluxApproximationBase::compute( DomainPartition * domain )
-=======
 void FluxApproximationBase::compute(DomainPartition * domain)
->>>>>>> dd86f923
 {
   // compute cell-cell stencil in the domain
   computeCellStencil( domain, getCellStencil() );
 
-<<<<<<< HEAD
-  // compute face-cell stencils for boundary conditions
-  BoundaryConditionManager * bcManager = BoundaryConditionManager::get();
-  bcManager->ApplyBoundaryCondition( 0.0,
-                                     domain,
-                                     "faceManager",
-                                     m_boundaryFieldName,
-                                     [&] ( BoundaryConditionBase const * bc,
-                                           string const & setName,
-                                           set<localIndex> const & targetSet,
-                                           ManagedGroup * targetGroup,
-                                           string const & targetName) -> void
-=======
   FieldSpecificationManager * fsManager = FieldSpecificationManager::get();
 
   fsManager->Apply( 0.0,
@@ -144,11 +74,10 @@
                     "faceManager",
                     m_boundaryFieldName,
                     [&] ( FieldSpecificationBase const * bc,
-                    string const & setName,
-                    set<localIndex> const & targetSet,
-                    ManagedGroup * targetGroup,
-                    string const & targetName) -> void
->>>>>>> dd86f923
+                          string const & setName,
+                          set<localIndex> const & targetSet,
+                          ManagedGroup * targetGroup,
+                          string const & targetName) -> void
   {
     ManagedGroup * faceStencils = this->GetGroup( groupKeysFABase.faceStencils );
     ViewWrapper<FaceStencil> * stencil = faceStencils->RegisterViewWrapper<FaceStencil>( setName );
@@ -157,7 +86,7 @@
   });
 }
 
-void FluxApproximationBase::FinalInitializationPreSubGroups( ManagedGroup * const rootGroup )
+void FluxApproximationBase::InitializePostInitialConditions_PreSubGroups( ManagedGroup * const rootGroup )
 {
   DomainPartition * domain = rootGroup->GetGroup<DomainPartition>( keys::domain );
   compute( domain );
@@ -202,11 +131,7 @@
   return this->GetGroup( groupKeysFABase.wellStencils )->getReference<WellStencil>( wellName );
 }
 
-<<<<<<< HEAD
 bool FluxApproximationBase::hasWellStencil( string const & wellName ) const
-=======
-void FluxApproximationBase::InitializePostInitialConditions_PreSubGroups(ManagedGroup * const rootGroup)
->>>>>>> dd86f923
 {
   return this->GetGroup( groupKeysFABase.wellStencils )->hasView( wellName );
 }
