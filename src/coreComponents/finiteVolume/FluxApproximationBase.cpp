/*
 *~~~~~~~~~~~~~~~~~~~~~~~~~~~~~~~~~~~~~~~~~~~~~~~~~~~~~~~~~~~~~~~~~~~~~~~~~~~
 * Copyright (c) 2018, Lawrence Livermore National Security, LLC.
 *
 * Produced at the Lawrence Livermore National Laboratory
 *
 * LLNL-CODE-746361
 *
 * All rights reserved. See COPYRIGHT for details.
 *
 * This file is part of the GEOSX Simulation Framework.
 *
 * GEOSX is a free software; you can redistribute it and/or modify it under
 * the terms of the GNU Lesser General Public License (as published by the
 * Free Software Foundation) version 2.1 dated February 1999.
 *~~~~~~~~~~~~~~~~~~~~~~~~~~~~~~~~~~~~~~~~~~~~~~~~~~~~~~~~~~~~~~~~~~~~~~~~~~~
 */

/*
 * @file FluxApproximationBase.cpp
 *
 */

#include "FluxApproximationBase.hpp"

#include "managers/BoundaryConditions/BoundaryConditionManager.hpp"

namespace geosx
{

using namespace dataRepository;

FluxApproximationBase::FluxApproximationBase(string const &name, ManagedGroup *const parent)
  : ManagedGroup(name, parent)
{
  this->RegisterGroup( groupKeysFABase.faceStencils );
  this->RegisterGroup( groupKeysFABase.wellStencils );

  this->RegisterViewWrapper( viewKeysFABase.fieldName.Key(), &m_fieldName, false );
  this->RegisterViewWrapper( viewKeysFABase.boundaryFieldName.Key(), &m_boundaryFieldName, false );
  this->RegisterViewWrapper( viewKeysFABase.coeffName.Key(), &m_coeffName, false );

  this->RegisterViewWrapper<CellStencil>( viewKeysFABase.cellStencil )->setRestartFlags( RestartFlags::NO_WRITE );
}

FluxApproximationBase::CatalogInterface::CatalogType &
FluxApproximationBase::GetCatalog()
{
  static FluxApproximationBase::CatalogInterface::CatalogType catalog;
  return catalog;
}

void FluxApproximationBase::FillDocumentationNode()
{
  cxx_utilities::DocumentationNode * const docNode = this->getDocumentationNode();

  docNode->AllocateChildNode(viewKeyStruct::fieldNameString,
                             viewKeyStruct::fieldNameString,
                             -1,
                             "string",
                             "string",
                             "Name of primary solution field",
                             "Name of primary solution field",
                             "REQUIRED",
                             "",
                             0,
                             1,
                             0 );

  docNode->AllocateChildNode(viewKeyStruct::boundaryFieldNameString,
                             viewKeyStruct::boundaryFieldNameString,
                             -1,
                             "string",
                             "string",
                             "Name of boundary (face) field",
                             "Name of boundary (face) field",
                             "",
                             "",
                             0,
                             1,
                             0 );

  docNode->AllocateChildNode(viewKeyStruct::coeffNameString,
                             viewKeyStruct::coeffNameString,
                             -1,
                             "string",
                             "string",
                             "Name of coefficient field",
                             "Name of coefficient field",
                             "REQUIRED",
                             "",
                             0,
                             1,
                             0 );
}

void FluxApproximationBase::compute( DomainPartition * domain )
{
  // compute cell-cell stencil in the domain
  computeCellStencil( domain, getCellStencil() );

  // compute face-cell stencils for boundary conditions
  BoundaryConditionManager * bcManager = BoundaryConditionManager::get();
  bcManager->ApplyBoundaryCondition( 0.0,
                                     domain,
                                     "faceManager",
                                     m_boundaryFieldName,
                                     [&] ( BoundaryConditionBase const * bc,
                                           string const & setName,
                                           set<localIndex> const & targetSet,
                                           ManagedGroup * targetGroup,
                                           string const & targetName) -> void
  {
    ManagedGroup * faceStencils = this->GetGroup( groupKeysFABase.faceStencils );
    ViewWrapper<FaceStencil> * stencil = faceStencils->RegisterViewWrapper<FaceStencil>( setName );
    stencil->setRestartFlags( RestartFlags::NO_WRITE );
    computeFaceStencil( domain, targetSet, stencil->reference() );
  });
}

void FluxApproximationBase::FinalInitialization( ManagedGroup * const rootGroup )
{
  DomainPartition * domain = rootGroup->GetGroup<DomainPartition>( keys::domain );
  compute( domain );
}

FluxApproximationBase::CellStencil const &
FluxApproximationBase::getCellStencil() const
{
  return this->getReference<CellStencil>( viewKeyStruct::cellStencilString );
}

FluxApproximationBase::CellStencil &
FluxApproximationBase::getCellStencil()
{
  return this->getReference<CellStencil>( viewKeyStruct::cellStencilString );
}

FluxApproximationBase::FaceStencil const &
FluxApproximationBase::getFaceStencil( string const & setName ) const
{
  return this->GetGroup( groupKeysFABase.faceStencils )->getReference<FaceStencil>( setName );
}

FluxApproximationBase::FaceStencil &
FluxApproximationBase::getFaceStencil( string const & setName )
{
  return this->GetGroup( groupKeysFABase.faceStencils )->getReference<FaceStencil>( setName );
}

bool FluxApproximationBase::hasFaceStencil( string const & setName ) const
{
  return this->GetGroup( groupKeysFABase.faceStencils )->hasView( setName );
}

const FluxApproximationBase::WellStencil & FluxApproximationBase::getWellStencil( string const & wellName ) const
{
  return this->GetGroup( groupKeysFABase.wellStencils )->getReference<WellStencil>( wellName );
}

FluxApproximationBase::WellStencil & FluxApproximationBase::getWellStencil( string const & wellName )
{
  return this->GetGroup( groupKeysFABase.wellStencils )->getReference<WellStencil>( wellName );
}

<<<<<<< HEAD
bool FluxApproximationBase::hasWellStencil( string const & wellName ) const
=======
void FluxApproximationBase::FinalInitializationPreSubGroups(ManagedGroup * const rootGroup)
>>>>>>> d6ee63c7
{
  return this->GetGroup( groupKeysFABase.wellStencils )->hasView( wellName );
}

} //namespace geosx<|MERGE_RESOLUTION|>--- conflicted
+++ resolved
@@ -118,7 +118,7 @@
   });
 }
 
-void FluxApproximationBase::FinalInitialization( ManagedGroup * const rootGroup )
+void FluxApproximationBase::FinalInitializationPreSubGroups( ManagedGroup * const rootGroup )
 {
   DomainPartition * domain = rootGroup->GetGroup<DomainPartition>( keys::domain );
   compute( domain );
@@ -163,11 +163,7 @@
   return this->GetGroup( groupKeysFABase.wellStencils )->getReference<WellStencil>( wellName );
 }
 
-<<<<<<< HEAD
 bool FluxApproximationBase::hasWellStencil( string const & wellName ) const
-=======
-void FluxApproximationBase::FinalInitializationPreSubGroups(ManagedGroup * const rootGroup)
->>>>>>> d6ee63c7
 {
   return this->GetGroup( groupKeysFABase.wellStencils )->hasView( wellName );
 }
