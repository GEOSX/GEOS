/*
 *~~~~~~~~~~~~~~~~~~~~~~~~~~~~~~~~~~~~~~~~~~~~~~~~~~~~~~~~~~~~~~~~~~~~~~~~~~~
 * Copyright (c) 2019, Lawrence Livermore National Security, LLC.
 *
 * Produced at the Lawrence Livermore National Laboratory
 *
 * LLNL-CODE-746361
 *
 * All rights reserved. See COPYRIGHT for details.
 *
 * This file is part of the GEOSX Simulation Framework.
 *
 * GEOSX is a free software; you can redistribute it and/or modify it under
 * the terms of the GNU Lesser General Public License (as published by the
 * Free Software Foundation) version 2.1 dated February 1999.
 *~~~~~~~~~~~~~~~~~~~~~~~~~~~~~~~~~~~~~~~~~~~~~~~~~~~~~~~~~~~~~~~~~~~~~~~~~~~
 */

<<<<<<< HEAD
#ifdef __clang__
#pragma clang diagnostic push
#pragma clang diagnostic ignored "-Wglobal-constructors"
#pragma clang diagnostic ignored "-Wexit-time-destructors"
#pragma clang diagnostic ignored "-Wused-but-marked-unused"
#endif

#include "gtest/gtest.h"

#ifdef __clang__
#pragma clang diagnostic push
#define __null nullptr
#endif
=======
/**
 * @file testDenseLAOperations.cpp
 */

#include <gtest/gtest.h>
#include <random>
>>>>>>> 36dc4511

#include <numeric>
#include "common/DataTypes.hpp"
<<<<<<< HEAD
#include <BlasLapackLA.hpp>

using namespace geosx;

using INDEX_TYPE = std::ptrdiff_t;

static real64 const machinePrecision = 10. * std::numeric_limits<real64>::epsilon();
static real64 const pi = std::atan(1.0)*4.0;
=======
#include "common/initialization.hpp"
>>>>>>> 36dc4511

#include "BlasLapackLA.hpp"

<<<<<<< HEAD
template<typename LAI>
void vector_norm1_test()
{
  INDEX_TYPE N = 24;
  array1d<real64> vec(N);
=======
#ifdef GEOSX_USE_OPENMP
#include <omp.h>
#endif
>>>>>>> 36dc4511

  // Populate vector with random coefficients
  LAI::vectorRand( vec,
                   LAI::RandomNumberDistribution::UNIFORM_m1p1 );

  // Compute norm1
  real64 norm1 = 0.0;
  for( INDEX_TYPE i = 0 ; i < vec.size() ; ++i )
  {
    norm1 += std::abs(vec(i));
  }

  // Check
  EXPECT_NEAR( norm1,
               LAI::vectorNorm1( vec ),
               norm1 * machinePrecision );
}

template<typename LAI>
void vector_norm2_test()
{
  INDEX_TYPE N = 24;
  array1d<real64> vec(N);

  // Populate vector with random coefficients
  LAI::vectorRand( vec,
                   LAI::RandomNumberDistribution::UNIFORM_m1p1 );

  // Compute norm2
  real64 norm2 = 0.0;
  for( INDEX_TYPE i = 0 ; i < N ; ++i )
  {
    norm2 += std::pow(vec(i), 2);
  }
  norm2 = std::sqrt(norm2);

  // Check
  EXPECT_NEAR( norm2,
               LAI::vectorNorm2( vec ),
               norm2 * machinePrecision );
}

template<typename LAI>
void vector_normInf_test()
{
  INDEX_TYPE N = 24;
  array1d<real64> vec(N);

  // Populate vector with random coefficients
  LAI::vectorRand( vec,
                   LAI::RandomNumberDistribution::UNIFORM_m1p1 );

  // Compute normInf
  real64 normInf = std::abs(vec(0));

  if (N > 1)
  {
    for( INDEX_TYPE i = 1 ; i < N ; ++i )
    {
      normInf = std::max( normInf, std::abs(vec(i)) );
    }
  }

  // Check
  EXPECT_NEAR( normInf,
               LAI::vectorNormInf( vec ),
               normInf * machinePrecision );
}

template<typename LAI>
void determinant_test()
{
  array2d<real64> Laplacian1d;
  real64 determinant;

  real64 theta;
  real64 lambda_max;
  real64 lambda_min;
  real64 N_real;

  for (INDEX_TYPE N = 1; N <= 100; ++ N)
  {
    // Construct 1d discrete Laplacian with Dirichlet boundary conditions
    // at both ends
    Laplacian1d.resize( N, N );
    Laplacian1d = 0.0;
    for( INDEX_TYPE i = 0 ; i < N ; ++i )
    {
      for( INDEX_TYPE j = 0 ; j < N ; ++j )
      {
        if( i == j )
        {
          Laplacian1d( i, i ) = 2;
        }
        else if( std::abs( i - j ) == 1 )
        {
          Laplacian1d( i, j ) = -1;
        }
      }
    }

    // Check
    N_real = static_cast<real64>(N);
    theta = pi*0.5/( 2.0*N_real + 1 );
    lambda_min = std::pow(2.0*std::sin(theta), 2);
    theta = pi*( N_real - 0.5) / ( 2*N_real + 1 );
    lambda_max = std::pow(2.0*std::sin(theta), 2);

    determinant = N_real + 1.0; // Exact determinant
    EXPECT_NEAR( determinant,
                 LAI::determinant( Laplacian1d ),
                 (lambda_max/lambda_min) * machinePrecision );
  }
}

template<typename LAI>
void matrix_normInf_test()
{
  INDEX_TYPE M = 6;
  INDEX_TYPE N = 24;
  array2d<real64> mat( M, N );

  // Populate matrix with random coefficients
  LAI::matrixRand( mat,
                   LAI::RandomNumberDistribution::UNIFORM_m1p1);

  // Compute normInf
  real64 normInf = 0.0;
  for( INDEX_TYPE i = 0 ; i < M ; ++i )
  {
    real64 tmp = 0.0;
    for( INDEX_TYPE j = 0 ; j < N ; ++j )
    {
      tmp += std::abs( mat(i,j) );
    }
    normInf = std::max( normInf, tmp);
  }

  // Check
  EXPECT_NEAR( normInf,
               LAI::matrixNormInf( mat ),
               normInf * machinePrecision );
}

template<typename LAI>
void matrix_norm1_test()
{
  INDEX_TYPE M = 6;
  INDEX_TYPE N = 24;
  array2d<real64> mat( M, N );

  // Populate matrix with random coefficients
  LAI::matrixRand( mat,
                   LAI::RandomNumberDistribution::UNIFORM_m1p1);

  // Compute norm1
  array1d<real64> tmp(N);
  tmp = 0;
  for( INDEX_TYPE i = 0 ; i < M ; ++i )
  {
    for( INDEX_TYPE j = 0 ; j < N ; ++j )
    {
      tmp(j) += std::abs( mat(i,j) );
    }
  }
  real64 *norm1 = std::max_element(tmp.begin(), tmp.end());

  // Check
  EXPECT_NEAR( *norm1,
               LAI::matrixNorm1( mat ),
               *norm1 * machinePrecision );
}

template<typename LAI>
void matrix_normFrobenius_test()
{
  INDEX_TYPE M = 6;
  INDEX_TYPE N = 24;
  array2d<real64> mat( M, N );

  // Populate matrix with random coefficients
  LAI::matrixRand( mat,
                   LAI::RandomNumberDistribution::UNIFORM_m1p1);

  // Compute normFrobeniusm
  real64 normFrobenius = 0.0;
  for( INDEX_TYPE i = 0 ; i < M ; ++i )
  {
    for( INDEX_TYPE j = 0 ; j < N ; ++j )
    {
      normFrobenius += std::pow( mat(i,j), 2);
    }
  }
  normFrobenius = std::sqrt(normFrobenius);

  // Check
  EXPECT_NEAR( normFrobenius,
               LAI::matrixNormFrobenius( mat ),
               normFrobenius * machinePrecision );
}

template<typename LAI>
void vector_vector_add_test()
{
  INDEX_TYPE N = 24;
  array1d<real64> vec1(N);
  array1d<real64> vec2(N);
  array1d<real64> vecSum(N);

  // Populate vectors with random coefficients
  LAI::vectorRand( vec1,
                   LAI::RandomNumberDistribution::UNIFORM_01 );
  LAI::vectorRand( vec2,
                   LAI::RandomNumberDistribution::UNIFORM_m1p1 );

  // Compute vector sum vecSum = alpha*vec1 + vec2
  real64 alpha = 3.0;
  for( INDEX_TYPE i = 0 ; i < N ; ++i )
  {
    vecSum(i) = alpha*vec1(i) + vec2(i);
  }

  // Compute v2 = alpha*vec1 + vec2
  LAI::vectorVectorAdd( vec1,
                        vec2,
                        alpha );

  // Check
  for( INDEX_TYPE i = 0 ; i < N ; ++i )
  {
    EXPECT_NEAR( vec2(i),
                 vecSum(i),
                 machinePrecision);
  }
}

template<typename LAI>
void matrix_matrix_add_test()
{
  INDEX_TYPE M = 6;
  INDEX_TYPE N = 24;
  array2d<real64> mat1(M,N);
  array2d<real64> mat2(M,N);
  array2d<real64> matSum(M,N);

  // Populate vectors with random coefficients
  // Populate matrix with random coefficients
  LAI::matrixRand( mat1,
                   LAI::RandomNumberDistribution::UNIFORM_01);
  // Populate matrix with random coefficients
  LAI::matrixRand( mat2,
                   LAI::RandomNumberDistribution::UNIFORM_m1p1);

  // Compute vector sum matSum = alpha*mat1 + mat2
  real64 alpha = 3.0;
  for( INDEX_TYPE i = 0 ; i < M ; ++i )
  {
    for( INDEX_TYPE j = 0 ; j < N ; ++j )
    {
      matSum(i,j) = alpha*mat1(i,j) + mat2(i,j);
    }
  }

  // Compute mat2 = alpha*mat1 + mat2
  LAI::matrixMatrixAdd( mat1,
                        mat2,
                        alpha );

  // Check
  for( INDEX_TYPE i = 0 ; i < M ; ++i )
  {
    for( INDEX_TYPE j = 0 ; j < N ; ++j )
    {
      EXPECT_NEAR( mat2(i,j),
                   matSum(i,j),
                   machinePrecision);
    }
  }
}

template<typename LAI>
void vector_scale_test()
{
  INDEX_TYPE N = 24;
  array1d<real64> vec(N);
  array1d<real64> vecScaled(N);

  // Populate vectors with random coefficients
  LAI::vectorRand( vec,
                   LAI::RandomNumberDistribution::UNIFORM_m1p1 );

  // Compute vector vecScaled = alpha*vec
  real64 alpha = 3.0;
  for( INDEX_TYPE i = 0 ; i < N ; ++i )
  {
    vecScaled(i) = alpha*vec(i);
  }

  // Compute vec = alpha*vec
  LAI::vectorScale( alpha,
                    vec);

  // Check
  for( INDEX_TYPE i = 0 ; i < N ; ++i )
  {
    EXPECT_NEAR( vec(i),
                 vecScaled(i),
                 machinePrecision);
  }
}

template<typename LAI>
void matrix_scale_test()
{
  INDEX_TYPE M = 6;
  INDEX_TYPE N = 24;
  array2d<real64> mat(M,N);
  array2d<real64> matScaled(M,N);

  // Populate vectors with random coefficients
  LAI::matrixRand( mat,
                   LAI::RandomNumberDistribution::UNIFORM_m1p1 );

  // Compute vector matScaled = alpha*mat
  real64 alpha = 3.0;
  for( INDEX_TYPE i = 0 ; i < M ; ++i )
  {
    for( INDEX_TYPE j = 0 ; j < N ; ++j )
    {
      matScaled(i,j) = alpha*mat(i,j);
    }
  }

  // Compute mat = alpha*mat
  LAI::matrixScale( alpha,
                    mat);

  // Check
  for( INDEX_TYPE i = 0 ; i < M ; ++i )
  {
    for( INDEX_TYPE j = 0 ; j < N ; ++j )
    {
      EXPECT_NEAR( mat(i,j),
                   matScaled(i,j),
                   machinePrecision);
    }
  }
}

template<typename LAI>
void vector_dot_test()
{
  INDEX_TYPE N = 6;
  array1d<real64> vec1(N);
  array1d<real64> vec2(N);

  // Populate vectors with random coefficients
  LAI::vectorRand( vec1,
                   LAI::RandomNumberDistribution::UNIFORM_01 );
  LAI::vectorRand( vec2,
                   LAI::RandomNumberDistribution::UNIFORM_m1p1 );

  // Compute vector vec1_dot_v2 = vec1^t*vec2
  real64 vec1DotVec2 = 0.0;
  for( INDEX_TYPE i = 0 ; i < N ; ++i )
  {
    vec1DotVec2 += vec1(i)*vec2(i);
  }

  // Check
  EXPECT_NEAR( vec1DotVec2,
               LAI::vectorDot( vec1,
                               vec2),
               static_cast<real64>(N)*machinePrecision);
}

template<typename LAI>
void matrix_vector_multiply_test()
{
  INDEX_TYPE M = 6;
  INDEX_TYPE N = 24;
  array2d<real64> A(M,N);
  array1d<real64> X(N);
  array1d<real64> Y(M);
  array1d<real64> vecResult(M);

  // Populate matrix and vectors with random coefficients
  LAI::matrixRand( A,
                   LAI::RandomNumberDistribution::UNIFORM_01 );
  LAI::vectorRand( X,
                   LAI::RandomNumberDistribution::UNIFORM_m1p1 );
  LAI::vectorRand( Y,
                   LAI::RandomNumberDistribution::NORMAL_01 );

  // Compute vector vecResults = alpha*A*X + beta*Y
  real64 alpha = 3.0;
  real64 beta = 7.0;
  for( INDEX_TYPE i = 0 ; i < M ; ++i )
  {
    vecResult(i) = beta*Y(i);
    for( INDEX_TYPE j = 0 ; j < N ; ++j )
    {
      vecResult(i) += alpha*A(i,j)*X(j);
    }
  }

  // Compute Y = alpha*A*X + beta*Y
  LAI::matrixVectorMultiply( A,
                             X,
                             Y,
                             alpha,
                             beta);

  // Check
  for( INDEX_TYPE i = 0 ; i < M ; ++i )
  {
    EXPECT_NEAR( vecResult(i),
                 Y(i),
                 static_cast<real64>(N+1)*machinePrecision);
  }
}

template<typename LAI>
void matrixT_vector_multiply_test()
{
  INDEX_TYPE M = 6;
  INDEX_TYPE N = 24;
  array2d<real64> A(M,N);
  array1d<real64> X(M);
  array1d<real64> Y(N);
  array1d<real64> vecResult(N);

  // Populate matrix and vectors with random coefficients
  LAI::matrixRand( A,
                   LAI::RandomNumberDistribution::UNIFORM_01 );
  LAI::vectorRand( X,
                   LAI::RandomNumberDistribution::UNIFORM_m1p1 );
  LAI::vectorRand( Y,
                   LAI::RandomNumberDistribution::NORMAL_01 );

  // Compute vector vecResults = alpha*transpose(A)*X + beta*Y
  real64 alpha = 3.0;
  real64 beta = 7.0;
  for( INDEX_TYPE i = 0 ; i < N ; ++i )
  {
    vecResult(i) = beta*Y(i);
    for( INDEX_TYPE j = 0 ; j < M ; ++j )
    {
      vecResult(i) += alpha*A(j,i)*X(j);
    }
  }

  // Compute Y = alpha*A*X + beta*Y
  LAI::matrixTVectorMultiply( A,
                              X,
                              Y,
                              alpha,
                              beta);

  // Check
  for( INDEX_TYPE i = 0 ; i < N ; ++i )
  {
    EXPECT_NEAR( vecResult(i),
                 Y(i),
                 static_cast<real64>(N+1)*machinePrecision);
  }
}

template<typename LAI>
void matrix_matrix_multiply_test()
{
  array1d<INDEX_TYPE> M_indeces;
  M_indeces.push_back(1);
  M_indeces.push_back(6);
  M_indeces.push_back(24);
  M_indeces.push_back(100);
  array1d<INDEX_TYPE> N_indeces(M_indeces);
  array1d<INDEX_TYPE> K_indeces(M_indeces);

  array2d<real64> A;
  array2d<real64> B;
  array2d<real64> C;
  array2d<real64> matResult;
  real64 alpha = 3.0;
  real64 beta = 7.0;
  int IDIST;

  for (INDEX_TYPE M : M_indeces)
  {
    for (INDEX_TYPE N : N_indeces)
    {
      for (INDEX_TYPE K : K_indeces)
      {
        // Resize matrices
        A.resize(M,K);
        B.resize(K,N);
        C.resize(M,N);
        matResult.resize(M,N);

        // Populate matrices with random coefficients
        LAI::matrixRand( A,
                         LAI::RandomNumberDistribution::UNIFORM_01 );
        LAI::matrixRand( B,
                         LAI::RandomNumberDistribution::UNIFORM_m1p1 );
        LAI::matrixRand( C,
                         LAI::RandomNumberDistribution::NORMAL_01 );

        // Compute matrix matResult = alpha*A*B + beta*C
        for( INDEX_TYPE i = 0 ; i < M ; ++i )
        {
          for( INDEX_TYPE j = 0 ; j < N ; ++j )
          {
            matResult(i,j) = beta*C(i,j);
            for( INDEX_TYPE l = 0 ; l < K ; ++l )
            {
              matResult(i,j) += alpha*A(i,l)*B(l,j);
            }
          }
        }

        // Compute C = alpha*A*B + beta*C
        LAI::matrixMatrixMultiply( A,
                                   B,
                                   C,
                                   alpha,
                                   beta);

        // Check
        for( INDEX_TYPE i = 0 ; i < M ; ++i )
        {
          for( INDEX_TYPE j = 0 ; j < N ; ++j )
          {
            EXPECT_NEAR( C(i,j),
                         matResult(i,j),
                         static_cast<real64>(K+1)*machinePrecision);
          }
        }
      }
    }
  }

}

template<typename LAI>
void matrixT_matrix_multiply_test()
{
  array1d<INDEX_TYPE> M_indeces;
  M_indeces.push_back(1);
  M_indeces.push_back(6);
  M_indeces.push_back(24);
  M_indeces.push_back(100);
  array1d<INDEX_TYPE> N_indeces(M_indeces);
  array1d<INDEX_TYPE> K_indeces(M_indeces);

  array2d<real64> A;
  array2d<real64> B;
  array2d<real64> C;
  array2d<real64> matResult;
  real64 alpha = 3.0;
  real64 beta = 7.0;
  int IDIST;

  for (INDEX_TYPE M : M_indeces)
  {
    for (INDEX_TYPE N : N_indeces)
    {
      for (INDEX_TYPE K : K_indeces)
      {
        // Resize matrices
        A.resize(K,M);
        B.resize(K,N);
        C.resize(M,N);
        matResult.resize(M,N);

        // Populate matrices with random coefficients
        LAI::matrixRand( A,
                         LAI::RandomNumberDistribution::UNIFORM_01 );
        LAI::matrixRand( B,
                         LAI::RandomNumberDistribution::UNIFORM_m1p1 );
        LAI::matrixRand( C,
                         LAI::RandomNumberDistribution::NORMAL_01 );

        // Compute matrix matResult = alpha*A*B + beta*C
        for( INDEX_TYPE i = 0 ; i < M ; ++i )
        {
          for( INDEX_TYPE j = 0 ; j < N ; ++j )
          {
            matResult(i,j) = beta*C(i,j);
            for( INDEX_TYPE l = 0 ; l < K ; ++l )
            {
              matResult(i,j) += alpha*A(l,i)*B(l,j);
            }
          }
        }

        // Compute C = alpha*A*B + beta*C
        LAI::matrixTMatrixMultiply( A,
                                    B,
                                    C,
                                    alpha,
                                    beta);

        // Check
        for( INDEX_TYPE i = 0 ; i < M ; ++i )
        {
          for( INDEX_TYPE j = 0 ; j < N ; ++j )
          {
            EXPECT_NEAR( C(i,j),
                         matResult(i,j),
                         static_cast<real64>(K+1)*machinePrecision);
          }
        }
      }
    }
  }

}

template<typename LAI>
void matrix_matrixT_multiply_test()
{
  array1d<INDEX_TYPE> M_indeces;
  M_indeces.push_back(1);
  M_indeces.push_back(6);
  M_indeces.push_back(24);
  M_indeces.push_back(100);
  array1d<INDEX_TYPE> N_indeces(M_indeces);
  array1d<INDEX_TYPE> K_indeces(M_indeces);

  array2d<real64> A;
  array2d<real64> B;
  array2d<real64> C;
  array2d<real64> matResult;
  real64 alpha = 3.0;
  real64 beta = 7.0;
  int IDIST;

  for (INDEX_TYPE M : M_indeces)
  {
    for (INDEX_TYPE N : N_indeces)
    {
      for (INDEX_TYPE K : K_indeces)
      {
        // Resize matrices
        A.resize(M,K);
        B.resize(N,K);
        C.resize(M,N);
        matResult.resize(M,N);

        // Populate matrices with random coefficients
        LAI::matrixRand( A,
                         LAI::RandomNumberDistribution::UNIFORM_01 );
        LAI::matrixRand( B,
                         LAI::RandomNumberDistribution::UNIFORM_m1p1 );
        LAI::matrixRand( C,
                         LAI::RandomNumberDistribution::NORMAL_01 );

        // Compute matrix matResult = alpha*A*B + beta*C
        for( INDEX_TYPE i = 0 ; i < M ; ++i )
        {
          for( INDEX_TYPE j = 0 ; j < N ; ++j )
          {
            matResult(i,j) = beta*C(i,j);
            for( INDEX_TYPE l = 0 ; l < K ; ++l )
            {
              matResult(i,j) += alpha*A(i,l)*B(j,l);
            }
          }
        }

        // Compute C = alpha*A*B + beta*C
        LAI::matrixMatrixTMultiply( A,
                                    B,
                                    C,
                                    alpha,
                                    beta);

        // Check
        for( INDEX_TYPE i = 0 ; i < M ; ++i )
        {
          for( INDEX_TYPE j = 0 ; j < N ; ++j )
          {
            EXPECT_NEAR( C(i,j),
                         matResult(i,j),
                         static_cast<real64>(K+1)*machinePrecision);
          }
        }
      }
    }
  }

}

template<typename LAI>
void matrixT_matrixT_multiply_test()
{
  array1d<INDEX_TYPE> M_indeces;
  M_indeces.push_back(1);
  M_indeces.push_back(6);
  M_indeces.push_back(24);
  M_indeces.push_back(100);
  array1d<INDEX_TYPE> N_indeces(M_indeces);
  array1d<INDEX_TYPE> K_indeces(M_indeces);

  array2d<real64> A;
  array2d<real64> B;
  array2d<real64> C;
  array2d<real64> matResult;
  real64 alpha = 3.0;
  real64 beta = 7.0;
  int IDIST;

  for (INDEX_TYPE M : M_indeces)
  {
    for (INDEX_TYPE N : N_indeces)
    {
      for (INDEX_TYPE K : K_indeces)
      {
        // Resize matrices
        A.resize(K,M);
        B.resize(N,K);
        C.resize(M,N);
        matResult.resize(M,N);

        // Populate matrices with random coefficients
        LAI::matrixRand( A,
                         LAI::RandomNumberDistribution::UNIFORM_01 );
        LAI::matrixRand( B,
                         LAI::RandomNumberDistribution::UNIFORM_m1p1 );
        LAI::matrixRand( C,
                         LAI::RandomNumberDistribution::NORMAL_01 );

        // Compute matrix matResult = alpha*A*B + beta*C
        for( INDEX_TYPE i = 0 ; i < M ; ++i )
        {
          for( INDEX_TYPE j = 0 ; j < N ; ++j )
          {
            matResult(i,j) = beta*C(i,j);
            for( INDEX_TYPE l = 0 ; l < K ; ++l )
            {
              matResult(i,j) += alpha*A(l,i)*B(j,l);
            }
          }
        }

        // Compute C = alpha*A*B + beta*C
        LAI::matrixTMatrixTMultiply( A,
                                    B,
                                    C,
                                    alpha,
                                    beta);

        // Check
        for( INDEX_TYPE i = 0 ; i < M ; ++i )
        {
          for( INDEX_TYPE j = 0 ; j < N ; ++j )
          {
            EXPECT_NEAR( C(i,j),
                         matResult(i,j),
                         static_cast<real64>(K+1)*machinePrecision);
          }
        }
      }
    }
  }
}

template<typename LAI>
void matrix_inverse_test()
{
  array2d<real64> Laplacian1d;
  array2d<real64> Laplacian1dInv;
  real64 exact_entry;
  real64 theta;
  real64 lambda_max;
  real64 lambda_min;
  real64 N_real;

  for (INDEX_TYPE N = 1; N <= 100; ++ N)
  {
    // Construct 1d discrete Laplacian with Dirichlet boundary conditions
    // at both ends
    Laplacian1d.resize( N, N );
    Laplacian1d = 0;
    for( INDEX_TYPE i = 0 ; i < N ; ++i )
    {
      for( INDEX_TYPE j = 0 ; j < N ; ++j )
      {
        if( i == j )
        {
          Laplacian1d( i, i ) = 2;
        }
        else if( std::abs( i - j ) == 1 )
        {
          Laplacian1d( i, j ) = -1;
        }
      }
    }

    // Compute inverse of Laplacian1d
    Laplacian1dInv.resize( N, N );
    LAI::matrixInverse( Laplacian1d,
                        Laplacian1dInv);

    // Check
    N_real = static_cast<real64>(N);
    theta = pi*0.5/( 2.0*N_real + 1 );
    lambda_min = std::pow(2.0*std::sin(theta), 2);
    theta = pi*( N_real - 0.5) / ( 2*N_real + 1 );
    lambda_max = std::pow(2.0*std::sin(theta), 2);

    for( INDEX_TYPE i = 0 ; i < N ; ++i )
    {
      for( INDEX_TYPE j = 0 ; j < N ; ++j )
      {
        exact_entry = static_cast<real64>((1+std::min(i,j))*(N+1-(1+std::max(i,j)))) /
                      static_cast<real64>(( N + 1 ));

        EXPECT_NEAR( Laplacian1dInv(i,j),
                     exact_entry,
                     (lambda_max / lambda_min)*machinePrecision);
      }
    }
  }
}

template<typename LAI>
void vector_copy_test()
{
  array1d<INDEX_TYPE> N_indeces;
  N_indeces.push_back(1);
  N_indeces.push_back(6);
  N_indeces.push_back(24);
  N_indeces.push_back(100);

  array1d<real64> src;
  array1d<real64> dst;
  int IDIST = 2;

  for (INDEX_TYPE N : N_indeces)
  {
    src.resize(N);
    dst.resize(N);

    // Populate src vector with random coefficients
    LAI::vectorRand( src,
                     LAI::RandomNumberDistribution::NORMAL_01 );

    // Copy vector, dst = src
    LAI::vectorCopy(src,
                    dst);

    // Check
    for( INDEX_TYPE i = 0 ; i < N ; ++i )
    {
      EXPECT_NEAR( src(i),
                   dst(i),
                   machinePrecision);
    }
  }
}

template<typename LAI>
void matrix_copy_test()
{
  array1d<INDEX_TYPE> M_indeces;
  M_indeces.push_back(1);
  M_indeces.push_back(6);
  M_indeces.push_back(24);
  M_indeces.push_back(100);
  array1d<INDEX_TYPE> N_indeces(M_indeces);

  array2d<real64> src;
  array2d<real64> dst;
  int IDIST = 2;

  for (INDEX_TYPE M : M_indeces)
  {
    for (INDEX_TYPE N : N_indeces)
    {
      src.resize(M,N);
      dst.resize(M,N);

      // Populate src matrix with random coefficients
      LAI::matrixRand( src,
                       LAI::RandomNumberDistribution::NORMAL_01 );

      // Copy matrix, dst = src
      LAI::matrixCopy(src,
                      dst);

      // Check
      for( INDEX_TYPE i = 0 ; i < M ; ++i )
      {
        for( INDEX_TYPE j = 0 ; j < N ; ++j )
        {
          EXPECT_NEAR( src(i,j),
                       dst(i,j),
                       machinePrecision);
        }
      }
    }
  }
}

template<typename LAI>
void vector_rand_test()
{
  INDEX_TYPE N = 10000;
  array1d<real64> vec(N);

  // Populate vector with random coefficients

  // --- uniform distribution (0,1);
  LAI::vectorRand( vec,
                   LAI::RandomNumberDistribution::UNIFORM_01 );
  real64 *v_max = std::max_element(vec.begin(), vec.end());
  real64 *v_min = std::min_element(vec.begin(), vec.end());
  EXPECT_TRUE(0.0 <= *v_min && *v_max <= 1.0);

  // --- uniform distribution (-1,1);
  LAI::vectorRand( vec,
                   LAI::RandomNumberDistribution::UNIFORM_m1p1 );
  v_max = std::max_element(vec.begin(), vec.end());
  v_min = std::min_element(vec.begin(), vec.end());
  EXPECT_TRUE(-1.0 <= *v_min && *v_max <= 1.0);

  // --- normal distribution (0,1);
  // IDIST = 3;
  // TODO: Add normality test

}

template<typename LAI>
void matrix_rand_test()
{
  INDEX_TYPE M =  99;
  INDEX_TYPE N = 101;
  array2d<real64> mat( M, N );

  // Populate vector with random coefficients

  // --- uniform distribution (0,1);
  LAI::matrixRand( mat,
                   LAI::RandomNumberDistribution::UNIFORM_01 );
  real64 *A_max = std::max_element(mat.begin(), mat.end());
  real64 *A_min = std::min_element(mat.begin(), mat.end());
  EXPECT_TRUE(0.0 <= *A_min && *A_max <= 1.0);

  // --- uniform distribution (-1,1);
  LAI::matrixRand( mat,
                   LAI::RandomNumberDistribution::UNIFORM_m1p1 );
  A_max = std::max_element(mat.begin(), mat.end());
  A_min = std::min_element(mat.begin(), mat.end());
  EXPECT_TRUE(-1.0 <= *A_min && *A_max <= 1.0);

  // --- normal distribution (0,1);
  // IDIST = 3;
  // TODO: Add normality test

}

template<typename LAI>
void set_get_random_number_generator_seed()
{
  array1d<int> seedSet(4);
  seedSet(0) = 1;
  seedSet(1) = 2;
  seedSet(2) = 3;
  seedSet(3) = 7; // must be odd
  LAI::setRandomNumberGeneratorSeed(seedSet);

  array1d<int> seedGet(4);
  LAI::getRandomNumberGeneratorSeed(seedGet);

  // Check
  for (INDEX_TYPE i = 0; i< seedSet.size(); ++i)
  {
    EXPECT_EQ( seedSet(i), seedGet(i) );
  }

}

TEST( Array1D, vectorNorm1)
{
  vector_norm1_test<BlasLapackLA>();
}

<<<<<<< HEAD
TEST( Array1D, vectorNorm2)
{
  vector_norm2_test<BlasLapackLA>();
}

TEST( Array1D, vectorNormInf)
{
  vector_normInf_test<BlasLapackLA>();
}

TEST( Array2D, determinant)
{
  determinant_test<BlasLapackLA>();
}

TEST( Array2D, matrixNormInf)
{
  matrix_normInf_test<BlasLapackLA>();
}

TEST( Array2D, matrixNorm1)
{
  matrix_norm1_test<BlasLapackLA>();
}

TEST( Array2D, matrixNormFrobenius)
{
  matrix_normFrobenius_test<BlasLapackLA>();
}

TEST( Array1D, vectorVectorAdd)
{
  vector_vector_add_test<BlasLapackLA>();
}

TEST( Array2D, matrixMatrixAdd)
{
  matrix_matrix_add_test<BlasLapackLA>();
}

TEST( Array1D, vectorScale)
{
  vector_scale_test<BlasLapackLA>();
}

TEST( Array2D, matrixScale)
{
  matrix_scale_test<BlasLapackLA>();
}

TEST( Array1D, vectorDot)
{
  vector_dot_test<BlasLapackLA>();
}

TEST( Array2D, matrixVectorMultiply)
{
  matrix_vector_multiply_test<BlasLapackLA>();
}

TEST( Array2D, matrixTVectorMultiply)
{
  matrixT_vector_multiply_test<BlasLapackLA>();
}

TEST( Array2D, matrixMatrixMultiply)
{
  matrix_matrix_multiply_test<BlasLapackLA>();
}

TEST( Array2D, matrixTMatrixMultiply)
{
  matrixT_matrix_multiply_test<BlasLapackLA>();
}

TEST( Array2D, matrixMatrixTMultiply)
{
  matrix_matrixT_multiply_test<BlasLapackLA>();
}

TEST( Array2D, matrixTMatrixTMultiply)
{
  matrixT_matrixT_multiply_test<BlasLapackLA>();
}

TEST( Array2D, matrixInverse)
{
  matrix_inverse_test<BlasLapackLA>();
}

TEST( Array1D, vectorCopy)
{
  vector_copy_test<BlasLapackLA>();
}

TEST( Array2D, matrixCopy)
{
  matrix_copy_test<BlasLapackLA>();
}

TEST( Array1D, vectorRand)
{
  vector_rand_test<BlasLapackLA>();
}

TEST( Array2D, matrixRand)
{
  matrix_rand_test<BlasLapackLA>();
}

TEST( DenseLAInterface, setGetRandomNumberGeneratorSeed)
{
  set_get_random_number_generator_seed<BlasLapackLA>();
=======
template<typename LAI>
void performanceTest()
{
  constexpr localIndex MAX_SIZE = 1024 * 8;

  array2d<double> a(MAX_SIZE, MAX_SIZE);
  array2d<double> b(MAX_SIZE, MAX_SIZE);
  array2d<double> c(MAX_SIZE, MAX_SIZE);

  std::default_random_engine generator;
  std::uniform_real_distribution<real64> distribution( -1.0, 1.0 );

  for (localIndex size = 3; size <= MAX_SIZE; size = localIndex(size * 1.5 + 1))
  {
    a.resize(size, size);
    b.resize(size, size);
    c.resize(size, size);

    matrixRand( a, distribution, generator );
    matrixRand( b, distribution, generator );

    std::chrono::duration<double> multiplicationTime {};
    localIndex const nIter = MAX_SIZE / (size + 1) + 1;
    for (localIndex iter = 0; iter < nIter; ++iter)
    {
      auto start = std::chrono::high_resolution_clock::now();
      LAI::matrixMatrixMultiply(a, b, c, 1.0, 1.0);
      auto end = std::chrono::high_resolution_clock::now();
      multiplicationTime += end - start;
    }

    GEOS_LOG(std::setiosflags(std::ios::scientific) << std::setprecision(5) <<
             "size = " << size << ",\tniter : " << nIter << ",\ttime : " << multiplicationTime.count() <<
             ",\tscaled time : " << multiplicationTime.count() / (size * size * size));
  }
}

//@}

/*! @name Ctest tests.
 * @brief Runs similar testing functions using different Linear Algebra Interfaces (LAIs).
 */
//@{

TEST(testDenseLAOperations, testArray1d)
{
  testArray1dLA<BlasLapackLA>();
}

TEST(testDenseLAOperations, testArray2d)
{
  testArray2dLA<BlasLapackLA>();
}

TEST(testDenseLAOperations, testArray2dArray1dLA)
{
  testArray2dArray1dLA<BlasLapackLA>();
}

TEST(testDenseLAOperations, testArray2dInverseLA)
{
  testArray2dInverseLA<BlasLapackLA>();
}

TEST(testDenseLAOperations, performanceTest)
{
  // performanceTest<BlasLapackLA>();
  SUCCEED();
>>>>>>> 36dc4511
}

int main( int argc, char* argv[] )
{
  int result = 0;
  testing::InitGoogleTest( &argc, argv );
  result = RUN_ALL_TESTS();

  return result;
}

<<<<<<< HEAD
#ifdef __clang__
#pragma clang diagnostic pop
#endif
=======
int main( int argc, char** argv )
{
  ::testing::InitGoogleTest( &argc, argv );

  geosx::basicSetup( argc, argv );

  int const result = RUN_ALL_TESTS();

  geosx::basicCleanup();

  return result;
}
>>>>>>> 36dc4511
<|MERGE_RESOLUTION|>--- conflicted
+++ resolved
@@ -16,57 +16,34 @@
  *~~~~~~~~~~~~~~~~~~~~~~~~~~~~~~~~~~~~~~~~~~~~~~~~~~~~~~~~~~~~~~~~~~~~~~~~~~~
  */
 
-<<<<<<< HEAD
-#ifdef __clang__
-#pragma clang diagnostic push
-#pragma clang diagnostic ignored "-Wglobal-constructors"
-#pragma clang diagnostic ignored "-Wexit-time-destructors"
-#pragma clang diagnostic ignored "-Wused-but-marked-unused"
-#endif
-
-#include "gtest/gtest.h"
-
-#ifdef __clang__
-#pragma clang diagnostic push
-#define __null nullptr
-#endif
-=======
 /**
  * @file testDenseLAOperations.cpp
  */
 
-#include <gtest/gtest.h>
-#include <random>
->>>>>>> 36dc4511
-
+#include "gtest/gtest.h"
 #include <numeric>
+
 #include "common/DataTypes.hpp"
-<<<<<<< HEAD
+#include "common/initialization.hpp"
+
 #include <BlasLapackLA.hpp>
 
-using namespace geosx;
-
-using INDEX_TYPE = std::ptrdiff_t;
-
-static real64 const machinePrecision = 10. * std::numeric_limits<real64>::epsilon();
-static real64 const pi = std::atan(1.0)*4.0;
-=======
-#include "common/initialization.hpp"
->>>>>>> 36dc4511
-
-#include "BlasLapackLA.hpp"
-
-<<<<<<< HEAD
-template<typename LAI>
-void vector_norm1_test()
-{
-  INDEX_TYPE N = 24;
-  array1d<real64> vec(N);
-=======
 #ifdef GEOSX_USE_OPENMP
 #include <omp.h>
 #endif
->>>>>>> 36dc4511
+
+using namespace geosx;
+
+using INDEX_TYPE = std::ptrdiff_t;
+
+static real64 const machinePrecision = 10. * std::numeric_limits<real64>::epsilon();
+static real64 const pi = std::atan(1.0)*4.0;
+
+template<typename LAI>
+void vector_norm1_test()
+{
+  INDEX_TYPE N = 24;
+  array1d<real64> vec(N);
 
   // Populate vector with random coefficients
   LAI::vectorRand( vec,
@@ -1030,7 +1007,7 @@
 }
 
 template<typename LAI>
-void set_get_random_number_generator_seed()
+void set_get_random_number_generator_seed_test()
 {
   array1d<int> seedSet(4);
   seedSet(0) = 1;
@@ -1047,131 +1024,10 @@
   {
     EXPECT_EQ( seedSet(i), seedGet(i) );
   }
-
-}
-
-TEST( Array1D, vectorNorm1)
-{
-  vector_norm1_test<BlasLapackLA>();
-}
-
-<<<<<<< HEAD
-TEST( Array1D, vectorNorm2)
-{
-  vector_norm2_test<BlasLapackLA>();
-}
-
-TEST( Array1D, vectorNormInf)
-{
-  vector_normInf_test<BlasLapackLA>();
-}
-
-TEST( Array2D, determinant)
-{
-  determinant_test<BlasLapackLA>();
-}
-
-TEST( Array2D, matrixNormInf)
-{
-  matrix_normInf_test<BlasLapackLA>();
-}
-
-TEST( Array2D, matrixNorm1)
-{
-  matrix_norm1_test<BlasLapackLA>();
-}
-
-TEST( Array2D, matrixNormFrobenius)
-{
-  matrix_normFrobenius_test<BlasLapackLA>();
-}
-
-TEST( Array1D, vectorVectorAdd)
-{
-  vector_vector_add_test<BlasLapackLA>();
-}
-
-TEST( Array2D, matrixMatrixAdd)
-{
-  matrix_matrix_add_test<BlasLapackLA>();
-}
-
-TEST( Array1D, vectorScale)
-{
-  vector_scale_test<BlasLapackLA>();
-}
-
-TEST( Array2D, matrixScale)
-{
-  matrix_scale_test<BlasLapackLA>();
-}
-
-TEST( Array1D, vectorDot)
-{
-  vector_dot_test<BlasLapackLA>();
-}
-
-TEST( Array2D, matrixVectorMultiply)
-{
-  matrix_vector_multiply_test<BlasLapackLA>();
-}
-
-TEST( Array2D, matrixTVectorMultiply)
-{
-  matrixT_vector_multiply_test<BlasLapackLA>();
-}
-
-TEST( Array2D, matrixMatrixMultiply)
-{
-  matrix_matrix_multiply_test<BlasLapackLA>();
-}
-
-TEST( Array2D, matrixTMatrixMultiply)
-{
-  matrixT_matrix_multiply_test<BlasLapackLA>();
-}
-
-TEST( Array2D, matrixMatrixTMultiply)
-{
-  matrix_matrixT_multiply_test<BlasLapackLA>();
-}
-
-TEST( Array2D, matrixTMatrixTMultiply)
-{
-  matrixT_matrixT_multiply_test<BlasLapackLA>();
-}
-
-TEST( Array2D, matrixInverse)
-{
-  matrix_inverse_test<BlasLapackLA>();
-}
-
-TEST( Array1D, vectorCopy)
-{
-  vector_copy_test<BlasLapackLA>();
-}
-
-TEST( Array2D, matrixCopy)
-{
-  matrix_copy_test<BlasLapackLA>();
-}
-
-TEST( Array1D, vectorRand)
-{
-  vector_rand_test<BlasLapackLA>();
-}
-
-TEST( Array2D, matrixRand)
-{
-  matrix_rand_test<BlasLapackLA>();
-}
-
-TEST( DenseLAInterface, setGetRandomNumberGeneratorSeed)
-{
-  set_get_random_number_generator_seed<BlasLapackLA>();
-=======
-template<typename LAI>
-void performanceTest()
+}
+
+template<typename LAI>
+void performance_test()
 {
   constexpr localIndex MAX_SIZE = 1024 * 8;
 
@@ -1179,17 +1035,16 @@
   array2d<double> b(MAX_SIZE, MAX_SIZE);
   array2d<double> c(MAX_SIZE, MAX_SIZE);
 
-  std::default_random_engine generator;
-  std::uniform_real_distribution<real64> distribution( -1.0, 1.0 );
-
   for (localIndex size = 3; size <= MAX_SIZE; size = localIndex(size * 1.5 + 1))
   {
     a.resize(size, size);
     b.resize(size, size);
     c.resize(size, size);
 
-    matrixRand( a, distribution, generator );
-    matrixRand( b, distribution, generator );
+    LAI::matrixRand( a,
+                     LAI::RandomNumberDistribution::UNIFORM_m1p1 );
+    LAI::matrixRand( b,
+                     LAI::RandomNumberDistribution::UNIFORM_m1p1 );
 
     std::chrono::duration<double> multiplicationTime {};
     localIndex const nIter = MAX_SIZE / (size + 1) + 1;
@@ -1207,64 +1062,141 @@
   }
 }
 
-//@}
-
-/*! @name Ctest tests.
- * @brief Runs similar testing functions using different Linear Algebra Interfaces (LAIs).
- */
-//@{
-
-TEST(testDenseLAOperations, testArray1d)
-{
-  testArray1dLA<BlasLapackLA>();
-}
-
-TEST(testDenseLAOperations, testArray2d)
-{
-  testArray2dLA<BlasLapackLA>();
-}
-
-TEST(testDenseLAOperations, testArray2dArray1dLA)
-{
-  testArray2dArray1dLA<BlasLapackLA>();
-}
-
-TEST(testDenseLAOperations, testArray2dInverseLA)
-{
-  testArray2dInverseLA<BlasLapackLA>();
-}
-
-TEST(testDenseLAOperations, performanceTest)
-{
-  // performanceTest<BlasLapackLA>();
+TEST( Array1D, vectorNorm1)
+{
+  vector_norm1_test<BlasLapackLA>();
+}
+
+TEST( Array1D, vectorNorm2)
+{
+  vector_norm2_test<BlasLapackLA>();
+}
+
+TEST( Array1D, vectorNormInf)
+{
+  vector_normInf_test<BlasLapackLA>();
+}
+
+TEST( Array2D, determinant)
+{
+  determinant_test<BlasLapackLA>();
+}
+
+TEST( Array2D, matrixNormInf)
+{
+  matrix_normInf_test<BlasLapackLA>();
+}
+
+TEST( Array2D, matrixNorm1)
+{
+  matrix_norm1_test<BlasLapackLA>();
+}
+
+TEST( Array2D, matrixNormFrobenius)
+{
+  matrix_normFrobenius_test<BlasLapackLA>();
+}
+
+TEST( Array1D, vectorVectorAdd)
+{
+  vector_vector_add_test<BlasLapackLA>();
+}
+
+TEST( Array2D, matrixMatrixAdd)
+{
+  matrix_matrix_add_test<BlasLapackLA>();
+}
+
+TEST( Array1D, vectorScale)
+{
+  vector_scale_test<BlasLapackLA>();
+}
+
+TEST( Array2D, matrixScale)
+{
+  matrix_scale_test<BlasLapackLA>();
+}
+
+TEST( Array1D, vectorDot)
+{
+  vector_dot_test<BlasLapackLA>();
+}
+
+TEST( Array2D, matrixVectorMultiply)
+{
+  matrix_vector_multiply_test<BlasLapackLA>();
+}
+
+TEST( Array2D, matrixTVectorMultiply)
+{
+  matrixT_vector_multiply_test<BlasLapackLA>();
+}
+
+TEST( Array2D, matrixMatrixMultiply)
+{
+  matrix_matrix_multiply_test<BlasLapackLA>();
+}
+
+TEST( Array2D, matrixTMatrixMultiply)
+{
+  matrixT_matrix_multiply_test<BlasLapackLA>();
+}
+
+TEST( Array2D, matrixMatrixTMultiply)
+{
+  matrix_matrixT_multiply_test<BlasLapackLA>();
+}
+
+TEST( Array2D, matrixTMatrixTMultiply)
+{
+  matrixT_matrixT_multiply_test<BlasLapackLA>();
+}
+
+TEST( Array2D, matrixInverse)
+{
+  matrix_inverse_test<BlasLapackLA>();
+}
+
+TEST( Array1D, vectorCopy)
+{
+  vector_copy_test<BlasLapackLA>();
+}
+
+TEST( Array2D, matrixCopy)
+{
+  matrix_copy_test<BlasLapackLA>();
+}
+
+TEST( Array1D, vectorRand)
+{
+  vector_rand_test<BlasLapackLA>();
+}
+
+TEST( Array2D, matrixRand)
+{
+  matrix_rand_test<BlasLapackLA>();
+}
+
+TEST( DenseLAInterface, setGetRandomNumberGeneratorSeed)
+{
+  set_get_random_number_generator_seed_test<BlasLapackLA>();
+}
+
+TEST( DenseLAInterface, performanceTest)
+{
+  //performance_test<BlasLapackLA>();
   SUCCEED();
->>>>>>> 36dc4511
-}
-
-int main( int argc, char* argv[] )
-{
-  int result = 0;
-  testing::InitGoogleTest( &argc, argv );
-  result = RUN_ALL_TESTS();
+}
+
+int main( int argc, char** argv )
+{
+  ::testing::InitGoogleTest( &argc, argv );
+
+  geosx::basicSetup( argc, argv );
+
+  int const result = RUN_ALL_TESTS();
+
+  geosx::basicCleanup();
 
   return result;
-}
-
-<<<<<<< HEAD
-#ifdef __clang__
-#pragma clang diagnostic pop
-#endif
-=======
-int main( int argc, char** argv )
-{
-  ::testing::InitGoogleTest( &argc, argv );
-
-  geosx::basicSetup( argc, argv );
-
-  int const result = RUN_ALL_TESTS();
-
-  geosx::basicCleanup();
-
-  return result;
-}
->>>>>>> 36dc4511
+}