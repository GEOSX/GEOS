/*
 * ------------------------------------------------------------------------------------------------------------
 * SPDX-License-Identifier: LGPL-2.1-only
 *
 * Copyright (c) 2018-2020 Lawrence Livermore National Security LLC
 * Copyright (c) 2018-2020 The Board of Trustees of the Leland Stanford Junior University
 * Copyright (c) 2018-2020 TotalEnergies
 * Copyright (c) 2019-     GEOSX Contributors
 * All rights reserved
 *
 * See top level LICENSE, COPYRIGHT, CONTRIBUTORS, NOTICE, and ACKNOWLEDGEMENTS files for details.
 * ------------------------------------------------------------------------------------------------------------
 */

#include "KernelBase.hpp"

/**
 * @file ImplicitKernelBase.hpp
 */

#ifndef GEOS_FINITEELEMENT_IMPLICITKERNELBASE_HPP_
#define GEOS_FINITEELEMENT_IMPLICITKERNELBASE_HPP_



namespace geos
{

namespace finiteElement
{

//*****************************************************************************
//*****************************************************************************
//*****************************************************************************
/**
 * @class ImplicitKernelBase
 * @brief Define the base interface for implicit finite element kernels.
 * @copydoc geos::finiteElement::KernelBase
 *
 * ### ImplicitKernelBase Description
 * Provides a common base for kernels that require the assembly of a system of
 * equations. The types required to assemble the system, such as DOF
 * information, the Matrix and Vector object, etc., are declared and set here.
 */
template< typename SUBREGION_TYPE,
          typename CONSTITUTIVE_TYPE,
          typename FE_TYPE,
          int NUM_DOF_PER_TEST_SP,
          int NUM_DOF_PER_TRIAL_SP >
class ImplicitKernelBase : public KernelBase< SUBREGION_TYPE,
                                              CONSTITUTIVE_TYPE,
                                              FE_TYPE,
                                              NUM_DOF_PER_TEST_SP,
                                              NUM_DOF_PER_TRIAL_SP >
{
public:
  /// Alias for the base class. (i.e. #geos::finiteElement::KernelBase)
  using Base = KernelBase< SUBREGION_TYPE,
                           CONSTITUTIVE_TYPE,
                           FE_TYPE,
                           NUM_DOF_PER_TEST_SP,
                           NUM_DOF_PER_TRIAL_SP >;

  using Base::maxNumTestSupportPointsPerElem;
  using Base::maxNumTrialSupportPointsPerElem;
  using Base::numDofPerTestSupportPoint;
  using Base::numDofPerTrialSupportPoint;
  using Base::m_elemsToNodes;
  using Base::m_finiteElementSpace;


  /**
   * @brief Constructor
   * @param nodeManager Reference to the NodeManager object.
   * @param edgeManager Reference to the EdgeManager object.
   * @param faceManager Reference to the FaceManager object.
   * @param targetRegionIndex Index of the region the subregion belongs to.
   * @param inputDofNumber The dof number for the primary field.
   * @param rankOffset dof index offset of current rank
   * @param inputMatrix Reference to the Jacobian matrix.
   * @param inputRhs Reference to the RHS vector.
   * @copydoc geos::finiteElement::KernelBase::KernelBase
   */
  ImplicitKernelBase( NodeManager const & nodeManager,
                      EdgeManager const & edgeManager,
                      FaceManager const & faceManager,
                      localIndex const targetRegionIndex,
                      SUBREGION_TYPE const & elementSubRegion,
                      FE_TYPE const & finiteElementSpace,
                      CONSTITUTIVE_TYPE & inputConstitutiveType,
                      arrayView1d< globalIndex const > const & inputDofNumber,
                      globalIndex const rankOffset,
                      CRSMatrixView< real64, globalIndex const > const & inputMatrix,
                      arrayView1d< real64 > const & inputRhs ):
    Base( elementSubRegion,
          finiteElementSpace,
          inputConstitutiveType ),
    m_dofNumber( inputDofNumber ),
    m_dofRankOffset( rankOffset ),
    m_matrix( inputMatrix ),
    m_rhs( inputRhs )
  {
    FiniteElementBase::initialize< FE_TYPE >( nodeManager,
                                              edgeManager,
                                              faceManager,
                                              elementSubRegion,
                                              m_meshData );
    GEOS_UNUSED_VAR( targetRegionIndex );
  }


  //***************************************************************************
  /**
   * @copydoc finiteElement::KernelBase::StackVariables
   */
  struct StackVariables : public Base::StackVariables
  {
    /// The number of rows in the pre-allocated element local jacobian matrix (upper bound for numRows).
    static constexpr int maxNumRows = maxNumTestSupportPointsPerElem *numDofPerTestSupportPoint;

    /// The number of columns in the pre-allocated element local jacobian matrix (upper bound for numCols).
    static constexpr int maxNumCols = maxNumTrialSupportPointsPerElem *numDofPerTrialSupportPoint;

    /**
     * Default constructor
     */
    GEOS_HOST_DEVICE
    StackVariables():
      localRowDofIndex{ 0 },
      localColDofIndex{ 0 },
      localResidual{ 0.0 },
      localJacobian{ {0.0} }
    {
      for( int ii = 0; ii < maxNumRows; ++ii )
      {
        for( int jj = 0; jj < maxNumCols; ++jj )
        {
          localJacobian[ii][jj] = 0.0;
        }
      }
    }

    /// The actual number of rows in the element local jacobian matrix (<= maxNumRows).
    localIndex numRows;

    /// The actual number of columns in the element local jacobian matrix (<= maxNumCols).
    localIndex numCols;

    /// C-array storage for the element local row degrees of freedom.
    globalIndex localRowDofIndex[maxNumRows];

    /// C-array storage for the element local column degrees of freedom.
    globalIndex localColDofIndex[maxNumCols];

    /// C-array storage for the element local residual vector.
    real64 localResidual[maxNumRows];

    /// C-array storage for the element local Jacobian matrix.
    real64 localJacobian[maxNumRows][maxNumCols];

    /// Stack variables needed for the underlying FEM type
    typename FE_TYPE::StackVariables feStack;
  };
  //***************************************************************************

  /**
   * @copydoc geos::finiteElement::KernelBase::setup
   *
   * ### ImplicitKernelBase::setup() Description
   *
   * In this implementation, the element local Row and Column DOF stack arrays
   * are filled for when we fill the global matrix and rhs.
   *
   * @note This seems like a waste of register space. We should do this in
   *       complete() unless we actually need these dof somewhere else in the kernel.
   */
<<<<<<< HEAD
  GEOSX_HOST_DEVICE
  inline
=======
  GEOS_HOST_DEVICE
  GEOS_FORCE_INLINE
>>>>>>> 478ff4e8
  void setup( localIndex const k,
              StackVariables & stack ) const
  {
    m_finiteElementSpace.template setup< FE_TYPE >( k, m_meshData, stack.feStack );
    localIndex numTestSupportPoints = m_finiteElementSpace.template numSupportPoints< FE_TYPE >( stack.feStack );
    localIndex numTrialSupportPoints = numTestSupportPoints;
    stack.numRows = numTestSupportPoints * numDofPerTestSupportPoint;
    stack.numCols = numTrialSupportPoints * numDofPerTrialSupportPoint;
    for( localIndex a=0; a<numTestSupportPoints; ++a )
    {
      localIndex const localNodeIndex = m_elemsToNodes[k][a];
      for( int i=0; i<numDofPerTestSupportPoint; ++i )
      {
        stack.localRowDofIndex[a*numDofPerTestSupportPoint+i] = m_dofNumber[localNodeIndex]+i;
      }
    }

    for( localIndex a=0; a<numTrialSupportPoints; ++a )
    {
      localIndex const localNodeIndex = m_elemsToNodes[k][a];
      for( int i=0; i<numDofPerTrialSupportPoint; ++i )
      {
        stack.localColDofIndex[a*numDofPerTrialSupportPoint+i] = m_dofNumber[localNodeIndex]+i;
      }
    }
  }


protected:
  /// The global degree of freedom number
  arrayView1d< globalIndex const > const m_dofNumber;

  /// The global rank offset
  globalIndex const m_dofRankOffset;

  /// The global Jacobian matrix.
  CRSMatrixView< real64, globalIndex const > const m_matrix;

  /// The global residaul vector.
  arrayView1d< real64 > const m_rhs;

  /// Data structure containing mesh data used to setup the finite element
  typename FE_TYPE::template MeshData< SUBREGION_TYPE > m_meshData;

};

}
}



#endif /* GEOS_FINITEELEMENT_IMPLICITKERNELBASE_HPP_ */<|MERGE_RESOLUTION|>--- conflicted
+++ resolved
@@ -174,13 +174,8 @@
    * @note This seems like a waste of register space. We should do this in
    *       complete() unless we actually need these dof somewhere else in the kernel.
    */
-<<<<<<< HEAD
-  GEOSX_HOST_DEVICE
+  GEOS_HOST_DEVICE
   inline
-=======
-  GEOS_HOST_DEVICE
-  GEOS_FORCE_INLINE
->>>>>>> 478ff4e8
   void setup( localIndex const k,
               StackVariables & stack ) const
   {
