--- conflicted
+++ resolved
@@ -148,13 +148,8 @@
    * The operations typically found in setup are thing such as the collection
    * of global data into local stack storage.
    */
-<<<<<<< HEAD
-  GEOSX_HOST_DEVICE
+  GEOS_HOST_DEVICE
   inline
-=======
-  GEOS_HOST_DEVICE
-  GEOS_FORCE_INLINE
->>>>>>> 478ff4e8
   void setup( localIndex const k,
               StackVariables & stack ) const
   {
@@ -178,13 +173,8 @@
    * state of the constitutive model is updated if required by the physics
    * package.
    */
-<<<<<<< HEAD
-  GEOSX_HOST_DEVICE
-  inline
-=======
   GEOS_HOST_DEVICE
   GEOS_FORCE_INLINE
->>>>>>> 478ff4e8
   void quadraturePointKernel( localIndex const k,
                               localIndex const q,
                               StackVariables & stack ) const
@@ -208,13 +198,8 @@
    * The operations typically found in complete are the mapping of the local
    * Jacobian and Residual into the global Jacobian and Residual.
    */
-<<<<<<< HEAD
-  GEOSX_HOST_DEVICE
+  GEOS_HOST_DEVICE
   inline
-=======
-  GEOS_HOST_DEVICE
-  GEOS_FORCE_INLINE
->>>>>>> 478ff4e8
   real64 complete( localIndex const k,
                    StackVariables & stack ) const
   {
