/*
 * ------------------------------------------------------------------------------------------------------------
 * SPDX-License-Identifier: LGPL-2.1-only
 *
 * Copyright (c) 2016-2024 Lawrence Livermore National Security LLC
 * Copyright (c) 2018-2024 TotalEnergies
 * Copyright (c) 2018-2024 The Board of Trustees of the Leland Stanford Junior University
 * Copyright (c) 2023-2024 Chevron
 * Copyright (c) 2019-     GEOS/GEOSX Contributors
 * All rights reserved
 *
 * See top level LICENSE, COPYRIGHT, CONTRIBUTORS, NOTICE, and ACKNOWLEDGEMENTS files for details.
 * ------------------------------------------------------------------------------------------------------------
 */

/**
 * @file FiniteElementSpaceManager.cpp
 */

#include "FiniteElementDiscretizationManager.hpp"

#include "FiniteElementDiscretization.hpp"

namespace geos
{
using namespace dataRepository;

FiniteElementDiscretizationManager::FiniteElementDiscretizationManager( string const & name, Group * const parent ):
  Group( name, parent )
{
  setInputFlags( InputFlags::OPTIONAL );
}

FiniteElementDiscretizationManager::~FiniteElementDiscretizationManager()
{
  // TODO Auto-generated destructor stub
}


Group * FiniteElementDiscretizationManager::createChild( string const & childKey, string const & childName )
{
  // These objects should probably not be registered on managed group...
<<<<<<< HEAD
  std::unique_ptr< Group > fem = Group::CatalogInterface::factory( childKey, getDataContext(),
                                                                   childName, this );
=======
  GEOS_LOG_RANK_0( GEOS_FMT( "{}: adding {} {}", getName(), childKey, childName ) );
  std::unique_ptr< Group > fem = Group::CatalogInterface::factory( childKey, childName, this );
>>>>>>> 93f0252a
  return &this->registerGroup( childName, std::move( fem ) );
}


void FiniteElementDiscretizationManager::expandObjectCatalogs()
{
  // During schema generation, register one of each type derived from Group here
  for( auto & catalogIter: Group::getCatalog())
  {
    createChild( catalogIter.first, catalogIter.first );
  }
}


} /* namespace geos */<|MERGE_RESOLUTION|>--- conflicted
+++ resolved
@@ -40,13 +40,9 @@
 Group * FiniteElementDiscretizationManager::createChild( string const & childKey, string const & childName )
 {
   // These objects should probably not be registered on managed group...
-<<<<<<< HEAD
-  std::unique_ptr< Group > fem = Group::CatalogInterface::factory( childKey, getDataContext(),
-                                                                   childName, this );
-=======
   GEOS_LOG_RANK_0( GEOS_FMT( "{}: adding {} {}", getName(), childKey, childName ) );
-  std::unique_ptr< Group > fem = Group::CatalogInterface::factory( childKey, childName, this );
->>>>>>> 93f0252a
+  std::unique_ptr< Group > fem =
+    Group::CatalogInterface::factory( childKey, getDataContext(), childName, this );
   return &this->registerGroup( childName, std::move( fem ) );
 }
 
