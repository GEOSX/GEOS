/*
 * ------------------------------------------------------------------------------------------------------------
 * SPDX-License-Identifier: LGPL-2.1-only
 *
 * Copyright (c) 2018-2020 Lawrence Livermore National Security LLC
 * Copyright (c) 2018-2020 The Board of Trustees of the Leland Stanford Junior University
 * Copyright (c) 2018-2020 TotalEnergies
 * Copyright (c) 2019-     GEOSX Contributors
 * All rights reserved
 *
 * See top level LICENSE, COPYRIGHT, CONTRIBUTORS, NOTICE, and ACKNOWLEDGEMENTS files for details.
 * ------------------------------------------------------------------------------------------------------------
 */

/**
 * @file FiniteElementDispatch.hpp
 */

#ifndef GEOSX_FINITEELEMENT_FINITEELEMENTDISPATCH_HPP_
#define GEOSX_FINITEELEMENT_FINITEELEMENTDISPATCH_HPP_


#include "elementFormulations/H1_Hexahedron_Lagrange1_GaussLegendre2.hpp"
#include "elementFormulations/H1_Pyramid_Lagrange1_Gauss5.hpp"
#include "elementFormulations/H1_QuadrilateralFace_Lagrange1_GaussLegendre2.hpp"
#include "elementFormulations/H1_Tetrahedron_Lagrange1_Gauss1.hpp"
#include "elementFormulations/H1_TriangleFace_Lagrange1_Gauss1.hpp"
#include "elementFormulations/H1_Wedge_Lagrange1_Gauss6.hpp"
<<<<<<< HEAD
#include "elementFormulations/Q3_Hexahedron_Lagrange_GaussLobatto.hpp"

=======
#include "elementFormulations/ConformingVirtualElementOrder1.hpp"
>>>>>>> 60b5ccee
#include "LvArray/src/system.hpp"



namespace geosx
{
namespace finiteElement
{

template< typename LAMBDA >
void
dispatch3D( FiniteElementBase const & input,
            LAMBDA && lambda )
{
  if( auto const * const ptr1 = dynamic_cast< H1_Hexahedron_Lagrange1_GaussLegendre2 const * >(&input) )
  {
    lambda( *ptr1 );
  }
  else if( auto const * const ptr2 = dynamic_cast< H1_Wedge_Lagrange1_Gauss6 const * >(&input) )
  {
    lambda( *ptr2 );
  }
  else if( auto const * const ptr3 = dynamic_cast< H1_Tetrahedron_Lagrange1_Gauss1 const * >(&input) )
  {
    lambda( *ptr3 );
  }
  else if( auto const * const ptr4 = dynamic_cast< H1_Pyramid_Lagrange1_Gauss5 const * >(&input) )
  {
    lambda( *ptr4 );
  }
<<<<<<< HEAD
  else if( auto const * const ptr5 = dynamic_cast< Q3_Hexahedron_Lagrange_GaussLobatto const * >(&input) )
  {
    lambda( *ptr5 );
  }
=======
#ifdef GEOSX_DISPATCH_VEM
  else if( auto const * const ptr5 = dynamic_cast< H1_Tetrahedron_VEM_Gauss1 const * >(&input) ) // VEM on Tetrahedron
  {
    lambda( *ptr5 );
  }
  else if( auto const * const ptr6 = dynamic_cast< H1_Pyramid_VEM_Gauss1 const * >(&input) ) // VEM on Pyramid
  {
    lambda( *ptr6 );
  }
  else if( auto const * const ptr7 = dynamic_cast< H1_Wedge_VEM_Gauss1 const * >(&input) ) // VEM on Prism / Wedge
  {
    lambda( *ptr7 );
  }
  else if( auto const * const ptr8 = dynamic_cast< H1_Hexahedron_VEM_Gauss1 const * >(&input) ) // VEM on Hexahedron
  {
    lambda( *ptr8 );
  }
#endif
>>>>>>> 60b5ccee
  else
  {
    GEOSX_ERROR( "finiteElement::dispatch3D() is not implemented for input of "<<typeid(input).name() );
  }
}


template< typename LAMBDA >
void
dispatch3D( FiniteElementBase & input,
            LAMBDA && lambda )
{
  if( auto * const ptr1 = dynamic_cast< H1_Hexahedron_Lagrange1_GaussLegendre2 * >(&input) )
  {
    lambda( *ptr1 );
  }
  else if( auto * const ptr2 = dynamic_cast< H1_Wedge_Lagrange1_Gauss6 * >(&input) )
  {
    lambda( *ptr2 );
  }
  else if( auto * const ptr3 = dynamic_cast< H1_Tetrahedron_Lagrange1_Gauss1 * >(&input) )
  {
    lambda( *ptr3 );
  }
  else if( auto * const ptr4 = dynamic_cast< H1_Pyramid_Lagrange1_Gauss5 * >(&input) )
  {
    lambda( *ptr4 );
  }
<<<<<<< HEAD
  else if( auto * const ptr5 = dynamic_cast< Q3_Hexahedron_Lagrange_GaussLobatto * >(&input) )
  {
    lambda( *ptr5 );
  }
=======
#ifdef GEOSX_DISPATCH_VEM
  else if( auto * const ptr5 = dynamic_cast< H1_Tetrahedron_VEM_Gauss1 * >(&input) ) // VEM on Tetrahedron
  {
    lambda( *ptr5 );
  }
  else if( auto * const ptr6 = dynamic_cast< H1_Pyramid_VEM_Gauss1 * >(&input) ) // VEM on Pyramid
  {
    lambda( *ptr6 );
  }
  else if( auto * const ptr7 = dynamic_cast< H1_Wedge_VEM_Gauss1 * >(&input) ) // VEM on Prism / Wedge
  {
    lambda( *ptr7 );
  }
  else if( auto * const ptr8 = dynamic_cast< H1_Hexahedron_VEM_Gauss1 * >(&input) ) // VEM on Hexahedron
  {
    lambda( *ptr8 );
  }
#endif
>>>>>>> 60b5ccee
  else
  {
    GEOSX_ERROR( "finiteElement::dispatch3D() is not implemented for input of "<<LvArray::system::demangleType( &input ) );
  }
}

template< typename LAMBDA >
void
dispatch2D( FiniteElementBase const & input,
            LAMBDA && lambda )
{
  if( auto const * const ptr1 = dynamic_cast< H1_QuadrilateralFace_Lagrange1_GaussLegendre2 const * >(&input) )
  {
    lambda( *ptr1 );
  }
  else if( auto const * const ptr2 = dynamic_cast< H1_TriangleFace_Lagrange1_Gauss1 const * >(&input) )
  {
    lambda( *ptr2 );
  }
  else
  {
    GEOSX_ERROR( "finiteElement::dispatch2D() is not implemented for input of: "<<LvArray::system::demangleType( &input ) );
  }
}

}
}



#endif /* GEOSX_FINITEELEMENT_FINITEELEMENTDISPATCH_HPP_ */<|MERGE_RESOLUTION|>--- conflicted
+++ resolved
@@ -20,18 +20,14 @@
 #define GEOSX_FINITEELEMENT_FINITEELEMENTDISPATCH_HPP_
 
 
+#include "elementFormulations/ConformingVirtualElementOrder1.hpp"
 #include "elementFormulations/H1_Hexahedron_Lagrange1_GaussLegendre2.hpp"
 #include "elementFormulations/H1_Pyramid_Lagrange1_Gauss5.hpp"
 #include "elementFormulations/H1_QuadrilateralFace_Lagrange1_GaussLegendre2.hpp"
 #include "elementFormulations/H1_Tetrahedron_Lagrange1_Gauss1.hpp"
 #include "elementFormulations/H1_TriangleFace_Lagrange1_Gauss1.hpp"
 #include "elementFormulations/H1_Wedge_Lagrange1_Gauss6.hpp"
-<<<<<<< HEAD
 #include "elementFormulations/Q3_Hexahedron_Lagrange_GaussLobatto.hpp"
-
-=======
-#include "elementFormulations/ConformingVirtualElementOrder1.hpp"
->>>>>>> 60b5ccee
 #include "LvArray/src/system.hpp"
 
 
@@ -62,31 +58,28 @@
   {
     lambda( *ptr4 );
   }
-<<<<<<< HEAD
   else if( auto const * const ptr5 = dynamic_cast< Q3_Hexahedron_Lagrange_GaussLobatto const * >(&input) )
   {
     lambda( *ptr5 );
   }
-=======
 #ifdef GEOSX_DISPATCH_VEM
-  else if( auto const * const ptr5 = dynamic_cast< H1_Tetrahedron_VEM_Gauss1 const * >(&input) ) // VEM on Tetrahedron
-  {
-    lambda( *ptr5 );
-  }
-  else if( auto const * const ptr6 = dynamic_cast< H1_Pyramid_VEM_Gauss1 const * >(&input) ) // VEM on Pyramid
+  else if( auto const * const ptr6 = dynamic_cast< H1_Tetrahedron_VEM_Gauss1 const * >(&input) ) // VEM on Tetrahedron
   {
     lambda( *ptr6 );
   }
-  else if( auto const * const ptr7 = dynamic_cast< H1_Wedge_VEM_Gauss1 const * >(&input) ) // VEM on Prism / Wedge
+  else if( auto const * const ptr7 = dynamic_cast< H1_Pyramid_VEM_Gauss1 const * >(&input) ) // VEM on Pyramid
   {
     lambda( *ptr7 );
   }
-  else if( auto const * const ptr8 = dynamic_cast< H1_Hexahedron_VEM_Gauss1 const * >(&input) ) // VEM on Hexahedron
+  else if( auto const * const ptr8 = dynamic_cast< H1_Wedge_VEM_Gauss1 const * >(&input) ) // VEM on Prism / Wedge
   {
     lambda( *ptr8 );
   }
+  else if( auto const * const ptr9 = dynamic_cast< H1_Hexahedron_VEM_Gauss1 const * >(&input) ) // VEM on Hexahedron
+  {
+    lambda( *ptr9 );
+  }
 #endif
->>>>>>> 60b5ccee
   else
   {
     GEOSX_ERROR( "finiteElement::dispatch3D() is not implemented for input of "<<typeid(input).name() );
@@ -115,31 +108,28 @@
   {
     lambda( *ptr4 );
   }
-<<<<<<< HEAD
   else if( auto * const ptr5 = dynamic_cast< Q3_Hexahedron_Lagrange_GaussLobatto * >(&input) )
   {
     lambda( *ptr5 );
   }
-=======
 #ifdef GEOSX_DISPATCH_VEM
-  else if( auto * const ptr5 = dynamic_cast< H1_Tetrahedron_VEM_Gauss1 * >(&input) ) // VEM on Tetrahedron
-  {
-    lambda( *ptr5 );
-  }
-  else if( auto * const ptr6 = dynamic_cast< H1_Pyramid_VEM_Gauss1 * >(&input) ) // VEM on Pyramid
+  else if( auto * const ptr6 = dynamic_cast< H1_Tetrahedron_VEM_Gauss1 * >(&input) ) // VEM on Tetrahedron
   {
     lambda( *ptr6 );
   }
-  else if( auto * const ptr7 = dynamic_cast< H1_Wedge_VEM_Gauss1 * >(&input) ) // VEM on Prism / Wedge
+  else if( auto * const ptr7 = dynamic_cast< H1_Pyramid_VEM_Gauss1 * >(&input) ) // VEM on Pyramid
   {
     lambda( *ptr7 );
   }
-  else if( auto * const ptr8 = dynamic_cast< H1_Hexahedron_VEM_Gauss1 * >(&input) ) // VEM on Hexahedron
+  else if( auto * const ptr8 = dynamic_cast< H1_Wedge_VEM_Gauss1 * >(&input) ) // VEM on Prism / Wedge
   {
     lambda( *ptr8 );
   }
+  else if( auto * const ptr9 = dynamic_cast< H1_Hexahedron_VEM_Gauss1 * >(&input) ) // VEM on Hexahedron
+  {
+    lambda( *ptr9 );
+  }
 #endif
->>>>>>> 60b5ccee
   else
   {
     GEOSX_ERROR( "finiteElement::dispatch3D() is not implemented for input of "<<LvArray::system::demangleType( &input ) );
