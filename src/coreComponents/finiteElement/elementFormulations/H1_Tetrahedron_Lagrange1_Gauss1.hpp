--- conflicted
+++ resolved
@@ -55,12 +55,10 @@
   /// The number of nodes/support points per element.
   constexpr static localIndex numNodes = 4;
 
-<<<<<<< HEAD
-=======
   /// The number of faces/support points per element.
   constexpr static localIndex numFaces = 4;
 
->>>>>>> a3b438dd
+
   /// The maximum number of support points per element.
   constexpr static localIndex maxSupportPoints = numNodes;
 
