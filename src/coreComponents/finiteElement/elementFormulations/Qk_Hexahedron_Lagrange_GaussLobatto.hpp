/*
 * ------------------------------------------------------------------------------------------------------------
 * SPDX-License-Identifier: LGPL-2.1-only
 *
 * Copyright (c) 2018-2020 Lawrence Livermore National Security LLC
 * Copyright (c) 2018-2020 The Board of Trustees of the Leland Stanford Junior University
 * Copyright (c) 2018-2020 TotalEnergies
 * Copyright (c) 2019-     GEOSX Contributors
 * All rights reserved
 *
 * See top level LICENSE, COPYRIGHT, CONTRIBUTORS, NOTICE, and ACKNOWLEDGEMENTS files for details.
 * ------------------------------------------------------------------------------------------------------------
 */

/**
 * @file Qk_Hexahedron_Lagrange_GaussLobatto.hpp
 */

#ifndef GEOSX_FINITEELEMENT_ELEMENTFORMULATIONS_Q1HEXAHEDRON
#define GEOSX_FINITEELEMENT_ELEMENTFORMULATIONS_Q1HEXAHEDRON

#include "FiniteElementBase.hpp"
#include "LagrangeBasis1.hpp"
#include "LagrangeBasis2.hpp"
#include "LagrangeBasis3GL.hpp"
#include "LagrangeBasis4GL.hpp"
#include "LagrangeBasis5GL.hpp"
#include <utility>



namespace geosx
{
namespace finiteElement
{

/**
 * This class is the basis class for the hexahedron finite element cells with
 * shape functions defined on Gauss-Lobatto quadrature points.
 * All the degree-specific versions (Q1, Q2, Q3, ...) are defined at the end of this file.
 */
template< typename GL_BASIS >
class Qk_Hexahedron_Lagrange_GaussLobatto final : public FiniteElementBase
{
public:

  /// The number of nodes/support points per element per dimension.
  constexpr static localIndex num1dNodes = GL_BASIS::numSupportPoints;

  /// The number of nodes/support points per element.
  constexpr static localIndex numNodes = GL_BASIS::TensorProduct3D::numSupportPoints;

  /// The number of nodes/support points per face
  constexpr static localIndex numNodesPerFace = GL_BASIS::TensorProduct2D::numSupportPoints;

  /// The maximum number of support points per element.
  constexpr static localIndex maxSupportPoints = numNodes;

  /// The number of quadrature points per element.
  constexpr static localIndex numQuadraturePoints = numNodes;

  /** @cond Doxygen_Suppress */
  USING_FINITEELEMENTBASE
  /** @endcond Doxygen_Suppress */

  virtual ~Qk_Hexahedron_Lagrange_GaussLobatto() override
  {}

  GEOSX_HOST_DEVICE
  virtual localIndex getNumQuadraturePoints() const override
  {
    return numQuadraturePoints;
  }

  /**
   * @brief Get the number of quadrature points.
   * @param stack Stack variables as filled by @ref setupStack.
   * @return The number of quadrature points.
   */
  GEOSX_HOST_DEVICE
  static localIndex getNumQuadraturePoints( StackVariables const & stack )
  {
    GEOSX_UNUSED_VAR( stack );
    return numQuadraturePoints;
  }

  GEOSX_HOST_DEVICE
  virtual localIndex getNumSupportPoints() const override
  {
    return numNodes;
  }

  GEOSX_HOST_DEVICE
  virtual localIndex getMaxSupportPoints() const override
  {
    return maxSupportPoints;
  }

  /**
   * @brief Get the number of support points.
   * @param stack Object that holds stack variables.
   * @return The number of support points.
   */
  GEOSX_HOST_DEVICE
  static localIndex getNumSupportPoints( StackVariables const & stack )
  {
    GEOSX_UNUSED_VAR( stack );
    return numNodes;
  }


  /**
   * @brief Calculate shape functions values at a single point.
   * @param[in] coords The parent coordinates at which to evaluate the shape function value
   * @param[out] N The shape function values.
   */
  GEOSX_HOST_DEVICE
  inline
  static void calcN( real64 const (&coords)[3],
                     real64 (& N)[numNodes] )
  {
    GL_BASIS::TensorProduct3D::value( coords, N );
  }


  /**
   * @brief Calculate shape functions values for each support point at a
   *   quadrature point.
   * @param q Index of the quadrature point.
   * @param N An array to pass back the shape function values for each support
   *   point.
   */
  GEOSX_HOST_DEVICE
  inline
  static void calcN( localIndex const q,
                     real64 (& N)[numNodes] )
  {
    int qa, qb, qc;
    GL_BASIS::TensorProduct3D::multiIndex( q, qa, qb, qc );
    real64 const qCoords[3] = { GL_BASIS::parentSupportCoord( qa ),
                                GL_BASIS::parentSupportCoord( qb ),
                                GL_BASIS::parentSupportCoord( qc ) };

    GL_BASIS::TensorProduct3D::value( qCoords, N );
  }

  /**
   * @brief Calculate shape functions values for each support point at a
   *   quadrature point.
   * @param q Index of the quadrature point.
   * @param stack Variables allocated on the stack as filled by @ref setupStack.
   * @param N An array to pass back the shape function values for each support
   *   point.
   */
  GEOSX_HOST_DEVICE
  inline
  static void calcN( localIndex const q,
                     StackVariables const & stack,
                     real64 ( & N )[numNodes] )
  {
    GEOSX_UNUSED_VAR( stack );
    return calcN( q, N );
  }

  /**
   * @brief Calculate the shape functions derivatives wrt the physical
   *   coordinates.
   * @param q Index of the quadrature point.
   * @param X Array containing the coordinates of the support points.
   * @param gradN Array to contain the shape function derivatives for all
   *   support points at the coordinates of the quadrature point @p q.
   * @return The determinant of the parent/physical transformation matrix.
   */
  GEOSX_HOST_DEVICE
  static real64 calcGradN( localIndex const q,
                           real64 const (&X)[numNodes][3],
                           real64 ( &gradN )[numNodes][3] );

  /**
   * @brief Calculate the shape functions derivatives wrt the physical
   *   coordinates at a single point.
   * @param[in] coords The parent coordinates at which to evaluate the shape function value
   * @param[in] X Array containing the coordinates of the support points.
   * @param[out] gradN Array to contain the shape function derivatives for all
   *   support points at the coordinates of the quadrature point @p q.
   * @return The determinant of the parent/physical transformation matrix.
   */
  GEOSX_HOST_DEVICE
  static real64 calcGradN( real64 const (&coords)[3],
                           real64 const (&X)[numNodes][3],
                           real64 ( &gradN )[numNodes][3] );

  /**
   * @brief Calculate the shape functions derivatives wrt the physical
   *   coordinates.
   * @param q Index of the quadrature point.
   * @param X Array containing the coordinates of the support points.
   * @param stack Variables allocated on the stack as filled by @ref setupStack.
   * @param gradN Array to contain the shape function derivatives for all
   *   support points at the coordinates of the quadrature point @p q.
   * @return The determinant of the parent/physical transformation matrix.
   */
  GEOSX_HOST_DEVICE
  inline
  static real64 calcGradN( localIndex const q,
                           real64 const (&X)[numNodes][3],
                           StackVariables const & stack,
                           real64 ( &gradN )[numNodes][3] );

  /**
   * @brief Calculate the integration weights for a quadrature point.
   * @param q Index of the quadrature point.
   * @param X Array containing the coordinates of the support points.
   * @return The product of the quadrature rule weight and the determinate of
   *   the parent/physical transformation matrix.
   */
  GEOSX_HOST_DEVICE
  static real64 transformedQuadratureWeight( localIndex const q,
                                             real64 const (&X)[numNodes][3] );

  /**
   * @brief Calculates the isoparametric "Jacobian" transformation
   *   matrix/mapping from the parent space to the physical space on a 2D domain (face).
   * @param qa The 1d quadrature point index in xi0 direction (0,1)
   * @param qb The 1d quadrature point index in xi1 direction (0,1)
   * @param X Array containing the coordinates of the support points.
   * @param J Array to store the Jacobian transformation.
   */
  GEOSX_HOST_DEVICE
  static void jacobianTransformation2d( int const qa,
                                        int const qb,
                                        real64 const (&X)[numNodesPerFace][3],
                                        real64 ( &J )[3][2] );


  /**
   * @brief Calculates the isoparametric "Jacobian" transformation
   *   matrix/mapping from the parent space to the physical space.
   * @param q The quadrature point index in 3d space.
   * @param X Array containing the coordinates of the support points.
   * @param J Array to store the Jacobian transformation.
   * @return The determinant of the Jacobian transformation matrix.
   */
  GEOSX_HOST_DEVICE
  static real64 invJacobianTransformation( int const q,
                                           real64 const (&X)[numNodes][3],
                                           real64 ( & J )[3][3] )
  {
    int qa, qb, qc;
    GL_BASIS::TensorProduct3D::multiIndex( q, qa, qb, qc );
    jacobianTransformation( qa, qb, qc, X, J );
    return LvArray::tensorOps::invert< 3 >( J );
  }


  /**
   * @brief Calculate the symmetric gradient of a vector valued support field
   *   at a quadrature point using the stored inverse of the Jacobian
   *   transformation matrix.
   * @param q The linear index of the quadrature point.
   * @param invJ The inverse of the Jacobian transformation matrix.
   * @param var The vector valued support field to apply the gradient
   *   operator on.
   * @param grad The symmetric gradient in Voigt notation.
   */
  GEOSX_HOST_DEVICE
  static void symmetricGradient( int const q,
                                 real64 const (&invJ)[3][3],
                                 real64 const (&var)[numNodes][3],
                                 real64 ( &grad )[6] );



  /**
   * @brief Calculate the gradient of a vector valued support field at a point
   *   using the stored basis function gradients for all support points.
   * @param q The linear index of the quadrature point.
   * @param invJ The inverse of the Jacobian transformation matrix.
   * @param var The vector valued support field to apply the gradient
   *   operator on.
   * @param grad The gradient.
   *
   * More precisely, the operator is defined as:
   * \f[
   * grad_{ij}  = \sum_a^{nSupport} \left ( \frac{\partial N_a}{\partial X_j} var_{ai}\right ),
   * \f]
   *
   */
  GEOSX_HOST_DEVICE
  static void gradient( int const q,
                        real64 const (&invJ)[3][3],
                        real64 const (&var)[numNodes][3],
                        real64 ( &grad )[3][3] );


  /**
   * @brief Inner product of all basis function gradients and a rank-2
   *   symmetric tensor evaluated at a quadrature point.
   * @param q The linear index of the quadrature point.
   * @param invJ The inverse of the Jacobian transformation matrix.
   * @param var The rank-2 symmetric tensor at @p q.
   * @param R The vector resulting from the tensor contraction.
   *
   * More precisely, the operator is defined as:
   * \f[
   * R_i = \sum_a^{nSupport} \left( \frac{\partial N_a}{\partial X_j} var_{ij} \right),
   * \f]
   * where \f$\frac{\partial N_a}{\partial X_j}\f$ is the basis function gradient,
   *   \f$var_{ij}\f$ is the rank-2 symmetric tensor.
   */
  GEOSX_HOST_DEVICE
  static void plusGradNajAij( int const q,
                              real64 const (&invJ)[3][3],
                              real64 const (&var)[6],
                              real64 ( &R )[numNodes][3] );



  /**
   * @brief Calculates the isoparametric "Jacobian" transformation
   *   matrix/mapping from the parent space to the physical space.
   * @param qa The 1d quadrature point index in xi0 direction (0,1)
   * @param qb The 1d quadrature point index in xi1 direction (0,1)
   * @param qc The 1d quadrature point index in xi2 direction (0,1)
   * @param X Array containing the coordinates of the support points.
   * @param J Array to store the Jacobian transformation.
   */
  GEOSX_HOST_DEVICE
  static void jacobianTransformation( int const qa,
                                      int const qb,
                                      int const qc,
                                      real64 const (&X)[numNodes][3],
                                      real64 ( &J )[3][3] );

  /**
   * @brief Calculates the isoparametric "Jacobian" transformation
   *   matrix/mapping from the parent space to the physical space at a single point.
   * @param coords The parent coordinates at which to evaluate the shape function value
   * @param X Array containing the coordinates of the support points.
   * @param J Array to store the Jacobian transformation.
   */
  GEOSX_HOST_DEVICE
  static void jacobianTransformation( real64 const (&coords)[3],
                                      real64 const (&X)[numNodes][3],
                                      real64 ( &J )[3][3] );

  /**
   * @brief computes the non-zero contributions of the d.o.f. indexd by q to the
   *   mass matrix M, i.e., the superposition matrix of the shape functions.
   * @param q The quadrature point index
   * @param X Array containing the coordinates of the support points.
   * @return The diagonal mass term associated to q
   */
  GEOSX_HOST_DEVICE
  static real64
  computeMassTerm( int q,
                   real64 const (&X)[numNodes][3] );

  /**
   * @brief computes the non-zero contributions of the d.o.f. indexd by q to the
   *   damping matrix M, i.e., the superposition matrix of the shape functions
   *   integrated over a face.
   * @param q The quadrature point index
   * @param X Array containing the coordinates of the support points.
   * @return The diagonal damping term associated to q
   */
  GEOSX_HOST_DEVICE
  static real64
  computeDampingTerm( int q,
                      real64 const (&X)[numNodesPerFace][3] );

  /**
   * @brief computes the matrix B, defined as J^{-T}J^{-1}/det(J), where J is the Jacobian matrix,
   *   at the given Gauss-Lobatto point.
   * @param qa The 1d quadrature point index in xi0 direction (0,1)
   * @param qb The 1d quadrature point index in xi1 direction (0,1)
   * @param qc The 1d quadrature point index in xi2 direction (0,1)
   * @param X Array containing the coordinates of the support points.
   * @param J Array to store the Jacobian
   * @param B Array to store the matrix B, in Voigt notation
   */
  GEOSX_HOST_DEVICE
  static void
    computeBMatrix( int const qa,
                    int const qb,
                    int const qc,
                    real64 const (&X)[numNodes][3],
                    real64 ( &J )[3][3],
                    real64 ( &B )[6] );

  /**
   * @brief computes the non-zero contributions of the d.o.f. indexd by q to the
   *   stiffness matrix R, i.e., the superposition matrix of first derivatives
   *   of the shape functions.
   * @param q The quadrature point index
   * @param X Array containing the coordinates of the support points.
   * @param func Callback function accepting three parameters: i, j and R_ij
   */
  template< typename FUNC >
  GEOSX_HOST_DEVICE
  static void
  computeStiffnessTerm( int q,
                        real64 const (&X)[numNodes][3],
                        FUNC && func );

  /**
   * @brief computes the non-zero contributions of the d.o.f. indexd by q to the
   *   stiffness matrix R for the elastic case, i.e., the superposition matrix of first derivatives
   *   of the shape functions. This callback returns the two indices indices i and j of matrix R and the value
   *   R[i][j] associated to those two indices.
   * @param q The quadrature point index
   * @param X Array containing the coordinates of the support points.
   * @param stiffnessVal Callback function accepting three parameters: i, j and R_ij
   */
  template< typename FUNC >
  GEOSX_HOST_DEVICE
  static void
  computeFirstOrderStiffnessTerm( int q,
                                  real64 const (&X)[numNodes][3],
                                  FUNC && stiffnessVal );


  /**
   * @brief Apply a Jacobian transformation matrix from the parent space to the
   *   physical space on the parent shape function derivatives, producing the
   *   shape function derivatives in the physical space.
   * @param qa The 1d quadrature point index in xi0 direction (0,1)
   * @param qb The 1d quadrature point index in xi1 direction (0,1)
   * @param qc The 1d quadrature point index in xi2 direction (0,1)
   * @param invJ The Jacobian transformation from parent->physical space.
   * @param gradN Array to contain the shape function derivatives for all
   *   support points at the coordinates of the quadrature point @p q.
   */
  GEOSX_HOST_DEVICE
  static void
    applyTransformationToParentGradients( int const qa,
                                          int const qb,
                                          int const qc,
                                          real64 const ( &invJ )[3][3],
                                          real64 ( &gradN )[numNodes][3] );

  /**
   * @brief Apply a Jacobian transformation matrix from the parent space to the
   *   physical space on the parent shape function derivatives, producing the
   *   shape function derivatives in the physical space at a single point.
   * @param coords The parent coordinates at which to apply the transformation
   * @param invJ The Jacobian transformation from parent->physical space.
   * @param gradN Array to contain the shape function derivatives for all
   *   support points at the coordinates of the quadrature point @p q.
   */
  GEOSX_HOST_DEVICE
  static void
    applyTransformationToParentGradients( real64 const (&coords)[3],
                                          real64 const ( &invJ )[3][3],
                                          real64 ( &gradN )[numNodes][3] );


private:
  /// The length of one dimension of the parent element.
  constexpr static real64 parentLength = GL_BASIS::parentSupportCoord( 1 ) - GL_BASIS::parentSupportCoord( 0 );

  /// The volume of the element in the parent configuration.
  constexpr static real64 parentVolume = parentLength*parentLength*parentLength;

  /**
   * @brief Applies a function inside a generic loop in over the tensor product
   *   indices.
   * @tparam FUNC The type of function to call within the support loop.
   * @tparam PARAMS The parameter pack types to pass through to @p FUNC.
   * @param qa The 1d quadrature point index in xi0 direction (0,1)
   * @param qb The 1d quadrature point index in xi1 direction (0,1)
   * @param qc The 1d quadrature point index in xi2 direction (0,1)
   * @param func The function to call within the support loop.
   * @param params The parameters to pass to @p func.
   */
  template< typename FUNC, typename ... PARAMS >
  GEOSX_HOST_DEVICE
  static void supportLoop( int const qa,
                           int const qb,
                           int const qc,
                           FUNC && func,
                           PARAMS &&... params );
  /**
   * @brief Applies a function inside a generic loop in over the tensor product
   *   indices.
   * @tparam FUNC The type of function to call within the support loop.
   * @tparam PARAMS The parameter pack types to pass through to @p FUNC.
   * @param coords The parent coordinates at which to evaluate the shape function value
   * @param func The function to call within the support loop.
   * @param params The parameters to pass to @p func.
   */
  template< typename FUNC, typename ... PARAMS >
  GEOSX_HOST_DEVICE
  static void supportLoop( real64 const (&coords)[3],
                           FUNC && func,
                           PARAMS &&... params );

  /**
   * @brief Applies a function inside a generic loop in over the tensor product
   *   indices, over a 2d domain.
   * @tparam FUNC The type of function to call within the support loop.
   * @tparam PARAMS The parameter pack types to pass through to @p FUNC.
   * @param qa The 1d quadrature point index in xi0 direction (0,1)
   * @param qb The 1d quadrature point index in xi1 direction (0,1)
   * @param func The function to call within the support loop.
   * @param params The parameters to pass to @p func.
   */
  template< typename FUNC, typename ... PARAMS >
  GEOSX_HOST_DEVICE
  static void supportLoop2d( int const qa,
                             int const qb,
                             FUNC && func,
                             PARAMS &&... params );
};

/// @cond Doxygen_Suppress

template< typename GL_BASIS >
template< typename FUNC, typename ... PARAMS >
GEOSX_HOST_DEVICE inline void
Qk_Hexahedron_Lagrange_GaussLobatto< GL_BASIS >::supportLoop( int const qa,
                                                              int const qb,
                                                              int const qc,
                                                              FUNC && func,
                                                              PARAMS &&... params )
{

  real64 const qCoords[3] = { GL_BASIS::parentSupportCoord( qa ),
                              GL_BASIS::parentSupportCoord( qb ),
                              GL_BASIS::parentSupportCoord( qc ) };
  supportLoop( qCoords, std::forward< FUNC >( func ), std::forward< PARAMS >( params )... );
}


template< typename GL_BASIS >
template< typename FUNC, typename ... PARAMS >
GEOSX_HOST_DEVICE inline void
Qk_Hexahedron_Lagrange_GaussLobatto< GL_BASIS >::supportLoop( real64 const (&coords)[3],
                                                              FUNC && func,
                                                              PARAMS &&... params )
{
  for( int c=0; c<num1dNodes; ++c )
  {
    for( int b=0; b<num1dNodes; ++b )
    {
      for( int a=0; a<num1dNodes; ++a )
      {
        real64 const dNdXi[3] = { GL_BASIS::gradient( a, coords[0] )*
                                  GL_BASIS::value( b, coords[1] )*
                                  GL_BASIS::value( c, coords[2] ),
                                  GL_BASIS::value( a, coords[0] )*
                                  GL_BASIS::gradient( b, coords[1] )*
                                  GL_BASIS::value( c, coords[2] ),
                                  GL_BASIS::value( a, coords[0] )*
                                  GL_BASIS::value( b, coords[1] )*
                                  GL_BASIS::gradient( c, coords[2] )};

        localIndex const nodeIndex = GL_BASIS::TensorProduct3D::linearIndex( a, b, c );

        func( dNdXi, nodeIndex, std::forward< PARAMS >( params )... );
      }
    }
  }
}

template< typename GL_BASIS >
template< typename FUNC, typename ... PARAMS >
GEOSX_HOST_DEVICE inline void
Qk_Hexahedron_Lagrange_GaussLobatto< GL_BASIS >::supportLoop2d( int const qa,
                                                                int const qb,
                                                                FUNC && func,
                                                                PARAMS &&... params )
{

  real64 const qCoords[2] = { GL_BASIS::parentSupportCoord( qa ),
                              GL_BASIS::parentSupportCoord( qb ) };

  for( int b=0; b<num1dNodes; ++b )
  {
    for( int a=0; a<num1dNodes; ++a )
    {
      real64 const dNdXi[2] = { GL_BASIS::gradient( a, qCoords[0] )*
                                GL_BASIS::value( b, qCoords[1] ),
                                GL_BASIS::value( a, qCoords[0] )*
                                GL_BASIS::gradient( b, qCoords[1] ) };

      localIndex nodeIndex = GL_BASIS::TensorProduct2D::linearIndex( a, b );
      func( dNdXi, nodeIndex, std::forward< PARAMS >( params )... );
    }
  }
}

//*************************************************************************************************
template< typename GL_BASIS >
GEOSX_HOST_DEVICE
inline
real64
Qk_Hexahedron_Lagrange_GaussLobatto< GL_BASIS >::calcGradN( localIndex const q,
                                                            real64 const (&X)[numNodes][3],
                                                            real64 (& gradN)[numNodes][3] )
{
  real64 J[3][3] = {{0}};

  int qa, qb, qc;
  GL_BASIS::TensorProduct3D::multiIndex( q, qa, qb, qc );

  jacobianTransformation( qa, qb, qc, X, J );

  real64 const detJ = LvArray::tensorOps::invert< 3 >( J );

  applyTransformationToParentGradients( qa, qb, qc, J, gradN );

  return detJ;
}

//*************************************************************************************************
template< typename GL_BASIS >
GEOSX_HOST_DEVICE
inline
real64
Qk_Hexahedron_Lagrange_GaussLobatto< GL_BASIS >::calcGradN( real64 const (&coords)[3],
                                                            real64 const (&X)[numNodes][3],
                                                            real64 (& gradN)[numNodes][3] )
{
  real64 J[3][3] = {{0}};

  jacobianTransformation( coords, X, J );

  real64 const detJ = LvArray::tensorOps::invert< 3 >( J );

  applyTransformationToParentGradients( coords, J, gradN );

  return detJ;
}
template< typename GL_BASIS >
GEOSX_HOST_DEVICE
inline
real64 Qk_Hexahedron_Lagrange_GaussLobatto< GL_BASIS >::
calcGradN( localIndex const q,
           real64 const (&X)[numNodes][3],
           StackVariables const & GEOSX_UNUSED_PARAM( stack ),
           real64 ( & gradN )[numNodes][3] )
{
  return calcGradN( q, X, gradN );
}

//*************************************************************************************************
#if __GNUC__
#pragma GCC diagnostic push
#pragma GCC diagnostic ignored "-Wshadow"
#endif

template< typename GL_BASIS >
GEOSX_HOST_DEVICE
inline
void
Qk_Hexahedron_Lagrange_GaussLobatto< GL_BASIS >::
jacobianTransformation( int const qa,
                        int const qb,
                        int const qc,
                        real64 const (&X)[numNodes][3],
                        real64 ( & J )[3][3] )
{
  supportLoop( qa, qb, qc, [] GEOSX_HOST_DEVICE ( real64 const (&dNdXi)[3],
                                                  int const nodeIndex,
                                                  real64 const (&X)[numNodes][3],
                                                  real64 (& J)[3][3] )
  {
    real64 const * const GEOSX_RESTRICT Xnode = X[nodeIndex];
    for( int i = 0; i < 3; ++i )
    {
      for( int j = 0; j < 3; ++j )
      {
        J[i][j] = J[i][j] + dNdXi[ j ] * Xnode[i];
      }
    }

//    J[0][0] = J[0][0] + dNdXi[0] * Xnode[0];
//    J[0][1] = J[0][1] + dNdXi[1] * Xnode[0];
//    J[0][2] = J[0][2] + dNdXi[2] * Xnode[0];
//    J[1][0] = J[1][0] + dNdXi[0] * Xnode[1];
//    J[1][1] = J[1][1] + dNdXi[1] * Xnode[1];
//    J[1][2] = J[1][2] + dNdXi[2] * Xnode[1];
//    J[2][0] = J[2][0] + dNdXi[0] * Xnode[2];
//    J[2][1] = J[2][1] + dNdXi[1] * Xnode[2];
//    J[2][2] = J[2][2] + dNdXi[2] * Xnode[2];

  }, X, J );
}
template< typename GL_BASIS >
GEOSX_HOST_DEVICE
inline
void
Qk_Hexahedron_Lagrange_GaussLobatto< GL_BASIS >::
jacobianTransformation( real64 const (&coords)[3],
                        real64 const (&X)[numNodes][3],
                        real64 ( & J )[3][3] )
{
  supportLoop( coords, [] GEOSX_HOST_DEVICE ( real64 const (&dNdXi)[3],
                                              int const nodeIndex,
                                              real64 const (&X)[numNodes][3],
                                              real64 (& J)[3][3] )
  {
    real64 const * const GEOSX_RESTRICT Xnode = X[nodeIndex];
    for( int i = 0; i < 3; ++i )
    {
      for( int j = 0; j < 3; ++j )
      {
        J[i][j] = J[i][j] + dNdXi[ j ] * Xnode[i];
      }
    }
  }, X, J );
}

template< typename GL_BASIS >
GEOSX_HOST_DEVICE
inline
void
Qk_Hexahedron_Lagrange_GaussLobatto< GL_BASIS >::
jacobianTransformation2d( int const qa,
                          int const qb,
                          real64 const (&X)[numNodesPerFace][3],
                          real64 ( & J )[3][2] )
{
  supportLoop2d( qa, qb, [] GEOSX_HOST_DEVICE ( real64 const (&dNdXi)[2],
                                                int const nodeIndex,
                                                real64 const (&X)[numNodesPerFace][3],
                                                real64 ( & J)[3][2] )
  {
    real64 const * const GEOSX_RESTRICT Xnode = X[nodeIndex];
    for( int i = 0; i < 3; ++i )
    {
      for( int j = 0; j < 2; ++j )
      {
        J[i][j] = J[i][j] + dNdXi[ j ] * Xnode[i];
      }
    }
  }, X, J );
}

template< typename GL_BASIS >
GEOSX_HOST_DEVICE
inline
real64
Qk_Hexahedron_Lagrange_GaussLobatto< GL_BASIS >::
computeMassTerm( int q,
                 real64 const (&X)[numNodes][3] )
{
  real64 J[3][3] = {{0}};
  int qa, qb, qc;
  GL_BASIS::TensorProduct3D::multiIndex( q, qa, qb, qc );
  jacobianTransformation( qa, qb, qc, X, J );
  return LvArray::math::abs( LvArray::tensorOps::determinant< 3 >( J ) )*GL_BASIS::weight( qa )*GL_BASIS::weight( qb )*GL_BASIS::weight( qc );
}

template< typename GL_BASIS >
GEOSX_HOST_DEVICE
inline
real64
Qk_Hexahedron_Lagrange_GaussLobatto< GL_BASIS >::
computeDampingTerm( int q,
                    real64 const (&X)[numNodesPerFace][3] )
{
  real64 B[3];
  real64 J[3][2] = {{0}};
  int qa, qb;
  GL_BASIS::TensorProduct2D::multiIndex( q, qa, qb );
  jacobianTransformation2d( qa, qb, X, J );
  // compute J^T.J, using Voigt notation for B
  B[0] = J[0][0]*J[0][0]+J[1][0]*J[1][0]+J[2][0]*J[2][0];
  B[1] = J[0][1]*J[0][1]+J[1][1]*J[1][1]+J[2][1]*J[2][1];
  B[2] = J[0][0]*J[0][1]+J[1][0]*J[1][1]+J[2][0]*J[2][1];
<<<<<<< HEAD
  return sqrt( std::abs( LvArray::tensorOps::symDeterminant< 2 >( B ) ) )*GL_BASIS::weight( qa )*GL_BASIS::weight( qb );
=======
  return sqrt( LvArray::math::abs( LvArray::tensorOps::symDeterminant< 2 >( B ) ) )*GL_BASIS::weight( qa )*GL_BASIS::weight( qb );
>>>>>>> bd89bf86
}

/**
 * @brief computes the matrix B, defined as J^{-T}J^{-1}/det(J), where J is the Jacobian matrix,
 *   at the given Gauss-Lobatto point.
 * @param qa The 1d quadrature point index in xi0 direction (0,1)
 * @param qb The 1d quadrature point index in xi1 direction (0,1)
 * @param qc The 1d quadrature point index in xi2 direction (0,1)
 * @param X Array containing the coordinates of the support points.
 * @param J Array to store the Jacobian
 * @param B Array to store the matrix B, in Voigt notation
 */
template< typename GL_BASIS >
GEOSX_HOST_DEVICE
inline
void
Qk_Hexahedron_Lagrange_GaussLobatto< GL_BASIS >::
computeBMatrix( int const qa,
                int const qb,
                int const qc,
                real64 const (&X)[numNodes][3],
                real64 (& J)[3][3],
                real64 (& B)[6] )
{
  jacobianTransformation( qa, qb, qc, X, J );
  real64 const detJ = LvArray::tensorOps::determinant< 3 >( J );

  // compute J^T.J/det(J), using Voigt notation for B
  B[0] = (J[0][0]*J[0][0]+J[1][0]*J[1][0]+J[2][0]*J[2][0])/detJ;
  B[1] = (J[0][1]*J[0][1]+J[1][1]*J[1][1]+J[2][1]*J[2][1])/detJ;
  B[2] = (J[0][2]*J[0][2]+J[1][2]*J[1][2]+J[2][2]*J[2][2])/detJ;
  B[3] = (J[0][1]*J[0][2]+J[1][1]*J[1][2]+J[2][1]*J[2][2])/detJ;
  B[4] = (J[0][0]*J[0][2]+J[1][0]*J[1][2]+J[2][0]*J[2][2])/detJ;
  B[5] = (J[0][0]*J[0][1]+J[1][0]*J[1][1]+J[2][0]*J[2][1])/detJ;

  // compute detJ*J^{-1}J^{-T}
  LvArray::tensorOps::symInvert< 3 >( B );
}



template< typename GL_BASIS >
template< typename FUNC >
GEOSX_HOST_DEVICE
inline
void
Qk_Hexahedron_Lagrange_GaussLobatto< GL_BASIS >::
computeStiffnessTerm( int q,
                      real64 const (&X)[numNodes][3],
                      FUNC && func )
{
  real64 B[6] = {0};
  real64 J[3][3] = {{0}};
  int qa, qb, qc;
  GL_BASIS::TensorProduct3D::multiIndex( q, qa, qb, qc );
  computeBMatrix( qa, qb, qc, X, J, B );
  // diagonal terms
  for( int i=0; i<num1dNodes; i++ )
  {
    for( int j=0; j<num1dNodes; j++ )
    {
      func( GL_BASIS::TensorProduct3D::linearIndex( i, qb, qc ),
            GL_BASIS::TensorProduct3D::linearIndex( j, qb, qc ),
            GL_BASIS::weight( qa )*GL_BASIS::weight( qb )*GL_BASIS::weight( qc )*B[0]*
            GL_BASIS::gradient( i, GL_BASIS::parentSupportCoord( qa ) )*
            GL_BASIS::gradient( j, GL_BASIS::parentSupportCoord( qa ) ) );
    }
  }
  for( int i=0; i<num1dNodes; i++ )
  {
    for( int j=0; j<num1dNodes; j++ )
    {
      func( GL_BASIS::TensorProduct3D::linearIndex( qa, i, qc ),
            GL_BASIS::TensorProduct3D::linearIndex( qa, j, qc ),
            GL_BASIS::weight( qa )*GL_BASIS::weight( qb )*GL_BASIS::weight( qc )*B[1]*
            GL_BASIS::gradient( i, GL_BASIS::parentSupportCoord( qb ) )*
            GL_BASIS::gradient( j, GL_BASIS::parentSupportCoord( qb ) ) );
    }
  }
  for( int i=0; i<num1dNodes; i++ )
  {
    for( int j=0; j<num1dNodes; j++ )
    {
      func( GL_BASIS::TensorProduct3D::linearIndex( qa, qb, i ),
            GL_BASIS::TensorProduct3D::linearIndex( qa, qb, j ),
            GL_BASIS::weight( qa )*GL_BASIS::weight( qb )*GL_BASIS::weight( qc )*B[2]*
            GL_BASIS::gradient( i, GL_BASIS::parentSupportCoord( qc ) )*
            GL_BASIS::gradient( j, GL_BASIS::parentSupportCoord( qc ) ) );
    }
  }
  // off-diagonal terms
  for( int i=0; i<num1dNodes; i++ )
  {
    for( int j=0; j<num1dNodes; j++ )
    {
      int ii = GL_BASIS::TensorProduct3D::linearIndex( qa, i, qc );
      int jj = GL_BASIS::TensorProduct3D::linearIndex( qa, qb, j );
      real64 val = GL_BASIS::weight( qa )*GL_BASIS::weight( qb )*GL_BASIS::weight( qc )*B[3]*
                   GL_BASIS::gradient( i, GL_BASIS::parentSupportCoord( qb ) )*
                   GL_BASIS::gradient( j, GL_BASIS::parentSupportCoord( qc ) );
      func( ii, jj, val );
      func( jj, ii, val );
    }
  }
  for( int i=0; i<num1dNodes; i++ )
  {
    for( int j=0; j<num1dNodes; j++ )
    {
      int ii = GL_BASIS::TensorProduct3D::linearIndex( i, qb, qc );
      int jj = GL_BASIS::TensorProduct3D::linearIndex( qa, qb, j );
      real64 val = GL_BASIS::weight( qa )*GL_BASIS::weight( qb )*GL_BASIS::weight( qc )*B[4]*
                   GL_BASIS::gradient( i, GL_BASIS::parentSupportCoord( qa ) )*
                   GL_BASIS::gradient( j, GL_BASIS::parentSupportCoord( qc ) );
      func( ii, jj, val );
      func( jj, ii, val );
    }
  }
  for( int i=0; i<num1dNodes; i++ )
  {
    for( int j=0; j<num1dNodes; j++ )
    {
      int ii = GL_BASIS::TensorProduct3D::linearIndex( i, qb, qc );
      int jj = GL_BASIS::TensorProduct3D::linearIndex( qa, j, qc );
      real64 val = GL_BASIS::weight( qa )*GL_BASIS::weight( qb )*GL_BASIS::weight( qc )*B[5]*
                   GL_BASIS::gradient( i, GL_BASIS::parentSupportCoord( qa ) )*
                   GL_BASIS::gradient( j, GL_BASIS::parentSupportCoord( qb ) );
      func( ii, jj, val );
      func( jj, ii, val );
    }
  }
}

template< typename GL_BASIS >
template< typename FUNC >
GEOSX_HOST_DEVICE
inline
void
Qk_Hexahedron_Lagrange_GaussLobatto< GL_BASIS >::
computeFirstOrderStiffnessTerm( int q,
                                real64 const (&X)[numNodes][3],
                                FUNC && func )
{
  real64 J[3][3] = {{0}};
  int qa, qb, qc;
  GL_BASIS::TensorProduct3D::multiIndex( q, qa, qb, qc );
  jacobianTransformation( qa, qb, qc, X, J );
  real64 const detJ = LvArray::tensorOps::invert< 3 >( J );
  // diagonal terms
  for( int i=0; i<num1dNodes; i++ )
  {
    for( int j=0; j<num1dNodes; j++ )
    {
      func( GL_BASIS::TensorProduct3D::linearIndex( i, qb, qc ),
            GL_BASIS::TensorProduct3D::linearIndex( j, qb, qc ),
            detJ*GL_BASIS::weight( qa )*GL_BASIS::weight( qb )*GL_BASIS::weight( qc )*
            GL_BASIS::gradient( i, GL_BASIS::parentSupportCoord( qa ) )*
            GL_BASIS::gradient( j, GL_BASIS::parentSupportCoord( qa ) ),
            J,
            0,
            0 );
    }
  }
  for( int i=0; i<num1dNodes; i++ )
  {
    for( int j=0; j<num1dNodes; j++ )
    {
      func( GL_BASIS::TensorProduct3D::linearIndex( qa, i, qc ),
            GL_BASIS::TensorProduct3D::linearIndex( qa, j, qc ),
            detJ*GL_BASIS::weight( qa )*GL_BASIS::weight( qb )*GL_BASIS::weight( qc )*
            GL_BASIS::gradient( i, GL_BASIS::parentSupportCoord( qb ) )*
            GL_BASIS::gradient( j, GL_BASIS::parentSupportCoord( qb ) ),
            J,
            1,
            1 );
    }
  }
  for( int i=0; i<num1dNodes; i++ )
  {
    for( int j=0; j<num1dNodes; j++ )
    {
      func( GL_BASIS::TensorProduct3D::linearIndex( qa, qb, i ),
            GL_BASIS::TensorProduct3D::linearIndex( qa, qb, j ),
            detJ*GL_BASIS::weight( qa )*GL_BASIS::weight( qb )*GL_BASIS::weight( qc )*
            GL_BASIS::gradient( i, GL_BASIS::parentSupportCoord( qc ) )*
            GL_BASIS::gradient( j, GL_BASIS::parentSupportCoord( qc ) ),
            J,
            2,
            2 );
    }
  }
  // off-diagonal terms
  for( int i=0; i<num1dNodes; i++ )
  {
    for( int j=0; j<num1dNodes; j++ )
    {
      func( GL_BASIS::TensorProduct3D::linearIndex( qa, i, qc ),
            GL_BASIS::TensorProduct3D::linearIndex( qa, qb, j ),
            detJ*GL_BASIS::weight( qa )*GL_BASIS::weight( qb )*GL_BASIS::weight( qc )*
            GL_BASIS::gradient( i, GL_BASIS::parentSupportCoord( qb ) )*
            GL_BASIS::gradient( j, GL_BASIS::parentSupportCoord( qc ) ),
            J,
            1,
            2 );
    }
  }

  for( int i=0; i<num1dNodes; i++ )
  {
    for( int j=0; j<num1dNodes; j++ )
    {
      func( GL_BASIS::TensorProduct3D::linearIndex( qa, qb, j ),
            GL_BASIS::TensorProduct3D::linearIndex( qa, i, qc ),
            detJ*GL_BASIS::weight( qa )*GL_BASIS::weight( qb )*GL_BASIS::weight( qc )*
            GL_BASIS::gradient( i, GL_BASIS::parentSupportCoord( qb ) )*
            GL_BASIS::gradient( j, GL_BASIS::parentSupportCoord( qc ) ),
            J,
            2,
            1 );
    }
  }



  for( int i=0; i<num1dNodes; i++ )
  {
    for( int j=0; j<num1dNodes; j++ )
    {
      func( GL_BASIS::TensorProduct3D::linearIndex( i, qb, qc ),
            GL_BASIS::TensorProduct3D::linearIndex( qa, qb, j ),
            detJ*GL_BASIS::weight( qa )*GL_BASIS::weight( qb )*GL_BASIS::weight( qc )*
            GL_BASIS::gradient( i, GL_BASIS::parentSupportCoord( qa ) )*
            GL_BASIS::gradient( j, GL_BASIS::parentSupportCoord( qc ) ),
            J,
            0,
            2 );

    }
  }

  for( int i=0; i<num1dNodes; i++ )
  {
    for( int j=0; j<num1dNodes; j++ )
    {
      func( GL_BASIS::TensorProduct3D::linearIndex( qa, qb, j ),
            GL_BASIS::TensorProduct3D::linearIndex( i, qb, qc ),
            detJ*GL_BASIS::weight( qa )*GL_BASIS::weight( qb )*GL_BASIS::weight( qc )*
            GL_BASIS::gradient( i, GL_BASIS::parentSupportCoord( qa ) )*
            GL_BASIS::gradient( j, GL_BASIS::parentSupportCoord( qc ) ),
            J,
            2,
            0 );

    }
  }

  for( int i=0; i<num1dNodes; i++ )
  {
    for( int j=0; j<num1dNodes; j++ )
    {
      func( GL_BASIS::TensorProduct3D::linearIndex( i, qb, qc ),
            GL_BASIS::TensorProduct3D::linearIndex( qa, j, qc ),
            detJ*GL_BASIS::weight( qa )*GL_BASIS::weight( qb )*GL_BASIS::weight( qc )*
            GL_BASIS::gradient( i, GL_BASIS::parentSupportCoord( qa ) )*
            GL_BASIS::gradient( j, GL_BASIS::parentSupportCoord( qb ) ),
            J,
            0,
            1 );
    }
  }

  for( int i=0; i<num1dNodes; i++ )
  {
    for( int j=0; j<num1dNodes; j++ )
    {
      func( GL_BASIS::TensorProduct3D::linearIndex( qa, j, qc ),
            GL_BASIS::TensorProduct3D::linearIndex( i, qb, qc ),
            detJ*GL_BASIS::weight( qa )*GL_BASIS::weight( qb )*GL_BASIS::weight( qc )*
            GL_BASIS::gradient( i, GL_BASIS::parentSupportCoord( qa ) )*
            GL_BASIS::gradient( j, GL_BASIS::parentSupportCoord( qb ) ),
            J,
            1,
            0 );
    }
  }

}

//*************************************************************************************************
template< typename GL_BASIS >
GEOSX_HOST_DEVICE
inline
void
Qk_Hexahedron_Lagrange_GaussLobatto< GL_BASIS >::
applyTransformationToParentGradients( int const qa,
                                      int const qb,
                                      int const qc,
                                      real64 const ( &invJ )[3][3],
                                      real64 (& gradN)[numNodes][3] )
{
  supportLoop( qa, qb, qc, [] GEOSX_HOST_DEVICE ( real64 const (&dNdXi)[3],
                                                  int const nodeIndex,
                                                  real64 const (&invJ)[3][3],
                                                  real64 (& gradN)[numNodes][3] )
  {
//    for( int i = 0; i < 3; ++i )
//    {
//      gradN[nodeIndex][i] = 0.0;
//      for( int j = 0; j < 3; ++j )
//      {
//        gradN[nodeIndex][i] = gradN[nodeIndex][i] + dNdXi[ j ] * invJ[j][i];
//      }
//    }
    // smaller register footprint by manually unrolling the for loops.
    gradN[nodeIndex][0] = dNdXi[0] * invJ[0][0] + dNdXi[1] * invJ[1][0] + dNdXi[2] * invJ[2][0];
    gradN[nodeIndex][1] = dNdXi[0] * invJ[0][1] + dNdXi[1] * invJ[1][1] + dNdXi[2] * invJ[2][1];
    gradN[nodeIndex][2] = dNdXi[0] * invJ[0][2] + dNdXi[1] * invJ[1][2] + dNdXi[2] * invJ[2][2];


  }, invJ, gradN );
}

//*************************************************************************************************
template< typename GL_BASIS >
GEOSX_HOST_DEVICE
inline
void
Qk_Hexahedron_Lagrange_GaussLobatto< GL_BASIS >::
applyTransformationToParentGradients( real64 const (&coords)[3],
                                      real64 const ( &invJ )[3][3],
                                      real64 (& gradN)[numNodes][3] )
{
  supportLoop( coords, [] GEOSX_HOST_DEVICE ( real64 const (&dNdXi)[3],
                                              int const nodeIndex,
                                              real64 const (&invJ)[3][3],
                                              real64 (& gradN)[numNodes][3] )
  {
    gradN[nodeIndex][0] = dNdXi[0] * invJ[0][0] + dNdXi[1] * invJ[1][0] + dNdXi[2] * invJ[2][0];
    gradN[nodeIndex][1] = dNdXi[0] * invJ[0][1] + dNdXi[1] * invJ[1][1] + dNdXi[2] * invJ[2][1];
    gradN[nodeIndex][2] = dNdXi[0] * invJ[0][2] + dNdXi[1] * invJ[1][2] + dNdXi[2] * invJ[2][2];
  }, invJ, gradN );
}

template< typename GL_BASIS >
GEOSX_HOST_DEVICE
inline
real64
Qk_Hexahedron_Lagrange_GaussLobatto< GL_BASIS >::
transformedQuadratureWeight( localIndex const q,
                             real64 const (&X)[numNodes][3] )
{
  real64 J[3][3] = {{0}};

  int qa, qb, qc;
  GL_BASIS::TensorProduct3D::multiIndex( q, qa, qb, qc );

  jacobianTransformation( qa, qb, qc, X, J );

  return LvArray::tensorOps::determinant< 3 >( J );
}



template< typename GL_BASIS >
GEOSX_HOST_DEVICE
inline
void Qk_Hexahedron_Lagrange_GaussLobatto< GL_BASIS >::
symmetricGradient( int const q,
                   real64 const (&invJ)[3][3],
                   real64 const (&var)[numNodes][3],
                   real64 (& grad)[6] )
{
  int qa, qb, qc;
  GL_BASIS::TensorProduct3D::multiIndex( q, qa, qb, qc );

  supportLoop( qa, qb, qc, [] GEOSX_HOST_DEVICE ( real64 const (&dNdXi)[3],
                                                  int const nodeIndex,
                                                  real64 const (&invJ)[3][3],
                                                  real64 const (&var)[numNodes][3],
                                                  real64 (& grad)[6] )
  {

    real64 gradN[3] = {0, 0, 0};
    for( int i = 0; i < 3; ++i )
    {
      for( int j = 0; j < 3; ++j )
      {
        gradN[i] = gradN[i] + dNdXi[ j ] * invJ[j][i];
      }
    }

    grad[0] = grad[0] + gradN[0] * var[ nodeIndex ][0];
    grad[1] = grad[1] + gradN[1] * var[ nodeIndex ][1];
    grad[2] = grad[2] + gradN[2] * var[ nodeIndex ][2];
    grad[3] = grad[3] + gradN[2] * var[ nodeIndex ][1] + gradN[1] * var[ nodeIndex ][2];
    grad[4] = grad[4] + gradN[2] * var[ nodeIndex ][0] + gradN[0] * var[ nodeIndex ][2];
    grad[5] = grad[5] + gradN[1] * var[ nodeIndex ][0] + gradN[0] * var[ nodeIndex ][1];
  }, invJ, var, grad );
}

template< typename GL_BASIS >
GEOSX_HOST_DEVICE
inline
void Qk_Hexahedron_Lagrange_GaussLobatto< GL_BASIS >::
plusGradNajAij( int const q,
                real64 const (&invJ)[3][3],
                real64 const (&var)[6],
                real64 (& R)[numNodes][3] )
{
  int qa, qb, qc;
  GL_BASIS::TensorProduct3D::multiIndex( q, qa, qb, qc );

  supportLoop( qa, qb, qc,
               [] GEOSX_HOST_DEVICE
                 ( real64 const (&dNdXi)[3],
                 int const nodeIndex,
                 real64 const (&invJ)[3][3],
                 real64 const (&var)[6],
                 real64 (& R)[numNodes][3] )
  {

    real64 gradN[3] = {0, 0, 0};
    for( int i = 0; i < 3; ++i )
    {
      for( int j = 0; j < 3; ++j )
      {
        gradN[i] = gradN[i] + dNdXi[ j ] * invJ[j][i];
      }
    }
    R[ nodeIndex ][ 0 ] = R[ nodeIndex ][ 0 ] - var[ 0 ] * gradN[ 0 ] - var[ 5 ] * gradN[ 1 ] - var[ 4 ] * gradN[ 2 ];
    R[ nodeIndex ][ 1 ] = R[ nodeIndex ][ 1 ] - var[ 5 ] * gradN[ 0 ] - var[ 1 ] * gradN[ 1 ] - var[ 3 ] * gradN[ 2 ];
    R[ nodeIndex ][ 2 ] = R[ nodeIndex ][ 2 ] - var[ 4 ] * gradN[ 0 ] - var[ 3 ] * gradN[ 1 ] - var[ 2 ] * gradN[ 2 ];
  }, invJ, var, R );
}



template< typename GL_BASIS >
GEOSX_HOST_DEVICE
inline
void Qk_Hexahedron_Lagrange_GaussLobatto< GL_BASIS >::
gradient( int const q,
          real64 const (&invJ)[3][3],
          real64 const (&var)[numNodes][3],
          real64 (& grad)[3][3] )
{
  int qa, qb, qc;
  GL_BASIS::TensorProduct3D::multiIndex( q, qa, qb, qc );

  supportLoop( qa, qb, qc, [] GEOSX_HOST_DEVICE ( real64 const (&dNdXi)[3],
                                                  int const nodeIndex,
                                                  real64 const (&invJ)[3][3],
                                                  real64 const (&var)[numNodes][3],
                                                  real64 (& grad)[3][3] )
  {
    for( int i = 0; i < 3; ++i )
    {
      real64 gradN=0.0;;
      for( int j = 0; j < 3; ++j )
      {
        gradN = gradN + dNdXi[ j ] * invJ[j][i];
      }
      for( int k = 0; k < 3; ++k )
      {
        grad[k][i] = grad[k][i] + gradN * var[ nodeIndex ][k];
      }
    }
  }, invJ, var, grad );
}
/**
 * This class contains the kernel accessible functions specific to the standard
 * Trilinear Hexahedron finite element with a Gaussian quadrature rule. It is
 * assumed that the indexing for the quadrature points mirrors that of the
 * nodes. Also note that the assumed node ordering is not the standard
 * right-hand-rule used in the literature. Here we use a Cartesian aligned
 * numbering in order to simplify the mapping to the parent coordinates and
 * tensor product indices.
 *
 *                  6                   7                       ____________________
 *                   o-----------------o                       |Node   xi0  xi1  xi2|
 *                  /.                /|                       |=====  ===  ===  ===|
 *                 / .               / |                       | 0     -1   -1   -1 |
 *              4 o-----------------o 5|                       | 1      1   -1   -1 |
 *                |  .              |  |                       | 2     -1    1   -1 |
 *                |  .              |  |                       | 3      1    1   -1 |
 *                |  .              |  |                       | 4     -1   -1    1 |
 *                |  .              |  |                       | 5      1   -1    1 |
 *                |2 o..............|..o 3       xi2           | 6     -1    1    1 |
 *                | ,               | /          |             | 7      1    1    1 |
 *                |,                |/           | / xi1       |____________________|
 *                o-----------------o            |/
 *               0                   1           ------ xi0
 *
 *
 */
using Q1_Hexahedron_Lagrange_GaussLobatto = Qk_Hexahedron_Lagrange_GaussLobatto< LagrangeBasis1 >;
/**
 * This class contains the kernel accessible functions specific to the standard
 * Trilinear Hexahedron finite element with a Gaussian quadrature rule. It is
 * assumed that the indexing for the quadrature points mirrors that of the
 * nodes. Also note that the assumed node ordering is not the standard
 * right-hand-rule used in the literature. Here we use a Cartesian aligned
 * numbering in order to simplify the mapping to the parent coordinates and
 * tensor product indices.
 *
 *                                                                  ____________________
 *                                                                 |Node   xi0  xi1  xi2|
 *                                                                 |=====  ===  ===  ===|
 *                                                                 |  0    -1   -1   -1 |
 *                                                                 |  1     0   -1   -1 |
 *                                                                 |  2     1   -1   -1 |
 *              24              25               26                |  3    -1    0   -1 |
 *                o--------------o--------------o                  |  4     0    0   -1 |
 *               /.                            /|                  |  5     1    0   -1 |
 *              / .                           / |                  |  6    -1    1   -1 |
 *          21 o  .           o 22        23 o  |                  |  7     0    1   -1 |
 *            /   .                         /   |                  |  8     1    1   -1 |
 *           /    .         19             /    |                  |  9    -1   -1    0 |
 *       18 o--------------o--------------o 20  |                  | 10     0   -1    0 |
 *          |     o              o        |     o                  | 11     1   -1    0 |
 *          |     .15             16      |     |17                | 12    -1    0    0 |
 *          |     .                       |     |                  | 13     0    0    0 |
 *          |  o  .           o           |  o  |                  | 14     1    0    0 |
 *          |   12.            13         |   14|                  | 15    -1    1    0 |
 *          |     .                       |     |                  | 16     0    1    0 |
 *        9 o     .        o 10           o 11  |                  | 17     1    1    0 |
 *          |     o..............o........|.....o                  | 18    -1   -1    1 |
 *          |    , 6              7       |    / 8                 | 19     0   -1    1 |
 *          |   ,                         |   /                    | 20     1   -1    1 |
 *          |  o              o           |  o         xi2         | 21    -1    0    1 |
 *          | , 3              4          | / 5        |           | 22     0    0    1 |
 *          |,                            |/           | / xi1     | 23     1    0    1 |
 *          o--------------o--------------o            |/          | 24    -1    1    1 |
 *         0                1              2           o----- xi0  | 25     0    1    1 |
 *                                                                 | 26     1    1    1 |
 *                                                                 |____________________|
 *
 */
using Q2_Hexahedron_Lagrange_GaussLobatto = Qk_Hexahedron_Lagrange_GaussLobatto< LagrangeBasis2 >;
/**
 * This class contains the kernel accessible functions specific to the standard
 * Trilinear Hexahedron finite element with a Gaussian quadrature rule. It is
 * assumed that the indexing for the quadrature points mirrors that of the
 * nodes. Also note that the assumed node ordering is not the standard
 * right-hand-rule used in the literature. Here we use a Cartesian aligned
 * numbering in order to simplify the mapping to the parent coordinates and
 * tensor product indices.
 *
 *
 *                                                                  _____________________________________
 *                                                                 |Node      xi0         xi1         xi2|
 *                                                                 |=====     ===         ===         ===|
 *                                                                 |  0       -1          -1          -1 |
 *                                                                 |  1   -1/sqrt(5)      -1          -1 |
 *                                                                 |  2    1/sqrt(5)      -1          -1 |
 *              60       61         62        63                   |  3        1          -1          -1 |
 *                o---------o---------o---------o                  |  4       -1      -1/sqrt(5)      -1 |
 *            56 /.     57        58        59 /|                  |  5   -1/sqrt(5)  -1/sqrt(5)      -1 |
 *              o .       o         o         o |                  |  6    1/sqrt(5)  -1/sqrt(5)      -1 |
 *          52 /  .   53        54        55 /  |                  |  7        1      -1/sqrt(5)      -1 |
 *            o   .     o         o         o   |                  |  8       -1       1/sqrt(5)      -1 |
 *        48 /    o 49      o 50      o 51 /    o                  |  9   -1/sqrt(5)   1/sqrt(5)      -1 |
 *          o---------o---------o---------o     |                  | 10    1/sqrt(5)   1/sqrt(5)      -1 |
 *          |   o .       o         o     |   o |                  | 11        1       1/sqrt(5)      -1 |
 *          |     .                       |     |                  | 12       -1           1          -1 |
 *          | o   o     o   o     o   o   | o   o                  | 13   -1/sqrt(5)       1          -1 |
 *          |     .                       |     |                  | 14    1/sqrt(5)       1          -1 |
 *          o   o .   o   o     o   o     o   o |                  | 15        1           1          -1 |
 *          |     .                       |     |                  | ..       ..          ..          .. |
 *          | o   .     o         o       | o   |                  | ..       ..          ..          .. |
 *          |     o.........o.........o...|.....o                  | 55        1      -1/sqrt(5)       1 |
 *          o    ,12  o     13  o     14  o    /15                 | 56       -1       1/sqrt(5)       1 |
 *          |   o         o         o     |   o                    | 57   -1/sqrt(5)   1/sqrt(5)       1 |
 *          |  ,8         9         10    |  /11       xi2         | 58    1/sqrt(5)   1/sqrt(5)       1 |
 *          | o         o         o       | o          |           | 59        1       1/sqrt(5)       1 |
 *          |,4         5         6       |/7          | / xi1     | 60       -1           1           1 |
 *          o---------o---------o---------o            |/          | 61   -1/sqrt(5)       1           1 |
 *         0         1         2         3             o----- xi0  | 62    1/sqrt(5)       1           1 |
 *                                                                 | 63        1           1           1 |
 *                                                                 |_____________________________________|
 *
 */
using Q3_Hexahedron_Lagrange_GaussLobatto = Qk_Hexahedron_Lagrange_GaussLobatto< LagrangeBasis3GL >;
/**
 * This class contains the kernel accessible functions specific to the standard
 * Trilinear Hexahedron finite element with a Gaussian quadrature rule. It is
 * assumed that the indexing for the quadrature points mirrors that of the
 * nodes. Also note that the assumed node ordering is not the standard
 * right-hand-rule used in the literature. Here we use a Cartesian aligned
 * numbering in order to simplify the mapping to the parent coordinates and
 * tensor product indices.
 *                                                                  _____________________________________
 *                120      121     122     123       124           |Node      xi0         xi1         xi2 |
 *                  o-------o-------o-------o-------o              |=====     ===         ===         === |
 *                 /.                              /|              |   0       -1          -1          -1 |
 *            115 o .  116o    117o    118o    119o |              |   1   -sqrt(3/7)      -1          -1 |
 *               /  o                            /  o              |   2        0          -1          -1 |
 *          110 o   .111o    112o    113o    114o   |              |   3    sqrt(3/7)      -1          -1 |
 *             /  o .                          /  o |              |   4        1          -1          -1 |
 *        105 o     . o106    o107    o108 109o     |              |   5       -1      -sqrt(3/7)      -1 |
 *           /  o   o      102     103    104/  o   o              |   6   -sqrt(3/7)  -sqrt(3/7)      -1 |
 *      100 o-------o-------o-------o-------o       |              |   7        0      -sqrt(3/7)      -1 |
 *          | o   o . 101                   | o   o |              |   8    sqrt(3/7)  -sqrt(3/7)      -1 |
 *          |       .                       |       |              |   9        1      -sqrt(3/7)      -1 |
 *          o   o   o       o       o       o   o   o              |  10       -1           0          -1 |
 *          |       .                       |       |              |  11   -sqrt(3/7)       0          -1 |
 *          | o   o .20     21      22    23| o   o |24            |  12        0           0          -1 |
 *          |       o.......o.......o.......|.......o              |  13    sqrt(3/7)       0          -1 |
 *          o   o  ,o       o       o       o   o  /               |  14        1           0          -1 |
 *          |     o       o       o       o |     o                |  ..       ..          ..          .. |
 *          | o  ,15      13      17      18| o  /19               |  ..       ..          ..          .. |
 *          |   o       o       o       o   |   o                  |  ..       ..          ..          .. |
 *          o  ,10  o   11  o   12  o   13  o  /14     xi2         | 121        -1          1           1 |
 *          | o       o       o       o     | o        |           | 122    -sqrt(3/7)      1           1 |
 *          |,5       6       7       8     |/9        | / xi1     | 123         0          1           1 |
 *          o-------o-------o-------o-------o          |/          | 124     sqrt(3/7)      1           1 |
 *         0        1       2       3        4         o----- xi0  | 125         1          1           1 |
 *                                                                 |______________________________________|
 *
 */
using Q4_Hexahedron_Lagrange_GaussLobatto = Qk_Hexahedron_Lagrange_GaussLobatto< LagrangeBasis4GL >;
/**
 * This class contains the kernel accessible functions specific to the standard
 * Trilinear Hexahedron finite element with a Gauss Lobatto quadrature rule. It is
 * assumed that the indexing for the quadrature points mirrors that of the
 * nodes. Also note that the assumed node ordering is not the standard
 * right-hand-rule used in the literature. Here we use a Cartesian aligned
 * numbering in order to simplify the mapping to the parent coordinates and
 * tensor product indices.
 *
 *
 *                210      211      212      213      214      215    _______________________________________________________
 *                   o--------o--------o--------o--------o--------o  |Node      xi0                        xi1            xi2|
 *                  /.                                           /|  |=====     ===                        ===            ===|
 *            204  / .  205      206      207      208      209 / |  |  0       -1                         -1             -1 |
 *                o  .     o        o        o        o        o  |  |  1   -sqrt(1/21(7+/sqrt(7))         -1             -1 |
 *               /   o                                        /   |  |  2    -sqrt(1/21(7-/sqrt(7))        -1             -1 |
 *         198  /    .199     200      201      202      203 /    o  |  3    sqrt(1/21(7-/sqrt(7))         -1             -1 |
 *             o     .  o        o        o        o        o     |  |  4    sqrt(1/21(7+/sqrt(7))         -1             -1 |
 *            /      .                                     /      |  |  5        1                         -1             -1 |
 *      192  /   193 o     194      195      196      197 /    o  |  |  6       -1                 -sqrt(1/21(7+/sqrt(7)) -1 |
 *          o        o        o        o        o        o        o  |  7   -sqrt(1/21(7+/sqrt(7)) -sqrt(1/21(7+/sqrt(7)) -1 |
 *         /         .                                  /         |  |  8   -sqrt(1/21(7-/sqrt(7)) -sqrt(1/21(7+/sqrt(7)) -1 |
 *    186 /    187   .  188      189      190      191 /    o     |  |  9    sqrt(1/21(7-/sqrt(7)) -sqrt(1/21(7+/sqrt(7)) -1 |
 *       o        o  o     o        o        o        o        o  |  | 10    sqrt(1/21(7+/sqrt(7)) -sqrt(1/21(7+/sqrt(7)) -1 |
 *      /            .                               /            o  | 11        1                 -sqrt(1/21(7+/sqrt(7)) -1 |
 * 180 /    181      . 182    183      184      185 /    o        |  | ..       ..                         ..             .. |
 *    o--------o--------o--------o--------o--------o        o     |  | ..       ..                         ..             .. |
 *    |           o  .                             |           o  |  | 204      -1                  sqrt(1/21(7+/sqrt(7)) 1  |
 *    |  o           o        o        o        o  |  o  o        o  | 205  -sqrt(1/21(7+/sqrt(7))  sqrt(1/21(7+/sqrt(7)) 1  |
 *    |     o        .                             |     o        |  | 206  -sqrt(1/21(7-/sqrt(7))  sqrt(1/21(7-/sqrt(7)) 1  |
 *    |        o     .                             |        o     |  | 207  sqrt(1/21(7+/sqrt(7))   sqrt(1/21(7-/sqrt(7)) 1  |
 *    o           o  .                             o           o  |  | 208  sqrt(1/21(7-/sqrt(7))   sqrt(1/21(7+/sqrt(7)) 1  |
 *    |  o           .                             |  o           |  | 209       1                  sqrt(1/21(7+/sqrt( *  1  |
 *    |     o        o--------o--------o--------o--|-----o--------o  | 210      -1                          1             1  |
 *    |        o    ,30       31      32        33 |     34 o    /35 | 211  -sqrt(1/21(7+/sqrt(7))          1             1  |
 *    o            ,                               o            /    | 212  -sqrt(1/21(7-/sqrt(7))          1             1  |
 *    |  o        o        o         o       o     |  o        o     | 213   sqrt(1/21(7-/sqrt(7))          1             1  |
 *    |     o    ,24       25        26      27    |  28 o    /29    | 214   sqrt(1/21(7+/sqrt(7))          1             1  |
 *    |         ,                                  |         /       | 215       1                          1             1  |
 *    o        o        o         o       o     22 o        o *      |_______________________________________________________|
 *    |  o    ,18       19        20      21       |  o    /23
 *    |      ,                                     |      /
 *    |     o        o         o       o        o  |     o
 *    o    ,12       13        14      15       16 o    /17
 *    |   ,                                        |   /
 *    |  o        o        o        o        o     |  o               xi2
 *    | ,6        7        8        9        10    | /11               |
 *    |,                                           |/                  | / xi1
 *    o--------o--------o--------o--------o--------o                   |/
 *    0        1        2        3        4        5                   o----- xi0
 */
using Q5_Hexahedron_Lagrange_GaussLobatto = Qk_Hexahedron_Lagrange_GaussLobatto< LagrangeBasis5GL >;

/// @endcond

#if __GNUC__
#pragma GCC diagnostic pop
#endif
#undef PARENT_GRADIENT_METHOD
}
}

#endif //FINITE_ELEMENT_SHAPE_KERNEL<|MERGE_RESOLUTION|>--- conflicted
+++ resolved
@@ -770,11 +770,7 @@
   B[0] = J[0][0]*J[0][0]+J[1][0]*J[1][0]+J[2][0]*J[2][0];
   B[1] = J[0][1]*J[0][1]+J[1][1]*J[1][1]+J[2][1]*J[2][1];
   B[2] = J[0][0]*J[0][1]+J[1][0]*J[1][1]+J[2][0]*J[2][1];
-<<<<<<< HEAD
-  return sqrt( std::abs( LvArray::tensorOps::symDeterminant< 2 >( B ) ) )*GL_BASIS::weight( qa )*GL_BASIS::weight( qb );
-=======
   return sqrt( LvArray::math::abs( LvArray::tensorOps::symDeterminant< 2 >( B ) ) )*GL_BASIS::weight( qa )*GL_BASIS::weight( qb );
->>>>>>> bd89bf86
 }
 
 /**
