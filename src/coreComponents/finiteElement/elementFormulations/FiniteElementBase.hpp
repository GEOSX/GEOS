/*
 * ------------------------------------------------------------------------------------------------------------
 * SPDX-License-Identifier: LGPL-2.1-only
 *
 * Copyright (c) 2018-2019 Lawrence Livermore National Security LLC
 * Copyright (c) 2018-2019 The Board of Trustees of the Leland Stanford Junior University
 * Copyright (c) 2018-2019 TotalEnergies
 * Copyright (c) 2019-     GEOSX Contributors
 * All right reserved
 *
 * See top level LICENSE, COPYRIGHT, CONTRIBUTORS, NOTICE, and ACKNOWLEDGEMENTS files for details.
 * ------------------------------------------------------------------------------------------------------------
 */

/**
 * @file FiniteElementBase.hpp
 */

<<<<<<< HEAD
//#if defined(GEOSX_USE_CUDA)
=======
#if defined(GEOS_USE_DEVICE)
>>>>>>> f12d9c93
#define CALC_FEM_SHAPE_IN_KERNEL
//#endif



#ifndef GEOS_FINITEELEMENT_ELEMENTFORMULATIONS_FINITEELEMENTBASE_HPP_
#define GEOS_FINITEELEMENT_ELEMENTFORMULATIONS_FINITEELEMENTBASE_HPP_

#include "common/DataTypes.hpp"
#include "common/GeosxMacros.hpp"
#include "finiteElement/PDEUtilities.hpp"
#include "LvArray/src/tensorOps.hpp"
#include "mesh/NodeManager.hpp"
#include "mesh/EdgeManager.hpp"
#include "mesh/FaceManager.hpp"

namespace geos
{
namespace finiteElement
{

/**
 * @brief Base class for FEM element implementations.
 */
class FiniteElementBase
{
public:

  /// Default Constructor
  FiniteElementBase() = default;


  /// Number of sampling points.
  constexpr static int numSamplingPointsPerDirection = 10;

  /**
   * @brief Copy Constructor
   * @param source The object to copy.
   */
  FiniteElementBase( FiniteElementBase const & source ):
#ifdef CALC_FEM_SHAPE_IN_KERNEL
    m_viewGradN(),
    m_viewDetJ()
#else
    m_viewGradN( source.m_viewGradN ),
    m_viewDetJ( source.m_viewDetJ )
#endif
  {
    GEOS_UNUSED_VAR( source ); // suppress warning when CALC_FEM_SHAPE_IN_KERNEL is defined
  }

  /// Default Move constructor
  FiniteElementBase( FiniteElementBase && ) = default;

  /**
   * @brief Deleted copy assignment operator
   * @return deleted
   */
  FiniteElementBase & operator=( FiniteElementBase const & ) = delete;

  /**
   * @brief Deleted move assignment operator
   * @return deleted
   */
  FiniteElementBase & operator=( FiniteElementBase && ) = delete;

  /**
   * @brief Destructor
   */
  virtual ~FiniteElementBase() = default;

  /**
   * @struct StackVariables
   * @brief Kernel variables allocated on the stack.
   *
   * Contains variables that will be allocated on the stack. Used only by Virtual Element classes to
   * hold the computed projections of basis functions
   */
  struct StackVariables
  {
    /**
     * Default constructor
     */
    GEOS_HOST_DEVICE
    StackVariables()
    {}
  };

  /**
   * @struct MeshData
   * @brief Variables used to initialize the class.
   */
  template< typename SUBREGION_TYPE >
  struct MeshData
  {
    /**
     * Constructor
     */
    MeshData()
    {}
  };


  /**
   * @brief Method to fill a MeshData object.
   * @param nodeManager The node manager.
   * @param edgeManager The edge manager.
   * @param faceManager The face manager.
   * @param cellSubRegion The cell sub-region for which the element has to be initialized.
   * @param meshData MeshData struct to be filled.
   */
  template< typename SUBREGION_TYPE >
  static void fillMeshData( NodeManager const & nodeManager,
                            EdgeManager const & edgeManager,
                            FaceManager const & faceManager,
                            SUBREGION_TYPE const & cellSubRegion,
                            MeshData< SUBREGION_TYPE > & meshData )
  {
    GEOS_UNUSED_VAR( nodeManager,
                     edgeManager,
                     faceManager,
                     cellSubRegion,
                     meshData );
  }

  /**
   * @brief Abstract initialization method.
   * @details It calls the fillMeshData method of the specific element implementation.
   * @tparam LEAF Type of the derived finite element implementation.
   * @param nodeManager The node manager.
   * @param edgeManager The edge manager.
   * @param faceManager The face manager.
   * @param cellSubRegion The cell sub-region for which the element has to be initialized.
   * @param meshData The struct to be filled according to the @p LEAF class needs.
   */
  template< typename LEAF, typename SUBREGION_TYPE >
  static void initialize( NodeManager const & nodeManager,
                          EdgeManager const & edgeManager,
                          FaceManager const & faceManager,
                          SUBREGION_TYPE const & cellSubRegion,
                          typename LEAF::template MeshData< SUBREGION_TYPE > & meshData
                          )
  {
    LEAF::template fillMeshData< SUBREGION_TYPE >( nodeManager,
                                                   edgeManager,
                                                   faceManager,
                                                   cellSubRegion,
                                                   meshData );
  }


  /**
   * @brief Empty setup method.
   * @param cellIndex The index of the cell with respect to the cell sub region.
   * @param meshData MeshData struct filled by @ref fillMeshData.
   * @param stack Object that holds stack variables.
   */
  template< typename SUBREGION_TYPE >
  GEOS_HOST_DEVICE
  GEOS_FORCE_INLINE
  static void setupStack( localIndex const & cellIndex,
                          MeshData< SUBREGION_TYPE > const & meshData,
                          StackVariables & stack )
  {
    GEOS_UNUSED_VAR( cellIndex,
                     meshData,
                     stack );

  }

  /**
   * @brief Abstract setup method, possibly computing cell-dependent properties.
   * @tparam LEAF Type of the derived finite element implementation.
   * @param cellIndex The index of the cell with respect to the cell sub region to which the element
   * has been initialized previously (see @ref initialize).
   * @param meshData A MeshData object previously filled.
   * @param stack Object that holds stack variables.
   */
  template< typename LEAF, typename SUBREGION_TYPE >
  GEOS_HOST_DEVICE
  void setup( localIndex const & cellIndex,
              typename LEAF::template MeshData< SUBREGION_TYPE > const & meshData,
              typename LEAF::StackVariables & stack ) const
  {
    LEAF::setupStack( cellIndex, meshData, stack );
  }

  /**
   * @brief Virtual getter for the number of quadrature points per element.
   * @return The number of quadrature points per element.
   */
  GEOS_HOST_DEVICE
  virtual localIndex getNumQuadraturePoints() const = 0;

  /**
   * @brief Virtual getter for the number of support points per element.
   * @return The number of support points per element.
   */
  GEOS_HOST_DEVICE
  virtual localIndex getNumSupportPoints() const = 0;

  /**
   * @brief An helper struct to determine the function space.
   * @tparam N The number of components per support point (i.e., 1 if
   *   scalar variable, 3 if vector variable)
   */
  template< int N >
  struct FunctionSpaceHelper
  {};

  /**
   * @brief Getter for the function space.
   * @tparam The number of components per support point (i.e., 1 if
   *   scalar variable, 3 if vector variable)
   * @return The function space.
   */
  template< int N >
  GEOS_HOST_DEVICE
  constexpr static PDEUtilities::FunctionSpace getFunctionSpace();

  /**
   * @brief Getter for the number of support points per element.
   * @tparam LEAF Type of the derived finite element implementation.
   * @param stack Stack variables created by a call to @ref setup.
   * @return The number of support points per element.
   */
  template< typename LEAF >
  GEOS_HOST_DEVICE
  localIndex numSupportPoints( typename LEAF::StackVariables const & stack ) const
  {
    return LEAF::getNumSupportPoints( stack );
  }

  /**
   * @brief Get the maximum number of support points for this element.
   * @details This should be used to know the size of pre-allocated objects whose size depend on the
   * number of support points.
   * @return The number of maximum support points for this element.
   */
  GEOS_HOST_DEVICE
  virtual localIndex getMaxSupportPoints() const = 0;

  /**
   * @brief Get the shape function gradients.
   * @tparam LEAF Type of the derived finite element implementation.
   * @param k The element index.
   * @param q The quadrature point index.
   * @param X Array of coordinates as the reference for the gradients.
   * @param gradN Return array of the shape function gradients.
   * @return The determinant of the Jacobian transformation matrix.
   *
   * This function calls the function to calculate shape function gradients.
   */
  template< typename LEAF >
  GEOS_HOST_DEVICE
  real64 getGradN( localIndex const k,
                   localIndex const q,
                   real64 const (&X)[LEAF::maxSupportPoints][3],
                   real64 ( &gradN )[LEAF::maxSupportPoints][3] ) const;

  /**
   * @brief Get the shape function gradients.
   * @tparam LEAF Type of the derived finite element implementation.
   * @param k The element index.
   * @param q The quadrature point index.
   * @param X Array of coordinates as the reference for the gradients.
   * @param stack Stack variables relative to the element @p k created by a call to @ref setup.
   * @param gradN Return array of the shape function gradients.
   * @return The determinant of the Jacobian transformation matrix.
   *
   * This function calls the function to calculate shape function gradients.
   */
  template< typename LEAF >
  GEOS_HOST_DEVICE
  real64 getGradN( localIndex const k,
                   localIndex const q,
                   real64 const (&X)[LEAF::maxSupportPoints][3],
                   typename LEAF::StackVariables const & stack,
                   real64 ( &gradN )[LEAF::maxSupportPoints][3] ) const;

  /**
   * @brief Get the shape function gradients.
   * @tparam LEAF Type of the derived finite element implementation.
   * @param k The element index.
   * @param q The quadrature point index.
   * @param X dummy variable.
   * @param gradN Return array of the shape function gradients.
   * @return The determinant of the Jacobian transformation matrix.
   *
   * This function returns pre-calculated shape function gradients.
   */
  template< typename LEAF >
  GEOS_HOST_DEVICE
  real64 getGradN( localIndex const k,
                   localIndex const q,
                   int const X,
                   real64 ( &gradN )[LEAF::maxSupportPoints][3] ) const;
  /**
   * @brief Get the shape function gradients.
   * @tparam LEAF Type of the derived finite element implementation.
   * @param k The element index.
   * @param q The quadrature point index.
   * @param X dummy variable.
   * @param stack Stack variables relative to the element @p k created by a call to @ref setup.
   * @param gradN Return array of the shape function gradients.
   * @return The determinant of the Jacobian transformation matrix.
   *
   * This function returns pre-calculated shape function gradients.
   */
  template< typename LEAF >
  GEOS_HOST_DEVICE
  real64 getGradN( localIndex const k,
                   localIndex const q,
                   int const X,
                   typename LEAF::StackVariables const & stack,
                   real64 ( &gradN )[LEAF::maxSupportPoints][3] ) const;


  /**
   * @brief Empty method, here for compatibility with methods that require a stabilization of the
   * grad-grad bilinear form.
   * @tparam NUMDOFSPERTRIALSUPPORTPOINT Number of degrees of freedom for each support point.
   * @tparam MAXSUPPORTPOINTS Maximum number of support points allowed for this element.
   * @tparam UPPER If true only the upper triangular part of @p matrix is modified.
   * @param stack Stack variables as filled by @ref setupStack.
   * @param matrix The matrix that needs to be stabilized.
   * @param scaleFactor Scaling of the stabilization matrix.
   */
  template< localIndex NUMDOFSPERTRIALSUPPORTPOINT, localIndex MAXSUPPORTPOINTS, bool UPPER >
  GEOS_HOST_DEVICE
  GEOS_FORCE_INLINE
  static void addGradGradStabilization( StackVariables const & stack,
                                        real64 ( & matrix )
                                        [MAXSUPPORTPOINTS * NUMDOFSPERTRIALSUPPORTPOINT]
                                        [MAXSUPPORTPOINTS * NUMDOFSPERTRIALSUPPORTPOINT],
                                        real64 const & scaleFactor )
  {
    GEOS_UNUSED_VAR( stack,
                     matrix,
                     scaleFactor );
  }


  /**
   * @brief Add stabilization of grad-grad bilinear form to input matrix.
   * @tparam LEAF Type of the derived finite element implementation.
   * @tparam NUMDOFSPERTRIALSUPPORTPOINT Number of degrees of freedom for each support point.
   * @tparam UPPER If true only the upper triangular part of @p matrix is modified.
   * @param stack Stack variables created by a call to @ref setup.
   * @param matrix The input matrix to which values have to be added.
   * @param scaleFactor Optional scaling of the stabilization matrix. Defaults to 1.0.
   */
  template< typename LEAF, localIndex NUMDOFSPERTRIALSUPPORTPOINT, bool UPPER = false >
  GEOS_HOST_DEVICE
  void addGradGradStabilizationMatrix( typename LEAF::StackVariables const & stack,
                                       real64 ( & matrix )
                                       [LEAF::maxSupportPoints * NUMDOFSPERTRIALSUPPORTPOINT]
                                       [LEAF::maxSupportPoints * NUMDOFSPERTRIALSUPPORTPOINT],
                                       real64 const scaleFactor = 1.0 ) const
  {
    LEAF::template addGradGradStabilization< NUMDOFSPERTRIALSUPPORTPOINT,
                                             LEAF::maxSupportPoints,
                                             UPPER >( stack,
                                                      matrix,
                                                      scaleFactor );
  }

  /**
   * @brief Empty method, here for compatibility with methods that require a stabilization of the
   * grad-grad bilinear form.
   * @details This method is intended to be used with @p targetVector being the residual and @p dofs
   * being the degrees of freedom of the previous solution.
   * @tparam NUMDOFSPERTRIALSUPPORTPOINT Number of degrees of freedom for each support point.
   * @param stack Stack variables as filled by @ref setupStack.
   * @param dofs The degrees of freedom of the function where the stabilization operator has to be
   * evaluated.
   * @param targetVector The input vector to which values have to be added, seen in chunks of length
   * @p NUMDOFSPERTRIALSUPPORTPOINT.
   * @param scaleFactor Scaling of the stabilization matrix.
   */
  template< localIndex NUMDOFSPERTRIALSUPPORTPOINT, localIndex MAXSUPPORTPOINTS >
  GEOS_HOST_DEVICE
  GEOS_FORCE_INLINE
  static void addEvaluatedGradGradStabilization( StackVariables const & stack,
                                                 real64 const ( &dofs )[MAXSUPPORTPOINTS][NUMDOFSPERTRIALSUPPORTPOINT],
                                                 real64 ( & targetVector )[MAXSUPPORTPOINTS][NUMDOFSPERTRIALSUPPORTPOINT],
                                                 real64 const scaleFactor )
  {
    GEOS_UNUSED_VAR( stack );
    GEOS_UNUSED_VAR( dofs );
    GEOS_UNUSED_VAR( targetVector );
    GEOS_UNUSED_VAR( scaleFactor );
  }

  /**
   * @brief Add a grad-grad stabilization operator evaluated at a provided vector of dofs to input
   * vector.
   * @details This method is used to modify a residual consistently when the jacobian includes a
   * stabilization term.
   * @tparam LEAF Type of the derived finite element implementation.
   * @tparam NUMDOFSPERTRIALSUPPORTPOINT Number of degrees of freedom for each support point.
   * @param stack Stack variables created by a call to @ref setup.
   * @param dofs The vector of dofs to evaluate the stabilization.
   * @param targetVector The input vector to which values have to be added, seen in chunks of length
   * @p NUMDOFSPERTRIALSUPPORTPOINT.
   * @param scaleFactor Optional scaling of the stabilization matrix. Defaults to 1.0.
   */
  template< typename LEAF, localIndex NUMDOFSPERTRIALSUPPORTPOINT >
  GEOS_HOST_DEVICE
  GEOS_FORCE_INLINE
  void
  addEvaluatedGradGradStabilizationVector( typename LEAF::StackVariables const & stack,
                                           real64 const ( &dofs )[LEAF::maxSupportPoints]
                                           [NUMDOFSPERTRIALSUPPORTPOINT],
                                           real64 ( & targetVector )[LEAF::maxSupportPoints]
                                           [NUMDOFSPERTRIALSUPPORTPOINT],
                                           real64 const scaleFactor = 1.0 ) const
  {
    LEAF::template
    addEvaluatedGradGradStabilization< NUMDOFSPERTRIALSUPPORTPOINT, LEAF::maxSupportPoints >( stack,
                                                                                              dofs,
                                                                                              targetVector,
                                                                                              scaleFactor );
  }

  /**
   * @name Value Operator Functions
   */
  ///@{

  /**
   * @brief Compute the interpolated value of a variable.
   * @tparam NUM_SUPPORT_POINTS The number of support points for the element.
   * @param N Array (for each support point) of shape function values at the
   *   coordinate the variable is to be interpolated.
   * @param var Array of variable values for each support point.
   * @param value The interpolated value of @p var.
   *
   * This is the standard finite element interpolation operator of a discrete
   * variable defined at the support points.
   * The operator is expressed as:
   * \f[
   * value  = \sum_a^{numSupport} \left ( N_a var_a \right ),
   * \f]

   * @note The shape function values @p N must be evaluated prior to calling this
   * function.
   *
   */
  template< int NUM_SUPPORT_POINTS >
  GEOS_HOST_DEVICE
  static
  void value( real64 const (&N)[NUM_SUPPORT_POINTS],
              real64 const (&var)[NUM_SUPPORT_POINTS],
              real64 & value );

  /**
   * @brief Compute the interpolated value of a vector variable.
   * @tparam NUM_COMPONENTS Number of components for the vector variable.
   * @copydoc value
   */
  template< int NUM_SUPPORT_POINTS,
            int NUM_COMPONENTS >
  GEOS_HOST_DEVICE
  static
  void value( real64 const (&N)[NUM_SUPPORT_POINTS],
              real64 const (&var)[NUM_SUPPORT_POINTS][NUM_COMPONENTS],
              real64 ( &value )[NUM_COMPONENTS] );

  ///@}

  /**
   * @name Gradient Operator Functions
   */
  ///@{

  /**
   * @brief Calculate the symmetric gradient of a vector valued support field
   *   at a point using the stored basis function gradients for all support
   *   points.
   * @tparam NUM_SUPPORT_POINTS The number of support points for the element.
   * @tparam GRADIENT_TYPE The type of the array object holding the shape
   * @param gradN The basis function gradients at a point in the element.
   * @param var The vector valued support field that the gradient operator will
   *  be applied to.
   * @param gradVar The symmetric gradient in Voigt notation.
   *
   * More precisely, the operator is defined as:
   * \f[
   * grad^s_{ij}  = \frac{1}{2} \sum_a^{nSupport} \left ( \frac{\partial N_a}{\partial X_j} var_{ai} + \frac{\partial N_a}{\partial X_i}
   * var_{aj}\right ),
   * \f]
   *
   */
  template< int NUM_SUPPORT_POINTS,
            typename GRADIENT_TYPE >
  GEOS_HOST_DEVICE
  static void symmetricGradient( GRADIENT_TYPE const & gradN,
                                 real64 const (&var)[NUM_SUPPORT_POINTS][3],
                                 real64 ( &gradVar )[6] );


  template< int NUM_SUPPORT_POINTS>
  GEOSX_HOST_DEVICE
  static void symmetricGradient( int const q,
                                 real64 const (&invJ)[3][3],
                                 real64 const (&var)[NUM_SUPPORT_POINTS][3],
                                 real64 ( &grad )[6] ){}


  /**
   * @brief Calculate the trace of the symmetric gradient of a vector valued support
   *   field (i.e. the volumetric strain for the displacement field) at a point using
   *   the stored basis function gradients for all support points.
   * @tparam NUM_SUPPORT_POINTS The number of support points for the element.
   * @tparam GRADIENT_TYPE The type of the array object holding the shape
   * @param gradN The basis function gradients at a point in the element.
   * @param var The vector valued support field that the gradient operator will
   *  be applied to.
   * @return The trace of the symetric gradient tensor.
   *
   */
  template< int NUM_SUPPORT_POINTS,
            typename GRADIENT_TYPE >
  GEOS_HOST_DEVICE
  static real64 symmetricGradientTrace( GRADIENT_TYPE const & gradN,
                                        real64 const (&var)[NUM_SUPPORT_POINTS][3] );

  /**
   * @brief Calculate the gradient of a scalar valued support field at a point
   *   using the input basis function gradients.
   * @tparam NUM_SUPPORT_POINTS The number of support points for the element.
   * @tparam GRADIENT_TYPE The type of the array object holding the shape
   *   function gradients.
   * @param gradN The basis function gradients at a point in the element.
   * @param var The vector valued support field that the gradient operator will
   *  be applied to.
   * @param gradVar The  gradient.
   *
   * More precisely, the operator is defined as:
   * \f[
   * grad_{j}  = \sum_a^{nSupport} \left ( \frac{\partial N_a}{\partial X_j} var_{a}\right ),
   * \f]
   */
  template< int NUM_SUPPORT_POINTS,
            typename GRADIENT_TYPE >
  GEOS_HOST_DEVICE
  static void gradient( GRADIENT_TYPE const & gradN,
                        real64 const (&var)[NUM_SUPPORT_POINTS],
                        real64 ( &gradVar )[3] );

  /**
   * @brief Calculate the gradient of a vector valued support field at a point
   *   using the input basis function gradients.
   * @copydoc gradient
   *
   * More precisely, the operator is defined as:
   * \f[
   * grad_{ij}  = \sum_a^{nSupport} \left ( \frac{\partial N_a}{\partial X_j} var_{ai}\right ),
   * \f]
   */
  template< int NUM_SUPPORT_POINTS,
            typename GRADIENT_TYPE >
  GEOS_HOST_DEVICE
  static void gradient( GRADIENT_TYPE const & gradN,
                        real64 const (&var)[NUM_SUPPORT_POINTS][3],
                        real64 ( &gradVar )[3][3] );
  ///@}

  /**
   * @name Multi-Operator Functions
   */
  ///@{

  /**
   * @brief Calculate the value and gradient of a scalar valued support field
   *   at a point using the input basis function gradients.
   * @tparam NUM_SUPPORT_POINTS The number of support points for the element.
   * @tparam GRADIENT_TYPE The type of the array object holding the shape
   * @param N Array (for each support point) of shape function values at the
   *   coordinate the variable is to be interpolated.
   * @param gradN The basis function gradients at a point in the element.
   * @param var The vector valued support field that the gradient operator will
   *  be applied to.
   * @param value The value at the point for which N was specified.
   * @param gradVar The gradient at the point for which gradN was specified.
   */
  template< int NUM_SUPPORT_POINTS,
            typename GRADIENT_TYPE >
  GEOS_HOST_DEVICE
  static void valueAndGradient( real64 const (&N)[NUM_SUPPORT_POINTS],
                                GRADIENT_TYPE const & gradN,
                                real64 const (&var)[NUM_SUPPORT_POINTS],
                                real64 & value,
                                real64 ( &gradVar )[3] );

  ///@}

  /**
   * @name Scattering Operator Functions
   *
   * These functions take quadrature data and map it to the support points
   * through some operator.
   */
  ///@{

  /**
   * @brief Inner product of each basis function gradient with a rank-2
   *   symmetric tensor.
   * @tparam NUM_SUPPORT_POINTS The number of support points for the element.
   * @tparam GRADIENT_TYPE The type of the array object holding the shape
   *   function gradients.
   * @param gradN The basis function gradients at a point in the element.
   * @param var_detJxW The rank-2 tensor at @p q scaled by J*W.
   * @param R The vector at each support point which will hold the result from
   *   the tensor contraction.
   *
   * More precisely, the operator is defined as:
   *
   * \f[
   * R_i = \sum_a^{nSupport} \left( \frac{\partial N_a}{\partial X_j} var_{ij}\right),
   * \f]
   *
   * where \f$\frac{\partial N_a}{\partial X_j}\f$ is the basis function gradient,
   *   \f$var_{ij}\f$ is the rank-2 symmetric tensor.
   */
  template< int NUM_SUPPORT_POINTS,
            typename GRADIENT_TYPE >
  GEOS_HOST_DEVICE
  static void plusGradNajAij( GRADIENT_TYPE const & gradN,
                              real64 const (&var_detJxW)[6],
                              real64 ( &R )[NUM_SUPPORT_POINTS][3] );

  /**
   * @copydoc plusGradNajAij
   * @brief Inner product of each basis function gradient with a rank-2
   *   tensor.
   */
  template< int NUM_SUPPORT_POINTS,
            typename GRADIENT_TYPE >
  GEOS_HOST_DEVICE
  static void plusGradNajAij( GRADIENT_TYPE const & gradN,
                              real64 const (&var_detJxW)[3][3],
                              real64 ( &R )[NUM_SUPPORT_POINTS][3] );

  template< int NUM_SUPPORT_POINTS>
  GEOSX_HOST_DEVICE
  static void plusGradNajAij( int const q,
                              real64 const (&invJ)[3][3],
                              real64 const (&var)[6],
                              real64 ( &R )[NUM_SUPPORT_POINTS][3] ){}

  /**
   * @brief Product of each shape function with a vector forcing term.
   * @tparam NUM_SUPPORT_POINTS The number of support points for the element.
   * @param N The shape function value at a predetermined coordinate in the element.
   * @param forcingTerm_detJxW A vector scaled by detJxW
   * @param R The vector at each support point which will hold the result from
   *   the tensor contraction.
   */
  template< int NUM_SUPPORT_POINTS >
  GEOS_HOST_DEVICE
  static void plusNaFi( real64 const (&N)[NUM_SUPPORT_POINTS],
                        real64 const (&forcingTerm_detJxW)[3],
                        real64 ( &R )[NUM_SUPPORT_POINTS][3] );

  /**
   * @brief Inner product of each basis function gradient with a rank-2
   *   symmetric tensor added to the product each shape function with a vector.
   * @tparam NUM_SUPPORT_POINTS The number of support points for the element.
   * @tparam GRADIENT_TYPE The type of the array object holding the shape
   *   function gradients.
   * @param gradN The basis function gradients at a point in the element.
   * @param var_detJxW The rank-2 symmetric tensor at @p q scaled by J*W.
   * @param N The shape function value at a predetermined coordinate in the element.
   * @param forcingTerm_detJxW A vector scaled by detJxW
   * @param R The vector at each support point which will hold the result from
   *   the tensor contraction.
   *
   * \f[
   * R_i = \sum_a^{nSupport} \left ( \frac{\partial N_a}{\partial X_j} var_{ij} + N_a f_i \right ),
   * \f]
   */
  template< int NUM_SUPPORT_POINTS,
            typename GRADIENT_TYPE >
  GEOS_HOST_DEVICE
  static void plusGradNajAijPlusNaFi( GRADIENT_TYPE const & gradN,
                                      real64 const (&var_detJxW)[3][3],
                                      real64 const (&N)[NUM_SUPPORT_POINTS],
                                      real64 const (&forcingTerm_detJxW)[3],
                                      real64 ( &R )[NUM_SUPPORT_POINTS][3] );

  /**
   * @brief Inner product of each basis function gradient with a rank-2
   *   tensor added to the product each shape function with a vector.
   * @copydoc plusGradNajAijPlusNaFi
   */
  template< int NUM_SUPPORT_POINTS,
            typename GRADIENT_TYPE >
  GEOS_HOST_DEVICE
  static void plusGradNajAijPlusNaFi( GRADIENT_TYPE const & gradN,
                                      real64 const (&var_detJxW)[6],
                                      real64 const (&N)[NUM_SUPPORT_POINTS],
                                      real64 const (&forcingTerm_detJxW)[3],
                                      real64 ( &R )[NUM_SUPPORT_POINTS][3] );


  /**
   * @brief Sets m_viewGradN equal to an input view.
   * @param source The view to assign to m_viewGradN.
   */
  void setGradNView( arrayView4d< real64 const > const & source )
  {
    GEOS_ERROR_IF_NE_MSG( source.size( 1 ),
                          getNumQuadraturePoints(),
                          "2nd-dimension of gradN array does not match number of quadrature points" );
    GEOS_ERROR_IF_NE_MSG( source.size( 2 ),
                          getMaxSupportPoints(),
                          "3rd-dimension of gradN array does not match number of support points" );
    GEOS_ERROR_IF_NE_MSG( source.size( 3 ),
                          3,
                          "4th-dimension of gradN array does not match 3" );

    m_viewGradN = source;
  }

  /**
   * @brief Sets m_viewDetJ equal to an input view.
   * @param source The view to assign to m_viewDetJ.
   */
  void setDetJView( arrayView2d< real64 const > const & source )
  {
    GEOS_ERROR_IF_NE_MSG( source.size( 1 ),
                          getNumQuadraturePoints(),
                          "2nd-dimension of gradN array does not match number of quadrature points" );
    m_viewDetJ = source;
  }

  /**
   * @brief Getter for m_viewGradN
   * @return A new arrayView copy of m_viewGradN.
   */
  arrayView4d< real64 const > getGradNView() const
  {
    return m_viewGradN;
  }

  /**
   * @brief Getter for m_viewDetJ
   * @return A new arrayView copy of m_viewDetJ.
   */
  arrayView2d< real64 const > getDetJView() const
  {
    return m_viewDetJ;
  }


protected:
  /// View to potentially hold pre-calculated shape function gradients.
  arrayView4d< real64 const > m_viewGradN;

  /// View to potentially hold pre-calculated weighted jacobian transformation
  /// determinants.
  arrayView2d< real64 const > m_viewDetJ;
};

/// @cond Doxygen_Suppress

//*************************************************************************************************
//***** Definitions *******************************************************************************
//*************************************************************************************************

template<>
struct FiniteElementBase::FunctionSpaceHelper< 1 >
{
  GEOS_HOST_DEVICE
  constexpr static PDEUtilities::FunctionSpace getFunctionSpace()
  {
    return PDEUtilities::FunctionSpace::H1;
  }
};

template<>
struct FiniteElementBase::FunctionSpaceHelper< 3 >
{
  GEOS_HOST_DEVICE
  constexpr static PDEUtilities::FunctionSpace getFunctionSpace()
  {
    return PDEUtilities::FunctionSpace::H1vector;
  }
};

template< int N >
GEOS_HOST_DEVICE
constexpr PDEUtilities::FunctionSpace FiniteElementBase::getFunctionSpace()
{
  return FunctionSpaceHelper< N >::getFunctionSpace();
}

template< typename LEAF >
GEOS_HOST_DEVICE
GEOS_FORCE_INLINE
real64 FiniteElementBase::getGradN( localIndex const k,
                                    localIndex const q,
                                    real64 const (&X)[LEAF::maxSupportPoints][3],
                                    real64 (& gradN)[LEAF::maxSupportPoints][3] ) const
{
  GEOS_UNUSED_VAR( k );
  return LEAF::calcGradN( q, X, gradN );
}

template< typename LEAF >
GEOS_HOST_DEVICE
GEOS_FORCE_INLINE
real64 FiniteElementBase::getGradN( localIndex const k,
                                    localIndex const q,
                                    real64 const (&X)[LEAF::maxSupportPoints][3],
                                    typename LEAF::StackVariables const & stack,
                                    real64 ( & gradN )[LEAF::maxSupportPoints][3] ) const
{
  GEOS_UNUSED_VAR( k );
  return LEAF::calcGradN( q, X, stack, gradN );
}

template< typename LEAF >
GEOS_HOST_DEVICE
GEOS_FORCE_INLINE
real64 FiniteElementBase::getGradN( localIndex const k,
                                    localIndex const q,
                                    int const X,
                                    real64 (& gradN)[LEAF::maxSupportPoints][3] ) const
{
  GEOS_UNUSED_VAR( X );

  LvArray::tensorOps::copy< LEAF::maxSupportPoints, 3 >( gradN, m_viewGradN[ k ][ q ] );

  return m_viewDetJ( k, q );
}

template< typename LEAF >
GEOS_HOST_DEVICE
GEOS_FORCE_INLINE
real64 FiniteElementBase::getGradN( localIndex const k,
                                    localIndex const q,
                                    int const X,
                                    typename LEAF::StackVariables const & stack,
                                    real64 (& gradN)[LEAF::maxSupportPoints][3] ) const
{
  GEOS_UNUSED_VAR( X );
  GEOS_UNUSED_VAR( stack );

  LvArray::tensorOps::copy< LEAF::maxSupportPoints, 3 >( gradN, m_viewGradN[ k ][ q ] );

  return m_viewDetJ( k, q );
}

//*************************************************************************************************
//***** Interpolated Value Functions **************************************************************
//*************************************************************************************************

template< int NUM_SUPPORT_POINTS >
GEOS_HOST_DEVICE
GEOS_FORCE_INLINE
void FiniteElementBase::value( real64 const (&N)[NUM_SUPPORT_POINTS],
                               real64 const (&var)[NUM_SUPPORT_POINTS],
                               real64 & value )
{
  value = LvArray::tensorOps::AiBi< NUM_SUPPORT_POINTS >( N, var );
}

template< int NUM_SUPPORT_POINTS,
          int NUM_COMPONENTS >
GEOS_HOST_DEVICE
GEOS_FORCE_INLINE
void FiniteElementBase::value( real64 const (&N)[NUM_SUPPORT_POINTS],
                               real64 const (&var)[NUM_SUPPORT_POINTS][NUM_COMPONENTS],
                               real64 (& value)[NUM_COMPONENTS] )
{

  LvArray::tensorOps::Ri_eq_AjiBj< 3, NUM_SUPPORT_POINTS >( value, var, N );
}


//*************************************************************************************************
//***** Variable Gradient Functions ***************************************************************
//*************************************************************************************************

template< int NUM_SUPPORT_POINTS,
          typename GRADIENT_TYPE >
GEOS_HOST_DEVICE
GEOS_FORCE_INLINE
void FiniteElementBase::symmetricGradient( GRADIENT_TYPE const & gradN,
                                           real64 const (&var)[NUM_SUPPORT_POINTS][3],
                                           real64 (& gradVar)[6] )
{
  gradVar[0] = gradN[0][0] * var[0][0];
  gradVar[1] = gradN[0][1] * var[0][1];
  gradVar[2] = gradN[0][2] * var[0][2];
  #pragma unroll
  for( int a=1; a<NUM_SUPPORT_POINTS; ++a )
  {
    gradVar[0] = gradVar[0] + gradN[a][0] * var[ a ][0];
    gradVar[1] = gradVar[1] + gradN[a][1] * var[ a ][1];
    gradVar[2] = gradVar[2] + gradN[a][2] * var[ a ][2];
  }

  gradVar[3] = gradN[0][2] * var[0][1] + gradN[0][1] * var[0][2];
  gradVar[4] = gradN[0][2] * var[0][0] + gradN[0][0] * var[0][2];
  gradVar[5] = gradN[0][1] * var[0][0] + gradN[0][0] * var[0][1];
  #pragma unroll
  for( int a=1; a<NUM_SUPPORT_POINTS; ++a )
  {
    gradVar[3] = gradVar[3] + gradN[a][2] * var[ a ][1] + gradN[a][1] * var[ a ][2];
    gradVar[4] = gradVar[4] + gradN[a][2] * var[ a ][0] + gradN[a][0] * var[ a ][2];
    gradVar[5] = gradVar[5] + gradN[a][1] * var[ a ][0] + gradN[a][0] * var[ a ][1];
  }
}

template< int NUM_SUPPORT_POINTS,
          typename GRADIENT_TYPE >
GEOS_HOST_DEVICE
GEOS_FORCE_INLINE
real64 FiniteElementBase::symmetricGradientTrace( GRADIENT_TYPE const & gradN,
                                                  real64 const (&var)[NUM_SUPPORT_POINTS][3] )
{
  real64 result = gradN[0][0] * var[0][0] + gradN[0][1] * var[0][1] + gradN[0][2] * var[0][2];

  for( int a=1; a<NUM_SUPPORT_POINTS; ++a )
  {
    result = result + gradN[a][0] * var[a][0] + gradN[a][1] * var[a][1] + gradN[a][2] * var[a][2];
  }
  return result;
}

template< int NUM_SUPPORT_POINTS,
          typename GRADIENT_TYPE >
GEOS_HOST_DEVICE
GEOS_FORCE_INLINE
void FiniteElementBase::gradient( GRADIENT_TYPE const & gradN,
                                  real64 const (&var)[NUM_SUPPORT_POINTS],
                                  real64 (& gradVar)[3] )
{
  LvArray::tensorOps::Ri_eq_AjiBj< 3, NUM_SUPPORT_POINTS >( gradVar, gradN, var );
}

template< int NUM_SUPPORT_POINTS,
          typename GRADIENT_TYPE >
GEOS_HOST_DEVICE
GEOS_FORCE_INLINE
void FiniteElementBase::gradient( GRADIENT_TYPE const & gradN,
                                  real64 const (&var)[NUM_SUPPORT_POINTS][3],
                                  real64 (& gradVar)[3][3] )
{
  LvArray::tensorOps::Rij_eq_AkiBkj< 3, 3, NUM_SUPPORT_POINTS >( gradVar, var, gradN );
}



template< int NUM_SUPPORT_POINTS,
          typename GRADIENT_TYPE >
GEOS_HOST_DEVICE
GEOS_FORCE_INLINE
void FiniteElementBase::valueAndGradient( real64 const (&N)[NUM_SUPPORT_POINTS],
                                          GRADIENT_TYPE const & gradN,
                                          real64 const (&var)[NUM_SUPPORT_POINTS],
                                          real64 & value,
                                          real64 (& gradVar)[3] )
{
  value = N[0] * var[0];
  for( int i = 0; i < 3; ++i )
  {
    gradVar[i] = var[0] * gradN[0][i];
  }

  for( int a=1; a<NUM_SUPPORT_POINTS; ++a )
  {
    value = value + N[a] * var[a];
    for( int i = 0; i < 3; ++i )
    {
      gradVar[i] = gradVar[i] + var[ a ] * gradN[a][i];
    }
  }
}



template< int NUM_SUPPORT_POINTS,
          typename GRADIENT_TYPE >
GEOS_HOST_DEVICE
GEOS_FORCE_INLINE
void FiniteElementBase::plusGradNajAij( GRADIENT_TYPE const & gradN,
                                        real64 const (&var_detJxW)[6],
                                        real64 (& R)[NUM_SUPPORT_POINTS][3] )
{
  #pragma unroll
  for( int a=0; a<NUM_SUPPORT_POINTS; ++a )
  {
    R[a][0] = R[a][0] + var_detJxW[0] * gradN[a][0] + var_detJxW[5] * gradN[a][1] + var_detJxW[4] * gradN[a][2];
    R[a][1] = R[a][1] + var_detJxW[5] * gradN[a][0] + var_detJxW[1] * gradN[a][1] + var_detJxW[3] * gradN[a][2];
    R[a][2] = R[a][2] + var_detJxW[4] * gradN[a][0] + var_detJxW[3] * gradN[a][1] + var_detJxW[2] * gradN[a][2];
  }
}


template< int NUM_SUPPORT_POINTS,
          typename GRADIENT_TYPE >
GEOS_HOST_DEVICE
GEOS_FORCE_INLINE
void FiniteElementBase::plusGradNajAij( GRADIENT_TYPE const & gradN,
                                        real64 const (&var_detJxW)[3][3],
                                        real64 (& R)[NUM_SUPPORT_POINTS][3] )
{
  for( int a=0; a<NUM_SUPPORT_POINTS; ++a )
  {
    LvArray::tensorOps::Ri_add_AijBj< 3, 3 >( R[a], var_detJxW, gradN[a] );
  }
}

template< int NUM_SUPPORT_POINTS >
GEOS_HOST_DEVICE
GEOS_FORCE_INLINE
void FiniteElementBase::plusNaFi( real64 const (&N)[NUM_SUPPORT_POINTS],
                                  real64 const (&var_detJxW)[3],
                                  real64 ( & R )[NUM_SUPPORT_POINTS][3] )
{
  for( int a=0; a<NUM_SUPPORT_POINTS; ++a )
  {
    LvArray::tensorOps::scaledAdd< 3 >( R[a], var_detJxW, N[a] );
  }
}


template< int NUM_SUPPORT_POINTS,
          typename GRADIENT_TYPE >
GEOS_HOST_DEVICE
GEOS_FORCE_INLINE
void FiniteElementBase::plusGradNajAijPlusNaFi( GRADIENT_TYPE const & gradN,
                                                real64 const (&var_detJxW)[6],
                                                real64 const (&N)[NUM_SUPPORT_POINTS],
                                                real64 const (&forcingTerm_detJxW)[3],
                                                real64 (& R)[NUM_SUPPORT_POINTS][3] )
{
  for( int a=0; a<NUM_SUPPORT_POINTS; ++a )
  {
    R[a][0] = R[a][0] + var_detJxW[0] * gradN[a][0] + var_detJxW[5] * gradN[a][1] + var_detJxW[4] * gradN[a][2] + forcingTerm_detJxW[0] * N[a];
    R[a][1] = R[a][1] + var_detJxW[5] * gradN[a][0] + var_detJxW[1] * gradN[a][1] + var_detJxW[3] * gradN[a][2] + forcingTerm_detJxW[1] * N[a];
    R[a][2] = R[a][2] + var_detJxW[4] * gradN[a][0] + var_detJxW[3] * gradN[a][1] + var_detJxW[2] * gradN[a][2] + forcingTerm_detJxW[2] * N[a];
  }
}

template< int NUM_SUPPORT_POINTS,
          typename GRADIENT_TYPE >
GEOS_HOST_DEVICE
GEOS_FORCE_INLINE
void FiniteElementBase::plusGradNajAijPlusNaFi( GRADIENT_TYPE const & gradN,
                                                real64 const (&var_detJxW)[3][3],
                                                real64 const (&N)[NUM_SUPPORT_POINTS],
                                                real64 const (&forcingTerm_detJxW)[3],
                                                real64 (& R)[NUM_SUPPORT_POINTS][3] )
{
  for( int a=0; a<NUM_SUPPORT_POINTS; ++a )
  {
    R[a][0] = R[a][0] + var_detJxW[0][0] * gradN[a][0] + var_detJxW[0][1] * gradN[a][1] + var_detJxW[0][2] * gradN[a][2] + forcingTerm_detJxW[0] * N[a];
    R[a][1] = R[a][1] + var_detJxW[1][0] * gradN[a][0] + var_detJxW[1][1] * gradN[a][1] + var_detJxW[1][2] * gradN[a][2] + forcingTerm_detJxW[1] * N[a];
    R[a][2] = R[a][2] + var_detJxW[2][0] * gradN[a][0] + var_detJxW[2][1] * gradN[a][1] + var_detJxW[2][2] * gradN[a][2] + forcingTerm_detJxW[2] * N[a];
  }
}
/// @endcond

}
}


/// Macro to simplify name resolution in derived classes.
#define USING_FINITEELEMENTBASE                       \
  using FiniteElementBase::value;                     \
  using FiniteElementBase::symmetricGradient;         \
  using FiniteElementBase::gradient;                  \
  using FiniteElementBase::valueAndGradient;          \
  using FiniteElementBase::plusGradNajAij;           \
  using FiniteElementBase::plusNaFi;                 \
  using FiniteElementBase::plusGradNajAijPlusNaFi;

#endif //GEOS_FINITEELEMENT_ELEMENTFORMULATIONS_FINITEELEMENTBASE_HPP_<|MERGE_RESOLUTION|>--- conflicted
+++ resolved
@@ -16,11 +16,7 @@
  * @file FiniteElementBase.hpp
  */
 
-<<<<<<< HEAD
-//#if defined(GEOSX_USE_CUDA)
-=======
 #if defined(GEOS_USE_DEVICE)
->>>>>>> f12d9c93
 #define CALC_FEM_SHAPE_IN_KERNEL
 //#endif
 
