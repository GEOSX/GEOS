--- conflicted
+++ resolved
@@ -350,15 +350,9 @@
       case 3:
         switch( p )
         {
-<<<<<<< HEAD
-          case 0: return -2.6666666666666666667;
-          case 1: return 1.7457431218879390501;
-          case 2: return 0.0;
-=======
           case 0: return 1.4101641779424266628;
           case 1: return -0.7637626158259733344;
           case 2: return 1.3365845776954533353;
->>>>>>> d306d3f8
         }
         break;
       case 4:
