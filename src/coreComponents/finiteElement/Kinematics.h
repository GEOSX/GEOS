--- conflicted
+++ resolved
@@ -32,19 +32,12 @@
 void IncrementalRotation( const R2Tensor & A,
                           R2TensorT< 3 > & Rot );
 
-<<<<<<< HEAD
 GEOSX_HOST_DEVICE
 GEOSX_FORCE_INLINE
- void CalculateGradient( R2Tensor& Gradient,
-                               const int* bConnectivity,
-                               arraySlice1d<R1Tensor> const & disp,
-                               arraySlice1d<R1Tensor> const & dNdX )
-=======
-inline void CalculateGradient( R2Tensor & Gradient,
-                               const int * bConnectivity,
-                               arraySlice1d< R1Tensor > const & disp,
-                               arraySlice1d< R1Tensor > const & dNdX )
->>>>>>> 1611e8bc
+void CalculateGradient( R2Tensor & Gradient,
+                        const int * bConnectivity,
+                        arraySlice1d< R1Tensor > const & disp,
+                        arraySlice1d< R1Tensor > const & dNdX )
 {
   Gradient = 0.0;
   for( localIndex a=0; a<8; ++a )
@@ -52,18 +45,11 @@
 }
 
 GEOSX_HOST_DEVICE
-<<<<<<< HEAD
 GEOSX_FORCE_INLINE
- void CalculateGradient(R2Tensor& Gradient,
-                              arraySlice1d<R1Tensor const> const & disp,
-                              arraySlice1d<R1Tensor const> const & dNdX,
-                              localIndex numNodes)
-=======
-inline void CalculateGradient( R2Tensor & Gradient,
-                               R1Tensor const * const disp,
-                               arraySlice1d< R1Tensor const > const & dNdX,
-                               localIndex numNodes )
->>>>>>> 1611e8bc
+void CalculateGradient( R2Tensor & Gradient,
+                        arraySlice1d< R1Tensor const > const & disp,
+                        arraySlice1d< R1Tensor const > const & dNdX,
+                        localIndex numNodes )
 {
   Gradient.dyadic_ab( disp[0], dNdX[0] );
   for( localIndex a=1; a<numNodes; ++a )
@@ -73,17 +59,11 @@
 }
 
 template< int N >
-<<<<<<< HEAD
 GEOSX_HOST_DEVICE
 GEOSX_FORCE_INLINE
- void CalculateGradient(R2Tensor& Gradient,
-                              arraySlice1d<R1Tensor const> const & disp,
-                              arraySlice1d<R1Tensor const> const & dNdX )
-=======
-inline void CalculateGradient( R2Tensor & Gradient,
-                               arraySlice1d< R1Tensor const > const & disp,
-                               arraySlice1d< R1Tensor const > const & dNdX )
->>>>>>> 1611e8bc
+void CalculateGradient( R2Tensor & Gradient,
+                        arraySlice1d< R1Tensor const > const & disp,
+                        arraySlice1d< R1Tensor const > const & dNdX )
 {
   Gradient.dyadic_ab( disp[0], dNdX[0] );
   for( auto a=1; a<N; ++a )
@@ -93,22 +73,6 @@
 }
 
 template< int N >
-<<<<<<< HEAD
-GEOSX_HOST_DEVICE
-GEOSX_FORCE_INLINE
-void CalculateGradients( R2Tensor & Gradient0,
-                         R2Tensor & Gradient1,
-                         R1Tensor const * restrict const var0,
-                         R1Tensor const * restrict const var1,
-                         real64 const (&dNdX)[8][3] )
-{
-  Gradient0 = 0;
-  Gradient1 = 0;
-  real64 * const restrict g0 = Gradient0.Data();
-  real64 * const restrict g1 = Gradient1.Data();
-
-  for( int a=0 ; a<N ; ++a )
-=======
 inline void CalculateGradients( R2Tensor & Gradient0,
                                 R2Tensor & Gradient1,
                                 R1Tensor const * GEOSX_RESTRICT const var0,
@@ -118,10 +82,30 @@
   Gradient0.dyadic_ab( var0[0], dNdX[0] );
   Gradient1.dyadic_ab( var1[0], dNdX[0] );
   for( localIndex a=1; a<N; ++a )
->>>>>>> 1611e8bc
   {
-    real64 const * const restrict v0 = var0[a].Data();
-    real64 const * const restrict v1 = var1[a].Data();
+    Gradient0.plus_dyadic_ab( var0[a], dNdX[a] );
+    Gradient1.plus_dyadic_ab( var1[a], dNdX[a] );
+  }
+}
+
+template< int N >
+GEOSX_HOST_DEVICE
+GEOSX_FORCE_INLINE
+void CalculateGradients( R2Tensor & Gradient0,
+                         R2Tensor & Gradient1,
+                         R1Tensor const * GEOSX_RESTRICT const var0,
+                         R1Tensor const * GEOSX_RESTRICT const var1,
+                         real64 const (&dNdX)[8][3] )
+{
+  Gradient0 = 0;
+  Gradient1 = 0;
+  real64 * const GEOSX_RESTRICT g0 = Gradient0.Data();
+  real64 * const GEOSX_RESTRICT g1 = Gradient1.Data();
+
+  for( int a=0; a<N; ++a )
+  {
+    real64 const * const GEOSX_RESTRICT v0 = var0[a].Data();
+    real64 const * const GEOSX_RESTRICT v1 = var1[a].Data();
     g0[0] += v0[0]*dNdX[a][0];
     g0[1] += v0[0]*dNdX[a][1];
     g0[2] += v0[0]*dNdX[a][2];
@@ -149,13 +133,9 @@
   }
 }
 
-<<<<<<< HEAD
 GEOSX_HOST_DEVICE
 GEOSX_FORCE_INLINE
- void HughesWinget( R2Tensor &Rot, R2SymTensor & Dadt, R2Tensor const & G)
-=======
-inline void HughesWinget( R2Tensor & Rot, R2SymTensor & Dadt, R2Tensor const & G )
->>>>>>> 1611e8bc
+void HughesWinget( R2Tensor & Rot, R2SymTensor & Dadt, R2Tensor const & G )
 {
 
   real64 * GEOSX_RESTRICT const Dadt_data = Dadt.Data();
