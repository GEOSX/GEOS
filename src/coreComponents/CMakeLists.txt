set( subdirs
     math
     common
     codingUtilities
     dataRepository
     schema
     functions
     constitutive
     mesh
     linearAlgebra
     fieldSpecification
     finiteElement
     finiteVolume
     discretizationMethods
     fileIO
     physicsSolvers
     events
     mainInterface
     python
   )

set( coreLibLinkLine "" PARENT_SCOPE )
set( geosx_core_include_dirs "" )
set( geosx_core_defines "" )

if ( GEOSX_BUILD_OBJ_LIBS )
  set( LVARRAY_BUILD_OBJ_LIBS TRUE CACHE BOOL "" FORCE )
endif()

add_subdirectory( LvArray )

if( ENABLE_PYGEOSX )
  list( APPEND coreLibs pylvarray )
endif()

foreach( lib ${subdirs} )
  if( NOT ( ${lib} STREQUAL "math" OR ${lib} STREQUAL "python" ) )
    list( APPEND coreLibs ${lib} )
  endif()
endforeach()

if( NOT GEOSX_BUILD_SHARED_LIBS )
  set( geosx_core_list "" )
  foreach( lib ${coreLibs} )
    list( APPEND geosx_core_list ${GEOSX_LINK_PREPEND_FLAG} ${lib} ${GEOSX_LINK_POSTPEND_FLAG} )
  endforeach()
  set ( geosx_core_libs "${geosx_core_list}" CACHE INTERNAL "" )
endif()

foreach( lib ${subdirs} )
    add_subdirectory( ${lib} )
endforeach()

set( extraComponentsLinkList "" )

if ( ENABLE_OPENMP )
  set( extraComponentsLinkList ${extraComponentsLinkList} openmp )
endif()

if ( ENABLE_CUDA )
  set( extraComponentsLinkList ${extraComponentsLinkList} cuda )
endif()

if( ENABLE_MPI )
  set( extraComponentsLinkList ${extraComponentsLinkList} mpi )
endif()

<<<<<<< HEAD
if( ENABLE_PYGEOSX )
	set( extraComponentsLinkList ${extraComponentsLinkList} pygroup pyfileIO pysolver Python3::Python Python3::NumPy pylvarray )
endif()

=======
>>>>>>> 01f4b624
if( GEOSX_BUILD_SHARED_LIBS )
  set( GEOSX_BUILD_SHARED_BOOL TRUE CACHE BOOL "" )
  set( CSL_TYPE SHARED )
else()
  set( GEOSX_BUILD_SHARED_BOOL FALSE CACHE BOOL "" )
  set( CSL_TYPE STATIC )
endif()

if( GEOSX_BUILD_OBJ_LIBS )
  message( "Using cmake  Object Libraries" )
  blt_add_library ( NAME geosx_core
                    SOURCES dummy.cpp
                    DEPENDS_ON  mainInterface physicsSolvers
                    OBJECT ${GEOSX_BUILD_OBJ_LIBS}
                    SHARED ${GEOSX_BUILD_SHARED_BOOL}
                  )
else()
  message( "Using blt blt_combine_static_libraries" )
  blt_combine_static_libraries( NAME          geosx_core
                                SOURCE_LIBS   ${coreLibs}
                                LIB_TYPE      ${CSL_TYPE}
                                LINK_PREPEND  ${GEOSX_LINK_PREPEND_FLAG}
                                LINK_POSTPEND ${GEOSX_LINK_POSTPEND_FLAG}
                              )
endif()

# Seems to be required on some CMake versions (e.g. 3.16) to get enforce device linking
if( ENABLE_HYPRE_CUDA )
  set_target_properties( geosx_core PROPERTIES CUDA_RESOLVE_DEVICE_SYMBOLS TRUE )
endif()

# To install the library with the runtime path used during the building
set_target_properties( geosx_core PROPERTIES INSTALL_RPATH_USE_LINK_PATH TRUE )

# To install the shared library
install( TARGETS geosx_core LIBRARY DESTINATION ${CMAKE_INSTALL_PREFIX}/lib )

target_include_directories( geosx_core PUBLIC ${CMAKE_SOURCE_DIR}/coreComponents )

geosx_add_code_checks( PREFIX coreComponents
                       EXCLUDES cmake
                       src/coreComponents/constitutive/PVTPackage
                       src/coreComponents/mesh/PAMELA )

if( ENABLE_UNCRUSTIFY )
  add_test( NAME testUncrustifyCheck
            COMMAND sh -c "${CMAKE_MAKE_PROGRAM} coreComponents_uncrustify_check main_uncrustify_check 2>&1 >/dev/null"
            WORKING_DIRECTORY ${CMAKE_BINARY_DIR} )
endif()

add_subdirectory( unitTests )<|MERGE_RESOLUTION|>--- conflicted
+++ resolved
@@ -65,13 +65,6 @@
   set( extraComponentsLinkList ${extraComponentsLinkList} mpi )
 endif()
 
-<<<<<<< HEAD
-if( ENABLE_PYGEOSX )
-	set( extraComponentsLinkList ${extraComponentsLinkList} pygroup pyfileIO pysolver Python3::Python Python3::NumPy pylvarray )
-endif()
-
-=======
->>>>>>> 01f4b624
 if( GEOSX_BUILD_SHARED_LIBS )
   set( GEOSX_BUILD_SHARED_BOOL TRUE CACHE BOOL "" )
   set( CSL_TYPE SHARED )
