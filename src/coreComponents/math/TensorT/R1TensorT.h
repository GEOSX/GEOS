--- conflicted
+++ resolved
@@ -72,14 +72,6 @@
   // *******************************************
 
   /**
-<<<<<<< HEAD
-=======
-   * @param[in] rhs reference to R1TensorT object to use in initialization
-   */
-  R1TensorT( const R1TensorT & rhs ) = default;
-
-  /**
->>>>>>> c9194c23
    * Explicit constructors - will throw compile-time errors if not called with
    * the correct dimension
    */
@@ -88,16 +80,6 @@
 
   //***** ASSIGNMENT OPERATORS *************************************************
   /// assignment of all data to an integer
-<<<<<<< HEAD
-  R1TensorT& operator=( const int& rhs );
-
-  /// assignment to all data to a realT
-  GEOSX_HOST_DEVICE
-  R1TensorT& operator=( const realT& rhs );
-
-  /// assignment to another R1TensorT
-  R1TensorT& operator=( const R1TensorT& rhs ) = default;
-=======
   R1TensorT & operator=( const int & rhs );
 
   /// assignment to all data to a realT
@@ -160,7 +142,6 @@
 
     return *this;
   }
->>>>>>> c9194c23
 
   //***** ACCESS OPERATORS ****************************************************
   /// const access to data
