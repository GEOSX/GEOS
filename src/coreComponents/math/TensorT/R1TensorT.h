--- conflicted
+++ resolved
@@ -154,60 +154,8 @@
   /// non-const access to data
   GEOSX_HOST_DEVICE GEOSX_FORCE_INLINE realT & operator[]( const int i )       { return this->t_data[i]; }
 
-<<<<<<< HEAD
-  //***** MULTIPLICATION OPERATIONS *******************************************
-  /**
-   * @brief Contract a rank-2 with a rank-1 tensor.
-   * @param[in] A rank2 tensor
-   * @param[in] B rank1 tensor
-   *
-   * This function contracts the input tensors and places the result into this->t_data.
-   */
-  template< int DIM = T_dim >
-  GEOSX_HOST_DEVICE GEOSX_FORCE_INLINE
-  std::enable_if_t< DIM <= 3, void >
-  AijBj( const R2TensorT< T_dim > & A, const R1TensorT< T_dim > & B )
-  {
-    if( T_dim == 1 )
-    {
-      this->t_data[0] = A.t_data[0] * B.t_data[0];
-    }
-    if( T_dim == 2 )
-    {
-      this->t_data[0] = A.t_data[0] * B.t_data[0] + A.t_data[1] * B.t_data[1];
-      this->t_data[1] = A.t_data[2] * B.t_data[0] + A.t_data[3] * B.t_data[1];
-    }
-    else if( T_dim == 3 )
-    {
-      this->t_data[0] = A.t_data[0] * B.t_data[0] + A.t_data[1] * B.t_data[1] + A.t_data[2] * B.t_data[2];
-      this->t_data[1] = A.t_data[3] * B.t_data[0] + A.t_data[4] * B.t_data[1] + A.t_data[5] * B.t_data[2];
-      this->t_data[2] = A.t_data[6] * B.t_data[0] + A.t_data[7] * B.t_data[1] + A.t_data[8] * B.t_data[2];
-    }
-  }
-
   realT ProductOfSquares() const;
 
-  /// subtract inner product of Rank2 tensor with Rank 1 tensor
-  GEOSX_HOST_DEVICE
-  GEOSX_FORCE_INLINE
-  void minusAijBj( const R2TensorT< T_dim > & A, const R1TensorT< T_dim > & B );
-
-  /// subtract inner product of Rank2 tensor with Rank 1 tensor
-  GEOSX_HOST_DEVICE
-  GEOSX_FORCE_INLINE
-  void minusAijBj( const R2SymTensorT< T_dim > & A, const R1TensorT< T_dim > & B );
-
-  /// multiply (inner product) transpose Rank2 tensor with Rank 1 tensor
-
-  void AijBi( const R2TensorT< T_dim > & A, const R1TensorT< T_dim > & B );
-
-  /// multiply (inner product) Symmetric Rank2 tensor with Rank 1 tensor
-  GEOSX_HOST_DEVICE void AijBj( const R2SymTensorT< T_dim > & A, const R1TensorT< T_dim > & B );
-
-=======
-  realT ProductOfSquares() const;
-
->>>>>>> 362dad45
   /// Hadamard product between two Rank1 tensors
   void AiBi( const R1TensorT< T_dim > & A, const R1TensorT< T_dim > & B );
 
@@ -355,22 +303,11 @@
 }
 
 //***** MULTIPLICATION OPERATORS **********************************************
-<<<<<<< HEAD
+
 /**
  * @param[in] A rank2 tensor
  * @param[in] B rank1 tensor
  * @return none
- *
- * this function contracts the input tensors and places the result into
- * this->t_data.
- */
-=======
->>>>>>> 362dad45
-
-/**
- * @param[in] A rank2 tensor
- * @param[in] B rank1 tensor
- * @return none
  */
 template< int T_dim >
 inline void R1TensorT< T_dim >::AiBi( const R1TensorT< T_dim > & A, const R1TensorT< T_dim > & B )
@@ -379,149 +316,6 @@
     this->t_data[i] = A.t_data[i] * B.t_data[i];
 }
 
-<<<<<<< HEAD
-
-
-/**
- * @param[in] A rank2 tensor
- * @param[in] B rank1 tensor
- * @return none
- *
- * this function contracts the input tensors and subtracts the result into
- * this->t_data.
- */
-template< int T_dim >
-GEOSX_HOST_DEVICE
-GEOSX_FORCE_INLINE
-void R1TensorT< T_dim >::minusAijBj( const R2TensorT< T_dim > & A, const R1TensorT< T_dim > & B )
-{
-  if( T_dim == 1 )
-  {
-    this->t_data[0] -= A.t_data[0] * B.t_data[0];
-  }
-  if( T_dim == 2 )
-  {
-    this->t_data[0] -= A.t_data[0] * B.t_data[0] + A.t_data[1] * B.t_data[1];
-    this->t_data[1] -= A.t_data[2] * B.t_data[0] + A.t_data[3] * B.t_data[1];
-  }
-  else if( T_dim == 3 )
-  {
-    this->t_data[0] -= A.t_data[0] * B.t_data[0] + A.t_data[1] * B.t_data[1] + A.t_data[2] * B.t_data[2];
-    this->t_data[1] -= A.t_data[3] * B.t_data[0] + A.t_data[4] * B.t_data[1] + A.t_data[5] * B.t_data[2];
-    this->t_data[2] -= A.t_data[6] * B.t_data[0] + A.t_data[7] * B.t_data[1] + A.t_data[8] * B.t_data[2];
-  }
-//  else
-//    std::cout << "R1TensorT::ProductOfSquares not implemented for nsdof>3";
-
-}
-
-
-template< int T_dim >
-GEOSX_HOST_DEVICE
-GEOSX_FORCE_INLINE
-void R1TensorT< T_dim >::minusAijBj( const R2SymTensorT< T_dim > & A, const R1TensorT< T_dim > & B )
-{
-  if( T_dim == 1 )
-  {
-    this->t_data[0] -= A.t_data[0] * B.t_data[0];
-  }
-  if( T_dim == 2 )
-  {
-    this->t_data[0] -= A.t_data[0] * B.t_data[0] + A.t_data[1] * B.t_data[1];
-    this->t_data[1] -= A.t_data[1] * B.t_data[0] + A.t_data[2] * B.t_data[1];
-  }
-  else if( T_dim == 3 )
-  {
-    this->t_data[0] -= A.t_data[0] * B.t_data[0] + A.t_data[1] * B.t_data[1] + A.t_data[3] * B.t_data[2];
-    this->t_data[1] -= A.t_data[1] * B.t_data[0] + A.t_data[2] * B.t_data[1] + A.t_data[4] * B.t_data[2];
-    this->t_data[2] -= A.t_data[3] * B.t_data[0] + A.t_data[4] * B.t_data[1] + A.t_data[5] * B.t_data[2];
-  }
-  else
-    std::cout << "R1TensorT::ProductOfSquares not implemented for nsdof>3";
-
-}
-/**
- * @param[in] A rank2 tensor
- * @param[in] B rank1 tensor
- * @return none
- *
- * this function contracts the input tensors and places the result into
- * this->t_data.
- */
-template< int T_dim >
-inline void R1TensorT< T_dim >::AijBi( const R2TensorT< T_dim > & A, const R1TensorT< T_dim > & B )
-{
-  if( T_dim == 2 )
-  {
-    this->t_data[0] = A.t_data[0] * B.t_data[0] + A.t_data[2] * B.t_data[1];
-    this->t_data[1] = A.t_data[1] * B.t_data[0] + A.t_data[3] * B.t_data[1];
-  }
-  else if( T_dim == 3 )
-  {
-    this->t_data[0] = A.t_data[0] * B.t_data[0] + A.t_data[3] * B.t_data[1] + A.t_data[6] * B.t_data[2];
-    this->t_data[1] = A.t_data[1] * B.t_data[0] + A.t_data[4] * B.t_data[1] + A.t_data[7] * B.t_data[2];
-    this->t_data[2] = A.t_data[2] * B.t_data[0] + A.t_data[5] * B.t_data[1] + A.t_data[8] * B.t_data[2];
-  }
-  else
-    std::cout << "R1TensorT not implemented for nsdof>3";
-}
-
-/**
- * @param[in] A symmetric rank2 tensor
- * @param[in] B rank1 tensor
- * @return none
- *
- * this function contracts the input tensors and places the result into
- * this->t_data.
- */
-template< int T_dim >
-inline void R1TensorT< T_dim >::AijBj( const R2SymTensorT< T_dim > & A, const R1TensorT< T_dim > & B )
-{
-#ifdef __INTEL_COMPILER
-#pragma warning push
-#pragma warning disable 175
-#endif
-#ifdef  __IBMC__
-#pragma report(disable, "1540-2907")
-#endif
-  if( T_dim == 2 )
-  {
-    this->t_data[0] = A.t_data[0] * B.t_data[0] + A.t_data[1] * B.t_data[1];
-    this->t_data[1] = A.t_data[1] * B.t_data[0] + A.t_data[2] * B.t_data[1];
-  }
-  else if( T_dim == 3 )
-  {
-    this->t_data[0] = A.t_data[0] * B.t_data[0] + A.t_data[1] * B.t_data[1] + A.t_data[3] * B.t_data[2];
-    this->t_data[1] = A.t_data[1] * B.t_data[0] + A.t_data[2] * B.t_data[1] + A.t_data[4] * B.t_data[2];
-    this->t_data[2] = A.t_data[3] * B.t_data[0] + A.t_data[4] * B.t_data[1] + A.t_data[5] * B.t_data[2];
-  }
-  else
-    GEOSX_ERROR( "R1TensorT not implemented for nsdof>3" );
-}
-
-/**
- * @param[in] A rank2 tensor
- * @return none
- *
- * this function contracts the permutation operator on two indicies of a
- * rank2 tensor and places the result in this->tdata
- */
-template< int T_dim >
-inline void R1TensorT< T_dim >::eijkAjk( const R2TensorT< T_dim > & A )
-{
-  if( T_dim == 3 )
-  {
-    this->t_data[0] = A.t_data[5] - A.t_data[7];
-    this->t_data[1] = A.t_data[6] - A.t_data[2];
-    this->t_data[2] = A.t_data[1] - A.t_data[3];
-  }
-  else
-    std::cout << "R1TensorT not implemented for nsdof>3";
-
-}
-
-=======
->>>>>>> 362dad45
 /**
  * @param[in] a rank1 tensor
  * @param[in] b rank1 tensor
