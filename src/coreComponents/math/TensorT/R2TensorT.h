/*
 * ------------------------------------------------------------------------------------------------------------
 * SPDX-License-Identifier: LGPL-2.1-only
 *
 * Copyright (c) 2018-2019 Lawrence Livermore National Security LLC
 * Copyright (c) 2018-2019 The Board of Trustees of the Leland Stanford Junior University
 * Copyright (c) 2018-2019 Total, S.A
 * Copyright (c) 2019-     GEOSX Contributors
 * All right reserved
 *
 * See top level LICENSE, COPYRIGHT, CONTRIBUTORS, NOTICE, and ACKNOWLEDGEMENTS files for details.
 * ------------------------------------------------------------------------------------------------------------
 */

/**
 * @brief This file contains the definition of the R2TensorT class
 * @file R2TensorT.h
 */

#ifndef R2_TENSOR_T_H_
#define R2_TENSOR_T_H_

#include "TensorBaseT.h"
//#include "TensorT.h"

template< int T_dim > class R2SymTensorT;
template< int T_dim > class R1TensorT;
template< int T_dim > class R4minSymTensorT;
template< int T_dim > class R6minSymTensorT;

/**
 * @brief R2TensorT is a rank-2 tensor object type
 * @tparam T_dim length of tensor index
 *
 * R2TensorT derives from TensorBaseT, and defines basic operations that can be
 * done on a rank-2 tensor, as well as operations that result in a rank-2
 * tensor.
 */
template< int T_dim >
class R2TensorT : public TensorBaseT< T_dim*T_dim >
{
public:
  //**** CONSTRUCTORS AND DESTRUCTORS *****************************************
  /// default constructor
  GEOSX_HOST_DEVICE
  R2TensorT(void);

  /**
     * @param[in] data use for initialization of t_data
   */
  explicit R2TensorT( const realT data ): TensorBaseT< T_dim*T_dim >(data) {}

  /// copy constructor
  R2TensorT(const R2TensorT<T_dim>& rhs) = default;

  /// constructor initialized by raw data
  explicit R2TensorT( const realT data[T_dim*T_dim] ): TensorBaseT< T_dim*T_dim >(data){}

  /// explicit constructors
  R2TensorT(realT Txx,realT Txy,realT Tyx,realT Tyy);  //2D only - throws error
                                                       // otherwise
  R2TensorT(realT Txx,realT Txy,realT Txz,realT Tyx,realT Tyy,realT Tyz,realT Tzx,realT Tzy,realT Tzz); //3D
                                                                                                        // only
                                                                                                        // -
                                                                                                        // throws
                                                                                                        // error
                                                                                                        // otherwise

<<<<<<< HEAD
  /// non-virtual destructor
  GEOSX_HOST_DEVICE
  ~R2TensorT(void);

=======
>>>>>>> 31a9db3e
  //***** ASSIGNMENT OPERATORS ************************************************
  /// assignment of all data to an integer
  GEOSX_HOST_DEVICE
  GEOSX_FORCE_INLINE
  R2TensorT<T_dim>& operator=( const int& rhs );

  /// assignment to all data to a realT
  GEOSX_HOST_DEVICE
  GEOSX_FORCE_INLINE
  R2TensorT<T_dim>& operator=( const realT& rhs );

  /// assignment to another R2TensorT
<<<<<<< HEAD
  GEOSX_HOST_DEVICE
  GEOSX_FORCE_INLINE
  R2TensorT<T_dim>& operator=( const R2TensorT<T_dim>& rhs );
=======
  R2TensorT<T_dim>& operator=( const R2TensorT<T_dim>& rhs ) = default;
>>>>>>> 31a9db3e

  /// assignment to another R2SymTensorT
  R2TensorT<T_dim>& operator=( const R2SymTensorT<T_dim>& rhs );

  /// add another R2SymTensorT
  R2TensorT<T_dim>& operator+=( const R2SymTensorT<T_dim>& rhs );

  GEOSX_HOST_DEVICE
  GEOSX_FORCE_INLINE
  R2TensorT& operator+=( const R2TensorT<T_dim>& rhs );

  //***** ACCESS OPERATORS ****************************************************
  /// const access to data
  const realT& operator()( const int i, const int j ) const;

  /// non-const access to data
  realT& operator()( const int i, const int j );


  //***** MULTIPLICATION OPERATIONS *******************************************

  /// multiply (inner product) Rank2 tensor with Rank 2 tensor
  GEOSX_HOST_DEVICE
  GEOSX_FORCE_INLINE
  void AijBjk( const R2TensorT<T_dim>& A, const R2TensorT<T_dim>& B );

  /// multiply (inner product) Rank2 tensor with Rank 2 tensor
  GEOSX_HOST_DEVICE
  GEOSX_FORCE_INLINE
  void AijBkj( const R2TensorT<T_dim>& A, const R2TensorT<T_dim>& B );

  /// multiply (inner product) Rank2 tensor with Rank 2 tensor
  void AjiBjk( const R2TensorT<T_dim>& A, const R2TensorT<T_dim>& B );

  /// multiply (inner product) Rank2 tensor with Rank 2 tensor
  void AjiBkj( const R2TensorT<T_dim>& A, const R2TensorT<T_dim>& B );

  /// multiply (inner product) Symmetric Rank2 tensor with Rank 2 tensor
  void AijBjk( const R2SymTensorT<T_dim>& A, const R2TensorT<T_dim>& B );

  /// multiply (inner product) Symmetric Rank2 tensor with Rank 2 tensor
  GEOSX_HOST_DEVICE
  GEOSX_FORCE_INLINE
  void AijBkj( const R2SymTensorT<T_dim>& A, const R2TensorT<T_dim>& B );

  /// multiply (inner product) Rank2 tensor with Symmetric Rank 2 tensor
  void AijBjk( const R2TensorT<T_dim>& A, const R2SymTensorT<T_dim>& B );

  /// multiply (inner product) Rank2 tensor with Symmetric Rank 2 tensor
  void AjiBjk( const R2TensorT<T_dim>& A, const R2SymTensorT<T_dim>& B );

  /// multiply (dyadic product) Rank1 tensor with Rank 1 tensor
  GEOSX_HOST_DEVICE
  GEOSX_FORCE_INLINE
  void dyadic_ab( const R1TensorT<T_dim>& a, const R1TensorT<T_dim>& b );

  /// multiply (dyadic product) Rank1 tensor with itself
  void dyadic_aa( const R1TensorT<T_dim>& a );

  /// multiply (dyadic product) Rank1 tensor with Rank 1 tensor and add
  GEOSX_HOST_DEVICE
  GEOSX_FORCE_INLINE
  void plus_dyadic_ab( const R1TensorT<T_dim>& a, const R1TensorT<T_dim>& b );

  void FillColumn( const int col, const R1TensorT<T_dim>& a );
  void AddToColumn( const int col, const R1TensorT<T_dim>& a );

  void FillRow( const int row, const R1TensorT<T_dim>& a );
  void AddToRow( const int row, const R1TensorT<T_dim>& a );

  /*
     /// junk
     void AB_plus_CD( const R2TensorT<T_dim>& A,
                   const R2TensorT<T_dim>& B,
                   const R2TensorT<T_dim>& C,
                   const R2TensorT<T_dim>& D )
     {
     for( int i=0 ; i<(T_dim*T_dim) ; ++i )
      this->t_data[i] += A.t_data[i] * B.t_data[i] + C.t_data[i] * D.t_data[i] ;
     }
   */
  //****** SELF TENSOR OPERATIONS **********************************************
  /// Inner Product
  realT Inner(void) const;

  /// Trace
  realT Trace(void) const;

  /// Determinant
  GEOSX_HOST_DEVICE
  GEOSX_FORCE_INLINE
  realT Det(void) const;

  /// One minus Determinant
  realT OneMinusDet(void) const;

  /// Inverse
  realT Inverse(void) { return Inverse(*this); }

  /// Inverse
  GEOSX_HOST_DEVICE
  GEOSX_FORCE_INLINE
  realT Inverse( R2TensorT<T_dim>& tensor );

  /// Inverse of tensor minus identity
  R2TensorT<T_dim>& Inverse_I(void) { return Inverse_I(*this); }

  /// Inverse of tensor minus identity
  R2TensorT<T_dim>& Inverse_I( R2TensorT<T_dim>& tensor );

  /// add a realT to the diagonal
  GEOSX_HOST_DEVICE
  GEOSX_FORCE_INLINE
  void PlusIdentity( const realT rhs )
  {
    this->t_data[0] += rhs;
    this->t_data[4] += rhs;
    this->t_data[8] += rhs;
  }

  //****** MATRIX MANIPULATIONS ***********************************************
  /// Swap Rows of a matrix
  void RowSwap( const int i1, const int i2 );

  /// Pivot rows to a row-reduced echelon form
  void RREF(void);

  //***** OUTPUT **************************************************************
  /// print function
  void print( std::ostream& os ) const;

  //****** TENSOR TRSNSFORMATION **********************************************

  void Aijkl_to_Bmn( const R4minSymTensorT<3>& A);

  //***** FRIEND DECLARATIONS *************************************************
  /// declare R2SymTensorT a friend so that it can access t_data directly
  friend class R2SymTensorT<T_dim>;

  /// declare R2TensorT a friend so that it can access t_data directly
  friend class R1TensorT<T_dim>;
  friend class R4minSymTensorT<T_dim>;
  friend class R4minSymTensorT< 3 >;
  friend class R6minSymTensorT<T_dim>;

private:

};
//*****************************************************************************
//***** END DECLARATIONS ******************************************************
//*****************************************************************************



template< int T_dim >
void R2TensorT<T_dim>::print( std::ostream& os ) const
{
  for( int i=0 ; i<T_dim ; ++i )
    for( int j=0 ; j<T_dim ; ++j )
      os<<(*this)(i,j)<<'\t';
}



#include "R2SymTensorT.h"
#include "R1TensorT.h"
#include "R4minSymTensorT.h"

//*****************************************************************************
//***** R2TensorT Member Function Definition **********************************
//*****************************************************************************

//**** CONSTRUCTORS AND DESTRUCTORS *******************************************
/**
 * @return none
 */
template< int T_dim >
GEOSX_HOST_DEVICE
R2TensorT<T_dim>::R2TensorT(void):
  TensorBaseT< T_dim*T_dim >()
{}

/// Explicit 2D constructor
///
/// Template specialisation - if templated on another dimension constructor will
// throw a compile time error.
template<>
inline R2TensorT<2>::R2TensorT(realT Txx,realT Txy,
                               realT Tyx,realT Tyy):
  TensorBaseT< 2*2 >()
{
  this->t_data[0] = Txx;
  this->t_data[1] = Txy;
  this->t_data[2] = Tyx;
  this->t_data[3] = Tyy;
}


/// Explicit 3D constructor
///
/// Template specialisation - if templated on another dimension constructor will
// throw a compile time error.
template<>
inline R2TensorT<3>::R2TensorT(realT Txx,realT Txy,realT Txz,
                               realT Tyx,realT Tyy,realT Tyz,
                               realT Tzx,realT Tzy,realT Tzz):
  TensorBaseT< 3*3 >()
{
  this->t_data[0] = Txx;
  this->t_data[1] = Txy;
  this->t_data[2] = Txz;
  this->t_data[3] = Tyx;
  this->t_data[4] = Tyy;
  this->t_data[5] = Tyz;
  this->t_data[6] = Tzx;
  this->t_data[7] = Tzy;
  this->t_data[8] = Tzz;
}

<<<<<<< HEAD
/**
 * @return none
 */
template< int T_dim >
GEOSX_HOST_DEVICE
R2TensorT<T_dim>::~R2TensorT(void)
{}

=======
>>>>>>> 31a9db3e
//***** ACCESS OPERATORS ******************************************************
/**
 * @param[in] i first index of the data to be returned
 * @param[in] j second index of the data to be returned
 * @return non-modifiable reference to the tensor data at index (i,j)
 */
template< int T_dim >
inline const realT& R2TensorT<T_dim>::operator()( const int i, const int j ) const
{
  return (this->t_data[ i*T_dim + j ]);
}

/**
 * @param[in] i first index of the data to be returned
 * @param[in] j second index of the data to be returned
 * @return modifiable reference to the tensor data at index (i,j)
 */
template< int T_dim >
inline realT& R2TensorT<T_dim>::operator()( const int i, const int j )
{
  return (this->t_data[ i*T_dim + j ]);
}


//***** ASSIGNMENT OPERATORS **************************************************

/**
 * @param[in] rhs value to set each member of t_data to
 * @return reference to this
 */
template< int T_dim >
GEOSX_HOST_DEVICE
GEOSX_FORCE_INLINE
R2TensorT<T_dim>& R2TensorT<T_dim>::operator=( const int& rhs )
{
  TensorBaseT< T_dim*T_dim >::operator=(rhs);
  return *this;
}

/**
 * @param[in] rhs value to set each member of t_data to
 * @return reference to *this
 */
template< int T_dim >
GEOSX_HOST_DEVICE
inline R2TensorT<T_dim>& R2TensorT<T_dim>::operator=( const realT& rhs )
{
  TensorBaseT< T_dim*T_dim >::operator=(rhs);
  return *this;
}

<<<<<<< HEAD

/**
 * @param[in] rhs tensor to copy
 * @return reference to *this
 */
template< int T_dim >
GEOSX_HOST_DEVICE
GEOSX_FORCE_INLINE
R2TensorT<T_dim>& R2TensorT<T_dim>::operator=( const R2TensorT<T_dim>& rhs )
{
  TensorBaseT< T_dim*T_dim >::operator=(rhs);
  return *this;
}

=======
>>>>>>> 31a9db3e
/**
 * @param[in] rhs symmetic tensor to copy
 * @return reference to *this
 */
template< int T_dim >
inline R2TensorT<T_dim>& R2TensorT<T_dim>::operator=( const R2SymTensorT<T_dim>& rhs )
{
  for( int i=1 ; i<=T_dim ; ++i )
    for( int j=1 ; j<=T_dim ; ++j )
      (*this)(i,j) = rhs(i,j);

  return *this;
}
template<>
inline R2TensorT<2>& R2TensorT<2>::operator=( const R2SymTensorT<2>& rhs )
{
  t_data[0] = rhs.t_data[0];
  t_data[1] = rhs.t_data[1];
  t_data[2] = rhs.t_data[1];
  t_data[3] = rhs.t_data[2];

  return *this;
}
template<>
inline R2TensorT<3>& R2TensorT<3>::operator=( const R2SymTensorT<3>& rhs )
{
  t_data[0] = rhs.t_data[0];
  t_data[1] = rhs.t_data[1];
  t_data[2] = rhs.t_data[3];

  t_data[3] = rhs.t_data[1];
  t_data[4] = rhs.t_data[2];
  t_data[5] = rhs.t_data[4];

  t_data[6] = rhs.t_data[3];
  t_data[7] = rhs.t_data[4];
  t_data[8] = rhs.t_data[5];

  return *this;
}


template< int T_dim >
GEOSX_HOST_DEVICE
GEOSX_FORCE_INLINE
R2TensorT<T_dim>& R2TensorT<T_dim>::operator+=( const R2TensorT<T_dim>& rhs )
{
  TensorBaseT< T_dim*T_dim >::operator+=(rhs);
  return *this;
}


/**
 * @param[in] rhs symmetic tensor to add
 * @return reference to *this
 */
template< int T_dim >
inline R2TensorT<T_dim>& R2TensorT<T_dim>::operator+=( const R2SymTensorT<T_dim>& rhs )
{
  for( int i=1 ; i<=T_dim ; ++i )
    for( int j=1 ; j<=T_dim ; ++j )
      (*this)(i,j) += rhs(i,j);

  return *this;
}

//***** MULTIPLICATION OPERATORS **********************************************
/**
 * @param[in] A rank-2 tensor
 * @param[in] B rank-2 tensor
 * @return none
 *
 * This function performs matrix multiplication \f$\mathbf {AB}\f$ -or-
 *\f$A_{ij} B_{jk}\f$
 */
template< int T_dim >
GEOSX_HOST_DEVICE
GEOSX_FORCE_INLINE
void R2TensorT<T_dim>::AijBjk( const R2TensorT<T_dim>& A, const R2TensorT<T_dim>& B )
{
  // int ij;
  // int jk;
  // int ik;

//  if( T_dim == 2 )
//  {
//    this->t_data[0] = A.t_data[0]*B.t_data[0] + A.t_data[1]*B.t_data[2];
//    this->t_data[1] = A.t_data[0]*B.t_data[1] + A.t_data[1]*B.t_data[3];
//
//    this->t_data[2] = A.t_data[2]*B.t_data[0] + A.t_data[3]*B.t_data[2];
//    this->t_data[3] = A.t_data[2]*B.t_data[1] + A.t_data[3]*B.t_data[3];
//  }
//  else if( T_dim == 3 )
//  {
    this->t_data[0] = A.t_data[0]*B.t_data[0] + A.t_data[1]*B.t_data[3] + A.t_data[2]*B.t_data[6];
    this->t_data[1] = A.t_data[0]*B.t_data[1] + A.t_data[1]*B.t_data[4] + A.t_data[2]*B.t_data[7];
    this->t_data[2] = A.t_data[0]*B.t_data[2] + A.t_data[1]*B.t_data[5] + A.t_data[2]*B.t_data[8];

    this->t_data[3] = A.t_data[3]*B.t_data[0] + A.t_data[4]*B.t_data[3] + A.t_data[5]*B.t_data[6];
    this->t_data[4] = A.t_data[3]*B.t_data[1] + A.t_data[4]*B.t_data[4] + A.t_data[5]*B.t_data[7];
    this->t_data[5] = A.t_data[3]*B.t_data[2] + A.t_data[4]*B.t_data[5] + A.t_data[5]*B.t_data[8];

    this->t_data[6] = A.t_data[6]*B.t_data[0] + A.t_data[7]*B.t_data[3] + A.t_data[8]*B.t_data[6];
    this->t_data[7] = A.t_data[6]*B.t_data[1] + A.t_data[7]*B.t_data[4] + A.t_data[8]*B.t_data[7];
    this->t_data[8] = A.t_data[6]*B.t_data[2] + A.t_data[7]*B.t_data[5] + A.t_data[8]*B.t_data[8];
//  }
//  else
//  {
//    for( int i=1 ; i<=T_dim ; ++i )
//      for( int k=1 ; k<=T_dim ; ++k )
//      {
//        ik =  (i-1)*T_dim + (k-1);
//        this->t_data[ik] = 0.0;
//        for( int j=1 ; j<=T_dim ; ++j )
//        {
//          ij = (i-1)*T_dim + (j-1);
//          jk = (j-1)*T_dim + (k-1);
//          this->t_data[ik] += A.t_data[ij] * B.t_data[jk];
//        }
//      }
//  }
}


/**
 * @param[in] A rank-2 tensor
 * @param[in] B rank-2 tensor
 * @return none
 *
 * This function performs matrix multiplication \f$\mathbf {AB^T}\f$ -or-
 *\f$A_{ij} B_{kj}\f$
 */
template< int T_dim >
GEOSX_HOST_DEVICE
GEOSX_FORCE_INLINE
void R2TensorT<T_dim>::AijBkj( const R2TensorT<T_dim>& A, const R2TensorT<T_dim>& B )
{
  if( T_dim == 2 )
  {
    this->t_data[0] = A.t_data[0]*B.t_data[0] + A.t_data[1]*B.t_data[1];
    this->t_data[1] = A.t_data[0]*B.t_data[2] + A.t_data[1]*B.t_data[3];

    this->t_data[2] = A.t_data[2]*B.t_data[0] + A.t_data[3]*B.t_data[1];
    this->t_data[3] = A.t_data[2]*B.t_data[2] + A.t_data[3]*B.t_data[3];
  }
  else if( T_dim == 3 )
  {
    this->t_data[0] = A.t_data[0]*B.t_data[0] + A.t_data[1]*B.t_data[1] + A.t_data[2]*B.t_data[2];
    this->t_data[1] = A.t_data[0]*B.t_data[3] + A.t_data[1]*B.t_data[4] + A.t_data[2]*B.t_data[5];
    this->t_data[2] = A.t_data[0]*B.t_data[6] + A.t_data[1]*B.t_data[7] + A.t_data[2]*B.t_data[8];

    this->t_data[3] = A.t_data[3]*B.t_data[0] + A.t_data[4]*B.t_data[1] + A.t_data[5]*B.t_data[2];
    this->t_data[4] = A.t_data[3]*B.t_data[3] + A.t_data[4]*B.t_data[4] + A.t_data[5]*B.t_data[5];
    this->t_data[5] = A.t_data[3]*B.t_data[6] + A.t_data[4]*B.t_data[7] + A.t_data[5]*B.t_data[8];

    this->t_data[6] = A.t_data[6]*B.t_data[0] + A.t_data[7]*B.t_data[1] + A.t_data[8]*B.t_data[2];
    this->t_data[7] = A.t_data[6]*B.t_data[3] + A.t_data[7]*B.t_data[4] + A.t_data[8]*B.t_data[5];
    this->t_data[8] = A.t_data[6]*B.t_data[6] + A.t_data[7]*B.t_data[7] + A.t_data[8]*B.t_data[8];
  }
  else
  {
    int ij;
    int kj;
    int ik;
    for( int i=1 ; i<=T_dim ; ++i )
      for( int k=1 ; k<=T_dim ; ++k )
      {
        ik =  (i-1)*T_dim + (k-1);
        this->t_data[ik] = 0.0;
        for( int j=1 ; j<=T_dim ; ++j )
        {
          ij = (i-1)*T_dim + (j-1);
          kj = (k-1)*T_dim + (j-1);
          this->t_data[ik] += A.t_data[ij] * B.t_data[kj];
        }
      }
  }
}

/**
 * @param[in] A rank-2 tensor
 * @param[in] B rank-2 tensor
 * @return none
 *
 * This function performs matrix multiplication \f$\mathbf {A^TB}\f$ -or-
 *\f$A_{ji} B_{jk}\f$
 */
template< int T_dim >
inline void R2TensorT<T_dim>::AjiBjk( const R2TensorT<T_dim>& A, const R2TensorT<T_dim>& B )
{
  int ji;
  int jk;
  int ik;

  if( T_dim == 2 )
  {
    this->t_data[0] = A.t_data[0]*B.t_data[0] + A.t_data[2]*B.t_data[2];
    this->t_data[1] = A.t_data[0]*B.t_data[1] + A.t_data[2]*B.t_data[3];

    this->t_data[2] = A.t_data[1]*B.t_data[0] + A.t_data[3]*B.t_data[2];
    this->t_data[3] = A.t_data[1]*B.t_data[1] + A.t_data[3]*B.t_data[3];
  }
  else if( T_dim == 3 )
  {
    this->t_data[0] = A.t_data[0]*B.t_data[0] + A.t_data[3]*B.t_data[3] + A.t_data[6]*B.t_data[6];
    this->t_data[1] = A.t_data[0]*B.t_data[1] + A.t_data[3]*B.t_data[4] + A.t_data[6]*B.t_data[7];
    this->t_data[2] = A.t_data[0]*B.t_data[2] + A.t_data[3]*B.t_data[5] + A.t_data[6]*B.t_data[8];

    this->t_data[3] = A.t_data[1]*B.t_data[0] + A.t_data[4]*B.t_data[3] + A.t_data[7]*B.t_data[6];
    this->t_data[4] = A.t_data[1]*B.t_data[1] + A.t_data[4]*B.t_data[4] + A.t_data[7]*B.t_data[7];
    this->t_data[5] = A.t_data[1]*B.t_data[2] + A.t_data[4]*B.t_data[5] + A.t_data[7]*B.t_data[8];

    this->t_data[6] = A.t_data[2]*B.t_data[0] + A.t_data[5]*B.t_data[3] + A.t_data[8]*B.t_data[6];
    this->t_data[7] = A.t_data[2]*B.t_data[1] + A.t_data[5]*B.t_data[4] + A.t_data[8]*B.t_data[7];
    this->t_data[8] = A.t_data[2]*B.t_data[2] + A.t_data[5]*B.t_data[5] + A.t_data[8]*B.t_data[8];
  }
  else
  {
    for( int i=1 ; i<=T_dim ; ++i )
      for( int k=1 ; k<=T_dim ; ++k )
      {
        ik =  (i-1)*T_dim + (k-1);
        this->t_data[ik] = 0.0;
        for( int j=1 ; j<=T_dim ; ++j )
        {
          ji = (j-1)*T_dim + (i-1);
          jk = (j-1)*T_dim + (k-1);
          this->t_data[ik] += A.t_data[ji] * B.t_data[jk];
        }
      }
  }
}

/**
 * @param[in] A rank-2 tensor
 * @param[in] B rank-2 tensor
 * @return none
 *
 * This function performs matrix multiplication \f$\mathbf {A^TB^T}\f$ -or-
 *\f$A_{ji} B_{kj}\f$
 */
template< int T_dim >
inline void R2TensorT<T_dim>::AjiBkj( const R2TensorT<T_dim>& A, const R2TensorT<T_dim>& B )
{
  int ji;
  int kj;
  int ik;

  if( T_dim == 2 )
  {
    this->t_data[0] = A.t_data[0]*B.t_data[0] + A.t_data[2]*B.t_data[1];
    this->t_data[1] = A.t_data[0]*B.t_data[2] + A.t_data[2]*B.t_data[3];

    this->t_data[2] = A.t_data[1]*B.t_data[0] + A.t_data[3]*B.t_data[1];
    this->t_data[3] = A.t_data[1]*B.t_data[2] + A.t_data[3]*B.t_data[3];
  }
  else if( T_dim == 3 )
  {
    this->t_data[0] = A.t_data[0]*B.t_data[0] + A.t_data[3]*B.t_data[1] + A.t_data[6]*B.t_data[2];
    this->t_data[1] = A.t_data[0]*B.t_data[3] + A.t_data[3]*B.t_data[4] + A.t_data[6]*B.t_data[5];
    this->t_data[2] = A.t_data[0]*B.t_data[6] + A.t_data[3]*B.t_data[7] + A.t_data[6]*B.t_data[8];

    this->t_data[3] = A.t_data[1]*B.t_data[0] + A.t_data[4]*B.t_data[1] + A.t_data[7]*B.t_data[2];
    this->t_data[4] = A.t_data[1]*B.t_data[3] + A.t_data[4]*B.t_data[4] + A.t_data[7]*B.t_data[5];
    this->t_data[5] = A.t_data[1]*B.t_data[6] + A.t_data[4]*B.t_data[7] + A.t_data[7]*B.t_data[8];

    this->t_data[6] = A.t_data[2]*B.t_data[0] + A.t_data[5]*B.t_data[1] + A.t_data[8]*B.t_data[2];
    this->t_data[7] = A.t_data[2]*B.t_data[3] + A.t_data[5]*B.t_data[4] + A.t_data[8]*B.t_data[5];
    this->t_data[8] = A.t_data[2]*B.t_data[6] + A.t_data[5]*B.t_data[7] + A.t_data[8]*B.t_data[8];
  }
  else
  {
    for( int i=1 ; i<=T_dim ; ++i )
      for( int k=1 ; k<=T_dim ; ++k )
      {
        ik =  (i-1)*T_dim + (k-1);
        this->t_data[ik] = 0.0;
        for( int j=1 ; j<=T_dim ; ++j )
        {
          ji = (j-1)*T_dim + (i-1);
          kj = (k-1)*T_dim + (j-1);
          this->t_data[ik] += A.t_data[ji] * B.t_data[kj];
        }
      }
  }
}


/**
 * @param[in] A symmetric rank-2 tensor
 * @param[in] B rank-2 tensor
 * @return none
 *
 * This function performs matrix multiplication \f$\mathbf {AB}\f$ -or-
 *\f$A_{ij} B_{jk}\f$
 */
template< int T_dim >
inline void R2TensorT<T_dim>::AijBjk( const R2SymTensorT<T_dim>& A, const R2TensorT<T_dim>& B )
{

  if( T_dim == 2 )
  {
    this->t_data[0] = A.t_data[0]*B.t_data[0] + A.t_data[1]*B.t_data[2];
    this->t_data[1] = A.t_data[0]*B.t_data[1] + A.t_data[1]*B.t_data[3];

    this->t_data[2] = A.t_data[1]*B.t_data[0] + A.t_data[2]*B.t_data[2];
    this->t_data[3] = A.t_data[1]*B.t_data[1] + A.t_data[2]*B.t_data[3];
  }
  else if( T_dim == 3 )
  {
    this->t_data[0] = A.t_data[0]*B.t_data[0] + A.t_data[1]*B.t_data[3] + A.t_data[3]*B.t_data[6];
    this->t_data[1] = A.t_data[0]*B.t_data[1] + A.t_data[1]*B.t_data[4] + A.t_data[3]*B.t_data[7];
    this->t_data[2] = A.t_data[0]*B.t_data[2] + A.t_data[1]*B.t_data[5] + A.t_data[3]*B.t_data[8];

    this->t_data[3] = A.t_data[1]*B.t_data[0] + A.t_data[2]*B.t_data[3] + A.t_data[4]*B.t_data[6];
    this->t_data[4] = A.t_data[1]*B.t_data[1] + A.t_data[2]*B.t_data[4] + A.t_data[4]*B.t_data[7];
    this->t_data[5] = A.t_data[1]*B.t_data[2] + A.t_data[2]*B.t_data[5] + A.t_data[4]*B.t_data[8];

    this->t_data[6] = A.t_data[3]*B.t_data[0] + A.t_data[4]*B.t_data[3] + A.t_data[5]*B.t_data[6];
    this->t_data[7] = A.t_data[3]*B.t_data[1] + A.t_data[4]*B.t_data[4] + A.t_data[5]*B.t_data[7];
    this->t_data[8] = A.t_data[3]*B.t_data[2] + A.t_data[4]*B.t_data[5] + A.t_data[5]*B.t_data[8];
  }
  else
  {
    GEOSX_WARNING("R2TensorT::AijBjk(R2SymTensorT,R2TensorT) not implemented for dimension > 3 ");
  }
}

/**
 * @param[in] A symmetric rank-2 tensor
 * @param[in] B rank-2 tensor
 * @return none
 *
 * This function performs matrix multiplication \f$\mathbf {AB^T}\f$ -or-
 *\f$A_{ij} B_{kj}\f$
 */
template< int T_dim >
GEOSX_HOST_DEVICE
GEOSX_FORCE_INLINE
void R2TensorT<T_dim>::AijBkj( const R2SymTensorT<T_dim>& A, const R2TensorT<T_dim>& B )
{
//  int ij;
//  int jk;
//  int ik;

//  if( T_dim == 2 )
//  {
//    this->t_data[0] = A.t_data[0]*B.t_data[0] + A.t_data[1]*B.t_data[1];
//    this->t_data[1] = A.t_data[0]*B.t_data[2] + A.t_data[1]*B.t_data[3];
//
//    this->t_data[2] = A.t_data[1]*B.t_data[0] + A.t_data[2]*B.t_data[1];
//    this->t_data[3] = A.t_data[1]*B.t_data[2] + A.t_data[2]*B.t_data[3];
//  }
//  else if( T_dim == 3 )
//  {
    this->t_data[0] = A.t_data[0]*B.t_data[0] + A.t_data[1]*B.t_data[1] + A.t_data[3]*B.t_data[2];
    this->t_data[1] = A.t_data[0]*B.t_data[3] + A.t_data[1]*B.t_data[4] + A.t_data[3]*B.t_data[5];
    this->t_data[2] = A.t_data[0]*B.t_data[6] + A.t_data[1]*B.t_data[7] + A.t_data[3]*B.t_data[8];

    this->t_data[3] = A.t_data[1]*B.t_data[0] + A.t_data[2]*B.t_data[1] + A.t_data[4]*B.t_data[2];
    this->t_data[4] = A.t_data[1]*B.t_data[3] + A.t_data[2]*B.t_data[4] + A.t_data[4]*B.t_data[5];
    this->t_data[5] = A.t_data[1]*B.t_data[6] + A.t_data[2]*B.t_data[7] + A.t_data[4]*B.t_data[8];

    this->t_data[6] = A.t_data[3]*B.t_data[0] + A.t_data[4]*B.t_data[1] + A.t_data[5]*B.t_data[2];
    this->t_data[7] = A.t_data[3]*B.t_data[3] + A.t_data[4]*B.t_data[4] + A.t_data[5]*B.t_data[5];
    this->t_data[8] = A.t_data[3]*B.t_data[6] + A.t_data[4]*B.t_data[7] + A.t_data[5]*B.t_data[8];
//  }
//  else
//  {
//    GEOSX_WARNING("R2TensorT::AijBkj(R2SymTensorT,R2TensorT) not implemented for dimension > 3");
//  }
}

/**
 * @param[in] A rank-2 tensor
 * @param[in] B symmetric rank-2 tensor
 * @return none
 *
 * This function performs matrix multiplication \f$\mathbf {AB}\f$ -or-
 *\f$A_{ij} B_{jk}\f$
 */
template< int T_dim >
inline void R2TensorT<T_dim>::AijBjk( const R2TensorT<T_dim>& A, const R2SymTensorT<T_dim>& B )
{

  if( T_dim == 2 )
  {
    this->t_data[0] = A.t_data[0]*B.t_data[0] + A.t_data[1]*B.t_data[1];
    this->t_data[1] = A.t_data[0]*B.t_data[1] + A.t_data[1]*B.t_data[2];

    this->t_data[2] = A.t_data[2]*B.t_data[0] + A.t_data[3]*B.t_data[1];
    this->t_data[3] = A.t_data[2]*B.t_data[1] + A.t_data[3]*B.t_data[2];
  }
  else if( T_dim == 3 )
  {
    this->t_data[0] = A.t_data[0]*B.t_data[0] + A.t_data[1]*B.t_data[1] + A.t_data[2]*B.t_data[3];
    this->t_data[1] = A.t_data[0]*B.t_data[1] + A.t_data[1]*B.t_data[2] + A.t_data[2]*B.t_data[4];
    this->t_data[2] = A.t_data[0]*B.t_data[3] + A.t_data[1]*B.t_data[4] + A.t_data[2]*B.t_data[5];

    this->t_data[3] = A.t_data[3]*B.t_data[0] + A.t_data[4]*B.t_data[1] + A.t_data[5]*B.t_data[3];
    this->t_data[4] = A.t_data[3]*B.t_data[1] + A.t_data[4]*B.t_data[2] + A.t_data[5]*B.t_data[4];
    this->t_data[5] = A.t_data[3]*B.t_data[3] + A.t_data[4]*B.t_data[4] + A.t_data[5]*B.t_data[5];

    this->t_data[6] = A.t_data[6]*B.t_data[0] + A.t_data[7]*B.t_data[1] + A.t_data[8]*B.t_data[3];
    this->t_data[7] = A.t_data[6]*B.t_data[1] + A.t_data[7]*B.t_data[2] + A.t_data[8]*B.t_data[4];
    this->t_data[8] = A.t_data[6]*B.t_data[3] + A.t_data[7]*B.t_data[4] + A.t_data[8]*B.t_data[5];
  }
  else
  {
    GEOSX_WARNING("R2TensorT::AijBjk(R2TensorT,R2SymTensorT) not implemented for dimension > 3");
  }
}

/**
 * @param[in] A rank-2 tensor
 * @param[in] B symmetric rank-2 tensor
 * @return none
 *
 * This function performs matrix multiplication \f$\mathbf {A^TB}\f$ -or-
 *\f$A_{ji} B_{jk}\f$
 */
template< int T_dim >
inline void R2TensorT<T_dim>::AjiBjk( const R2TensorT<T_dim>& A, const R2SymTensorT<T_dim>& B )
{

  if( T_dim == 2 )
  {
    this->t_data[0] = A.t_data[0]*B.t_data[0] + A.t_data[2]*B.t_data[1];
    this->t_data[1] = A.t_data[0]*B.t_data[1] + A.t_data[2]*B.t_data[2];

    this->t_data[2] = A.t_data[1]*B.t_data[0] + A.t_data[3]*B.t_data[1];
    this->t_data[3] = A.t_data[1]*B.t_data[1] + A.t_data[3]*B.t_data[2];
  }
  else if( T_dim == 3 )
  {
    this->t_data[0] = A.t_data[0]*B.t_data[0] + A.t_data[3]*B.t_data[1] + A.t_data[6]*B.t_data[3];
    this->t_data[1] = A.t_data[0]*B.t_data[1] + A.t_data[3]*B.t_data[2] + A.t_data[6]*B.t_data[4];
    this->t_data[2] = A.t_data[0]*B.t_data[3] + A.t_data[3]*B.t_data[4] + A.t_data[6]*B.t_data[5];

    this->t_data[3] = A.t_data[1]*B.t_data[0] + A.t_data[4]*B.t_data[1] + A.t_data[7]*B.t_data[3];
    this->t_data[4] = A.t_data[1]*B.t_data[1] + A.t_data[4]*B.t_data[2] + A.t_data[7]*B.t_data[4];
    this->t_data[5] = A.t_data[1]*B.t_data[3] + A.t_data[4]*B.t_data[4] + A.t_data[7]*B.t_data[5];

    this->t_data[6] = A.t_data[2]*B.t_data[0] + A.t_data[5]*B.t_data[1] + A.t_data[8]*B.t_data[3];
    this->t_data[7] = A.t_data[2]*B.t_data[1] + A.t_data[5]*B.t_data[2] + A.t_data[8]*B.t_data[4];
    this->t_data[8] = A.t_data[2]*B.t_data[3] + A.t_data[5]*B.t_data[4] + A.t_data[8]*B.t_data[5];
  }
  else
  {
    GEOSX_WARNING("R2TensorT::AjiBjk(R2TensorT,R2SymTensorT) not implemented for dimension > 3");
  }
}

/**
 * @param[in] a rank-1 tensor
 * @param[in] b rank-1 tensor
 * @return none
 *
 * This function performs a dyadic product of two rank-1 tensors \f$\mathbf {a
 *\otimes b}\f$ -or- \f$a_i b_j\f$
 */
template< int T_dim >
GEOSX_HOST_DEVICE
GEOSX_FORCE_INLINE
void R2TensorT<T_dim>::dyadic_ab( const R1TensorT<T_dim>& a, const R1TensorT<T_dim>& b )
{
//  if( T_dim == 2 )
//  {
//    this->t_data[0] = a.t_data[0]*b.t_data[0];
//    this->t_data[1] = a.t_data[0]*b.t_data[1];
//
//    this->t_data[2] = a.t_data[1]*b.t_data[0];
//    this->t_data[3] = a.t_data[1]*b.t_data[1];
//  }
//  else if( T_dim == 3 )
//  {
    this->t_data[0] = a.t_data[0]*b.t_data[0];
    this->t_data[1] = a.t_data[0]*b.t_data[1];
    this->t_data[2] = a.t_data[0]*b.t_data[2];

    this->t_data[3] = a.t_data[1]*b.t_data[0];
    this->t_data[4] = a.t_data[1]*b.t_data[1];
    this->t_data[5] = a.t_data[1]*b.t_data[2];

    this->t_data[6] = a.t_data[2]*b.t_data[0];
    this->t_data[7] = a.t_data[2]*b.t_data[1];
    this->t_data[8] = a.t_data[2]*b.t_data[2];
//  }
//  else
//  {
//    GEOSX_WARNING("R2TensorT::dyadic_ab(R1TensorT,R1TensorT) not implemented for dimension > 3");
//  }
}


/**
 * @param[in] a rank-1 tensor
 * @return none
 *
 * This function performs a dyadic product of a rank-1 tensor with itself
 *  \f$\mathbf {a \otimes a}\f$ -or- \f$a_i a_j\f$
 */
template< int T_dim >
inline void R2TensorT<T_dim>::dyadic_aa( const R1TensorT<T_dim>& a )
{
  if( T_dim == 2 )
  {
    this->t_data[0] = a.t_data[0]*a.t_data[0];
    this->t_data[1] = a.t_data[0]*a.t_data[1];

    this->t_data[2] = a.t_data[1]*a.t_data[0];
    this->t_data[3] = a.t_data[1]*a.t_data[1];
  }
  else if( T_dim == 3 )
  {

    this->t_data[0] = a.t_data[0]*a.t_data[0];
    this->t_data[1] = a.t_data[0]*a.t_data[1];
    this->t_data[2] = a.t_data[0]*a.t_data[2];

    this->t_data[3] = this->t_data[1];
    this->t_data[4] = a.t_data[1]*a.t_data[1];
    this->t_data[5] = a.t_data[1]*a.t_data[2];

    this->t_data[6] = this->t_data[2];
    this->t_data[7] = this->t_data[5];
    this->t_data[8] = a.t_data[2]*a.t_data[2];
  }
  else
  {
    GEOSX_WARNING("R2TensorT::dyadic_ab(R1TensorT,R1TensorT) not implemented for dimension > 3");
  }
}

/**
 * @param[in] a rank-1 tensor
 * @param[in] b rank-1 tensor
 * @return none
 *
 * This function adds the dyadic product of two rank-1 tensors to this
 * tensor.
 */
template< int T_dim >
GEOSX_HOST_DEVICE
GEOSX_FORCE_INLINE
 void R2TensorT<T_dim>::plus_dyadic_ab( const R1TensorT<T_dim>& a, const R1TensorT<T_dim>& b )
{
//  if( T_dim == 2 )
//  {
//    this->t_data[0] += a.t_data[0]*b.t_data[0];
//    this->t_data[1] += a.t_data[0]*b.t_data[1];
//
//    this->t_data[2] += a.t_data[1]*b.t_data[0];
//    this->t_data[3] += a.t_data[1]*b.t_data[1];
//  }
//  else if( T_dim == 3 )
//  {
    this->t_data[0] += a.t_data[0]*b.t_data[0];
    this->t_data[1] += a.t_data[0]*b.t_data[1];
    this->t_data[2] += a.t_data[0]*b.t_data[2];

    this->t_data[3] += a.t_data[1]*b.t_data[0];
    this->t_data[4] += a.t_data[1]*b.t_data[1];
    this->t_data[5] += a.t_data[1]*b.t_data[2];

    this->t_data[6] += a.t_data[2]*b.t_data[0];
    this->t_data[7] += a.t_data[2]*b.t_data[1];
    this->t_data[8] += a.t_data[2]*b.t_data[2];
//  }
//  else
//  {
//    GEOSX_WARNING("R2TensorT::dyadic_ab(R1TensorT,R1TensorT) not implemented for dimension > 3");
//  }
}

/**
 * @return trace of (*this)
 *
 * This function returns the trace of the tensor that it is called from.
 */
template< int T_dim >
inline realT R2TensorT<T_dim>::Trace(void) const
{
  realT trace=0;

  if( T_dim==2 )
  {
    trace = this->t_data[0] + this->t_data[3];
  }
  else if (T_dim==3)
  {
    trace = this->t_data[0] + this->t_data[4] + this->t_data[8];
  }
  else
  {
    int c=0;

    for( int ii=1 ; ii<=T_dim ; ++ii )
    {
      trace += this->t_data[c];
      c += T_dim;
      ++c;
    }
  }
  return trace;
}


/**
 * @return determinant of (*this)
 *
 * This function returns the determinate of the tensor that it is called from.
 */
template< int T_dim >
GEOSX_HOST_DEVICE
GEOSX_FORCE_INLINE
realT R2TensorT<T_dim>::Det(void) const
{
  realT det=0;
  if( T_dim == 2 )
    det = this->t_data[0]*(this->t_data[3]) - this->t_data[1]*(this->t_data[2]);
  else if( T_dim == 3 )
    det = this->t_data[0]*( this->t_data[4]*(this->t_data[8]) - this->t_data[5]*(this->t_data[7]) )
          - this->t_data[3]*( this->t_data[1]*(this->t_data[8]) - this->t_data[2]*(this->t_data[7]) )
          + this->t_data[6]*( this->t_data[1]*(this->t_data[5]) - this->t_data[2]*(this->t_data[4]) );
<<<<<<< HEAD
//  else
//  {
//    GEOS_WARNING("R2TensorT::Det() not implemented for dimension > 3");
//  }
=======
  else
  {
    GEOSX_WARNING("R2TensorT::Det() not implemented for dimension > 3");
  }
>>>>>>> 31a9db3e

  return det;
}

/**
 * @return inner product of (*this) with itself
 *
 * This function returns the inner product of the tensor that it is called from
 * with itself
 */
template< int T_dim >
inline realT R2TensorT<T_dim>::Inner(void) const
{
  realT rval=0;
  if( T_dim == 2 )
    rval = this->t_data[0]*(this->t_data[0]) + this->t_data[1]*(this->t_data[1])
           + this->t_data[2]*(this->t_data[2]) + this->t_data[3]*(this->t_data[3]);
  else if( T_dim == 3 )
    rval = this->t_data[0]*(this->t_data[0]) + this->t_data[1]*(this->t_data[1])
           + this->t_data[2]*(this->t_data[2]) + this->t_data[3]*(this->t_data[3])
           + this->t_data[4]*(this->t_data[4]) + this->t_data[5]*(this->t_data[5])
           + this->t_data[6]*(this->t_data[6]) + this->t_data[7]*(this->t_data[7])
           + this->t_data[8]*(this->t_data[8]);
  else
  {
    GEOSX_WARNING("R2TensorT::Inner() not implemented for dimension > 3");
  }

  return rval;
}


/**
 * @return 1-Det(*this)
 *
 * This function returns 1 - det(F) assuming that (*this) = F-I where I is the
 * identity. This
 * is useful when you have a tensor \f$\mathbf{F}\f$ close to the identity that
 * you are storing as
 * \f$\mathbf{F-I}\f$.
 */
template< int T_dim >
inline realT R2TensorT<T_dim>::OneMinusDet(void) const
{
  realT One_Det=0;
  if( T_dim == 2 )
    One_Det = -this->t_data[0] - this->t_data[3] - this->t_data[0]*(this->t_data[3]) + this->t_data[1]*(this->t_data[2]);
  else if( T_dim == 3 )
    One_Det = -( this->t_data[0] + this->t_data[4] + this->t_data[8])
              - ( this->t_data[0]*(this->t_data[4])*(this->t_data[8]) )
              - ( this->t_data[0]*(this->t_data[4]) + this->t_data[0]*(this->t_data[8]) + this->t_data[4]*(this->t_data[8]) )
              + ( this->t_data[0] + 1.0 )*(this->t_data[5])*(this->t_data[7])
              + ( this->t_data[4] + 1.0 )*(this->t_data[2])*(this->t_data[6])
              + ( this->t_data[8] + 1.0 )*(this->t_data[1])*(this->t_data[3])
              - ( this->t_data[2]*(this->t_data[3])*(this->t_data[7]) + this->t_data[1]*(this->t_data[5])*(this->t_data[6]) );
  else
  {
    GEOSX_WARNING("R2TensorT::Det() not implemented for dimension > 3");
  }

  return One_Det;
}


/**
 * @return Det(a)
 *
 * This function inverts a
 */
template< int T_dim >
//R2TensorT<T_dim>& R2TensorT<T_dim>::Inverse( R2TensorT<T_dim>& a )
GEOSX_HOST_DEVICE
GEOSX_FORCE_INLINE
realT R2TensorT<T_dim>::Inverse( R2TensorT<T_dim>& a )
{
  realT const o1 = a.t_data[4] * a.t_data[8] - a.t_data[5] * a.t_data[7];
  realT const o2 = a.t_data[2] * a.t_data[7] - a.t_data[1] * a.t_data[8];
  realT const o3 = a.t_data[1] * a.t_data[5] - a.t_data[2] * a.t_data[4];
  realT const o4 = a.t_data[5] * a.t_data[6] - a.t_data[3] * a.t_data[8];
  realT const o5 = a.t_data[0] * a.t_data[8] - a.t_data[2] * a.t_data[6];
  realT const o6 = a.t_data[2] * a.t_data[3] - a.t_data[0] * a.t_data[5];
  realT const o7 = a.t_data[3] * a.t_data[7] - a.t_data[4] * a.t_data[6];
  realT const o8 = a.t_data[1] * a.t_data[6] - a.t_data[0] * a.t_data[7];
  realT const o9 = a.t_data[0] * a.t_data[4] - a.t_data[1] * a.t_data[3];

  realT const det = a.t_data[0] * o1 + a.t_data[3] * o2 + a.t_data[6] * o3;

  realT const tol = 1.0e-14 * a.MaxVal();
  GEOSX_ERROR_IF(std::abs(det) <= tol, "Tolerance error. |det| = " << std::abs(det) << ", tol = " << tol);
  
  realT const o11 = 1.0 / det;

  this->t_data[0] = o1 * o11;
  this->t_data[1] = o2 * o11;
  this->t_data[2] = o3 * o11;
  this->t_data[3] = o4 * o11;
  this->t_data[4] = o5 * o11;
  this->t_data[5] = o6 * o11;
  this->t_data[6] = o7 * o11;
  this->t_data[7] = o8 * o11;
  this->t_data[8] = o9 * o11;

  return det;
}


/**
 * @return *this
 *
 * This function assumes that "a" refers to a Tensor that is close to
 * the Identity, thus is stored as F-I.
 *  a = F-I
 * Assigns Value of (*this) to Inverse(F) - I
 */
template< int T_dim >
inline R2TensorT<T_dim>& R2TensorT<T_dim>::Inverse_I( R2TensorT<T_dim>& a )
{

  if (T_dim == 2)
  {
    /* temps - incase matrix is *this */
    realT A0 = a.t_data[0];
    realT A1 = a.t_data[1];
    realT A2 = a.t_data[2];
    realT A3 = a.t_data[3];

    realT idet = 1 / (A0*A3 - A1*A2);
    const realT one_det = a.OneMinusDet();
    this->t_data[0] =  ( A3 + one_det ) * idet;
    this->t_data[1] =-A1*idet;
    this->t_data[2] =-A2*idet;
    this->t_data[3] =  ( A0 + one_det ) * idet;
  }
  else if (T_dim == 3)
  {
    realT A11,A12,A13,
          A21,A22,A23,
          A31,A32,A33;
    const realT one_det = a.OneMinusDet();
    const realT idet = 1.0/( 1.0 - one_det );

    A11 = a.t_data[4]*a.t_data[8] - a.t_data[5]*a.t_data[7] + a.t_data[4] + a.t_data[8];
    A12 = a.t_data[2]*a.t_data[7] - a.t_data[1]*a.t_data[8] - a.t_data[1];
    A13 = a.t_data[1]*a.t_data[5] - a.t_data[2]*a.t_data[4] - a.t_data[2];
    A21 = a.t_data[5]*a.t_data[6] - a.t_data[3]*a.t_data[8] - a.t_data[3];
    A22 = a.t_data[0]*a.t_data[8] - a.t_data[2]*a.t_data[6] + a.t_data[0] + a.t_data[8];
    A23 = a.t_data[2]*a.t_data[3] - a.t_data[0]*a.t_data[5] - a.t_data[5];
    A31 = a.t_data[3]*a.t_data[7] - a.t_data[4]*a.t_data[6] - a.t_data[6];
    A32 = a.t_data[1]*a.t_data[6] - a.t_data[0]*a.t_data[7] - a.t_data[7];
    A33 = a.t_data[0]*a.t_data[4] - a.t_data[1]*a.t_data[3] + a.t_data[0] + a.t_data[4];


    this->t_data[0] = ( A11 + one_det ) * idet;
    this->t_data[1] = A12*idet;
    this->t_data[2] = A13*idet;
    this->t_data[3] = A21*idet;
    this->t_data[4] = ( A22 + one_det ) * idet;
    this->t_data[5] = A23*idet;
    this->t_data[6] = A31*idet;
    this->t_data[7] = A32*idet;
    this->t_data[8] = ( A33 + one_det ) * idet;
  }
  else
  {
    GEOSX_WARNING("R2TensorT::Inverse( R2TensorT ) not implemented for dimension > 3");
  }
  return *this;
}


template< int T_dim >
inline void R2TensorT<T_dim>::FillColumn( const int col, const R1TensorT<T_dim>& a )
{
  this->t_data[0+col]       = a.t_data[0];
  this->t_data[T_dim+col]   = a.t_data[1];
  this->t_data[2*T_dim+col] = a.t_data[2];
}

template< int T_dim >
inline void R2TensorT<T_dim>::AddToColumn( const int col, const R1TensorT<T_dim>& a )
{
  this->t_data[0+col]       += a.t_data[0];
  this->t_data[T_dim+col]   += a.t_data[1];
  this->t_data[2*T_dim+col] += a.t_data[2];
}


template< int T_dim >
inline void R2TensorT<T_dim>::FillRow( const int row, const R1TensorT<T_dim>& a )
{
  this->t_data[row*T_dim+1] = a.t_data[0];
  this->t_data[row*T_dim+2] = a.t_data[1];
  this->t_data[row*T_dim+3] = a.t_data[2];
}

template< int T_dim >
inline void R2TensorT<T_dim>::AddToRow( const int row, const R1TensorT<T_dim>& a )
{
  this->t_data[row*T_dim+1] += a.t_data[0];
  this->t_data[row*T_dim+2] += a.t_data[1];
  this->t_data[row*T_dim+3] += a.t_data[2];
}


template< int T_dim >
inline void R2TensorT<T_dim>::RREF( void )
{
  int pivot_row;
  realT pivot_val;

  for( int i=1 ; i<=T_dim ; ++i )
  {
    pivot_val = 0;
    for( int ii=1 ; ii<=T_dim ; ++ii )
    {
      int index = (ii-1)*T_dim + (i-1);
      if( this->t_data[index] > pivot_val )
      {
        pivot_val = this->t_data[index];
        pivot_row = ii;
      }
    }
//    if( i != pivot_row )
  }

}

template<int T_dim>
inline void R2TensorT<T_dim>::Aijkl_to_Bmn( const R4minSymTensorT<3>& A)
{
  int n_dim = 6;

  if (T_dim!=6)
    GEOSX_WARNING( "R2TensorT<T_dim>::Aijkl_to_Bmn not implemented for T_dim /= 6");
  else
  {
    for(int ii=0,m=0,j=0 ; m<n_dim ; m+=++ii)
    {
      for(int i=0, c=m ; c<n_dim ; c+=(++i)+1+ii, ++j)
      {
        this->t_data[j*n_dim ] = A.t_data[ 0+c];
        this->t_data[j*n_dim+1] = A.t_data[12+c];
        this->t_data[j*n_dim+2] = A.t_data[30+c];
        this->t_data[j*n_dim+3] = A.t_data[ 6+c];
        this->t_data[j*n_dim+4] = A.t_data[24+c];
        this->t_data[j*n_dim+5] = A.t_data[18+c];
      }
    }
  }
}



//**** META-PROGRAMS **********************************************************

template< int T_dim >
inline void R2TensorT<T_dim>::RowSwap( const int i1, const int i2 )
{
  realT temp;
  int index1 = (i1-1) * T_dim;
  int index2 = (i2-1) * T_dim;

  for( int i=0 ; i<T_dim ; ++i )
  {
    temp = this->t_data[index1+i];
    this->t_data[index1+i] = this->t_data[index2+i];
    this->t_data[index2+i] = temp;
  }
}


#ifdef SIG_FIG_TRUNC

template< int T_dim >
void R2TensorT<T_dim>::SetMaxVal( const R2TensorT<T_dim>& A )
{
  if( T_dim == 3 )
  {
    if( fabs(A.t_data[0]) > (this->t_data[0]) )
      this->t_data[0] = fabs(A.t_data[0]);
    if( fabs(A.t_data[1]) > (this->t_data[1]) )
      this->t_data[1] = fabs(A.t_data[1]);
    if( fabs(A.t_data[2]) > (this->t_data[2]) )
      this->t_data[2] = fabs(A.t_data[2]);
    if( fabs(A.t_data[3]) > (this->t_data[3]) )
      this->t_data[3] = fabs(A.t_data[3]);
    if( fabs(A.t_data[4]) > (this->t_data[4]) )
      this->t_data[4] = fabs(A.t_data[4]);
    if( fabs(A.t_data[5]) > (this->t_data[5]) )
      this->t_data[5] = fabs(A.t_data[5]);
    if( fabs(A.t_data[6]) > (this->t_data[6]) )
      this->t_data[6] = fabs(A.t_data[6]);
    if( fabs(A.t_data[7]) > (this->t_data[7]) )
      this->t_data[7] = fabs(A.t_data[7]);
    if( fabs(A.t_data[8]) > (this->t_data[8]) )
      this->t_data[8] = fabs(A.t_data[8]);

  }
  else
    GEOSX_WARNING("R1TensorT not implemented for nsdof>3");

}
#endif

#endif<|MERGE_RESOLUTION|>--- conflicted
+++ resolved
@@ -66,13 +66,10 @@
                                                                                                         // error
                                                                                                         // otherwise
 
-<<<<<<< HEAD
   /// non-virtual destructor
   GEOSX_HOST_DEVICE
   ~R2TensorT(void);
 
-=======
->>>>>>> 31a9db3e
   //***** ASSIGNMENT OPERATORS ************************************************
   /// assignment of all data to an integer
   GEOSX_HOST_DEVICE
@@ -85,13 +82,9 @@
   R2TensorT<T_dim>& operator=( const realT& rhs );
 
   /// assignment to another R2TensorT
-<<<<<<< HEAD
   GEOSX_HOST_DEVICE
   GEOSX_FORCE_INLINE
   R2TensorT<T_dim>& operator=( const R2TensorT<T_dim>& rhs );
-=======
-  R2TensorT<T_dim>& operator=( const R2TensorT<T_dim>& rhs ) = default;
->>>>>>> 31a9db3e
 
   /// assignment to another R2SymTensorT
   R2TensorT<T_dim>& operator=( const R2SymTensorT<T_dim>& rhs );
@@ -311,7 +304,6 @@
   this->t_data[8] = Tzz;
 }
 
-<<<<<<< HEAD
 /**
  * @return none
  */
@@ -320,8 +312,6 @@
 R2TensorT<T_dim>::~R2TensorT(void)
 {}
 
-=======
->>>>>>> 31a9db3e
 //***** ACCESS OPERATORS ******************************************************
 /**
  * @param[in] i first index of the data to be returned
@@ -373,7 +363,6 @@
   return *this;
 }
 
-<<<<<<< HEAD
 
 /**
  * @param[in] rhs tensor to copy
@@ -388,8 +377,6 @@
   return *this;
 }
 
-=======
->>>>>>> 31a9db3e
 /**
  * @param[in] rhs symmetic tensor to copy
  * @return reference to *this
@@ -1015,18 +1002,6 @@
     det = this->t_data[0]*( this->t_data[4]*(this->t_data[8]) - this->t_data[5]*(this->t_data[7]) )
           - this->t_data[3]*( this->t_data[1]*(this->t_data[8]) - this->t_data[2]*(this->t_data[7]) )
           + this->t_data[6]*( this->t_data[1]*(this->t_data[5]) - this->t_data[2]*(this->t_data[4]) );
-<<<<<<< HEAD
-//  else
-//  {
-//    GEOS_WARNING("R2TensorT::Det() not implemented for dimension > 3");
-//  }
-=======
-  else
-  {
-    GEOSX_WARNING("R2TensorT::Det() not implemented for dimension > 3");
-  }
->>>>>>> 31a9db3e
-
   return det;
 }
 
