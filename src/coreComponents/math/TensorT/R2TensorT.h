/*
 * ------------------------------------------------------------------------------------------------------------
 * SPDX-License-Identifier: LGPL-2.1-only
 *
 * Copyright (c) 2018-2019 Lawrence Livermore National Security LLC
 * Copyright (c) 2018-2019 The Board of Trustees of the Leland Stanford Junior University
 * Copyright (c) 2018-2019 Total, S.A
 * Copyright (c) 2019-     GEOSX Contributors
 * All right reserved
 *
 * See top level LICENSE, COPYRIGHT, CONTRIBUTORS, NOTICE, and ACKNOWLEDGEMENTS files for details.
 * ------------------------------------------------------------------------------------------------------------
 */

/**
 * @brief This file contains the definition of the R2TensorT class
 * @file R2TensorT.h
 */

#ifndef R2_TENSOR_T_H_
#define R2_TENSOR_T_H_

#include "TensorBaseT.h"
//#include "TensorT.h"

template< int T_dim > class R2SymTensorT;
template< int T_dim > class R1TensorT;
template< int T_dim > class R4minSymTensorT;
template< int T_dim > class R6minSymTensorT;

/**
 * @brief R2TensorT is a rank-2 tensor object type
 * @tparam T_dim length of tensor index
 *
 * R2TensorT derives from TensorBaseT, and defines basic operations that can be
 * done on a rank-2 tensor, as well as operations that result in a rank-2
 * tensor.
 */
template< int T_dim >
class R2TensorT : public TensorBaseT< T_dim *T_dim >
{
public:
  //**** CONSTRUCTORS AND DESTRUCTORS *****************************************
  /// default constructor
<<<<<<< HEAD
  R2TensorT() = default;
=======
  GEOSX_HOST_DEVICE
  R2TensorT( void );
>>>>>>> 1611e8bc

  /**
   * @param[in] data use for initialization of t_data
   */
  explicit R2TensorT( const realT data ): TensorBaseT< T_dim *T_dim >( data ) {}

  /// copy constructor
  R2TensorT( const R2TensorT< T_dim > & rhs ) = default;

  /// constructor initialized by raw data
  explicit R2TensorT( const realT data[T_dim*T_dim] ): TensorBaseT< T_dim *T_dim >( data ){}

  /// explicit constructors
  R2TensorT( realT Txx, realT Txy, realT Tyx, realT Tyy );  //2D only - throws error
                                                            // otherwise
  R2TensorT( realT Txx, realT Txy, realT Txz, realT Tyx, realT Tyy, realT Tyz, realT Tzx, realT Tzy, realT Tzz ); //3D
                                                                                                                  // only
                                                                                                                  // -
                                                                                                                  // throws
                                                                                                                  // error
                                                                                                                  // otherwise

  /// non-virtual destructor
  ~R2TensorT(void) = default;

  //***** ASSIGNMENT OPERATORS ************************************************
  /// assignment of all data to an integer
<<<<<<< HEAD
  GEOSX_HOST_DEVICE
  GEOSX_FORCE_INLINE
  R2TensorT<T_dim>& operator=( const int& rhs );

  /// assignment to all data to a realT
  GEOSX_HOST_DEVICE
  GEOSX_FORCE_INLINE
  R2TensorT<T_dim>& operator=( const realT& rhs );
=======
  R2TensorT< T_dim > & operator=( const int & rhs );

  /// assignment to all data to a realT
  GEOSX_HOST_DEVICE
  R2TensorT< T_dim > & operator=( const realT & rhs );
>>>>>>> 1611e8bc

  /// assignment to another R2TensorT
  R2TensorT< T_dim > & operator=( const R2TensorT< T_dim > & rhs ) = default;

  /// assignment to another R2SymTensorT
  R2TensorT< T_dim > & operator=( const R2SymTensorT< T_dim > & rhs );

  /// add another R2SymTensorT
  R2TensorT< T_dim > & operator+=( const R2SymTensorT< T_dim > & rhs );

<<<<<<< HEAD
  GEOSX_HOST_DEVICE
  GEOSX_FORCE_INLINE
  R2TensorT& operator+=( const R2TensorT<T_dim>& rhs );

  //***** ACCESS OPERATORS ****************************************************
  /// const access to data
  GEOSX_HOST_DEVICE
  GEOSX_FORCE_INLINE
  const realT& operator()( const int i, const int j ) const;

  /// non-const access to data
  GEOSX_HOST_DEVICE
  GEOSX_FORCE_INLINE
  realT& operator()( const int i, const int j );
=======
  R2TensorT & operator+=( const R2TensorT< T_dim > & rhs );

  //***** ACCESS OPERATORS ****************************************************
  /// const access to data
  const realT & operator()( const int i, const int j ) const;

  /// non-const access to data
  realT & operator()( const int i, const int j );
>>>>>>> 1611e8bc


  //***** MULTIPLICATION OPERATIONS *******************************************

  /// multiply (inner product) Rank2 tensor with Rank 2 tensor
<<<<<<< HEAD
  GEOSX_HOST_DEVICE
  GEOSX_FORCE_INLINE
  void AijBjk( const R2TensorT<T_dim>& A, const R2TensorT<T_dim>& B );

  /// multiply (inner product) Rank2 tensor with Rank 2 tensor
  GEOSX_HOST_DEVICE
  GEOSX_FORCE_INLINE
  void AijBkj( const R2TensorT<T_dim>& A, const R2TensorT<T_dim>& B );
=======
  void AijBjk( const R2TensorT< T_dim > & A, const R2TensorT< T_dim > & B );

  /// multiply (inner product) Rank2 tensor with Rank 2 tensor
  void AijBkj( const R2TensorT< T_dim > & A, const R2TensorT< T_dim > & B );
>>>>>>> 1611e8bc

  /// multiply (inner product) Rank2 tensor with Rank 2 tensor
  void AjiBjk( const R2TensorT< T_dim > & A, const R2TensorT< T_dim > & B );

  /// multiply (inner product) Rank2 tensor with Rank 2 tensor
  void AjiBkj( const R2TensorT< T_dim > & A, const R2TensorT< T_dim > & B );

  /// multiply (inner product) Symmetric Rank2 tensor with Rank 2 tensor
  void AijBjk( const R2SymTensorT< T_dim > & A, const R2TensorT< T_dim > & B );

  /// multiply (inner product) Symmetric Rank2 tensor with Rank 2 tensor
<<<<<<< HEAD
  GEOSX_HOST_DEVICE
  GEOSX_FORCE_INLINE
  void AijBkj( const R2SymTensorT<T_dim>& A, const R2TensorT<T_dim>& B );
=======
  void AijBkj( const R2SymTensorT< T_dim > & A, const R2TensorT< T_dim > & B );
>>>>>>> 1611e8bc

  /// multiply (inner product) Rank2 tensor with Symmetric Rank 2 tensor
  void AijBjk( const R2TensorT< T_dim > & A, const R2SymTensorT< T_dim > & B );

  /// multiply (inner product) Rank2 tensor with Symmetric Rank 2 tensor
  void AjiBjk( const R2TensorT< T_dim > & A, const R2SymTensorT< T_dim > & B );

  /// multiply (dyadic product) Rank1 tensor with Rank 1 tensor
  GEOSX_HOST_DEVICE
<<<<<<< HEAD
  GEOSX_FORCE_INLINE
  void dyadic_ab( const R1TensorT<T_dim>& a, const R1TensorT<T_dim>& b );
=======
  void dyadic_ab( const R1TensorT< T_dim > & a, const R1TensorT< T_dim > & b );
>>>>>>> 1611e8bc

  /// multiply (dyadic product) Rank1 tensor with itself
  void dyadic_aa( const R1TensorT< T_dim > & a );

  /// multiply (dyadic product) Rank1 tensor with Rank 1 tensor and add
  GEOSX_HOST_DEVICE
<<<<<<< HEAD
  GEOSX_FORCE_INLINE
  void plus_dyadic_ab( const R1TensorT<T_dim>& a, const R1TensorT<T_dim>& b );
=======
  void plus_dyadic_ab( const R1TensorT< T_dim > & a, const R1TensorT< T_dim > & b );
>>>>>>> 1611e8bc

  void FillColumn( const int col, const R1TensorT< T_dim > & a );
  void AddToColumn( const int col, const R1TensorT< T_dim > & a );

  void FillRow( const int row, const R1TensorT< T_dim > & a );
  void AddToRow( const int row, const R1TensorT< T_dim > & a );

  /*
     /// junk
     void AB_plus_CD( const R2TensorT<T_dim>& A,
                   const R2TensorT<T_dim>& B,
                   const R2TensorT<T_dim>& C,
                   const R2TensorT<T_dim>& D )
     {
     for( int i=0 ; i<(T_dim*T_dim) ; ++i )
      this->t_data[i] += A.t_data[i] * B.t_data[i] + C.t_data[i] * D.t_data[i] ;
     }
   */
  //****** SELF TENSOR OPERATIONS **********************************************
  /// Inner Product
  realT Inner( void ) const;

  /// Trace
  GEOSX_HOST_DEVICE
  realT Trace( void ) const;

  /// Determinant
<<<<<<< HEAD
  GEOSX_HOST_DEVICE
  GEOSX_FORCE_INLINE
  realT Det(void) const;
=======
  realT Det( void ) const;
>>>>>>> 1611e8bc

  /// One minus Determinant
  realT OneMinusDet( void ) const;

  /// Inverse
  realT Inverse( void ) { return Inverse( *this ); }

  /// Inverse
<<<<<<< HEAD
  GEOSX_HOST_DEVICE
  GEOSX_FORCE_INLINE
  realT Inverse( R2TensorT<T_dim>& tensor );
=======
  realT Inverse( R2TensorT< T_dim > & tensor );
>>>>>>> 1611e8bc

  /// Inverse of tensor minus identity
  R2TensorT< T_dim > & Inverse_I( void ) { return Inverse_I( *this ); }

  /// Inverse of tensor minus identity
  R2TensorT< T_dim > & Inverse_I( R2TensorT< T_dim > & tensor );

  /// add a realT to the diagonal
  GEOSX_HOST_DEVICE
  GEOSX_FORCE_INLINE
  void PlusIdentity( const realT rhs )
  {
    this->t_data[0] += rhs;
    this->t_data[4] += rhs;
    this->t_data[8] += rhs;
  }

  //****** MATRIX MANIPULATIONS ***********************************************
  /// Swap Rows of a matrix
  void RowSwap( const int i1, const int i2 );

  /// Pivot rows to a row-reduced echelon form
  void RREF( void );

  //***** OUTPUT **************************************************************
  /// print function
  void print( std::ostream & os ) const;

  //****** TENSOR TRSNSFORMATION **********************************************

  void Aijkl_to_Bmn( const R4minSymTensorT< 3 > & A );

  //***** FRIEND DECLARATIONS *************************************************
  /// declare R2SymTensorT a friend so that it can access t_data directly
  friend class R2SymTensorT< T_dim >;

  /// declare R2TensorT a friend so that it can access t_data directly
  friend class R1TensorT< T_dim >;
  friend class R4minSymTensorT< T_dim >;
  friend class R4minSymTensorT< 3 >;
  friend class R6minSymTensorT< T_dim >;

private:

};
//*****************************************************************************
//***** END DECLARATIONS ******************************************************
//*****************************************************************************



template< int T_dim >
void R2TensorT< T_dim >::print( std::ostream & os ) const
{
  for( int i=0; i<T_dim; ++i )
    for( int j=0; j<T_dim; ++j )
      os<<(*this)( i, j )<<'\t';
}



#include "R2SymTensorT.h"
#include "R1TensorT.h"
#include "R4minSymTensorT.h"

//*****************************************************************************
//***** R2TensorT Member Function Definition **********************************
//*****************************************************************************

//**** CONSTRUCTORS AND DESTRUCTORS *******************************************
<<<<<<< HEAD
=======
/**
 * @return none
 */
template< int T_dim >
GEOSX_HOST_DEVICE
R2TensorT< T_dim >::R2TensorT( void ):
  TensorBaseT< T_dim *T_dim >()
{}
>>>>>>> 1611e8bc

/// Explicit 2D constructor
///
/// Template specialisation - if templated on another dimension constructor will
// throw a compile time error.
template<>
inline R2TensorT< 2 >::R2TensorT( realT Txx, realT Txy,
                                  realT Tyx, realT Tyy ):
  TensorBaseT< 2*2 >()
{
  this->t_data[0] = Txx;
  this->t_data[1] = Txy;
  this->t_data[2] = Tyx;
  this->t_data[3] = Tyy;
}


/// Explicit 3D constructor
///
/// Template specialisation - if templated on another dimension constructor will
// throw a compile time error.
template<>
inline R2TensorT< 3 >::R2TensorT( realT Txx, realT Txy, realT Txz,
                                  realT Tyx, realT Tyy, realT Tyz,
                                  realT Tzx, realT Tzy, realT Tzz ):
  TensorBaseT< 3*3 >()
{
  this->t_data[0] = Txx;
  this->t_data[1] = Txy;
  this->t_data[2] = Txz;
  this->t_data[3] = Tyx;
  this->t_data[4] = Tyy;
  this->t_data[5] = Tyz;
  this->t_data[6] = Tzx;
  this->t_data[7] = Tzy;
  this->t_data[8] = Tzz;
}

//***** ACCESS OPERATORS ******************************************************
/**
 * @param[in] i first index of the data to be returned
 * @param[in] j second index of the data to be returned
 * @return non-modifiable reference to the tensor data at index (i,j)
 */
template< int T_dim >
<<<<<<< HEAD
GEOSX_HOST_DEVICE
GEOSX_FORCE_INLINE
const realT& R2TensorT<T_dim>::operator()( const int i, const int j ) const
=======
inline const realT & R2TensorT< T_dim >::operator()( const int i, const int j ) const
>>>>>>> 1611e8bc
{
  return (this->t_data[ i*T_dim + j ]);
}

/**
 * @param[in] i first index of the data to be returned
 * @param[in] j second index of the data to be returned
 * @return modifiable reference to the tensor data at index (i,j)
 */
template< int T_dim >
<<<<<<< HEAD
GEOSX_HOST_DEVICE
GEOSX_FORCE_INLINE
realT& R2TensorT<T_dim>::operator()( const int i, const int j )
=======
inline realT & R2TensorT< T_dim >::operator()( const int i, const int j )
>>>>>>> 1611e8bc
{
  return (this->t_data[ i*T_dim + j ]);
}


//***** ASSIGNMENT OPERATORS **************************************************

/**
 * @param[in] rhs value to set each member of t_data to
 * @return reference to this
 */
template< int T_dim >
<<<<<<< HEAD
GEOSX_HOST_DEVICE
GEOSX_FORCE_INLINE
R2TensorT<T_dim>& R2TensorT<T_dim>::operator=( const int& rhs )
=======
inline R2TensorT< T_dim > & R2TensorT< T_dim >::operator=( const int & rhs )
>>>>>>> 1611e8bc
{
  TensorBaseT< T_dim *T_dim >::operator=( rhs );
  return *this;
}

/**
 * @param[in] rhs value to set each member of t_data to
 * @return reference to *this
 */
template< int T_dim >
GEOSX_HOST_DEVICE
inline R2TensorT< T_dim > & R2TensorT< T_dim >::operator=( const realT & rhs )
{
  TensorBaseT< T_dim *T_dim >::operator=( rhs );
  return *this;
}


/**
 * @param[in] rhs symmetic tensor to copy
 * @return reference to *this
 */
template< int T_dim >
inline R2TensorT< T_dim > & R2TensorT< T_dim >::operator=( const R2SymTensorT< T_dim > & rhs )
{
  for( int i=1; i<=T_dim; ++i )
    for( int j=1; j<=T_dim; ++j )
      (*this)( i, j ) = rhs( i, j );

  return *this;
}
template<>
inline R2TensorT< 2 > & R2TensorT< 2 >::operator=( const R2SymTensorT< 2 > & rhs )
{
  t_data[0] = rhs.t_data[0];
  t_data[1] = rhs.t_data[1];
  t_data[2] = rhs.t_data[1];
  t_data[3] = rhs.t_data[2];

  return *this;
}
template<>
inline R2TensorT< 3 > & R2TensorT< 3 >::operator=( const R2SymTensorT< 3 > & rhs )
{
  t_data[0] = rhs.t_data[0];
  t_data[1] = rhs.t_data[1];
  t_data[2] = rhs.t_data[3];

  t_data[3] = rhs.t_data[1];
  t_data[4] = rhs.t_data[2];
  t_data[5] = rhs.t_data[4];

  t_data[6] = rhs.t_data[3];
  t_data[7] = rhs.t_data[4];
  t_data[8] = rhs.t_data[5];

  return *this;
}


template< int T_dim >
<<<<<<< HEAD
GEOSX_HOST_DEVICE
GEOSX_FORCE_INLINE
R2TensorT<T_dim>& R2TensorT<T_dim>::operator+=( const R2TensorT<T_dim>& rhs )
=======
inline R2TensorT< T_dim > & R2TensorT< T_dim >::operator+=( const R2TensorT< T_dim > & rhs )
>>>>>>> 1611e8bc
{
  TensorBaseT< T_dim *T_dim >::operator+=( rhs );
  return *this;
}


/**
 * @param[in] rhs symmetic tensor to add
 * @return reference to *this
 */
template< int T_dim >
inline R2TensorT< T_dim > & R2TensorT< T_dim >::operator+=( const R2SymTensorT< T_dim > & rhs )
{
  for( int i=1; i<=T_dim; ++i )
    for( int j=1; j<=T_dim; ++j )
      (*this)( i, j ) += rhs( i, j );

  return *this;
}

//***** MULTIPLICATION OPERATORS **********************************************
/**
 * @param[in] A rank-2 tensor
 * @param[in] B rank-2 tensor
 * @return none
 *
 * This function performs matrix multiplication \f$\mathbf {AB}\f$ -or-
 *\f$A_{ij} B_{jk}\f$
 */
template< int T_dim >
<<<<<<< HEAD
GEOSX_HOST_DEVICE
GEOSX_FORCE_INLINE
void R2TensorT<T_dim>::AijBjk( const R2TensorT<T_dim>& A, const R2TensorT<T_dim>& B )
=======
inline void R2TensorT< T_dim >::AijBjk( const R2TensorT< T_dim > & A, const R2TensorT< T_dim > & B )
>>>>>>> 1611e8bc
{
  // int ij;
  // int jk;
  // int ik;

//  if( T_dim == 2 )
//  {
//    this->t_data[0] = A.t_data[0]*B.t_data[0] + A.t_data[1]*B.t_data[2];
//    this->t_data[1] = A.t_data[0]*B.t_data[1] + A.t_data[1]*B.t_data[3];
//
//    this->t_data[2] = A.t_data[2]*B.t_data[0] + A.t_data[3]*B.t_data[2];
//    this->t_data[3] = A.t_data[2]*B.t_data[1] + A.t_data[3]*B.t_data[3];
//  }
//  else if( T_dim == 3 )
//  {
  this->t_data[0] = A.t_data[0]*B.t_data[0] + A.t_data[1]*B.t_data[3] + A.t_data[2]*B.t_data[6];
  this->t_data[1] = A.t_data[0]*B.t_data[1] + A.t_data[1]*B.t_data[4] + A.t_data[2]*B.t_data[7];
  this->t_data[2] = A.t_data[0]*B.t_data[2] + A.t_data[1]*B.t_data[5] + A.t_data[2]*B.t_data[8];

  this->t_data[3] = A.t_data[3]*B.t_data[0] + A.t_data[4]*B.t_data[3] + A.t_data[5]*B.t_data[6];
  this->t_data[4] = A.t_data[3]*B.t_data[1] + A.t_data[4]*B.t_data[4] + A.t_data[5]*B.t_data[7];
  this->t_data[5] = A.t_data[3]*B.t_data[2] + A.t_data[4]*B.t_data[5] + A.t_data[5]*B.t_data[8];

  this->t_data[6] = A.t_data[6]*B.t_data[0] + A.t_data[7]*B.t_data[3] + A.t_data[8]*B.t_data[6];
  this->t_data[7] = A.t_data[6]*B.t_data[1] + A.t_data[7]*B.t_data[4] + A.t_data[8]*B.t_data[7];
  this->t_data[8] = A.t_data[6]*B.t_data[2] + A.t_data[7]*B.t_data[5] + A.t_data[8]*B.t_data[8];
//  }
//  else
//  {
//    for( int i=1 ; i<=T_dim ; ++i )
//      for( int k=1 ; k<=T_dim ; ++k )
//      {
//        ik =  (i-1)*T_dim + (k-1);
//        this->t_data[ik] = 0.0;
//        for( int j=1 ; j<=T_dim ; ++j )
//        {
//          ij = (i-1)*T_dim + (j-1);
//          jk = (j-1)*T_dim + (k-1);
//          this->t_data[ik] += A.t_data[ij] * B.t_data[jk];
//        }
//      }
//  }
}


/**
 * @param[in] A rank-2 tensor
 * @param[in] B rank-2 tensor
 * @return none
 *
 * This function performs matrix multiplication \f$\mathbf {AB^T}\f$ -or-
 *\f$A_{ij} B_{kj}\f$
 */
template< int T_dim >
<<<<<<< HEAD
GEOSX_HOST_DEVICE
GEOSX_FORCE_INLINE
void R2TensorT<T_dim>::AijBkj( const R2TensorT<T_dim>& A, const R2TensorT<T_dim>& B )
=======
inline void R2TensorT< T_dim >::AijBkj( const R2TensorT< T_dim > & A, const R2TensorT< T_dim > & B )
>>>>>>> 1611e8bc
{
  if( T_dim == 2 )
  {
    this->t_data[0] = A.t_data[0]*B.t_data[0] + A.t_data[1]*B.t_data[1];
    this->t_data[1] = A.t_data[0]*B.t_data[2] + A.t_data[1]*B.t_data[3];

    this->t_data[2] = A.t_data[2]*B.t_data[0] + A.t_data[3]*B.t_data[1];
    this->t_data[3] = A.t_data[2]*B.t_data[2] + A.t_data[3]*B.t_data[3];
  }
  else if( T_dim == 3 )
  {
    this->t_data[0] = A.t_data[0]*B.t_data[0] + A.t_data[1]*B.t_data[1] + A.t_data[2]*B.t_data[2];
    this->t_data[1] = A.t_data[0]*B.t_data[3] + A.t_data[1]*B.t_data[4] + A.t_data[2]*B.t_data[5];
    this->t_data[2] = A.t_data[0]*B.t_data[6] + A.t_data[1]*B.t_data[7] + A.t_data[2]*B.t_data[8];

    this->t_data[3] = A.t_data[3]*B.t_data[0] + A.t_data[4]*B.t_data[1] + A.t_data[5]*B.t_data[2];
    this->t_data[4] = A.t_data[3]*B.t_data[3] + A.t_data[4]*B.t_data[4] + A.t_data[5]*B.t_data[5];
    this->t_data[5] = A.t_data[3]*B.t_data[6] + A.t_data[4]*B.t_data[7] + A.t_data[5]*B.t_data[8];

    this->t_data[6] = A.t_data[6]*B.t_data[0] + A.t_data[7]*B.t_data[1] + A.t_data[8]*B.t_data[2];
    this->t_data[7] = A.t_data[6]*B.t_data[3] + A.t_data[7]*B.t_data[4] + A.t_data[8]*B.t_data[5];
    this->t_data[8] = A.t_data[6]*B.t_data[6] + A.t_data[7]*B.t_data[7] + A.t_data[8]*B.t_data[8];
  }
  else
  {
    int ij;
    int kj;
    int ik;
    for( int i=1; i<=T_dim; ++i )
      for( int k=1; k<=T_dim; ++k )
      {
        ik =  (i-1)*T_dim + (k-1);
        this->t_data[ik] = 0.0;
        for( int j=1; j<=T_dim; ++j )
        {
          ij = (i-1)*T_dim + (j-1);
          kj = (k-1)*T_dim + (j-1);
          this->t_data[ik] += A.t_data[ij] * B.t_data[kj];
        }
      }
  }
}

/**
 * @param[in] A rank-2 tensor
 * @param[in] B rank-2 tensor
 * @return none
 *
 * This function performs matrix multiplication \f$\mathbf {A^TB}\f$ -or-
 *\f$A_{ji} B_{jk}\f$
 */
template< int T_dim >
inline void R2TensorT< T_dim >::AjiBjk( const R2TensorT< T_dim > & A, const R2TensorT< T_dim > & B )
{
  int ji;
  int jk;
  int ik;

  if( T_dim == 2 )
  {
    this->t_data[0] = A.t_data[0]*B.t_data[0] + A.t_data[2]*B.t_data[2];
    this->t_data[1] = A.t_data[0]*B.t_data[1] + A.t_data[2]*B.t_data[3];

    this->t_data[2] = A.t_data[1]*B.t_data[0] + A.t_data[3]*B.t_data[2];
    this->t_data[3] = A.t_data[1]*B.t_data[1] + A.t_data[3]*B.t_data[3];
  }
  else if( T_dim == 3 )
  {
    this->t_data[0] = A.t_data[0]*B.t_data[0] + A.t_data[3]*B.t_data[3] + A.t_data[6]*B.t_data[6];
    this->t_data[1] = A.t_data[0]*B.t_data[1] + A.t_data[3]*B.t_data[4] + A.t_data[6]*B.t_data[7];
    this->t_data[2] = A.t_data[0]*B.t_data[2] + A.t_data[3]*B.t_data[5] + A.t_data[6]*B.t_data[8];

    this->t_data[3] = A.t_data[1]*B.t_data[0] + A.t_data[4]*B.t_data[3] + A.t_data[7]*B.t_data[6];
    this->t_data[4] = A.t_data[1]*B.t_data[1] + A.t_data[4]*B.t_data[4] + A.t_data[7]*B.t_data[7];
    this->t_data[5] = A.t_data[1]*B.t_data[2] + A.t_data[4]*B.t_data[5] + A.t_data[7]*B.t_data[8];

    this->t_data[6] = A.t_data[2]*B.t_data[0] + A.t_data[5]*B.t_data[3] + A.t_data[8]*B.t_data[6];
    this->t_data[7] = A.t_data[2]*B.t_data[1] + A.t_data[5]*B.t_data[4] + A.t_data[8]*B.t_data[7];
    this->t_data[8] = A.t_data[2]*B.t_data[2] + A.t_data[5]*B.t_data[5] + A.t_data[8]*B.t_data[8];
  }
  else
  {
    for( int i=1; i<=T_dim; ++i )
      for( int k=1; k<=T_dim; ++k )
      {
        ik =  (i-1)*T_dim + (k-1);
        this->t_data[ik] = 0.0;
        for( int j=1; j<=T_dim; ++j )
        {
          ji = (j-1)*T_dim + (i-1);
          jk = (j-1)*T_dim + (k-1);
          this->t_data[ik] += A.t_data[ji] * B.t_data[jk];
        }
      }
  }
}

/**
 * @param[in] A rank-2 tensor
 * @param[in] B rank-2 tensor
 * @return none
 *
 * This function performs matrix multiplication \f$\mathbf {A^TB^T}\f$ -or-
 *\f$A_{ji} B_{kj}\f$
 */
template< int T_dim >
inline void R2TensorT< T_dim >::AjiBkj( const R2TensorT< T_dim > & A, const R2TensorT< T_dim > & B )
{
  int ji;
  int kj;
  int ik;

  if( T_dim == 2 )
  {
    this->t_data[0] = A.t_data[0]*B.t_data[0] + A.t_data[2]*B.t_data[1];
    this->t_data[1] = A.t_data[0]*B.t_data[2] + A.t_data[2]*B.t_data[3];

    this->t_data[2] = A.t_data[1]*B.t_data[0] + A.t_data[3]*B.t_data[1];
    this->t_data[3] = A.t_data[1]*B.t_data[2] + A.t_data[3]*B.t_data[3];
  }
  else if( T_dim == 3 )
  {
    this->t_data[0] = A.t_data[0]*B.t_data[0] + A.t_data[3]*B.t_data[1] + A.t_data[6]*B.t_data[2];
    this->t_data[1] = A.t_data[0]*B.t_data[3] + A.t_data[3]*B.t_data[4] + A.t_data[6]*B.t_data[5];
    this->t_data[2] = A.t_data[0]*B.t_data[6] + A.t_data[3]*B.t_data[7] + A.t_data[6]*B.t_data[8];

    this->t_data[3] = A.t_data[1]*B.t_data[0] + A.t_data[4]*B.t_data[1] + A.t_data[7]*B.t_data[2];
    this->t_data[4] = A.t_data[1]*B.t_data[3] + A.t_data[4]*B.t_data[4] + A.t_data[7]*B.t_data[5];
    this->t_data[5] = A.t_data[1]*B.t_data[6] + A.t_data[4]*B.t_data[7] + A.t_data[7]*B.t_data[8];

    this->t_data[6] = A.t_data[2]*B.t_data[0] + A.t_data[5]*B.t_data[1] + A.t_data[8]*B.t_data[2];
    this->t_data[7] = A.t_data[2]*B.t_data[3] + A.t_data[5]*B.t_data[4] + A.t_data[8]*B.t_data[5];
    this->t_data[8] = A.t_data[2]*B.t_data[6] + A.t_data[5]*B.t_data[7] + A.t_data[8]*B.t_data[8];
  }
  else
  {
    for( int i=1; i<=T_dim; ++i )
      for( int k=1; k<=T_dim; ++k )
      {
        ik =  (i-1)*T_dim + (k-1);
        this->t_data[ik] = 0.0;
        for( int j=1; j<=T_dim; ++j )
        {
          ji = (j-1)*T_dim + (i-1);
          kj = (k-1)*T_dim + (j-1);
          this->t_data[ik] += A.t_data[ji] * B.t_data[kj];
        }
      }
  }
}


/**
 * @param[in] A symmetric rank-2 tensor
 * @param[in] B rank-2 tensor
 * @return none
 *
 * This function performs matrix multiplication \f$\mathbf {AB}\f$ -or-
 *\f$A_{ij} B_{jk}\f$
 */
template< int T_dim >
inline void R2TensorT< T_dim >::AijBjk( const R2SymTensorT< T_dim > & A, const R2TensorT< T_dim > & B )
{

  if( T_dim == 2 )
  {
    this->t_data[0] = A.t_data[0]*B.t_data[0] + A.t_data[1]*B.t_data[2];
    this->t_data[1] = A.t_data[0]*B.t_data[1] + A.t_data[1]*B.t_data[3];

    this->t_data[2] = A.t_data[1]*B.t_data[0] + A.t_data[2]*B.t_data[2];
    this->t_data[3] = A.t_data[1]*B.t_data[1] + A.t_data[2]*B.t_data[3];
  }
  else if( T_dim == 3 )
  {
    this->t_data[0] = A.t_data[0]*B.t_data[0] + A.t_data[1]*B.t_data[3] + A.t_data[3]*B.t_data[6];
    this->t_data[1] = A.t_data[0]*B.t_data[1] + A.t_data[1]*B.t_data[4] + A.t_data[3]*B.t_data[7];
    this->t_data[2] = A.t_data[0]*B.t_data[2] + A.t_data[1]*B.t_data[5] + A.t_data[3]*B.t_data[8];

    this->t_data[3] = A.t_data[1]*B.t_data[0] + A.t_data[2]*B.t_data[3] + A.t_data[4]*B.t_data[6];
    this->t_data[4] = A.t_data[1]*B.t_data[1] + A.t_data[2]*B.t_data[4] + A.t_data[4]*B.t_data[7];
    this->t_data[5] = A.t_data[1]*B.t_data[2] + A.t_data[2]*B.t_data[5] + A.t_data[4]*B.t_data[8];

    this->t_data[6] = A.t_data[3]*B.t_data[0] + A.t_data[4]*B.t_data[3] + A.t_data[5]*B.t_data[6];
    this->t_data[7] = A.t_data[3]*B.t_data[1] + A.t_data[4]*B.t_data[4] + A.t_data[5]*B.t_data[7];
    this->t_data[8] = A.t_data[3]*B.t_data[2] + A.t_data[4]*B.t_data[5] + A.t_data[5]*B.t_data[8];
  }
  else
  {
    GEOSX_WARNING( "R2TensorT::AijBjk(R2SymTensorT,R2TensorT) not implemented for dimension > 3 " );
  }
}

/**
 * @param[in] A symmetric rank-2 tensor
 * @param[in] B rank-2 tensor
 * @return none
 *
 * This function performs matrix multiplication \f$\mathbf {AB^T}\f$ -or-
 *\f$A_{ij} B_{kj}\f$
 */
template< int T_dim >
<<<<<<< HEAD
GEOSX_HOST_DEVICE
GEOSX_FORCE_INLINE
void R2TensorT<T_dim>::AijBkj( const R2SymTensorT<T_dim>& A, const R2TensorT<T_dim>& B )
=======
inline void R2TensorT< T_dim >::AijBkj( const R2SymTensorT< T_dim > & A, const R2TensorT< T_dim > & B )
>>>>>>> 1611e8bc
{
//  int ij;
//  int jk;
//  int ik;

//  if( T_dim == 2 )
//  {
//    this->t_data[0] = A.t_data[0]*B.t_data[0] + A.t_data[1]*B.t_data[1];
//    this->t_data[1] = A.t_data[0]*B.t_data[2] + A.t_data[1]*B.t_data[3];
//
//    this->t_data[2] = A.t_data[1]*B.t_data[0] + A.t_data[2]*B.t_data[1];
//    this->t_data[3] = A.t_data[1]*B.t_data[2] + A.t_data[2]*B.t_data[3];
//  }
//  else if( T_dim == 3 )
//  {
  this->t_data[0] = A.t_data[0]*B.t_data[0] + A.t_data[1]*B.t_data[1] + A.t_data[3]*B.t_data[2];
  this->t_data[1] = A.t_data[0]*B.t_data[3] + A.t_data[1]*B.t_data[4] + A.t_data[3]*B.t_data[5];
  this->t_data[2] = A.t_data[0]*B.t_data[6] + A.t_data[1]*B.t_data[7] + A.t_data[3]*B.t_data[8];

  this->t_data[3] = A.t_data[1]*B.t_data[0] + A.t_data[2]*B.t_data[1] + A.t_data[4]*B.t_data[2];
  this->t_data[4] = A.t_data[1]*B.t_data[3] + A.t_data[2]*B.t_data[4] + A.t_data[4]*B.t_data[5];
  this->t_data[5] = A.t_data[1]*B.t_data[6] + A.t_data[2]*B.t_data[7] + A.t_data[4]*B.t_data[8];

  this->t_data[6] = A.t_data[3]*B.t_data[0] + A.t_data[4]*B.t_data[1] + A.t_data[5]*B.t_data[2];
  this->t_data[7] = A.t_data[3]*B.t_data[3] + A.t_data[4]*B.t_data[4] + A.t_data[5]*B.t_data[5];
  this->t_data[8] = A.t_data[3]*B.t_data[6] + A.t_data[4]*B.t_data[7] + A.t_data[5]*B.t_data[8];
//  }
//  else
//  {
//    GEOSX_WARNING("R2TensorT::AijBkj(R2SymTensorT,R2TensorT) not implemented for dimension > 3");
//  }
}

/**
 * @param[in] A rank-2 tensor
 * @param[in] B symmetric rank-2 tensor
 * @return none
 *
 * This function performs matrix multiplication \f$\mathbf {AB}\f$ -or-
 *\f$A_{ij} B_{jk}\f$
 */
template< int T_dim >
inline void R2TensorT< T_dim >::AijBjk( const R2TensorT< T_dim > & A, const R2SymTensorT< T_dim > & B )
{

  if( T_dim == 2 )
  {
    this->t_data[0] = A.t_data[0]*B.t_data[0] + A.t_data[1]*B.t_data[1];
    this->t_data[1] = A.t_data[0]*B.t_data[1] + A.t_data[1]*B.t_data[2];

    this->t_data[2] = A.t_data[2]*B.t_data[0] + A.t_data[3]*B.t_data[1];
    this->t_data[3] = A.t_data[2]*B.t_data[1] + A.t_data[3]*B.t_data[2];
  }
  else if( T_dim == 3 )
  {
    this->t_data[0] = A.t_data[0]*B.t_data[0] + A.t_data[1]*B.t_data[1] + A.t_data[2]*B.t_data[3];
    this->t_data[1] = A.t_data[0]*B.t_data[1] + A.t_data[1]*B.t_data[2] + A.t_data[2]*B.t_data[4];
    this->t_data[2] = A.t_data[0]*B.t_data[3] + A.t_data[1]*B.t_data[4] + A.t_data[2]*B.t_data[5];

    this->t_data[3] = A.t_data[3]*B.t_data[0] + A.t_data[4]*B.t_data[1] + A.t_data[5]*B.t_data[3];
    this->t_data[4] = A.t_data[3]*B.t_data[1] + A.t_data[4]*B.t_data[2] + A.t_data[5]*B.t_data[4];
    this->t_data[5] = A.t_data[3]*B.t_data[3] + A.t_data[4]*B.t_data[4] + A.t_data[5]*B.t_data[5];

    this->t_data[6] = A.t_data[6]*B.t_data[0] + A.t_data[7]*B.t_data[1] + A.t_data[8]*B.t_data[3];
    this->t_data[7] = A.t_data[6]*B.t_data[1] + A.t_data[7]*B.t_data[2] + A.t_data[8]*B.t_data[4];
    this->t_data[8] = A.t_data[6]*B.t_data[3] + A.t_data[7]*B.t_data[4] + A.t_data[8]*B.t_data[5];
  }
  else
  {
    GEOSX_WARNING( "R2TensorT::AijBjk(R2TensorT,R2SymTensorT) not implemented for dimension > 3" );
  }
}

/**
 * @param[in] A rank-2 tensor
 * @param[in] B symmetric rank-2 tensor
 * @return none
 *
 * This function performs matrix multiplication \f$\mathbf {A^TB}\f$ -or-
 *\f$A_{ji} B_{jk}\f$
 */
template< int T_dim >
inline void R2TensorT< T_dim >::AjiBjk( const R2TensorT< T_dim > & A, const R2SymTensorT< T_dim > & B )
{

  if( T_dim == 2 )
  {
    this->t_data[0] = A.t_data[0]*B.t_data[0] + A.t_data[2]*B.t_data[1];
    this->t_data[1] = A.t_data[0]*B.t_data[1] + A.t_data[2]*B.t_data[2];

    this->t_data[2] = A.t_data[1]*B.t_data[0] + A.t_data[3]*B.t_data[1];
    this->t_data[3] = A.t_data[1]*B.t_data[1] + A.t_data[3]*B.t_data[2];
  }
  else if( T_dim == 3 )
  {
    this->t_data[0] = A.t_data[0]*B.t_data[0] + A.t_data[3]*B.t_data[1] + A.t_data[6]*B.t_data[3];
    this->t_data[1] = A.t_data[0]*B.t_data[1] + A.t_data[3]*B.t_data[2] + A.t_data[6]*B.t_data[4];
    this->t_data[2] = A.t_data[0]*B.t_data[3] + A.t_data[3]*B.t_data[4] + A.t_data[6]*B.t_data[5];

    this->t_data[3] = A.t_data[1]*B.t_data[0] + A.t_data[4]*B.t_data[1] + A.t_data[7]*B.t_data[3];
    this->t_data[4] = A.t_data[1]*B.t_data[1] + A.t_data[4]*B.t_data[2] + A.t_data[7]*B.t_data[4];
    this->t_data[5] = A.t_data[1]*B.t_data[3] + A.t_data[4]*B.t_data[4] + A.t_data[7]*B.t_data[5];

    this->t_data[6] = A.t_data[2]*B.t_data[0] + A.t_data[5]*B.t_data[1] + A.t_data[8]*B.t_data[3];
    this->t_data[7] = A.t_data[2]*B.t_data[1] + A.t_data[5]*B.t_data[2] + A.t_data[8]*B.t_data[4];
    this->t_data[8] = A.t_data[2]*B.t_data[3] + A.t_data[5]*B.t_data[4] + A.t_data[8]*B.t_data[5];
  }
  else
  {
    GEOSX_WARNING( "R2TensorT::AjiBjk(R2TensorT,R2SymTensorT) not implemented for dimension > 3" );
  }
}

/**
 * @param[in] a rank-1 tensor
 * @param[in] b rank-1 tensor
 * @return none
 *
 * This function performs a dyadic product of two rank-1 tensors \f$\mathbf {a
 *\otimes b}\f$ -or- \f$a_i b_j\f$
 */
template< int T_dim >
GEOSX_HOST_DEVICE
<<<<<<< HEAD
GEOSX_FORCE_INLINE
void R2TensorT<T_dim>::dyadic_ab( const R1TensorT<T_dim>& a, const R1TensorT<T_dim>& b )
=======
inline void R2TensorT< T_dim >::dyadic_ab( const R1TensorT< T_dim > & a, const R1TensorT< T_dim > & b )
>>>>>>> 1611e8bc
{
//  if( T_dim == 2 )
//  {
//    this->t_data[0] = a.t_data[0]*b.t_data[0];
//    this->t_data[1] = a.t_data[0]*b.t_data[1];
//
//    this->t_data[2] = a.t_data[1]*b.t_data[0];
//    this->t_data[3] = a.t_data[1]*b.t_data[1];
//  }
//  else if( T_dim == 3 )
//  {
  this->t_data[0] = a.t_data[0]*b.t_data[0];
  this->t_data[1] = a.t_data[0]*b.t_data[1];
  this->t_data[2] = a.t_data[0]*b.t_data[2];

  this->t_data[3] = a.t_data[1]*b.t_data[0];
  this->t_data[4] = a.t_data[1]*b.t_data[1];
  this->t_data[5] = a.t_data[1]*b.t_data[2];

  this->t_data[6] = a.t_data[2]*b.t_data[0];
  this->t_data[7] = a.t_data[2]*b.t_data[1];
  this->t_data[8] = a.t_data[2]*b.t_data[2];
//  }
//  else
//  {
//    GEOSX_WARNING("R2TensorT::dyadic_ab(R1TensorT,R1TensorT) not implemented for dimension > 3");
//  }
}


/**
 * @param[in] a rank-1 tensor
 * @return none
 *
 * This function performs a dyadic product of a rank-1 tensor with itself
 *  \f$\mathbf {a \otimes a}\f$ -or- \f$a_i a_j\f$
 */
template< int T_dim >
inline void R2TensorT< T_dim >::dyadic_aa( const R1TensorT< T_dim > & a )
{
  if( T_dim == 2 )
  {
    this->t_data[0] = a.t_data[0]*a.t_data[0];
    this->t_data[1] = a.t_data[0]*a.t_data[1];

    this->t_data[2] = a.t_data[1]*a.t_data[0];
    this->t_data[3] = a.t_data[1]*a.t_data[1];
  }
  else if( T_dim == 3 )
  {

    this->t_data[0] = a.t_data[0]*a.t_data[0];
    this->t_data[1] = a.t_data[0]*a.t_data[1];
    this->t_data[2] = a.t_data[0]*a.t_data[2];

    this->t_data[3] = this->t_data[1];
    this->t_data[4] = a.t_data[1]*a.t_data[1];
    this->t_data[5] = a.t_data[1]*a.t_data[2];

    this->t_data[6] = this->t_data[2];
    this->t_data[7] = this->t_data[5];
    this->t_data[8] = a.t_data[2]*a.t_data[2];
  }
  else
  {
    GEOSX_WARNING( "R2TensorT::dyadic_ab(R1TensorT,R1TensorT) not implemented for dimension > 3" );
  }
}

/**
 * @param[in] a rank-1 tensor
 * @param[in] b rank-1 tensor
 * @return none
 *
 * This function adds the dyadic product of two rank-1 tensors to this
 * tensor.
 */
template< int T_dim >
GEOSX_HOST_DEVICE
<<<<<<< HEAD
GEOSX_FORCE_INLINE
 void R2TensorT<T_dim>::plus_dyadic_ab( const R1TensorT<T_dim>& a, const R1TensorT<T_dim>& b )
=======
inline void R2TensorT< T_dim >::plus_dyadic_ab( const R1TensorT< T_dim > & a, const R1TensorT< T_dim > & b )
>>>>>>> 1611e8bc
{
//  if( T_dim == 2 )
//  {
//    this->t_data[0] += a.t_data[0]*b.t_data[0];
//    this->t_data[1] += a.t_data[0]*b.t_data[1];
//
//    this->t_data[2] += a.t_data[1]*b.t_data[0];
//    this->t_data[3] += a.t_data[1]*b.t_data[1];
//  }
//  else if( T_dim == 3 )
//  {
  this->t_data[0] += a.t_data[0]*b.t_data[0];
  this->t_data[1] += a.t_data[0]*b.t_data[1];
  this->t_data[2] += a.t_data[0]*b.t_data[2];

  this->t_data[3] += a.t_data[1]*b.t_data[0];
  this->t_data[4] += a.t_data[1]*b.t_data[1];
  this->t_data[5] += a.t_data[1]*b.t_data[2];

  this->t_data[6] += a.t_data[2]*b.t_data[0];
  this->t_data[7] += a.t_data[2]*b.t_data[1];
  this->t_data[8] += a.t_data[2]*b.t_data[2];
//  }
//  else
//  {
//    GEOSX_WARNING("R2TensorT::dyadic_ab(R1TensorT,R1TensorT) not implemented for dimension > 3");
//  }
}

/**
 * @return trace of (*this)
 *
 * This function returns the trace of the tensor that it is called from.
 */
template< int T_dim >
GEOSX_HOST_DEVICE
inline realT R2TensorT< T_dim >::Trace( void ) const
{
  realT trace=0;

  if( T_dim==2 )
  {
    trace = this->t_data[0] + this->t_data[3];
  }
  else if( T_dim==3 )
  {
    trace = this->t_data[0] + this->t_data[4] + this->t_data[8];
  }
  else
  {
    int c=0;

    for( int ii=1; ii<=T_dim; ++ii )
    {
      trace += this->t_data[c];
      c += T_dim;
      ++c;
    }
  }
  return trace;
}


/**
 * @return determinant of (*this)
 *
 * This function returns the determinate of the tensor that it is called from.
 */
template< int T_dim >
<<<<<<< HEAD
GEOSX_HOST_DEVICE
GEOSX_FORCE_INLINE
realT R2TensorT<T_dim>::Det(void) const
=======
inline realT R2TensorT< T_dim >::Det( void ) const
>>>>>>> 1611e8bc
{
  realT det=0;
  if( T_dim == 2 )
    det = this->t_data[0]*(this->t_data[3]) - this->t_data[1]*(this->t_data[2]);
  else if( T_dim == 3 )
    det = this->t_data[0]*( this->t_data[4]*(this->t_data[8]) - this->t_data[5]*(this->t_data[7]) )
          - this->t_data[3]*( this->t_data[1]*(this->t_data[8]) - this->t_data[2]*(this->t_data[7]) )
          + this->t_data[6]*( this->t_data[1]*(this->t_data[5]) - this->t_data[2]*(this->t_data[4]) );
<<<<<<< HEAD
=======
  else
  {
    GEOSX_WARNING( "R2TensorT::Det() not implemented for dimension > 3" );
  }

>>>>>>> 1611e8bc
  return det;
}

/**
 * @return inner product of (*this) with itself
 *
 * This function returns the inner product of the tensor that it is called from
 * with itself
 */
template< int T_dim >
inline realT R2TensorT< T_dim >::Inner( void ) const
{
  realT rval=0;
  if( T_dim == 2 )
    rval = this->t_data[0]*(this->t_data[0]) + this->t_data[1]*(this->t_data[1])
           + this->t_data[2]*(this->t_data[2]) + this->t_data[3]*(this->t_data[3]);
  else if( T_dim == 3 )
    rval = this->t_data[0]*(this->t_data[0]) + this->t_data[1]*(this->t_data[1])
           + this->t_data[2]*(this->t_data[2]) + this->t_data[3]*(this->t_data[3])
           + this->t_data[4]*(this->t_data[4]) + this->t_data[5]*(this->t_data[5])
           + this->t_data[6]*(this->t_data[6]) + this->t_data[7]*(this->t_data[7])
           + this->t_data[8]*(this->t_data[8]);
  else
  {
    GEOSX_WARNING( "R2TensorT::Inner() not implemented for dimension > 3" );
  }

  return rval;
}


/**
 * @return 1-Det(*this)
 *
 * This function returns 1 - det(F) assuming that (*this) = F-I where I is the
 * identity. This
 * is useful when you have a tensor \f$\mathbf{F}\f$ close to the identity that
 * you are storing as
 * \f$\mathbf{F-I}\f$.
 */
template< int T_dim >
inline realT R2TensorT< T_dim >::OneMinusDet( void ) const
{
  realT One_Det=0;
  if( T_dim == 2 )
    One_Det = -this->t_data[0] - this->t_data[3] - this->t_data[0]*(this->t_data[3]) + this->t_data[1]*(this->t_data[2]);
  else if( T_dim == 3 )
    One_Det = -( this->t_data[0] + this->t_data[4] + this->t_data[8])
              - ( this->t_data[0]*(this->t_data[4])*(this->t_data[8]) )
              - ( this->t_data[0]*(this->t_data[4]) + this->t_data[0]*(this->t_data[8]) + this->t_data[4]*(this->t_data[8]) )
              + ( this->t_data[0] + 1.0 )*(this->t_data[5])*(this->t_data[7])
              + ( this->t_data[4] + 1.0 )*(this->t_data[2])*(this->t_data[6])
              + ( this->t_data[8] + 1.0 )*(this->t_data[1])*(this->t_data[3])
              - ( this->t_data[2]*(this->t_data[3])*(this->t_data[7]) + this->t_data[1]*(this->t_data[5])*(this->t_data[6]) );
  else
  {
    GEOSX_WARNING( "R2TensorT::Det() not implemented for dimension > 3" );
  }

  return One_Det;
}


/**
 * @return Det(a)
 *
 * This function inverts a
 */
template< int T_dim >
//R2TensorT<T_dim>& R2TensorT<T_dim>::Inverse( R2TensorT<T_dim>& a )
<<<<<<< HEAD
GEOSX_HOST_DEVICE
GEOSX_FORCE_INLINE
realT R2TensorT<T_dim>::Inverse( R2TensorT<T_dim>& a )
=======
inline realT R2TensorT< T_dim >::Inverse( R2TensorT< T_dim > & a )
>>>>>>> 1611e8bc
{
  realT const o1 = a.t_data[4] * a.t_data[8] - a.t_data[5] * a.t_data[7];
  realT const o2 = a.t_data[2] * a.t_data[7] - a.t_data[1] * a.t_data[8];
  realT const o3 = a.t_data[1] * a.t_data[5] - a.t_data[2] * a.t_data[4];
  realT const o4 = a.t_data[5] * a.t_data[6] - a.t_data[3] * a.t_data[8];
  realT const o5 = a.t_data[0] * a.t_data[8] - a.t_data[2] * a.t_data[6];
  realT const o6 = a.t_data[2] * a.t_data[3] - a.t_data[0] * a.t_data[5];
  realT const o7 = a.t_data[3] * a.t_data[7] - a.t_data[4] * a.t_data[6];
  realT const o8 = a.t_data[1] * a.t_data[6] - a.t_data[0] * a.t_data[7];
  realT const o9 = a.t_data[0] * a.t_data[4] - a.t_data[1] * a.t_data[3];

  realT const det = a.t_data[0] * o1 + a.t_data[3] * o2 + a.t_data[6] * o3;

  realT const tol = 1.0e-14 * a.MaxVal();
  GEOSX_ERROR_IF( std::abs( det ) <= tol, "Tolerance error. |det| = " << std::abs( det ) << ", tol = " << tol );

  realT const o11 = 1.0 / det;

  this->t_data[0] = o1 * o11;
  this->t_data[1] = o2 * o11;
  this->t_data[2] = o3 * o11;
  this->t_data[3] = o4 * o11;
  this->t_data[4] = o5 * o11;
  this->t_data[5] = o6 * o11;
  this->t_data[6] = o7 * o11;
  this->t_data[7] = o8 * o11;
  this->t_data[8] = o9 * o11;

  return det;
}


/**
 * @return *this
 *
 * This function assumes that "a" refers to a Tensor that is close to
 * the Identity, thus is stored as F-I.
 *  a = F-I
 * Assigns Value of (*this) to Inverse(F) - I
 */
template< int T_dim >
inline R2TensorT< T_dim > & R2TensorT< T_dim >::Inverse_I( R2TensorT< T_dim > & a )
{

  if( T_dim == 2 )
  {
    /* temps - incase matrix is *this */
    realT A0 = a.t_data[0];
    realT A1 = a.t_data[1];
    realT A2 = a.t_data[2];
    realT A3 = a.t_data[3];

    realT idet = 1 / (A0*A3 - A1*A2);
    const realT one_det = a.OneMinusDet();
    this->t_data[0] =  ( A3 + one_det ) * idet;
    this->t_data[1] =-A1*idet;
    this->t_data[2] =-A2*idet;
    this->t_data[3] =  ( A0 + one_det ) * idet;
  }
  else if( T_dim == 3 )
  {
    realT A11, A12, A13,
          A21, A22, A23,
          A31, A32, A33;
    const realT one_det = a.OneMinusDet();
    const realT idet = 1.0/( 1.0 - one_det );

    A11 = a.t_data[4]*a.t_data[8] - a.t_data[5]*a.t_data[7] + a.t_data[4] + a.t_data[8];
    A12 = a.t_data[2]*a.t_data[7] - a.t_data[1]*a.t_data[8] - a.t_data[1];
    A13 = a.t_data[1]*a.t_data[5] - a.t_data[2]*a.t_data[4] - a.t_data[2];
    A21 = a.t_data[5]*a.t_data[6] - a.t_data[3]*a.t_data[8] - a.t_data[3];
    A22 = a.t_data[0]*a.t_data[8] - a.t_data[2]*a.t_data[6] + a.t_data[0] + a.t_data[8];
    A23 = a.t_data[2]*a.t_data[3] - a.t_data[0]*a.t_data[5] - a.t_data[5];
    A31 = a.t_data[3]*a.t_data[7] - a.t_data[4]*a.t_data[6] - a.t_data[6];
    A32 = a.t_data[1]*a.t_data[6] - a.t_data[0]*a.t_data[7] - a.t_data[7];
    A33 = a.t_data[0]*a.t_data[4] - a.t_data[1]*a.t_data[3] + a.t_data[0] + a.t_data[4];


    this->t_data[0] = ( A11 + one_det ) * idet;
    this->t_data[1] = A12*idet;
    this->t_data[2] = A13*idet;
    this->t_data[3] = A21*idet;
    this->t_data[4] = ( A22 + one_det ) * idet;
    this->t_data[5] = A23*idet;
    this->t_data[6] = A31*idet;
    this->t_data[7] = A32*idet;
    this->t_data[8] = ( A33 + one_det ) * idet;
  }
  else
  {
    GEOSX_WARNING( "R2TensorT::Inverse( R2TensorT ) not implemented for dimension > 3" );
  }
  return *this;
}


template< int T_dim >
inline void R2TensorT< T_dim >::FillColumn( const int col, const R1TensorT< T_dim > & a )
{
  this->t_data[0+col]       = a.t_data[0];
  this->t_data[T_dim+col]   = a.t_data[1];
  this->t_data[2*T_dim+col] = a.t_data[2];
}

template< int T_dim >
inline void R2TensorT< T_dim >::AddToColumn( const int col, const R1TensorT< T_dim > & a )
{
  this->t_data[0+col]       += a.t_data[0];
  this->t_data[T_dim+col]   += a.t_data[1];
  this->t_data[2*T_dim+col] += a.t_data[2];
}


template< int T_dim >
inline void R2TensorT< T_dim >::FillRow( const int row, const R1TensorT< T_dim > & a )
{
  this->t_data[row*T_dim+1] = a.t_data[0];
  this->t_data[row*T_dim+2] = a.t_data[1];
  this->t_data[row*T_dim+3] = a.t_data[2];
}

template< int T_dim >
inline void R2TensorT< T_dim >::AddToRow( const int row, const R1TensorT< T_dim > & a )
{
  this->t_data[row*T_dim+1] += a.t_data[0];
  this->t_data[row*T_dim+2] += a.t_data[1];
  this->t_data[row*T_dim+3] += a.t_data[2];
}


template< int T_dim >
inline void R2TensorT< T_dim >::RREF( void )
{
  int pivot_row;
  realT pivot_val;

  for( int i=1; i<=T_dim; ++i )
  {
    pivot_val = 0;
    for( int ii=1; ii<=T_dim; ++ii )
    {
      int index = (ii-1)*T_dim + (i-1);
      if( this->t_data[index] > pivot_val )
      {
        pivot_val = this->t_data[index];
        pivot_row = ii;
      }
    }
//    if( i != pivot_row )
  }

}

template< int T_dim >
inline void R2TensorT< T_dim >::Aijkl_to_Bmn( const R4minSymTensorT< 3 > & A )
{
  int n_dim = 6;

  if( T_dim!=6 )
    GEOSX_WARNING( "R2TensorT<T_dim>::Aijkl_to_Bmn not implemented for T_dim /= 6" );
  else
  {
    for( int ii=0, m=0, j=0; m<n_dim; m+=++ii )
    {
      for( int i=0, c=m; c<n_dim; c+=(++i)+1+ii, ++j )
      {
        this->t_data[j*n_dim ] = A.t_data[ 0+c];
        this->t_data[j*n_dim+1] = A.t_data[12+c];
        this->t_data[j*n_dim+2] = A.t_data[30+c];
        this->t_data[j*n_dim+3] = A.t_data[ 6+c];
        this->t_data[j*n_dim+4] = A.t_data[24+c];
        this->t_data[j*n_dim+5] = A.t_data[18+c];
      }
    }
  }
}



//**** META-PROGRAMS **********************************************************

template< int T_dim >
inline void R2TensorT< T_dim >::RowSwap( const int i1, const int i2 )
{
  realT temp;
  int index1 = (i1-1) * T_dim;
  int index2 = (i2-1) * T_dim;

  for( int i=0; i<T_dim; ++i )
  {
    temp = this->t_data[index1+i];
    this->t_data[index1+i] = this->t_data[index2+i];
    this->t_data[index2+i] = temp;
  }
}


#ifdef SIG_FIG_TRUNC

template< int T_dim >
void R2TensorT< T_dim >::SetMaxVal( const R2TensorT< T_dim > & A )
{
  if( T_dim == 3 )
  {
    if( fabs( A.t_data[0] ) > (this->t_data[0]) )
      this->t_data[0] = fabs( A.t_data[0] );
    if( fabs( A.t_data[1] ) > (this->t_data[1]) )
      this->t_data[1] = fabs( A.t_data[1] );
    if( fabs( A.t_data[2] ) > (this->t_data[2]) )
      this->t_data[2] = fabs( A.t_data[2] );
    if( fabs( A.t_data[3] ) > (this->t_data[3]) )
      this->t_data[3] = fabs( A.t_data[3] );
    if( fabs( A.t_data[4] ) > (this->t_data[4]) )
      this->t_data[4] = fabs( A.t_data[4] );
    if( fabs( A.t_data[5] ) > (this->t_data[5]) )
      this->t_data[5] = fabs( A.t_data[5] );
    if( fabs( A.t_data[6] ) > (this->t_data[6]) )
      this->t_data[6] = fabs( A.t_data[6] );
    if( fabs( A.t_data[7] ) > (this->t_data[7]) )
      this->t_data[7] = fabs( A.t_data[7] );
    if( fabs( A.t_data[8] ) > (this->t_data[8]) )
      this->t_data[8] = fabs( A.t_data[8] );

  }
  else
    GEOSX_WARNING( "R1TensorT not implemented for nsdof>3" );

}
#endif

#endif<|MERGE_RESOLUTION|>--- conflicted
+++ resolved
@@ -42,12 +42,8 @@
 public:
   //**** CONSTRUCTORS AND DESTRUCTORS *****************************************
   /// default constructor
-<<<<<<< HEAD
-  R2TensorT() = default;
-=======
   GEOSX_HOST_DEVICE
   R2TensorT( void );
->>>>>>> 1611e8bc
 
   /**
    * @param[in] data use for initialization of t_data
@@ -71,26 +67,16 @@
                                                                                                                   // otherwise
 
   /// non-virtual destructor
-  ~R2TensorT(void) = default;
+  ~R2TensorT( void ) = default;
 
   //***** ASSIGNMENT OPERATORS ************************************************
   /// assignment of all data to an integer
-<<<<<<< HEAD
-  GEOSX_HOST_DEVICE
-  GEOSX_FORCE_INLINE
-  R2TensorT<T_dim>& operator=( const int& rhs );
+  GEOSX_HOST_DEVICE
+  R2TensorT< T_dim > & operator=( const int & rhs );
 
   /// assignment to all data to a realT
   GEOSX_HOST_DEVICE
-  GEOSX_FORCE_INLINE
-  R2TensorT<T_dim>& operator=( const realT& rhs );
-=======
-  R2TensorT< T_dim > & operator=( const int & rhs );
-
-  /// assignment to all data to a realT
-  GEOSX_HOST_DEVICE
   R2TensorT< T_dim > & operator=( const realT & rhs );
->>>>>>> 1611e8bc
 
   /// assignment to another R2TensorT
   R2TensorT< T_dim > & operator=( const R2TensorT< T_dim > & rhs ) = default;
@@ -101,51 +87,28 @@
   /// add another R2SymTensorT
   R2TensorT< T_dim > & operator+=( const R2SymTensorT< T_dim > & rhs );
 
-<<<<<<< HEAD
-  GEOSX_HOST_DEVICE
-  GEOSX_FORCE_INLINE
-  R2TensorT& operator+=( const R2TensorT<T_dim>& rhs );
+  GEOSX_HOST_DEVICE
+  R2TensorT & operator+=( const R2TensorT< T_dim > & rhs );
 
   //***** ACCESS OPERATORS ****************************************************
   /// const access to data
   GEOSX_HOST_DEVICE
-  GEOSX_FORCE_INLINE
-  const realT& operator()( const int i, const int j ) const;
+  const realT & operator()( const int i, const int j ) const;
 
   /// non-const access to data
   GEOSX_HOST_DEVICE
-  GEOSX_FORCE_INLINE
-  realT& operator()( const int i, const int j );
-=======
-  R2TensorT & operator+=( const R2TensorT< T_dim > & rhs );
-
-  //***** ACCESS OPERATORS ****************************************************
-  /// const access to data
-  const realT & operator()( const int i, const int j ) const;
-
-  /// non-const access to data
   realT & operator()( const int i, const int j );
->>>>>>> 1611e8bc
 
 
   //***** MULTIPLICATION OPERATIONS *******************************************
 
   /// multiply (inner product) Rank2 tensor with Rank 2 tensor
-<<<<<<< HEAD
-  GEOSX_HOST_DEVICE
-  GEOSX_FORCE_INLINE
-  void AijBjk( const R2TensorT<T_dim>& A, const R2TensorT<T_dim>& B );
+  GEOSX_HOST_DEVICE
+  void AijBjk( const R2TensorT< T_dim > & A, const R2TensorT< T_dim > & B );
 
   /// multiply (inner product) Rank2 tensor with Rank 2 tensor
   GEOSX_HOST_DEVICE
-  GEOSX_FORCE_INLINE
-  void AijBkj( const R2TensorT<T_dim>& A, const R2TensorT<T_dim>& B );
-=======
-  void AijBjk( const R2TensorT< T_dim > & A, const R2TensorT< T_dim > & B );
-
-  /// multiply (inner product) Rank2 tensor with Rank 2 tensor
   void AijBkj( const R2TensorT< T_dim > & A, const R2TensorT< T_dim > & B );
->>>>>>> 1611e8bc
 
   /// multiply (inner product) Rank2 tensor with Rank 2 tensor
   void AjiBjk( const R2TensorT< T_dim > & A, const R2TensorT< T_dim > & B );
@@ -157,13 +120,8 @@
   void AijBjk( const R2SymTensorT< T_dim > & A, const R2TensorT< T_dim > & B );
 
   /// multiply (inner product) Symmetric Rank2 tensor with Rank 2 tensor
-<<<<<<< HEAD
-  GEOSX_HOST_DEVICE
-  GEOSX_FORCE_INLINE
-  void AijBkj( const R2SymTensorT<T_dim>& A, const R2TensorT<T_dim>& B );
-=======
+  GEOSX_HOST_DEVICE
   void AijBkj( const R2SymTensorT< T_dim > & A, const R2TensorT< T_dim > & B );
->>>>>>> 1611e8bc
 
   /// multiply (inner product) Rank2 tensor with Symmetric Rank 2 tensor
   void AijBjk( const R2TensorT< T_dim > & A, const R2SymTensorT< T_dim > & B );
@@ -173,24 +131,14 @@
 
   /// multiply (dyadic product) Rank1 tensor with Rank 1 tensor
   GEOSX_HOST_DEVICE
-<<<<<<< HEAD
-  GEOSX_FORCE_INLINE
-  void dyadic_ab( const R1TensorT<T_dim>& a, const R1TensorT<T_dim>& b );
-=======
   void dyadic_ab( const R1TensorT< T_dim > & a, const R1TensorT< T_dim > & b );
->>>>>>> 1611e8bc
 
   /// multiply (dyadic product) Rank1 tensor with itself
   void dyadic_aa( const R1TensorT< T_dim > & a );
 
   /// multiply (dyadic product) Rank1 tensor with Rank 1 tensor and add
   GEOSX_HOST_DEVICE
-<<<<<<< HEAD
-  GEOSX_FORCE_INLINE
-  void plus_dyadic_ab( const R1TensorT<T_dim>& a, const R1TensorT<T_dim>& b );
-=======
   void plus_dyadic_ab( const R1TensorT< T_dim > & a, const R1TensorT< T_dim > & b );
->>>>>>> 1611e8bc
 
   void FillColumn( const int col, const R1TensorT< T_dim > & a );
   void AddToColumn( const int col, const R1TensorT< T_dim > & a );
@@ -218,13 +166,9 @@
   realT Trace( void ) const;
 
   /// Determinant
-<<<<<<< HEAD
   GEOSX_HOST_DEVICE
   GEOSX_FORCE_INLINE
-  realT Det(void) const;
-=======
   realT Det( void ) const;
->>>>>>> 1611e8bc
 
   /// One minus Determinant
   realT OneMinusDet( void ) const;
@@ -233,13 +177,9 @@
   realT Inverse( void ) { return Inverse( *this ); }
 
   /// Inverse
-<<<<<<< HEAD
   GEOSX_HOST_DEVICE
   GEOSX_FORCE_INLINE
-  realT Inverse( R2TensorT<T_dim>& tensor );
-=======
   realT Inverse( R2TensorT< T_dim > & tensor );
->>>>>>> 1611e8bc
 
   /// Inverse of tensor minus identity
   R2TensorT< T_dim > & Inverse_I( void ) { return Inverse_I( *this ); }
@@ -310,8 +250,6 @@
 //*****************************************************************************
 
 //**** CONSTRUCTORS AND DESTRUCTORS *******************************************
-<<<<<<< HEAD
-=======
 /**
  * @return none
  */
@@ -320,7 +258,6 @@
 R2TensorT< T_dim >::R2TensorT( void ):
   TensorBaseT< T_dim *T_dim >()
 {}
->>>>>>> 1611e8bc
 
 /// Explicit 2D constructor
 ///
@@ -366,13 +303,9 @@
  * @return non-modifiable reference to the tensor data at index (i,j)
  */
 template< int T_dim >
-<<<<<<< HEAD
 GEOSX_HOST_DEVICE
 GEOSX_FORCE_INLINE
-const realT& R2TensorT<T_dim>::operator()( const int i, const int j ) const
-=======
-inline const realT & R2TensorT< T_dim >::operator()( const int i, const int j ) const
->>>>>>> 1611e8bc
+const realT & R2TensorT< T_dim >::operator()( const int i, const int j ) const
 {
   return (this->t_data[ i*T_dim + j ]);
 }
@@ -383,13 +316,9 @@
  * @return modifiable reference to the tensor data at index (i,j)
  */
 template< int T_dim >
-<<<<<<< HEAD
 GEOSX_HOST_DEVICE
 GEOSX_FORCE_INLINE
-realT& R2TensorT<T_dim>::operator()( const int i, const int j )
-=======
-inline realT & R2TensorT< T_dim >::operator()( const int i, const int j )
->>>>>>> 1611e8bc
+realT & R2TensorT< T_dim >::operator()( const int i, const int j )
 {
   return (this->t_data[ i*T_dim + j ]);
 }
@@ -402,13 +331,9 @@
  * @return reference to this
  */
 template< int T_dim >
-<<<<<<< HEAD
 GEOSX_HOST_DEVICE
 GEOSX_FORCE_INLINE
-R2TensorT<T_dim>& R2TensorT<T_dim>::operator=( const int& rhs )
-=======
-inline R2TensorT< T_dim > & R2TensorT< T_dim >::operator=( const int & rhs )
->>>>>>> 1611e8bc
+R2TensorT< T_dim > & R2TensorT< T_dim >::operator=( const int & rhs )
 {
   TensorBaseT< T_dim *T_dim >::operator=( rhs );
   return *this;
@@ -470,13 +395,9 @@
 
 
 template< int T_dim >
-<<<<<<< HEAD
 GEOSX_HOST_DEVICE
 GEOSX_FORCE_INLINE
-R2TensorT<T_dim>& R2TensorT<T_dim>::operator+=( const R2TensorT<T_dim>& rhs )
-=======
-inline R2TensorT< T_dim > & R2TensorT< T_dim >::operator+=( const R2TensorT< T_dim > & rhs )
->>>>>>> 1611e8bc
+R2TensorT< T_dim > & R2TensorT< T_dim >::operator+=( const R2TensorT< T_dim > & rhs )
 {
   TensorBaseT< T_dim *T_dim >::operator+=( rhs );
   return *this;
@@ -507,13 +428,9 @@
  *\f$A_{ij} B_{jk}\f$
  */
 template< int T_dim >
-<<<<<<< HEAD
 GEOSX_HOST_DEVICE
 GEOSX_FORCE_INLINE
-void R2TensorT<T_dim>::AijBjk( const R2TensorT<T_dim>& A, const R2TensorT<T_dim>& B )
-=======
-inline void R2TensorT< T_dim >::AijBjk( const R2TensorT< T_dim > & A, const R2TensorT< T_dim > & B )
->>>>>>> 1611e8bc
+void R2TensorT< T_dim >::AijBjk( const R2TensorT< T_dim > & A, const R2TensorT< T_dim > & B )
 {
   // int ij;
   // int jk;
@@ -568,13 +485,9 @@
  *\f$A_{ij} B_{kj}\f$
  */
 template< int T_dim >
-<<<<<<< HEAD
 GEOSX_HOST_DEVICE
 GEOSX_FORCE_INLINE
-void R2TensorT<T_dim>::AijBkj( const R2TensorT<T_dim>& A, const R2TensorT<T_dim>& B )
-=======
-inline void R2TensorT< T_dim >::AijBkj( const R2TensorT< T_dim > & A, const R2TensorT< T_dim > & B )
->>>>>>> 1611e8bc
+void R2TensorT< T_dim >::AijBkj( const R2TensorT< T_dim > & A, const R2TensorT< T_dim > & B )
 {
   if( T_dim == 2 )
   {
@@ -776,13 +689,9 @@
  *\f$A_{ij} B_{kj}\f$
  */
 template< int T_dim >
-<<<<<<< HEAD
 GEOSX_HOST_DEVICE
 GEOSX_FORCE_INLINE
-void R2TensorT<T_dim>::AijBkj( const R2SymTensorT<T_dim>& A, const R2TensorT<T_dim>& B )
-=======
-inline void R2TensorT< T_dim >::AijBkj( const R2SymTensorT< T_dim > & A, const R2TensorT< T_dim > & B )
->>>>>>> 1611e8bc
+void R2TensorT< T_dim >::AijBkj( const R2SymTensorT< T_dim > & A, const R2TensorT< T_dim > & B )
 {
 //  int ij;
 //  int jk;
@@ -906,12 +815,8 @@
  */
 template< int T_dim >
 GEOSX_HOST_DEVICE
-<<<<<<< HEAD
 GEOSX_FORCE_INLINE
-void R2TensorT<T_dim>::dyadic_ab( const R1TensorT<T_dim>& a, const R1TensorT<T_dim>& b )
-=======
-inline void R2TensorT< T_dim >::dyadic_ab( const R1TensorT< T_dim > & a, const R1TensorT< T_dim > & b )
->>>>>>> 1611e8bc
+void R2TensorT< T_dim >::dyadic_ab( const R1TensorT< T_dim > & a, const R1TensorT< T_dim > & b )
 {
 //  if( T_dim == 2 )
 //  {
@@ -991,12 +896,8 @@
  */
 template< int T_dim >
 GEOSX_HOST_DEVICE
-<<<<<<< HEAD
 GEOSX_FORCE_INLINE
- void R2TensorT<T_dim>::plus_dyadic_ab( const R1TensorT<T_dim>& a, const R1TensorT<T_dim>& b )
-=======
-inline void R2TensorT< T_dim >::plus_dyadic_ab( const R1TensorT< T_dim > & a, const R1TensorT< T_dim > & b )
->>>>>>> 1611e8bc
+void R2TensorT< T_dim >::plus_dyadic_ab( const R1TensorT< T_dim > & a, const R1TensorT< T_dim > & b )
 {
 //  if( T_dim == 2 )
 //  {
@@ -1066,13 +967,9 @@
  * This function returns the determinate of the tensor that it is called from.
  */
 template< int T_dim >
-<<<<<<< HEAD
 GEOSX_HOST_DEVICE
 GEOSX_FORCE_INLINE
-realT R2TensorT<T_dim>::Det(void) const
-=======
-inline realT R2TensorT< T_dim >::Det( void ) const
->>>>>>> 1611e8bc
+realT R2TensorT< T_dim >::Det( void ) const
 {
   realT det=0;
   if( T_dim == 2 )
@@ -1081,14 +978,6 @@
     det = this->t_data[0]*( this->t_data[4]*(this->t_data[8]) - this->t_data[5]*(this->t_data[7]) )
           - this->t_data[3]*( this->t_data[1]*(this->t_data[8]) - this->t_data[2]*(this->t_data[7]) )
           + this->t_data[6]*( this->t_data[1]*(this->t_data[5]) - this->t_data[2]*(this->t_data[4]) );
-<<<<<<< HEAD
-=======
-  else
-  {
-    GEOSX_WARNING( "R2TensorT::Det() not implemented for dimension > 3" );
-  }
-
->>>>>>> 1611e8bc
   return det;
 }
 
@@ -1159,13 +1048,9 @@
  */
 template< int T_dim >
 //R2TensorT<T_dim>& R2TensorT<T_dim>::Inverse( R2TensorT<T_dim>& a )
-<<<<<<< HEAD
 GEOSX_HOST_DEVICE
 GEOSX_FORCE_INLINE
-realT R2TensorT<T_dim>::Inverse( R2TensorT<T_dim>& a )
-=======
-inline realT R2TensorT< T_dim >::Inverse( R2TensorT< T_dim > & a )
->>>>>>> 1611e8bc
+realT R2TensorT< T_dim >::Inverse( R2TensorT< T_dim > & a )
 {
   realT const o1 = a.t_data[4] * a.t_data[8] - a.t_data[5] * a.t_data[7];
   realT const o2 = a.t_data[2] * a.t_data[7] - a.t_data[1] * a.t_data[8];
