/*
 * ------------------------------------------------------------------------------------------------------------
 * SPDX-License-Identifier: LGPL-2.1-only
 *
 * Copyright (c) 2018-2019 Lawrence Livermore National Security LLC
 * Copyright (c) 2018-2019 The Board of Trustees of the Leland Stanford Junior University
 * Copyright (c) 2018-2019 Total, S.A
 * Copyright (c) 2019-     GEOSX Contributors
 * All right reserved
 *
 * See top level LICENSE, COPYRIGHT, CONTRIBUTORS, NOTICE, and ACKNOWLEDGEMENTS files for details.
 * ------------------------------------------------------------------------------------------------------------
 */

/**
 * @brief This file contains the definition of the R2SymTensorT.h class
 * @file R2SymTensorT.h
 */

#ifndef R2_SYM_TENSOR_T_H_
#define R2_SYM_TENSOR_T_H_

#include "TensorBaseT.h"

// PRAGMAS to suppress somewhat incorrect out of bounds errors in xlc and icc
#ifdef __INTEL_COMPILER
#pragma warning push
#pragma warning disable 175
#endif

#ifdef __IBMC__
#pragma report(disable, "1540-2907")
#endif

/// Function to determine the size of the a symmetric rank-2 tensor
template< int N >
struct SymSize
{
  enum
  { value = N + SymSize< N - 1 >::value };
};

/// template specialization for SymSize
template<>
struct SymSize< 1 >
{
  enum { value = 1 };
};

template< int T_dim > class R2TensorT;
template< int T_dim > class R1TensorT;
template< int T_dim > class R4minSymTensorT;
template< int T_dim > class R6minSymTensorT;

/**
 * @brief R2SymTensorT is a symetic rank-2 tensor object type
 * @tparam T_dim length of tensor index
 *
 * R2symTensorT derives from TensorBaseT, and defines basic operations that can
 * be
 * done on a symmetric rank-2 tensor, as well as operations that result in a
 * symmetric rank-2 tensor.
 */
template< int T_dim >
class R2SymTensorT : public TensorBaseT< SymSize< T_dim >::value >
{
public:
  static constexpr int SIZE = SymSize< T_dim >::value;

  //**** CONSTRUCTORS AND DESTRUCTORS *****************************************
  /// default constructor
<<<<<<< HEAD
  R2SymTensorT(void) = default;
=======
  GEOSX_HOST_DEVICE
  R2SymTensorT( void );
>>>>>>> 1611e8bc

  /**

   * @param[in] data use for initialization of t_data
   */
  explicit R2SymTensorT( const realT data ): TensorBaseT< SIZE >( data ) {}

  /// default destructor
  ~R2SymTensorT(void) = default;

  /// copy constructor
  R2SymTensorT( const R2SymTensorT & rhs ) = default;

  explicit R2SymTensorT( const TensorBaseT< SIZE > & rhs ): TensorBaseT< SIZE >()
  { TensorBaseT< SIZE >::operator=( rhs ); }

  template< int USD >
  GEOSX_HOST_DEVICE
  R2SymTensorT( LvArray::ArraySlice< realT const, 1, USD > const & src ):
    TensorBaseT< SIZE >()
  { *this = src; }

  template< int USD >
  GEOSX_HOST_DEVICE
  R2SymTensorT( LvArray::ArraySlice< realT, 1, USD > const & src ):
    TensorBaseT< SIZE >()
  { *this = src; }

  //***** ASSIGNMENT OPERATORS
  // **************************************************

  /// assignment of all data to an integer
  GEOSX_HOST_DEVICE
  R2SymTensorT & operator=( const int & rhs );

  /// assignment of all data to a realT
  GEOSX_HOST_DEVICE
  R2SymTensorT & operator=( const realT & rhs );

  /// assignment to another R2SymTensorT
  R2SymTensorT & operator=( const R2SymTensorT & rhs ) = default;

  template< int USD >
  GEOSX_HOST_DEVICE constexpr inline
  R2SymTensorT & operator=( LvArray::ArraySlice< realT const, 1, USD > const & src )
  {
    GEOSX_ASSERT_EQ( src.size(), SIZE );

    this->t_data[ 0 ] = src[ 0 ];
    this->t_data[ 2 ] = src[ 1 ];
    this->t_data[ 5 ] = src[ 2 ];
    this->t_data[ 4 ] = src[ 3 ];
    this->t_data[ 3 ] = src[ 4 ];
    this->t_data[ 1 ] = src[ 5 ];

    return *this;
  }

  template< int USD >
  GEOSX_HOST_DEVICE constexpr inline
  R2SymTensorT & operator=( LvArray::ArraySlice< realT, 1, USD > const & src )
  {
    GEOSX_ASSERT_EQ( src.size(), SIZE );

    this->t_data[ 0 ] = src[ 0 ];
    this->t_data[ 2 ] = src[ 1 ];
    this->t_data[ 5 ] = src[ 2 ];
    this->t_data[ 4 ] = src[ 3 ];
    this->t_data[ 3 ] = src[ 4 ];
    this->t_data[ 1 ] = src[ 5 ];

    return *this;
  }

<<<<<<< HEAD
  GEOSX_HOST_DEVICE
  R2SymTensorT& operator+=( const R2SymTensorT& rhs );
=======
  R2SymTensorT & operator+=( const R2SymTensorT & rhs );
>>>>>>> 1611e8bc

  template< int USD >
  GEOSX_HOST_DEVICE constexpr inline
  R2SymTensorT & operator+=( LvArray::ArraySlice< realT const, 1, USD > const & src )
  {
    GEOSX_ASSERT_EQ( src.size(), SIZE );

    this->t_data[ 0 ] += src[ 0 ];
    this->t_data[ 2 ] += src[ 1 ];
    this->t_data[ 5 ] += src[ 2 ];
    this->t_data[ 4 ] += src[ 3 ];
    this->t_data[ 3 ] += src[ 4 ];
    this->t_data[ 1 ] += src[ 5 ];

    return *this;
  }

  template< int USD >
  GEOSX_HOST_DEVICE constexpr inline
  R2SymTensorT & operator+=( LvArray::ArraySlice< realT, 1, USD > const & src )
  {
    GEOSX_ASSERT_EQ( src.size(), SIZE );

    this->t_data[ 0 ] += src[ 0 ];
    this->t_data[ 2 ] += src[ 1 ];
    this->t_data[ 5 ] += src[ 2 ];
    this->t_data[ 4 ] += src[ 3 ];
    this->t_data[ 3 ] += src[ 4 ];
    this->t_data[ 1 ] += src[ 5 ];

    return *this;
  }

  //***** ACCESS OPERATORS ****************************************************
  /// const access to data
  realT operator()( const int i, const int j ) const;

  /// non-const access to data
  realT & operator()( const int i, const int j );

  //***** MULTIPLICATION OPERATIONS *******************************************
  realT AijBij( const R2SymTensorT & A, const R2SymTensorT & B );
  void AijBjk( const R2SymTensorT & A, const R2SymTensorT & B );
  void AijAkj( const R2TensorT< T_dim > & A );
  void AjiAjk( const R2TensorT< T_dim > & A );
  void AijAjk( const R2SymTensorT & A );

  void AijAkj_plus_Aik_plus_Aki( const R2TensorT< T_dim > & A );
  void AjiAjk_plus_Aik_plus_Aki( const R2TensorT< T_dim > & A );
  void AijAkj_m_Aik_m_Aki( const R2TensorT< T_dim > & A );

<<<<<<< HEAD
  void AijAkj_plus_Aik_plus_Aki(const R2TensorT< T_dim >& A);
  void AjiAjk_plus_Aik_plus_Aki(const R2TensorT< T_dim >& A);
  void AijAkj_m_Aik_m_Aki(const R2TensorT< T_dim >& A);
  GEOSX_HOST_DEVICE
  void QijAjkQlk(const R2SymTensorT& A, const R2TensorT< T_dim >& Q);
=======
  GEOSX_HOST_DEVICE
  void QijAjkQlk( const R2SymTensorT & A, const R2TensorT< T_dim > & Q );
>>>>>>> 1611e8bc

  void dyadic_aa( const R1TensorT< T_dim > & a );
  void dyadic_ab_plus_ba( const R1TensorT< T_dim > & a, const R1TensorT< T_dim > & b );

  void AijklBkl( const R4minSymTensorT< T_dim > & A, const R2SymTensorT & B );
  void AijklBij( const R4minSymTensorT< T_dim > & A, const R2SymTensorT & B );

  //**** Overloaded arithmetic operators
  //  ******************************************

  // Scalar product
  friend R2SymTensorT operator*( realT k, const R2SymTensorT & V ){ return R2SymTensorT( V*k ); }
  friend R2SymTensorT operator*( R2SymTensorT V, realT k ){return static_cast< R2SymTensorT >(V*=k); }

  //****** TENSOR OPERATIONS **************************************************
<<<<<<< HEAD
  realT Inner(void) const;
  GEOSX_HOST_DEVICE
  GEOSX_FORCE_INLINE
  realT Trace(void) const;
  realT Det(void) const;
  realT AijAij(void) const;
  void EigenVals(realT eigenvals[T_dim], const realT limArg) const;
  void EigenVals(realT eigenvals[T_dim]) const { EigenVals(eigenvals,0.0); } // limArg
                                                                             // is
                                                                             // not
                                                                             // used
                                                                             // -
                                                                             // causes
                                                                             // issues
                                                                             // with
                                                                             // cray
                                                                             // compiler
                                                                             // -
                                                                             // SW
=======
  realT Inner( void ) const;
  realT Trace( void ) const;
  realT Det( void ) const;
  realT AijAij( void ) const;
  void EigenVals( realT eigenvals[T_dim], const realT limArg ) const;
  void EigenVals( realT eigenvals[T_dim] ) const { EigenVals( eigenvals, 0.0 ); } // limArg
                                                                                  // is
                                                                                  // not
                                                                                  // used
                                                                                  // -
                                                                                  // causes
                                                                                  // issues
                                                                                  // with
                                                                                  // cray
                                                                                  // compiler
                                                                                  // -
                                                                                  // SW
>>>>>>> 1611e8bc
  //  void EigenSystem( realT eigenvals[T_dim] , R1TensorT<T_dim> v[T_dim] )
  // const;
  void EigenVecs( const realT eigenvals[T_dim], R1TensorT< T_dim > v[T_dim] ) const;
  void EigenVector( const realT eigenval, R1TensorT< T_dim > & v ) const;

  void Sqrt();
  void Pow( const realT & r );

  /// inverse of *this
  inline realT Inverse( void )
  {
    return Inverse( *this );
  }


  inline realT
  Inverse( R2SymTensorT & tensor );

  /// add identity
<<<<<<< HEAD
  GEOSX_HOST_DEVICE
  GEOSX_FORCE_INLINE
  void PlusIdentity(const realT rhs)
=======
  void PlusIdentity( const realT rhs )
>>>>>>> 1611e8bc
  {
//    int c = 0;
//    for (int ii = 0 ; ii < T_dim ; c+=(++ii)+1)
//      this->t_data[c] += rhs;
//
    this->t_data[0] += rhs;
    this->t_data[2] += rhs;
    this->t_data[5] += rhs;
  }

  void
  print( std::ostream & os ) const;

  friend class R2TensorT< T_dim >;
  friend class R1TensorT< T_dim >;
  friend class R4minSymTensorT< T_dim >;
  friend class R6minSymTensorT< T_dim >;


private:
//  R2SymTensorT(R2SymTensorT< T_dim >&);

//  static constexpr int map[SIZE] = {{0,1,2,0,1,2,0,1,2}};


};

/**
 * @param os output stream
 *
 * This function prints the contents of the tensor
 */
template< int T_dim >
void R2SymTensorT< T_dim >::print( std::ostream & os ) const
{
  //  if( ouput_format_flag == 0 )
  //    R2TensorBaseT< T_dim ,
  //                   SymSize<T_dim>::value ,
  //                   R2SymTensorT<T_dim> >::print(os);
  //  else if( ouput_format_flag == 1 )
  //  {
  for( int i = 1; i <= T_dim; ++i )
    os << (*this)( i, i ) << '\t';

  for( int i = 1; i <= T_dim; ++i )
  {
    for( int j = i; j <= T_dim; ++j )
      if( !d_ij( i, j ))
        os << (*this)( i, j ) << '\t';
  }
  //  }
}

<<<<<<< HEAD
=======
template< int T_dim >
GEOSX_HOST_DEVICE
R2SymTensorT< T_dim >::R2SymTensorT( void ):
  TensorBaseT< SIZE >()
{}


>>>>>>> 1611e8bc
//***** ASSIGNMENT OPERATORS **************************************************

// Assigns all components to an integer
template< int T_dim >
GEOSX_HOST_DEVICE
R2SymTensorT< T_dim > &
R2SymTensorT< T_dim >::operator=( const int & rhs )
{
  TensorBaseT< SIZE >::operator=( rhs );
  return *this;
}

// Assigns all components to a realT
template< int T_dim >
GEOSX_HOST_DEVICE
R2SymTensorT< T_dim > &
R2SymTensorT< T_dim >::operator=( const realT & rhs )
{
  TensorBaseT< SIZE >::operator=( rhs );
  return *this;
}


template< int T_dim >
<<<<<<< HEAD
GEOSX_HOST_DEVICE
GEOSX_FORCE_INLINE
R2SymTensorT<T_dim>& R2SymTensorT<T_dim>::operator+=( const R2SymTensorT<T_dim>& rhs )
=======
inline R2SymTensorT< T_dim > & R2SymTensorT< T_dim >::operator+=( const R2SymTensorT< T_dim > & rhs )
>>>>>>> 1611e8bc
{
  TensorBaseT< SIZE >::operator+=( rhs );
  return *this;
}

template< int T_dim >
inline realT R2SymTensorT< T_dim >::operator()( const int i, const int j ) const
{
  int i_sym = i;
  int j_sym = j;

  if( j > i )
  {
    i_sym = j;
    j_sym = i;
  }

  int index = 0;
  for( int ii = 1; ii <= i_sym; ++ii )
    index += ii;

  index += j_sym;

  return this->t_data[index];
}

template<>
inline realT R2SymTensorT< 2 >::operator()( const int i, const int j ) const
{
  static constexpr int map[2][2] = {
    {0, 1},
    {1, 2}
  };

  return this->t_data[map[i][j]];
}

template<>
inline realT R2SymTensorT< 3 >::operator()( const int i, const int j ) const
{
  static constexpr int map[3][3] = {
    {0, 1, 3},
    {1, 2, 4},
    {3, 4, 5}
  };

  return this->t_data[map[i][j]];
}

template< int T_dim >
inline realT & R2SymTensorT< T_dim >::operator()( const int i, const int j )
{
  int i_sym = i;
  int j_sym = j;

  if( j > i )
  {
    i_sym = j;
    j_sym = i;
  }

  int index = 0;
  if( T_dim==3 )
    index = i_sym == 2 ? 3 : i_sym;
  else
    for( int ii = 1; ii <= i_sym; ++ii )
      index += ii;
  index += j_sym;

  return this->t_data[index];
}

/**
 * @return trace of (*this)
 *
 * This function returns the trace of the tensor that it is called from.
 */
<<<<<<< HEAD
template<int T_dim>
GEOSX_HOST_DEVICE
GEOSX_FORCE_INLINE
realT R2SymTensorT< T_dim >::Trace(void) const
=======
template< int T_dim >
inline realT R2SymTensorT< T_dim >::Trace( void ) const
>>>>>>> 1611e8bc
{
  realT trace = 0;
  int c = 0;

  for( int ii = 0; ii < T_dim; c+=(++ii)+1 )
  {
    trace += this->t_data[c];
  }

  return trace;
}

template<>
inline realT R2SymTensorT< 3 >::Trace( void ) const
{ return this->t_data[0] + this->t_data[2] + this->t_data[5]; }


/**
 * @return determinant of (*this)
 *
 * This function returns the determinate of the tensor that it is called from.
 */
template< int T_dim >
inline realT R2SymTensorT< T_dim >::Det( void ) const
{
  realT det = 0;
  if( T_dim == 2 )
    det = this->t_data[0] * (this->t_data[2]) - this->t_data[1] * (this->t_data[1]);
  else if( T_dim == 3 )
    det = this->t_data[0] * (this->t_data[2] * (this->t_data[5]) - this->t_data[4] * (this->t_data[4])) - this->t_data[1] * (this->t_data[1]
                                                                                                                             * (this->t_data[5]) -
                                                                                                                             this->t_data[3] *
                                                                                                                             (this->t_data[4])) +
          this->t_data[3] * (this->t_data[1] * (this->t_data[4]) - this->t_data[2]
                             * (
                               this
                                 ->
                                 t_data[3]));
  else
  {
    GEOSX_WARNING( "R2TensorT::Det() not implemented for dimension > 3" );
  }

  return det;
}

template< int T_dim >
inline realT R2SymTensorT< T_dim >::AijAij( void ) const
{
  int n_dim =  SymSize< T_dim >::value;
  realT results = 0;
  for( int i=0; i<n_dim; i++ )
  {
    results += this->t_data[i]*this->t_data[i];
  }
  return results;
}

/**
 * @return inner product of (*this) with itself
 *
 * This function returns the inner product of the tensor that it is called from
 * with itself
 */
template< int T_dim >
inline realT R2SymTensorT< T_dim >::Inner( void ) const
{
  realT rval = 0;
  if( T_dim == 2 )
    rval = this->t_data[0] * (this->t_data[0]) + 2 * (this->t_data[1]) * (this->t_data[1]) + this->t_data[2] * (this->t_data[2]);
  else if( T_dim == 3 )
    rval = this->t_data[0] * (this->t_data[0]) + 2 * (this->t_data[1]) * (this->t_data[1]) + this->t_data[2] * (this->t_data[2]) + 2 * (this->t_data[3])
           * (this->t_data[3]) + 2 * (this->t_data[4]) * (this->t_data[4]) + this->t_data[5] * (this->t_data[5]);
  else
  {
    GEOSX_WARNING( "R2TensorT::Inner() not implemented for dimension > 3" );
  }

  return rval;
}

/**
 * @param tensor tensor to invert
 * @return determinant of tensor
 */
template< int T_dim >
realT R2SymTensorT< T_dim >::Inverse( R2SymTensorT< T_dim > & tensor )
{
  realT det; // o10;

  if( T_dim == 2 )
  {
    // temps - incase matrix is *this
    const realT A0 = tensor.t_data[0];
    const realT & A1 = tensor.t_data[1];
    const realT & A2 = tensor.t_data[2];

    det = A0*A2-A1*A1;

    realT idet = 1/det;   // 1 / (A0*A2 - A1*A1);

    this->t_data[0] =  A2*idet;
    this->t_data[1] = -A1*idet;
    this->t_data[2] =  A0*idet;
  }
  else if( T_dim == 3 )
  {
#ifdef __INTEL_COMPILER
#pragma warning push
#pragma warning disable 175
#endif
#ifdef  __IBMC__
#pragma report(disable, "1540-2907")
#endif


    const realT o1 = tensor.t_data[2]*tensor.t_data[5] - tensor.t_data[4]*tensor.t_data[4];
    const realT o2 = tensor.t_data[3]*tensor.t_data[4] - tensor.t_data[1]*tensor.t_data[5];
    const realT o3 = tensor.t_data[0]*tensor.t_data[5] - tensor.t_data[3]*tensor.t_data[3];
    const realT o4 = tensor.t_data[1]*tensor.t_data[4] - tensor.t_data[2]*tensor.t_data[3];
    const realT o5 = tensor.t_data[1]*tensor.t_data[3] - tensor.t_data[0]*tensor.t_data[4];
    const realT o6 = tensor.t_data[0]*tensor.t_data[2] - tensor.t_data[1]*tensor.t_data[1];

    det = tensor.Det();
    const realT o11 = 1.0/det;

    this->t_data[0] = o1*o11;
    this->t_data[1] = o2*o11;
    this->t_data[2] = o3*o11;
    this->t_data[3] = o4*o11;
    this->t_data[4] = o5*o11;
    this->t_data[5] = o6*o11;
#ifdef __INTEL_COMPILER
#pragma warning pop
#endif
#ifdef  __IBMC__
#pragma report(enable, "1540-2907")
#endif

  }
  else
  {
    GEOSX_WARNING( "R2SymTensorT::Inverse( R2TensorT ) not implemented for dimension > 3" );
  }
  return det;
}

/**
 * @param[out] eigenvals naked array that holds the Eigenvalues
 *
 * This function calculates the eigenvalues of *this.
 */
template< int T_dim >
inline void R2SymTensorT< T_dim >::EigenVals( realT eigenvals[T_dim],
                                              const realT /*limArg*/ ) const
{
  if( T_dim != 3 )
  {
    GEOSX_WARNING( "R2SymTensorT::EigenVals not implemented for dimension != 3" );
    return;
  }

#ifdef __INTEL_COMPILER
#pragma warning push
#pragma warning disable 175
#endif
#ifdef  __IBMC__
#pragma report(disable, "1540-2907")
#endif

  const realT Inv3 = 1 / 3.0;
  const realT sigma = Inv3 * Trace();
  const realT scale = this->MaxVal();
  if( !(scale > 0.0 ) )
  {
    for( int i =0; i< T_dim; i++ )
      eigenvals[i]=0;
    return;
  }
  const realT iscale = 1 / scale;
  const realT A11 = (this->t_data[0] - sigma) * iscale;
  const realT A22 = (this->t_data[2] - sigma) * iscale;
  const realT A33 = (this->t_data[5] - sigma) * iscale;
  const realT A23 = (this->t_data[4]) * iscale;
  const realT A13 = (this->t_data[3]) * iscale;
  const realT A12 = (this->t_data[1]) * iscale;

  const realT A12A12 = A12 * A12;
  const realT A13A13 = A13 * A13;
  const realT A23A23 = A23 * A23;
  const realT A12A13A23 = A12 * A13 * A23;

  const realT II = 0.5 * (A11 * A11 + A22 * A22 + A33 * A33) + (A12A12 + A13A13 + A23A23);

  const realT III = A11 * (A22 * A33 - A23A23) - (A12A12 * A33 - A12A13A23) + (A12A13A23 - A13A13 * A22);

  //  realT max_eigen=0;
  realT theta[T_dim];

  if( II > 0.0 )
  {
    realT temp = 3.0 / II;
    const realT sqrt_3divII = sqrt( temp );
    realT arg = 0.5 * III * temp * sqrt_3divII;

    if( arg > 1.0 )
      arg = 1.0;
    if( arg < -1.0 )
      arg = -1.0;

    temp = 2 * M_PI * Inv3;
    theta[0] = acos( arg ) * Inv3;
    theta[1] = theta[0] + temp;
    theta[2] = theta[0] - temp;

    temp = 2.0 / sqrt_3divII * scale;
    for( int i = 0; i < T_dim; ++i )
      eigenvals[i] = temp * cos( theta[i] ) + sigma;
  }
  else
    for( int i = 0; i < T_dim; ++i )
      eigenvals[i] = sigma;

  for( int i = 0; i < T_dim - 1; ++i )
    for( int j = 0; j < T_dim - 1; ++j )
      if( eigenvals[j] < eigenvals[j + 1] )
      {
        realT temp = eigenvals[j];
        eigenvals[j] = eigenvals[j + 1];
        eigenvals[j + 1] = temp;
      }
#ifdef __INTEL_COMPILER
#pragma warning pop
#endif
#ifdef  __IBMC__
#pragma report(enable, "1540-2907")
#endif
}


/**
 * @param[in] lambda naked array that holds the Eigenvalues
 * @param[out] v a naked array of R1TensorT's that hold the eigenvectors
 *
 * This function calculates the eigenvector of *this for each eigenvalue
 */
template< int T_dim >
inline void R2SymTensorT< T_dim >::EigenVecs( const realT lambda[T_dim], R1TensorT< T_dim > v[T_dim] ) const
{
  if( T_dim != 3 )
  {
    GEOSX_WARNING( "R2SymTensorT::EigenVecs not implemented for dimension != 3" );
    return;
  }

  v[0] = 0;
  v[1] = 0;
  v[2] = 0;

  const int num_digits_4equal = 14;
  // compare eigenvalues for multiplicity
  // due to the fact that eigenvalues must be ordered
  // either e1=e2, e2=e3 or e1=e2=e3
  int multiplicity_flag = 0;
  // if e1=e2 then multiplicity flag = 1;
  if( is_equal( lambda[0], lambda[1], num_digits_4equal ))
    multiplicity_flag = 1;

  // if e2=e3 then multiplicity flag += 2;
  if( is_equal( lambda[1], lambda[2], num_digits_4equal ))
    multiplicity_flag += 2;

  // if all eigenvalues are the same, then eigenvectors are any 3 orthoganal
  // vectors.
  if( multiplicity_flag == 3 )
  {
    v[0]( 0 ) = 1;
    v[1]( 1 ) = 1;
    v[2]( 2 ) = 1;
  }
  else
  {
    R2SymTensorT< T_dim > M;
    R1TensorT< T_dim > vtemp[T_dim];

    realT v_mag[T_dim];
    realT maxmag;

    //    int i_start = 0;
    //    int i_end = T_dim;

    if( multiplicity_flag > 0 )
    {
      M = (*this);
      M.PlusIdentity( -lambda[1] );

      maxmag = 0.0;
      int imax = -1;
      for( int i = 0; i < SIZE; ++i )
        if( maxmag < fabs( M.t_data[i] ))
        {
          maxmag = fabs( M.t_data[i] );
          imax = i;
        }

      if( imax == 0 || imax == 1 )
      {
        vtemp[0].t_data[0] = -M.t_data[1];
        vtemp[0].t_data[1] = M.t_data[0];
        vtemp[0].t_data[2] = 0;

        vtemp[1].t_data[0] = -M.t_data[3] * M.t_data[0];
        vtemp[1].t_data[1] = -M.t_data[3] * M.t_data[1];
        vtemp[1].t_data[2] = M.t_data[0] * M.t_data[0] + M.t_data[1] * M.t_data[1];

        vtemp[0] /= vtemp[0].L2_Norm();
        vtemp[1] /= vtemp[1].L2_Norm();
      }
      else if( imax == 3 )
      {
        vtemp[0].t_data[0] = M.t_data[3];
        vtemp[0].t_data[1] = 0;
        vtemp[0].t_data[2] = -M.t_data[0];

        vtemp[1].t_data[0] = -M.t_data[1] * M.t_data[0];
        vtemp[1].t_data[1] = M.t_data[0] * M.t_data[0] + M.t_data[3] * M.t_data[3];
        vtemp[1].t_data[2] = -M.t_data[1] * M.t_data[3];

        vtemp[0] /= vtemp[0].L2_Norm();
        vtemp[1] /= vtemp[1].L2_Norm();
      }
      else if( imax == 2 || imax == 4 )
      {
        vtemp[0].t_data[0] = 0;
        vtemp[0].t_data[1] = -M.t_data[4];
        vtemp[0].t_data[2] = M.t_data[2];

        vtemp[1].t_data[0] = M.t_data[2] * M.t_data[2] + M.t_data[4] * M.t_data[4];
        vtemp[1].t_data[1] = -M.t_data[1] * M.t_data[2];
        vtemp[1].t_data[2] = -M.t_data[1] * M.t_data[4];

        vtemp[0] /= vtemp[0].L2_Norm();
        vtemp[1] /= vtemp[1].L2_Norm();
      }
      else if( imax == 5 )
      {
        vtemp[0].t_data[0] = 0;
        vtemp[0].t_data[1] = -M.t_data[5];
        vtemp[0].t_data[2] = M.t_data[4];

        vtemp[1].t_data[0] = M.t_data[4] * M.t_data[4] + M.t_data[5] * M.t_data[5];
        vtemp[1].t_data[1] = -M.t_data[3] * M.t_data[4];
        vtemp[1].t_data[2] = -M.t_data[3] * M.t_data[5];

        vtemp[0] /= vtemp[0].L2_Norm();
        vtemp[1] /= vtemp[1].L2_Norm();
      }

      if( multiplicity_flag == 1 )
      {
        v[0] = vtemp[0];
        v[1] = vtemp[1];
        //        i_start = 2;
        //        i_end = 2;
        v[2].Cross( v[0], v[1] );
      }
      else if( multiplicity_flag == 2 )
      {
        v[1] = vtemp[0];
        v[2] = vtemp[1];
        //        i_start = 0;
        //        i_end = 0;
        v[0].Cross( v[1], v[2] );
      }

    }
    else
    {
      for( int i = 0; i < T_dim; ++i )
      {
        maxmag = 0.0;
        M = (*this);
        M.PlusIdentity( -lambda[i] );

        vtemp[0].t_data[0] = M.t_data[2] * M.t_data[5] - M.t_data[4] * M.t_data[4];
        vtemp[0].t_data[1] = M.t_data[3] * M.t_data[4] - M.t_data[1] * M.t_data[5];
        vtemp[0].t_data[2] = M.t_data[1] * M.t_data[4] - M.t_data[3] * M.t_data[2];

        vtemp[1].t_data[0] = vtemp[0].t_data[1];
        vtemp[1].t_data[1] = M.t_data[0] * M.t_data[5] - M.t_data[3] * M.t_data[3];
        vtemp[1].t_data[2] = M.t_data[3] * M.t_data[1] - M.t_data[4] * M.t_data[0];

        vtemp[2].t_data[0] = vtemp[0].t_data[2];
        vtemp[2].t_data[1] = vtemp[1].t_data[2];
        vtemp[2].t_data[2] = M.t_data[0] * M.t_data[2] - M.t_data[1] * M.t_data[1];

        for( int j = 0; j < T_dim; ++j )
        {
          v_mag[j] = vtemp[j].L2_Norm();
          if( maxmag < v_mag[j] )
          {
            maxmag = v_mag[j];
            v[i] = vtemp[j];
            v[i] /= v_mag[j];
          }
        }
      }

      const realT TOL = pow( 10.0, -14 );
      if( fabs( Dot( v[0], v[1] ) ) > TOL )
        v[1].Cross( v[0], v[2] );

      else if( fabs( Dot( v[0], v[2] ) ) > TOL )
        v[0].Cross( v[1], v[2] );

      else if( fabs( Dot( v[1], v[2] ) ) > TOL )
        v[2].Cross( v[0], v[1] );

    }
  }
}


/**
 * @param[in] lambda the eigenvalues
 * @param[out] v R1TensorT that holds the eigenvector
 *
 * This function calculates the eigenvector of *this for an eigenvalue
 */
template< int T_dim >
inline void R2SymTensorT< T_dim >::EigenVector( const realT lambda, R1TensorT< T_dim > & v ) const
{
  if( T_dim != 3 )
  {
    GEOSX_WARNING( "R2SymTensorT::EigenVector not implemented for dimension != 3" );
    return;
  }

  R2SymTensorT< T_dim > M;
  v = 0;

  M = (*this);
  M.PlusIdentity( -lambda );

  const realT det11 = M.t_data[2] * M.t_data[5] - M.t_data[4] * M.t_data[4];
  const realT det22 = M.t_data[0] * M.t_data[5] - M.t_data[3] * M.t_data[3];
  const realT det33 = M.t_data[0] * M.t_data[2] - M.t_data[1] * M.t_data[1];

  const realT det12 = M.t_data[1] * M.t_data[5] - M.t_data[3] * M.t_data[4];
  const realT det13 = M.t_data[1] * M.t_data[4] - M.t_data[3] * M.t_data[2];
  const realT det23 = M.t_data[4] * M.t_data[0] - M.t_data[3] * M.t_data[1];

  if( fabs( det11 ) >= fabs( det22 ) && fabs( det11 ) >= fabs( det33 ))
  {
    v.t_data[0] = det11;
    v.t_data[1] = det23;
    v.t_data[2] = -det13;
  }
  else if( fabs( det22 ) >= fabs( det11 ) && fabs( det22 ) >= fabs( det33 ))
  {
    v.t_data[0] = det12;
    v.t_data[1] = det22;
    v.t_data[2] = det23;
  }
  else
  {
    v.t_data[0] = det12;
    v.t_data[1] = det22;
    v.t_data[2] = det23;
  }
}

/**
 *
 * This function takes the square root of *this
 */
template< int T_dim >
void R2SymTensorT< T_dim >::Sqrt()
{
  if( T_dim != 3 )
  {
    GEOSX_WARNING( "R2SymTensorT::Sqrt not implemented for dimension != 3" );
    return;
  }

  realT lambda[3];
  R1TensorT< T_dim > v[3];
  R2SymTensorT< T_dim > dyad;


  (*this).EigenVals( lambda );
  (*this).EigenVecs( lambda, v );

  (*this) = 0.0;
  for( int j = 0; j < 3; ++j )
  {
    lambda[j] = sqrt( lambda[j] );

    dyad.dyadic_aa( v[j] );
    dyad *= lambda[j];

    (*this) += dyad;
  }
}

/**
 * @param[in] r exponent
 *
 * This function takes power of *this
 */
template< int T_dim >
inline void R2SymTensorT< T_dim >::Pow( const realT & r )
{
  realT lambda[3];
  R1TensorT< T_dim > v[3];
  R2SymTensorT< T_dim > dyad;

  (*this).EigenVals( lambda );
  (*this).EigenVecs( lambda, v );

  (*this) = 0.0;
  for( int j = 0; j < 3; ++j )
  {
    lambda[j] = pow( lambda[j], r );

    dyad.dyadic_aa( v[j] );
    dyad *= lambda[j];

    (*this) += dyad;
  }
}


template< int T_dim >
inline realT R2SymTensorT< T_dim >::AijBij( const R2SymTensorT< T_dim > & A, const R2SymTensorT< T_dim > & B )
{
  int n_dim =  SymSize< T_dim >::value;
  realT results = 0;
  for( int i=0; i<n_dim; i++ )
  {
    results += A.t_data[i]*B.t_data[i];
  }
  return results;

}

/**
 * @param[in] A symmetric rank-2 tensor
 * @param[in] B symmetric rank-2 tensor
 *
 * This function performs matrix multiplication \f$\mathbf {AB}\f$ -or-
 *\f$A_{ij} B_{jk}\f$
 */
template< int T_dim >
inline void R2SymTensorT< T_dim >::AijBjk( const R2SymTensorT< T_dim > & A, const R2SymTensorT< T_dim > & B )
{
  if( T_dim == 2 )
  {
    this->t_data[0] = A.t_data[0] * B.t_data[0] + A.t_data[1] * B.t_data[1];
    this->t_data[1] = A.t_data[1] * B.t_data[0] + A.t_data[2] * B.t_data[1];
    this->t_data[2] = A.t_data[1] * B.t_data[1] + A.t_data[2] * B.t_data[2];
  }
  else if( T_dim == 3 )
  {
    this->t_data[0] = A.t_data[0] * B.t_data[0] + A.t_data[1] * B.t_data[1] + A.t_data[3] * B.t_data[3];

    this->t_data[1] = A.t_data[1] * B.t_data[0] + A.t_data[2] * B.t_data[1] + A.t_data[4] * B.t_data[3];
    this->t_data[2] = A.t_data[1] * B.t_data[1] + A.t_data[2] * B.t_data[2] + A.t_data[4] * B.t_data[4];

    this->t_data[3] = A.t_data[3] * B.t_data[0] + A.t_data[4] * B.t_data[1] + A.t_data[5] * B.t_data[3];
    this->t_data[4] = A.t_data[3] * B.t_data[1] + A.t_data[4] * B.t_data[2] + A.t_data[5] * B.t_data[4];
    this->t_data[5] = A.t_data[3] * B.t_data[3] + A.t_data[4] * B.t_data[4] + A.t_data[5] * B.t_data[5];
  }
  else
  {
    GEOSX_WARNING( "R2SymTensorT::AijBjk(R2TensorT) not implemented for dimension > 3 " );
  }

}

#include "R2TensorT.h"
#include "R4minSymTensorT.h"

/**
 * @param[in] A rank-2 tensor
 *
 * This function performs matrix multiplication \f$\mathbf {AA^T}\f$ -or-
 *\f$A_{ij} A_{kj}\f$
 */
template< int T_dim >
inline void R2SymTensorT< T_dim >::AijAkj( const R2TensorT< T_dim > & A )
{
  if( T_dim == 2 )
  {
    this->t_data[0] = A.t_data[0] * A.t_data[0] + A.t_data[1] * A.t_data[1];
    this->t_data[1] = A.t_data[0] * A.t_data[2] + A.t_data[1] * A.t_data[3];
    this->t_data[2] = A.t_data[2] * A.t_data[2] + A.t_data[3] * A.t_data[3];
  }
  else if( T_dim == 3 )
  {
    this->t_data[0] = A.t_data[0] * A.t_data[0] + A.t_data[1] * A.t_data[1] + A.t_data[2] * A.t_data[2];

    this->t_data[1] = A.t_data[3] * A.t_data[0] + A.t_data[4] * A.t_data[1] + A.t_data[5] * A.t_data[2];
    this->t_data[2] = A.t_data[3] * A.t_data[3] + A.t_data[4] * A.t_data[4] + A.t_data[5] * A.t_data[5];

    this->t_data[3] = A.t_data[6] * A.t_data[0] + A.t_data[7] * A.t_data[1] + A.t_data[8] * A.t_data[2];
    this->t_data[4] = A.t_data[6] * A.t_data[3] + A.t_data[7] * A.t_data[4] + A.t_data[8] * A.t_data[5];
    this->t_data[5] = A.t_data[6] * A.t_data[6] + A.t_data[7] * A.t_data[7] + A.t_data[8] * A.t_data[8];
  }
  else
  {
    GEOSX_WARNING( "R2SymTensorT::AijAkj(R2TensorT) not implemented for dimension > 3 " );
  }

}

/**
 * @param[in] A rank-2 tensor
 *
 * This function performs matrix multiplication \f$\mathbf {A^TA}\f$ -or-
 *\f$A_{ji} A_{jk}\f$
 */
template< int T_dim >
inline void R2SymTensorT< T_dim >::AjiAjk( const R2TensorT< T_dim > & A )
{
  if( T_dim == 2 )
  {
    this->t_data[0] = A.t_data[0] * A.t_data[0] + A.t_data[2] * A.t_data[2];
    this->t_data[1] = A.t_data[0] * A.t_data[1] + A.t_data[2] * A.t_data[3];
    this->t_data[2] = A.t_data[1] * A.t_data[1] + A.t_data[3] * A.t_data[3];
  }
  else if( T_dim == 3 )
  {
    this->t_data[0] = A.t_data[0] * A.t_data[0] + A.t_data[3] * A.t_data[3] + A.t_data[6] * A.t_data[6];

    this->t_data[1] = A.t_data[0] * A.t_data[1] + A.t_data[3] * A.t_data[4] + A.t_data[6] * A.t_data[7];
    this->t_data[2] = A.t_data[1] * A.t_data[1] + A.t_data[4] * A.t_data[4] + A.t_data[7] * A.t_data[7];

    this->t_data[3] = A.t_data[0] * A.t_data[2] + A.t_data[3] * A.t_data[5] + A.t_data[6] * A.t_data[8];
    this->t_data[4] = A.t_data[1] * A.t_data[2] + A.t_data[4] * A.t_data[5] + A.t_data[7] * A.t_data[8];
    this->t_data[5] = A.t_data[2] * A.t_data[2] + A.t_data[5] * A.t_data[5] + A.t_data[8] * A.t_data[8];
  }
  else
  {
    GEOSX_WARNING( "R2SymTensorT::AijAkj(R2TensorT) not implemented for dimension > 3 " );
  }

}

/**
 * @param[in] A symmetric rank-2 tensor
 *
 * This function performs matrix multiplication \f$\mathbf {AA}\f$ -or-
 *\f$A_{ij} A_{jk}\f$
 */
template< int T_dim >
inline void R2SymTensorT< T_dim >::AijAjk( const R2SymTensorT< T_dim > & A )
{

  if( T_dim == 2 )
  {
    this->t_data[0] = A.t_data[0] * A.t_data[0] + A.t_data[2] * A.t_data[2];
    this->t_data[1] = A.t_data[0] * A.t_data[1] + A.t_data[2] * A.t_data[3];
    this->t_data[2] = A.t_data[1] * A.t_data[1] + A.t_data[3] * A.t_data[3];
  }
  else if( T_dim == 3 )
  {
    /*    this->t_data[0] = A.t_data[0]*A.t_data[0] + A.t_data[3]*A.t_data[3] +
       A.t_data[6]*A.t_data[6];

       this->t_data[1] = A.t_data[0]*A.t_data[1] + A.t_data[3]*A.t_data[4] +
          A.t_data[6]*A.t_data[7];
       this->t_data[2] = A.t_data[1]*A.t_data[1] + A.t_data[4]*A.t_data[4] +
          A.t_data[7]*A.t_data[7];

       this->t_data[3] = A.t_data[0]*A.t_data[2] + A.t_data[3]*A.t_data[5] +
          A.t_data[6]*A.t_data[8];
       this->t_data[4] = A.t_data[1]*A.t_data[2] + A.t_data[4]*A.t_data[5] +
          A.t_data[7]*A.t_data[8];
       this->t_data[5] = A.t_data[2]*A.t_data[2] + A.t_data[5]*A.t_data[5] +
          A.t_data[8]*A.t_data[8];*/

    const realT o1 = A.t_data[1] * A.t_data[1];
    const realT o2 = A.t_data[3] * A.t_data[3];
    const realT o3 = A.t_data[4] * A.t_data[4];

    this->t_data[0] = o1 + o2 + A.t_data[0] * A.t_data[0];
    this->t_data[1] = A.t_data[0] * A.t_data[1] + A.t_data[1] * A.t_data[2] + A.t_data[3] * A.t_data[4];
    this->t_data[2] = o1 + o3 + A.t_data[2] * A.t_data[2];
    this->t_data[3] = A.t_data[0] * A.t_data[3] + A.t_data[1] * A.t_data[4] + A.t_data[3] * A.t_data[5];
    this->t_data[4] = A.t_data[1] * A.t_data[3] + A.t_data[2] * A.t_data[4] + A.t_data[4] * A.t_data[5];
    this->t_data[5] = o2 + o3 + A.t_data[5] * A.t_data[5];

  }
  else
  {
    GEOSX_WARNING( "R2SymTensorT::AijAkj(R2TensorT) not implemented for dimension > 3" );
  }

}

/**
 * @param[in] A rank-2 tensor
 *
 * This function performs compound matrix operation \f$\mathbf {AA^T+A+A^T}\f$
 *-or- \f$A_{ij} A_{kj} +  A_{ik} +  A_{ki}\f$
 */
template< int T_dim >
inline void R2SymTensorT< T_dim >::AijAkj_plus_Aik_plus_Aki( const R2TensorT< T_dim > & A )
{
  AijAkj( A );
  if( T_dim == 2 )
  {
    this->t_data[0] += 2 * A.t_data[0];
    this->t_data[1] += A.t_data[1] + A.t_data[2];
    this->t_data[2] += 2 * A.t_data[3];
  }
  else if( T_dim == 3 )
  {
    this->t_data[0] += 2 * A.t_data[0];

    this->t_data[1] += A.t_data[1] + A.t_data[3];
    this->t_data[2] += 2 * A.t_data[4];

    this->t_data[3] += A.t_data[2] + A.t_data[6];
    this->t_data[4] += A.t_data[5] + A.t_data[7];
    this->t_data[5] += 2 * A.t_data[8];
  }
  else
  {
    GEOSX_WARNING( "R2SymTensorT::AijAkj_plus_Aik_plus_Aki not implemented for dimension > 3" );
    return;
  }
}

/**
 * @param[in] A rank-2 tensor
 *
 * This function performs compound matrix operation \f$\mathbf {A^TA+A+A^T}\f$
 *-or- \f$A_{ji} A_{jk} +  A_{ik} +  A_{ki}\f$
 */
template< int T_dim >
inline void R2SymTensorT< T_dim >::AjiAjk_plus_Aik_plus_Aki( const R2TensorT< T_dim > & A )
{
  AjiAjk( A );
  if( T_dim == 2 )
  {
    this->t_data[0] += 2 * A.t_data[0];
    this->t_data[1] += A.t_data[1] + A.t_data[2];
    this->t_data[2] += 2 * A.t_data[3];
  }
  else if( T_dim == 3 )
  {
    this->t_data[0] += 2 * A.t_data[0];

    this->t_data[1] += A.t_data[1] + A.t_data[3];
    this->t_data[2] += 2 * A.t_data[4];

    this->t_data[3] += A.t_data[2] + A.t_data[6];
    this->t_data[4] += A.t_data[5] + A.t_data[7];
    this->t_data[5] += 2 * A.t_data[8];
  }
  else
  {
    GEOSX_WARNING( "R2SymTensorT::AjiAjk_plus_Aik_plus_Aki not implemented for dimension > 3" );
    return;
  }
}


/**
 * @param[in] A rank-2 tensor
 *
 * This function performs compound matrix operation \f$\mathbf {AA^T-A-A^T}\f$
 *-or- \f$A_{ij} A_{kj} -  A_{ik} -  A_{ki}\f$
 */
template< int T_dim >
inline void R2SymTensorT< T_dim >::AijAkj_m_Aik_m_Aki( const R2TensorT< T_dim > & A )
{
  this->AijAkj( A );
  if( T_dim == 2 )
  {
    this->t_data[0] -= 2 * A.t_data[0];
    this->t_data[1] -= A.t_data[1] + A.t_data[2];
    this->t_data[2] -= 2 * A.t_data[3];
  }
  else if( T_dim == 3 )
  {
    this->t_data[0] -= 2 * A.t_data[0];

    this->t_data[1] -= A.t_data[1] + A.t_data[3];
    this->t_data[2] -= 2 * A.t_data[4];

    this->t_data[3] -= A.t_data[2] + A.t_data[6];
    this->t_data[4] -= A.t_data[5] + A.t_data[7];
    this->t_data[5] -= 2 * A.t_data[8];
  }
  else
  {
    GEOSX_WARNING( "R2SymTensorT::AijAkj_m_Aik_m_Aki not implemented for dimension > 3" );
    return;
  }
}


/**
 * @param[in] A symmetric rank-2 tensor
 * @param[in] Q rank-2 tensor
 *
 * This function performs compound matrix operation \f$\mathbf {QAQ^T}\f$ -or-
 *\f$Q_{ij} A_{jk} Q_{lk}\f$. This is
 * inteded to be a rotationAxis of a R2SymTensor with Q being an orthonormal
 * matrix.
 */
<<<<<<< HEAD
template<int T_dim>
GEOSX_HOST_DEVICE
GEOSX_FORCE_INLINE
void R2SymTensorT< T_dim >::QijAjkQlk(const R2SymTensorT< T_dim >& A, const R2TensorT< T_dim >& Q)
=======
template< int T_dim >
GEOSX_HOST_DEVICE
inline void R2SymTensorT< T_dim >::QijAjkQlk( const R2SymTensorT< T_dim > & A, const R2TensorT< T_dim > & Q )
>>>>>>> 1611e8bc
{
//  if (T_dim == 2)
//  {
//    this->t_data[0] = Q.t_data[0] * Q.t_data[0] * A.t_data[0] + 2 * Q.t_data[0] * Q.t_data[1] * A.t_data[1] +
// Q.t_data[1] * Q.t_data[1] * A.t_data[2];
//    this->t_data[1] = Q.t_data[0] * Q.t_data[3] * A.t_data[0] + Q.t_data[0] * Q.t_data[4] * A.t_data[1] + Q.t_data[1]
// * Q.t_data[3] * A.t_data[1] + Q.t_data[1]
//                      * Q.t_data[4] * A.t_data[2];
//    this->t_data[2] = Q.t_data[3] * Q.t_data[3] * A.t_data[0] + 2 * Q.t_data[3] * Q.t_data[4] * A.t_data[1] +
// Q.t_data[4] * Q.t_data[4] * A.t_data[2];
//  }
//  else if (T_dim == 3)
//  {
  realT o1, o2, o3, o4, o5, o6, o7, o8, o9, o10, o11, o12, o13, o14, o15, o16, o17, o18, o19, o20, o21, o22, o23, o24;
  o1 = A.t_data[0] * Q.t_data[3];
  o2 = A.t_data[1] * Q.t_data[4];
  o3 = A.t_data[3] * Q.t_data[5];
  o4 = o1 + o2 + o3;
  o5 = A.t_data[1] * Q.t_data[3];
  o6 = A.t_data[2] * Q.t_data[4];
  o7 = A.t_data[4] * Q.t_data[5];
  o8 = o5 + o6 + o7;
  o9 = A.t_data[3] * Q.t_data[3];
  o10 = A.t_data[4] * Q.t_data[4];
  o11 = A.t_data[5] * Q.t_data[5];
  o12 = o10 + o11 + o9;
  o13 = A.t_data[0] * Q.t_data[6];
  o14 = A.t_data[1] * Q.t_data[7];
  o15 = A.t_data[3] * Q.t_data[8];
  o16 = o13 + o14 + o15;
  o17 = A.t_data[1] * Q.t_data[6];
  o18 = A.t_data[2] * Q.t_data[7];
  o19 = A.t_data[4] * Q.t_data[8];
  o20 = o17 + o18 + o19;
  o21 = A.t_data[3] * Q.t_data[6];
  o22 = A.t_data[4] * Q.t_data[7];
  o23 = A.t_data[5] * Q.t_data[8];
  o24 = o21 + o22 + o23;

  this->t_data[0] = Q.t_data[0] * (A.t_data[0] * Q.t_data[0] + A.t_data[1] * Q.t_data[1] + A.t_data[3] * Q.t_data[2])
                    + Q.t_data[1] * (A.t_data[1] * Q.t_data[0] + A.t_data[2] * Q.t_data[1] + A.t_data[4] * Q.t_data[2])
                    + Q.t_data[2] * (A.t_data[3] * Q.t_data[0] + A.t_data[4] * Q.t_data[1] + A.t_data[5] * Q.t_data[2]);

  this->t_data[1] = o4 * Q.t_data[0] + o8 * Q.t_data[1] + o12 * Q.t_data[2];
  this->t_data[2] = o4 * Q.t_data[3] + o8 * Q.t_data[4] + o12 * Q.t_data[5];
  this->t_data[3] = o16 * Q.t_data[0] + o20 * Q.t_data[1] + o24 * Q.t_data[2];
  this->t_data[4] = o16 * Q.t_data[3] + o20 * Q.t_data[4] + o24 * Q.t_data[5];
  this->t_data[5] = o16 * Q.t_data[6] + o20 * Q.t_data[7] + o24 * Q.t_data[8];
//  }
//  else
//  {
//    GEOSX_WARNING("R2SymTensorT::QijAjkQlk(R2TensorT) not implemented for dimension > 3");
//  }

}


/**
 * @param[in] a rank-1 tensor
 *
 * This function performs a dyadic product of a rank-1 tensor with itself
 *  \f$\mathbf {a \otimes a}\f$ -or- \f$a_i a_j\f$
 */
template< int T_dim >
inline void R2SymTensorT< T_dim >::dyadic_aa( const R1TensorT< T_dim > & a )
{
  if( T_dim == 2 )
  {
    this->t_data[0] = a.t_data[0] * a.t_data[0];
    this->t_data[1] = a.t_data[0] * a.t_data[1];
    this->t_data[2] = a.t_data[1] * a.t_data[1];
  }
  else if( T_dim == 3 )
  {
    this->t_data[0] = a.t_data[0] * a.t_data[0];
    this->t_data[1] = a.t_data[1] * a.t_data[0];
    this->t_data[2] = a.t_data[1] * a.t_data[1];
    this->t_data[3] = a.t_data[2] * a.t_data[0];
    this->t_data[4] = a.t_data[2] * a.t_data[1];
    this->t_data[5] = a.t_data[2] * a.t_data[2];
  }
  else
  {
    for( int i = 0; i < T_dim; ++i )
    {
      int index = 0;
      for( int ii = 1; ii <= i; ++ii )
        index += ii;
      for( int j = 0; j <= i; ++j, ++index )
        this->t_data[index] = a.t_data[i] * a.t_data[j];
    }
  }
}

/**
 * @param[in] a rank-1 tensor
 * @return none
 *
 * This function performs a dyadic product of a rank-1 tensor with itself
 *  \f$\mathbf {a \otimes a}\f$ -or- \f$a_i a_j\f$
 */
template< int T_dim >
R2SymTensorT< T_dim > DyadicProduct( const R1TensorT< T_dim > & a )
{
  R2SymTensorT< T_dim > c;
  c.dyadic_aa( a );
  return c;
}

/**
 * @param[in] a rank-1 tensor
 * @param[in] b rank-1 tensor
 *
 * This function adds the dyadic product of two rank-1 tensors to this
 * tensor.
 */
template< int T_dim >
inline void R2SymTensorT< T_dim >::dyadic_ab_plus_ba( const R1TensorT< T_dim > & a, const R1TensorT< T_dim > & b )
{
  if( T_dim == 2 )
  {
    this->t_data[0] = a.t_data[0] * b.t_data[0] + b.t_data[0] * a.t_data[0];
    this->t_data[1] = a.t_data[0] * b.t_data[1] + b.t_data[0] * a.t_data[1];
    this->t_data[2] = a.t_data[1] * b.t_data[1] + b.t_data[1] * a.t_data[1];
  }
  else if( T_dim == 3 )
  {
    this->t_data[0] = a.t_data[0] * b.t_data[0] + b.t_data[0] * a.t_data[0];
    this->t_data[1] = a.t_data[1] * b.t_data[0] + b.t_data[1] * a.t_data[0];
    this->t_data[2] = a.t_data[1] * b.t_data[1] + b.t_data[1] * a.t_data[1];
    this->t_data[3] = a.t_data[2] * b.t_data[0] + b.t_data[2] * a.t_data[0];
    this->t_data[4] = a.t_data[2] * b.t_data[1] + b.t_data[2] * a.t_data[1];
    this->t_data[5] = a.t_data[2] * b.t_data[2] + b.t_data[2] * a.t_data[2];
  }
  else
  {
    GEOSX_WARNING( "R2SymTensorT::dyadic_ab(R1TensorT,R1TensorT) not implemented for dimension )> 3" );
  }
}

template< int T_dim >
inline void R2SymTensorT< T_dim >::AijklBkl( const R4minSymTensorT< T_dim > & A, const R2SymTensorT< T_dim > & B )
{
  int n_dim =  SymSize< T_dim >::value;

  for( int i=0; i<n_dim; ++i )
  {
    this->t_data[i] = 0.;
    for( int j=0; j<n_dim; ++j )
    {
      this->t_data[i] += A.t_data[i+j*n_dim]*B.t_data[j];
    }
  }
}

template< int T_dim >
inline void R2SymTensorT< T_dim >::AijklBij( const R4minSymTensorT< T_dim > & A, const R2SymTensorT< T_dim > & B )
{
  int n_dim =  SymSize< T_dim >::value;

  for( int i=0; i<n_dim; ++i )
  {
    this->t_data[i] = 0.;
    for( int j=0; j<n_dim; ++j )
    {
      this->t_data[i] += A.t_data[i*n_dim+j]*B.t_data[j];
    }
  }
}


#ifdef __INTEL_COMPILER
#pragma warning pop
#endif
#ifdef  __IBMC__
#pragma report(enable, "1540-2907")
#endif

#endif<|MERGE_RESOLUTION|>--- conflicted
+++ resolved
@@ -69,12 +69,8 @@
 
   //**** CONSTRUCTORS AND DESTRUCTORS *****************************************
   /// default constructor
-<<<<<<< HEAD
-  R2SymTensorT(void) = default;
-=======
   GEOSX_HOST_DEVICE
   R2SymTensorT( void );
->>>>>>> 1611e8bc
 
   /**
 
@@ -83,7 +79,7 @@
   explicit R2SymTensorT( const realT data ): TensorBaseT< SIZE >( data ) {}
 
   /// default destructor
-  ~R2SymTensorT(void) = default;
+  ~R2SymTensorT( void ) = default;
 
   /// copy constructor
   R2SymTensorT( const R2SymTensorT & rhs ) = default;
@@ -149,12 +145,8 @@
     return *this;
   }
 
-<<<<<<< HEAD
   GEOSX_HOST_DEVICE
-  R2SymTensorT& operator+=( const R2SymTensorT& rhs );
-=======
   R2SymTensorT & operator+=( const R2SymTensorT & rhs );
->>>>>>> 1611e8bc
 
   template< int USD >
   GEOSX_HOST_DEVICE constexpr inline
@@ -206,16 +198,8 @@
   void AjiAjk_plus_Aik_plus_Aki( const R2TensorT< T_dim > & A );
   void AijAkj_m_Aik_m_Aki( const R2TensorT< T_dim > & A );
 
-<<<<<<< HEAD
-  void AijAkj_plus_Aik_plus_Aki(const R2TensorT< T_dim >& A);
-  void AjiAjk_plus_Aik_plus_Aki(const R2TensorT< T_dim >& A);
-  void AijAkj_m_Aik_m_Aki(const R2TensorT< T_dim >& A);
-  GEOSX_HOST_DEVICE
-  void QijAjkQlk(const R2SymTensorT& A, const R2TensorT< T_dim >& Q);
-=======
   GEOSX_HOST_DEVICE
   void QijAjkQlk( const R2SymTensorT & A, const R2TensorT< T_dim > & Q );
->>>>>>> 1611e8bc
 
   void dyadic_aa( const R1TensorT< T_dim > & a );
   void dyadic_ab_plus_ba( const R1TensorT< T_dim > & a, const R1TensorT< T_dim > & b );
@@ -231,27 +215,7 @@
   friend R2SymTensorT operator*( R2SymTensorT V, realT k ){return static_cast< R2SymTensorT >(V*=k); }
 
   //****** TENSOR OPERATIONS **************************************************
-<<<<<<< HEAD
-  realT Inner(void) const;
-  GEOSX_HOST_DEVICE
-  GEOSX_FORCE_INLINE
-  realT Trace(void) const;
-  realT Det(void) const;
-  realT AijAij(void) const;
-  void EigenVals(realT eigenvals[T_dim], const realT limArg) const;
-  void EigenVals(realT eigenvals[T_dim]) const { EigenVals(eigenvals,0.0); } // limArg
-                                                                             // is
-                                                                             // not
-                                                                             // used
-                                                                             // -
-                                                                             // causes
-                                                                             // issues
-                                                                             // with
-                                                                             // cray
-                                                                             // compiler
-                                                                             // -
-                                                                             // SW
-=======
+
   realT Inner( void ) const;
   realT Trace( void ) const;
   realT Det( void ) const;
@@ -269,7 +233,7 @@
                                                                                   // compiler
                                                                                   // -
                                                                                   // SW
->>>>>>> 1611e8bc
+
   //  void EigenSystem( realT eigenvals[T_dim] , R1TensorT<T_dim> v[T_dim] )
   // const;
   void EigenVecs( const realT eigenvals[T_dim], R1TensorT< T_dim > v[T_dim] ) const;
@@ -289,13 +253,9 @@
   Inverse( R2SymTensorT & tensor );
 
   /// add identity
-<<<<<<< HEAD
   GEOSX_HOST_DEVICE
   GEOSX_FORCE_INLINE
-  void PlusIdentity(const realT rhs)
-=======
   void PlusIdentity( const realT rhs )
->>>>>>> 1611e8bc
   {
 //    int c = 0;
 //    for (int ii = 0 ; ii < T_dim ; c+=(++ii)+1)
@@ -349,16 +309,12 @@
   //  }
 }
 
-<<<<<<< HEAD
-=======
 template< int T_dim >
 GEOSX_HOST_DEVICE
 R2SymTensorT< T_dim >::R2SymTensorT( void ):
   TensorBaseT< SIZE >()
 {}
 
-
->>>>>>> 1611e8bc
 //***** ASSIGNMENT OPERATORS **************************************************
 
 // Assigns all components to an integer
@@ -383,13 +339,9 @@
 
 
 template< int T_dim >
-<<<<<<< HEAD
 GEOSX_HOST_DEVICE
 GEOSX_FORCE_INLINE
-R2SymTensorT<T_dim>& R2SymTensorT<T_dim>::operator+=( const R2SymTensorT<T_dim>& rhs )
-=======
-inline R2SymTensorT< T_dim > & R2SymTensorT< T_dim >::operator+=( const R2SymTensorT< T_dim > & rhs )
->>>>>>> 1611e8bc
+R2SymTensorT< T_dim > & R2SymTensorT< T_dim >::operator+=( const R2SymTensorT< T_dim > & rhs )
 {
   TensorBaseT< SIZE >::operator+=( rhs );
   return *this;
@@ -467,15 +419,10 @@
  *
  * This function returns the trace of the tensor that it is called from.
  */
-<<<<<<< HEAD
-template<int T_dim>
+template< int T_dim >
 GEOSX_HOST_DEVICE
 GEOSX_FORCE_INLINE
-realT R2SymTensorT< T_dim >::Trace(void) const
-=======
-template< int T_dim >
-inline realT R2SymTensorT< T_dim >::Trace( void ) const
->>>>>>> 1611e8bc
+realT R2SymTensorT< T_dim >::Trace( void ) const
 {
   realT trace = 0;
   int c = 0;
@@ -1290,16 +1237,10 @@
  * inteded to be a rotationAxis of a R2SymTensor with Q being an orthonormal
  * matrix.
  */
-<<<<<<< HEAD
-template<int T_dim>
+template< int T_dim >
 GEOSX_HOST_DEVICE
 GEOSX_FORCE_INLINE
-void R2SymTensorT< T_dim >::QijAjkQlk(const R2SymTensorT< T_dim >& A, const R2TensorT< T_dim >& Q)
-=======
-template< int T_dim >
-GEOSX_HOST_DEVICE
-inline void R2SymTensorT< T_dim >::QijAjkQlk( const R2SymTensorT< T_dim > & A, const R2TensorT< T_dim > & Q )
->>>>>>> 1611e8bc
+void R2SymTensorT< T_dim >::QijAjkQlk( const R2SymTensorT< T_dim > & A, const R2TensorT< T_dim > & Q )
 {
 //  if (T_dim == 2)
 //  {
