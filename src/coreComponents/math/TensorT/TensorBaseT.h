/*
 * ------------------------------------------------------------------------------------------------------------
 * SPDX-License-Identifier: LGPL-2.1-only
 *
 * Copyright (c) 2018-2019 Lawrence Livermore National Security LLC
 * Copyright (c) 2018-2019 The Board of Trustees of the Leland Stanford Junior University
 * Copyright (c) 2018-2019 Total, S.A
 * Copyright (c) 2019-     GEOSX Contributors
 * All right reserved
 *
 * See top level LICENSE, COPYRIGHT, CONTRIBUTORS, NOTICE, and ACKNOWLEDGEMENTS files for details.
 * ------------------------------------------------------------------------------------------------------------
 */

/**
 * @brief This file contains the definition of the TensorBaseT class
 * @file TensorBaseT.h
 */

#ifndef TENSOR_BASE_T_H_
#define TENSOR_BASE_T_H_
#include <iostream>
#include <cstring>
#include <string>
#include <sstream>
#include <exception>
#include <limits>
#include "TensorOps.h"
#include "common/Logger.hpp"
#include "common/GeosxMacros.hpp"

/**
 * @brief TensorBaseT is the base class for the tensor library.
 * @tparam T_length length
 *
 * TensorBaseT defines basic operations on the data for use by the derived
 * class.
 */
template< int T_length >
class TensorBaseT
{

  friend std ::istream & operator>>( std::istream & in, TensorBaseT< T_length > & t )
  {
    realT *tp = t.Data();
    for( int ii = 0; ii < T_length; ++ii )
    {
      while( in.peek() == ',' || in.peek() == ' ' )
      {
        in.ignore();
      }

      in >> tp[ii];
    }
    return in;
  }

  friend std ::ostream & operator<<( std::ostream & out, const TensorBaseT< T_length > & t )
  {
    const realT *tp = t.Data();
    for( int ii = 0; ii < T_length; ++ii )
    {
      if( ii > 0 ) out << " ";
      out << tp[ii];
    }
    return out;
  }


public:
  //**** CONSTRUCTORS AND DESTRUCTORS ******************************************

  /// default constructor
  GEOSX_HOST_DEVICE
<<<<<<< HEAD
  TensorBaseT();
=======
  TensorBaseT( void );
>>>>>>> 1611e8bc

  /// constructor initialized by single value
  GEOSX_HOST_DEVICE
  explicit TensorBaseT( const realT data );

  /// constructor initialized by raw data
  GEOSX_HOST_DEVICE
  explicit TensorBaseT( const realT data[T_length] );

  /// constructor initialized by another TensorBaseT object
  TensorBaseT( const TensorBaseT< T_length > & rhs ) = default;

  /// non-virtual destructor. This means that this class in NOT intended to be
  /// used as a polymorphically.
  ~TensorBaseT() = default;

  //***** ASSIGNMENT OPERATORS *************************************************
  /// assignment of all data to an integer
  GEOSX_HOST_DEVICE
  TensorBaseT & operator=( const int & rhs );

  /// assignment to all data to a realT
  GEOSX_HOST_DEVICE
  TensorBaseT & operator=( const realT & rhs );

  /// assignment to another TensorBaseT
  TensorBaseT & operator=( const TensorBaseT & rhs ) = default;

  /// add a realT to data
<<<<<<< HEAD
  GEOSX_HOST_DEVICE
  TensorBaseT& operator+=( const realT& rhs );

  /// subtract a realT from data
  GEOSX_HOST_DEVICE
  TensorBaseT& operator-=( const realT& rhs );

  /// multiply each entry in t_data by a realT
  GEOSX_HOST_DEVICE
  TensorBaseT& operator*=( const realT& rhs );

  /// divide each entry in t_data by a realT
  GEOSX_HOST_DEVICE
  TensorBaseT& operator/=( const realT& rhs );

  /// add another tensor
  GEOSX_HOST_DEVICE
  TensorBaseT& operator+=( const TensorBaseT& rhs );

  /// subtract a tensor
  GEOSX_HOST_DEVICE
  TensorBaseT& operator-=( const TensorBaseT& rhs );

  /// multiply by a tensor (data component by component)
  GEOSX_HOST_DEVICE
  TensorBaseT& operator*=( const TensorBaseT& rhs );

  /// divide by a tensor (data component by component)
  GEOSX_HOST_DEVICE
  TensorBaseT& operator/=( const TensorBaseT& rhs );
=======
  TensorBaseT & operator+=( const realT & rhs );

  /// subtract a realT from data
  TensorBaseT & operator-=( const realT & rhs );

  /// multiply each entry in t_data by a realT
  TensorBaseT & operator*=( const realT & rhs );

  /// divide each entry in t_data by a realT
  TensorBaseT & operator/=( const realT & rhs );

  /// add another tensor
  GEOSX_HOST_DEVICE
  TensorBaseT & operator+=( const TensorBaseT & rhs );

  /// subtract a tensor
  GEOSX_HOST_DEVICE
  TensorBaseT & operator-=( const TensorBaseT & rhs );

  /// multiply by a tensor (data component by component)
  TensorBaseT & operator*=( const TensorBaseT & rhs );

  /// divide by a tensor (data component by component)
  TensorBaseT & operator/=( const TensorBaseT & rhs );
>>>>>>> 1611e8bc

  bool operator<( const TensorBaseT & rhs ) const
  {
    bool rval = true;
    for( int i = 0; i < T_length; ++i )
    {
      if( t_data[i] >= rhs.t_data[i] )
      {
        rval = false;
      }
    }
    return rval;
  }

  bool operator<=( const TensorBaseT< T_length > & rhs ) const
  {
    bool rval = true;
    for( int i = 0; i < T_length; ++i )
    {
      if( t_data[i] > rhs.t_data[i] )
      {
        rval = false;
      }
    }
    return rval;
  }

  bool operator>( const TensorBaseT< T_length > & rhs ) const
  {
    bool rval = true;
    for( int i = 0; i < T_length; ++i )
    {
      if( t_data[i] <= rhs.t_data[i] )
      {
        rval = false;
      }
    }
    return rval;
  }

  bool operator>=( const TensorBaseT< T_length > & rhs ) const
  {
    bool rval = true;
    for( int i = 0; i < T_length; ++i )
    {
      if( t_data[i] < rhs.t_data[i] )
      {
        rval = false;
      }
    }
    return rval;
  }

  bool operator==( const TensorBaseT< T_length > & rhs ) const
  {
    for( int i = 0; i < T_length; ++i )
    {
      if( (t_data[i] > rhs.t_data[i]) || (t_data[i] < rhs.t_data[i]) )
      {
        return false;
      }
    }
    return true;
  }


  /// function to add the product of a scalar and tensor
<<<<<<< HEAD
  GEOSX_HOST_DEVICE
  inline void plus_cA( const realT& c, const TensorBaseT< T_length >& A )
  {
    for (int i = 0 ; i < T_length ; ++i)
      t_data[i] = t_data[i] + c * A.t_data[i];
=======
  inline void plus_cA( const realT & c, const TensorBaseT< T_length > & A )
  {
    for( int i = 0; i < T_length; ++i )
      t_data[i] += c * A.t_data[i];
>>>>>>> 1611e8bc

  }

  /// function to take the product of a scalar and tensor
<<<<<<< HEAD
  GEOSX_HOST_DEVICE
  inline void cA( const realT& c, const TensorBaseT< T_length >& A )
=======
  inline void cA( const realT & c, const TensorBaseT< T_length > & A )
>>>>>>> 1611e8bc
  {
    for( int i = 0; i < T_length; ++i )
      t_data[i] = c * A.t_data[i];

  }

  /// function to take the quotient of a tensor by a scalar
<<<<<<< HEAD
  GEOSX_HOST_DEVICE
  inline void Adivc( const realT& c, const TensorBaseT< T_length >& A )
=======
  inline void Adivc( const realT & c, const TensorBaseT< T_length > & A )
>>>>>>> 1611e8bc
  {
    for( int i = 0; i < T_length; ++i )
      t_data[i] = A.t_data[i] / c;

  }

  //***** OUTPUT **************************************************************

  /// function to cast data array to float
  GEOSX_HOST_DEVICE
  void CastDataToFloat( float rval[T_length] ) const
  {
    for( int a=0; a<T_length; ++a )
    {
      rval[a] = static_cast< float >(t_data[a]);
    }
  }

  inline void StrVal( const std::string & str )
  {
    std::istringstream iss( str, std::istringstream::in );
    for( int i = 0; i < T_length; i++ )
      GEOSX_ERROR_IF( !(iss >> t_data[i]), "Error" );
  }

/*
   /// ouput function
   virtual void print( ostream& os ) const = 0;

   /// stream function
   friend ostream &operator<<( ostream &os, const TensorBaseT< T_length >& A )
   {
    A.print( os );
    return os;
   }
 */
//***** DATA MEMBERS ********************************************************
protected:
  /// Tensor data array
  realT t_data[T_length];

  //***** MEMBER ACCESS *******************************************************
public:
  /**
   * @return gives a non-const realT* which points to t_data
   * @brief returns a non-const realT* which points to t_data
   */
  GEOSX_HOST_DEVICE inline constexpr
  realT * Data( void )
  {
    return t_data;
  }

  /**
   * @return gives a const realT* which points to t_data
   * @brief gives a const realT* which points to t_data
   */
  GEOSX_HOST_DEVICE inline constexpr
  const realT * Data( void ) const
  {
    return t_data;
  }

  /**
   * @return gives a non-const realT* which points to t_data
   * @brief returns a non-const realT* which points to t_data
   */
<<<<<<< HEAD
  GEOSX_HOST_DEVICE
  realT* begin( void )
=======
  realT * begin( void )
>>>>>>> 1611e8bc
  {
    return t_data;
  }

  /**
   * @return gives a const realT* which points to t_data
   * @brief gives a const realT* which points to t_data
   */
<<<<<<< HEAD
  GEOSX_HOST_DEVICE
  const realT* begin( void ) const
=======
  const realT * begin( void ) const
>>>>>>> 1611e8bc
  {
    return t_data;
  }

  /**
   * @return gives a non-const realT* which points to the past-the-end element
   * of t_data
   * @brief returns a non-const realT* which points to the past-the-end element
   * of t_data
   */
<<<<<<< HEAD
  GEOSX_HOST_DEVICE
  realT* end( void )
=======
  realT * end( void )
>>>>>>> 1611e8bc
  {
    return t_data+T_length;
  }

  /**
   * @return gives a const realT* which points to the past-the-end element of
   * t_data
   * @brief gives a const realT* which points to the past-the-end element of
   * t_data
   */
<<<<<<< HEAD
  GEOSX_HOST_DEVICE
  const realT* end( void ) const
=======
  const realT * end( void ) const
>>>>>>> 1611e8bc
  {
    return t_data+T_length;
  }



  /**
   * @return the number of data entries (Length) for the tensor
   * @brief gives the number of data entries (Length) for the tensor
   */
  GEOSX_HOST_DEVICE CONSTEXPRFUNC
  static int Length( void )
  {
    return T_length;
  }

  /**
   * @return the maximum single value in the t_data
   * @brief gives the maximum single value in the t_data
   */
  GEOSX_HOST_DEVICE
  GEOSX_FORCE_INLINE
  realT MaxVal( void ) const
  {
    realT rval = 0;
    for( int i = 0; i < T_length; ++i )
      if( fabs( t_data[i] ) > rval )
        rval = fabs( t_data[i] );
    return rval;
  }

  /**
   * @return the minimum single value in the t_data
   * @brief gives the minimum single value in the t_data
   */
  realT MinVal( void ) const
  {
    realT rval = std::numeric_limits< realT >::max();
    for( int i = 0; i < T_length; ++i )
      if( fabs( t_data[i] ) < rval )
        rval = fabs( t_data[i] );
    return rval;
  }

  void SetMax( const TensorBaseT< T_length > & newval )
  {
    for( int i = 0; i < T_length; ++i )
      t_data[i] = (t_data[i] < newval.t_data[i]) ? newval.t_data[i] : t_data[i];
  }

  void SetMin( const TensorBaseT< T_length > & newval )
  {
    for( int i = 0; i < T_length; ++i )
      t_data[i] = (t_data[i] > newval.t_data[i]) ? newval.t_data[i] : t_data[i];
  }

  friend inline
  GEOSX_HOST_DEVICE
  realT Dot( const TensorBaseT< T_length > & A, const TensorBaseT< T_length > & B )
  {
    realT rval = 0;
    for( int i=0; i<T_length; ++i )
    {
      rval += A.t_data[i] * B.t_data[i];
    }
    return rval;
  }

private:
  //  TensorBaseT(TensorBaseT<T_length>&);

};
//*****************************************************************************
//***** END DECLARATION *******************************************************
//*****************************************************************************



//*****************************************************************************
//***** TensorBaseT Member Function Definition ********************************
//*****************************************************************************

//**** CONSTRUCTORS AND DESTRUCTORS *******************************************

/**
 * @return none
 */
template< int T_length >
GEOSX_HOST_DEVICE
TensorBaseT< T_length >::TensorBaseT( void )//:
{
  *this = 0.0;
}

/**
 * @param[in] data naked array used for initialization of t_data
 * @return none
 */
template< int T_length >
TensorBaseT< T_length >::TensorBaseT( const realT data )
{
  for( int i = 0; i < T_length; ++i )
    t_data[i] = data;
}

/**
 * @param[in] data naked array used for initialization of t_data
 * @return none
 */
template< int T_length >
TensorBaseT< T_length >::TensorBaseT( const realT data[T_length] )
{
  for( int i = 0; i < T_length; ++i )
    t_data[i] = data[i];
}

//***** ASSIGNMENT OPERATORS **************************************************

/**
 * @param[in] rhs value to set each member of t_data to
 * @return none
 */
<<<<<<< HEAD
template<int T_length>
GEOSX_FORCE_INLINE
TensorBaseT< T_length >&
TensorBaseT< T_length >::operator=( const int& rhs )
=======
template< int T_length >
GEOSX_HOST_DEVICE
inline TensorBaseT< T_length > &
TensorBaseT< T_length >::operator=( const int & rhs )
>>>>>>> 1611e8bc
{
  operator=( static_cast< realT >( rhs ) );
  return *this;
}

/**
 * @param[in] rhs value to set each member of t_data to
 * @return none
 */
<<<<<<< HEAD
template<int T_length>
GEOSX_FORCE_INLINE
TensorBaseT< T_length >&
TensorBaseT< T_length >::operator=( const realT& rhs )
=======
template< int T_length >
GEOSX_HOST_DEVICE
inline TensorBaseT< T_length > &
TensorBaseT< T_length >::operator=( const realT & rhs )
>>>>>>> 1611e8bc
{
  for( int i = 0; i < T_length; ++i )
    t_data[i] = rhs;
  return *this;
}


/**
 * @param[in] rhs value to add to t_data
 * @return none
 */
template< int T_length >
inline TensorBaseT< T_length > &
TensorBaseT< T_length >::operator+=( const realT & rhs )
{
  for( int i = 0; i < T_length; ++i )
    t_data[i] += rhs;
  return *this;
}

template<>
inline TensorBaseT< 3 > &
TensorBaseT< 3 >::operator+=( const realT & rhs )
{
  t_data[0] += rhs;
  t_data[1] += rhs;
  t_data[2] += rhs;
  return *this;
}

/**
 * @param[in] rhs value to subtract from t_data
 * @return none
 */
template< int T_length >
inline TensorBaseT< T_length > &
TensorBaseT< T_length >::operator-=( const realT & rhs )
{
  for( int i = 0; i < T_length; ++i )
    t_data[i] -= rhs;
  return *this;
}

/**
 * @param[in] rhs value to multiply t_data with
 * @return none
 */
<<<<<<< HEAD
template<int T_length>
GEOSX_HOST_DEVICE
GEOSX_FORCE_INLINE
TensorBaseT< T_length >&
TensorBaseT< T_length >::operator*=( const realT& rhs )
=======
template< int T_length >
inline TensorBaseT< T_length > &
TensorBaseT< T_length >::operator*=( const realT & rhs )
>>>>>>> 1611e8bc
{
  for( int i = 0; i < T_length; ++i )
    t_data[i] *= rhs;
  return *this;
}

template<>
inline TensorBaseT< 3 > &
TensorBaseT< 3 >::operator*=( const realT & rhs )
{
  t_data[0] *= rhs;
  t_data[1] *= rhs;
  t_data[2] *= rhs;
  return *this;
}

/**
 * @param[in] rhs value to divide t_data with
 * @return none
 */
template< int T_length >
inline TensorBaseT< T_length > &
TensorBaseT< T_length >::operator/=( const realT & rhs )
{
  const realT irhs = 1 / rhs;
  operator*=( irhs );
  return *this;
}

/**
 * @param[in] rhs tensor to add
 * @return none
 */
<<<<<<< HEAD
template<int T_length>
GEOSX_FORCE_INLINE
TensorBaseT< T_length >&
TensorBaseT< T_length >::operator+=( const TensorBaseT< T_length >& rhs )
=======
template< int T_length >
inline TensorBaseT< T_length > &
TensorBaseT< T_length >::operator+=( const TensorBaseT< T_length > & rhs )
>>>>>>> 1611e8bc
{
  for( int i = 0; i < T_length; ++i )
    t_data[i] += rhs.t_data[i];
  return *this;
}


template<>
GEOSX_HOST_DEVICE
inline TensorBaseT< 3 > &
TensorBaseT< 3 >::operator+=( const TensorBaseT< 3 > & rhs )
{
  t_data[0] += rhs.t_data[0];
  t_data[1] += rhs.t_data[1];
  t_data[2] += rhs.t_data[2];
  return *this;
}

/**
 * @param[in] rhs tensor to subract
 * @return none
 */
template< int T_length >
GEOSX_HOST_DEVICE
inline TensorBaseT< T_length > &
TensorBaseT< T_length >::operator-=( const TensorBaseT< T_length > & rhs )
{
  for( int i = 0; i < T_length; ++i )
    t_data[i] -= rhs.t_data[i];
  return *this;
}

/**
 * @param[in] rhs tensor to multiply by
 * @return none
 */
template< int T_length >
inline TensorBaseT< T_length > &
TensorBaseT< T_length >::operator*=( const TensorBaseT< T_length > & rhs )
{
  for( int i = 0; i < T_length; ++i )
    t_data[i] *= rhs.t_data[i];
  return *this;
}

/**
 * @param[in] rhs tensor to divide by
 * @return none
 */
template< int T_length >
inline TensorBaseT< T_length > &
TensorBaseT< T_length >::operator/=( const TensorBaseT< T_length > & rhs )
{
  for( int i = 0; i < T_length; ++i )
    t_data[i] /= rhs.t_data[i];
  return *this;
}

/*
   template<int N>
   TensorBaseT<N>&& operator+(TensorBaseT<N> &&src1, const TensorBaseT<N> &src2)
   {
   for (int i=0; i<N; ++i)
    src1[i] += src2[i];

   return src1;
   }*/


#endif<|MERGE_RESOLUTION|>--- conflicted
+++ resolved
@@ -72,11 +72,7 @@
 
   /// default constructor
   GEOSX_HOST_DEVICE
-<<<<<<< HEAD
-  TensorBaseT();
-=======
   TensorBaseT( void );
->>>>>>> 1611e8bc
 
   /// constructor initialized by single value
   GEOSX_HOST_DEVICE
@@ -106,63 +102,37 @@
   TensorBaseT & operator=( const TensorBaseT & rhs ) = default;
 
   /// add a realT to data
-<<<<<<< HEAD
-  GEOSX_HOST_DEVICE
-  TensorBaseT& operator+=( const realT& rhs );
+  GEOSX_HOST_DEVICE
+  TensorBaseT & operator+=( const realT & rhs );
 
   /// subtract a realT from data
   GEOSX_HOST_DEVICE
-  TensorBaseT& operator-=( const realT& rhs );
+  TensorBaseT & operator-=( const realT & rhs );
 
   /// multiply each entry in t_data by a realT
   GEOSX_HOST_DEVICE
-  TensorBaseT& operator*=( const realT& rhs );
+  TensorBaseT & operator*=( const realT & rhs );
 
   /// divide each entry in t_data by a realT
   GEOSX_HOST_DEVICE
-  TensorBaseT& operator/=( const realT& rhs );
+  TensorBaseT & operator/=( const realT & rhs );
 
   /// add another tensor
   GEOSX_HOST_DEVICE
-  TensorBaseT& operator+=( const TensorBaseT& rhs );
+  TensorBaseT & operator+=( const TensorBaseT & rhs );
 
   /// subtract a tensor
   GEOSX_HOST_DEVICE
-  TensorBaseT& operator-=( const TensorBaseT& rhs );
+  TensorBaseT & operator-=( const TensorBaseT & rhs );
 
   /// multiply by a tensor (data component by component)
   GEOSX_HOST_DEVICE
-  TensorBaseT& operator*=( const TensorBaseT& rhs );
+  TensorBaseT & operator*=( const TensorBaseT & rhs );
 
   /// divide by a tensor (data component by component)
   GEOSX_HOST_DEVICE
-  TensorBaseT& operator/=( const TensorBaseT& rhs );
-=======
-  TensorBaseT & operator+=( const realT & rhs );
-
-  /// subtract a realT from data
-  TensorBaseT & operator-=( const realT & rhs );
-
-  /// multiply each entry in t_data by a realT
-  TensorBaseT & operator*=( const realT & rhs );
-
-  /// divide each entry in t_data by a realT
-  TensorBaseT & operator/=( const realT & rhs );
-
-  /// add another tensor
-  GEOSX_HOST_DEVICE
-  TensorBaseT & operator+=( const TensorBaseT & rhs );
-
-  /// subtract a tensor
-  GEOSX_HOST_DEVICE
-  TensorBaseT & operator-=( const TensorBaseT & rhs );
-
-  /// multiply by a tensor (data component by component)
-  TensorBaseT & operator*=( const TensorBaseT & rhs );
-
-  /// divide by a tensor (data component by component)
   TensorBaseT & operator/=( const TensorBaseT & rhs );
->>>>>>> 1611e8bc
+
 
   bool operator<( const TensorBaseT & rhs ) const
   {
@@ -230,28 +200,17 @@
 
 
   /// function to add the product of a scalar and tensor
-<<<<<<< HEAD
-  GEOSX_HOST_DEVICE
-  inline void plus_cA( const realT& c, const TensorBaseT< T_length >& A )
-  {
-    for (int i = 0 ; i < T_length ; ++i)
+  GEOSX_HOST_DEVICE
+  inline void plus_cA( const realT & c, const TensorBaseT< T_length > & A )
+  {
+    for( int i = 0; i < T_length; ++i )
       t_data[i] = t_data[i] + c * A.t_data[i];
-=======
-  inline void plus_cA( const realT & c, const TensorBaseT< T_length > & A )
-  {
-    for( int i = 0; i < T_length; ++i )
-      t_data[i] += c * A.t_data[i];
->>>>>>> 1611e8bc
 
   }
 
   /// function to take the product of a scalar and tensor
-<<<<<<< HEAD
-  GEOSX_HOST_DEVICE
-  inline void cA( const realT& c, const TensorBaseT< T_length >& A )
-=======
+  GEOSX_HOST_DEVICE
   inline void cA( const realT & c, const TensorBaseT< T_length > & A )
->>>>>>> 1611e8bc
   {
     for( int i = 0; i < T_length; ++i )
       t_data[i] = c * A.t_data[i];
@@ -259,12 +218,8 @@
   }
 
   /// function to take the quotient of a tensor by a scalar
-<<<<<<< HEAD
-  GEOSX_HOST_DEVICE
-  inline void Adivc( const realT& c, const TensorBaseT< T_length >& A )
-=======
+  GEOSX_HOST_DEVICE
   inline void Adivc( const realT & c, const TensorBaseT< T_length > & A )
->>>>>>> 1611e8bc
   {
     for( int i = 0; i < T_length; ++i )
       t_data[i] = A.t_data[i] / c;
@@ -332,12 +287,7 @@
    * @return gives a non-const realT* which points to t_data
    * @brief returns a non-const realT* which points to t_data
    */
-<<<<<<< HEAD
-  GEOSX_HOST_DEVICE
-  realT* begin( void )
-=======
   realT * begin( void )
->>>>>>> 1611e8bc
   {
     return t_data;
   }
@@ -346,12 +296,8 @@
    * @return gives a const realT* which points to t_data
    * @brief gives a const realT* which points to t_data
    */
-<<<<<<< HEAD
-  GEOSX_HOST_DEVICE
-  const realT* begin( void ) const
-=======
+  GEOSX_HOST_DEVICE
   const realT * begin( void ) const
->>>>>>> 1611e8bc
   {
     return t_data;
   }
@@ -362,12 +308,8 @@
    * @brief returns a non-const realT* which points to the past-the-end element
    * of t_data
    */
-<<<<<<< HEAD
-  GEOSX_HOST_DEVICE
-  realT* end( void )
-=======
+  GEOSX_HOST_DEVICE
   realT * end( void )
->>>>>>> 1611e8bc
   {
     return t_data+T_length;
   }
@@ -378,12 +320,8 @@
    * @brief gives a const realT* which points to the past-the-end element of
    * t_data
    */
-<<<<<<< HEAD
-  GEOSX_HOST_DEVICE
-  const realT* end( void ) const
-=======
+  GEOSX_HOST_DEVICE
   const realT * end( void ) const
->>>>>>> 1611e8bc
   {
     return t_data+T_length;
   }
@@ -506,37 +444,24 @@
  * @param[in] rhs value to set each member of t_data to
  * @return none
  */
-<<<<<<< HEAD
-template<int T_length>
+template< int T_length >
 GEOSX_FORCE_INLINE
-TensorBaseT< T_length >&
-TensorBaseT< T_length >::operator=( const int& rhs )
-=======
-template< int T_length >
+TensorBaseT< T_length > &
+TensorBaseT< T_length >::operator=( const int & rhs )
+{
+  operator=( static_cast< realT >( rhs ) );
+  return *this;
+}
+
+/**
+ * @param[in] rhs value to set each member of t_data to
+ * @return none
+ */
+template< int T_length >
+GEOSX_FORCE_INLINE
 GEOSX_HOST_DEVICE
-inline TensorBaseT< T_length > &
-TensorBaseT< T_length >::operator=( const int & rhs )
->>>>>>> 1611e8bc
-{
-  operator=( static_cast< realT >( rhs ) );
-  return *this;
-}
-
-/**
- * @param[in] rhs value to set each member of t_data to
- * @return none
- */
-<<<<<<< HEAD
-template<int T_length>
-GEOSX_FORCE_INLINE
-TensorBaseT< T_length >&
-TensorBaseT< T_length >::operator=( const realT& rhs )
-=======
-template< int T_length >
-GEOSX_HOST_DEVICE
-inline TensorBaseT< T_length > &
+TensorBaseT< T_length > &
 TensorBaseT< T_length >::operator=( const realT & rhs )
->>>>>>> 1611e8bc
 {
   for( int i = 0; i < T_length; ++i )
     t_data[i] = rhs;
@@ -584,17 +509,11 @@
  * @param[in] rhs value to multiply t_data with
  * @return none
  */
-<<<<<<< HEAD
-template<int T_length>
+template< int T_length >
 GEOSX_HOST_DEVICE
 GEOSX_FORCE_INLINE
-TensorBaseT< T_length >&
-TensorBaseT< T_length >::operator*=( const realT& rhs )
-=======
-template< int T_length >
-inline TensorBaseT< T_length > &
+TensorBaseT< T_length > &
 TensorBaseT< T_length >::operator*=( const realT & rhs )
->>>>>>> 1611e8bc
 {
   for( int i = 0; i < T_length; ++i )
     t_data[i] *= rhs;
@@ -628,16 +547,10 @@
  * @param[in] rhs tensor to add
  * @return none
  */
-<<<<<<< HEAD
-template<int T_length>
+template< int T_length >
 GEOSX_FORCE_INLINE
-TensorBaseT< T_length >&
-TensorBaseT< T_length >::operator+=( const TensorBaseT< T_length >& rhs )
-=======
-template< int T_length >
-inline TensorBaseT< T_length > &
+TensorBaseT< T_length > &
 TensorBaseT< T_length >::operator+=( const TensorBaseT< T_length > & rhs )
->>>>>>> 1611e8bc
 {
   for( int i = 0; i < T_length; ++i )
     t_data[i] += rhs.t_data[i];
