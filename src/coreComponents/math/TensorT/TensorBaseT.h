--- conflicted
+++ resolved
@@ -79,16 +79,12 @@
   explicit TensorBaseT( const realT data[T_length] );
 
   /// constructor initialized by another TensorBaseT object
-<<<<<<< HEAD
   TensorBaseT( const TensorBaseT< T_length >& rhs );
 
   /// non-virtual destructor. This means that this class in NOT intended to be
   /// used as a polymorphically.
   GEOSX_HOST_DEVICE
   ~TensorBaseT( void );
-=======
-  TensorBaseT( const TensorBaseT< T_length >& rhs ) = default;
->>>>>>> 31a9db3e
 
   //***** ASSIGNMENT OPERATORS *************************************************
   /// assignment of all data to an integer
@@ -407,6 +403,15 @@
   *this = 0.0;
 }
 
+/**
+ * @param[in] rhs reference to TensorBaseT object to use in initialization     * @param[in] rhs reference to TensorBaseT object to use in initialization
+ * @return none    * @return none
+ */
+template<int T_length>
+TensorBaseT< T_length >::TensorBaseT( const TensorBaseT< T_length >& rhs )
+{
+  TensorBaseT< T_length >::operator=( rhs );
+}
 
 /**
  * @param[in] data naked array used for initialization of t_data
@@ -430,7 +435,6 @@
     t_data[i] = data[i];
 }
 
-<<<<<<< HEAD
 /**
  * @return none
  */
@@ -439,8 +443,6 @@
 TensorBaseT< T_length >::~TensorBaseT( void )
 {}
 
-=======
->>>>>>> 31a9db3e
 //***** ASSIGNMENT OPERATORS **************************************************
 
 /**
