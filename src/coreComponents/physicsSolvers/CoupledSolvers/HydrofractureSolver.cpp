/*
 *~~~~~~~~~~~~~~~~~~~~~~~~~~~~~~~~~~~~~~~~~~~~~~~~~~~~~~~~~~~~~~~~~~~~~~~~~~~
 * Copyright (c) 2019, Lawrence Livermore National Security, LLC.
 *
 * Produced at the Lawrence Livermore National Laboratory
 *
 * LLNL-CODE-746361
 *
 * All rights reserved. See COPYRIGHT for details.
 *
 * This file is part of the GEOSX Simulation Framework.
 *
 * GEOSX is a free software; you can redistribute it and/or modify it under
 * the terms of the GNU Lesser General Public License (as published by the
 * Free Software Foundation) version 2.1 dated February 1999.
 *~~~~~~~~~~~~~~~~~~~~~~~~~~~~~~~~~~~~~~~~~~~~~~~~~~~~~~~~~~~~~~~~~~~~~~~~~~~
 */

/**
 * @file HydrofractureSolver.cpp
 *
 */


#include "HydrofractureSolver.hpp"

#include "common/TimingMacros.hpp"
#include "constitutive/ConstitutiveManager.hpp"
#include "constitutive/contactRelations/ContactRelationBase.hpp"
#include "../FiniteVolume/SinglePhaseFlow.hpp"
#include "managers/NumericalMethodsManager.hpp"
#include "finiteElement/Kinematics.h"
#include "managers/DomainPartition.hpp"
#include "mesh/MeshForLoopInterface.hpp"
#include "mesh/FaceElementRegion.hpp"
#include "meshUtilities/ComputationalGeometry.hpp"
#include "rajaInterface/GEOS_RAJA_Interface.hpp"
#include "systemSolverInterface/EpetraBlockSystem.hpp"
#include "../solidMechanics/SolidMechanicsLagrangianFEM.hpp"

namespace geosx
{

using namespace dataRepository;
using namespace constitutive;
using namespace systemSolverInterface;

HydrofractureSolver::HydrofractureSolver( const std::string& name,
                                      ManagedGroup * const parent ):
  SolverBase(name,parent),
  m_solidSolverName(),
  m_flowSolverName(),
  m_couplingTypeOptionString("FixedStress"),
  m_couplingTypeOption(),
  m_solidSolver(nullptr),
  m_flowSolver(nullptr)
{
  RegisterViewWrapper(viewKeyStruct::solidSolverNameString, &m_solidSolverName, 0)->
    setInputFlag(InputFlags::REQUIRED)->
    setDescription("Name of the solid mechanics solver to use in the poroelastic solver");

  RegisterViewWrapper(viewKeyStruct::fluidSolverNameString, &m_flowSolverName, 0)->
    setInputFlag(InputFlags::REQUIRED)->
    setDescription("Name of the fluid mechanics solver to use in the poroelastic solver");

  RegisterViewWrapper(viewKeyStruct::couplingTypeOptionStringString, &m_couplingTypeOptionString, 0)->
    setInputFlag(InputFlags::REQUIRED)->
    setDescription("Coupling option: (FixedStress, TightlyCoupled)");

  RegisterViewWrapper(viewKeyStruct::contactRelationNameString, &m_contactRelationName, 0)->
    setInputFlag(InputFlags::REQUIRED)->
    setDescription("Name of contact relation to enforce constraints on fracture boundary.");

}

void HydrofractureSolver::RegisterDataOnMesh( dataRepository::ManagedGroup * const MeshBodies )
{

}

void HydrofractureSolver::ImplicitStepSetup( real64 const & time_n,
                                             real64 const & dt,
                                             DomainPartition * const domain,
                                             DofManager & dofManager,
                                             ParallelMatrix & matrix,
                                             ParallelVector & rhs,
                                             ParallelVector & solution )
{
<<<<<<< HEAD
  m_solidSolver = this->getParent()->GetGroup(m_solidSolverName)->group_cast<SolidMechanicsLagrangianFEM*>();
  m_flowSolver = this->getParent()->GetGroup(m_flowSolverName)->group_cast<SinglePhaseFlow*>();

  m_solidSolver->ImplicitStepSetup( time_n, dt, domain, blockSystem );
  m_flowSolver->ImplicitStepSetup( time_n, dt, domain, blockSystem );

  SetupSystem( domain, blockSystem );

=======
>>>>>>> 13d8e15f
}

void HydrofractureSolver::ImplicitStepComplete( real64 const& time_n,
                                                real64 const& dt,
                                                DomainPartition * const domain)
{
  MeshLevel * const meshLevel = domain->getMeshBody(0)->getMeshLevel(0);
  ElementRegionManager * const elemManager = meshLevel->getElemManager();

  elemManager->forElementRegions<FaceElementRegion>([&]( FaceElementRegion * const faceElemRegion )
  {
    faceElemRegion->forElementSubRegions<FaceElementSubRegion>([&]( FaceElementSubRegion * const subRegion )
    {
      arrayView1d<real64> const & volume = subRegion->getElementVolume();
      arrayView1d<real64> const & deltaVolume = subRegion->getReference<array1d<real64> >(SinglePhaseFlow::viewKeyStruct::deltaVolumeString);

      for( localIndex kfe=0 ; kfe<subRegion->size() ; ++kfe )
      {
        volume[kfe] += deltaVolume[kfe];
      }

    });
  });

  m_flowSolver->ImplicitStepComplete( time_n, dt, domain );
  m_solidSolver->ImplicitStepComplete( time_n, dt, domain );


}

void HydrofractureSolver::PostProcessInput()
{
  string ctOption = this->getReference<string>(viewKeyStruct::couplingTypeOptionStringString);

  if( ctOption == "FixedStress" )
  {
    this->m_couplingTypeOption = couplingTypeOption::FixedStress;
  }
  else if( ctOption == "TightlyCoupled" )
  {
    this->m_couplingTypeOption = couplingTypeOption::TightlyCoupled;
  }
  else
  {
    GEOS_ERROR("invalid coupling type option");
  }

}

void HydrofractureSolver::InitializePostInitialConditions_PreSubGroups(ManagedGroup * const problemManager)
{

}

HydrofractureSolver::~HydrofractureSolver()
{
  // TODO Auto-generated destructor stub
}

void HydrofractureSolver::ResetStateToBeginningOfStep( DomainPartition * const domain )
{

}

real64 HydrofractureSolver::SolverStep( real64 const & time_n,
                                        real64 const & dt,
                                        int const cycleNumber,
                                        DomainPartition * const domain )
{
  real64 dtReturn = dt;
  if( m_couplingTypeOption == couplingTypeOption::FixedStress )
  {
    dtReturn = SplitOperatorStep( time_n, dt, cycleNumber, domain->group_cast<DomainPartition*>() );
  }
  else if( m_couplingTypeOption == couplingTypeOption::TightlyCoupled )
  {
    ImplicitStepSetup( time_n, dt, domain, getLinearSystemRepository() );

    // currently the only method is implicit time integration
    dtReturn = this->NonlinearImplicitStep( time_n,
                                            dt,
                                            cycleNumber,
                                            domain,
                                            getLinearSystemRepository() );

    // final step for completion of timestep. typically secondary variable updates and cleanup.
    ImplicitStepComplete( time_n, dtReturn, domain );
  }
  return dtReturn;
}

void HydrofractureSolver::UpdateDeformationForCoupling( DomainPartition * const domain )
{
  MeshLevel * const meshLevel = domain->getMeshBody(0)->getMeshLevel(0);
  ElementRegionManager * const elemManager = meshLevel->getElemManager();
  NodeManager * const nodeManager = meshLevel->getNodeManager();
  FaceManager * const faceManager = meshLevel->getFaceManager();

  arrayView1d<R1Tensor> const & u = nodeManager->getReference< array1d<R1Tensor> >( keys::TotalDisplacement );
  arrayView1d<R1Tensor const> const & faceNormal = faceManager->faceNormal();
  arrayView1d<real64 const> const & faceArea = faceManager->faceArea();
  array1d< array1d<localIndex> > const & facesToNodes = faceManager->nodeList();

  ConstitutiveManager const * const
  constitutiveManager = domain->GetGroup<ConstitutiveManager>(keys::ConstitutiveManager);

  ContactRelationBase const * const
  contactRelation = constitutiveManager->GetGroup<ContactRelationBase>(m_contactRelationName);

  elemManager->forElementRegions<FaceElementRegion>([&]( FaceElementRegion * const faceElemRegion )
  {
    faceElemRegion->forElementSubRegions<FaceElementSubRegion>([&]( FaceElementSubRegion * const subRegion )
    {
      arrayView1d<real64> const & deltaFluidPressure = subRegion->getReference<array1d<real64> >("deltaPressure");
      arrayView1d<real64> const & aperture = subRegion->getElementAperture();
      arrayView1d<real64> const & volume = subRegion->getElementVolume();
      arrayView1d<real64> const & deltaVolume = subRegion->getReference<array1d<real64> >(SinglePhaseFlow::viewKeyStruct::deltaVolumeString);
      arrayView1d<real64> const & area = subRegion->getElementArea();
      //array1d< array1d<localIndex> > const & elemsToNodes = subRegion->nodeList();
      arrayView2d< localIndex const > const & elemsToFaces = subRegion->faceList();

      for( localIndex kfe=0 ; kfe<subRegion->size() ; ++kfe )
      {
        localIndex const kf0 = elemsToFaces[kfe][0];
        localIndex const kf1 = elemsToFaces[kfe][1];
        localIndex const numNodesPerFace=facesToNodes[kf0].size();
        localIndex const * const nodelist0 = facesToNodes[kf0];
        localIndex const * const nodelist1 = facesToNodes[kf1];
        R1Tensor temp;
        for( localIndex a=0 ; a<numNodesPerFace ; ++a )
        {
          temp += u[nodelist0[a]];
          temp -= u[nodelist1[a]];
        }
        area[kfe] = faceArea[kfe];


        // TODO this needs a proper contact based strategy for aperture
        aperture[kfe] = -Dot(temp,faceNormal[kf0]) / numNodesPerFace;
        aperture[kfe] = contactRelation->effectiveAperture( aperture[kfe] );

        deltaVolume[kfe] = aperture[kfe] * area[kfe] - volume[kfe];
      }

    });
  });

}

<<<<<<< HEAD

void HydrofractureSolver::ApplyFractureFluidCoupling( DomainPartition * const domain,
                                                      systemSolverInterface::EpetraBlockSystem & blockSystem )
{
  MeshLevel * const mesh = domain->getMeshBodies()->GetGroup<MeshBody>(0)->getMeshLevel(0);

  FaceManager const * const faceManager = mesh->getFaceManager();
  NodeManager * const nodeManager = mesh->getNodeManager();
  ElementRegionManager * const elemManager = mesh->getElemManager();

  arrayView1d<R1Tensor> const & u = nodeManager->getReference< array1d<R1Tensor> >( keys::TotalDisplacement );

  arrayView1d<real64 const>   const & faceArea   = faceManager->faceArea();
  arrayView1d<R1Tensor const> const & faceNormal = faceManager->faceNormal();
  array1d<localIndex_array> const & facesToNodes = faceManager->nodeList();
  arrayView1d<R1Tensor> const & fext = nodeManager->getReference< array1d<R1Tensor> >( SolidMechanicsLagrangianFEM::viewKeyStruct::forceExternal );
  fext = {0,0,0};


  ConstitutiveManager const * const
  constitutiveManager = domain->GetGroup<ConstitutiveManager>(keys::ConstitutiveManager);

  ContactRelationBase const * const
  contactRelation = constitutiveManager->GetGroup<ContactRelationBase>(m_contactRelationName);

  arrayView1d<globalIndex> const &
  blockLocalDofNumber =  nodeManager->getReference<globalIndex_array>(SolidMechanicsLagrangianFEM::viewKeyStruct::globalDofNumberString);
  Epetra_FEVector * const rhs = blockSystem.GetResidualVector( systemSolverInterface::BlockIDs::displacementBlock );
  Epetra_FECrsMatrix * const matrix = blockSystem.GetMatrix( systemSolverInterface::BlockIDs::displacementBlock,
                                                              systemSolverInterface::BlockIDs::displacementBlock );

  elemManager->forElementSubRegions<FaceElementSubRegion>([&]( FaceElementSubRegion * const subRegion )->void
  {
    if( subRegion->hasView("pressure") )
    {

      arrayView1d<real64> const & aperture = subRegion->getElementAperture();

      arrayView1d<real64 const> const & fluidPressure = subRegion->getReference<array1d<real64> >("pressure");
      arrayView1d<real64 const> const & deltaFluidPressure = subRegion->getReference<array1d<real64> >("deltaPressure");

      arrayView1d<real64> const & volume = subRegion->getElementVolume();
      arrayView1d<real64> const & deltaVolume = subRegion->getReference<array1d<real64> >(SinglePhaseFlow::viewKeyStruct::deltaVolumeString);
      arrayView1d<real64> const & area = subRegion->getElementArea();
      array1d< array1d<localIndex> > const & elemsToNodes = subRegion->nodeList();
      arrayView2d< localIndex const > const & elemsToFaces = subRegion->faceList();


      forall_in_range<serialPolicy>( 0,
                                   subRegion->size(),
                                   GEOSX_LAMBDA ( localIndex const kfe )
      {

        R1Tensor Nbar = faceNormal[elemsToFaces[kfe][0]];
        Nbar -= faceNormal[elemsToFaces[kfe][1]];
        Nbar.Normalize();

        localIndex const kf0 = elemsToFaces[kfe][0];
        localIndex const kf1 = elemsToFaces[kfe][1];
        localIndex const numNodesPerFace=facesToNodes[kf0].size();
        localIndex const * const nodelist0 = facesToNodes[kf0];
        localIndex const * const nodelist1 = facesToNodes[kf1];
        R1Tensor temp;
        for( localIndex a=0 ; a<numNodesPerFace ; ++a )
        {
          temp += u[nodelist0[a]];
          temp -= u[nodelist1[a]];
        }
        area[kfe] = 0.5 * ( faceArea[elemsToFaces[kfe][0]] + faceArea[elemsToFaces[kfe][1]] );
        // TODO this needs a proper contact based strategy for aperture
        aperture[kfe] = -Dot(temp,Nbar) / numNodesPerFace;
        aperture[kfe] = contactRelation->effectiveAperture( aperture[kfe] );

        deltaVolume[kfe] = aperture[kfe] * area[kfe] - volume[kfe];
        std::cout<<"kfe, area, aperture, volume, dVolume = "<<kfe<<", "<<area[kfe]<<", "<<aperture[kfe]<<", "<<volume[kfe]<<", "<<deltaVolume[kfe]<<std::endl;




        globalIndex rowDOF[24];
        globalIndex colDOF[24];
        real64 nodeRHS[24];
        stackArray2d<real64, 12*12> dRdU(numNodesPerFace*3, numNodesPerFace*3);

        real64 nodalForceMag = ( fluidPressure[kfe]+deltaFluidPressure[kfe] ) * faceArea[elemsToFaces[kfe][0]] / numNodesPerFace;
        std::cout<<"fluidPressure[kfe]+deltaFluidPressure[kfe] = "<<fluidPressure[kfe]<<" + "<<deltaFluidPressure[kfe]<<std::endl;
        R1Tensor nodalForce(Nbar);
        nodalForce *= nodalForceMag;
        for( localIndex kf=0 ; kf<2 ; ++kf )
        {
          localIndex const faceIndex = elemsToFaces[kfe][kf];

          for( localIndex a=0 ; a<numNodesPerFace ; ++a )
          {
            for( int component=0 ; component<3 ; ++component )
            {
              rowDOF[3*a+component] = 3*blockLocalDofNumber[facesToNodes[faceIndex][a]]+component;
              nodeRHS[3*a+component] = - nodalForce[component] * pow(-1,kf);
              fext[facesToNodes[faceIndex][a]][component] += - nodalForce[component] * pow(-1,kf);
            }
          }

          rhs->SumIntoGlobalValues( integer_conversion<int>(numNodesPerFace*3), rowDOF, nodeRHS );
        }


        real64 dAper_dU[2][4][3];
        for( localIndex kf=0 ; kf<2 ; ++kf )
        {
          for( localIndex a=0 ; a<numNodesPerFace ; ++a )
          {
            for( int component=0 ; component<3 ; ++component )
            {
              dAper_dU[kf][a][component] = - pow(-1,kf) * Nbar[component] / numNodesPerFace;
            }
          }
        }

        real64 const K = 2e9;
        real64 const dP_dAper = -K / aperture[kfe];

        for( localIndex kfa=0 ; kfa<2 ; ++kfa )
        {
          localIndex const faceIndexA = elemsToFaces[kfe][kfa];
          for( localIndex kfb=0 ; kfb<2 ; ++kfb )
          {
            localIndex const faceIndexb = elemsToFaces[kfe][kfb];
            for( int a=0 ; a<numNodesPerFace ; ++a )
            {
              for( int i=0 ; i<3 ; ++i )
              {
                rowDOF[3*a+i] = 3*blockLocalDofNumber[facesToNodes[faceIndexA][a]]+i;
                real64 const integrationFactor = - faceArea[elemsToNodes[kfe][0]] / numNodesPerFace * Nbar[i] * pow(-1,kfa);

                for( int b=0 ; b<numNodesPerFace ; ++b )
                {
                  for( int j=0 ; j<3 ; ++j )
                  {
                    colDOF[3*b+j] = 3*blockLocalDofNumber[facesToNodes[faceIndexb][b]]+j;
                    dRdU(3*a+i,3*b+j) = integrationFactor * dP_dAper * dAper_dU[kfb][b][j];
                  }
                }
              }
            }
            matrix->SumIntoGlobalValues( integer_conversion<int>( numNodesPerFace * 3),
                                         rowDOF,
                                         integer_conversion<int>( numNodesPerFace * 3),
                                         colDOF,
                                         dRdU.data() );

          }
        }


      });
    }
  });
}

real64 HydrofractureSolver::SplitOperatorStep( real64 const& time_n,
                                             real64 const& dt,
                                             integer const cycleNumber,
                                             DomainPartition * const domain)
=======
real64 HydrofractureSolver::SplitOperatorStep( real64 const & time_n,
                                               real64 const & dt,
                                               integer const cycleNumber,
                                               DomainPartition * const domain )
>>>>>>> 13d8e15f
{
  real64 dtReturn = dt;
  real64 dtReturnTemporary = dtReturn;

  m_flowSolver->ImplicitStepSetup( time_n, dt, domain, getLinearSystemRepository() );
  m_solidSolver->ImplicitStepSetup( time_n, dt, domain, getLinearSystemRepository() );
  this->ImplicitStepSetup( time_n, dt, domain, getLinearSystemRepository() );


<<<<<<< HEAD
  SystemSolverParameters const * const solverParams = getSystemSolverParameters();
=======
  fluidSolver.ImplicitStepSetup( time_n, dt, domain,
                                 fluidSolver.getDofManager(),
                                 fluidSolver.getSystemMatrix(),
                                 fluidSolver.getSystemRhs(),
                                 fluidSolver.getSystemSolution() );

  solidSolver.ImplicitStepSetup( time_n, dt, domain,
                                 solidSolver.getDofManager(),
                                 solidSolver.getSystemMatrix(),
                                 solidSolver.getSystemRhs(),
                                 solidSolver.getSystemSolution() );
>>>>>>> 13d8e15f

  this->UpdateDeformationForCoupling(domain);

  int iter = 0;
  while (iter < solverParams->maxIterNewton() )
  {
    if (iter == 0)
    {
      // reset the states of all slave solvers if any of them has been reset
      m_flowSolver->ResetStateToBeginningOfStep( domain );
      m_solidSolver->ResetStateToBeginningOfStep( domain );
      ResetStateToBeginningOfStep( domain );
    }
    if (this->verboseLevel() >= 1)
    {
      GEOS_LOG_RANK_0( "\tIteration: " << iter+1  << ", FlowSolver: " );
    }
<<<<<<< HEAD
//    dtReturnTemporary = m_fluidSolver->NonlinearImplicitStep( time_n,
//                                                          dtReturn,
//                                                          cycleNumber,
//                                                          domain,
//                                                          getLinearSystemRepository() );

    // call assemble to fill the matrix and the rhs
    m_flowSolver->AssembleSystem( domain, getLinearSystemRepository(), time_n+dt, dt );

    // apply boundary conditions to system
    m_flowSolver->ApplyBoundaryConditions( domain, getLinearSystemRepository(), time_n, dt );

    // call the default linear solver on the system
    m_flowSolver->SolveSystem( getLinearSystemRepository(),
                 getSystemSolverParameters() );

    // apply the system solution to the fields/variables
    m_flowSolver->ApplySystemSolution( getLinearSystemRepository(), 1.0, domain );

=======
    dtReturnTemporary = fluidSolver.NonlinearImplicitStep( time_n,
                                                           dtReturn,
                                                           cycleNumber,
                                                           domain,
                                                           fluidSolver.getDofManager(),
                                                           fluidSolver.getSystemMatrix(),
                                                           fluidSolver.getSystemRhs(),
                                                           fluidSolver.getSystemSolution() );
>>>>>>> 13d8e15f

    if (dtReturnTemporary < dtReturn)
    {
      iter = 0;
      dtReturn = dtReturnTemporary;
      continue;
    }

//    if (m_fluidSolver->getSystemSolverParameters()->numNewtonIterations() == 0 && iter > 0 && this->verboseLevel() >= 1)
//    {
//      GEOS_LOG_RANK_0( "***** The iterative coupling has converged in " << iter  << " iterations! *****\n" );
//      break;
//    }

    if (this->verboseLevel() >= 1)
    {
      GEOS_LOG_RANK_0( "\tIteration: " << iter+1  << ", MechanicsSolver: " );
    }
<<<<<<< HEAD
//    dtReturnTemporary = m_solidSolver->NonlinearImplicitStep( time_n,
//                                                          dtReturn,
//                                                          cycleNumber,
//                                                          domain,
//                                                          getLinearSystemRepository() );

    // call assemble to fill the matrix and the rhs
    m_solidSolver->AssembleSystem( domain, getLinearSystemRepository(), time_n+dt, dt );


    ApplyFractureFluidCoupling( domain, *getLinearSystemRepository() );

    // apply boundary conditions to system
    m_solidSolver->ApplyBoundaryConditions( domain, getLinearSystemRepository(), time_n, dt );

    // call the default linear solver on the system
    m_solidSolver->SolveSystem( getLinearSystemRepository(),
                 getSystemSolverParameters() );

    // apply the system solution to the fields/variables
    m_solidSolver->ApplySystemSolution( getLinearSystemRepository(), 1.0, domain );

    if( m_flowSolver->CalculateResidualNorm( getLinearSystemRepository(), domain ) < solverParams->newtonTol() &&
        m_solidSolver->CalculateResidualNorm( getLinearSystemRepository(), domain ) < solverParams->newtonTol() )
    {
      GEOS_LOG_RANK_0( "***** The iterative coupling has converged in " << iter  << " iterations! *****\n" );
      break;
    }

=======
    dtReturnTemporary = solidSolver.NonlinearImplicitStep( time_n,
                                                           dtReturn,
                                                           cycleNumber,
                                                           domain,
                                                           solidSolver.getDofManager(),
                                                           solidSolver.getSystemMatrix(),
                                                           solidSolver.getSystemRhs(),
                                                           solidSolver.getSystemSolution() );
>>>>>>> 13d8e15f
    if (dtReturnTemporary < dtReturn)
    {
      iter = 0;
      dtReturn = dtReturnTemporary;
      continue;
    }
//    if (m_solidSolver->getSystemSolverParameters()->numNewtonIterations() > 0)
    {
      this->UpdateDeformationForCoupling(domain);
//      m_fluidSolver->UpdateState(domain);
    }
    ++iter;
  }

  this->ImplicitStepComplete( time_n, dt, domain );

  return dtReturn;
}

real64 HydrofractureSolver::ExplicitStep( real64 const& time_n,
                                          real64 const& dt,
                                          const int cycleNumber,
                                          DomainPartition * const domain )
{
  GEOSX_MARK_FUNCTION;
  m_solidSolver->ExplicitStep( time_n, dt, cycleNumber, domain );
  m_flowSolver->SolverStep( time_n, dt, cycleNumber, domain );

  return dt;
}


void HydrofractureSolver::SetNumRowsAndTrilinosIndices( MeshLevel * const meshLevel,
                                                        localIndex & numLocalRows,
                                                        globalIndex & numGlobalRows,
                                                        localIndex offset )
{

  offset = 0;
//  m_solidSolver->SetNumRowsAndTrilinosIndices( meshLevel, numLocalRows, numGlobalRows, offset );

}

void HydrofractureSolver::SetupSystem ( DomainPartition * const domain,
                                        systemSolverInterface::EpetraBlockSystem * const blockSystem )
{
  GEOSX_MARK_FUNCTION;
  constexpr int dim=3;

  MeshLevel * const mesh = domain->getMeshBodies()->GetGroup<MeshBody>(0)->getMeshLevel(0);
  NodeManager * const nodeManager = mesh->getNodeManager();
  ElementRegionManager * const elemManager = mesh->getElemManager();

  Epetra_Map const * const dispRowMap = blockSystem->GetRowMap(BlockIDs::displacementBlock);
  Epetra_Map const * const flowRowMap = blockSystem->GetRowMap(BlockIDs::fluidPressureBlock);

  Epetra_FECrsGraph * const sparsity01 = blockSystem->SetSparsity( BlockIDs::displacementBlock,
                                                                   BlockIDs::fluidPressureBlock,
                                                                   std::make_unique<Epetra_FECrsGraph>(Copy,*dispRowMap,0) );
  Epetra_FECrsGraph * const sparsity10 = blockSystem->SetSparsity( BlockIDs::fluidPressureBlock,
                                                                   BlockIDs::displacementBlock,
                                                                   std::make_unique<Epetra_FECrsGraph>(Copy,*flowRowMap,0) );

  arrayView1d<globalIndex const> const & dispDOF = nodeManager->getReference<array1d<globalIndex>>(SolidMechanicsLagrangianFEM::viewKeyStruct::globalDofNumberString);

  elemManager->forElementSubRegions<FaceElementSubRegion>([&]( FaceElementSubRegion const * const elementSubRegion )
  {
    localIndex const numElems = elementSubRegion->size();
    array1d<array1d<localIndex > > const & elemsToNodes = elementSubRegion->nodeList();
    arrayView1d<globalIndex const> const & flowDOF = elementSubRegion->getReference<array1d<globalIndex> >( SinglePhaseFlow::viewKeyStruct::blockLocalDofNumberString );

    for( localIndex k=0 ; k<numElems ; ++k )
    {
      globalIndex const activeFlowDOF = flowDOF[k];
      localIndex const numNodesPerElement = elemsToNodes[k].size();
      array1d<globalIndex> activeDisplacementDOF(dim * numNodesPerElement);

      for( localIndex a=0 ; a<numNodesPerElement ; ++a )
      {
        for( int d=0 ; d<dim ; ++d )
        {
          activeDisplacementDOF[a * dim + d] = dim * dispDOF[elemsToNodes[k][a]] + d;
        }
      }
      sparsity01->InsertGlobalIndices( static_cast<int>(activeDisplacementDOF.size()),
                                       activeDisplacementDOF.data(),
                                       1,
                                       &activeFlowDOF );

      sparsity10->InsertGlobalIndices( 1,
                                       &activeFlowDOF,
                                       static_cast<int>(activeDisplacementDOF.size()),
                                       activeDisplacementDOF.data() );
    }
  });

  sparsity01->GlobalAssemble( *flowRowMap, *dispRowMap );
  sparsity10->GlobalAssemble( *dispRowMap, *flowRowMap );

  blockSystem->SetMatrix( BlockIDs::displacementBlock,
                          BlockIDs::fluidPressureBlock,
                          std::make_unique<Epetra_FECrsMatrix>(Copy,*sparsity01) );

  blockSystem->SetMatrix( BlockIDs::fluidPressureBlock,
                          BlockIDs::displacementBlock,
                          std::make_unique<Epetra_FECrsMatrix>(Copy,*sparsity10) );

}

void HydrofractureSolver::AssembleSystem( DomainPartition * const domain,
                                          systemSolverInterface::EpetraBlockSystem * const blockSystem,
                                          real64 const time,
                                          real64 const dt )
{
  GEOSX_MARK_FUNCTION;
  m_solidSolver->AssembleSystem( domain, blockSystem, time, dt );

  m_flowSolver->AssembleSystem( domain, blockSystem, time, dt );

  AssembleForceResidualDerivativeWrtPressure( domain, *blockSystem );

  AssembleFluidMassResidualDerivativeWrtDisplacement( domain, *blockSystem );

}

void HydrofractureSolver::ApplyBoundaryConditions( DomainPartition * const domain,
                                                   systemSolverInterface::EpetraBlockSystem * const blockSystem,
                                                   real64 const time_n,
                                                   real64 const dt )
{
  GEOSX_MARK_FUNCTION;
  m_solidSolver->ApplyBoundaryConditions( domain, blockSystem, time_n, dt );
  m_flowSolver->ApplyBoundaryConditions( domain, blockSystem, time_n, dt );



  Epetra_FEVector * const rhs0 = blockSystem->GetResidualVector( systemSolverInterface::BlockIDs::displacementBlock );
  Epetra_FEVector * const rhs1 = blockSystem->GetResidualVector( systemSolverInterface::BlockIDs::fluidPressureBlock );

  Epetra_FECrsMatrix * const matrix00 = blockSystem->GetMatrix( systemSolverInterface::BlockIDs::displacementBlock,
                                                               systemSolverInterface::BlockIDs::displacementBlock );

  Epetra_FECrsMatrix * const matrix01 = blockSystem->GetMatrix( systemSolverInterface::BlockIDs::displacementBlock,
                                                               systemSolverInterface::BlockIDs::fluidPressureBlock );

  Epetra_FECrsMatrix * const matrix10 = blockSystem->GetMatrix( systemSolverInterface::BlockIDs::fluidPressureBlock,
                                                               systemSolverInterface::BlockIDs::displacementBlock );

  Epetra_FECrsMatrix * const matrix11 = blockSystem->GetMatrix( systemSolverInterface::BlockIDs::fluidPressureBlock,
                                                               systemSolverInterface::BlockIDs::fluidPressureBlock );

//  rhs0->Scale(-1.0);
//  rhs1->Scale(-1.0);

  std::cout.precision(7);
  std::cout.setf(std::ios_base::scientific);

  if( this->m_verboseLevel == 2 )
  {
    std::cout<<"***********************************************************"<<std::endl;
    std::cout<<"matrix00"<<std::endl;
    std::cout<<"***********************************************************"<<std::endl;
    matrix00->Print(std::cout);

    std::cout<<"***********************************************************"<<std::endl;
    std::cout<<"matrix01"<<std::endl;
    std::cout<<"***********************************************************"<<std::endl;
    matrix01->Print(std::cout);

    std::cout<<"***********************************************************"<<std::endl;
    std::cout<<"matrix10"<<std::endl;
    std::cout<<"***********************************************************"<<std::endl;
    matrix10->Print(std::cout);

    std::cout<<"***********************************************************"<<std::endl;
    std::cout<<"matrix11"<<std::endl;
    std::cout<<"***********************************************************"<<std::endl;
    matrix11->Print(std::cout);


    std::cout<<"***********************************************************"<<std::endl;
    std::cout<<"residual0"<<std::endl;
    std::cout<<"***********************************************************"<<std::endl;
    rhs0->Print(std::cout);

    std::cout<<"***********************************************************"<<std::endl;
    std::cout<<"residual1"<<std::endl;
    std::cout<<"***********************************************************"<<std::endl;
    rhs1->Print(std::cout);
  }

}

real64
HydrofractureSolver::
CalculateResidualNorm( systemSolverInterface::EpetraBlockSystem const *const blockSystem,
                       DomainPartition *const domain)
{
  GEOSX_MARK_FUNCTION;
  real64 const fluidResidual = m_flowSolver->CalculateResidualNorm( blockSystem, domain );
  real64 const solidResidual = m_solidSolver->CalculateResidualNorm( blockSystem, domain );

  std::cout<<"residuals for fluid, solid: "<<fluidResidual<<", "<<solidResidual<<std::endl;

  return fluidResidual + solidResidual;
}



void
HydrofractureSolver::
AssembleForceResidualDerivativeWrtPressure( DomainPartition * const domain,
                                            systemSolverInterface::EpetraBlockSystem & blockSystem )
{
  GEOSX_MARK_FUNCTION;
  MeshLevel * const mesh = domain->getMeshBodies()->GetGroup<MeshBody>(0)->getMeshLevel(0);

  FaceManager const * const faceManager = mesh->getFaceManager();
  NodeManager * const nodeManager = mesh->getNodeManager();
  ElementRegionManager * const elemManager = mesh->getElemManager();

  arrayView1d<R1Tensor> const & u = nodeManager->getReference< array1d<R1Tensor> >( keys::TotalDisplacement );

  arrayView1d<real64 const>   const & faceArea   = faceManager->faceArea();
  arrayView1d<R1Tensor const> const & faceNormal = faceManager->faceNormal();
  array1d<localIndex_array> const & facesToNodes = faceManager->nodeList();
  arrayView1d<R1Tensor> const & fext = nodeManager->getReference< array1d<R1Tensor> >( SolidMechanicsLagrangianFEM::viewKeyStruct::forceExternal );
  fext = {0,0,0};



  arrayView1d<globalIndex> const &
  nodeDofNumber =  nodeManager->getReference<globalIndex_array>(SolidMechanicsLagrangianFEM::viewKeyStruct::globalDofNumberString);


  Epetra_FEVector * const rhs = blockSystem.GetResidualVector( systemSolverInterface::BlockIDs::displacementBlock );
  Epetra_FECrsMatrix * const matrix = blockSystem.GetMatrix( systemSolverInterface::BlockIDs::displacementBlock,
                                                             systemSolverInterface::BlockIDs::fluidPressureBlock );

  matrix->Scale(0.0);

  elemManager->forElementSubRegions<FaceElementSubRegion>([&]( FaceElementSubRegion * const subRegion )->void
  {

    arrayView1d<globalIndex> const &
    faceElementDofNumber = subRegion->getReference< array1d<globalIndex> >( SinglePhaseFlow::viewKeyStruct::blockLocalDofNumberString );

    if( subRegion->hasView("pressure") )
    {
      arrayView1d<real64 const> const & fluidPressure = subRegion->getReference<array1d<real64> >("pressure");
      arrayView1d<real64 const> const & deltaFluidPressure = subRegion->getReference<array1d<real64> >("deltaPressure");

      arrayView1d<real64> const & area = subRegion->getElementArea();
      array1d< array1d<localIndex> > const & elemsToNodes = subRegion->nodeList();
      arrayView2d< localIndex const > const & elemsToFaces = subRegion->faceList();


      forall_in_range<serialPolicy>( 0,
                                   subRegion->size(),
                                   GEOSX_LAMBDA ( localIndex const kfe )
      {

        R1Tensor Nbar = faceNormal[elemsToFaces[kfe][0]];
        Nbar -= faceNormal[elemsToFaces[kfe][1]];
        Nbar.Normalize();

        localIndex const kf0 = elemsToFaces[kfe][0];
        localIndex const kf1 = elemsToFaces[kfe][1];
        localIndex const numNodesPerFace=facesToNodes[kf0].size();
        localIndex const * const nodelist0 = facesToNodes[kf0];
        localIndex const * const nodelist1 = facesToNodes[kf1];


        globalIndex rowDOF[24];
        real64 nodeRHS[24];
        stackArray2d<real64, 12*12> dRdP(numNodesPerFace*3, 1);
        globalIndex colDOF = faceElementDofNumber[kfe];


        real64 const Ja = area[kfe] / numNodesPerFace;

        real64 nodalForceMag = ( fluidPressure[kfe]+deltaFluidPressure[kfe] ) * Ja;
        R1Tensor nodalForce(Nbar);
        nodalForce *= nodalForceMag;


        for( localIndex kf=0 ; kf<2 ; ++kf )
        {
          localIndex const faceIndex = elemsToFaces[kfe][kf];
          localIndex const * const faceToNodes = facesToNodes[faceIndex];

          for( localIndex a=0 ; a<numNodesPerFace ; ++a )
          {
            for( int i=0 ; i<3 ; ++i )
            {
              rowDOF[3*a+i] = 3*nodeDofNumber[faceToNodes[a]]+i;

              nodeRHS[3*a+i] = - nodalForce[i] * pow(-1,kf);
              fext[faceToNodes[a]][i] += - nodalForce[i] * pow(-1,kf);

              dRdP(3*a+i,0) = - Ja * Nbar[i] * pow(-1,kf);
            }
          }
          rhs->SumIntoGlobalValues( integer_conversion<int>(numNodesPerFace*3), rowDOF, nodeRHS );

          matrix->SumIntoGlobalValues( integer_conversion<int>( numNodesPerFace * 3),
                                       rowDOF,
                                       1,
                                       &colDOF,
                                       dRdP.data() );
        }
      });
    }
  });
}


void
HydrofractureSolver::
AssembleFluidMassResidualDerivativeWrtDisplacement( DomainPartition * const domain,
                                                    systemSolverInterface::EpetraBlockSystem & blockSystem )
{
  GEOSX_MARK_FUNCTION;

  MeshLevel const * const mesh = domain->getMeshBodies()->GetGroup<MeshBody>(0)->getMeshLevel(0);
  ElementRegionManager const * const elemManager = mesh->getElemManager();
  FaceManager const * const faceManager = mesh->getFaceManager();
  NodeManager const * const nodeManager = mesh->getNodeManager();
  ConstitutiveManager * const constitutiveManager = domain->getConstitutiveManager();

  string const constitutiveName = constitutiveManager->GetGroup(m_flowSolver->fluidIndex())->getName();

  ContactRelationBase const * const
  contactRelation = constitutiveManager->GetGroup<ContactRelationBase>(m_contactRelationName);

  Epetra_FECrsMatrix * const matrix10 = blockSystem.GetMatrix( systemSolverInterface::BlockIDs::fluidPressureBlock,
                                                               systemSolverInterface::BlockIDs::displacementBlock );

  matrix10->Scale(0.0);

  elemManager->forElementSubRegionsComplete<FaceElementSubRegion>( this->m_targetRegions,
                                                                   [&] ( localIndex er,
                                                                         localIndex esr,
                                                                         ElementRegion const * const region,
                                                                         FaceElementSubRegion const * const subRegion )
  {


    dataRepository::ManagedGroup const * const constitutiveGroup = subRegion->GetConstitutiveModels();
    dataRepository::ManagedGroup const * const constitutiveRelation = constitutiveGroup->GetGroup(constitutiveName);

    arrayView1d<integer const>     const & elemGhostRank = subRegion->GhostRank();
    arrayView1d<globalIndex const> const & dofNumber     = subRegion->getReference<array1d<globalIndex>>(SinglePhaseFlow::viewKeyStruct::blockLocalDofNumberString );

    arrayView1d<globalIndex const> const &
    nodalDofNumber = nodeManager->getReference<array1d<globalIndex>>( viewKeyStruct::
                                                                      globalDofNumberString);

    arrayView2d<real64 const> const &
    dens = constitutiveRelation->getReference<array2d<real64>>(SingleFluidBase::viewKeyStruct::densityString);

    arrayView1d<real64 const> const & aperture      = subRegion->getElementAperture();
    arrayView1d<real64 const> const & area      = subRegion->getElementArea();

    arrayView2d<localIndex const> const & elemsToFaces = subRegion->faceList();
    array1d<array1d<localIndex > > const & facesToNodes = faceManager->nodeList();

    arrayView1d<R1Tensor const> const & faceNormal = faceManager->faceNormal();


    forall_in_range<serialPolicy>( 0, subRegion->size(), GEOSX_LAMBDA ( localIndex ei )
    {
      if (elemGhostRank[ei] < 0)
      {
        real64 localAccum, localAccumJacobian;
        globalIndex const elemDOF = dofNumber[ei];

        localIndex const numNodesPerFace = facesToNodes[elemsToFaces[ei][0]].size();

        real64 const dRdAper = dens[ei][0] * area[ei];


        globalIndex nodeDOF[8*3];

        R1Tensor Nbar = faceNormal[elemsToFaces[ei][0]];
        Nbar -= faceNormal[elemsToFaces[ei][1]];
        Nbar.Normalize();

        stackArray1d<real64, 24> dRdU(2*numNodesPerFace*3);

        for( localIndex kf=0 ; kf<2 ; ++kf )
        {
          for( localIndex a=0 ; a<numNodesPerFace ; ++a )
          {
            for( int i=0 ; i<3 ; ++i )
            {
              nodeDOF[ kf*3*numNodesPerFace + 3*a+i] = 3*nodalDofNumber[facesToNodes[elemsToFaces[ei][kf]][a]] +i;
              real64 const dGap_dU = - pow(-1,kf) * Nbar[i] / numNodesPerFace;
              real64 const dAper_dU = contactRelation->dEffectiveAperture_dAperture( aperture[ei] ) * dGap_dU;
              dRdU(kf*3*numNodesPerFace + 3*a+i) = dRdAper * dAper_dU;
            }
          }
        }
        matrix10->SumIntoGlobalValues( 1,
                                       &elemDOF,
                                       integer_conversion<int>(2*numNodesPerFace*3),
                                       nodeDOF,
                                       dRdU.data() );

      }
    } );
  } );


}
void
HydrofractureSolver::
ApplySystemSolution( systemSolverInterface::EpetraBlockSystem const * const blockSystem,
                     real64 const scalingFactor,
                     DomainPartition * const domain )
{
  GEOSX_MARK_FUNCTION;
  m_solidSolver->ApplySystemSolution( blockSystem, -1.0, domain );
  m_flowSolver->ApplySystemSolution( blockSystem, -1.0, domain );

  this->UpdateDeformationForCoupling(domain);

}

}
#include "EpetraExt_MatrixMatrix.h"
#include "Thyra_OperatorVectorClientSupport.hpp"
#include "Thyra_AztecOOLinearOpWithSolveFactory.hpp"
#include "Thyra_AztecOOLinearOpWithSolve.hpp"
#include "Thyra_EpetraThyraWrappers.hpp"
#include "Thyra_EpetraLinearOp.hpp"
#include "Thyra_EpetraLinearOpBase.hpp"
#include "Thyra_LinearOpBase.hpp"
#include "Thyra_LinearOpWithSolveBase.hpp"
#include "Thyra_LinearOpWithSolveFactoryHelpers.hpp"
#include "Thyra_DefaultBlockedLinearOp.hpp"
#include "Thyra_DefaultIdentityLinearOp.hpp"
#include "Thyra_DefaultZeroLinearOp.hpp"
#include "Thyra_DefaultLinearOpSource.hpp"
#include "Thyra_DefaultPreconditioner.hpp"
#include "Thyra_EpetraThyraWrappers.hpp"
#include "Thyra_PreconditionerFactoryHelpers.hpp"
#include "Thyra_VectorStdOps.hpp"
#include "Thyra_PreconditionerFactoryHelpers.hpp"
#include "Thyra_DefaultInverseLinearOp.hpp"
#include "Thyra_PreconditionerFactoryBase.hpp"
#include "Thyra_get_Epetra_Operator.hpp"
#include "Thyra_MLPreconditionerFactory.hpp"


#include "Teuchos_ParameterList.hpp"
#include "Teuchos_RCP.hpp"

#include "Stratimikos_DefaultLinearSolverBuilder.hpp"

namespace geosx
{

void print_norms( Epetra_FECrsMatrix * m_matrix[2][2],
                  Epetra_FEVector * m_rhs[2],
                  std::string nametag )
{
   int rank;
   MPI_Comm_rank(MPI_COMM_WORLD, &rank);

   double matnorm[2][2];
   double rhsnorm[2];

   matnorm[0][0] = m_matrix[0][0]->NormInf();
   matnorm[0][1] = m_matrix[0][1]->NormInf();
   matnorm[1][0] = m_matrix[1][0]->NormInf();
   matnorm[1][1] = m_matrix[1][1]->NormInf();

   m_rhs[0]->NormInf(&(rhsnorm[0]));
   m_rhs[1]->NormInf(&(rhsnorm[1]));

   if( rank==0 )
   {
     printf("SolverBase :: Linear system inf-norms (%s)\n",nametag.c_str());
     printf("           ::   | %.1e %.1e | = | %.1e |\n",matnorm[0][0],matnorm[0][1],rhsnorm[0]);
     printf("           ::   | %.1e %.1e |   | %.1e |\n",matnorm[1][0],matnorm[1][1],rhsnorm[1]);
   }
}
using namespace Teuchos;
using namespace Thyra;

void scale2x2System( int const use_scaling,
                     Epetra_FECrsMatrix * m_matrix[2][2],
                     Epetra_FEVector * m_rhs[2],
                     RCP<Epetra_Vector> scaling [2][2] )
{
  GEOSX_MARK_FUNCTION;

  // ROW & COLUMN SCALING
  //
  // Scale the linear system with row and column scaling
  // matrices R and C.  The resulting linear system is
  //  (R.A.C).(Cinv.x) = R.b
  // We use the iterative method of Ruiz (2001) to
  // repeatedly update R and C until the desired scaling
  // is found. Note also that C must be saved to later
  // compute the true solution from the temporary solution
  //  x = C.x' where x' = Cinv.x

  // The diagonal scaling matrices are stored as four
  // vectors, one for each combination of row/column and
  // block 0/block 1.  We store them in a 2x2 array as
  // [ R0 C0 ;
  //   R1 C1 ]

  // note that we can extend this methodology to larger
  // block systems by storing a (n_blocks x 2) array:
  // [ R0 C0 ;
  //   R1 C1 ;
  //   .. ..
  //   Rn Cn ]

  const unsigned n_blocks = 2;           // algorithm *should* work for any block size n
  enum {ROW,COL};            // indexing to improve readability (ROW=0,COL=1)

    // complete scaling
  RCP<Epetra_Vector> scaling_k [n_blocks][2];  // scaling at iteration k

  if(use_scaling == 2)
  {
    // first print unscaled norms

    //    if(params->m_verbose >= 2)
    //    {
    //      print_norms(epetraSystem,"unscaled");
    //    }

    // allocate storage for our scaling vectors, and initialize
    // them to identity scalings (R=C=I).

    for(unsigned b=0; b<n_blocks; ++b)
    {
      scaling[b][ROW] = rcp(new Epetra_Vector(m_matrix[b][b]->RangeMap()));
      scaling[b][COL] = rcp(new Epetra_Vector(m_matrix[b][b]->DomainMap()));

      scaling[b][ROW]->PutScalar(1.0);
      scaling[b][COL]->PutScalar(1.0);

      scaling_k[b][ROW] = rcp(new Epetra_Vector(m_matrix[b][b]->RangeMap()));
      scaling_k[b][COL] = rcp(new Epetra_Vector(m_matrix[b][b]->DomainMap()));
    }

    // begin scaling iterations

    for(unsigned k=0; k<2; ++k)
    {
      // get row and column max norms for scaling

      for(unsigned a=0; a<n_blocks; ++a)
      {

        scaling_k[a][ROW]->PutScalar(0.0); // clear
        scaling_k[a][COL]->PutScalar(0.0); // clear

        Epetra_Vector tmp_row(m_matrix[a][a]->RangeMap());
        Epetra_Vector tmp_col(m_matrix[a][a]->DomainMap());

        for(unsigned b=0; b<n_blocks; ++b)
        {
          m_matrix[a][b]->InvRowMaxs(tmp_row); // 1/row_norms for block
          m_matrix[b][a]->InvColMaxs(tmp_col); // 1/col_norms for block

          tmp_row.Reciprocal(tmp_row); // row_norms for block
          tmp_col.Reciprocal(tmp_col); // col_norms for block

          scaling_k[a][ROW]->Update(1.0,tmp_row,1.0);  // add across blocks (A and B) or (C and D)
          scaling_k[a][COL]->Update(1.0,tmp_col,1.0);  // add across blocks (A and C) or (B and D)

          // note this last step defines a weird norm, i.e. the sum inf_norm(A)+inf_norm(B)
          // rather than inf_norm([A B]).  the first is just easier to compute using
          // built in operations.  this should not make much of a difference in terms
          // of actual performance, as we're just trying to get a reasonable scaling.
        }

        for(int i=0; i<scaling_k[a][ROW]->MyLength(); ++i)
          (*scaling_k[a][ROW])[i] = 1./sqrt((*scaling_k[a][ROW])[i]);  // use 1/sqrt(norm) for scaling
        for(int i=0; i<scaling_k[a][COL]->MyLength(); ++i)
          (*scaling_k[a][COL])[i] = 1./sqrt((*scaling_k[a][COL])[i]);  // use 1/sqrt(norm) for scaling

        scaling[a][ROW]->Multiply(1.0,*scaling[a][ROW],*scaling_k[a][ROW],0.0); // save total row scaling over all iterations
        scaling[a][COL]->Multiply(1.0,*scaling[a][COL],*scaling_k[a][COL],0.0); // save total col scaling over all iterations
      }

      // actually scale matrix A(k) = R(k).A(k-1).C(k)
      // also scale rhs b(k) = R(k)*b(k-1)
      // will scale solution x = C*x' after solve

      for(unsigned a=0; a<n_blocks; ++a)
      {
        for(unsigned b=0; b<n_blocks; ++b)
        {
          m_matrix[a][b]->LeftScale(*scaling_k[a][ROW]);
          m_matrix[a][b]->RightScale(*scaling_k[b][COL]);
        }
        m_rhs[a]->Multiply(1.0,*scaling_k[a][ROW],*m_rhs[a],0.0);
      }

      // check for convergence in desired row and column norms
      // and print info in verbose mode > 0

      double convergence = 0.0;
      double norm_threshold = 0.2;

      for(unsigned a=0; a<n_blocks; ++a)
        for(unsigned b=0; b<2; ++b)
        {
          double tmp[1];
          scaling_k[a][b]->Reciprocal(*scaling_k[a][b]);
          scaling_k[a][b]->NormInf(&(tmp[0]));
          tmp[0] = abs(1-pow(tmp[0],2));
          convergence = std::max(convergence,tmp[0]);
        }

      //if( partition.m_rank == 0 && params->m_verbose >= 2 )
      {
        if(k==0)
        {
          printf("SolverBase :: Re-scaling matrix \n");
          printf("           ::   %d ... %.1e\n",k,convergence);
        }
        else
          printf("           ::   %d ... %.1e\n",k,convergence);
      }

      if(convergence < norm_threshold && k > 1) break;
    }

    //    if(params->m_verbose >= 2)
    //    {
    //      print_norms(epetraSystem,"scaled");
    //    }
  } // end scaling
  else if( use_scaling==1 )
  {

    // perform an explicit row scaling of the linear system,
    // R*A*x = R*b, where R is a diagonal scaling matrix.
    // we will use inverse row sums for the scaling.

    for(unsigned b=0; b<2; ++b)
    {
      Epetra_Vector scale_one(m_matrix[b][b]->RowMap());
      Epetra_Vector scale_two(m_matrix[b][b]->RowMap());

      Epetra_Vector scale_one_inv(m_matrix[b][b]->RowMap());
      Epetra_Vector scale_two_inv(m_matrix[b][b]->RowMap());

      m_matrix[b][0]->InvRowSums(scale_one_inv);
      m_matrix[b][1]->InvRowSums(scale_two_inv);
      scale_one.Reciprocal(scale_one_inv);
      scale_two.Reciprocal(scale_two_inv);  // not ideal, could choke if 1/0 or 1/NaN appears
      scale_one.Update(1.0,scale_two,1.0);
      scale_one_inv.Reciprocal(scale_one);

      for(unsigned c=0; c<2; ++c)
      {
        m_matrix[b][c]->LeftScale(scale_one_inv);
      }

      Epetra_MultiVector tmp (*m_rhs[b]);
      m_rhs[b]->Multiply(1.0,scale_one_inv,tmp,0.0);
    }
  }
}

void HydrofractureSolver::SolveSystem( EpetraBlockSystem * const blockSystem,
                                       SystemSolverParameters const * const paramsC )
{
  GEOSX_MARK_FUNCTION;

  SystemSolverParameters * const params = const_cast<SystemSolverParameters *>(paramsC);

  using namespace Teuchos;
  using namespace Thyra;

  Epetra_FECrsMatrix * m_matrix[2][2];
  Epetra_FEVector * m_rhs[2];
  Epetra_FEVector * m_solution[2];

  m_rhs[0] = blockSystem->GetResidualVector( systemSolverInterface::BlockIDs::displacementBlock );
  m_rhs[1] = blockSystem->GetResidualVector( systemSolverInterface::BlockIDs::fluidPressureBlock );

  m_solution[0] = blockSystem->GetSolutionVector( systemSolverInterface::BlockIDs::displacementBlock );
  m_solution[1] = blockSystem->GetSolutionVector( systemSolverInterface::BlockIDs::fluidPressureBlock );

  m_matrix[0][0] = blockSystem->GetMatrix( systemSolverInterface::BlockIDs::displacementBlock,
                                                               systemSolverInterface::BlockIDs::displacementBlock );

  m_matrix[0][1] = blockSystem->GetMatrix( systemSolverInterface::BlockIDs::displacementBlock,
                                                               systemSolverInterface::BlockIDs::fluidPressureBlock );

  m_matrix[1][0] = blockSystem->GetMatrix( systemSolverInterface::BlockIDs::fluidPressureBlock,
                                                               systemSolverInterface::BlockIDs::displacementBlock );

  m_matrix[1][1] = blockSystem->GetMatrix( systemSolverInterface::BlockIDs::fluidPressureBlock,
                                                               systemSolverInterface::BlockIDs::fluidPressureBlock );

    // SCHEME CHOICES
    //
    // there are several flags to control solver behavior.
    // these should be compared in a scaling study.
    //
    // 1. whether to use inner solvers or just the
    //    sub-block preconditioners directly. false
    //    is probably better.
    // 2. whether to use a block diagonal or a full
    //    block triangular preconditioner.  false is
    //    probably better.
    // 3. whether to perform an explicit scaling
    //    of the linear system before solving.  note
    //    that the matrix and rhs are modified in place
    //    by this operation.  true is probably better.
    // 4. whether to use BiCGstab or GMRES for the
    //    krylov solver.  GMRES is generally more robust,
    //    BiCGstab sometimes shows better parallel performance.
    //    false is probably better.

  const bool use_inner_solver  = params->m_useInnerSolver;
  const int use_scaling        = params->m_scalingOption;  // no longer just row
  const bool use_bicgstab      = params->m_useBicgstab;
  const bool use_diagonal_prec = false;


    // DEBUGGING
    // Write out unscaled linear system to matlab

    // TODO: Josh: I noticed we seem to be storing a lot of
    // zero-valued entries in our sparsity pattern.  We should
    // follow up on this to make sure we are not over-allocating
    // space in our matrices.
  /*
  {
    EpetraExt::RowMatrixToMatlabFile("umatrix00.dat",*epetraSystem.m_matrix[0][0]);
    EpetraExt::RowMatrixToMatlabFile("umatrix01.dat",*epetraSystem.m_matrix[0][1]);
    EpetraExt::RowMatrixToMatlabFile("umatrix10.dat",*epetraSystem.m_matrix[1][0]);
    EpetraExt::RowMatrixToMatlabFile("umatrix11.dat",*epetraSystem.m_matrix[1][1]);
    EpetraExt::MultiVectorToMatlabFile("urhs0.dat",*epetraSystem.m_rhs[0]);
    EpetraExt::MultiVectorToMatlabFile("urhs1.dat",*epetraSystem.m_rhs[1]);
  }
  */
  const unsigned n_blocks = 2;           // algorithm *should* work for any block size n
  enum {ROW,COL};            // indexing to improve readability (ROW=0,COL=1)
  RCP<Epetra_Vector> scaling   [n_blocks][2];  // complete scaling
  scale2x2System( use_scaling, m_matrix, m_rhs, scaling );


    // set initial guess to zero.  this is not strictly
    // necessary but is good for comparing solver performance.

  m_solution[0]->PutScalar(0.0);
  m_solution[1]->PutScalar(0.0);

    // The standard AMG aggregation strategy based on
    // the system matrix A can struggle when using
    // grids with large element aspect ratios.  To fix
    // this, we can instead build the AMG hierarchy
    // using an alternative matrix L built using information
    // about nodal positions.  Once the aggregates are
    // determined, A is then used to construct the actual
    // coarse / fine scale operations. For more details
    // see: ML USER GUIDE V5, sec. 6.4.12, p. 33

    // Here, we simply extract three arrays of nodal
    // positions for the locally owned nodes, for later use.
    // For vector-valued problems (with multiple dofs per node)
    // ML is going to assume degrees of freedom are ordered as
    // [u_x_0, u_y_0, u_z_0, u_x_1, u_y_1, u_z_1, ... ]
    // where dof components are grouped "node-wise."

#define AGGREGATION 0
#if     AGGREGATION==1

  Array1dT<double> x_coord;
  Array1dT<double> y_coord; // set to to 0 for 1D problems
  Array1dT<double> z_coord; // set to to 0 for 2D problems

  if(params->m_useMLPrecond)
  {
    const iArray1d & is_ghost = domain.m_feNodeManager.GetFieldData<FieldInfo::ghostRank>();
    //iArray1d const & trilinos_index = domain.m_feNodeManager.GetFieldData<int>(m_trilinosIndexStr);
    const Array1dT<R1Tensor> & X = domain.m_feNodeManager.GetFieldData<FieldInfo::referencePosition>();
    x_coord.resize(domain.m_feNodeManager.m_numNodes);
    y_coord.resize(domain.m_feNodeManager.m_numNodes);
    z_coord.resize(domain.m_feNodeManager.m_numNodes);
    localIndex b=0;
    for( auto a=0u ; a<domain.m_feNodeManager.m_numNodes ; ++a )
    {
      if(is_ghost[a] < 0)
      {
        realT const * const X_ref = X[a].Data();

        x_coord[b] = X_ref[0];// + 0.1*((double) rand() / (RAND_MAX));
        y_coord[b] = X_ref[1];// + 0.1*((double) rand() / (RAND_MAX));
        z_coord[b] = X_ref[2];// + 0.1*((double) rand() / (RAND_MAX));
        ++b;
      }
    }
  }

#endif

    // we want to use thyra to wrap epetra operators and vectors
    // for individual blocks.  this is an ugly conversion, but
    // it is basically just window dressing.
    //
    // note the use of Teuchos::RCP reference counted pointers.
    // The general syntax is usually one of:
    //
    //   RCP<T> Tptr = rcp(new T)
    //   RCP<T> Tptr = nonMemberConstructor();
    //   RCP<T> Tptr (t_ptr,false)
    //
    // where "false" implies the RCP does not own the object and
    // should not attempt to delete it when finished.


  RCP<const Thyra::LinearOpBase<double> >  matrix_block[2][2];
  RCP<Thyra::MultiVectorBase<double> >     lhs_block[2];
  RCP<Thyra::MultiVectorBase<double> >     rhs_block[2];


  int rank;
  MPI_Comm_rank(MPI_COMM_WORLD,&rank);
  for(unsigned i=0; i<2; ++i)
  for(unsigned j=0; j<2; ++j)
  {
    RCP<Epetra_Operator> mmm (&*m_matrix[i][j],false);
    matrix_block[i][j] = Thyra::epetraLinearOp(mmm);
  }


  for(unsigned i=0; i<2; ++i)
  {
    RCP<Epetra_MultiVector> lll (&*m_solution[i],false);
    RCP<Epetra_MultiVector> rrr (&*m_rhs[i],false);

    lhs_block[i] = Thyra::create_MultiVector(lll,matrix_block[i][i]->domain());
    rhs_block[i] = Thyra::create_MultiVector(rrr,matrix_block[i][i]->range());
  }

    // now use thyra to create an operator representing
    // the full block 2x2 system

  RCP<const Thyra::LinearOpBase<double> > matrix = Thyra::block2x2(matrix_block[0][0],
                                                                   matrix_block[0][1],
                                                                   matrix_block[1][0],
                                                                   matrix_block[1][1]);

    // creating a representation of the blocked
    // rhs is a little uglier. (todo: check if there is
    // a cleaner way to do this.)

  RCP<Thyra::ProductMultiVectorBase<double> > rhs;
  {
    Teuchos::Array<RCP<Thyra::MultiVectorBase<double> > > mva;
    Teuchos::Array<RCP<const Thyra::VectorSpaceBase<double> > > mvs;

    for(unsigned i=0; i<2; ++i)
    {
      mva.push_back(rhs_block[i]);
      mvs.push_back(rhs_block[i]->range());
    }

    RCP<const Thyra::DefaultProductVectorSpace<double> > vs = Thyra::productVectorSpace<double>(mvs);

    rhs = Thyra::defaultProductMultiVector<double>(vs,mva);
  }

    // do the identical operation for the lhs

  RCP<Thyra::ProductMultiVectorBase<double> > lhs;

  {
    Teuchos::Array<RCP<Thyra::MultiVectorBase<double> > > mva;
    Teuchos::Array<RCP<const Thyra::VectorSpaceBase<double> > > mvs;

    for(unsigned i=0; i<2; ++i)
    {
      mva.push_back(lhs_block[i]);
      mvs.push_back(lhs_block[i]->range());
    }

    RCP<const Thyra::DefaultProductVectorSpace<double> > vs = Thyra::productVectorSpace<double>(mvs);

    lhs = Thyra::defaultProductMultiVector<double>(vs,mva);
  }


    // for the preconditioner, we need two approximate inverses,
    // one for the (0,0) block and one for the approximate
    // schur complement.  for now, we will use the (1,1) block
    // as our schur complement approximation, though we should
    // explore better approaches later.

    // we store both "sub operators" in a 1x2 array:

  RCP<const Thyra::LinearOpBase<double> > sub_op[2];

    // each implicit "inverse" is based on an inner krylov solver,
    // with their own sub-preconditioners.  this leads to a very
    // accurate approximation of the inverse operator, but can be
    // overly expensive.  the other option is to ditch the inner
    // krylov solver, and just use the sub-preconditioners directly.

    // the implicit inverse for each diagonal block is built in
    // three steps
    //   1.  define solver parameters
    //   2.  build a solver factory
    //   3.  build the inner solver operator


  for(unsigned i=0; i<2; ++i) // loop over diagonal blocks
  {
    RCP<Teuchos::ParameterList> list = rcp(new Teuchos::ParameterList("solver_list"),true);

      list->set("Linear Solver Type","AztecOO");
      list->sublist("Linear Solver Types").sublist("AztecOO").sublist("Forward Solve").set("Max Iterations",params->m_maxIters);
      list->sublist("Linear Solver Types").sublist("AztecOO").sublist("Forward Solve").set("Tolerance",1e-1*params->m_krylovTol);
      if(use_bicgstab)
        list->sublist("Linear Solver Types").sublist("AztecOO").sublist("Forward Solve").sublist("AztecOO Settings").set("Aztec Solver","BiCGStab");
      else
        list->sublist("Linear Solver Types").sublist("AztecOO").sublist("Forward Solve").sublist("AztecOO Settings").set("Aztec Solver","GMRES");
      list->sublist("Linear Solver Types").sublist("AztecOO").sublist("Forward Solve").sublist("AztecOO Settings").set("Output Frequency",0);//int(params->m_verbose));

      if(params->m_useMLPrecond && i==0 )
      {
        if( params->m_verbose>=2 )
        {
          std::cout<< "SolverBase :: Using ML preconditioner for block " << i << i <<std::endl;
        }

        list->set("Preconditioner Type","ML");
        list->sublist("Preconditioner Types").sublist("ML").set("Base Method Defaults","SA");
        list->sublist("Preconditioner Types").sublist("ML").sublist("ML Settings").set("PDE equations",(i==0?3:1));
        list->sublist("Preconditioner Types").sublist("ML").sublist("ML Settings").set("smoother: type","block Gauss-Seidel");
        //list->sublist("Preconditioner Types").sublist("ML").sublist("ML Settings").set("smoother: type","Gauss-Seidel");
        //list->sublist("Preconditioner Types").sublist("ML").sublist("ML Settings").set("smoother: type","Chebyshev");
        list->sublist("Preconditioner Types").sublist("ML").sublist("ML Settings").set("ML output", 0);
        list->sublist("Preconditioner Types").sublist("ML").sublist("ML Settings").set("aggregation: type","Uncoupled");
        list->sublist("Preconditioner Types").sublist("ML").sublist("ML Settings").set("smoother: sweeps",3);

#if AGGREGATION==1
          list->sublist("Preconditioner Types").sublist("ML").sublist("ML Settings").set("x-coordinates",x_coord.data());
          list->sublist("Preconditioner Types").sublist("ML").sublist("ML Settings").set("y-coordinates",y_coord.data());
          list->sublist("Preconditioner Types").sublist("ML").sublist("ML Settings").set("z-coordinates",z_coord.data());
          list->sublist("Preconditioner Types").sublist("ML").sublist("ML Settings").set("null space: type",(i==0?"elasticity from coordinates":"default vectors"));
#endif

      }
      else
      {
        if( params->m_verbose>=2 )
        {
          std::cout<< "SolverBase :: Using ILU preconditioner for block " << i << i <<std::endl;
        }

        list->set("Preconditioner Type","Ifpack");
        list->sublist("Preconditioner Types").sublist("Ifpack").set("Prec Type","ILU");
      }

    Stratimikos::DefaultLinearSolverBuilder builder;

      builder.setParameterList(list);

    if(use_inner_solver)
    {
      RCP<const Thyra::LinearOpWithSolveFactoryBase<double> > strategy = createLinearSolveStrategy(builder);

      //if(i==0)
        sub_op[i] = Thyra::inverse(*strategy,matrix_block[i][i]);
      //else
      //{
      //  RCP<const Thyra::LinearOpBase<double> > BAinvBt = Thyra::multiply(matrix_block[0][1],sub_op[0],matrix_block[1][0]);
      //  RCP<const Thyra::LinearOpBase<double> > schur = Thyra::add(matrix_block[1][1],Thyra::scale(-1.0,BAinvBt));
      //  sub_op[i] = Thyra::inverse(*strategy,schur);
      //}
    }
    else
    {
      RCP<const Thyra::PreconditionerFactoryBase<double> > strategy = createPreconditioningStrategy(builder);
      RCP<Thyra::PreconditionerBase<double> > tmp;

      //if(i==0)
        tmp = prec(*strategy,matrix_block[i][i]);
      //else
      //  tmp = prec(*strategy,SchurEstimate);

     sub_op[i] = tmp->getUnspecifiedPrecOp();
    }
  }


    // create zero operators for off diagonal blocks

  RCP<const Thyra::LinearOpBase<double> > zero_01
    = rcp(new Thyra::DefaultZeroLinearOp<double>(matrix_block[0][0]->range(),
                                                 matrix_block[1][1]->domain()));

  RCP<const Thyra::LinearOpBase<double> > zero_10
    = rcp(new Thyra::DefaultZeroLinearOp<double>(matrix_block[1][1]->range(),
                                                 matrix_block[0][0]->domain()));

    // now build the block preconditioner

  RCP<const Thyra::LinearOpBase<double> > preconditioner;

  if(use_diagonal_prec)
  {
    preconditioner = Thyra::block2x2(sub_op[0],zero_01,zero_10,sub_op[1]);
  }
  else
  {
    RCP<const Thyra::LinearOpBase<double> > eye_00
      = Teuchos::rcp(new Thyra::DefaultIdentityLinearOp<double>(matrix_block[0][0]->range()));

    RCP<const Thyra::LinearOpBase<double> > eye_11
      = Teuchos::rcp(new Thyra::DefaultIdentityLinearOp<double>(matrix_block[1][1]->range()));

    RCP<const Thyra::LinearOpBase<double> > mAinvB1, mB2Ainv;

    mAinvB1 = Thyra::scale(-1.0, Thyra::multiply(sub_op[0],matrix_block[0][1]) );
    mB2Ainv = Thyra::scale(-1.0, Thyra::multiply(matrix_block[1][0],sub_op[0]) );

    RCP<const Thyra::LinearOpBase<double> > Linv,Dinv,Uinv,Eye;

    //Eye = Thyra::block2x2(eye_00,zero_01,zero_10,eye_11);
    //Linv = Thyra::block2x2(eye_00,zero_01,mB2Ainv,eye_11);
    Dinv = Thyra::block2x2(sub_op[0],zero_01,zero_10,sub_op[1]);
    Uinv = Thyra::block2x2(eye_00,mAinvB1,zero_10,eye_11);

    //preconditioner = Eye;
    //preconditioner = Dinv;
    preconditioner = Thyra::multiply(Uinv,Dinv);
    //preconditioner = Thyra::multiply(Dinv,Linv);
    //preconditioner = Thyra::multiply(Uinv,Dinv,Linv);
  }


    // define solver strategy for blocked system. this is
    // similar but slightly different from the sub operator
    // construction, since now we have a user defined preconditioner

  {
    RCP<Teuchos::ParameterList> list = rcp(new Teuchos::ParameterList("list"),true);

      list->set("Linear Solver Type","AztecOO");
      list->sublist("Linear Solver Types").sublist("AztecOO").sublist("Forward Solve").set("Max Iterations",params->m_maxIters);
      list->sublist("Linear Solver Types").sublist("AztecOO").sublist("Forward Solve").set("Tolerance",params->m_krylovTol);
      if(use_bicgstab)
        list->sublist("Linear Solver Types").sublist("AztecOO").sublist("Forward Solve").sublist("AztecOO Settings").set("Aztec Solver","BiCGStab");
      else
        list->sublist("Linear Solver Types").sublist("AztecOO").sublist("Forward Solve").sublist("AztecOO Settings").set("Aztec Solver","GMRES");

      if( params->m_verbose>=3 )
        list->sublist("Linear Solver Types").sublist("AztecOO").sublist("Forward Solve").sublist("AztecOO Settings").set("Output Frequency",1);
      else
        list->sublist("Linear Solver Types").sublist("AztecOO").sublist("Forward Solve").sublist("AztecOO Settings").set("Output Frequency",0);

      list->set("Preconditioner Type","None"); // will use user-defined P

    Stratimikos::DefaultLinearSolverBuilder builder;

      builder.setParameterList(list);

    RCP<const Thyra::LinearOpWithSolveFactoryBase<double> > strategy = createLinearSolveStrategy(builder);

    RCP<Thyra::LinearOpWithSolveBase<double> > solver = strategy->createOp();

    Thyra::initializePreconditionedOp<double>(*strategy,
                                               matrix,
                                               Thyra::rightPrec<double>(preconditioner),
                                               solver.ptr());


        // JAW: check "true" residual before solve.
        //      should remove after debugging because this is potentially slow
        //      and should just use iterative residual

    RCP<Thyra::VectorBase<double> > Ax = Thyra::createMember(matrix->range());
    RCP<Thyra::VectorBase<double> > r  = Thyra::createMember(matrix->range());
    {
      Thyra::apply(*matrix, Thyra::NOTRANS,*lhs,Ax.ptr());
      Thyra::V_VmV<double>(r.ptr(),*rhs,*Ax);
      params->m_KrylovResidualInit = Thyra::norm(*r);
    }

    // !!!! Actual Solve !!!!

    Thyra::SolveStatus<double> status = solver->solve(Thyra::NOTRANS,*rhs,lhs.ptr());
    params->m_numKrylovIter = status.extraParameters->get<int>("Iteration Count");

        // JAW: check "true" residual after
        //      should remove after debugging because this is potentially slow

    {
      Thyra::apply(*matrix, Thyra::NOTRANS,*lhs,Ax.ptr());
      Thyra::V_VmV<double>(r.ptr(),*rhs,*Ax);
      params->m_KrylovResidualFinal = Thyra::norm(*r);
    }

    // write a solver profile file

    if( params->m_verbose>=3 )
    {
      FILE* fp = fopen("solver_profile.txt","a");
      fprintf(fp,"%d %.9e %.9e\n", params->m_numKrylovIter, params->m_KrylovResidualInit, params->m_KrylovResidualFinal);
      fclose(fp);
    }

    // apply column scaling C to get true solution x from x' = Cinv*x

    if(use_scaling==2)
    {
      for(unsigned b=0; b<n_blocks; ++b)
        m_solution[b]->Multiply(1.0,*scaling[b][COL],*m_solution[b],0.0);
    }
  }

    // put 00 matrix back to unscaled form

  if(use_scaling==2)
  {
    scaling[0][ROW]->Reciprocal(*scaling[0][ROW]);
    scaling[0][COL]->Reciprocal(*scaling[0][COL]);

    m_matrix[0][0]->LeftScale(*scaling[0][ROW]);
    m_matrix[0][0]->RightScale(*scaling[0][COL]);
  }

  if( this->m_verboseLevel == 2 )
  {

    std::cout<<"***********************************************************"<<std::endl;
    std::cout<<"solution0"<<std::endl;
    std::cout<<"***********************************************************"<<std::endl;
    m_solution[0]->Print(std::cout);

    std::cout<<"***********************************************************"<<std::endl;
    std::cout<<"solution1"<<std::endl;
    std::cout<<"***********************************************************"<<std::endl;
    m_solution[1]->Print(std::cout);
  }
}


REGISTER_CATALOG_ENTRY( SolverBase, HydrofractureSolver, std::string const &, ManagedGroup * const )

} /* namespace geosx */<|MERGE_RESOLUTION|>--- conflicted
+++ resolved
@@ -86,17 +86,31 @@
                                              ParallelVector & rhs,
                                              ParallelVector & solution )
 {
-<<<<<<< HEAD
   m_solidSolver = this->getParent()->GetGroup(m_solidSolverName)->group_cast<SolidMechanicsLagrangianFEM*>();
   m_flowSolver = this->getParent()->GetGroup(m_flowSolverName)->group_cast<SinglePhaseFlow*>();
 
-  m_solidSolver->ImplicitStepSetup( time_n, dt, domain, blockSystem );
-  m_flowSolver->ImplicitStepSetup( time_n, dt, domain, blockSystem );
-
-  SetupSystem( domain, blockSystem );
-
-=======
->>>>>>> 13d8e15f
+  m_solidSolver->ImplicitStepSetup( time_n,
+                                    dt,
+                                    domain,
+                                    dofManager,
+                                    m_solidSolver->getSystemMatrix(),
+                                    m_solidSolver->getSystemRhs(),
+                                    m_solidSolver->getSystemSolution() );
+
+  m_flowSolver->ImplicitStepSetup( time_n,
+                                   dt,
+                                   domain,
+                                   dofManager,
+                                   m_flowSolver->getSystemMatrix(),
+                                   m_flowSolver->getSystemRhs(),
+                                   m_flowSolver->getSystemSolution() );
+
+  SetupSystem( domain,
+               dofManager,
+               matrix,
+               rhs,
+               solution );
+
 }
 
 void HydrofractureSolver::ImplicitStepComplete( real64 const& time_n,
@@ -173,14 +187,23 @@
   }
   else if( m_couplingTypeOption == couplingTypeOption::TightlyCoupled )
   {
-    ImplicitStepSetup( time_n, dt, domain, getLinearSystemRepository() );
+    ImplicitStepSetup( time_n,
+                       dt,
+                       domain,
+                       m_dofManager,
+                       m_matrix,
+                       m_rhs,
+                       m_solution );
 
     // currently the only method is implicit time integration
     dtReturn = this->NonlinearImplicitStep( time_n,
                                             dt,
                                             cycleNumber,
                                             domain,
-                                            getLinearSystemRepository() );
+                                            m_dofManager,
+                                            m_matrix,
+                                            m_rhs,
+                                            m_solution );
 
     // final step for completion of timestep. typically secondary variable updates and cleanup.
     ImplicitStepComplete( time_n, dtReturn, domain );
@@ -246,320 +269,277 @@
 
 }
 
-<<<<<<< HEAD
-
-void HydrofractureSolver::ApplyFractureFluidCoupling( DomainPartition * const domain,
-                                                      systemSolverInterface::EpetraBlockSystem & blockSystem )
-{
-  MeshLevel * const mesh = domain->getMeshBodies()->GetGroup<MeshBody>(0)->getMeshLevel(0);
-
-  FaceManager const * const faceManager = mesh->getFaceManager();
-  NodeManager * const nodeManager = mesh->getNodeManager();
-  ElementRegionManager * const elemManager = mesh->getElemManager();
-
-  arrayView1d<R1Tensor> const & u = nodeManager->getReference< array1d<R1Tensor> >( keys::TotalDisplacement );
-
-  arrayView1d<real64 const>   const & faceArea   = faceManager->faceArea();
-  arrayView1d<R1Tensor const> const & faceNormal = faceManager->faceNormal();
-  array1d<localIndex_array> const & facesToNodes = faceManager->nodeList();
-  arrayView1d<R1Tensor> const & fext = nodeManager->getReference< array1d<R1Tensor> >( SolidMechanicsLagrangianFEM::viewKeyStruct::forceExternal );
-  fext = {0,0,0};
-
-
-  ConstitutiveManager const * const
-  constitutiveManager = domain->GetGroup<ConstitutiveManager>(keys::ConstitutiveManager);
-
-  ContactRelationBase const * const
-  contactRelation = constitutiveManager->GetGroup<ContactRelationBase>(m_contactRelationName);
-
-  arrayView1d<globalIndex> const &
-  blockLocalDofNumber =  nodeManager->getReference<globalIndex_array>(SolidMechanicsLagrangianFEM::viewKeyStruct::globalDofNumberString);
-  Epetra_FEVector * const rhs = blockSystem.GetResidualVector( systemSolverInterface::BlockIDs::displacementBlock );
-  Epetra_FECrsMatrix * const matrix = blockSystem.GetMatrix( systemSolverInterface::BlockIDs::displacementBlock,
-                                                              systemSolverInterface::BlockIDs::displacementBlock );
-
-  elemManager->forElementSubRegions<FaceElementSubRegion>([&]( FaceElementSubRegion * const subRegion )->void
-  {
-    if( subRegion->hasView("pressure") )
-    {
-
-      arrayView1d<real64> const & aperture = subRegion->getElementAperture();
-
-      arrayView1d<real64 const> const & fluidPressure = subRegion->getReference<array1d<real64> >("pressure");
-      arrayView1d<real64 const> const & deltaFluidPressure = subRegion->getReference<array1d<real64> >("deltaPressure");
-
-      arrayView1d<real64> const & volume = subRegion->getElementVolume();
-      arrayView1d<real64> const & deltaVolume = subRegion->getReference<array1d<real64> >(SinglePhaseFlow::viewKeyStruct::deltaVolumeString);
-      arrayView1d<real64> const & area = subRegion->getElementArea();
-      array1d< array1d<localIndex> > const & elemsToNodes = subRegion->nodeList();
-      arrayView2d< localIndex const > const & elemsToFaces = subRegion->faceList();
-
-
-      forall_in_range<serialPolicy>( 0,
-                                   subRegion->size(),
-                                   GEOSX_LAMBDA ( localIndex const kfe )
-      {
-
-        R1Tensor Nbar = faceNormal[elemsToFaces[kfe][0]];
-        Nbar -= faceNormal[elemsToFaces[kfe][1]];
-        Nbar.Normalize();
-
-        localIndex const kf0 = elemsToFaces[kfe][0];
-        localIndex const kf1 = elemsToFaces[kfe][1];
-        localIndex const numNodesPerFace=facesToNodes[kf0].size();
-        localIndex const * const nodelist0 = facesToNodes[kf0];
-        localIndex const * const nodelist1 = facesToNodes[kf1];
-        R1Tensor temp;
-        for( localIndex a=0 ; a<numNodesPerFace ; ++a )
-        {
-          temp += u[nodelist0[a]];
-          temp -= u[nodelist1[a]];
-        }
-        area[kfe] = 0.5 * ( faceArea[elemsToFaces[kfe][0]] + faceArea[elemsToFaces[kfe][1]] );
-        // TODO this needs a proper contact based strategy for aperture
-        aperture[kfe] = -Dot(temp,Nbar) / numNodesPerFace;
-        aperture[kfe] = contactRelation->effectiveAperture( aperture[kfe] );
-
-        deltaVolume[kfe] = aperture[kfe] * area[kfe] - volume[kfe];
-        std::cout<<"kfe, area, aperture, volume, dVolume = "<<kfe<<", "<<area[kfe]<<", "<<aperture[kfe]<<", "<<volume[kfe]<<", "<<deltaVolume[kfe]<<std::endl;
-
-
-
-
-        globalIndex rowDOF[24];
-        globalIndex colDOF[24];
-        real64 nodeRHS[24];
-        stackArray2d<real64, 12*12> dRdU(numNodesPerFace*3, numNodesPerFace*3);
-
-        real64 nodalForceMag = ( fluidPressure[kfe]+deltaFluidPressure[kfe] ) * faceArea[elemsToFaces[kfe][0]] / numNodesPerFace;
-        std::cout<<"fluidPressure[kfe]+deltaFluidPressure[kfe] = "<<fluidPressure[kfe]<<" + "<<deltaFluidPressure[kfe]<<std::endl;
-        R1Tensor nodalForce(Nbar);
-        nodalForce *= nodalForceMag;
-        for( localIndex kf=0 ; kf<2 ; ++kf )
-        {
-          localIndex const faceIndex = elemsToFaces[kfe][kf];
-
-          for( localIndex a=0 ; a<numNodesPerFace ; ++a )
-          {
-            for( int component=0 ; component<3 ; ++component )
-            {
-              rowDOF[3*a+component] = 3*blockLocalDofNumber[facesToNodes[faceIndex][a]]+component;
-              nodeRHS[3*a+component] = - nodalForce[component] * pow(-1,kf);
-              fext[facesToNodes[faceIndex][a]][component] += - nodalForce[component] * pow(-1,kf);
-            }
-          }
-
-          rhs->SumIntoGlobalValues( integer_conversion<int>(numNodesPerFace*3), rowDOF, nodeRHS );
-        }
-
-
-        real64 dAper_dU[2][4][3];
-        for( localIndex kf=0 ; kf<2 ; ++kf )
-        {
-          for( localIndex a=0 ; a<numNodesPerFace ; ++a )
-          {
-            for( int component=0 ; component<3 ; ++component )
-            {
-              dAper_dU[kf][a][component] = - pow(-1,kf) * Nbar[component] / numNodesPerFace;
-            }
-          }
-        }
-
-        real64 const K = 2e9;
-        real64 const dP_dAper = -K / aperture[kfe];
-
-        for( localIndex kfa=0 ; kfa<2 ; ++kfa )
-        {
-          localIndex const faceIndexA = elemsToFaces[kfe][kfa];
-          for( localIndex kfb=0 ; kfb<2 ; ++kfb )
-          {
-            localIndex const faceIndexb = elemsToFaces[kfe][kfb];
-            for( int a=0 ; a<numNodesPerFace ; ++a )
-            {
-              for( int i=0 ; i<3 ; ++i )
-              {
-                rowDOF[3*a+i] = 3*blockLocalDofNumber[facesToNodes[faceIndexA][a]]+i;
-                real64 const integrationFactor = - faceArea[elemsToNodes[kfe][0]] / numNodesPerFace * Nbar[i] * pow(-1,kfa);
-
-                for( int b=0 ; b<numNodesPerFace ; ++b )
-                {
-                  for( int j=0 ; j<3 ; ++j )
-                  {
-                    colDOF[3*b+j] = 3*blockLocalDofNumber[facesToNodes[faceIndexb][b]]+j;
-                    dRdU(3*a+i,3*b+j) = integrationFactor * dP_dAper * dAper_dU[kfb][b][j];
-                  }
-                }
-              }
-            }
-            matrix->SumIntoGlobalValues( integer_conversion<int>( numNodesPerFace * 3),
-                                         rowDOF,
-                                         integer_conversion<int>( numNodesPerFace * 3),
-                                         colDOF,
-                                         dRdU.data() );
-
-          }
-        }
-
-
-      });
-    }
-  });
-}
-
-real64 HydrofractureSolver::SplitOperatorStep( real64 const& time_n,
-                                             real64 const& dt,
-                                             integer const cycleNumber,
-                                             DomainPartition * const domain)
-=======
+
+//void HydrofractureSolver::ApplyFractureFluidCoupling( DomainPartition * const domain,
+//                                                      systemSolverInterface::EpetraBlockSystem & blockSystem )
+//{
+//  MeshLevel * const mesh = domain->getMeshBodies()->GetGroup<MeshBody>(0)->getMeshLevel(0);
+//
+//  FaceManager const * const faceManager = mesh->getFaceManager();
+//  NodeManager * const nodeManager = mesh->getNodeManager();
+//  ElementRegionManager * const elemManager = mesh->getElemManager();
+//
+//  arrayView1d<R1Tensor> const & u = nodeManager->getReference< array1d<R1Tensor> >( keys::TotalDisplacement );
+//
+//  arrayView1d<real64 const>   const & faceArea   = faceManager->faceArea();
+//  arrayView1d<R1Tensor const> const & faceNormal = faceManager->faceNormal();
+//  array1d<localIndex_array> const & facesToNodes = faceManager->nodeList();
+//  arrayView1d<R1Tensor> const & fext = nodeManager->getReference< array1d<R1Tensor> >( SolidMechanicsLagrangianFEM::viewKeyStruct::forceExternal );
+//  fext = {0,0,0};
+//
+//
+//  ConstitutiveManager const * const
+//  constitutiveManager = domain->GetGroup<ConstitutiveManager>(keys::ConstitutiveManager);
+//
+//  ContactRelationBase const * const
+//  contactRelation = constitutiveManager->GetGroup<ContactRelationBase>(m_contactRelationName);
+//
+//  arrayView1d<globalIndex> const &
+//  blockLocalDofNumber =  nodeManager->getReference<globalIndex_array>(SolidMechanicsLagrangianFEM::viewKeyStruct::globalDofNumberString);
+//  Epetra_FEVector * const rhs = blockSystem.GetResidualVector( systemSolverInterface::BlockIDs::displacementBlock );
+//  Epetra_FECrsMatrix * const matrix = blockSystem.GetMatrix( systemSolverInterface::BlockIDs::displacementBlock,
+//                                                              systemSolverInterface::BlockIDs::displacementBlock );
+//
+//  elemManager->forElementSubRegions<FaceElementSubRegion>([&]( FaceElementSubRegion * const subRegion )->void
+//  {
+//    if( subRegion->hasView("pressure") )
+//    {
+//
+//      arrayView1d<real64> const & aperture = subRegion->getElementAperture();
+//
+//      arrayView1d<real64 const> const & fluidPressure = subRegion->getReference<array1d<real64> >("pressure");
+//      arrayView1d<real64 const> const & deltaFluidPressure = subRegion->getReference<array1d<real64> >("deltaPressure");
+//
+//      arrayView1d<real64> const & volume = subRegion->getElementVolume();
+//      arrayView1d<real64> const & deltaVolume = subRegion->getReference<array1d<real64> >(SinglePhaseFlow::viewKeyStruct::deltaVolumeString);
+//      arrayView1d<real64> const & area = subRegion->getElementArea();
+//      array1d< array1d<localIndex> > const & elemsToNodes = subRegion->nodeList();
+//      arrayView2d< localIndex const > const & elemsToFaces = subRegion->faceList();
+//
+//
+//      forall_in_range<serialPolicy>( 0,
+//                                   subRegion->size(),
+//                                   GEOSX_LAMBDA ( localIndex const kfe )
+//      {
+//
+//        R1Tensor Nbar = faceNormal[elemsToFaces[kfe][0]];
+//        Nbar -= faceNormal[elemsToFaces[kfe][1]];
+//        Nbar.Normalize();
+//
+//        localIndex const kf0 = elemsToFaces[kfe][0];
+//        localIndex const kf1 = elemsToFaces[kfe][1];
+//        localIndex const numNodesPerFace=facesToNodes[kf0].size();
+//        localIndex const * const nodelist0 = facesToNodes[kf0];
+//        localIndex const * const nodelist1 = facesToNodes[kf1];
+//        R1Tensor temp;
+//        for( localIndex a=0 ; a<numNodesPerFace ; ++a )
+//        {
+//          temp += u[nodelist0[a]];
+//          temp -= u[nodelist1[a]];
+//        }
+//        area[kfe] = 0.5 * ( faceArea[elemsToFaces[kfe][0]] + faceArea[elemsToFaces[kfe][1]] );
+//        // TODO this needs a proper contact based strategy for aperture
+//        aperture[kfe] = -Dot(temp,Nbar) / numNodesPerFace;
+//        aperture[kfe] = contactRelation->effectiveAperture( aperture[kfe] );
+//
+//        deltaVolume[kfe] = aperture[kfe] * area[kfe] - volume[kfe];
+//        std::cout<<"kfe, area, aperture, volume, dVolume = "<<kfe<<", "<<area[kfe]<<", "<<aperture[kfe]<<", "<<volume[kfe]<<", "<<deltaVolume[kfe]<<std::endl;
+//
+//
+//
+//
+//        globalIndex rowDOF[24];
+//        globalIndex colDOF[24];
+//        real64 nodeRHS[24];
+//        stackArray2d<real64, 12*12> dRdU(numNodesPerFace*3, numNodesPerFace*3);
+//
+//        real64 nodalForceMag = ( fluidPressure[kfe]+deltaFluidPressure[kfe] ) * faceArea[elemsToFaces[kfe][0]] / numNodesPerFace;
+//        std::cout<<"fluidPressure[kfe]+deltaFluidPressure[kfe] = "<<fluidPressure[kfe]<<" + "<<deltaFluidPressure[kfe]<<std::endl;
+//        R1Tensor nodalForce(Nbar);
+//        nodalForce *= nodalForceMag;
+//        for( localIndex kf=0 ; kf<2 ; ++kf )
+//        {
+//          localIndex const faceIndex = elemsToFaces[kfe][kf];
+//
+//          for( localIndex a=0 ; a<numNodesPerFace ; ++a )
+//          {
+//            for( int component=0 ; component<3 ; ++component )
+//            {
+//              rowDOF[3*a+component] = 3*blockLocalDofNumber[facesToNodes[faceIndex][a]]+component;
+//              nodeRHS[3*a+component] = - nodalForce[component] * pow(-1,kf);
+//              fext[facesToNodes[faceIndex][a]][component] += - nodalForce[component] * pow(-1,kf);
+//            }
+//          }
+//
+//          rhs->SumIntoGlobalValues( integer_conversion<int>(numNodesPerFace*3), rowDOF, nodeRHS );
+//        }
+//
+//
+//        real64 dAper_dU[2][4][3];
+//        for( localIndex kf=0 ; kf<2 ; ++kf )
+//        {
+//          for( localIndex a=0 ; a<numNodesPerFace ; ++a )
+//          {
+//            for( int component=0 ; component<3 ; ++component )
+//            {
+//              dAper_dU[kf][a][component] = - pow(-1,kf) * Nbar[component] / numNodesPerFace;
+//            }
+//          }
+//        }
+//
+//        real64 const K = 2e9;
+//        real64 const dP_dAper = -K / aperture[kfe];
+//
+//        for( localIndex kfa=0 ; kfa<2 ; ++kfa )
+//        {
+//          localIndex const faceIndexA = elemsToFaces[kfe][kfa];
+//          for( localIndex kfb=0 ; kfb<2 ; ++kfb )
+//          {
+//            localIndex const faceIndexb = elemsToFaces[kfe][kfb];
+//            for( int a=0 ; a<numNodesPerFace ; ++a )
+//            {
+//              for( int i=0 ; i<3 ; ++i )
+//              {
+//                rowDOF[3*a+i] = 3*blockLocalDofNumber[facesToNodes[faceIndexA][a]]+i;
+//                real64 const integrationFactor = - faceArea[elemsToNodes[kfe][0]] / numNodesPerFace * Nbar[i] * pow(-1,kfa);
+//
+//                for( int b=0 ; b<numNodesPerFace ; ++b )
+//                {
+//                  for( int j=0 ; j<3 ; ++j )
+//                  {
+//                    colDOF[3*b+j] = 3*blockLocalDofNumber[facesToNodes[faceIndexb][b]]+j;
+//                    dRdU(3*a+i,3*b+j) = integrationFactor * dP_dAper * dAper_dU[kfb][b][j];
+//                  }
+//                }
+//              }
+//            }
+//            matrix->SumIntoGlobalValues( integer_conversion<int>( numNodesPerFace * 3),
+//                                         rowDOF,
+//                                         integer_conversion<int>( numNodesPerFace * 3),
+//                                         colDOF,
+//                                         dRdU.data() );
+//
+//          }
+//        }
+//
+//
+//      });
+//    }
+//  });
+//}
+
+
 real64 HydrofractureSolver::SplitOperatorStep( real64 const & time_n,
                                                real64 const & dt,
                                                integer const cycleNumber,
                                                DomainPartition * const domain )
->>>>>>> 13d8e15f
 {
   real64 dtReturn = dt;
-  real64 dtReturnTemporary = dtReturn;
-
-  m_flowSolver->ImplicitStepSetup( time_n, dt, domain, getLinearSystemRepository() );
-  m_solidSolver->ImplicitStepSetup( time_n, dt, domain, getLinearSystemRepository() );
-  this->ImplicitStepSetup( time_n, dt, domain, getLinearSystemRepository() );
-
-
-<<<<<<< HEAD
-  SystemSolverParameters const * const solverParams = getSystemSolverParameters();
-=======
-  fluidSolver.ImplicitStepSetup( time_n, dt, domain,
-                                 fluidSolver.getDofManager(),
-                                 fluidSolver.getSystemMatrix(),
-                                 fluidSolver.getSystemRhs(),
-                                 fluidSolver.getSystemSolution() );
-
-  solidSolver.ImplicitStepSetup( time_n, dt, domain,
-                                 solidSolver.getDofManager(),
-                                 solidSolver.getSystemMatrix(),
-                                 solidSolver.getSystemRhs(),
-                                 solidSolver.getSystemSolution() );
->>>>>>> 13d8e15f
-
-  this->UpdateDeformationForCoupling(domain);
-
-  int iter = 0;
-  while (iter < solverParams->maxIterNewton() )
-  {
-    if (iter == 0)
-    {
-      // reset the states of all slave solvers if any of them has been reset
-      m_flowSolver->ResetStateToBeginningOfStep( domain );
-      m_solidSolver->ResetStateToBeginningOfStep( domain );
-      ResetStateToBeginningOfStep( domain );
-    }
-    if (this->verboseLevel() >= 1)
-    {
-      GEOS_LOG_RANK_0( "\tIteration: " << iter+1  << ", FlowSolver: " );
-    }
-<<<<<<< HEAD
-//    dtReturnTemporary = m_fluidSolver->NonlinearImplicitStep( time_n,
-//                                                          dtReturn,
-//                                                          cycleNumber,
-//                                                          domain,
-//                                                          getLinearSystemRepository() );
-
-    // call assemble to fill the matrix and the rhs
-    m_flowSolver->AssembleSystem( domain, getLinearSystemRepository(), time_n+dt, dt );
-
-    // apply boundary conditions to system
-    m_flowSolver->ApplyBoundaryConditions( domain, getLinearSystemRepository(), time_n, dt );
-
-    // call the default linear solver on the system
-    m_flowSolver->SolveSystem( getLinearSystemRepository(),
-                 getSystemSolverParameters() );
-
-    // apply the system solution to the fields/variables
-    m_flowSolver->ApplySystemSolution( getLinearSystemRepository(), 1.0, domain );
-
-=======
-    dtReturnTemporary = fluidSolver.NonlinearImplicitStep( time_n,
-                                                           dtReturn,
-                                                           cycleNumber,
-                                                           domain,
-                                                           fluidSolver.getDofManager(),
-                                                           fluidSolver.getSystemMatrix(),
-                                                           fluidSolver.getSystemRhs(),
-                                                           fluidSolver.getSystemSolution() );
->>>>>>> 13d8e15f
-
-    if (dtReturnTemporary < dtReturn)
-    {
-      iter = 0;
-      dtReturn = dtReturnTemporary;
-      continue;
-    }
-
-//    if (m_fluidSolver->getSystemSolverParameters()->numNewtonIterations() == 0 && iter > 0 && this->verboseLevel() >= 1)
+//  real64 dtReturnTemporary = dtReturn;
+//
+//  m_flowSolver->ImplicitStepSetup( time_n, dt, domain, getLinearSystemRepository() );
+//  m_solidSolver->ImplicitStepSetup( time_n, dt, domain, getLinearSystemRepository() );
+//  this->ImplicitStepSetup( time_n, dt, domain, getLinearSystemRepository() );
+//
+//
+//
+//  fluidSolver.ImplicitStepSetup( time_n, dt, domain,
+//                                 fluidSolver.getDofManager(),
+//                                 fluidSolver.getSystemMatrix(),
+//                                 fluidSolver.getSystemRhs(),
+//                                 fluidSolver.getSystemSolution() );
+//
+//  solidSolver.ImplicitStepSetup( time_n, dt, domain,
+//                                 solidSolver.getDofManager(),
+//                                 solidSolver.getSystemMatrix(),
+//                                 solidSolver.getSystemRhs(),
+//                                 solidSolver.getSystemSolution() );
+//
+//  this->UpdateDeformationForCoupling(domain);
+//
+//  int iter = 0;
+//  while (iter < solverParams->maxIterNewton() )
+//  {
+//    if (iter == 0)
+//    {
+//      // reset the states of all slave solvers if any of them has been reset
+//      m_flowSolver->ResetStateToBeginningOfStep( domain );
+//      m_solidSolver->ResetStateToBeginningOfStep( domain );
+//      ResetStateToBeginningOfStep( domain );
+//    }
+//    if (this->verboseLevel() >= 1)
+//    {
+//      GEOS_LOG_RANK_0( "\tIteration: " << iter+1  << ", FlowSolver: " );
+//    }
+//    // call assemble to fill the matrix and the rhs
+//    m_flowSolver->AssembleSystem( domain, getLinearSystemRepository(), time_n+dt, dt );
+//
+//    // apply boundary conditions to system
+//    m_flowSolver->ApplyBoundaryConditions( domain, getLinearSystemRepository(), time_n, dt );
+//
+//    // call the default linear solver on the system
+//    m_flowSolver->SolveSystem( getLinearSystemRepository(),
+//                 getSystemSolverParameters() );
+//
+//    // apply the system solution to the fields/variables
+//    m_flowSolver->ApplySystemSolution( getLinearSystemRepository(), 1.0, domain );
+//
+//    if (dtReturnTemporary < dtReturn)
+//    {
+//      iter = 0;
+//      dtReturn = dtReturnTemporary;
+//      continue;
+//    }
+//
+////    if (m_fluidSolver->getSystemSolverParameters()->numNewtonIterations() == 0 && iter > 0 && this->verboseLevel() >= 1)
+////    {
+////      GEOS_LOG_RANK_0( "***** The iterative coupling has converged in " << iter  << " iterations! *****\n" );
+////      break;
+////    }
+//
+//    if (this->verboseLevel() >= 1)
+//    {
+//      GEOS_LOG_RANK_0( "\tIteration: " << iter+1  << ", MechanicsSolver: " );
+//    }
+//
+//    // call assemble to fill the matrix and the rhs
+//    m_solidSolver->AssembleSystem( domain, getLinearSystemRepository(), time_n+dt, dt );
+//
+//
+//    ApplyFractureFluidCoupling( domain, *getLinearSystemRepository() );
+//
+//    // apply boundary conditions to system
+//    m_solidSolver->ApplyBoundaryConditions( domain, getLinearSystemRepository(), time_n, dt );
+//
+//    // call the default linear solver on the system
+//    m_solidSolver->SolveSystem( getLinearSystemRepository(),
+//                 getSystemSolverParameters() );
+//
+//    // apply the system solution to the fields/variables
+//    m_solidSolver->ApplySystemSolution( getLinearSystemRepository(), 1.0, domain );
+//
+//    if( m_flowSolver->CalculateResidualNorm( getLinearSystemRepository(), domain ) < solverParams->newtonTol() &&
+//        m_solidSolver->CalculateResidualNorm( getLinearSystemRepository(), domain ) < solverParams->newtonTol() )
 //    {
 //      GEOS_LOG_RANK_0( "***** The iterative coupling has converged in " << iter  << " iterations! *****\n" );
 //      break;
 //    }
-
-    if (this->verboseLevel() >= 1)
-    {
-      GEOS_LOG_RANK_0( "\tIteration: " << iter+1  << ", MechanicsSolver: " );
-    }
-<<<<<<< HEAD
-//    dtReturnTemporary = m_solidSolver->NonlinearImplicitStep( time_n,
-//                                                          dtReturn,
-//                                                          cycleNumber,
-//                                                          domain,
-//                                                          getLinearSystemRepository() );
-
-    // call assemble to fill the matrix and the rhs
-    m_solidSolver->AssembleSystem( domain, getLinearSystemRepository(), time_n+dt, dt );
-
-
-    ApplyFractureFluidCoupling( domain, *getLinearSystemRepository() );
-
-    // apply boundary conditions to system
-    m_solidSolver->ApplyBoundaryConditions( domain, getLinearSystemRepository(), time_n, dt );
-
-    // call the default linear solver on the system
-    m_solidSolver->SolveSystem( getLinearSystemRepository(),
-                 getSystemSolverParameters() );
-
-    // apply the system solution to the fields/variables
-    m_solidSolver->ApplySystemSolution( getLinearSystemRepository(), 1.0, domain );
-
-    if( m_flowSolver->CalculateResidualNorm( getLinearSystemRepository(), domain ) < solverParams->newtonTol() &&
-        m_solidSolver->CalculateResidualNorm( getLinearSystemRepository(), domain ) < solverParams->newtonTol() )
-    {
-      GEOS_LOG_RANK_0( "***** The iterative coupling has converged in " << iter  << " iterations! *****\n" );
-      break;
-    }
-
-=======
-    dtReturnTemporary = solidSolver.NonlinearImplicitStep( time_n,
-                                                           dtReturn,
-                                                           cycleNumber,
-                                                           domain,
-                                                           solidSolver.getDofManager(),
-                                                           solidSolver.getSystemMatrix(),
-                                                           solidSolver.getSystemRhs(),
-                                                           solidSolver.getSystemSolution() );
->>>>>>> 13d8e15f
-    if (dtReturnTemporary < dtReturn)
-    {
-      iter = 0;
-      dtReturn = dtReturnTemporary;
-      continue;
-    }
-//    if (m_solidSolver->getSystemSolverParameters()->numNewtonIterations() > 0)
-    {
-      this->UpdateDeformationForCoupling(domain);
-//      m_fluidSolver->UpdateState(domain);
-    }
-    ++iter;
-  }
-
-  this->ImplicitStepComplete( time_n, dt, domain );
+//
+//    if (dtReturnTemporary < dtReturn)
+//    {
+//      iter = 0;
+//      dtReturn = dtReturnTemporary;
+//      continue;
+//    }
+////    if (m_solidSolver->getSystemSolverParameters()->numNewtonIterations() > 0)
+//    {
+//      this->UpdateDeformationForCoupling(domain);
+////      m_fluidSolver->UpdateState(domain);
+//    }
+//    ++iter;
+//  }
+//
+//  this->ImplicitStepComplete( time_n, dt, domain );
 
   return dtReturn;
 }
@@ -589,24 +569,26 @@
 }
 
 void HydrofractureSolver::SetupSystem ( DomainPartition * const domain,
-                                        systemSolverInterface::EpetraBlockSystem * const blockSystem )
+                                        DofManager & dofManager,
+                                        ParallelMatrix & matrix,
+                                        ParallelVector & rhs,
+                                        ParallelVector & solution)
 {
   GEOSX_MARK_FUNCTION;
   constexpr int dim=3;
+
+  m_matrix01.createWithLocalSize( m_solidSolver->getSystemMatrix().localRows(),
+                                  m_flowSolver->getSystemMatrix().localCols(),
+                                  9,
+                                  MPI_COMM_GEOSX);
+  m_matrix10.createWithLocalSize( m_flowSolver->getSystemMatrix().localCols(),
+                                  m_solidSolver->getSystemMatrix().localRows(),
+                                  24,
+                                  MPI_COMM_GEOSX);
 
   MeshLevel * const mesh = domain->getMeshBodies()->GetGroup<MeshBody>(0)->getMeshLevel(0);
   NodeManager * const nodeManager = mesh->getNodeManager();
   ElementRegionManager * const elemManager = mesh->getElemManager();
-
-  Epetra_Map const * const dispRowMap = blockSystem->GetRowMap(BlockIDs::displacementBlock);
-  Epetra_Map const * const flowRowMap = blockSystem->GetRowMap(BlockIDs::fluidPressureBlock);
-
-  Epetra_FECrsGraph * const sparsity01 = blockSystem->SetSparsity( BlockIDs::displacementBlock,
-                                                                   BlockIDs::fluidPressureBlock,
-                                                                   std::make_unique<Epetra_FECrsGraph>(Copy,*dispRowMap,0) );
-  Epetra_FECrsGraph * const sparsity10 = blockSystem->SetSparsity( BlockIDs::fluidPressureBlock,
-                                                                   BlockIDs::displacementBlock,
-                                                                   std::make_unique<Epetra_FECrsGraph>(Copy,*flowRowMap,0) );
 
   arrayView1d<globalIndex const> const & dispDOF = nodeManager->getReference<array1d<globalIndex>>(SolidMechanicsLagrangianFEM::viewKeyStruct::globalDofNumberString);
 
@@ -621,6 +603,8 @@
       globalIndex const activeFlowDOF = flowDOF[k];
       localIndex const numNodesPerElement = elemsToNodes[k].size();
       array1d<globalIndex> activeDisplacementDOF(dim * numNodesPerElement);
+      array1d<real64> values( dim*numNodesPerElement );
+      values = 1;
 
       for( localIndex a=0 ; a<numNodesPerElement ; ++a )
       {
@@ -629,123 +613,107 @@
           activeDisplacementDOF[a * dim + d] = dim * dispDOF[elemsToNodes[k][a]] + d;
         }
       }
-      sparsity01->InsertGlobalIndices( static_cast<int>(activeDisplacementDOF.size()),
-                                       activeDisplacementDOF.data(),
-                                       1,
-                                       &activeFlowDOF );
-
-      sparsity10->InsertGlobalIndices( 1,
-                                       &activeFlowDOF,
-                                       static_cast<int>(activeDisplacementDOF.size()),
-                                       activeDisplacementDOF.data() );
+
+      m_matrix01.insert( activeDisplacementDOF.data(),
+                         &activeFlowDOF,
+                         values.data(),
+                         activeDisplacementDOF.size(),
+                         1 );
+
+      m_matrix10.insert( &activeFlowDOF,
+                         activeDisplacementDOF.data(),
+                         values.data(),
+                         1,
+                         activeDisplacementDOF.size() );
+
     }
   });
 
-  sparsity01->GlobalAssemble( *flowRowMap, *dispRowMap );
-  sparsity10->GlobalAssemble( *dispRowMap, *flowRowMap );
-
-  blockSystem->SetMatrix( BlockIDs::displacementBlock,
-                          BlockIDs::fluidPressureBlock,
-                          std::make_unique<Epetra_FECrsMatrix>(Copy,*sparsity01) );
-
-  blockSystem->SetMatrix( BlockIDs::fluidPressureBlock,
-                          BlockIDs::displacementBlock,
-                          std::make_unique<Epetra_FECrsMatrix>(Copy,*sparsity10) );
-
-}
-
-void HydrofractureSolver::AssembleSystem( DomainPartition * const domain,
-                                          systemSolverInterface::EpetraBlockSystem * const blockSystem,
-                                          real64 const time,
-                                          real64 const dt )
+  m_matrix01.close();
+  m_matrix10.close();
+
+}
+
+void HydrofractureSolver::AssembleSystem( real64 const time,
+                                          real64 const dt,
+                                          DomainPartition * const domain,
+                                          DofManager const & dofManager,
+                                          ParallelMatrix & matrix,
+                                          ParallelVector & rhs )
 {
   GEOSX_MARK_FUNCTION;
-  m_solidSolver->AssembleSystem( domain, blockSystem, time, dt );
-
-  m_flowSolver->AssembleSystem( domain, blockSystem, time, dt );
-
-  AssembleForceResidualDerivativeWrtPressure( domain, *blockSystem );
-
-  AssembleFluidMassResidualDerivativeWrtDisplacement( domain, *blockSystem );
-
-}
-
-void HydrofractureSolver::ApplyBoundaryConditions( DomainPartition * const domain,
-                                                   systemSolverInterface::EpetraBlockSystem * const blockSystem,
-                                                   real64 const time_n,
-                                                   real64 const dt )
+  m_solidSolver->AssembleSystem( time,
+                                 dt,
+                                 domain,
+                                 dofManager,
+                                 m_solidSolver->getSystemMatrix(),
+                                 m_solidSolver->getSystemRhs() );
+
+  m_flowSolver->AssembleSystem( time,
+                                dt,
+                                domain,
+                                dofManager,
+                                m_flowSolver->getSystemMatrix(),
+                                m_flowSolver->getSystemRhs() );
+
+  AssembleForceResidualDerivativeWrtPressure( domain, &m_matrix01, &(m_solidSolver->getSystemRhs()) );
+
+  AssembleFluidMassResidualDerivativeWrtDisplacement( domain, &m_matrix10, &(m_flowSolver->getSystemRhs()) );
+
+}
+
+void HydrofractureSolver::ApplyBoundaryConditions( real64 const time,
+                                                   real64 const dt,
+                                                   DomainPartition * const domain,
+                                                   DofManager const & dofManager,
+                                                   ParallelMatrix & matrix,
+                                                   ParallelVector & rhs )
 {
   GEOSX_MARK_FUNCTION;
-  m_solidSolver->ApplyBoundaryConditions( domain, blockSystem, time_n, dt );
-  m_flowSolver->ApplyBoundaryConditions( domain, blockSystem, time_n, dt );
-
-
-
-  Epetra_FEVector * const rhs0 = blockSystem->GetResidualVector( systemSolverInterface::BlockIDs::displacementBlock );
-  Epetra_FEVector * const rhs1 = blockSystem->GetResidualVector( systemSolverInterface::BlockIDs::fluidPressureBlock );
-
-  Epetra_FECrsMatrix * const matrix00 = blockSystem->GetMatrix( systemSolverInterface::BlockIDs::displacementBlock,
-                                                               systemSolverInterface::BlockIDs::displacementBlock );
-
-  Epetra_FECrsMatrix * const matrix01 = blockSystem->GetMatrix( systemSolverInterface::BlockIDs::displacementBlock,
-                                                               systemSolverInterface::BlockIDs::fluidPressureBlock );
-
-  Epetra_FECrsMatrix * const matrix10 = blockSystem->GetMatrix( systemSolverInterface::BlockIDs::fluidPressureBlock,
-                                                               systemSolverInterface::BlockIDs::displacementBlock );
-
-  Epetra_FECrsMatrix * const matrix11 = blockSystem->GetMatrix( systemSolverInterface::BlockIDs::fluidPressureBlock,
-                                                               systemSolverInterface::BlockIDs::fluidPressureBlock );
-
-//  rhs0->Scale(-1.0);
-//  rhs1->Scale(-1.0);
+  m_solidSolver->ApplyBoundaryConditions( time,
+                                          dt,
+                                          domain,
+                                          dofManager,
+                                          m_solidSolver->getSystemMatrix(),
+                                          m_solidSolver->getSystemRhs() );
+
+  m_flowSolver->ApplyBoundaryConditions( time,
+                                         dt,
+                                         domain,
+                                         dofManager,
+                                         m_flowSolver->getSystemMatrix(),
+                                         m_flowSolver->getSystemRhs() );
+
 
   std::cout.precision(7);
   std::cout.setf(std::ios_base::scientific);
 
   if( this->m_verboseLevel == 2 )
   {
-    std::cout<<"***********************************************************"<<std::endl;
-    std::cout<<"matrix00"<<std::endl;
-    std::cout<<"***********************************************************"<<std::endl;
-    matrix00->Print(std::cout);
-
-    std::cout<<"***********************************************************"<<std::endl;
-    std::cout<<"matrix01"<<std::endl;
-    std::cout<<"***********************************************************"<<std::endl;
-    matrix01->Print(std::cout);
-
-    std::cout<<"***********************************************************"<<std::endl;
-    std::cout<<"matrix10"<<std::endl;
-    std::cout<<"***********************************************************"<<std::endl;
-    matrix10->Print(std::cout);
-
-    std::cout<<"***********************************************************"<<std::endl;
-    std::cout<<"matrix11"<<std::endl;
-    std::cout<<"***********************************************************"<<std::endl;
-    matrix11->Print(std::cout);
-
-
-    std::cout<<"***********************************************************"<<std::endl;
-    std::cout<<"residual0"<<std::endl;
-    std::cout<<"***********************************************************"<<std::endl;
-    rhs0->Print(std::cout);
-
-    std::cout<<"***********************************************************"<<std::endl;
-    std::cout<<"residual1"<<std::endl;
-    std::cout<<"***********************************************************"<<std::endl;
-    rhs1->Print(std::cout);
+    GEOS_LOG_RANK_0("\nmatrix00:\n" << m_solidSolver->getSystemMatrix());
+    GEOS_LOG_RANK_0("\nmatrix01:\n" << m_matrix01 );
+    GEOS_LOG_RANK_0("\nmatrix10:\n" << m_matrix10 ) ;
+    GEOS_LOG_RANK_0("\nmatrix11:\n" << m_flowSolver->getSystemMatrix());
+
+    GEOS_LOG_RANK_0("\nresidual0:\n" << m_solidSolver->getSystemRhs() );
+    GEOS_LOG_RANK_0("\nresidual1:\n" << m_flowSolver->getSystemRhs() );
   }
 
 }
 
 real64
 HydrofractureSolver::
-CalculateResidualNorm( systemSolverInterface::EpetraBlockSystem const *const blockSystem,
-                       DomainPartition *const domain)
+CalculateResidualNorm( DomainPartition const * const domain,
+                       DofManager const & dofManager,
+                       ParallelVector const & rhs )
 {
   GEOSX_MARK_FUNCTION;
-  real64 const fluidResidual = m_flowSolver->CalculateResidualNorm( blockSystem, domain );
-  real64 const solidResidual = m_solidSolver->CalculateResidualNorm( blockSystem, domain );
+  real64 const fluidResidual = m_flowSolver->CalculateResidualNorm( domain,
+                                                                    m_solidSolver->getDofManager(),
+                                                                    m_solidSolver->getSystemRhs() );
+  real64 const solidResidual = m_solidSolver->CalculateResidualNorm( domain,
+                                                                     m_flowSolver->getDofManager(),
+                                                                     m_flowSolver->getSystemRhs() );
 
   std::cout<<"residuals for fluid, solid: "<<fluidResidual<<", "<<solidResidual<<std::endl;
 
@@ -757,7 +725,8 @@
 void
 HydrofractureSolver::
 AssembleForceResidualDerivativeWrtPressure( DomainPartition * const domain,
-                                            systemSolverInterface::EpetraBlockSystem & blockSystem )
+                                            ParallelMatrix * const matrix01,
+                                            ParallelVector * const rhs0 )
 {
   GEOSX_MARK_FUNCTION;
   MeshLevel * const mesh = domain->getMeshBodies()->GetGroup<MeshBody>(0)->getMeshLevel(0);
@@ -780,11 +749,8 @@
   nodeDofNumber =  nodeManager->getReference<globalIndex_array>(SolidMechanicsLagrangianFEM::viewKeyStruct::globalDofNumberString);
 
 
-  Epetra_FEVector * const rhs = blockSystem.GetResidualVector( systemSolverInterface::BlockIDs::displacementBlock );
-  Epetra_FECrsMatrix * const matrix = blockSystem.GetMatrix( systemSolverInterface::BlockIDs::displacementBlock,
-                                                             systemSolverInterface::BlockIDs::fluidPressureBlock );
-
-  matrix->Scale(0.0);
+
+  matrix01->zero();
 
   elemManager->forElementSubRegions<FaceElementSubRegion>([&]( FaceElementSubRegion * const subRegion )->void
   {
@@ -848,13 +814,16 @@
               dRdP(3*a+i,0) = - Ja * Nbar[i] * pow(-1,kf);
             }
           }
-          rhs->SumIntoGlobalValues( integer_conversion<int>(numNodesPerFace*3), rowDOF, nodeRHS );
-
-          matrix->SumIntoGlobalValues( integer_conversion<int>( numNodesPerFace * 3),
-                                       rowDOF,
-                                       1,
-                                       &colDOF,
-                                       dRdP.data() );
+
+          rhs0->add( rowDOF,
+                     nodeRHS,
+                     numNodesPerFace*3 );
+
+          matrix01->add( rowDOF,
+                         &colDOF,
+                         dRdP.data(),
+                         numNodesPerFace * 3,
+                         1 );
         }
       });
     }
@@ -865,7 +834,8 @@
 void
 HydrofractureSolver::
 AssembleFluidMassResidualDerivativeWrtDisplacement( DomainPartition * const domain,
-                                                    systemSolverInterface::EpetraBlockSystem & blockSystem )
+                                                    ParallelMatrix * const matrix10,
+                                                    ParallelVector * const rhs0 )
 {
   GEOSX_MARK_FUNCTION;
 
@@ -880,10 +850,7 @@
   ContactRelationBase const * const
   contactRelation = constitutiveManager->GetGroup<ContactRelationBase>(m_contactRelationName);
 
-  Epetra_FECrsMatrix * const matrix10 = blockSystem.GetMatrix( systemSolverInterface::BlockIDs::fluidPressureBlock,
-                                                               systemSolverInterface::BlockIDs::displacementBlock );
-
-  matrix10->Scale(0.0);
+  matrix10->zero();
 
   elemManager->forElementSubRegionsComplete<FaceElementSubRegion>( this->m_targetRegions,
                                                                    [&] ( localIndex er,
@@ -948,11 +915,10 @@
             }
           }
         }
-        matrix10->SumIntoGlobalValues( 1,
-                                       &elemDOF,
-                                       integer_conversion<int>(2*numNodesPerFace*3),
-                                       nodeDOF,
-                                       dRdU.data() );
+        matrix10->add( elemDOF,
+                       nodeDOF,
+                       dRdU.data(),
+                       2*numNodesPerFace*3 );
 
       }
     } );
@@ -962,13 +928,14 @@
 }
 void
 HydrofractureSolver::
-ApplySystemSolution( systemSolverInterface::EpetraBlockSystem const * const blockSystem,
+ApplySystemSolution( DofManager const & dofManager,
+                     ParallelVector const & solution,
                      real64 const scalingFactor,
                      DomainPartition * const domain )
 {
   GEOSX_MARK_FUNCTION;
-  m_solidSolver->ApplySystemSolution( blockSystem, -1.0, domain );
-  m_flowSolver->ApplySystemSolution( blockSystem, -1.0, domain );
+  m_solidSolver->ApplySystemSolution( dofManager, m_solidSolver->getSystemSolution(), 1.0, domain );
+  m_flowSolver->ApplySystemSolution( dofManager, m_flowSolver->getSystemSolution(), 1.0, domain );
 
   this->UpdateDeformationForCoupling(domain);
 
@@ -1220,12 +1187,14 @@
   }
 }
 
-void HydrofractureSolver::SolveSystem( EpetraBlockSystem * const blockSystem,
-                                       SystemSolverParameters const * const paramsC )
+void HydrofractureSolver::SolveSystem( DofManager const & dofManager,
+                                       ParallelMatrix & ,
+                                       ParallelVector & ,
+                                       ParallelVector &  )
 {
   GEOSX_MARK_FUNCTION;
 
-  SystemSolverParameters * const params = const_cast<SystemSolverParameters *>(paramsC);
+  SystemSolverParameters * const params = &m_systemSolverParameters;
 
   using namespace Teuchos;
   using namespace Thyra;
@@ -1234,23 +1203,19 @@
   Epetra_FEVector * m_rhs[2];
   Epetra_FEVector * m_solution[2];
 
-  m_rhs[0] = blockSystem->GetResidualVector( systemSolverInterface::BlockIDs::displacementBlock );
-  m_rhs[1] = blockSystem->GetResidualVector( systemSolverInterface::BlockIDs::fluidPressureBlock );
-
-  m_solution[0] = blockSystem->GetSolutionVector( systemSolverInterface::BlockIDs::displacementBlock );
-  m_solution[1] = blockSystem->GetSolutionVector( systemSolverInterface::BlockIDs::fluidPressureBlock );
-
-  m_matrix[0][0] = blockSystem->GetMatrix( systemSolverInterface::BlockIDs::displacementBlock,
-                                                               systemSolverInterface::BlockIDs::displacementBlock );
-
-  m_matrix[0][1] = blockSystem->GetMatrix( systemSolverInterface::BlockIDs::displacementBlock,
-                                                               systemSolverInterface::BlockIDs::fluidPressureBlock );
-
-  m_matrix[1][0] = blockSystem->GetMatrix( systemSolverInterface::BlockIDs::fluidPressureBlock,
-                                                               systemSolverInterface::BlockIDs::displacementBlock );
-
-  m_matrix[1][1] = blockSystem->GetMatrix( systemSolverInterface::BlockIDs::fluidPressureBlock,
-                                                               systemSolverInterface::BlockIDs::fluidPressureBlock );
+  m_rhs[0] = m_solidSolver->getSystemRhs().unwrappedPointer();
+  m_rhs[1] = m_flowSolver->getSystemRhs().unwrappedPointer();
+
+  m_solution[0] = m_solidSolver->getSystemSolution().unwrappedPointer();
+  m_solution[1] = m_flowSolver->getSystemSolution().unwrappedPointer();
+
+  m_matrix[0][0] = m_solidSolver->getSystemMatrix().unwrappedPointer();
+
+  m_matrix[0][1] = m_matrix01.unwrappedPointer();
+
+  m_matrix[1][0] = m_matrix10.unwrappedPointer();
+
+  m_matrix[1][1] = m_flowSolver->getSystemMatrix().unwrappedPointer();
 
     // SCHEME CHOICES
     //
