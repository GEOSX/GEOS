--- conflicted
+++ resolved
@@ -101,12 +101,7 @@
     setInputFlag(InputFlags::OPTIONAL)->
     setDescription("");
 
-<<<<<<< HEAD
-
-  registerWrapper(viewKeysStruct::KrylovResidualInitString, &m_KrylovResidualInit, false )->
-=======
   registerWrapper(viewKeysStruct::krylovResidualInitString, &m_krylovResidualInit, false )->
->>>>>>> 2beb9f42
     setApplyDefaultValue(0)->
     setDescription("Initial Krylov solver residual.");
 
