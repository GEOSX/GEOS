--- conflicted
+++ resolved
@@ -98,69 +98,7 @@
     setInputFlag(InputFlags::OPTIONAL)->
     setDescription("");
 
-<<<<<<< HEAD
-  registerWrapper(viewKeysStruct::useNewtonSolveString, &m_useNewtonSolve, false )->
-    setApplyDefaultValue(0)->
-    setInputFlag(InputFlags::OPTIONAL)->
-    setDescription("");
 
-  registerWrapper(viewKeysStruct::newtonTolString, &m_newtonTol, false )->
-    setApplyDefaultValue(1.0e-6)->
-    setInputFlag(InputFlags::OPTIONAL)->
-    setDescription("");
-
-  registerWrapper(viewKeysStruct::maxIterNewtonString, &m_maxIterNewton, false )->
-    setApplyDefaultValue(5)->
-    setInputFlag(InputFlags::OPTIONAL)->
-    setDescription("Maximum number of Newton iterations");
-
-  registerWrapper(viewKeysStruct::minIterNewtonString, &m_minIterNewton, false )->
-      setApplyDefaultValue(1)->
-      setInputFlag(InputFlags::OPTIONAL)->
-      setDescription("Minimum number of Newton iterations.");
-
-  registerWrapper( viewKeysStruct::maxTimeStepCutsString, &m_maxTimeStepCuts, false )->
-    setApplyDefaultValue(2)->
-    setInputFlag(InputFlags::OPTIONAL)->
-    setDescription("Max number of time step cuts");
-
-  registerWrapper( viewKeysStruct::timeStepCutFactorString, &m_timeStepCutFactor, false )->
-    setApplyDefaultValue(0.5)->
-    setInputFlag(InputFlags::OPTIONAL)->
-    setDescription("Time step cut factor");
-
-  registerWrapper( viewKeysStruct::maxLineSearchCutsString, &m_maxLineSearchCuts, false )->
-    setApplyDefaultValue(4)->
-    setInputFlag(InputFlags::OPTIONAL)->
-    setDescription("Max number of line search cuts");
-
-  registerWrapper( viewKeysStruct::lineSearchCutFactorString, &m_lineSearchCutFactor, false )->
-    setApplyDefaultValue(0.5)->
-    setInputFlag(InputFlags::OPTIONAL)->
-    setDescription("Line search cut factor");
-
-  registerWrapper( viewKeysStruct::allowNonConvergedString, &m_allowNonConverged, false )->
-    setApplyDefaultValue(0)->
-    setInputFlag(InputFlags::OPTIONAL)->
-    setDescription("Allow non-converged solution to be accepted");
-
-  registerWrapper( viewKeysStruct::doLineSearchString, &m_doLineSearch, false )->
-    setApplyDefaultValue(1)->
-    setInputFlag(InputFlags::OPTIONAL)->
-    setDescription("Line search option");
-
-  registerWrapper( viewKeysStruct::minNumNewtonIterationsString, &m_minNumNewtonIterations, false )->
-    setApplyDefaultValue(0)->
-    setInputFlag(InputFlags::OPTIONAL)->
-    setDescription("Min number of Newton iterations");    
-
-  registerWrapper( viewKeysStruct::maxSubStepsString, &m_maxSubSteps, false )->
-    setApplyDefaultValue(10)->
-    setInputFlag(InputFlags::OPTIONAL)->
-    setDescription("Maximum number of time sub-steps allowed for the solver");
-
-=======
->>>>>>> e0d53762
   registerWrapper(viewKeysStruct::KrylovResidualInitString, &m_KrylovResidualInit, false )->
     setApplyDefaultValue(0)->
     setDescription("Initial Krylov solver residual.");
@@ -169,32 +107,6 @@
     setApplyDefaultValue(0)->
     setDescription("Final Krylov solver residual.");
 
-<<<<<<< HEAD
-  registerWrapper(viewKeysStruct::numNewtonIterationsString, &m_numNewtonIterations, false )->
-    setApplyDefaultValue(0)->
-    setDescription("Number of Newton's iterations.");
-
-  registerWrapper(viewKeysStruct::maxIterNewtonConvergenceCheckString, &m_maxIterNewtonConvergenceCheck, false )->
-    setApplyDefaultValue(0)->
-    setInputFlag(InputFlags::OPTIONAL)->    
-    setDescription("??");
-
-  registerWrapper(viewKeysStruct::dtCutIterLimString, &m_dtCutIterLimit, false )->
-    setApplyDefaultValue(0.7)->
-  setInputFlag(InputFlags::OPTIONAL)->
-  setDescription("Fraction of the Max Newton iterations above which the solver asks for the time-step to be cut for the next dt.");
-
-  registerWrapper(viewKeysStruct::dtIncIterLimString, &m_dtIncIterLimit, false )->
-      setApplyDefaultValue(0.4)->
-    setInputFlag(InputFlags::OPTIONAL)->
-    setDescription("Fraction of the Max Newton iterations below which the solver asks for the time-step to be doubled for the next dt.");
-
-  registerWrapper(viewKeysStruct::maxIterNewtonConvergenceCheckString, &m_maxIterNewtonConvergenceCheck, false )->
-    setApplyDefaultValue(0)->
-    setInputFlag(InputFlags::OPTIONAL)->    
-    setDescription("verbosity level");  
-=======
->>>>>>> e0d53762
 }
 
 void SystemSolverParameters::PostProcessInput()
