--- conflicted
+++ resolved
@@ -35,18 +35,7 @@
   m_useInnerSolver(),
   m_scalingOption(),
   m_useBicgstab(),
-  m_useDirectSolver(),
-<<<<<<< HEAD
-  m_krylovResidualInit(),
-  m_krylovResidualFinal(),
-  m_useNewtonSolve(),
-  m_newtonTol(),
-  m_maxIterNewton(),
-  m_numNewtonIterations()
-=======
-  m_KrylovResidualInit(),
-  m_KrylovResidualFinal()
->>>>>>> 88417429
+  m_useDirectSolver()
 {
   setInputFlags(InputFlags::OPTIONAL);
   
@@ -112,61 +101,7 @@
     setInputFlag(InputFlags::OPTIONAL)->
     setDescription("");
 
-<<<<<<< HEAD
-  registerWrapper(viewKeysStruct::useNewtonSolveString, &m_useNewtonSolve, false )->
-    setApplyDefaultValue(0)->
-    setInputFlag(InputFlags::OPTIONAL)->
-    setDescription("");
-
-  registerWrapper(viewKeysStruct::newtonTolString, &m_newtonTol, false )->
-    setApplyDefaultValue(1.0e-6)->
-    setInputFlag(InputFlags::OPTIONAL)->
-    setDescription("");
-
-  registerWrapper(viewKeysStruct::maxIterNewtonString, &m_maxIterNewton, false )->
-    setApplyDefaultValue(5)->
-    setInputFlag(InputFlags::OPTIONAL)->
-    setDescription("Maximum number of Newton iterations");
-
-  registerWrapper(viewKeysStruct::minIterNewtonString, &m_minIterNewton, false )->
-      setApplyDefaultValue(1)->
-      setInputFlag(InputFlags::OPTIONAL)->
-      setDescription("Minimum number of Newton iterations.");
-
-  registerWrapper( viewKeysStruct::maxTimeStepCutsString, &m_maxTimeStepCuts, false )->
-    setApplyDefaultValue(2)->
-    setInputFlag(InputFlags::OPTIONAL)->
-    setDescription("Max number of time step cuts");
-
-  registerWrapper( viewKeysStruct::timeStepCutFactorString, &m_timeStepCutFactor, false )->
-    setApplyDefaultValue(0.5)->
-    setInputFlag(InputFlags::OPTIONAL)->
-    setDescription("Time step cut factor");
-
-  registerWrapper( viewKeysStruct::maxLineSearchCutsString, &m_maxLineSearchCuts, false )->
-    setApplyDefaultValue(4)->
-    setInputFlag(InputFlags::OPTIONAL)->
-    setDescription("Max number of line search cuts");
-
-  registerWrapper( viewKeysStruct::lineSearchCutFactorString, &m_lineSearchCutFactor, false )->
-    setApplyDefaultValue(0.5)->
-    setInputFlag(InputFlags::OPTIONAL)->
-    setDescription("Line search cut factor");
-
-  registerWrapper( viewKeysStruct::allowNonConvergedString, &m_allowNonConverged, false )->
-    setApplyDefaultValue(0)->
-    setInputFlag(InputFlags::OPTIONAL)->
-    setDescription("Allow non-converged solution to be accepted");
-
-  registerWrapper( viewKeysStruct::maxSubStepsString, &m_maxSubSteps, false )->
-    setApplyDefaultValue(10)->
-    setInputFlag(InputFlags::OPTIONAL)->
-    setDescription("Maximum number of time sub-steps allowed for the solver");
-
   registerWrapper(viewKeysStruct::krylovResidualInitString, &m_krylovResidualInit, false )->
-=======
-  registerWrapper(viewKeysStruct::KrylovResidualInitString, &m_KrylovResidualInit, false )->
->>>>>>> 88417429
     setApplyDefaultValue(0)->
     setDescription("Initial Krylov solver residual.");
 
