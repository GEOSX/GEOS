/*
 * ------------------------------------------------------------------------------------------------------------
 * SPDX-License-Identifier: LGPL-2.1-only
 *
 * Copyright (c) 2018-2020 Lawrence Livermore National Security LLC
 * Copyright (c) 2018-2020 The Board of Trustees of the Leland Stanford Junior University
 * Copyright (c) 2018-2020 Total, S.A
 * Copyright (c) 2019-     GEOSX Contributors
 * All rights reserved
 *
 * See top level LICENSE, COPYRIGHT, CONTRIBUTORS, NOTICE, and ACKNOWLEDGEMENTS files for details.
 * ------------------------------------------------------------------------------------------------------------
 */

/**
 * @file LinearSolverParameters.cpp
 */

#include "LinearSolverParameters.hpp"

namespace geosx
{
using namespace dataRepository;

LinearSolverParametersInput::LinearSolverParametersInput( std::string const & name,
                                                          Group * const parent )
  :
  Group( name, parent )
{
  setInputFlags( InputFlags::OPTIONAL );
  enableLogLevelInput();

  registerWrapper( viewKeyStruct::solverTypeString, &m_parameters.solverType )->
    setApplyDefaultValue( m_parameters.solverType )->
    setInputFlag( InputFlags::OPTIONAL )->
    setDescription( "Linear solver type. Available options are:\n* " + EnumStrings< LinearSolverParameters::SolverType >::concat( "\n* " ) );

  registerWrapper( viewKeyStruct::preconditionerTypeString, &m_parameters.preconditionerType )->
    setApplyDefaultValue( m_parameters.preconditionerType )->
    setInputFlag( InputFlags::OPTIONAL )->
    setDescription( "Preconditioner type. Available options are:\n* " + EnumStrings< LinearSolverParameters::PreconditionerType >::concat( "\n* " ) );

  registerWrapper( viewKeyStruct::dofsPerNodeString, &m_parameters.dofsPerNode )->
    setApplyDefaultValue( m_parameters.dofsPerNode )->
    setInputFlag( InputFlags::OPTIONAL )->
    setDescription( "Dofs per node (or support location) for non-scalar problems" );

  registerWrapper( viewKeyStruct::krylovMaxIterString, &m_parameters.krylov.maxIterations )->
    setApplyDefaultValue( m_parameters.krylov.maxIterations )->
    setInputFlag( InputFlags::OPTIONAL )->
    setDescription( "Maximum iterations allowed for an iterative solver" );

  registerWrapper( viewKeyStruct::krylovMaxRestartString, &m_parameters.krylov.maxRestart )->
    setApplyDefaultValue( m_parameters.krylov.maxRestart )->
    setInputFlag( InputFlags::OPTIONAL )->
    setDescription( "Maximum iterations before restart (GMRES only)" );

  registerWrapper( viewKeyStruct::krylovTolString, &m_parameters.krylov.relTolerance )->
    setApplyDefaultValue( m_parameters.krylov.relTolerance )->
    setInputFlag( InputFlags::OPTIONAL )->
    setDescription( "Relative convergence tolerance of the iterative method\n"
                    "If the method converges, the iterative solution :math:`\\mathsf{x}_k` is such that\n"
                    "the relative residual norm satisfies:\n"
                    ":math:`\\left\\lVert \\mathsf{b} - \\mathsf{A} \\mathsf{x}_k \\right\\rVert_2` < ``" +
                    std::string( viewKeyStruct::krylovTolString ) + "`` * :math:`\\left\\lVert\\mathsf{b}\\right\\rVert_2`" );

  registerWrapper( viewKeyStruct::krylovAdaptiveTolString, &m_parameters.krylov.useAdaptiveTol )->
    setApplyDefaultValue( m_parameters.krylov.useAdaptiveTol )->
    setInputFlag( InputFlags::OPTIONAL )->
    setDescription( "Use Eisenstat-Walker adaptive linear tolerance" );

  registerWrapper( viewKeyStruct::krylovWeakTolString, &m_parameters.krylov.weakestTol )->
    setApplyDefaultValue( m_parameters.krylov.weakestTol )->
    setInputFlag( InputFlags::OPTIONAL )->
    setDescription( "Weakest-allowed tolerance for adaptive method" );

  registerWrapper( viewKeyStruct::amgNumSweepsString, &m_parameters.amg.numSweeps )->
    setApplyDefaultValue( m_parameters.amg.numSweeps )->
    setInputFlag( InputFlags::OPTIONAL )->
    setDescription( "AMG smoother sweeps" );

  registerWrapper( viewKeyStruct::amgSmootherString, &m_parameters.amg.smootherType )->
    setApplyDefaultValue( m_parameters.amg.smootherType )->
    setInputFlag( InputFlags::OPTIONAL )->
    setDescription( "AMG smoother type\n"
                    "Available options are: jacobi, blockJacobi, gaussSeidel, blockGaussSeidel, chebyshev, icc, ilu, ilut" );

  registerWrapper( viewKeyStruct::amgCoarseString, &m_parameters.amg.coarseType )->
    setApplyDefaultValue( m_parameters.amg.coarseType )->
    setInputFlag( InputFlags::OPTIONAL )->
    setDescription( "AMG coarsest level solver/smoother type\n"
                    "Available options are: jacobi, gaussSeidel, blockGaussSeidel, chebyshev, direct" );

  registerWrapper( viewKeyStruct::amgThresholdString, &m_parameters.amg.threshold )->
    setApplyDefaultValue( m_parameters.amg.threshold )->
    setInputFlag( InputFlags::OPTIONAL )->
    setDescription( "AMG strength-of-connection threshold" );

  registerWrapper( viewKeyStruct::amgNullSpaceTypeString, &m_parameters.amg.nullSpaceType )->
    setApplyDefaultValue( m_parameters.amg.nullSpaceType )->
    setInputFlag( InputFlags::OPTIONAL )->
    setDescription( "AMG near null space approximation" );

  registerWrapper( viewKeyStruct::iluFillString, &m_parameters.ilu.fill )->
    setApplyDefaultValue( m_parameters.ilu.fill )->
    setInputFlag( InputFlags::OPTIONAL )->
    setDescription( "ILU(K) fill factor" );

  registerWrapper( viewKeyStruct::iluThresholdString, &m_parameters.ilu.threshold )->
    setApplyDefaultValue( m_parameters.ilu.threshold )->
    setInputFlag( InputFlags::OPTIONAL )->
    setDescription( "ILU(T) threshold factor" );
}

void LinearSolverParametersInput::PostProcessInput()
{
  m_parameters.logLevel = getLogLevel();

<<<<<<< HEAD
  static const std::set< string > solverOptions = { "direct", "cg", "gmres", "fgmres", "bicgstab", "preconditioner" };
  GEOSX_ERROR_IF( solverOptions.count( m_parameters.solverType ) == 0, "Unsupported solver type: " << m_parameters.solverType );

  static const std::set< string > precondOptions = { "none", "jacobi", "iluk", "ilut", "icc", "amg", "mgr", "block" };
  GEOSX_ERROR_IF( precondOptions.count( m_parameters.preconditionerType ) == 0, "Unsupported preconditioner type: " << m_parameters.preconditionerType );

  GEOSX_ERROR_IF_LE_MSG( m_parameters.dofsPerNode, 0, "Invalid values of " << viewKeyStruct::dofsPerNodeString );

=======
>>>>>>> 7f7faa24
  GEOSX_ERROR_IF_LT_MSG( m_parameters.krylov.maxIterations, 0, "Invalid value of " << viewKeyStruct::krylovMaxIterString );
  GEOSX_ERROR_IF_LT_MSG( m_parameters.krylov.maxRestart, 0, "Invalid value of " << viewKeyStruct::krylovMaxRestartString );

  GEOSX_ERROR_IF_LT_MSG( m_parameters.krylov.relTolerance, 0.0, "Invalid value of " << viewKeyStruct::krylovTolString );
  GEOSX_ERROR_IF_GT_MSG( m_parameters.krylov.relTolerance, 1.0, "Invalid value of " << viewKeyStruct::krylovTolString );

  GEOSX_ERROR_IF_LT_MSG( m_parameters.ilu.fill, 0, "Invalid value of " << viewKeyStruct::iluFillString );
  GEOSX_ERROR_IF_LT_MSG( m_parameters.ilu.threshold, 0.0, "Invalid value of " << viewKeyStruct::iluThresholdString );

  GEOSX_ERROR_IF_LT_MSG( m_parameters.amg.numSweeps, 0, "Invalid value of " << viewKeyStruct::amgNumSweepsString );
  GEOSX_ERROR_IF_LT_MSG( m_parameters.amg.threshold, 0.0, "Invalid value of " << viewKeyStruct::amgThresholdString );
  GEOSX_ERROR_IF_GT_MSG( m_parameters.amg.threshold, 1.0, "Invalid value of " << viewKeyStruct::amgThresholdString );

  static const std::set< string > nullSpaceOptions = { "constantModes", "rigidBodyModes" };
  GEOSX_ERROR_IF( nullSpaceOptions.count( m_parameters.amg.nullSpaceType ) == 0, "Unsupported null space type: " << m_parameters.amg.nullSpaceType );

  // TODO input validation for other AMG parameters ?
}

REGISTER_CATALOG_ENTRY( Group, LinearSolverParametersInput, std::string const &, Group * const )

} // namespace geosx<|MERGE_RESOLUTION|>--- conflicted
+++ resolved
@@ -116,17 +116,8 @@
 {
   m_parameters.logLevel = getLogLevel();
 
-<<<<<<< HEAD
-  static const std::set< string > solverOptions = { "direct", "cg", "gmres", "fgmres", "bicgstab", "preconditioner" };
-  GEOSX_ERROR_IF( solverOptions.count( m_parameters.solverType ) == 0, "Unsupported solver type: " << m_parameters.solverType );
-
-  static const std::set< string > precondOptions = { "none", "jacobi", "iluk", "ilut", "icc", "amg", "mgr", "block" };
-  GEOSX_ERROR_IF( precondOptions.count( m_parameters.preconditionerType ) == 0, "Unsupported preconditioner type: " << m_parameters.preconditionerType );
-
   GEOSX_ERROR_IF_LE_MSG( m_parameters.dofsPerNode, 0, "Invalid values of " << viewKeyStruct::dofsPerNodeString );
 
-=======
->>>>>>> 7f7faa24
   GEOSX_ERROR_IF_LT_MSG( m_parameters.krylov.maxIterations, 0, "Invalid value of " << viewKeyStruct::krylovMaxIterString );
   GEOSX_ERROR_IF_LT_MSG( m_parameters.krylov.maxRestart, 0, "Invalid value of " << viewKeyStruct::krylovMaxRestartString );
 
