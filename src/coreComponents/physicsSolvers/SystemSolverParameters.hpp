--- conflicted
+++ resolved
@@ -73,15 +73,9 @@
   integer  scalingOption() const              { return m_scalingOption; }
   integer   useBicgstab() const               { return m_useBicgstab; }
   integer   useDirectSolver() const           { return m_useDirectSolver; }
-<<<<<<< HEAD
-  real64 KrylovResidualInit() const           { return m_KrylovResidualInit; }
-  real64 KrylovResidualFinal() const          { return m_KrylovResidualFinal; }
-  
-=======
   real64 krylovResidualInit() const           { return m_krylovResidualInit; }
   real64 krylovResidualFinal() const          { return m_krylovResidualFinal; }
 
->>>>>>> 2beb9f42
   string  m_solverType;
   real64  m_krylovTol;
   integer m_useAdaptiveKrylovTol;
