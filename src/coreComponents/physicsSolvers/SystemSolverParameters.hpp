/*
 * ------------------------------------------------------------------------------------------------------------
 * SPDX-License-Identifier: LGPL-2.1-only
 *
 * Copyright (c) 2018-2019 Lawrence Livermore National Security LLC
 * Copyright (c) 2018-2019 The Board of Trustees of the Leland Stanford Junior University
 * Copyright (c) 2018-2019 Total, S.A
 * Copyright (c) 2019-     GEOSX Contributors
 * All right reserved
 *
 * See top level LICENSE, COPYRIGHT, CONTRIBUTORS, NOTICE, and ACKNOWLEDGEMENTS files for details.
 * ------------------------------------------------------------------------------------------------------------
 */

/**
 * @file SystemSolverParameters.hpp
 */

#ifndef GEOSX_SYSTEMSOLVERPARAMETERS_HPP_
#define GEOSX_SYSTEMSOLVERPARAMETERS_HPP_

#include "dataRepository/Group.hpp"

namespace geosx
{

class SystemSolverParameters : public dataRepository::Group
{
public:
  SystemSolverParameters() = delete;

  SystemSolverParameters( std::string const & name,
                          Group * const parent );

  SystemSolverParameters(SystemSolverParameters &&) = default;

  virtual ~SystemSolverParameters() override = default;

  static string CatalogName() { return "SystemSolverParameters"; }

  virtual void PostProcessInput() override;

  struct viewKeysStruct
  {
    static constexpr auto solverTypeString          = "solverType";
    static constexpr auto krylovTolString           = "krylovTol";
    static constexpr auto useAdaptiveKrylovString   = "useAdaptiveKrylovTol";
    static constexpr auto numKrylovIterString       = "numKrylovIter";
    static constexpr auto kspaceString              = "kspace";
    static constexpr auto ilut_fillString           = "ilut_fill";
    static constexpr auto ilut_dropString           = "ilut_drop";
    static constexpr auto useMLPrecondString        = "useMLPrecond";
    static constexpr auto useInnerSolverString      = "useInnerSolver";
    static constexpr auto scalingOptionString       = "scalingOption";
    static constexpr auto useBicgstabString         = "useBicgstab";
    static constexpr auto useDirectSolverString     = "useDirectSolver";
    static constexpr auto krylovResidualInitString  = "krylovResidualInit";
    static constexpr auto krylovResidualFinalString = "krylovResidualFinal";
<<<<<<< HEAD
    static constexpr auto useNewtonSolveString      = "useNewtonSolve";
    static constexpr auto newtonTolString           = "newtonTol";
    static constexpr auto maxIterNewtonString       = "maxIterNewton";
    static constexpr auto minIterNewtonString       = "minIterNewton";
    static constexpr auto numNewtonIterationsString = "numberOfNewtonIterations";
    static constexpr auto maxTimeStepCutsString     = "maxTimeStepCuts";
    static constexpr auto timeStepCutFactorString   = "timestepCutFactor";
    static constexpr auto maxLineSearchCutsString   = "maxLineSearchCuts";
    static constexpr auto lineSearchCutFactorString = "lineSearchCutFactor";
    static constexpr auto allowNonConvergedString   = "allowNonConverged";
    static constexpr auto maxSubStepsString         = "maxSubSteps";
    static constexpr auto dtCutIterLimString        = "dtCutIterLimit";
    static constexpr auto dtIncIterLimString        = "dtIncIterLimit";

=======
>>>>>>> ce8dc058
  } viewKeys;

  struct groupKeysStruct
  {} groupKeys;

  string  solverType() const                  { return m_solverType; }
  real64 krylovTol() const                    { return m_krylovTol; }
  integer useAdaptiveKrylovTol() const        { return m_useAdaptiveKrylovTol; }
  integer  numKrylovIter() const              { return m_numKrylovIter; }
  integer  kspace() const                     { return m_kspace; }
  real64 ilut_fill() const                    { return m_ilut_fill; }
  real64 ilut_drop() const                    { return m_ilut_drop; }
  integer   useMLPrecond() const              { return m_useMLPrecond; }
  integer   useInnerSolver() const            { return m_useInnerSolver; }
  integer  scalingOption() const              { return m_scalingOption; }
  integer   useBicgstab() const               { return m_useBicgstab; }
  integer   useDirectSolver() const           { return m_useDirectSolver; }
  real64 krylovResidualInit() const           { return m_krylovResidualInit; }
  real64 krylovResidualFinal() const          { return m_krylovResidualFinal; }
<<<<<<< HEAD
  integer   useNewtonSolve() const            { return m_useNewtonSolve; }
  real64 newtonTol() const                    { return m_newtonTol; }
  integer  maxIterNewton() const              { return m_maxIterNewton; }
  integer  minIterNewton() const              { return m_minIterNewton; }
  integer & minIterNewton()                   { return m_minIterNewton; }
  integer const & numNewtonIterations() const { return m_numNewtonIterations; }
  integer & numNewtonIterations()             { return m_numNewtonIterations; }

  integer maxTimeStepCuts() const             { return m_maxTimeStepCuts; }
  real64  timeStepCutFactor() const           { return m_timeStepCutFactor; }
  integer maxLineSearchCuts() const           { return m_maxLineSearchCuts; }
  real64  lineSearchCutFactor() const         { return m_lineSearchCutFactor; }
  integer allowNonConverged() const           { return m_allowNonConverged; }
  integer maxSubSteps() const                 { return m_maxSubSteps; }
  integer & numdtAttempts()                   { return m_numdtAttempts; }
  real64  dtCutIterLimit() const              { return m_dtCutIterLimit * m_maxIterNewton; }
  real64  dtIncIterLimit() const              { return m_dtIncIterLimit * m_maxIterNewton; }
=======
>>>>>>> ce8dc058

  string  m_solverType;
  real64  m_krylovTol;
  integer m_useAdaptiveKrylovTol;
  integer m_numKrylovIter;
  integer m_kspace;
  real64  m_ilut_fill;
  real64  m_ilut_drop;
  integer m_useMLPrecond;
  integer m_useInnerSolver;
  integer m_scalingOption;
  integer m_useBicgstab;
  integer m_useDirectSolver;
  real64  m_krylovResidualInit;
  real64  m_krylovResidualFinal;
  real64  m_krylovAuxTime;
  real64  m_krylovSetupTime;
  real64  m_krylovSolveTime;
<<<<<<< HEAD
  integer m_useNewtonSolve;
  real64  m_newtonTol;
  integer m_maxIterNewton;
  integer m_minIterNewton;
  integer m_numNewtonIterations;
  
  integer m_maxTimeStepCuts;
  real64  m_timeStepCutFactor;
  integer m_maxLineSearchCuts;
  real64  m_lineSearchCutFactor;
  integer m_allowNonConverged;
  integer m_maxSubSteps;
=======
>>>>>>> ce8dc058
  integer m_maxIters = 1000;


};

} /* namespace geosx */

#endif /*GEOSX_SYSTEMSOLVERPARAMETERS_HPP_*/<|MERGE_RESOLUTION|>--- conflicted
+++ resolved
@@ -56,23 +56,6 @@
     static constexpr auto useDirectSolverString     = "useDirectSolver";
     static constexpr auto krylovResidualInitString  = "krylovResidualInit";
     static constexpr auto krylovResidualFinalString = "krylovResidualFinal";
-<<<<<<< HEAD
-    static constexpr auto useNewtonSolveString      = "useNewtonSolve";
-    static constexpr auto newtonTolString           = "newtonTol";
-    static constexpr auto maxIterNewtonString       = "maxIterNewton";
-    static constexpr auto minIterNewtonString       = "minIterNewton";
-    static constexpr auto numNewtonIterationsString = "numberOfNewtonIterations";
-    static constexpr auto maxTimeStepCutsString     = "maxTimeStepCuts";
-    static constexpr auto timeStepCutFactorString   = "timestepCutFactor";
-    static constexpr auto maxLineSearchCutsString   = "maxLineSearchCuts";
-    static constexpr auto lineSearchCutFactorString = "lineSearchCutFactor";
-    static constexpr auto allowNonConvergedString   = "allowNonConverged";
-    static constexpr auto maxSubStepsString         = "maxSubSteps";
-    static constexpr auto dtCutIterLimString        = "dtCutIterLimit";
-    static constexpr auto dtIncIterLimString        = "dtIncIterLimit";
-
-=======
->>>>>>> ce8dc058
   } viewKeys;
 
   struct groupKeysStruct
@@ -92,26 +75,6 @@
   integer   useDirectSolver() const           { return m_useDirectSolver; }
   real64 krylovResidualInit() const           { return m_krylovResidualInit; }
   real64 krylovResidualFinal() const          { return m_krylovResidualFinal; }
-<<<<<<< HEAD
-  integer   useNewtonSolve() const            { return m_useNewtonSolve; }
-  real64 newtonTol() const                    { return m_newtonTol; }
-  integer  maxIterNewton() const              { return m_maxIterNewton; }
-  integer  minIterNewton() const              { return m_minIterNewton; }
-  integer & minIterNewton()                   { return m_minIterNewton; }
-  integer const & numNewtonIterations() const { return m_numNewtonIterations; }
-  integer & numNewtonIterations()             { return m_numNewtonIterations; }
-
-  integer maxTimeStepCuts() const             { return m_maxTimeStepCuts; }
-  real64  timeStepCutFactor() const           { return m_timeStepCutFactor; }
-  integer maxLineSearchCuts() const           { return m_maxLineSearchCuts; }
-  real64  lineSearchCutFactor() const         { return m_lineSearchCutFactor; }
-  integer allowNonConverged() const           { return m_allowNonConverged; }
-  integer maxSubSteps() const                 { return m_maxSubSteps; }
-  integer & numdtAttempts()                   { return m_numdtAttempts; }
-  real64  dtCutIterLimit() const              { return m_dtCutIterLimit * m_maxIterNewton; }
-  real64  dtIncIterLimit() const              { return m_dtIncIterLimit * m_maxIterNewton; }
-=======
->>>>>>> ce8dc058
 
   string  m_solverType;
   real64  m_krylovTol;
@@ -130,21 +93,6 @@
   real64  m_krylovAuxTime;
   real64  m_krylovSetupTime;
   real64  m_krylovSolveTime;
-<<<<<<< HEAD
-  integer m_useNewtonSolve;
-  real64  m_newtonTol;
-  integer m_maxIterNewton;
-  integer m_minIterNewton;
-  integer m_numNewtonIterations;
-  
-  integer m_maxTimeStepCuts;
-  real64  m_timeStepCutFactor;
-  integer m_maxLineSearchCuts;
-  real64  m_lineSearchCutFactor;
-  integer m_allowNonConverged;
-  integer m_maxSubSteps;
-=======
->>>>>>> ce8dc058
   integer m_maxIters = 1000;
 
 
