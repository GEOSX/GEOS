--- conflicted
+++ resolved
@@ -222,13 +222,8 @@
 
 }
 
-<<<<<<< HEAD
 void PhaseFieldDamageFEM::assembleSystem( real64 const time_n,
                                           real64 const dt,
-=======
-void PhaseFieldDamageFEM::assembleSystem( real64 const GEOS_UNUSED_PARAM( time_n ),
-                                          real64 const GEOS_UNUSED_PARAM( dt ),
->>>>>>> abafddaf
                                           DomainPartition & domain,
                                           DofManager const & dofManager,
                                           CRSMatrixView< real64, globalIndex const > const & localMatrix,
@@ -250,8 +245,8 @@
 
     if( m_fracturePressureTermFlag )
     {
-      GEOSX_UNUSED_VAR( time_n ); 
-      GEOSX_UNUSED_VAR( dt ); 
+      GEOS_UNUSED_VAR( time_n ); 
+      GEOS_UNUSED_VAR( dt ); 
       
       PhaseFieldPressurizedDamageKernelFactory kernelFactory( dofIndex,
                                                               dofManager.rankOffset(),
