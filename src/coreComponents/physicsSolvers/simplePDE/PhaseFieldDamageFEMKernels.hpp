--- conflicted
+++ resolved
@@ -113,13 +113,9 @@
           inputMatrix,
           inputRhs ),
     m_X( nodeManager.referencePosition()),
-<<<<<<< HEAD
     m_nodalDamage( nodeManager.template getReference< array1d< real64 > >( damageName )),
-=======
-    m_nodalDamage( nodeManager.template getReference< array1d< real64 > >( fieldName )),
     m_quadDamage( inputConstitutiveType.getDamage() ),
     m_quadExtDrivingForce( inputConstitutiveType.getExtDrivingForce() ),
->>>>>>> d51a0af2
     m_localDissipationOption( localDissipationOption )
   {}
 
