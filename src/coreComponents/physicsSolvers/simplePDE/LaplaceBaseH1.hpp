/*
 * ------------------------------------------------------------------------------------------------------------
 * SPDX-License-Identifier: LGPL-2.1-only
 *
 * Copyright (c) 2016-2024 Lawrence Livermore National Security LLC
 * Copyright (c) 2018-2024 Total, S.A
 * Copyright (c) 2018-2024 The Board of Trustees of the Leland Stanford Junior University
 * Copyright (c) 2023-2024 Chevron
 * Copyright (c) 2019-     GEOS/GEOSX Contributors
 * All rights reserved
 *
 * See top level LICENSE, COPYRIGHT, CONTRIBUTORS, NOTICE, and ACKNOWLEDGEMENTS files for details.
 * ------------------------------------------------------------------------------------------------------------
 */

#ifndef GEOS_PHYSICSSOLVERS_SIMPLEPDE_LAPLACE_BASE_HPP
#define GEOS_PHYSICSSOLVERS_SIMPLEPDE_LAPLACE_BASE_HPP

<<<<<<< HEAD
#include "common/format/EnumStrings.hpp"   // facilities for enum-string conversion (for reading enum values from XML input)
#include "physicsSolvers/SolverBase.hpp"  // an abstraction class shared by all physics solvers
=======
#include "codingUtilities/EnumStrings.hpp"   // facilities for enum-string conversion (for reading enum values from XML input)
#include "physicsSolvers/PhysicsSolverBase.hpp"  // an abstraction class shared by all physics solvers
>>>>>>> 61ef0e06
#include "fieldSpecification/FieldSpecificationManager.hpp" // a manager that can access and set values on the discretized domain

namespace geos
{

// Like most physics solvers, the Laplace solver derives from a generic PhysicsSolverBase class.
// The base class is densely Doxygen-commented and worth a look if you have not done so already.
// Most important system assembly steps, linear and non-linear resolutions, and time-stepping mechanisms
// are implemented at the PhysicsSolverBase class level and can thus be used in Laplace without needing reimplementation.
class LaplaceBaseH1 : public PhysicsSolverBase
{
public:
  /// The default nullary constructor is disabled to avoid compiler auto-generation:
  LaplaceBaseH1() = delete;

  /// The constructor needs a user-defined "name" and a parent Group (to place this instance in the tree structure of classes)
  LaplaceBaseH1( const string & name,
                 Group * const parent );

  /// Destructor
  virtual ~LaplaceBaseH1() override;

//START_SPHINX_INCLUDE_REGISTERDATAONMESH

  /// This method ties properties with their supporting mesh
  virtual void registerDataOnMesh( Group & meshBodies ) override final;

//END_SPHINX_INCLUDE_REGISTERDATAONMESH

  //START_SPHINX_INCLUDE_SOLVERINTERFACE
  virtual real64 solverStep( real64 const & time_n,
                             real64 const & dt,
                             integer const cycleNumber,
                             DomainPartition & domain ) override;

  virtual void
  implicitStepSetup( real64 const & time_n,
                     real64 const & dt,
                     DomainPartition & domain ) override;

  virtual void
  setupDofs( DomainPartition const & domain,
             DofManager & dofManager ) const override;

  virtual void
  applyBoundaryConditions( real64 const time,
                           real64 const dt,
                           DomainPartition & domain,
                           DofManager const & dofManager,
                           CRSMatrixView< real64, globalIndex const > const & localMatrix,
                           arrayView1d< real64 > const & localRhs ) override;

  virtual void
  applySystemSolution( DofManager const & dofManager,
                       arrayView1d< real64 const > const & localSolution,
                       real64 const scalingFactor,
                       real64 const dt,
                       DomainPartition & domain ) override;

  virtual void updateState( DomainPartition & domain ) override final;

  virtual void
    resetStateToBeginningOfStep( DomainPartition & GEOS_UNUSED_PARAM( domain ) ) override;

  virtual void
  implicitStepComplete( real64 const & time,
                        real64 const & dt,
                        DomainPartition & domain ) override;

  /// This method is specific to this Laplace solver.
  /// It is used to apply Dirichlet boundary condition
  /// and called when the base class applyBoundaryConditions() is called.
  virtual void applyDirichletBCImplicit( real64 const time,
                                         DofManager const & dofManager,
                                         DomainPartition & domain,
                                         CRSMatrixView< real64, globalIndex const > const & localMatrix,
                                         arrayView1d< real64 > const & localRhs );

  //END_SPHINX_INCLUDE_SOLVERINTERFACE

  /// Choice of transient treatment options (steady or backward Euler scheme):
  //START_SPHINX_INCLUDE_TIMEINTOPT
  enum class TimeIntegrationOption : integer
  {
    SteadyState,
    ImplicitTransient
  };
  //END_SPHINX_INCLUDE_TIMEINTOPT


  /// This structure stores ``dataRepository::ViewKey`` objects used as binding between the input
  /// XML tags and source code variables (here, timeIntegrationOption and fieldVarName)
  //START_SPHINX_INCLUDE_VIEWKEY
  struct viewKeyStruct : public PhysicsSolverBase::viewKeyStruct
  {
    static constexpr char const * timeIntegrationOption() { return "timeIntegrationOption"; }
    static constexpr char const * fieldVarName() { return "fieldName"; }
  };
  //END_SPHINX_INCLUDE_VIEWKEY

protected:

  // These two data members are specific to the Laplace solver:
  /// User-defined name of the physical quantity we wish to solve for (such as "Temperature", etc.)
  string m_fieldName;
  /// Choice of transient treatment (SteadyState, ImplicitTransient)
  TimeIntegrationOption m_timeIntegrationOption;

};


/* REGISTERING NEW ENUMS:
   --------------------------
   In order to register an enumeration type with the Data Repository and have its value read from input,
   we must define stream insertion/extraction operators. This is a common task, so GEOSX provides
   a facility for automating it. Upon including ``common/EnumStrings.hpp``, we can call the following macro
   at the namespace scope (in this case, right after the ``LaplaceBaseH1`` class definition is complete):
 */
//START_SPHINX_INCLUDE_REGENUM
ENUM_STRINGS( LaplaceBaseH1::TimeIntegrationOption,
              "SteadyState",
              "ImplicitTransient" );
//END_SPHINX_INCLUDE_REGENUM

} /* namespace geos */

#endif /* GEOS_PHYSICSSOLVERS_SIMPLEPDE_LAPLACE_BASE_HPP */<|MERGE_RESOLUTION|>--- conflicted
+++ resolved
@@ -16,13 +16,8 @@
 #ifndef GEOS_PHYSICSSOLVERS_SIMPLEPDE_LAPLACE_BASE_HPP
 #define GEOS_PHYSICSSOLVERS_SIMPLEPDE_LAPLACE_BASE_HPP
 
-<<<<<<< HEAD
 #include "common/format/EnumStrings.hpp"   // facilities for enum-string conversion (for reading enum values from XML input)
-#include "physicsSolvers/SolverBase.hpp"  // an abstraction class shared by all physics solvers
-=======
-#include "codingUtilities/EnumStrings.hpp"   // facilities for enum-string conversion (for reading enum values from XML input)
 #include "physicsSolvers/PhysicsSolverBase.hpp"  // an abstraction class shared by all physics solvers
->>>>>>> 61ef0e06
 #include "fieldSpecification/FieldSpecificationManager.hpp" // a manager that can access and set values on the discretized domain
 
 namespace geos
