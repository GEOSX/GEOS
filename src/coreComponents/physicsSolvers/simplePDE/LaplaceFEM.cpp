--- conflicted
+++ resolved
@@ -20,16 +20,6 @@
 #include "LaplaceFEM.hpp"
 #include "LaplaceFEMKernels.hpp"
 
-<<<<<<< HEAD
-=======
-#include "mesh/mpiCommunications/CommunicationTools.hpp"
-#include "common/TimingMacros.hpp"
-#include "common/DataTypes.hpp"
-#include "finiteElement/FiniteElementDiscretizationManager.hpp"
-#include "mesh/DomainPartition.hpp"
-#include "discretizationMethods/NumericalMethodsManager.hpp"
-
->>>>>>> b9df1466
 namespace geosx
 {
 
@@ -180,62 +170,6 @@
                                                       localRhs,
                                                       m_fieldName );
 
-<<<<<<< HEAD
-=======
-
-
-  //END_SPHINX_INCLUDE_04
-}
-
-void LaplaceFEM::applySystemSolution( DofManager const & dofManager,
-                                      arrayView1d< real64 const > const & localSolution,
-                                      real64 const scalingFactor,
-                                      DomainPartition & domain )
-{
-  dofManager.addVectorToField( localSolution,
-                               m_fieldName,
-                               m_fieldName,
-                               scalingFactor );
-
-  // Synchronize ghost nodes
-  std::map< string, string_array > fieldNames;
-  fieldNames["node"].emplace_back( m_fieldName );
-
-  CommunicationTools::getInstance().synchronizeFields( fieldNames,
-                                                       domain.getMeshBody( 0 ).getMeshLevel( 0 ),
-                                                       domain.getNeighbors(),
-                                                       true );
-}
-
-/*
-   APPLY BOUNDARY CONDITIONS
-   Here, this call is the generic call from SolverBase.
-   All it does is to call a specific Dirichlet boundary condition implemented for this solver
- */
-void LaplaceFEM::applyBoundaryConditions( real64 const time_n,
-                                          real64 const dt,
-                                          DomainPartition & domain,
-                                          DofManager const & dofManager,
-                                          CRSMatrixView< real64, globalIndex const > const & localMatrix,
-                                          arrayView1d< real64 > const & localRhs )
-{
-  applyDirichletBCImplicit( time_n + dt, dofManager, domain, localMatrix, localRhs );
-}
-
-/*
-   SOLVE SYSTEM
-   This method is simply initiating the solution and right-hand side
-   and pass is to the base class solver.
- */
-void LaplaceFEM::solveSystem( DofManager const & dofManager,
-                              ParallelMatrix & matrix,
-                              ParallelVector & rhs,
-                              ParallelVector & solution )
-{
-  rhs.scale( -1.0 ); // TODO decide if we want this here
-  solution.zero();
-  SolverBase::solveSystem( dofManager, matrix, rhs, solution );
->>>>>>> b9df1466
 }
 //END_SPHINX_INCLUDE_04
 
