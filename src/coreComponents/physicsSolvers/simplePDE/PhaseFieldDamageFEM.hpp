--- conflicted
+++ resolved
@@ -117,19 +117,17 @@
                                  CRSMatrixView< real64, globalIndex const > const & localMatrix,
                                  arrayView1d< real64 > const & localRhs );
 
-<<<<<<< HEAD
   void setInitialCrackDamageBCs( DomainPartition & domain, 
                                  DofManager const & dofManager, 
                                  CRSMatrixView< real64, globalIndex const > const & localMatrix,
                                  arrayView1d< real64 > const & localRhs );
 
   void setInitialCrackNodes( arrayView1d< localIndex > const & fracturedNodes );                                                              
-=======
+
   void applyIrreversibilityConstraint( DofManager const & dofManager,
                                        DomainPartition & domain,
                                        CRSMatrixView< real64, globalIndex const > const & localMatrix,
                                        arrayView1d< real64 > const & localRhs );
->>>>>>> d51a0af2
 
   enum class timeIntegrationOption
   {
