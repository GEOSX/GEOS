--- conflicted
+++ resolved
@@ -5,11 +5,7 @@
  * Copyright (c) 2016-2024 Lawrence Livermore National Security LLC
  * Copyright (c) 2018-2024 Total, S.A
  * Copyright (c) 2018-2024 The Board of Trustees of the Leland Stanford Junior University
-<<<<<<< HEAD
- * Copyright (c) 2018-2024 Chevron
-=======
  * Copyright (c) 2023-2024 Chevron
->>>>>>> fe987d81
  * Copyright (c) 2019-     GEOS/GEOSX Contributors
  * All rights reserved
  *
@@ -56,11 +52,7 @@
     return "PhaseFieldDamageFEM";
   }
   /**
-<<<<<<< HEAD
-   * @copydoc SolverBase::getCatalogName()
-=======
    * @copydoc PhysicsSolverBase::getCatalogName()
->>>>>>> fe987d81
    */
   string getCatalogName() const override { return catalogName(); }
 
@@ -155,11 +147,7 @@
     Quadratic,
   };
 
-<<<<<<< HEAD
-  struct viewKeyStruct : public SolverBase::viewKeyStruct
-=======
   struct viewKeyStruct : public PhysicsSolverBase::viewKeyStruct
->>>>>>> fe987d81
   {
     static constexpr char const * coeffNameString() { return "coeffField"; }
     static constexpr char const * localDissipationOptionString() { return "localDissipation"; }
