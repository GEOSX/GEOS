--- conflicted
+++ resolved
@@ -22,12 +22,9 @@
 #include "common/DataTypes.hpp"
 #include "finiteVolume/FluxApproximationBase.hpp"
 #include "rajaInterface/GEOS_RAJA_Interface.hpp"
-<<<<<<< HEAD
-#include "linearAlgebraInterface/src/InterfaceTypes.hpp"
+
+#include "linearAlgebra/interfaces/InterfaceTypes.hpp"
 #include "finiteVolume/TwoPointFluxApproximation.hpp"
-=======
-#include "linearAlgebra/interfaces/InterfaceTypes.hpp"
->>>>>>> 4bbafa4d
 
 namespace geosx
 {
@@ -496,11 +493,7 @@
            arrayView2d<real64 const> const & dDens_dPres,
            arrayView1d<real64 const> const & mob,
            arrayView1d<real64 const> const & dMob_dPres,
-<<<<<<< HEAD
-           localIndex const,
-=======
            localIndex const GEOSX_UNUSED_ARG( fluidIndex ),
->>>>>>> 4bbafa4d
            integer const gravityFlag,
            real64 const dt,
            arraySlice1d<real64> const & flux,
@@ -761,13 +754,8 @@
                    arrayView1d<real64 const> const & dMob_dPres,
                    arrayView1d<real64 const> const & aperture0,
                    arrayView1d<real64 const> const & aperture,
-<<<<<<< HEAD
-                   localIndex const,
-                   integer const gravityFlag,
-=======
                    localIndex const GEOSX_UNUSED_ARG( fluidIndex ),
                    integer const GEOSX_UNUSED_ARG( gravityFlag ),
->>>>>>> 4bbafa4d
                    real64 const dt,
                    arraySlice1d<real64> const & flux,
                    arraySlice2d<real64> const & fluxJacobian,
