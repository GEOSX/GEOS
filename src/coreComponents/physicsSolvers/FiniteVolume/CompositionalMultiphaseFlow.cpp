--- conflicted
+++ resolved
@@ -145,21 +145,6 @@
 
       elementSubRegion->RegisterViewWrapper< array1d<globalIndex> >( viewKeyStruct::blockLocalDofNumberString );
     });
-<<<<<<< HEAD
-
-    FaceManager * const faceManager = meshLevel->getFaceManager();
-
-    faceManager->RegisterViewWrapper<array2d<real64>>(viewKeyStruct::phaseDensityOldString);
-    faceManager->RegisterViewWrapper<array2d<real64>>(viewKeyStruct::phaseViscosityString);
-    faceManager->RegisterViewWrapper<array2d<real64>>(viewKeyStruct::phaseRelativePermeabilityString);
-    faceManager->RegisterViewWrapper<array3d<real64>>(viewKeyStruct::phaseComponentFractionOldString);
-
-    if (m_capPressureFlag)
-    {
-      faceManager->RegisterViewWrapper<array2d<real64>>(viewKeyStruct::phaseCapillaryPressureString);
-    }
-=======
->>>>>>> 28c5e3b4
   }
 }
 
@@ -249,23 +234,6 @@
     subRegion->getReference<array2d<real64>>(viewKeyStruct::phaseDensityOldString).resizeDimension<1>(NP);
     subRegion->getReference<array3d<real64>>(viewKeyStruct::phaseComponentFractionOldString).resizeDimension<1,2>(NP, NC);
   });
-<<<<<<< HEAD
-
-  {
-    FaceManager * const faceManager = meshLevel->getFaceManager();
-
-    faceManager->getReference<array2d<real64>>(viewKeyStruct::phaseDensityOldString).resizeDimension<1>(NP);
-    faceManager->getReference<array2d<real64>>(viewKeyStruct::phaseViscosityString).resizeDimension<1>(NP);
-    faceManager->getReference<array2d<real64>>(viewKeyStruct::phaseRelativePermeabilityString).resizeDimension<1>(NP);
-    faceManager->getReference<array3d<real64>>(viewKeyStruct::phaseComponentFractionOldString).resizeDimension<1,2>(NP, NC);;
-
-    if (m_capPressureFlag)
-    {
-      faceManager->getReference<array2d<real64>>(viewKeyStruct::phaseCapillaryPressureString).resizeDimension<1>(NP);
-    }
-  }
-=======
->>>>>>> 28c5e3b4
 }
 
 void CompositionalMultiphaseFlow::UpdateComponentFraction( ManagedGroup * const dataGroup )
@@ -578,11 +546,8 @@
   UpdatePhaseVolumeFraction( dataGroup );
   UpdateSolidModel( dataGroup );
   UpdateRelPermModel( dataGroup );
-<<<<<<< HEAD
+  UpdatePhaseMobility( dataGroup );
   UpdateCapPressureModel( dataGroup );
-=======
-  UpdatePhaseMobility( dataGroup );
->>>>>>> 28c5e3b4
 }
 
 void CompositionalMultiphaseFlow::InitializeFluidState( DomainPartition * const domain )
@@ -620,13 +585,12 @@
     // 5. Initialize rel perm state
     UpdateRelPermModel( subRegion );
 
-<<<<<<< HEAD
-    // 6. Initialize cap pressure state
+    // 6. Initialize mobility
+    UpdatePhaseMobility( subRegion );
+
+    // 7. Initialize cap pressure state
     UpdateCapPressureModel( subRegion );
-=======
-    // 5. Initialize mobility
-    UpdatePhaseMobility( subRegion );
->>>>>>> 28c5e3b4
+
   });
 }
 
@@ -1203,6 +1167,8 @@
   ElementRegionManager::ElementViewAccessor<arrayView2d<real64>> const & phaseMob = m_phaseMob;
   ElementRegionManager::ElementViewAccessor<arrayView2d<real64>> const & dPhaseMob_dPres = m_dPhaseMob_dPres;
   ElementRegionManager::ElementViewAccessor<arrayView3d<real64>> const & dPhaseMob_dComp = m_dPhaseMob_dCompDens;
+  ElementRegionManager::ElementViewAccessor<arrayView2d<real64>> const & dPhaseVolFrac_dPres = m_dPhaseVolFrac_dPres;
+  ElementRegionManager::ElementViewAccessor<arrayView3d<real64>> const & dPhaseVolFrac_dComp = m_dPhaseVolFrac_dCompDens;
   ElementRegionManager::ElementViewAccessor<arrayView3d<real64>> const & dCompFrac_dCompDens = m_dCompFrac_dCompDens;
 
   ElementRegionManager::MaterialViewAccessor<arrayView3d<real64>> const & phaseDens        = m_phaseDens;
@@ -1211,13 +1177,8 @@
   ElementRegionManager::MaterialViewAccessor<arrayView4d<real64>> const & phaseCompFrac    = m_phaseCompFrac;
   ElementRegionManager::MaterialViewAccessor<arrayView4d<real64>> const & dPhaseCompFrac_dPres = m_dPhaseCompFrac_dPres;
   ElementRegionManager::MaterialViewAccessor<arrayView5d<real64>> const & dPhaseCompFrac_dComp = m_dPhaseCompFrac_dComp;
-<<<<<<< HEAD
-  ElementRegionManager::MaterialViewAccessor<arrayView3d<real64>> const & phaseRelPerm                = m_phaseRelPerm;
-  ElementRegionManager::MaterialViewAccessor<arrayView4d<real64>> const & dPhaseRelPerm_dPhaseVolFrac = m_dPhaseRelPerm_dPhaseVolFrac;
   ElementRegionManager::MaterialViewAccessor<arrayView3d<real64>> const & phaseCapPressure                = m_phaseCapPressure;
   ElementRegionManager::MaterialViewAccessor<arrayView4d<real64>> const & dPhaseCapPressure_dPhaseVolFrac = m_dPhaseCapPressure_dPhaseVolFrac;
-=======
->>>>>>> 28c5e3b4
 
   localIndex constexpr numElems   = StencilCollection<CellDescriptor, real64>::NUM_POINT_IN_FLUX;
   localIndex constexpr maxStencil = StencilCollection<CellDescriptor, real64>::MAX_STENCIL_SIZE;
@@ -1250,11 +1211,7 @@
     stackArray2d<real64, maxStencil * maxNumComp>              dCompFlux_dP( stencilSize, NC );
     stackArray3d<real64, maxStencil * maxNumComp * maxNumComp> dCompFlux_dC( stencilSize, NC, NC );
 
-<<<<<<< HEAD
-    stackArray1d<real64, maxNumComp> dRelPerm_dC( NC );
     stackArray1d<real64, maxNumComp> dCapPressure_dC( NC );
-=======
->>>>>>> 28c5e3b4
     stackArray1d<real64, maxNumComp> dDens_dC( NC );
 
     stackArray1d<real64, numElems>              dDensMean_dP( numElems );
