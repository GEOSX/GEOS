
<Problem>

    <Solvers gravityVector="0.0,0.0,-9.81">

        <SinglePhaseFlow
            name="SinglePhaseFlow"
            verboseLevel="0"
            gravityFlag="1"
            discretization="singlePhaseTPFA"
            targetRegions="{Region2, Fracture}"
            fluidName="water"
            solidName="rock">
            <SystemSolverParameters
                name="SystemSolverParameters"
                krylovTol="1.0e-12"
                newtonTol="1.0e-8"
                maxIterNewton="8" />
        </SinglePhaseFlow>
        <SurfaceGenerator
            name="SurfaceGen"
            verboseLevel="0"
            solidMaterialName="rock"
            fractureRegion="Fracture"
            targetRegions="{Fracture}"
            rockToughness="1e6">
        </SurfaceGenerator>
    </Solvers>

    <Mesh>
        <InternalMesh
            name="mesh1"
            elementTypes="{C3D8}"
            xCoords="{-5, 5}"
            yCoords="{0, 10}"
            zCoords="{0, 1}"
            nx="{10}"
            ny="{10}"
            nz="{1}"
            cellBlockNames="{cb1}" />
    </Mesh>

    <Geometry>
        <Box
            name="left"
            xMin="-0.01, -0.01, -0.01"
            xMax=" 1.01,  1.01, 1.01" />
        <Box
            name="right"
            xMin=" 8.99, -0.01, -0.01"
            xMax="10.01,  1.01, 1.01" />
        <Box
            name="bottom"
            xMin="-0.01, -0.01, -0.01"
            xMax="10.01,  1.11, 1.01" />
        <Box
            name="top"
            xMin="-0.01,  8.99, -0.01"
            xMax="10.01, 10.01, 1.01" />
        <Box
            name="fracture"
            xMin="-0.01, -0.01, -0.01"
            xMax=" 0.01, 10.01, 1.01" />
        <Box
            name="source"
            xMin="-0.01, -0.01, -0.01"
            xMax=" 0.01,  1.01, 1.01" />
    </Geometry>


    <Events maxTime="50000">
        <SoloEvent
            name="output0"
            target="/Outputs/siloOutput" />

        <SoloEvent
            name="preFracture"
            target="/Solvers/SurfaceGen" />

        <SoloEvent
            name="output1"
            target="/Outputs/siloOutput" />

        <PeriodicEvent
            name="solverApplications"
            forceDt="1e3"
            target="/Solvers/SinglePhaseFlow" />

        <PeriodicEvent
            name="outputs"
            cycleFrequency="1"
            targetExactTimestep="1"
            target="/Outputs/siloOutput" />
        <PeriodicEvent
            name="outputs2"
            cycleFrequency="1"
            targetExactTimestep="1"
            target="/Outputs/vtkOutput"/>
        <PeriodicEvent
            name="restarts"
            timeFrequency="25000"
            targetExactTimestep="0"
            target="/Outputs/restartOutput" />
    </Events>

    <NumericalMethods>
        <FiniteVolume>
            <TwoPointFluxApproximation
                name="singlePhaseTPFA"
                fieldName="pressure"
                coefficientName="permeability" />
        </FiniteVolume>
    </NumericalMethods>

    <ElementRegions>
        <CellElementRegion
            name="Region2"
            cellBlocks="{cb1}"
            materialList="{water, rock}" />

        <FaceElementRegion
            name="Fracture"
            defaultAperture="1.0e-5"
            materialList="{water, rock}" />

    </ElementRegions>

    <Constitutive>
        <CompressibleSinglePhaseFluid
            name="water"
            defaultDensity="1000"
            defaultViscosity="0.001"
            referencePressure="0.0"
            referenceDensity="1000"
            compressibility="5e-10"
            referenceViscosity="0.001"
            viscosibility="0.0" />

        <PoreVolumeCompressibleSolid
            name="rock"
            referencePressure="0.0"
            compressibility="1e-9" />
    </Constitutive>

    <FieldSpecifications>
        <FieldSpecification
            name="permx"
            component="0"
            initialCondition="1"
            setNames="{all}"
            objectPath="ElementRegions/Region2/cb1"
            fieldName="permeability"
            scale="5.0e-19" />

        <FieldSpecification
            name="permy"
            component="1"
            initialCondition="1"
            setNames="{all}"
            objectPath="ElementRegions/Region2/cb1"
            fieldName="permeability"
            scale="5.0e-19" />

        <FieldSpecification
            name="permz"
            component="2"
            initialCondition="1"
            setNames="{all}"
            objectPath="ElementRegions/Region2/cb1"
            fieldName="permeability"
            scale="5.0e-19" />

        <FieldSpecification
            name="referencePorosity"
            initialCondition="1"
            setNames="{all}"
            objectPath="ElementRegions/Region2/cb1"
            fieldName="referencePorosity"
            scale="0.01" />

        <FieldSpecification
            name="initialPressure"
            initialCondition="1"
            setNames="{all}"
            objectPath="ElementRegions/Region2/cb1"
            fieldName="pressure"
            scale="0.0" />

        <FieldSpecification
            name="frac"
            initialCondition="1"
            setNames="{fracture}"
            objectPath="faceManager"
            fieldName="ruptureState"
            scale="1" />

        <FieldSpecification
            name="source"
            objectPath="ElementRegions/Fracture"
            fieldName="pressure"
            scale="1.0e7"
            setNames="{source}" />
    </FieldSpecifications>

    <Functions>
    </Functions>

    <Partition>
        <SpatialPartition
            xPar="1"
            yPar="1"
            zPar="1" />
    </Partition>

    <Outputs>
        <Silo
            name="siloOutput"
            plotFileRoot="fractureMatrixFlow"
            plotLevel="1" />
<<<<<<< HEAD
        <Restart name="sidreRestart" />
        <VTK
           name="vtkOutput"/>
=======
        <Restart name="restartOutput" />
>>>>>>> 0d012624
    </Outputs>

</Problem><|MERGE_RESOLUTION|>--- conflicted
+++ resolved
@@ -69,33 +69,29 @@
 
 
     <Events maxTime="50000">
-        <SoloEvent
+        <!--SoloEvent
             name="output0"
-            target="/Outputs/siloOutput" />
+            target="/Outputs/siloOutput" / -->
 
         <SoloEvent
             name="preFracture"
             target="/Solvers/SurfaceGen" />
 
-        <SoloEvent
+        <!--SoloEvent
             name="output1"
-            target="/Outputs/siloOutput" />
+            target="/Outputs/siloOutput" / -->
 
         <PeriodicEvent
             name="solverApplications"
             forceDt="1e3"
             target="/Solvers/SinglePhaseFlow" />
 
-        <PeriodicEvent
+        <!--PeriodicEvent
             name="outputs"
             cycleFrequency="1"
             targetExactTimestep="1"
-            target="/Outputs/siloOutput" />
-        <PeriodicEvent
-            name="outputs2"
-            cycleFrequency="1"
-            targetExactTimestep="1"
-            target="/Outputs/vtkOutput"/>
+            target="/Outputs/siloOutput" / -->
+
         <PeriodicEvent
             name="restarts"
             timeFrequency="25000"
@@ -217,13 +213,8 @@
             name="siloOutput"
             plotFileRoot="fractureMatrixFlow"
             plotLevel="1" />
-<<<<<<< HEAD
-        <Restart name="sidreRestart" />
-        <VTK
-           name="vtkOutput"/>
-=======
         <Restart name="restartOutput" />
->>>>>>> 0d012624
     </Outputs>
 
+
 </Problem>