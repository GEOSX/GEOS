/*
 *~~~~~~~~~~~~~~~~~~~~~~~~~~~~~~~~~~~~~~~~~~~~~~~~~~~~~~~~~~~~~~~~~~~~~~~~~~~
 * Copyright (c) 2018, Lawrence Livermore National Security, LLC.
 *
 * Produced at the Lawrence Livermore National Laboratory
 *
 * LLNL-CODE-746361
 *
 * All rights reserved. See COPYRIGHT for details.
 *
 * This file is part of the GEOSX Simulation Framework.
 *
 * GEOSX is a free software; you can redistribute it and/or modify it under
 * the terms of the GNU Lesser General Public License (as published by the
 * Free Software Foundation) version 2.1 dated February 1999.
 *~~~~~~~~~~~~~~~~~~~~~~~~~~~~~~~~~~~~~~~~~~~~~~~~~~~~~~~~~~~~~~~~~~~~~~~~~~~
 */

/**
 * @file SinglePhaseFlow.cpp
 */

#include "SinglePhaseFlow.hpp"

<<<<<<< HEAD
#include "ArrayView.hpp"
=======
#include <vector>
#include <cmath>

>>>>>>> f2fbc3f7
#include "codingUtilities/Utilities.hpp"
#include "common/DataTypes.hpp"
#include "common/TimingMacros.hpp"
#include "constitutive/ConstitutiveManager.hpp"
#include "finiteVolume/FiniteVolumeManager.hpp"
#include "finiteVolume/FluxApproximationBase.hpp"
#include "managers/BoundaryConditions/BoundaryConditionManager.hpp"
#include "managers/DomainPartition.hpp"
#include "managers/NumericalMethodsManager.hpp"
#include "mesh/MeshForLoopInterface.hpp"
#include "meshUtilities/ComputationalGeometry.hpp"
#include "MPI_Communications/CommunicationTools.hpp"
#include "systemSolverInterface/LinearSolverWrapper.hpp"
#include "systemSolverInterface/EpetraBlockSystem.hpp"

/**
 * @namespace the geosx namespace that encapsulates the majority of the code
 */
namespace geosx
{

using namespace dataRepository;
using namespace constitutive;
using namespace systemSolverInterface;

SinglePhaseFlow::SinglePhaseFlow( const std::string& name,
                                  ManagedGroup * const parent ):
  FlowSolverBase(name, parent)
{
  m_numDofPerCell = 1;

  // set the blockID for the block system interface
  getLinearSystemRepository()->SetBlockID( BlockIDs::fluidPressureBlock, this->getName() );
}


void SinglePhaseFlow::FillDocumentationNode(  )
{
  FlowSolverBase::FillDocumentationNode();

  cxx_utilities::DocumentationNode * const docNode = this->getDocumentationNode();

  docNode->setName(SinglePhaseFlow::CatalogName());
  docNode->setSchemaType("Node");
  docNode->setShortDescription("A single phase flow solver");
}

void SinglePhaseFlow::FillOtherDocumentationNodes( dataRepository::ManagedGroup * const rootGroup )
{
  FlowSolverBase::FillOtherDocumentationNodes( rootGroup );

  DomainPartition * domain  = rootGroup->GetGroup<DomainPartition>( keys::domain );

  for( auto & mesh : domain->getMeshBodies()->GetSubGroups() )
  {
    MeshLevel * meshLevel = ManagedGroup::group_cast<MeshBody*>(mesh.second)->getMeshLevel(0);

    ElementRegionManager * const elemManager = meshLevel->getElemManager();

    elemManager->forCellBlocks( [&]( CellBlockSubRegion * const cellBlock ) -> void
      {
        cxx_utilities::DocumentationNode * const docNode = cellBlock->getDocumentationNode();

        docNode->AllocateChildNode( viewKeysSinglePhaseFlow.pressure.Key(),
                                    viewKeysSinglePhaseFlow.pressure.Key(),
                                    -1,
                                    "real64_array",
                                    "real64_array",
                                    "Fluid pressure",
                                    "Fluid pressure",
                                    "",
                                    elemManager->getName(),
                                    1,
                                    0,
                                    0 );

        docNode->AllocateChildNode( viewKeysSinglePhaseFlow.deltaPressure.Key(),
                                    viewKeysSinglePhaseFlow.deltaPressure.Key(),
                                    -1,
                                    "real64_array",
                                    "real64_array",
                                    "Change in fluid pressure",
                                    "Change in fluid pressure",
                                    "",
                                    elemManager->getName(),
                                    1,
                                    0,
                                    1 );

        docNode->AllocateChildNode( viewKeyStruct::deltaVolumeString,
                                    viewKeyStruct::deltaVolumeString,
                                    -1,
                                    "real64_array",
                                    "real64_array",
                                    "Change in fluid volume",
                                    "Change in fluid volume",
                                    "",
                                    elemManager->getName(),
                                    1,
                                    0,
                                    1 );

        docNode->AllocateChildNode( viewKeysSinglePhaseFlow.density.Key(),
                                    viewKeysSinglePhaseFlow.density.Key(),
                                    -1,
                                    "real64_array",
                                    "real64_array",
                                    "Fluid density",
                                    "Fluid density",
                                    "",
                                    elemManager->getName(),
                                    1,
                                    0,
                                    3 );

        docNode->AllocateChildNode( viewKeysSinglePhaseFlow.porosity.Key(),
                                    viewKeysSinglePhaseFlow.porosity.Key(),
                                    -1,
                                    "real64_array",
                                    "real64_array",
                                    "Porosity",
                                    "Porosity",
                                    "",
                                    elemManager->getName(),
                                    1,
                                    0,
                                    3 );

        docNode->AllocateChildNode( viewKeysSinglePhaseFlow.oldPorosity.Key(),
                                    viewKeysSinglePhaseFlow.oldPorosity.Key(),
                                    -1,
                                    "real64_array",
                                    "real64_array",
                                    "Porosity old value",
                                    "Porosity old value",
                                    "",
                                    elemManager->getName(),
                                    1,
                                    0,
                                    3 );

        docNode->AllocateChildNode( viewKeysSinglePhaseFlow.blockLocalDofNumber.Key(),
                                    viewKeysSinglePhaseFlow.blockLocalDofNumber.Key(),
                                    -1,
                                    "globalIndex_array",
                                    "globalIndex_array",
                                    "DOF index",
                                    "DOF index",
                                    "0",
                                    elemManager->getName(),
                                    1,
                                    0,
                                    3 );

      });

    {
      FaceManager * const faceManager = meshLevel->getFaceManager();
      cxx_utilities::DocumentationNode * const docNode = faceManager->getDocumentationNode();

      docNode->AllocateChildNode( viewKeysSinglePhaseFlow.facePressure.Key(),
                                  viewKeysSinglePhaseFlow.facePressure.Key(),
                                  -1,
                                  "real64_array",
                                  "real64_array",
                                  "Fluid pressure",
                                  "Fluid pressure",
                                  "",
                                  faceManager->getName(),
                                  1,
                                  0,
                                  3 );

      docNode->AllocateChildNode( viewKeysSinglePhaseFlow.density.Key(),
                                  viewKeysSinglePhaseFlow.density.Key(),
                                  -1,
                                  "real64_array",
                                  "real64_array",
                                  "Fluid density",
                                  "Fluid density",
                                  "",
                                  faceManager->getName(),
                                  1,
                                  0,
                                  3 );

      docNode->AllocateChildNode( viewKeysSinglePhaseFlow.viscosity.Key(),
                                  viewKeysSinglePhaseFlow.viscosity.Key(),
                                  -1,
                                  "real64_array",
                                  "real64_array",
                                  "Fluid viscosity",
                                  "Fluid viscosity",
                                  "",
                                  faceManager->getName(),
                                  1,
                                  0,
                                  3 );
    }
  }
}

void SinglePhaseFlow::InitializePreSubGroups(ManagedGroup * const rootGroup)
{
  FlowSolverBase::InitializePreSubGroups(rootGroup);
}

void SinglePhaseFlow::FinalInitializationPreSubGroups( ManagedGroup * const rootGroup )
{
  FlowSolverBase::FinalInitializationPreSubGroups( rootGroup );

  DomainPartition * domain = rootGroup->GetGroup<DomainPartition>(keys::domain);

  //TODO this is a hack until the sets are fixed to include ghosts!!
  std::map<string, string_array > fieldNames;
  fieldNames["elems"].push_back(viewKeysSinglePhaseFlow.pressure.Key());
  CommunicationTools::SynchronizeFields(fieldNames,
                              domain->getMeshBody(0)->getMeshLevel(0),
                              domain->getReference< array1d<NeighborCommunicator> >( domain->viewKeys.neighbors ) );

  // Moved the following part from ImplicitStepSetup to here since it only needs to be initialized once
  // They will be updated in AyyplySystemSolution and ImplicitStepComplete, respectively
  MeshLevel * const mesh = domain->getMeshBodies()->GetGroup<MeshBody>(0)->getMeshLevel(0);
  ElementRegionManager * const elemManager = mesh->getElemManager();

  ConstitutiveManager * const constitutiveManager =
    domain->GetGroup<ConstitutiveManager>(keys::ConstitutiveManager);
  
  ElementRegionManager::ConstitutiveRelationAccessor<ConstitutiveBase> constitutiveRelations =
    elemManager->ConstructConstitutiveAccessor<ConstitutiveBase>(constitutiveManager);

  ElementRegionManager::MaterialViewAccessor< arrayView2d<real64> > const pvmult =
    elemManager->ConstructMaterialViewAccessor< array2d<real64>, arrayView2d<real64> >( ConstitutiveBase::viewKeyStruct::poreVolumeMultiplierString,
                                                                                        constitutiveManager );

  ElementRegionManager::MaterialViewAccessor< arrayView2d<real64> > const dens =
    elemManager->ConstructMaterialViewAccessor< array2d<real64>, arrayView2d<real64> >( ConstitutiveBase::viewKeyStruct::densityString,
                                                                                        constitutiveManager);

  ElementRegionManager::ElementViewAccessor< arrayView1d<real64> > const pres =
    elemManager->ConstructViewAccessor< array1d<real64>, arrayView1d<real64> >(viewKeyStruct::pressureString);

  ElementRegionManager::ElementViewAccessor<arrayView1d<real64>> densOld =
    elemManager->ConstructViewAccessor<array1d<real64>, arrayView1d<real64>>(viewKeyStruct::densityString);

  ElementRegionManager::ElementViewAccessor<arrayView1d<real64>> poro =
    elemManager->ConstructViewAccessor<array1d<real64>, arrayView1d<real64>>(viewKeyStruct::porosityString);

<<<<<<< HEAD
  auto poro = elemManager->ConstructViewAccessor<real64_array>(viewKeyStruct::porosityString);
  auto poroOld = elemManager->ConstructViewAccessor<real64_array>(viewKeyStruct::oldPorosityString);
  auto poroRef = elemManager->ConstructViewAccessor<real64_array>(viewKeysSinglePhaseFlow.referencePorosity.Key());
=======
  ElementRegionManager::ElementViewAccessor<arrayView1d<real64>> poroOld =
    elemManager->ConstructViewAccessor<array1d<real64>, arrayView1d<real64>>(viewKeyStruct::oldPorosityString);
>>>>>>> f2fbc3f7

  ElementRegionManager::ElementViewAccessor<arrayView1d<real64>> const poroRef =
    elemManager->ConstructViewAccessor<array1d<real64>, arrayView1d<real64>>(viewKeyStruct::referencePorosityString);

  //***** loop over all elements and initialize the derivative arrays *****
  forAllElemsInMesh( mesh, [&]( localIndex const er,
                                localIndex const esr,
                                localIndex const ei)->void
  {
    constitutiveRelations[er][esr][m_fluidIndex]->StateUpdatePointPressure(pres[er][esr][ei], ei, 0); // fluid
    constitutiveRelations[er][esr][m_solidIndex]->StateUpdatePointPressure(pres[er][esr][ei], ei, 0); // solid

    densOld[er][esr][ei] = dens[er][esr][m_fluidIndex][ei][0];
    poro[er][esr][ei] = poroRef[er][esr][ei] * pvmult[er][esr][m_solidIndex][ei][0];
    poroOld[er][esr][ei] = poro[er][esr][ei];
  });
}



real64 SinglePhaseFlow::SolverStep( real64 const& time_n,
                                    real64 const& dt,
                                    const int cycleNumber,
                                    DomainPartition * domain )
{
  real64 dt_return = dt;

  ImplicitStepSetup( time_n, dt, domain, getLinearSystemRepository() );

  // currently the only method is implicit time integration
  dt_return= this->NonlinearImplicitStep( time_n,
                                          dt,
                                          cycleNumber,
                                          domain,
                                          getLinearSystemRepository() );

  // final step for completion of timestep. typically secondary variable updates and cleanup.
  ImplicitStepComplete( time_n, dt_return, domain );

  return dt_return;
}


void SinglePhaseFlow::ImplicitStepSetup( real64 const& time_n,
                                         real64 const& dt,
                                         DomainPartition * const domain,
                                         EpetraBlockSystem * const blockSystem )
{
  MeshLevel * const mesh = domain->getMeshBodies()->GetGroup<MeshBody>(0)->getMeshLevel(0);
  ElementRegionManager * const elemManager = mesh->getElemManager();

  ConstitutiveManager * const constitutiveManager = 
    domain->GetGroup<ConstitutiveManager>(keys::ConstitutiveManager);

  ElementRegionManager::ElementViewAccessor<arrayView1d<real64>> dVol = 
    elemManager->ConstructViewAccessor<array1d<real64>, arrayView1d<real64>>(viewKeyStruct::deltaVolumeString);

  ElementRegionManager::ElementViewAccessor<arrayView1d<real64>> const poro = 
    elemManager->ConstructViewAccessor<array1d<real64>, arrayView1d<real64>>(viewKeyStruct::porosityString);

<<<<<<< HEAD
  auto dPres = elemManager->ConstructViewAccessor<real64_array>(viewKeysSinglePhaseFlow.deltaPressure.Key());
  auto dVol      = elemManager->ConstructViewAccessor<real64_array>(viewKeysSinglePhaseFlow.deltaVolume.Key());

  auto densOld = elemManager->ConstructViewAccessor<real64_array>(viewKeysSinglePhaseFlow.density.Key());
  auto poro = elemManager->ConstructViewAccessor<real64_array>(viewKeysSinglePhaseFlow.porosity.Key());
  auto poroOld = elemManager->ConstructViewAccessor<real64_array>(viewKeysSinglePhaseFlow.oldPorosity.Key());

  ElementRegionManager::MaterialViewAccessor< array2d<real64> >
  dens = elemManager->ConstructMaterialViewAccessor< array2d<real64> >( ConstitutiveBase::viewKeyStruct::densityString,
                                                                        constitutiveManager );
=======
  ElementRegionManager::ElementViewAccessor<arrayView1d<real64>> dPres =
    elemManager->ConstructViewAccessor<array1d<real64>, arrayView1d<real64>>(viewKeyStruct::deltaPressureString);

  ElementRegionManager::ElementViewAccessor<arrayView1d<real64>> densOld =
    elemManager->ConstructViewAccessor<array1d<real64>, arrayView1d<real64>>(viewKeyStruct::densityString);

  ElementRegionManager::ElementViewAccessor<arrayView1d<real64>> poroOld =
    elemManager->ConstructViewAccessor<array1d<real64>, arrayView1d<real64>>(viewKeyStruct::oldPorosityString);

  ElementRegionManager::MaterialViewAccessor< arrayView2d<real64> > const dens =
    elemManager->ConstructMaterialViewAccessor< array2d<real64>, arrayView2d<real64> >( ConstitutiveBase::viewKeyStruct::densityString,
                                                                       constitutiveManager);
>>>>>>> f2fbc3f7

  //***** loop over all elements and initialize the derivative arrays *****
  forAllElemsInMesh( mesh, [&]( localIndex const er,
                                localIndex const esr,
                                localIndex const ei)->void
  {
    dPres[er][esr][ei] = 0.0;
    dVol[er][esr][ei] = 0.0;
    densOld[er][esr][ei] = dens[er][esr][m_fluidIndex][ei][0];
    poroOld[er][esr][ei] = poro[er][esr][ei];
  });

  // setup dof numbers and linear system
  SetupSystem( domain, blockSystem );
}

void SinglePhaseFlow::ImplicitStepComplete( real64 const & time_n,
                                            real64 const & dt,
                                            DomainPartition * const domain)
{

  MeshLevel * const mesh = domain->getMeshBodies()->GetGroup<MeshBody>(0)->getMeshLevel(0);
  ElementRegionManager * const elemManager = mesh->getElemManager();

<<<<<<< HEAD
  auto pres = elemManager->ConstructViewAccessor<real64_array>(viewKeysSinglePhaseFlow.pressure.Key());
  auto dPres = elemManager->ConstructViewAccessor<real64_array>(viewKeysSinglePhaseFlow.deltaPressure.Key());
=======
  ConstitutiveManager * const
  constitutiveManager = domain->GetGroup<ConstitutiveManager>(keys::ConstitutiveManager);

  ElementRegionManager::ElementViewAccessor<arrayView1d<real64>> pres =
    elemManager->ConstructViewAccessor<array1d<real64>, arrayView1d<real64>>(viewKeyStruct::pressureString);

  ElementRegionManager::ElementViewAccessor<arrayView1d<real64>> volume =
    elemManager->ConstructViewAccessor<array1d<real64>, arrayView1d<real64>>(CellBlock::viewKeyStruct::elementVolumeString);
>>>>>>> f2fbc3f7

  ElementRegionManager::ElementViewAccessor<arrayView1d<real64>> const dVol =
    elemManager->ConstructViewAccessor<array1d<real64>, arrayView1d<real64>>(viewKeyStruct::deltaVolumeString);
  
  ElementRegionManager::ElementViewAccessor<arrayView1d<real64>> const dPres =
    elemManager->ConstructViewAccessor<array1d<real64>, arrayView1d<real64>>(viewKeyStruct::deltaPressureString);

  //***** Loop over all elements and update pressure and 'previous' values *****
  forAllElemsInMesh( mesh, [&]( localIndex const er,
                                localIndex const esr,
                                localIndex const ei)->void
  {
    pres[er][esr][ei] += dPres[er][esr][ei];
    volume[er][esr][ei] += dVol[er][esr][ei];
  });
}

void SinglePhaseFlow::SetNumRowsAndTrilinosIndices( MeshLevel * const meshLevel,
                                                    localIndex & numLocalRows,
                                                    globalIndex & numGlobalRows,
                                                    localIndex offset )
{
  ElementRegionManager * const elementRegionManager = meshLevel->getElemManager();
<<<<<<< HEAD
  ElementRegionManager::ElementViewAccessor<globalIndex_array>
  blockLocalDofNumber = elementRegionManager->
                  ConstructViewAccessor<globalIndex_array>( viewKeysSinglePhaseFlow.blockLocalDofNumber.Key(),
                                                            string() );
=======
>>>>>>> f2fbc3f7

  ElementRegionManager::ElementViewAccessor<arrayView1d<globalIndex>> blockLocalDofNumber =
    elementRegionManager->ConstructViewAccessor<array1d<globalIndex>, arrayView1d<globalIndex>>( viewKeyStruct::blockLocalDofNumberString );

  ElementRegionManager::ElementViewAccessor< arrayView1d<integer> > const ghostRank =
    elementRegionManager->ConstructViewAccessor<array1d<integer>, arrayView1d<integer>>( ObjectManagerBase::viewKeyStruct::ghostRankString );

  int numMpiProcesses;
  MPI_Comm_size( MPI_COMM_GEOSX, &numMpiProcesses );

  int thisMpiProcess = 0;
  MPI_Comm_rank( MPI_COMM_GEOSX, &thisMpiProcess );

  localIndex numLocalRowsToSend = numLocalRows;
  array1d<localIndex> gather(numMpiProcesses);

  // communicate the number of local rows to each process
  m_linearSolverWrapper.m_epetraComm.GatherAll( &numLocalRowsToSend,
                                                &gather.front(),
                                                1 );

  GEOS_ERROR_IF( numLocalRows != numLocalRowsToSend, "number of local rows inconsistent" );

  // find the first local row on this partition, and find the number of total global rows.
  localIndex firstLocalRow = 0;
  numGlobalRows = 0;

  for( integer p=0 ; p<numMpiProcesses ; ++p)
  {
    numGlobalRows += gather[p];
    if(p<thisMpiProcess)
      firstLocalRow += gather[p];
  }

  // create trilinos dof indexing, setting initial values to -1 to indicate unset values.
  for( localIndex er=0 ; er<ghostRank.size() ; ++er )
  {
    for( localIndex esr=0 ; esr<ghostRank[er].size() ; ++esr )
    {
      blockLocalDofNumber[er][esr] = -1;
    }
  }

  // loop over all elements and set the dof number if the element is not a ghost
  raja::ReduceSum< reducePolicy, localIndex  > localCount(0);
  forAllElemsInMesh<RAJA::seq_exec>( meshLevel, [=]( localIndex const er,
                                                     localIndex const esr,
                                                     localIndex const k) mutable ->void
  {
    if( ghostRank[er][esr][k] < 0 )
    {
      blockLocalDofNumber[er][esr][k] = firstLocalRow+localCount+offset;
      localCount += 1;
    }
    else
    {
      blockLocalDofNumber[er][esr][k] = -1;
    }
  });

  GEOS_ERROR_IF(localCount != numLocalRows, "Number of DOF assigned does not match numLocalRows" );
}


void SinglePhaseFlow::SetupSystem ( DomainPartition * const domain,
                                         EpetraBlockSystem * const blockSystem )
{
  // assume that there is only a single MeshLevel for now
  MeshLevel * const mesh = domain->getMeshBodies()->GetGroup<MeshBody>(0)->getMeshLevel(0);
  ElementRegionManager * const elementRegionManager = mesh->getElemManager();

  // for this solver, the dof are on the cell center, and the row corrosponds to an element
  localIndex numGhostRows  = 0;
  localIndex numLocalRows  = 0;
  globalIndex numGlobalRows = 0;

  // get the number of local elements, and ghost elements...i.e. local rows and ghost rows
  elementRegionManager->forCellBlocks( [&]( CellBlockSubRegion * const subRegion )
    {
      localIndex subRegionGhosts = subRegion->GetNumberOfGhosts();
      numGhostRows += subRegionGhosts;
      numLocalRows += subRegion->size() - subRegionGhosts;
    });

  SetNumRowsAndTrilinosIndices( mesh,
                                numLocalRows,
                                numGlobalRows,
                                0 );

  //TODO element sync doesn't work yet
  std::map<string, string_array > fieldNames;
  fieldNames["elems"].push_back(viewKeysSinglePhaseFlow.blockLocalDofNumber.Key());
  CommunicationTools::
  SynchronizeFields(fieldNames,
                    mesh,
                    domain->getReference< array1d<NeighborCommunicator> >( domain->viewKeys.neighbors ) );


  // construct row map, and set a pointer to the row map
  Epetra_Map * const
  rowMap = blockSystem->
           SetRowMap( BlockIDs::fluidPressureBlock,
                      std::make_unique<Epetra_Map>( numGlobalRows,
                                                    numLocalRows,
                                                    0,
                                                    m_linearSolverWrapper.m_epetraComm ) );

  // construct sparisty matrix, set a pointer to the sparsity pattern matrix
  Epetra_FECrsGraph * const
  sparsity = blockSystem->SetSparsity( BlockIDs::fluidPressureBlock,
                                       BlockIDs::fluidPressureBlock,
                                       std::make_unique<Epetra_FECrsGraph>(Copy,*rowMap,0) );



  // set the sparsity patter
  SetSparsityPattern( domain, sparsity );

  // assemble the global sparsity matrix
  sparsity->GlobalAssemble();
  sparsity->OptimizeStorage();

  // construct system matrix
  blockSystem->SetMatrix( BlockIDs::fluidPressureBlock,
                          BlockIDs::fluidPressureBlock,
                          std::make_unique<Epetra_FECrsMatrix>(Copy,*sparsity) );

  // construct solution vector
  blockSystem->SetSolutionVector( BlockIDs::fluidPressureBlock,
                                  std::make_unique<Epetra_FEVector>(*rowMap) );

  // construct residual vector
  blockSystem->SetResidualVector( BlockIDs::fluidPressureBlock,
                                  std::make_unique<Epetra_FEVector>(*rowMap) );

}

void SinglePhaseFlow::SetSparsityPattern( DomainPartition const * const domain,
                                               Epetra_FECrsGraph * const sparsity )
{
  MeshLevel const * const meshLevel = domain->getMeshBodies()->GetGroup<MeshBody>(0)->getMeshLevel(0);
  ElementRegionManager const * const elementRegionManager = meshLevel->getElemManager();
<<<<<<< HEAD
  ElementRegionManager::ElementViewAccessor<globalIndex_array const>
  blockLocalDofNumber = elementRegionManager->
                  ConstructViewAccessor<globalIndex_array>( viewKeysSinglePhaseFlow.blockLocalDofNumber.Key() );
=======
  ElementRegionManager::ElementViewAccessor<arrayView1d<globalIndex>> const blockLocalDofNumber = 
    elementRegionManager->ConstructViewAccessor<array1d<globalIndex>, arrayView1d<globalIndex>>( viewKeyStruct::blockLocalDofNumberString );
>>>>>>> f2fbc3f7

  ElementRegionManager::ElementViewAccessor< arrayView1d<integer> > const elemGhostRank =
    elementRegionManager->ConstructViewAccessor<array1d<integer>, arrayView1d<integer>>( ObjectManagerBase::viewKeyStruct::ghostRankString );

  NumericalMethodsManager const * numericalMethodManager = domain->
    getParent()->GetGroup<NumericalMethodsManager>(keys::numericalMethodsManager);

  FiniteVolumeManager const * fvManager = numericalMethodManager->
    GetGroup<FiniteVolumeManager>(keys::finiteVolumeManager);

  FluxApproximationBase const * fluxApprox = fvManager->getFluxApproximation(m_discretizationName);
  FluxApproximationBase::CellStencil const & stencilCollection = fluxApprox->getStencil();

  globalIndex_array elementLocalDofIndexRow(1);
  globalIndex_array elementLocalDofIndexCol(1);

  //**** loop over all faces. Fill in sparsity for all pairs of DOF/elem that are connected by face
  constexpr localIndex numElems = 2;
  stencilCollection.forAll<RAJA::seq_exec>([&] (StencilCollection<CellDescriptor, real64>::Accessor stencil) -> void
  {
    elementLocalDofIndexRow.resize(numElems);
    stencil.forConnected([&] (CellDescriptor const & cell, localIndex const i) -> void
    {
      elementLocalDofIndexRow[i] = blockLocalDofNumber[cell.region][cell.subRegion][cell.index];
    });

    localIndex const stencilSize = stencil.size();
    elementLocalDofIndexCol.resize(stencilSize);
    stencil.forAll([&] (CellDescriptor const & cell, real64 w, localIndex const i) -> void
    {
      elementLocalDofIndexCol[i] = blockLocalDofNumber[cell.region][cell.subRegion][cell.index];
    });

    sparsity->InsertGlobalIndices(integer_conversion<int>(numElems),
                                  elementLocalDofIndexRow.data(),
                                  integer_conversion<int>(stencilSize),
                                  elementLocalDofIndexCol.data());
  });

  // loop over all elements and add all locals just in case the above connector loop missed some
  forAllElemsInMesh<RAJA::seq_exec>(meshLevel, [&] (localIndex const er,
                                    localIndex const esr,
                                    localIndex const k) -> void
  {
    if (elemGhostRank[er][esr][k] < 0)
    {
      elementLocalDofIndexRow[0] = blockLocalDofNumber[er][esr][k];

      sparsity->InsertGlobalIndices( 1,
                                     elementLocalDofIndexRow.data(),
                                     1,
                                     elementLocalDofIndexRow.data());
    }
  });

  // add additional connectivity resulting from boundary stencils
  fluxApprox->forBoundaryStencils([&] (FluxApproximationBase::BoundaryStencil const & boundaryStencilCollection) -> void
  {
    boundaryStencilCollection.forAll<RAJA::seq_exec>([=] (StencilCollection<PointDescriptor, real64>::Accessor stencil) mutable -> void
    {
      elementLocalDofIndexRow.resize(1);
      stencil.forConnected([&] (PointDescriptor const & point, localIndex const i) -> void
      {
        if (point.tag == PointDescriptor::Tag::CELL)
        {
          CellDescriptor const & c = point.cellIndex;
          elementLocalDofIndexRow[0] = blockLocalDofNumber[c.region][c.subRegion][c.index];
        }
      });

      localIndex const stencilSize = stencil.size();
      elementLocalDofIndexCol.resize(stencilSize);
      integer counter = 0;
      stencil.forAll([&] (PointDescriptor const & point, real64 w, localIndex i) -> void
      {
        if (point.tag == PointDescriptor::Tag::CELL)
        {
          CellDescriptor const & c = point.cellIndex;
          elementLocalDofIndexCol[counter++] = blockLocalDofNumber[c.region][c.subRegion][c.index];
        }
      });

      sparsity->InsertGlobalIndices(1,
                                    elementLocalDofIndexRow.data(),
                                    integer_conversion<int>(counter),
                                    elementLocalDofIndexCol.data());
    });
  });
}



void SinglePhaseFlow::AssembleSystem(DomainPartition * const  domain,
                                     EpetraBlockSystem * const blockSystem,
                                     real64 const time_n,
                                     real64 const dt)
{
  //***** extract data required for assembly of system *****
  MeshLevel * const mesh = domain->getMeshBodies()->GetGroup<MeshBody>(0)->getMeshLevel(0);

  ConstitutiveManager * const constitutiveManager =
    domain->GetGroup<ConstitutiveManager>(keys::ConstitutiveManager);

  ElementRegionManager * const elemManager = mesh->getElemManager();

  NumericalMethodsManager const * numericalMethodManager =
    domain->getParent()->GetGroup<NumericalMethodsManager>(keys::numericalMethodsManager);

  FiniteVolumeManager const * fvManager =
    numericalMethodManager->GetGroup<FiniteVolumeManager>(keys::finiteVolumeManager);

  FluxApproximationBase const * fluxApprox =
    fvManager->getFluxApproximation(m_discretizationName);

  FluxApproximationBase::CellStencil const & stencilCollection =fluxApprox->getStencil();

  Epetra_FECrsMatrix * const jacobian =
    blockSystem->GetMatrix(BlockIDs::fluidPressureBlock, BlockIDs::fluidPressureBlock);
  
  Epetra_FEVector * const residual =
    blockSystem->GetResidualVector(BlockIDs::fluidPressureBlock);

  jacobian->Scale(0.0);
  residual->Scale(0.0);

<<<<<<< HEAD
  auto
  elemGhostRank = elemManager->ConstructViewAccessor<integer_array>( ObjectManagerBase::
                                                                     viewKeyStruct::
                                                                     ghostRankString );

  auto blockLocalDofNumber = elemManager->
                             ConstructViewAccessor<globalIndex_array>(viewKeysSinglePhaseFlow.blockLocalDofNumber.Key());

  auto pres      = elemManager->ConstructViewAccessor<real64_array>(viewKeysSinglePhaseFlow.pressure.Key());
  auto dPres     = elemManager->ConstructViewAccessor<real64_array>(viewKeysSinglePhaseFlow.deltaPressure.Key());
  auto densOld   = elemManager->ConstructViewAccessor<real64_array>(viewKeysSinglePhaseFlow.density.Key());
  auto poro      = elemManager->ConstructViewAccessor<real64_array>(viewKeysSinglePhaseFlow.porosity.Key());
  auto poroOld   = elemManager->ConstructViewAccessor<real64_array>(viewKeysSinglePhaseFlow.oldPorosity.Key());
  auto poroRef   = elemManager->ConstructViewAccessor<real64_array>(viewKeysSinglePhaseFlow.referencePorosity.Key());
  auto gravDepth = elemManager->ConstructViewAccessor<real64_array>(viewKeysSinglePhaseFlow.gravityDepth.Key());
  auto volume    = elemManager->ConstructViewAccessor<real64_array>(CellBlock::viewKeyStruct::elementVolumeString);
  auto dVol      = elemManager->ConstructViewAccessor<real64_array>(viewKeyStruct::deltaVolumeString);
  auto totalMeanStress = elemManager->ConstructViewAccessor<real64_array>("totalMeanStress");
  auto oldTotalMeanStress = elemManager->ConstructViewAccessor<real64_array>("oldTotalMeanStress");

  ElementRegionManager::MaterialViewAccessor< array2d<real64> > const
  dens = elemManager->ConstructMaterialViewAccessor< array2d<real64> >( ConstitutiveBase::viewKeyStruct::densityString,
                                                                        constitutiveManager);

  ElementRegionManager::MaterialViewAccessor< array2d<real64> > const
  dDens_dPres = elemManager->ConstructMaterialViewAccessor< array2d<real64> >( ConstitutiveBase::viewKeyStruct::dDens_dPresString,
                                                                               constitutiveManager);

  ElementRegionManager::MaterialViewAccessor< array2d<real64> > const
  visc = elemManager->ConstructMaterialViewAccessor< array2d<real64> >( ConstitutiveBase::viewKeyStruct::viscosityString,
                                                                        constitutiveManager);

  ElementRegionManager::MaterialViewAccessor< array2d<real64> > const
  dVisc_dPres = elemManager->ConstructMaterialViewAccessor< array2d<real64> >( ConstitutiveBase::viewKeyStruct::dVisc_dPresString,
                                                                               constitutiveManager);

  ElementRegionManager::MaterialViewAccessor< array2d<real64> > const
  pvmult = elemManager->ConstructMaterialViewAccessor< array2d<real64> >( ConstitutiveBase::viewKeyStruct::poreVolumeMultiplierString,
                                                                          constitutiveManager);

  ElementRegionManager::MaterialViewAccessor< array2d<real64> > const
  dPVMult_dPres = elemManager->ConstructMaterialViewAccessor< array2d<real64> >( ConstitutiveBase::viewKeyStruct::dPVMult_dPresString,
                                                                                 constitutiveManager);

  ElementRegionManager::MaterialViewAccessor< array2d<real64> > const
  bulkModulus = elemManager->
                ConstructMaterialViewAccessor< array2d<real64> >( "BulkModulus",
                                                                  constitutiveManager);

  ElementRegionManager::MaterialViewAccessor<real64> const
  biotCoefficient = elemManager->ConstructMaterialViewAccessor<real64>( "BiotCoefficient", constitutiveManager);
=======
  ElementRegionManager::ElementViewAccessor<arrayView1d<integer>> const elemGhostRank =
    elemManager->ConstructViewAccessor<array1d<integer>, arrayView1d<integer>>( ObjectManagerBase::viewKeyStruct::ghostRankString );
  
  ElementRegionManager::ElementViewAccessor<arrayView1d<globalIndex>> const blockLocalDofNumber =
    elemManager->ConstructViewAccessor<array1d<globalIndex>, arrayView1d<globalIndex>>(viewKeyStruct::blockLocalDofNumberString);
>>>>>>> f2fbc3f7

  ElementRegionManager::ElementViewAccessor<arrayView1d<real64>> const pres =
    elemManager->ConstructViewAccessor<array1d<real64>, arrayView1d<real64>>(viewKeyStruct::pressureString);

  ElementRegionManager::ElementViewAccessor<arrayView1d<real64>> const dVol =
    elemManager->ConstructViewAccessor<array1d<real64>, arrayView1d<real64>>(viewKeyStruct::deltaVolumeString);

  ElementRegionManager::ElementViewAccessor<arrayView1d<real64>> const totalMeanStress =
    elemManager->ConstructViewAccessor<array1d<real64>, arrayView1d<real64>>("totalMeanStress");

  ElementRegionManager::ElementViewAccessor<arrayView1d<real64>> const oldTotalMeanStress =
    elemManager->ConstructViewAccessor<array1d<real64>, arrayView1d<real64>>("oldTotalMeanStress");

  ElementRegionManager::ElementViewAccessor<arrayView1d<real64>> const dPres =
    elemManager->ConstructViewAccessor<array1d<real64>, arrayView1d<real64>>(viewKeyStruct::deltaPressureString);

  ElementRegionManager::ElementViewAccessor<arrayView1d<real64>> const densOld =
    elemManager->ConstructViewAccessor<array1d<real64>, arrayView1d<real64>>(viewKeyStruct::densityString);

  ElementRegionManager::ElementViewAccessor<arrayView1d<real64>> poro =
    elemManager->ConstructViewAccessor<array1d<real64>, arrayView1d<real64>>(viewKeyStruct::porosityString);

  ElementRegionManager::ElementViewAccessor<arrayView1d<real64>> const poroOld =
    elemManager->ConstructViewAccessor<array1d<real64>, arrayView1d<real64>>(viewKeyStruct::oldPorosityString);

  ElementRegionManager::ElementViewAccessor<arrayView1d<real64>> const poroRef =
    elemManager->ConstructViewAccessor<array1d<real64>, arrayView1d<real64>>(viewKeyStruct::referencePorosityString);

  ElementRegionManager::ElementViewAccessor<arrayView1d<real64>> const gravDepth =
    elemManager->ConstructViewAccessor<array1d<real64>, arrayView1d<real64>>(viewKeyStruct::gravityDepthString);

  ElementRegionManager::ElementViewAccessor<arrayView1d<real64>> const volume =
    elemManager->ConstructViewAccessor<array1d<real64>, arrayView1d<real64>>(CellBlock::viewKeyStruct::elementVolumeString);

  ElementRegionManager::MaterialViewAccessor< arrayView2d<real64> > const dens =
    elemManager->ConstructMaterialViewAccessor< array2d<real64>, arrayView2d<real64> >( ConstitutiveBase::viewKeyStruct::densityString,
                                                                       constitutiveManager);

  ElementRegionManager::MaterialViewAccessor< arrayView2d<real64> > const bulkModulus =
    elemManager->ConstructMaterialViewAccessor< array2d<real64>, arrayView2d<real64> >( "BulkModulus", constitutiveManager);

  ElementRegionManager::MaterialViewAccessor<real64> const biotCoefficient = 
    elemManager->ConstructMaterialViewAccessor<real64>( "BiotCoefficient", constitutiveManager);

  ElementRegionManager::MaterialViewAccessor< arrayView2d<real64> > const dDens_dPres =
    elemManager->ConstructMaterialViewAccessor< array2d<real64>, arrayView2d<real64> >( ConstitutiveBase::viewKeyStruct::dDens_dPresString,
                                                                       constitutiveManager);

  ElementRegionManager::MaterialViewAccessor< arrayView2d<real64> > const visc = 
    elemManager->ConstructMaterialViewAccessor< array2d<real64>, arrayView2d<real64> >( ConstitutiveBase::viewKeyStruct::viscosityString,
                                                                       constitutiveManager);

  ElementRegionManager::MaterialViewAccessor< arrayView2d<real64> > const dVisc_dPres =
    elemManager->ConstructMaterialViewAccessor< array2d<real64>, arrayView2d<real64> >( ConstitutiveBase::viewKeyStruct::dVisc_dPresString,
                                                                       constitutiveManager);

  ElementRegionManager::MaterialViewAccessor< arrayView2d<real64> > const pvmult =
    elemManager->ConstructMaterialViewAccessor< array2d<real64>, arrayView2d<real64> >( ConstitutiveBase::viewKeyStruct::poreVolumeMultiplierString,
                                                                       constitutiveManager);

  ElementRegionManager::MaterialViewAccessor< arrayView2d<real64> > const dPVMult_dPres =
    elemManager->ConstructMaterialViewAccessor< array2d<real64>, arrayView2d<real64> >( ConstitutiveBase::viewKeyStruct::dPVMult_dPresString,
                                                                       constitutiveManager);

  //***** Loop over all elements and assemble the change in volume/density terms *****
  for( localIndex er=0 ; er<elemManager->numRegions() ; ++er )
  {
    ElementRegion const * const elemRegion = elemManager->GetRegion(er);
    for( localIndex esr=0 ; esr<elemRegion->numSubRegions() ; ++esr )
    {
      CellBlockSubRegion const * const cellBlockSubRegion = elemRegion->GetSubRegion(esr);

      for( localIndex ei=0 ; ei<cellBlockSubRegion->size() ; ++ei )
      {
        if (elemGhostRank[er][esr][ei]<0)
        {
          globalIndex const elemDOF = blockLocalDofNumber[er][esr][ei];

          real64 const densNew = dens[er][esr][m_fluidIndex][ei][0];
          real64 const volNew = volume[er][esr][ei] + dVol[er][esr][ei];

          if (m_poroElasticFlag == 0)
          {
            poro[er][esr][ei] = poroRef[er][esr][ei] * pvmult[er][esr][m_solidIndex][ei][0];
          }
          else
          {
            poro[er][esr][ei] = poroOld[er][esr][ei] + (biotCoefficient[er][esr][m_solidIndex] - poroOld[er][esr][ei]) / bulkModulus[er][esr][m_solidIndex][ei][0]
                                                     * (totalMeanStress[er][esr][ei] - oldTotalMeanStress[er][esr][ei] + dPres[er][esr][ei]);
          }

          // Residual contribution is mass conservation in the cell
          real64 const localAccum = poro[er][esr][ei]    * densNew              * volNew
                                  - poroOld[er][esr][ei] * densOld[er][esr][ei] * volume[er][esr][ei];

          // Derivative of residual wrt to pressure in the cell
          real64 localAccumJacobian;
          if (m_poroElasticFlag == 0)
          {
            localAccumJacobian = dPVMult_dPres[er][esr][m_solidIndex][ei][0] * poroRef[er][esr][ei] * densNew           * volNew
                               + dDens_dPres[er][esr][m_fluidIndex][ei][0]                          * poro[er][esr][ei] * volNew;
          }
          else
          {
            localAccumJacobian = (biotCoefficient[er][esr][m_solidIndex] - poroOld[er][esr][ei]) / bulkModulus[er][esr][m_solidIndex][ei][0] * densNew           * volNew
                               + dDens_dPres[er][esr][m_fluidIndex][ei][0]                                                                * poro[er][esr][ei] * volNew;
          }

          // add contribution to global residual and dRdP
          residual->SumIntoGlobalValues(1, &elemDOF, &localAccum);
          jacobian->SumIntoGlobalValues(1, &elemDOF, 1, &elemDOF, &localAccumJacobian);
        }
      }
    }
  }//);

  constexpr localIndex numElems = 2;

  globalIndex_array eqnRowIndices(numElems);
  eqnRowIndices = -1;

  globalIndex_array dofColIndices;

  real64_array localFlux(numElems);
  localFlux = 0;

  array2d<real64> localFluxJacobian;

  // temporary working arrays
  real64_array densWeight(numElems);
  densWeight = 0.5;

  real64_array mobility(numElems);
  mobility = 0.0;

  real64_array dMobility_dP(numElems);
  dMobility_dP = 0.0;

  real64_array dDensMean_dP, dFlux_dP;

  stencilCollection.forAll<RAJA::seq_exec>([=] (StencilCollection<CellDescriptor, real64>::Accessor stencil) mutable -> void
  {
    localIndex const stencilSize = stencil.size();

    // resize and clear local working arrays
    dDensMean_dP.resize(stencilSize); // doesn't need to be that large, but it's convenient
    dFlux_dP.resize(stencilSize);

    // clear working arrays
    dDensMean_dP = 0.0;

    // resize local matrices and vectors
    dofColIndices.resize(stencilSize);
    localFluxJacobian.resize(numElems, stencilSize);

    // calculate quantities on primary connected cells
    real64 densMean = 0.0;
    stencil.forConnected([&] (auto const & cell, localIndex i) -> void
    {
      localIndex const er  = cell.region;
      localIndex const esr = cell.subRegion;
      localIndex const ei  = cell.index;

      eqnRowIndices[i] = blockLocalDofNumber[er][esr][ei];

      // density
      real64 const density   = dens[er][esr][m_fluidIndex][ei][0];
      real64 const dDens_dP  = dDens_dPres[er][esr][m_fluidIndex][ei][0];

      // viscosity
      real64 const viscosity = visc[er][esr][m_fluidIndex][ei][0];
      real64 const dVisc_dP  = dVisc_dPres[er][esr][m_fluidIndex][ei][0];

      // mobility
      mobility[i]  = density / viscosity;
      dMobility_dP[i]  = dDens_dP / viscosity - mobility[i] / viscosity * dVisc_dP;

      // average density
      densMean += densWeight[i] * density;
      dDensMean_dP[i] = densWeight[i] * dDens_dP;
    });

    //***** calculation of flux *****

    // compute potential difference MPFA-style
    real64 potDif = 0.0;
    stencil.forAll([&] (CellDescriptor cell, real64 w, localIndex i) -> void
    {
      localIndex const er  = cell.region;
      localIndex const esr = cell.subRegion;
      localIndex const ei  = cell.index;

      dofColIndices[i] = blockLocalDofNumber[er][esr][ei];

      real64 const gravD    = gravDepth[er][esr][ei];
      real64 const gravTerm = m_gravityFlag ? densMean * gravD : 0.0;
      real64 const dGrav_dP = m_gravityFlag ? dDensMean_dP[i] * gravD : 0.0;

      potDif += w * (pres[er][esr][ei] + dPres[er][esr][ei] - gravTerm);
      dFlux_dP[i] = w * (1.0 - dGrav_dP);
    });

    // upwinding of fluid properties (make this an option?)
    localIndex const k_up = (potDif >= 0) ? 0 : 1;

    // compute the final flux and derivatives
    real64 const flux = mobility[k_up] * potDif;
    for (localIndex ke = 0; ke < stencilSize; ++ke)
    {
      dFlux_dP[ke] *= mobility[k_up];
    }

    dFlux_dP[k_up] += dMobility_dP[k_up] * potDif;

    //***** end flux terms *****

    // populate local flux vector and derivatives
    localFlux[0] =  dt * flux;
    localFlux[1] = -localFlux[0];

    for (localIndex ke = 0; ke < stencilSize; ++ke)
    {
      localFluxJacobian[0][ke] =   dt * dFlux_dP[ke];
      localFluxJacobian[1][ke] = - dt * dFlux_dP[ke];
    }

    // Add to global residual/jacobian
    jacobian->SumIntoGlobalValues(2, eqnRowIndices.data(), integer_conversion<int>(stencilSize), dofColIndices.data(),
                                  localFluxJacobian.data());

    residual->SumIntoGlobalValues(2, eqnRowIndices.data(), localFlux.data());
  });

  jacobian->GlobalAssemble(true);
  residual->GlobalAssemble();

  if( verboseLevel() >= 2 )
  {
    GEOS_LOG_RANK("After SinglePhaseFlow::AssembleSystem");
    GEOS_LOG_RANK("\nJacobain\n" << *jacobian);
    GEOS_LOG_RANK("\nResidual\n" << *residual);
  }
}

<<<<<<< HEAD
void SinglePhaseFlow::ApplyBoundaryConditions( DomainPartition * const domain,
                                               EpetraBlockSystem * const blockSystem,
                                               real64 const time_n,
                                               real64 const dt )
=======

void SinglePhaseFlow::ApplyBoundaryConditions(DomainPartition * const domain,
                                              systemSolverInterface::EpetraBlockSystem * const blockSystem,
                                              real64 const time_n,
                                              real64 const dt)
>>>>>>> f2fbc3f7
{
  // apply pressure boundary conditions.
  ApplyDirichletBC_implicit(domain, time_n, dt, blockSystem);
  ApplyFaceDirichletBC_implicit(domain, time_n, dt, blockSystem);

  if (verboseLevel() >= 2)
  {
<<<<<<< HEAD
    blockSystem->GetMatrix( BlockIDs::fluidPressureBlock, BlockIDs::fluidPressureBlock )->Print( std::cout );
    blockSystem->GetResidualVector( BlockIDs::fluidPressureBlock )->Print( std::cout );
=======
    Epetra_FECrsMatrix * const dRdP = blockSystem->GetMatrix( BlockIDs::fluidPressureBlock,
                                                              BlockIDs::fluidPressureBlock );
    Epetra_FEVector * const residual = blockSystem->GetResidualVector( BlockIDs::fluidPressureBlock );

    GEOS_LOG_RANK("After SinglePhaseFlow::ApplyBoundaryCondition");
    GEOS_LOG_RANK("\ndRdP\n" << *dRdP );
    GEOS_LOG_RANK("\nresidual\n" << *residual );
>>>>>>> f2fbc3f7
  }

}

/**
 * This function currently applies Dirichlet boundary conditions on the elements/zones as they
 * hold the DOF. Futher work will need to be done to apply a Dirichlet bc to the connectors (faces)
 */
void SinglePhaseFlow::ApplyDirichletBC_implicit( DomainPartition * domain,
                                                 real64 const time_n, real64 const dt,
                                                 EpetraBlockSystem * const blockSystem )
{
  BoundaryConditionManager * bcManager = BoundaryConditionManager::get();
<<<<<<< HEAD
=======
  MeshLevel * const mesh = domain->getMeshBodies()->GetGroup<MeshBody>(0)->getMeshLevel(0);
  ElementRegionManager * const elemManager = mesh->getElemManager();

  ElementRegionManager::ElementViewAccessor<arrayView1d<globalIndex>> const blockLocalDofNumber =
    elemManager->ConstructViewAccessor<array1d<globalIndex>, arrayView1d<globalIndex>>( viewKeyStruct::blockLocalDofNumberString );

  ElementRegionManager::ElementViewAccessor<arrayView1d<real64>> const pres =
    elemManager->ConstructViewAccessor<array1d<real64>, arrayView1d<real64>>( viewKeyStruct::pressureString );

  ElementRegionManager::ElementViewAccessor<arrayView1d<real64>> const dPres =
    elemManager->ConstructViewAccessor<array1d<real64>, arrayView1d<real64>>(viewKeyStruct::deltaPressureString);
>>>>>>> f2fbc3f7

  // call the BoundaryConditionManager::ApplyBoundaryCondition function that will check to see
  // if the boundary condition should be applied to this subregion
  bcManager->ApplyBoundaryCondition( time_n + dt,
                                     domain,
                                     "ElementRegions",
                                     viewKeysSinglePhaseFlow.pressure.Key(),
                                     [&]( BoundaryConditionBase const * const bc,
                                          string const &,
                                          set<localIndex> const & lset,
                                          ManagedGroup * subRegion,
                                          string const & ) -> void
  {
    auto & dofMap = subRegion->getReference<array1d<globalIndex>>( viewKeysSinglePhaseFlow.blockLocalDofNumber );
    auto & pres   = subRegion->getReference<array1d<real64>>( viewKeysSinglePhaseFlow.pressure );
    auto & dPres  = subRegion->getReference<array1d<real64>>( viewKeysSinglePhaseFlow.deltaPressure );

    // call the application of the boundary condition to alter the matrix and rhs
    bc->ApplyBoundaryConditionToSystem<BcEqual>( lset,
                                                 time_n + dt,
                                                 subRegion,
                                                 dofMap,
                                                 1,
                                                 blockSystem,
                                                 BlockIDs::fluidPressureBlock,
                                                 [&] (localIndex const a) -> real64
    {
<<<<<<< HEAD
      return pres[a] + dPres[a];
    });
  });
=======
      CellBlockSubRegion * const subRegion = elemRegion->GetSubRegion(esr);

      // call the BoundaryConditionManager::ApplyBoundaryCondition function that will check to see
      // if the boundary condition should be applied to this subregion
      bcManager->ApplyBoundaryCondition( time + dt, domain, "ElementRegions", viewKeyStruct::pressureString,
        [&]( BoundaryConditionBase const * const bc, string const &, set<localIndex> const & lset,
             ManagedGroup *, string const & ) -> void
        {
          // call the application of the boundary condition to alter the matrix and rhs
          bc->ApplyBoundaryConditionToSystem<BcEqual>( lset, time + dt, subRegion, blockLocalDofNumber[er][esr],
                                                      1, blockSystem, BlockIDs::fluidPressureBlock,
            [&] (localIndex const a) -> real64
            {
              return pres[er][esr][a] + dPres[er][esr][a];
            }
          );
        }
      );
    }
  }
>>>>>>> f2fbc3f7
}


void SinglePhaseFlow::ApplyFaceDirichletBC_implicit(DomainPartition * domain,
                                                    real64 const time_n, real64 const dt,
                                                    EpetraBlockSystem * const blockSystem)
{
  BoundaryConditionManager * bcManager = BoundaryConditionManager::get();
  MeshLevel * const mesh = domain->getMeshBodies()->GetGroup<MeshBody>(0)->getMeshLevel(0);
  ElementRegionManager * const elemManager = mesh->getElemManager();
  FaceManager * const faceManager = mesh->getFaceManager();

  arrayView2d<localIndex> const & elemRegionList     = faceManager->elementRegionList();
  arrayView2d<localIndex> const & elemSubRegionList  = faceManager->elementSubRegionList();
  arrayView2d<localIndex> const & elemList           = faceManager->elementList();

  arrayView1d<integer> const & faceGhostRank =
    faceManager->getReference<integer_array>(ObjectManagerBase::viewKeyStruct::ghostRankString);

  ConstitutiveManager * const constitutiveManager =
    domain->GetGroup<ConstitutiveManager>(keys::ConstitutiveManager);

  NumericalMethodsManager * const numericalMethodManager =
    domain->getParent()->GetGroup<NumericalMethodsManager>(keys::numericalMethodsManager);

  FiniteVolumeManager * const fvManager = numericalMethodManager->GetGroup<FiniteVolumeManager>(keys::finiteVolumeManager);

  FluxApproximationBase const * const fluxApprox = fvManager->getFluxApproximation(m_discretizationName);

  Epetra_FECrsMatrix * const jacobian = blockSystem->GetMatrix(BlockIDs::fluidPressureBlock, BlockIDs::fluidPressureBlock);
  Epetra_FEVector * const residual = blockSystem->GetResidualVector(BlockIDs::fluidPressureBlock);

  ElementRegionManager::ElementViewAccessor<arrayView1d<integer>> const elemGhostRank =
    elemManager->ConstructViewAccessor<array1d<integer>, arrayView1d<integer>>( ObjectManagerBase::viewKeyStruct::ghostRankString );

<<<<<<< HEAD
  auto blockLocalDofNumber = elemManager->
    ConstructViewAccessor<globalIndex_array>(viewKeysSinglePhaseFlow.blockLocalDofNumber.Key());

  auto pres      = elemManager->ConstructViewAccessor<real64_array>(viewKeysSinglePhaseFlow.pressure.Key());
  auto dPres     = elemManager->ConstructViewAccessor<real64_array>(viewKeysSinglePhaseFlow.deltaPressure.Key());
  auto densOld   = elemManager->ConstructViewAccessor<real64_array>(viewKeysSinglePhaseFlow.density.Key());
  auto poroOld   = elemManager->ConstructViewAccessor<real64_array>(viewKeysSinglePhaseFlow.porosity.Key());
  auto poroRef   = elemManager->ConstructViewAccessor<real64_array>(viewKeysSinglePhaseFlow.referencePorosity.Key());
  auto gravDepth = elemManager->ConstructViewAccessor<real64_array>(viewKeysSinglePhaseFlow.gravityDepth.Key());
  auto volume    = elemManager->ConstructViewAccessor<real64_array>(CellBlock::viewKeyStruct::elementVolumeString);
=======
  ElementRegionManager::ElementViewAccessor<arrayView1d<globalIndex>> const blockLocalDofNumber =
    elemManager->ConstructViewAccessor<array1d<globalIndex>, arrayView1d<globalIndex>>(viewKeyStruct::blockLocalDofNumberString);

  ElementRegionManager::ElementViewAccessor<arrayView1d<real64>> const pres =
    elemManager->ConstructViewAccessor<array1d<real64>, arrayView1d<real64>>(viewKeyStruct::pressureString);
>>>>>>> f2fbc3f7

  ElementRegionManager::ElementViewAccessor<arrayView1d<real64>> const dPres =
    elemManager->ConstructViewAccessor<array1d<real64>, arrayView1d<real64>>(viewKeyStruct::deltaPressureString);

  ElementRegionManager::ElementViewAccessor<arrayView1d<real64>> const densOld =
    elemManager->ConstructViewAccessor<array1d<real64>, arrayView1d<real64>>(viewKeyStruct::densityString);

  ElementRegionManager::ElementViewAccessor<arrayView1d<real64>> const poroOld =
    elemManager->ConstructViewAccessor<array1d<real64>, arrayView1d<real64>>(viewKeyStruct::porosityString);

  ElementRegionManager::ElementViewAccessor<arrayView1d<real64>> const poroRef =
    elemManager->ConstructViewAccessor<array1d<real64>, arrayView1d<real64>>(viewKeyStruct::referencePorosityString);

  ElementRegionManager::ElementViewAccessor<arrayView1d<real64>> const gravDepth =
    elemManager->ConstructViewAccessor<array1d<real64>, arrayView1d<real64>>(viewKeyStruct::gravityDepthString);

  ElementRegionManager::ElementViewAccessor<arrayView1d<real64>> const volume =
    elemManager->ConstructViewAccessor<array1d<real64>, arrayView1d<real64>>(CellBlock::viewKeyStruct::elementVolumeString);

  ElementRegionManager::MaterialViewAccessor< arrayView2d<real64> > const dens =
    elemManager->ConstructMaterialViewAccessor< array2d<real64>, arrayView2d<real64> >( ConstitutiveBase::viewKeyStruct::densityString,
                                                                                        constitutiveManager );

  ElementRegionManager::MaterialViewAccessor< arrayView2d<real64> > const dDens_dPres =
    elemManager->ConstructMaterialViewAccessor< array2d<real64>, arrayView2d<real64> >( ConstitutiveBase::viewKeyStruct::dDens_dPresString,
                                                                                        constitutiveManager);

  ElementRegionManager::MaterialViewAccessor< arrayView2d<real64> > const visc =
    elemManager->ConstructMaterialViewAccessor< array2d<real64>, arrayView2d<real64> >( ConstitutiveBase::viewKeyStruct::viscosityString,
                                                                                        constitutiveManager);

  ElementRegionManager::MaterialViewAccessor< arrayView2d<real64> > const dVisc_dPres =
    elemManager->ConstructMaterialViewAccessor< array2d<real64>, arrayView2d<real64> >( ConstitutiveBase::viewKeyStruct::dVisc_dPresString,
                                                                                        constitutiveManager);

  ElementRegionManager::ConstitutiveRelationAccessor<ConstitutiveBase> constitutiveRelations =
    elemManager->ConstructConstitutiveAccessor<ConstitutiveBase>(constitutiveManager);

  // use ArrayView to make capture by value easy in lambdas
<<<<<<< HEAD
  ArrayView<real64, 1, localIndex> presFace = faceManager->getReference<real64_array>( viewKeysSinglePhaseFlow.facePressure );
  ArrayView<real64, 1, localIndex> densFace = faceManager->getReference<real64_array>( viewKeysSinglePhaseFlow.density);
  ArrayView<real64, 1, localIndex> viscFace = faceManager->getReference<real64_array>( viewKeysSinglePhaseFlow.viscosity );
  ArrayView<real64, 1, localIndex> gravDepthFace = faceManager->getReference<real64_array>( viewKeysSinglePhaseFlow.gravityDepth );
=======
  arrayView1d<real64>& presFace = faceManager->getReference<real64_array>( viewKeyStruct::facePressureString );
  arrayView1d<real64>& densFace = faceManager->getReference<real64_array>( viewKeyStruct::densityString );
  arrayView1d<real64>& viscFace = faceManager->getReference<real64_array>( viewKeyStruct::viscosityString );
  arrayView1d<real64>& gravDepthFace = faceManager->getReference<real64_array>( viewKeyStruct::gravityDepthString );
>>>>>>> f2fbc3f7

  dataRepository::ManagedGroup const * sets = faceManager->GetGroup(dataRepository::keys::sets);

  // first, evaluate BC to get primary field values (pressure)
<<<<<<< HEAD
//  bcManager->ApplyBoundaryCondition(faceManager, viewKeys.facePressure.Key(), time_n + dt);
  bcManager->ApplyBoundaryCondition( time_n + dt,
=======
//  bcManager->ApplyBoundaryCondition(faceManager, viewKeyStruct::facePressure, time + dt);
  bcManager->ApplyBoundaryCondition( time + dt,
>>>>>>> f2fbc3f7
                                     domain,
                                     "faceManager",
                                     viewKeysSinglePhaseFlow.facePressure.Key(),
                                     [&]( BoundaryConditionBase const * const bc,
                                          string const &,
                                          set<localIndex> const & targetSet,
                                          ManagedGroup * const targetGroup,
                                          string const fieldName )->void
  {
    bc->ApplyBoundaryConditionToField<BcEqual>(targetSet,time_n + dt, targetGroup, fieldName);
  });


  // call constitutive models to get dependent quantities needed for flux (density, viscosity)
  bcManager->ApplyBoundaryCondition(time_n + dt,
                                    domain,
                                    "faceManager",
                                    viewKeysSinglePhaseFlow.facePressure.Key(),
                                    [&] ( BoundaryConditionBase const * bc,
                                          string const &,
                                          set<localIndex> const & targetSet,
                                          ManagedGroup * const,
                                          string const & ) -> void
  {
    for (auto kf : targetSet)
    {
      if (faceGhostRank[kf] >= 0)
        continue;

      // since we don't have models on faces yet, we take them from an adjacent cell
      integer const ke = (elemRegionList[kf][0] >= 0) ? 0 : 1;
      localIndex const er  = elemRegionList[kf][ke];
      localIndex const esr = elemSubRegionList[kf][ke];
      localIndex const ei  = elemList[kf][ke];

      real64 dummy; // don't need derivatives on faces
      constitutiveRelations[er][esr][m_fluidIndex]->FluidDensityCompute(presFace[kf], ei, densFace[kf], dummy);
      constitutiveRelations[er][esr][m_fluidIndex]->FluidViscosityCompute(presFace[kf], ei, viscFace[kf], dummy);
    }
  });

  // *** assembly loop ***

  constexpr localIndex numElems = 2;
  globalIndex_array dofColIndices;
  real64_array localFluxJacobian;

  // temporary working arrays
  real64 densWeight[numElems] = { 0.5, 0.5 };
  real64 mobility[numElems] = {0.0,0.0};
  real64 dMobility_dP[numElems] = {0.0,0.0};
  real64_array dDensMean_dP, dFlux_dP;


  bcManager->ApplyBoundaryCondition(time_n + dt,
                                    domain,
                                    "faceManager",
                                    viewKeysSinglePhaseFlow.facePressure.Key(),
                                    [&]( BoundaryConditionBase const * bc,
                                         string const & setName,
                                         set<localIndex> const &,
                                         ManagedGroup * const,
                                         string const & ) -> void
  {
    if (!sets->hasView(setName) || !fluxApprox->hasBoundaryStencil(setName))
      return;

    FluxApproximationBase::BoundaryStencil const & stencilCollection = fluxApprox->getBoundaryStencil(setName);

    stencilCollection.forAll([=] (StencilCollection<PointDescriptor, real64>::Accessor stencil) mutable -> void
    {
      localIndex const stencilSize = stencil.size();

      // resize and clear local working arrays
      dDensMean_dP.resize(stencilSize); // doesn't need to be that large, but it's convenient
      dFlux_dP.resize(stencilSize);

      // clear working arrays
      dDensMean_dP = 0.0;

      // resize local matrices and vectors
      dofColIndices.resize(stencilSize);
      localFluxJacobian.resize(stencilSize);

      // calculate quantities on primary connected points
      real64 densMean = 0.0;
      globalIndex eqnRowIndex = -1;
      localIndex cell_order = -1;
      stencil.forConnected([&] (PointDescriptor const & point, localIndex i) -> void
      {
        real64 density = 0, dDens_dP = 0;
        real64 viscosity = 0, dVisc_dP = 0;
        switch (point.tag)
        {
          case PointDescriptor::Tag::CELL:
          {
            localIndex const er  = point.cellIndex.region;
            localIndex const esr = point.cellIndex.subRegion;
            localIndex const ei  = point.cellIndex.index;

            eqnRowIndex = blockLocalDofNumber[er][esr][ei];

            density   = dens[er][esr][m_fluidIndex][ei][0];
            dDens_dP  = dDens_dPres[er][esr][m_fluidIndex][ei][0];

            viscosity = visc[er][esr][m_fluidIndex][ei][0];
            dVisc_dP  = dVisc_dPres[er][esr][m_fluidIndex][ei][0];

            cell_order = i; // mark position of the cell in connection for sign consistency later
            break;
          }
          case PointDescriptor::Tag::FACE:
          {
            localIndex const kf = point.faceIndex;

            density = densFace[kf];
            dDens_dP = 0.0;

            viscosity = viscFace[kf];
            dVisc_dP = 0.0;

            break;
          }
          default:
            GEOS_ERROR("Unsupported point type in stencil");
        }

        // mobility
        mobility[i]  = density / viscosity;
        dMobility_dP[i]  = dDens_dP / viscosity - mobility[i] / viscosity * dVisc_dP;

        // average density
        densMean += densWeight[i] * density;
        dDensMean_dP[i] = densWeight[i] * dDens_dP;
      });

      //***** calculation of flux *****

      // compute potential difference MPFA-style
      real64 potDif = 0.0;
      dofColIndices = -1;
      stencil.forAll([&] (PointDescriptor point, real64 w, localIndex i) -> void
      {
        real64 pressure = 0.0, gravD = 0.0;
        switch (point.tag)
        {
          case PointDescriptor::Tag::CELL:
          {
            localIndex const er = point.cellIndex.region;
            localIndex const esr = point.cellIndex.subRegion;
            localIndex const ei = point.cellIndex.index;

            dofColIndices[i] = blockLocalDofNumber[er][esr][ei];
            pressure = pres[er][esr][ei] + dPres[er][esr][ei];
            gravD = gravDepth[er][esr][ei];

            break;
          }
          case PointDescriptor::Tag::FACE:
          {
            localIndex const kf = point.faceIndex;

            pressure = presFace[kf];
            gravD = gravDepthFace[kf];

            break;
          }
          default:
          GEOS_ERROR("Unsupported point type in stencil");
        }

        real64 const gravTerm = m_gravityFlag ? densMean * gravD : 0.0;
        real64 const dGrav_dP = m_gravityFlag ? dDensMean_dP[i] * gravD : 0.0;

        potDif += w * (pressure + gravTerm);
        dFlux_dP[i] = w * (1.0 + dGrav_dP);
      });

      // upwinding of fluid properties (make this an option?)
      localIndex const k_up = (potDif >= 0) ? 0 : 1;

      // compute the final flux and derivatives
      real64 const flux = mobility[k_up] * potDif;
      for (localIndex ke = 0; ke < stencilSize; ++ke)
        dFlux_dP[ke] *= mobility[k_up];
      dFlux_dP[k_up] += dMobility_dP[k_up] * potDif;

      //***** end flux terms *****

      // populate local flux vector and derivatives
      integer sign = (cell_order == 0 ? 1 : -1);
      real64 const localFlux =  dt * flux * sign;

      integer counter = 0;
      for (localIndex ke = 0; ke < stencilSize; ++ke)
      {
        // compress arrays, skipping face derivatives
        if (dofColIndices[ke] >= 0)
        {
          dofColIndices[counter] = dofColIndices[ke];
          localFluxJacobian[counter] = dt * dFlux_dP[ke] * sign;
          ++counter;
        }
      }

      // Add to global residual/jacobian
      jacobian->SumIntoGlobalValues(1, &eqnRowIndex,
                                    counter, dofColIndices.data(),
                                    localFluxJacobian.data());

      residual->SumIntoGlobalValues(1, &eqnRowIndex, &localFlux);
    });
  });
}


real64
SinglePhaseFlow::
CalculateResidualNorm( EpetraBlockSystem const * const blockSystem,
                       DomainPartition * const domain )
{

  Epetra_FEVector const * const residual = blockSystem->GetResidualVector( BlockIDs::fluidPressureBlock );
  Epetra_Map      const * const rowMap   = blockSystem->GetRowMap( BlockIDs::fluidPressureBlock );

  MeshLevel * const mesh = domain->getMeshBodies()->GetGroup<MeshBody>(0)->getMeshLevel(0);
  ElementRegionManager * const elemManager = mesh->getElemManager();

  ElementRegionManager::ElementViewAccessor<arrayView1d<integer>> const elemGhostRank = 
    elemManager->ConstructViewAccessor<array1d<integer>, arrayView1d<integer>>( ObjectManagerBase::viewKeyStruct::ghostRankString );

  ElementRegionManager::ElementViewAccessor<arrayView1d<globalIndex>> const blockLocalDofNumber =
    elemManager->ConstructViewAccessor<array1d<globalIndex>, arrayView1d<globalIndex>>(viewKeyStruct::blockLocalDofNumberString);

<<<<<<< HEAD
  auto blockLocalDofNumber = elemManager->
      ConstructViewAccessor<globalIndex_array>(viewKeysSinglePhaseFlow.blockLocalDofNumber.Key());

  auto refPoro = elemManager->ConstructViewAccessor<real64_array>(viewKeysSinglePhaseFlow.referencePorosity.Key());
  auto volume  = elemManager->ConstructViewAccessor<real64_array>(CellBlock::viewKeyStruct::elementVolumeString);
=======
  ElementRegionManager::ElementViewAccessor<arrayView1d<real64>> const refPoro =
    elemManager->ConstructViewAccessor<array1d<real64>, arrayView1d<real64>>(viewKeyStruct::referencePorosityString);

  ElementRegionManager::ElementViewAccessor<arrayView1d<real64>> const volume  =
    elemManager->ConstructViewAccessor<array1d<real64>, arrayView1d<real64>>(CellBlock::viewKeyStruct::elementVolumeString);
>>>>>>> f2fbc3f7

  // get a view into local residual vector
  int localSizeInt;
  double* localResidual = nullptr;
  residual->ExtractView(&localResidual, &localSizeInt);

  // compute the norm of local residual scaled by cell pore volume
  real64 localResidualNorm = sumOverElemsInMesh(mesh, [&] (localIndex const er,
                                                           localIndex const esr,
                                                           localIndex const k) -> real64
  {
    if (elemGhostRank[er][esr][k] < 0)
    {
      int const lid = rowMap->LID(blockLocalDofNumber[er][esr][k]);
      real64 const val = localResidual[lid] / (refPoro[er][esr][k] * volume[er][esr][k]);
      return val * val;
    }
    return 0.0;
  });

  // compute global residual norm
  real64 globalResidualNorm;
  MPI_Allreduce(&localResidualNorm, &globalResidualNorm, 1, MPI_DOUBLE, MPI_SUM, MPI_COMM_GEOSX);

  return sqrt(globalResidualNorm);
}

void SinglePhaseFlow::ApplySystemSolution( EpetraBlockSystem const * const blockSystem,
                                           real64 const scalingFactor,
                                           DomainPartition * const domain )
{
  MeshLevel * const mesh = domain->getMeshBodies()->GetGroup<MeshBody>(0)->getMeshLevel(0);

  Epetra_Map const * const rowMap        = blockSystem->GetRowMap( BlockIDs::fluidPressureBlock );
  Epetra_FEVector const * const solution = blockSystem->GetSolutionVector( BlockIDs::fluidPressureBlock );

  ConstitutiveManager * const
  constitutiveManager = domain->GetGroup<ConstitutiveManager>(keys::ConstitutiveManager);

  int dummy;
  double* local_solution = nullptr;
  solution->ExtractView(&local_solution,&dummy);

  ElementRegionManager * const elementRegionManager = mesh->getElemManager();

<<<<<<< HEAD
  ElementRegionManager::ElementViewAccessor<globalIndex_array>
  blockLocalDofNumber = elementRegionManager->
                        ConstructViewAccessor<globalIndex_array>( viewKeysSinglePhaseFlow.blockLocalDofNumber.Key() );

  auto pres  = elementRegionManager->ConstructViewAccessor<real64_array>(viewKeysSinglePhaseFlow.pressure.Key());
  auto dPres = elementRegionManager->ConstructViewAccessor<real64_array>(viewKeysSinglePhaseFlow.deltaPressure.Key());
=======
  ElementRegionManager::ElementViewAccessor<arrayView1d<globalIndex>> const blockLocalDofNumber = 
    elementRegionManager->ConstructViewAccessor<array1d<globalIndex>, arrayView1d<globalIndex>>( viewKeyStruct::blockLocalDofNumberString );

  ElementRegionManager::ElementViewAccessor<arrayView1d<real64>> const pres =
    elementRegionManager->ConstructViewAccessor<array1d<real64>, arrayView1d<real64>>(viewKeyStruct::pressureString);
>>>>>>> f2fbc3f7

  ElementRegionManager::ElementViewAccessor<arrayView1d<real64>> dPres =
    elementRegionManager->ConstructViewAccessor<array1d<real64>, arrayView1d<real64>>(viewKeyStruct::deltaPressureString);

  ElementRegionManager::ElementViewAccessor<arrayView1d<integer>> const elemGhostRank =
    elementRegionManager->ConstructViewAccessor<array1d<integer>, arrayView1d<integer>>( ObjectManagerBase::viewKeyStruct::ghostRankString );

  // loop over all elements to update incremental pressure
  forAllElemsInMesh( mesh, [&]( localIndex const er,
                                localIndex const esr,
                                localIndex const ei )->void
  {
    if( elemGhostRank[er][esr][ei]<0 )
    {
      // extract solution and apply to dP
      int const lid = rowMap->LID(integer_conversion<int>(blockLocalDofNumber[er][esr][ei]));
      dPres[er][esr][ei] += scalingFactor * local_solution[lid];
    }
  });


  // TODO Sync dP once element field syncing is reimplemented.
  std::map<string, string_array > fieldNames;
  fieldNames["elems"].push_back(viewKeysSinglePhaseFlow.deltaPressure.Key());
  CommunicationTools::SynchronizeFields(fieldNames,
                              mesh,
                              domain->getReference< array1d<NeighborCommunicator> >( domain->viewKeys.neighbors ) );

  ElementRegionManager::ConstitutiveRelationAccessor<ConstitutiveBase>
  constitutiveRelations = elementRegionManager->ConstructConstitutiveAccessor<ConstitutiveBase>(constitutiveManager);

  forAllElemsInMesh( mesh, [&]( localIndex const er,
                                localIndex const esr,
                                localIndex const ei)->void
  {
    real64 const new_pres = pres[er][esr][ei] + dPres[er][esr][ei];
    constitutiveRelations[er][esr][m_fluidIndex]->StateUpdatePointPressure( new_pres, ei, 0 );
    constitutiveRelations[er][esr][m_solidIndex]->StateUpdatePointPressure( new_pres, ei, 0 );
  });
}

<<<<<<< HEAD
=======
void SinglePhaseFlow::PrecomputeData(DomainPartition * const domain)
{
  MeshLevel * const mesh = domain->getMeshBodies()->GetGroup<MeshBody>(0)->getMeshLevel(0);
  ElementRegionManager * const elemManager = mesh->getElemManager();
  FaceManager * const faceManager = mesh->getFaceManager();

  R1Tensor const & gravityVector = getGravityVector();

  ElementRegionManager::ElementViewAccessor<arrayView1d<R1Tensor>> const elemCenter =
    elemManager->ConstructViewAccessor<array1d<R1Tensor>, arrayView1d<R1Tensor>>( CellBlock::viewKeyStruct::elementCenterString );

  ElementRegionManager::ElementViewAccessor<arrayView1d<real64>> gravityDepth =
    elemManager->ConstructViewAccessor<array1d<real64>, arrayView1d<real64>>(viewKeyStruct::gravityDepthString);

  // Loop over all the elements and calculate element centers, and element volumes
  forAllElemsInMesh( mesh, [&]( localIndex const er,
                                localIndex const esr,
                                localIndex const k )->void
  {
    gravityDepth[er][esr][k] = Dot(elemCenter[er][esr][k], gravityVector);
  });


  r1_array & faceCenter = faceManager->getReference<r1_array>(FaceManager::viewKeyStruct::faceCenterString);
  real64_array & gravityDepthFace = faceManager->getReference<real64_array>(viewKeyStruct::gravityDepthString);

  for (localIndex kf = 0; kf < faceManager->size(); ++kf)
  {
    gravityDepthFace[kf] = Dot(faceCenter[kf], gravityVector);
  }
}

>>>>>>> f2fbc3f7
void SinglePhaseFlow::SolveSystem( EpetraBlockSystem * const blockSystem,
                                        SystemSolverParameters const * const params )
{
  Epetra_FEVector * const
  solution = blockSystem->GetSolutionVector( BlockIDs::fluidPressureBlock );

  Epetra_FEVector * const
  residual = blockSystem->GetResidualVector( BlockIDs::fluidPressureBlock );
  residual->Scale(-1.0);

  solution->Scale(0.0);

  m_linearSolverWrapper.SolveSingleBlockSystem( blockSystem,
                                                params,
                                                BlockIDs::fluidPressureBlock );

  if( verboseLevel() >= 2 )
  {
    GEOS_LOG_RANK("After SinglePhaseFlow::SolveSystem");
    GEOS_LOG_RANK("\nsolution\n" << *solution);
  }
}

void SinglePhaseFlow::ResetStateToBeginningOfStep( DomainPartition * const domain )
{
  MeshLevel * const mesh = domain->getMeshBodies()->GetGroup<MeshBody>(0)->getMeshLevel(0);
  ElementRegionManager * const elementRegionManager = mesh->getElemManager();

<<<<<<< HEAD
  auto pres  = elementRegionManager->ConstructViewAccessor<real64_array>(viewKeysSinglePhaseFlow.pressure.Key());
  auto dPres = elementRegionManager->ConstructViewAccessor<real64_array>(viewKeysSinglePhaseFlow.deltaPressure.Key());
=======
  ElementRegionManager::ElementViewAccessor<arrayView1d<real64>> const pres =
    elementRegionManager->ConstructViewAccessor<array1d<real64>, arrayView1d<real64>>(viewKeyStruct::pressureString);
>>>>>>> f2fbc3f7

  ElementRegionManager::ElementViewAccessor<arrayView1d<real64>> dPres =
    elementRegionManager->ConstructViewAccessor<array1d<real64>, arrayView1d<real64>>(viewKeyStruct::deltaPressureString);

  ConstitutiveManager * const constitutiveManager =
    domain->GetGroup<ConstitutiveManager>(keys::ConstitutiveManager);

  ElementRegionManager::ConstitutiveRelationAccessor<ConstitutiveBase> constitutiveRelations =
    elementRegionManager->ConstructConstitutiveAccessor<ConstitutiveBase>(constitutiveManager);

  forAllElemsInMesh( mesh, [&]( localIndex const er,
                                localIndex const esr,
                                localIndex const ei )->void
  {
    dPres[er][esr][ei] = 0.0;
    constitutiveRelations[er][esr][m_fluidIndex]->StateUpdatePointPressure( pres[er][esr][ei], ei, 0 );
    constitutiveRelations[er][esr][m_solidIndex]->StateUpdatePointPressure( pres[er][esr][ei], ei, 0 );
  });

}


REGISTER_CATALOG_ENTRY( SolverBase, SinglePhaseFlow, std::string const &, ManagedGroup * const )
} /* namespace geosx */<|MERGE_RESOLUTION|>--- conflicted
+++ resolved
@@ -22,13 +22,6 @@
 
 #include "SinglePhaseFlow.hpp"
 
-<<<<<<< HEAD
-#include "ArrayView.hpp"
-=======
-#include <vector>
-#include <cmath>
-
->>>>>>> f2fbc3f7
 #include "codingUtilities/Utilities.hpp"
 #include "common/DataTypes.hpp"
 #include "common/TimingMacros.hpp"
@@ -256,7 +249,7 @@
 
   ConstitutiveManager * const constitutiveManager =
     domain->GetGroup<ConstitutiveManager>(keys::ConstitutiveManager);
-  
+
   ElementRegionManager::ConstitutiveRelationAccessor<ConstitutiveBase> constitutiveRelations =
     elemManager->ConstructConstitutiveAccessor<ConstitutiveBase>(constitutiveManager);
 
@@ -277,14 +270,8 @@
   ElementRegionManager::ElementViewAccessor<arrayView1d<real64>> poro =
     elemManager->ConstructViewAccessor<array1d<real64>, arrayView1d<real64>>(viewKeyStruct::porosityString);
 
-<<<<<<< HEAD
-  auto poro = elemManager->ConstructViewAccessor<real64_array>(viewKeyStruct::porosityString);
-  auto poroOld = elemManager->ConstructViewAccessor<real64_array>(viewKeyStruct::oldPorosityString);
-  auto poroRef = elemManager->ConstructViewAccessor<real64_array>(viewKeysSinglePhaseFlow.referencePorosity.Key());
-=======
   ElementRegionManager::ElementViewAccessor<arrayView1d<real64>> poroOld =
     elemManager->ConstructViewAccessor<array1d<real64>, arrayView1d<real64>>(viewKeyStruct::oldPorosityString);
->>>>>>> f2fbc3f7
 
   ElementRegionManager::ElementViewAccessor<arrayView1d<real64>> const poroRef =
     elemManager->ConstructViewAccessor<array1d<real64>, arrayView1d<real64>>(viewKeyStruct::referencePorosityString);
@@ -336,27 +323,15 @@
   MeshLevel * const mesh = domain->getMeshBodies()->GetGroup<MeshBody>(0)->getMeshLevel(0);
   ElementRegionManager * const elemManager = mesh->getElemManager();
 
-  ConstitutiveManager * const constitutiveManager = 
+  ConstitutiveManager * const constitutiveManager =
     domain->GetGroup<ConstitutiveManager>(keys::ConstitutiveManager);
 
-  ElementRegionManager::ElementViewAccessor<arrayView1d<real64>> dVol = 
+  ElementRegionManager::ElementViewAccessor<arrayView1d<real64>> dVol =
     elemManager->ConstructViewAccessor<array1d<real64>, arrayView1d<real64>>(viewKeyStruct::deltaVolumeString);
 
-  ElementRegionManager::ElementViewAccessor<arrayView1d<real64>> const poro = 
+  ElementRegionManager::ElementViewAccessor<arrayView1d<real64>> const poro =
     elemManager->ConstructViewAccessor<array1d<real64>, arrayView1d<real64>>(viewKeyStruct::porosityString);
 
-<<<<<<< HEAD
-  auto dPres = elemManager->ConstructViewAccessor<real64_array>(viewKeysSinglePhaseFlow.deltaPressure.Key());
-  auto dVol      = elemManager->ConstructViewAccessor<real64_array>(viewKeysSinglePhaseFlow.deltaVolume.Key());
-
-  auto densOld = elemManager->ConstructViewAccessor<real64_array>(viewKeysSinglePhaseFlow.density.Key());
-  auto poro = elemManager->ConstructViewAccessor<real64_array>(viewKeysSinglePhaseFlow.porosity.Key());
-  auto poroOld = elemManager->ConstructViewAccessor<real64_array>(viewKeysSinglePhaseFlow.oldPorosity.Key());
-
-  ElementRegionManager::MaterialViewAccessor< array2d<real64> >
-  dens = elemManager->ConstructMaterialViewAccessor< array2d<real64> >( ConstitutiveBase::viewKeyStruct::densityString,
-                                                                        constitutiveManager );
-=======
   ElementRegionManager::ElementViewAccessor<arrayView1d<real64>> dPres =
     elemManager->ConstructViewAccessor<array1d<real64>, arrayView1d<real64>>(viewKeyStruct::deltaPressureString);
 
@@ -369,7 +344,6 @@
   ElementRegionManager::MaterialViewAccessor< arrayView2d<real64> > const dens =
     elemManager->ConstructMaterialViewAccessor< array2d<real64>, arrayView2d<real64> >( ConstitutiveBase::viewKeyStruct::densityString,
                                                                        constitutiveManager);
->>>>>>> f2fbc3f7
 
   //***** loop over all elements and initialize the derivative arrays *****
   forAllElemsInMesh( mesh, [&]( localIndex const er,
@@ -394,23 +368,15 @@
   MeshLevel * const mesh = domain->getMeshBodies()->GetGroup<MeshBody>(0)->getMeshLevel(0);
   ElementRegionManager * const elemManager = mesh->getElemManager();
 
-<<<<<<< HEAD
-  auto pres = elemManager->ConstructViewAccessor<real64_array>(viewKeysSinglePhaseFlow.pressure.Key());
-  auto dPres = elemManager->ConstructViewAccessor<real64_array>(viewKeysSinglePhaseFlow.deltaPressure.Key());
-=======
-  ConstitutiveManager * const
-  constitutiveManager = domain->GetGroup<ConstitutiveManager>(keys::ConstitutiveManager);
-
   ElementRegionManager::ElementViewAccessor<arrayView1d<real64>> pres =
     elemManager->ConstructViewAccessor<array1d<real64>, arrayView1d<real64>>(viewKeyStruct::pressureString);
 
   ElementRegionManager::ElementViewAccessor<arrayView1d<real64>> volume =
     elemManager->ConstructViewAccessor<array1d<real64>, arrayView1d<real64>>(CellBlock::viewKeyStruct::elementVolumeString);
->>>>>>> f2fbc3f7
 
   ElementRegionManager::ElementViewAccessor<arrayView1d<real64>> const dVol =
     elemManager->ConstructViewAccessor<array1d<real64>, arrayView1d<real64>>(viewKeyStruct::deltaVolumeString);
-  
+
   ElementRegionManager::ElementViewAccessor<arrayView1d<real64>> const dPres =
     elemManager->ConstructViewAccessor<array1d<real64>, arrayView1d<real64>>(viewKeyStruct::deltaPressureString);
 
@@ -430,13 +396,6 @@
                                                     localIndex offset )
 {
   ElementRegionManager * const elementRegionManager = meshLevel->getElemManager();
-<<<<<<< HEAD
-  ElementRegionManager::ElementViewAccessor<globalIndex_array>
-  blockLocalDofNumber = elementRegionManager->
-                  ConstructViewAccessor<globalIndex_array>( viewKeysSinglePhaseFlow.blockLocalDofNumber.Key(),
-                                                            string() );
-=======
->>>>>>> f2fbc3f7
 
   ElementRegionManager::ElementViewAccessor<arrayView1d<globalIndex>> blockLocalDofNumber =
     elementRegionManager->ConstructViewAccessor<array1d<globalIndex>, arrayView1d<globalIndex>>( viewKeyStruct::blockLocalDofNumberString );
@@ -579,14 +538,8 @@
 {
   MeshLevel const * const meshLevel = domain->getMeshBodies()->GetGroup<MeshBody>(0)->getMeshLevel(0);
   ElementRegionManager const * const elementRegionManager = meshLevel->getElemManager();
-<<<<<<< HEAD
-  ElementRegionManager::ElementViewAccessor<globalIndex_array const>
-  blockLocalDofNumber = elementRegionManager->
-                  ConstructViewAccessor<globalIndex_array>( viewKeysSinglePhaseFlow.blockLocalDofNumber.Key() );
-=======
-  ElementRegionManager::ElementViewAccessor<arrayView1d<globalIndex>> const blockLocalDofNumber = 
+  ElementRegionManager::ElementViewAccessor<arrayView1d<globalIndex>> const blockLocalDofNumber =
     elementRegionManager->ConstructViewAccessor<array1d<globalIndex>, arrayView1d<globalIndex>>( viewKeyStruct::blockLocalDofNumberString );
->>>>>>> f2fbc3f7
 
   ElementRegionManager::ElementViewAccessor< arrayView1d<integer> > const elemGhostRank =
     elementRegionManager->ConstructViewAccessor<array1d<integer>, arrayView1d<integer>>( ObjectManagerBase::viewKeyStruct::ghostRankString );
@@ -600,14 +553,12 @@
   FluxApproximationBase const * fluxApprox = fvManager->getFluxApproximation(m_discretizationName);
   FluxApproximationBase::CellStencil const & stencilCollection = fluxApprox->getStencil();
 
-  globalIndex_array elementLocalDofIndexRow(1);
-  globalIndex_array elementLocalDofIndexCol(1);
-
   //**** loop over all faces. Fill in sparsity for all pairs of DOF/elem that are connected by face
   constexpr localIndex numElems = 2;
+  globalIndex_array elementLocalDofIndexRow(numElems);
+  globalIndex_array elementLocalDofIndexCol(numElems);
   stencilCollection.forAll<RAJA::seq_exec>([&] (StencilCollection<CellDescriptor, real64>::Accessor stencil) -> void
   {
-    elementLocalDofIndexRow.resize(numElems);
     stencil.forConnected([&] (CellDescriptor const & cell, localIndex const i) -> void
     {
       elementLocalDofIndexRow[i] = blockLocalDofNumber[cell.region][cell.subRegion][cell.index];
@@ -705,72 +656,18 @@
 
   Epetra_FECrsMatrix * const jacobian =
     blockSystem->GetMatrix(BlockIDs::fluidPressureBlock, BlockIDs::fluidPressureBlock);
-  
+
   Epetra_FEVector * const residual =
     blockSystem->GetResidualVector(BlockIDs::fluidPressureBlock);
 
   jacobian->Scale(0.0);
   residual->Scale(0.0);
 
-<<<<<<< HEAD
-  auto
-  elemGhostRank = elemManager->ConstructViewAccessor<integer_array>( ObjectManagerBase::
-                                                                     viewKeyStruct::
-                                                                     ghostRankString );
-
-  auto blockLocalDofNumber = elemManager->
-                             ConstructViewAccessor<globalIndex_array>(viewKeysSinglePhaseFlow.blockLocalDofNumber.Key());
-
-  auto pres      = elemManager->ConstructViewAccessor<real64_array>(viewKeysSinglePhaseFlow.pressure.Key());
-  auto dPres     = elemManager->ConstructViewAccessor<real64_array>(viewKeysSinglePhaseFlow.deltaPressure.Key());
-  auto densOld   = elemManager->ConstructViewAccessor<real64_array>(viewKeysSinglePhaseFlow.density.Key());
-  auto poro      = elemManager->ConstructViewAccessor<real64_array>(viewKeysSinglePhaseFlow.porosity.Key());
-  auto poroOld   = elemManager->ConstructViewAccessor<real64_array>(viewKeysSinglePhaseFlow.oldPorosity.Key());
-  auto poroRef   = elemManager->ConstructViewAccessor<real64_array>(viewKeysSinglePhaseFlow.referencePorosity.Key());
-  auto gravDepth = elemManager->ConstructViewAccessor<real64_array>(viewKeysSinglePhaseFlow.gravityDepth.Key());
-  auto volume    = elemManager->ConstructViewAccessor<real64_array>(CellBlock::viewKeyStruct::elementVolumeString);
-  auto dVol      = elemManager->ConstructViewAccessor<real64_array>(viewKeyStruct::deltaVolumeString);
-  auto totalMeanStress = elemManager->ConstructViewAccessor<real64_array>("totalMeanStress");
-  auto oldTotalMeanStress = elemManager->ConstructViewAccessor<real64_array>("oldTotalMeanStress");
-
-  ElementRegionManager::MaterialViewAccessor< array2d<real64> > const
-  dens = elemManager->ConstructMaterialViewAccessor< array2d<real64> >( ConstitutiveBase::viewKeyStruct::densityString,
-                                                                        constitutiveManager);
-
-  ElementRegionManager::MaterialViewAccessor< array2d<real64> > const
-  dDens_dPres = elemManager->ConstructMaterialViewAccessor< array2d<real64> >( ConstitutiveBase::viewKeyStruct::dDens_dPresString,
-                                                                               constitutiveManager);
-
-  ElementRegionManager::MaterialViewAccessor< array2d<real64> > const
-  visc = elemManager->ConstructMaterialViewAccessor< array2d<real64> >( ConstitutiveBase::viewKeyStruct::viscosityString,
-                                                                        constitutiveManager);
-
-  ElementRegionManager::MaterialViewAccessor< array2d<real64> > const
-  dVisc_dPres = elemManager->ConstructMaterialViewAccessor< array2d<real64> >( ConstitutiveBase::viewKeyStruct::dVisc_dPresString,
-                                                                               constitutiveManager);
-
-  ElementRegionManager::MaterialViewAccessor< array2d<real64> > const
-  pvmult = elemManager->ConstructMaterialViewAccessor< array2d<real64> >( ConstitutiveBase::viewKeyStruct::poreVolumeMultiplierString,
-                                                                          constitutiveManager);
-
-  ElementRegionManager::MaterialViewAccessor< array2d<real64> > const
-  dPVMult_dPres = elemManager->ConstructMaterialViewAccessor< array2d<real64> >( ConstitutiveBase::viewKeyStruct::dPVMult_dPresString,
-                                                                                 constitutiveManager);
-
-  ElementRegionManager::MaterialViewAccessor< array2d<real64> > const
-  bulkModulus = elemManager->
-                ConstructMaterialViewAccessor< array2d<real64> >( "BulkModulus",
-                                                                  constitutiveManager);
-
-  ElementRegionManager::MaterialViewAccessor<real64> const
-  biotCoefficient = elemManager->ConstructMaterialViewAccessor<real64>( "BiotCoefficient", constitutiveManager);
-=======
   ElementRegionManager::ElementViewAccessor<arrayView1d<integer>> const elemGhostRank =
     elemManager->ConstructViewAccessor<array1d<integer>, arrayView1d<integer>>( ObjectManagerBase::viewKeyStruct::ghostRankString );
-  
+
   ElementRegionManager::ElementViewAccessor<arrayView1d<globalIndex>> const blockLocalDofNumber =
     elemManager->ConstructViewAccessor<array1d<globalIndex>, arrayView1d<globalIndex>>(viewKeyStruct::blockLocalDofNumberString);
->>>>>>> f2fbc3f7
 
   ElementRegionManager::ElementViewAccessor<arrayView1d<real64>> const pres =
     elemManager->ConstructViewAccessor<array1d<real64>, arrayView1d<real64>>(viewKeyStruct::pressureString);
@@ -812,14 +709,14 @@
   ElementRegionManager::MaterialViewAccessor< arrayView2d<real64> > const bulkModulus =
     elemManager->ConstructMaterialViewAccessor< array2d<real64>, arrayView2d<real64> >( "BulkModulus", constitutiveManager);
 
-  ElementRegionManager::MaterialViewAccessor<real64> const biotCoefficient = 
+  ElementRegionManager::MaterialViewAccessor<real64> const biotCoefficient =
     elemManager->ConstructMaterialViewAccessor<real64>( "BiotCoefficient", constitutiveManager);
 
   ElementRegionManager::MaterialViewAccessor< arrayView2d<real64> > const dDens_dPres =
     elemManager->ConstructMaterialViewAccessor< array2d<real64>, arrayView2d<real64> >( ConstitutiveBase::viewKeyStruct::dDens_dPresString,
                                                                        constitutiveManager);
 
-  ElementRegionManager::MaterialViewAccessor< arrayView2d<real64> > const visc = 
+  ElementRegionManager::MaterialViewAccessor< arrayView2d<real64> > const visc =
     elemManager->ConstructMaterialViewAccessor< array2d<real64>, arrayView2d<real64> >( ConstitutiveBase::viewKeyStruct::viscosityString,
                                                                        constitutiveManager);
 
@@ -1015,18 +912,10 @@
   }
 }
 
-<<<<<<< HEAD
 void SinglePhaseFlow::ApplyBoundaryConditions( DomainPartition * const domain,
                                                EpetraBlockSystem * const blockSystem,
                                                real64 const time_n,
                                                real64 const dt )
-=======
-
-void SinglePhaseFlow::ApplyBoundaryConditions(DomainPartition * const domain,
-                                              systemSolverInterface::EpetraBlockSystem * const blockSystem,
-                                              real64 const time_n,
-                                              real64 const dt)
->>>>>>> f2fbc3f7
 {
   // apply pressure boundary conditions.
   ApplyDirichletBC_implicit(domain, time_n, dt, blockSystem);
@@ -1034,18 +923,14 @@
 
   if (verboseLevel() >= 2)
   {
-<<<<<<< HEAD
-    blockSystem->GetMatrix( BlockIDs::fluidPressureBlock, BlockIDs::fluidPressureBlock )->Print( std::cout );
-    blockSystem->GetResidualVector( BlockIDs::fluidPressureBlock )->Print( std::cout );
-=======
-    Epetra_FECrsMatrix * const dRdP = blockSystem->GetMatrix( BlockIDs::fluidPressureBlock,
-                                                              BlockIDs::fluidPressureBlock );
+
+    Epetra_FECrsMatrix * const jacobian = blockSystem->GetMatrix( BlockIDs::fluidPressureBlock,
+                                                                  BlockIDs::fluidPressureBlock );
     Epetra_FEVector * const residual = blockSystem->GetResidualVector( BlockIDs::fluidPressureBlock );
 
     GEOS_LOG_RANK("After SinglePhaseFlow::ApplyBoundaryCondition");
-    GEOS_LOG_RANK("\ndRdP\n" << *dRdP );
+    GEOS_LOG_RANK("\ndRdP\n" << *jacobian );
     GEOS_LOG_RANK("\nresidual\n" << *residual );
->>>>>>> f2fbc3f7
   }
 
 }
@@ -1059,8 +944,6 @@
                                                  EpetraBlockSystem * const blockSystem )
 {
   BoundaryConditionManager * bcManager = BoundaryConditionManager::get();
-<<<<<<< HEAD
-=======
   MeshLevel * const mesh = domain->getMeshBodies()->GetGroup<MeshBody>(0)->getMeshLevel(0);
   ElementRegionManager * const elemManager = mesh->getElemManager();
 
@@ -1072,49 +955,23 @@
 
   ElementRegionManager::ElementViewAccessor<arrayView1d<real64>> const dPres =
     elemManager->ConstructViewAccessor<array1d<real64>, arrayView1d<real64>>(viewKeyStruct::deltaPressureString);
->>>>>>> f2fbc3f7
-
-  // call the BoundaryConditionManager::ApplyBoundaryCondition function that will check to see
-  // if the boundary condition should be applied to this subregion
-  bcManager->ApplyBoundaryCondition( time_n + dt,
-                                     domain,
-                                     "ElementRegions",
-                                     viewKeysSinglePhaseFlow.pressure.Key(),
-                                     [&]( BoundaryConditionBase const * const bc,
-                                          string const &,
-                                          set<localIndex> const & lset,
-                                          ManagedGroup * subRegion,
-                                          string const & ) -> void
-  {
-    auto & dofMap = subRegion->getReference<array1d<globalIndex>>( viewKeysSinglePhaseFlow.blockLocalDofNumber );
-    auto & pres   = subRegion->getReference<array1d<real64>>( viewKeysSinglePhaseFlow.pressure );
-    auto & dPres  = subRegion->getReference<array1d<real64>>( viewKeysSinglePhaseFlow.deltaPressure );
-
-    // call the application of the boundary condition to alter the matrix and rhs
-    bc->ApplyBoundaryConditionToSystem<BcEqual>( lset,
-                                                 time_n + dt,
-                                                 subRegion,
-                                                 dofMap,
-                                                 1,
-                                                 blockSystem,
-                                                 BlockIDs::fluidPressureBlock,
-                                                 [&] (localIndex const a) -> real64
-    {
-<<<<<<< HEAD
-      return pres[a] + dPres[a];
-    });
-  });
-=======
+
+  // loop through cell block sub-regions
+  for( localIndex er=0 ; er<elemManager->numRegions() ; ++er )
+  {
+    ElementRegion * const elemRegion = elemManager->GetRegion(er);
+    for( localIndex esr=0 ; esr<elemRegion->numSubRegions() ; ++esr)
+    {
       CellBlockSubRegion * const subRegion = elemRegion->GetSubRegion(esr);
 
       // call the BoundaryConditionManager::ApplyBoundaryCondition function that will check to see
       // if the boundary condition should be applied to this subregion
-      bcManager->ApplyBoundaryCondition( time + dt, domain, "ElementRegions", viewKeyStruct::pressureString,
+      bcManager->ApplyBoundaryCondition( time_n + dt, domain, "ElementRegions", viewKeyStruct::pressureString,
         [&]( BoundaryConditionBase const * const bc, string const &, set<localIndex> const & lset,
              ManagedGroup *, string const & ) -> void
         {
           // call the application of the boundary condition to alter the matrix and rhs
-          bc->ApplyBoundaryConditionToSystem<BcEqual>( lset, time + dt, subRegion, blockLocalDofNumber[er][esr],
+          bc->ApplyBoundaryConditionToSystem<BcEqual>( lset, time_n + dt, subRegion, blockLocalDofNumber[er][esr],
                                                       1, blockSystem, BlockIDs::fluidPressureBlock,
             [&] (localIndex const a) -> real64
             {
@@ -1125,7 +982,6 @@
       );
     }
   }
->>>>>>> f2fbc3f7
 }
 
 
@@ -1161,24 +1017,11 @@
   ElementRegionManager::ElementViewAccessor<arrayView1d<integer>> const elemGhostRank =
     elemManager->ConstructViewAccessor<array1d<integer>, arrayView1d<integer>>( ObjectManagerBase::viewKeyStruct::ghostRankString );
 
-<<<<<<< HEAD
-  auto blockLocalDofNumber = elemManager->
-    ConstructViewAccessor<globalIndex_array>(viewKeysSinglePhaseFlow.blockLocalDofNumber.Key());
-
-  auto pres      = elemManager->ConstructViewAccessor<real64_array>(viewKeysSinglePhaseFlow.pressure.Key());
-  auto dPres     = elemManager->ConstructViewAccessor<real64_array>(viewKeysSinglePhaseFlow.deltaPressure.Key());
-  auto densOld   = elemManager->ConstructViewAccessor<real64_array>(viewKeysSinglePhaseFlow.density.Key());
-  auto poroOld   = elemManager->ConstructViewAccessor<real64_array>(viewKeysSinglePhaseFlow.porosity.Key());
-  auto poroRef   = elemManager->ConstructViewAccessor<real64_array>(viewKeysSinglePhaseFlow.referencePorosity.Key());
-  auto gravDepth = elemManager->ConstructViewAccessor<real64_array>(viewKeysSinglePhaseFlow.gravityDepth.Key());
-  auto volume    = elemManager->ConstructViewAccessor<real64_array>(CellBlock::viewKeyStruct::elementVolumeString);
-=======
   ElementRegionManager::ElementViewAccessor<arrayView1d<globalIndex>> const blockLocalDofNumber =
     elemManager->ConstructViewAccessor<array1d<globalIndex>, arrayView1d<globalIndex>>(viewKeyStruct::blockLocalDofNumberString);
 
   ElementRegionManager::ElementViewAccessor<arrayView1d<real64>> const pres =
     elemManager->ConstructViewAccessor<array1d<real64>, arrayView1d<real64>>(viewKeyStruct::pressureString);
->>>>>>> f2fbc3f7
 
   ElementRegionManager::ElementViewAccessor<arrayView1d<real64>> const dPres =
     elemManager->ConstructViewAccessor<array1d<real64>, arrayView1d<real64>>(viewKeyStruct::deltaPressureString);
@@ -1218,28 +1061,16 @@
     elemManager->ConstructConstitutiveAccessor<ConstitutiveBase>(constitutiveManager);
 
   // use ArrayView to make capture by value easy in lambdas
-<<<<<<< HEAD
-  ArrayView<real64, 1, localIndex> presFace = faceManager->getReference<real64_array>( viewKeysSinglePhaseFlow.facePressure );
-  ArrayView<real64, 1, localIndex> densFace = faceManager->getReference<real64_array>( viewKeysSinglePhaseFlow.density);
-  ArrayView<real64, 1, localIndex> viscFace = faceManager->getReference<real64_array>( viewKeysSinglePhaseFlow.viscosity );
-  ArrayView<real64, 1, localIndex> gravDepthFace = faceManager->getReference<real64_array>( viewKeysSinglePhaseFlow.gravityDepth );
-=======
   arrayView1d<real64>& presFace = faceManager->getReference<real64_array>( viewKeyStruct::facePressureString );
   arrayView1d<real64>& densFace = faceManager->getReference<real64_array>( viewKeyStruct::densityString );
   arrayView1d<real64>& viscFace = faceManager->getReference<real64_array>( viewKeyStruct::viscosityString );
   arrayView1d<real64>& gravDepthFace = faceManager->getReference<real64_array>( viewKeyStruct::gravityDepthString );
->>>>>>> f2fbc3f7
 
   dataRepository::ManagedGroup const * sets = faceManager->GetGroup(dataRepository::keys::sets);
 
   // first, evaluate BC to get primary field values (pressure)
-<<<<<<< HEAD
-//  bcManager->ApplyBoundaryCondition(faceManager, viewKeys.facePressure.Key(), time_n + dt);
+//  bcManager->ApplyBoundaryCondition(faceManager, viewKeyStruct::facePressure, time + dt);
   bcManager->ApplyBoundaryCondition( time_n + dt,
-=======
-//  bcManager->ApplyBoundaryCondition(faceManager, viewKeyStruct::facePressure, time + dt);
-  bcManager->ApplyBoundaryCondition( time + dt,
->>>>>>> f2fbc3f7
                                      domain,
                                      "faceManager",
                                      viewKeysSinglePhaseFlow.facePressure.Key(),
@@ -1468,25 +1299,17 @@
   MeshLevel * const mesh = domain->getMeshBodies()->GetGroup<MeshBody>(0)->getMeshLevel(0);
   ElementRegionManager * const elemManager = mesh->getElemManager();
 
-  ElementRegionManager::ElementViewAccessor<arrayView1d<integer>> const elemGhostRank = 
+  ElementRegionManager::ElementViewAccessor<arrayView1d<integer>> const elemGhostRank =
     elemManager->ConstructViewAccessor<array1d<integer>, arrayView1d<integer>>( ObjectManagerBase::viewKeyStruct::ghostRankString );
 
   ElementRegionManager::ElementViewAccessor<arrayView1d<globalIndex>> const blockLocalDofNumber =
     elemManager->ConstructViewAccessor<array1d<globalIndex>, arrayView1d<globalIndex>>(viewKeyStruct::blockLocalDofNumberString);
 
-<<<<<<< HEAD
-  auto blockLocalDofNumber = elemManager->
-      ConstructViewAccessor<globalIndex_array>(viewKeysSinglePhaseFlow.blockLocalDofNumber.Key());
-
-  auto refPoro = elemManager->ConstructViewAccessor<real64_array>(viewKeysSinglePhaseFlow.referencePorosity.Key());
-  auto volume  = elemManager->ConstructViewAccessor<real64_array>(CellBlock::viewKeyStruct::elementVolumeString);
-=======
   ElementRegionManager::ElementViewAccessor<arrayView1d<real64>> const refPoro =
     elemManager->ConstructViewAccessor<array1d<real64>, arrayView1d<real64>>(viewKeyStruct::referencePorosityString);
 
   ElementRegionManager::ElementViewAccessor<arrayView1d<real64>> const volume  =
     elemManager->ConstructViewAccessor<array1d<real64>, arrayView1d<real64>>(CellBlock::viewKeyStruct::elementVolumeString);
->>>>>>> f2fbc3f7
 
   // get a view into local residual vector
   int localSizeInt;
@@ -1532,20 +1355,11 @@
 
   ElementRegionManager * const elementRegionManager = mesh->getElemManager();
 
-<<<<<<< HEAD
-  ElementRegionManager::ElementViewAccessor<globalIndex_array>
-  blockLocalDofNumber = elementRegionManager->
-                        ConstructViewAccessor<globalIndex_array>( viewKeysSinglePhaseFlow.blockLocalDofNumber.Key() );
-
-  auto pres  = elementRegionManager->ConstructViewAccessor<real64_array>(viewKeysSinglePhaseFlow.pressure.Key());
-  auto dPres = elementRegionManager->ConstructViewAccessor<real64_array>(viewKeysSinglePhaseFlow.deltaPressure.Key());
-=======
-  ElementRegionManager::ElementViewAccessor<arrayView1d<globalIndex>> const blockLocalDofNumber = 
+  ElementRegionManager::ElementViewAccessor<arrayView1d<globalIndex>> const blockLocalDofNumber =
     elementRegionManager->ConstructViewAccessor<array1d<globalIndex>, arrayView1d<globalIndex>>( viewKeyStruct::blockLocalDofNumberString );
 
   ElementRegionManager::ElementViewAccessor<arrayView1d<real64>> const pres =
     elementRegionManager->ConstructViewAccessor<array1d<real64>, arrayView1d<real64>>(viewKeyStruct::pressureString);
->>>>>>> f2fbc3f7
 
   ElementRegionManager::ElementViewAccessor<arrayView1d<real64>> dPres =
     elementRegionManager->ConstructViewAccessor<array1d<real64>, arrayView1d<real64>>(viewKeyStruct::deltaPressureString);
@@ -1587,41 +1401,6 @@
   });
 }
 
-<<<<<<< HEAD
-=======
-void SinglePhaseFlow::PrecomputeData(DomainPartition * const domain)
-{
-  MeshLevel * const mesh = domain->getMeshBodies()->GetGroup<MeshBody>(0)->getMeshLevel(0);
-  ElementRegionManager * const elemManager = mesh->getElemManager();
-  FaceManager * const faceManager = mesh->getFaceManager();
-
-  R1Tensor const & gravityVector = getGravityVector();
-
-  ElementRegionManager::ElementViewAccessor<arrayView1d<R1Tensor>> const elemCenter =
-    elemManager->ConstructViewAccessor<array1d<R1Tensor>, arrayView1d<R1Tensor>>( CellBlock::viewKeyStruct::elementCenterString );
-
-  ElementRegionManager::ElementViewAccessor<arrayView1d<real64>> gravityDepth =
-    elemManager->ConstructViewAccessor<array1d<real64>, arrayView1d<real64>>(viewKeyStruct::gravityDepthString);
-
-  // Loop over all the elements and calculate element centers, and element volumes
-  forAllElemsInMesh( mesh, [&]( localIndex const er,
-                                localIndex const esr,
-                                localIndex const k )->void
-  {
-    gravityDepth[er][esr][k] = Dot(elemCenter[er][esr][k], gravityVector);
-  });
-
-
-  r1_array & faceCenter = faceManager->getReference<r1_array>(FaceManager::viewKeyStruct::faceCenterString);
-  real64_array & gravityDepthFace = faceManager->getReference<real64_array>(viewKeyStruct::gravityDepthString);
-
-  for (localIndex kf = 0; kf < faceManager->size(); ++kf)
-  {
-    gravityDepthFace[kf] = Dot(faceCenter[kf], gravityVector);
-  }
-}
-
->>>>>>> f2fbc3f7
 void SinglePhaseFlow::SolveSystem( EpetraBlockSystem * const blockSystem,
                                         SystemSolverParameters const * const params )
 {
@@ -1650,13 +1429,8 @@
   MeshLevel * const mesh = domain->getMeshBodies()->GetGroup<MeshBody>(0)->getMeshLevel(0);
   ElementRegionManager * const elementRegionManager = mesh->getElemManager();
 
-<<<<<<< HEAD
-  auto pres  = elementRegionManager->ConstructViewAccessor<real64_array>(viewKeysSinglePhaseFlow.pressure.Key());
-  auto dPres = elementRegionManager->ConstructViewAccessor<real64_array>(viewKeysSinglePhaseFlow.deltaPressure.Key());
-=======
   ElementRegionManager::ElementViewAccessor<arrayView1d<real64>> const pres =
     elementRegionManager->ConstructViewAccessor<array1d<real64>, arrayView1d<real64>>(viewKeyStruct::pressureString);
->>>>>>> f2fbc3f7
 
   ElementRegionManager::ElementViewAccessor<arrayView1d<real64>> dPres =
     elementRegionManager->ConstructViewAccessor<array1d<real64>, arrayView1d<real64>>(viewKeyStruct::deltaPressureString);
