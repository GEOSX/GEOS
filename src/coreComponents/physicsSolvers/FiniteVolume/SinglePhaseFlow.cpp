--- conflicted
+++ resolved
@@ -226,28 +226,16 @@
   }
 }
 
-<<<<<<< HEAD
-void SinglePhaseFlow::InitializePreSubGroups( ManagedGroup * const problemManager )
-{
-  DomainPartition * domain = problemManager->GetGroup<DomainPartition>( keys::domain );
+void SinglePhaseFlow::InitializePreSubGroups( ManagedGroup * const rootGroup )
+{
+  FlowSolverBase::InitializePreSubGroups(rootGroup);
+
+  DomainPartition * domain = rootGroup->GetGroup<DomainPartition>( keys::domain );
 
   // provide gravity vector to well manager for gravity-depth precomputation
   WellManager * wellManager = domain->getMeshBody(0)->getMeshLevel(0)->getWellManager();
   wellManager->setGravityVector( getGravityVector(), m_gravityFlag );
 }
-
-void SinglePhaseFlow::FinalInitialization( ManagedGroup * const problemManager )
-{
-  DomainPartition * domain = problemManager->GetGroup<DomainPartition>( keys::domain );
-
-  // Precompute solver-specific constant data (e.g. gravity-depth)
-  PrecomputeData(domain);
-=======
-void SinglePhaseFlow::InitializePreSubGroups(ManagedGroup * const rootGroup)
-{
-  FlowSolverBase::InitializePreSubGroups(rootGroup);
-}
->>>>>>> d6ee63c7
 
 void SinglePhaseFlow::FinalInitializationPreSubGroups( ManagedGroup * const rootGroup )
 {
@@ -312,6 +300,8 @@
 
 
 
+
+
 real64 SinglePhaseFlow::SolverStep( real64 const& time_n,
                                     real64 const& dt,
                                     const int cycleNumber,
@@ -334,19 +324,11 @@
   return dt_return;
 }
 
-<<<<<<< HEAD
-void SinglePhaseFlow::
-ImplicitStepSetup( real64 const& time_n,
-                   real64 const& dt,
-                   DomainPartition * const domain,
-                   systemSolverInterface::EpetraBlockSystem * const blockSystem)
-=======
 
 void SinglePhaseFlow::ImplicitStepSetup( real64 const& time_n,
                                          real64 const& dt,
                                          DomainPartition * const domain,
                                          EpetraBlockSystem * const blockSystem )
->>>>>>> d6ee63c7
 {
   MeshLevel * const mesh = domain->getMeshBodies()->GetGroup<MeshBody>(0)->getMeshLevel(0);
   ElementRegionManager * const elemManager = mesh->getElemManager();
@@ -493,15 +475,10 @@
 }
 
 
-<<<<<<< HEAD
-void SinglePhaseFlow::SetupSystem( real64 const & time_n,
-                                   real64 const & dt,
-                                   DomainPartition * const domain,
-                                   EpetraBlockSystem * const blockSystem )
-=======
-void SinglePhaseFlow::SetupSystem ( DomainPartition * const domain,
-                                         EpetraBlockSystem * const blockSystem )
->>>>>>> d6ee63c7
+void SinglePhaseFlow::SetupSystem ( real64 const & time_n,
+                                    real64 const & dt,
+                                    DomainPartition * const domain,
+                                    EpetraBlockSystem * const blockSystem )
 {
   // assume that there is only a single MeshLevel for now
   MeshLevel * const mesh = domain->getMeshBodies()->GetGroup<MeshBody>(0)->getMeshLevel(0);
@@ -573,15 +550,10 @@
 
 }
 
-<<<<<<< HEAD
 void SinglePhaseFlow::SetSparsityPattern( real64 const & time_n,
                                           real64 const & dt,
                                           DomainPartition const * const domain,
                                           Epetra_FECrsGraph * const sparsity)
-=======
-void SinglePhaseFlow::SetSparsityPattern( DomainPartition const * const domain,
-                                               Epetra_FECrsGraph * const sparsity )
->>>>>>> d6ee63c7
 {
   MeshLevel const * const meshLevel = domain->getMeshBodies()->GetGroup<MeshBody>(0)->getMeshLevel(0);
   ElementRegionManager const * const elementRegionManager = meshLevel->getElemManager();
@@ -692,6 +664,8 @@
 
 
 
+
+
 void SinglePhaseFlow::AssembleSystem(DomainPartition * const  domain,
                                      EpetraBlockSystem * const blockSystem,
                                      real64 const time_n,
@@ -711,15 +685,10 @@
   FiniteVolumeManager const * fvManager =
     numericalMethodManager->GetGroup<FiniteVolumeManager>(keys::finiteVolumeManager);
 
-<<<<<<< HEAD
-  FluxApproximationBase const * fluxApprox = fvManager->getFluxApproximation(m_discretizationName);
-  FluxApproximationBase::CellStencil const & stencilCollection = fluxApprox->getCellStencil();
-=======
   FluxApproximationBase const * fluxApprox =
     fvManager->getFluxApproximation(m_discretizationName);
->>>>>>> d6ee63c7
-
-  FluxApproximationBase::CellStencil const & stencilCollection =fluxApprox->getStencil();
+
+  FluxApproximationBase::CellStencil const & stencilCollection =fluxApprox->getCellStencil();
 
   Epetra_FECrsMatrix * const jacobian =
     blockSystem->GetMatrix(BlockIDs::fluidPressureBlock, BlockIDs::fluidPressureBlock);
@@ -967,17 +936,10 @@
   }
 }
 
-<<<<<<< HEAD
-void SinglePhaseFlow::ApplyBoundaryConditions(DomainPartition * const domain,
-                                              systemSolverInterface::EpetraBlockSystem * const blockSystem,
-                                              real64 const time_n,
-                                              real64 const dt)
-=======
 void SinglePhaseFlow::ApplyBoundaryConditions( DomainPartition * const domain,
                                                EpetraBlockSystem * const blockSystem,
                                                real64 const time_n,
                                                real64 const dt )
->>>>>>> d6ee63c7
 {
   // apply pressure boundary conditions.
   ApplyDirichletBC_implicit( domain, time_n, dt, blockSystem );
@@ -991,14 +953,9 @@
                                                                   BlockIDs::fluidPressureBlock );
     Epetra_FEVector * const residual = blockSystem->GetResidualVector( BlockIDs::fluidPressureBlock );
 
-<<<<<<< HEAD
-    dRdP->Print( std::cout );
-    residual->Print( std::cout );
-=======
     GEOS_LOG_RANK("After SinglePhaseFlow::ApplyBoundaryCondition");
     GEOS_LOG_RANK("\ndRdP\n" << *jacobian );
     GEOS_LOG_RANK("\nresidual\n" << *residual );
->>>>>>> d6ee63c7
   }
 
 }
@@ -1053,15 +1010,9 @@
 }
 
 
-<<<<<<< HEAD
-void SinglePhaseFlow::ApplyFaceBC_implicit(DomainPartition * domain,
-                                           real64 const time, real64 const dt,
-                                           EpetraBlockSystem * const blockSystem)
-=======
-void SinglePhaseFlow::ApplyFaceDirichletBC_implicit(DomainPartition * domain,
-                                                    real64 const time_n, real64 const dt,
-                                                    EpetraBlockSystem * const blockSystem)
->>>>>>> d6ee63c7
+void SinglePhaseFlow::ApplyFaceBC_implicit( DomainPartition * domain,
+                                            real64 const time_n, real64 const dt,
+                                            EpetraBlockSystem * const blockSystem )
 {
   BoundaryConditionManager * bcManager = BoundaryConditionManager::get();
   MeshLevel * const mesh = domain->getMeshBodies()->GetGroup<MeshBody>(0)->getMeshLevel(0);
@@ -1072,19 +1023,6 @@
   arrayView2d<localIndex> const & elemSubRegionList  = faceManager->elementSubRegionList();
   arrayView2d<localIndex> const & elemList           = faceManager->elementList();
 
-<<<<<<< HEAD
-  integer_array const & faceGhostRank =
-    faceManager->getReference<integer_array>( ObjectManagerBase::viewKeyStruct::ghostRankString );
-
-  ConstitutiveManager * const
-  constitutiveManager = domain->GetGroup<ConstitutiveManager>( keys::ConstitutiveManager );
-
-  NumericalMethodsManager * const numericalMethodManager = domain->
-    getParent()->GetGroup<NumericalMethodsManager>( keys::numericalMethodsManager );
-
-  FiniteVolumeManager * const fvManager = numericalMethodManager->
-    GetGroup<FiniteVolumeManager>( keys::finiteVolumeManager );
-=======
   arrayView1d<integer> const & faceGhostRank =
     faceManager->getReference<integer_array>(ObjectManagerBase::viewKeyStruct::ghostRankString);
 
@@ -1095,41 +1033,9 @@
     domain->getParent()->GetGroup<NumericalMethodsManager>(keys::numericalMethodsManager);
 
   FiniteVolumeManager * const fvManager = numericalMethodManager->GetGroup<FiniteVolumeManager>(keys::finiteVolumeManager);
->>>>>>> d6ee63c7
 
   FluxApproximationBase const * const fluxApprox = fvManager->getFluxApproximation( m_discretizationName );
 
-<<<<<<< HEAD
-  Epetra_FECrsMatrix * const jacobian = blockSystem->GetMatrix( BlockIDs::fluidPressureBlock,
-                                                                BlockIDs::fluidPressureBlock );
-  Epetra_FEVector * const residual = blockSystem->GetResidualVector( BlockIDs::fluidPressureBlock );
-
-  auto elemGhostRank =
-    elemManager->ConstructViewAccessor<integer_array>( ObjectManagerBase::viewKeyStruct::ghostRankString );
-
-  auto blockLocalDofNumber = elemManager->
-    ConstructViewAccessor<globalIndex_array>( viewKeyStruct::blockLocalDofNumberString );
-
-  auto pres      = elemManager->ConstructViewAccessor<real64_array>( viewKeyStruct::pressureString );
-  auto dPres     = elemManager->ConstructViewAccessor<real64_array>( viewKeyStruct::deltaPressureString );
-  auto gravDepth = elemManager->ConstructViewAccessor<real64_array>( viewKeyStruct::gravityDepthString );
-
-  auto const dens =
-    elemManager->ConstructMaterialViewAccessor< array2d<real64> >( ConstitutiveBase::viewKeyStruct::densityString,
-                                                                   constitutiveManager );
-
-  auto const dDens_dPres =
-    elemManager->ConstructMaterialViewAccessor< array2d<real64> >( ConstitutiveBase::viewKeyStruct::dDens_dPresString,
-                                                                   constitutiveManager );
-
-  auto const visc =
-    elemManager->ConstructMaterialViewAccessor< array2d<real64> >( ConstitutiveBase::viewKeyStruct::viscosityString,
-                                                                   constitutiveManager );
-
-  auto const dVisc_dPres =
-    elemManager->ConstructMaterialViewAccessor< array2d<real64> >( ConstitutiveBase::viewKeyStruct::dVisc_dPresString,
-                                                                   constitutiveManager );
-=======
   Epetra_FECrsMatrix * const jacobian = blockSystem->GetMatrix(BlockIDs::fluidPressureBlock, BlockIDs::fluidPressureBlock);
   Epetra_FEVector * const residual = blockSystem->GetResidualVector(BlockIDs::fluidPressureBlock);
 
@@ -1153,7 +1059,6 @@
 
   ElementRegionManager::ElementViewAccessor<arrayView1d<real64>> const poroRef =
     elemManager->ConstructViewAccessor<array1d<real64>, arrayView1d<real64>>(viewKeyStruct::referencePorosityString);
->>>>>>> d6ee63c7
 
   ElementRegionManager::ElementViewAccessor<arrayView1d<real64>> const gravDepth =
     elemManager->ConstructViewAccessor<array1d<real64>, arrayView1d<real64>>(viewKeyStruct::gravityDepthString);
@@ -1198,11 +1103,7 @@
                                           ManagedGroup * const targetGroup,
                                           string const fieldName )->void
   {
-<<<<<<< HEAD
-    bc->ApplyBoundaryConditionToField<BcEqual>(targetSet, time + dt, targetGroup, fieldName);
-=======
-    bc->ApplyBoundaryConditionToField<BcEqual>(targetSet,time_n + dt, targetGroup, fieldName);
->>>>>>> d6ee63c7
+    bc->ApplyBoundaryConditionToField<BcEqual>(targetSet, time_n + dt, targetGroup, fieldName);
   });
 
 
@@ -1241,14 +1142,9 @@
   real64_array localFluxJacobian;
 
   // temporary working arrays
-<<<<<<< HEAD
-  real64 const densWeight[numElems] = { 0.5, 0.5 };
-  real64 mobility[numElems], dMobility_dP[numElems];
-=======
   real64 densWeight[numElems] = { 0.5, 0.5 };
   real64 mobility[numElems] = {0.0,0.0};
   real64 dMobility_dP[numElems] = {0.0,0.0};
->>>>>>> d6ee63c7
   real64_array dDensMean_dP, dFlux_dP;
 
 
@@ -1445,25 +1341,30 @@
   auto blockLocalDofNumber = elemManager->
     ConstructViewAccessor<globalIndex_array>( viewKeyStruct::blockLocalDofNumberString );
 
-  auto pres      = elemManager->ConstructViewAccessor<real64_array>( viewKeyStruct::pressureString );
-  auto dPres     = elemManager->ConstructViewAccessor<real64_array>( viewKeyStruct::deltaPressureString );
-  auto gravDepth = elemManager->ConstructViewAccessor<real64_array>( viewKeyStruct::gravityDepthString );
-
-  auto const dens =
-    elemManager->ConstructMaterialViewAccessor< array2d<real64> >( ConstitutiveBase::viewKeyStruct::densityString,
-                                                                   constitutiveManager );
-
-  auto const dDens_dPres =
-    elemManager->ConstructMaterialViewAccessor< array2d<real64> >( ConstitutiveBase::viewKeyStruct::dDens_dPresString,
-                                                                   constitutiveManager );
-
-  auto const visc =
-    elemManager->ConstructMaterialViewAccessor< array2d<real64> >( ConstitutiveBase::viewKeyStruct::viscosityString,
-                                                                   constitutiveManager );
-
-  auto const dVisc_dPres =
-    elemManager->ConstructMaterialViewAccessor< array2d<real64> >( ConstitutiveBase::viewKeyStruct::dVisc_dPresString,
-                                                                   constitutiveManager );
+  ElementRegionManager::ElementViewAccessor<arrayView1d<real64>> pres =
+    elemManager->ConstructViewAccessor<array1d<real64>, arrayView1d<real64>>( viewKeyStruct::pressureString );
+
+  ElementRegionManager::ElementViewAccessor<arrayView1d<real64>> dPres =
+    elemManager->ConstructViewAccessor<array1d<real64>, arrayView1d<real64>>( viewKeyStruct::deltaPressureString );
+
+  ElementRegionManager::ElementViewAccessor<arrayView1d<real64>> gravDepth =
+    elemManager->ConstructViewAccessor<array1d<real64>, arrayView1d<real64>>( viewKeyStruct::gravityDepthString );
+
+  ElementRegionManager::MaterialViewAccessor<arrayView2d<real64>> dens =
+    elemManager->ConstructMaterialViewAccessor<array2d<real64>, arrayView2d<real64>>( ConstitutiveBase::viewKeyStruct::densityString,
+                                                                                      constitutiveManager );
+
+  ElementRegionManager::MaterialViewAccessor<arrayView2d<real64>> dDens_dPres =
+    elemManager->ConstructMaterialViewAccessor<array2d<real64>, arrayView2d<real64>>( ConstitutiveBase::viewKeyStruct::dDens_dPresString,
+                                                                                      constitutiveManager );
+
+  ElementRegionManager::MaterialViewAccessor<arrayView2d<real64>> visc =
+    elemManager->ConstructMaterialViewAccessor<array2d<real64>, arrayView2d<real64>>( ConstitutiveBase::viewKeyStruct::viscosityString,
+                                                                                      constitutiveManager );
+
+  ElementRegionManager::MaterialViewAccessor<arrayView2d<real64>> dVisc_dPres =
+    elemManager->ConstructMaterialViewAccessor<array2d<real64>, arrayView2d<real64>>( ConstitutiveBase::viewKeyStruct::dVisc_dPresString,
+                                                                                      constitutiveManager );
 
   wellManager->forSubGroups<SimpleWell>( [&] ( SimpleWell * well ) -> void
   {
@@ -1493,15 +1394,17 @@
 
       // local working variables and arrays
       real64 densMean = 0.0;
-      real64 dDensMean_dP[numElems];
-
-      real64 mobility[numElems], dMobility_dP[numElems];
-
-      real64 dFlux_dP[numElems];
-      real64 localFluxJacobian[numElems];
+      stackArray1d<real64, numElems> dDensMean_dP( numElems );
+
+      stackArray1d<real64, numElems> mobility( numElems );
+      stackArray1d<real64, numElems> dMobility_dP( numElems );
+
+      stackArray1d<real64, numElems> dFlux_dP( numElems);
+      stackArray1d<real64, numElems> localFluxJacobian( numElems );
 
       globalIndex eqnRowIndex = -1;
-      globalIndex dofColIndices[numElems] = { -1, -1 };
+      stackArray1d<globalIndex, numElems> dofColIndices( numElems );
+      dofColIndices = -1;
 
       // calculate quantities on primary connected points
       localIndex cell_order;
