--- conflicted
+++ resolved
@@ -75,23 +75,6 @@
 
     elemManager->forElementRegions<FaceElementRegion>( [&] ( FaceElementRegion * const region )
     {
-<<<<<<< HEAD
-      subRegion->registerWrapper< array1d<real64> >( viewKeyStruct::pressureString )->setPlotLevel(PlotLevel::LEVEL_0);
-      subRegion->registerWrapper< array1d<real64> >( viewKeyStruct::deltaPressureString );
-      subRegion->registerWrapper< array1d<real64> >( viewKeyStruct::deltaVolumeString );
-      subRegion->registerWrapper< array1d<real64> >( viewKeyStruct::mobilityString );
-      subRegion->registerWrapper< array1d<real64> >( viewKeyStruct::dMobility_dPressureString );
-      subRegion->registerWrapper< array1d<real64> >( viewKeyStruct::porosityString )->
-        setDefaultValue(1.0);
-      subRegion->registerWrapper< array1d<real64> >( viewKeyStruct::porosityOldString )->
-        setDefaultValue(1.0);
-      subRegion->registerWrapper< array1d<real64> >( viewKeyStruct::densityOldString );
-      subRegion->registerWrapper< array1d<real64> >( viewKeyStruct::massString );
-      subRegion->registerWrapper< array1d<real64> >( viewKeyStruct::aperture0String )->
-        setDefaultValue(0.0);
-
-    } );
-=======
       region->forElementSubRegions<FaceElementSubRegion>( [&]( FaceElementSubRegion * const subRegion )
       {
         subRegion->registerWrapper< array1d<real64> >( viewKeyStruct::pressureString )->setPlotLevel(PlotLevel::LEVEL_0);
@@ -104,11 +87,11 @@
         subRegion->registerWrapper< array1d<real64> >( viewKeyStruct::porosityOldString )->
           setDefaultValue(1.0);
         subRegion->registerWrapper< array1d<real64> >( viewKeyStruct::densityOldString );
+        subRegion->registerWrapper< array1d<real64> >( viewKeyStruct::massString );
         subRegion->registerWrapper< array1d<real64> >( viewKeyStruct::aperture0String )->
           setDefaultValue( region->getDefaultAperture() );
       });
     });
->>>>>>> fc8b182c
 
     // TODO restrict this to boundary sets
     FaceManager * const faceManager = meshLevel->getFaceManager();
@@ -317,25 +300,21 @@
 
   real64 dt_return = dt;
 
-<<<<<<< HEAD
   if( m_timeIntegrationOption == timeIntegrationOption::ExplicitTransient )
   {
     ExplicitStepSetup( time_n, dt, domain);
-=======
-  // setup dof numbers and linear system
-  if( !m_coupledWellsFlag )
-  {
-    SetupSystem( domain, m_dofManager, m_matrix, m_rhs, m_solution );
-  }
-
-  ImplicitStepSetup( time_n, dt, domain, m_dofManager, m_matrix, m_rhs, m_solution );
->>>>>>> fc8b182c
 
     dt_return = ExplicitStep( time_n, dt, cycleNumber, domain );
   }
   else if( m_timeIntegrationOption == timeIntegrationOption::ImplicitTransient ||
            m_timeIntegrationOption == timeIntegrationOption::SteadyState )
   {
+    // setup dof numbers and linear system
+    if( !m_coupledWellsFlag )
+    {
+      SetupSystem( domain, m_dofManager, m_matrix, m_rhs, m_solution );
+    }
+
     ImplicitStepSetup( time_n, dt, domain, m_dofManager, m_matrix, m_rhs, m_solution );
 
     // currently the only method is implicit time integration
