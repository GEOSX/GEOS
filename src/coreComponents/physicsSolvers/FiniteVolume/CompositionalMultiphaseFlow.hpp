--- conflicted
+++ resolved
@@ -177,17 +177,16 @@
   void UpdateRelPermModel( ManagedGroup * dataGroup );
 
   /**
-<<<<<<< HEAD
    * @brief Update all relevant fluid models using current values of pressure and composition
    * @param dataGroup the group storing the required fields
    */
   void UpdateCapPressureModel( ManagedGroup * dataGroup );
-=======
+
+  /**
    * @brief Recompute phase mobility from constitutive and primary variables
    * @param domain the domain containing the mesh and fields
    */
   void UpdatePhaseMobility( ManagedGroup * dataGroup );
->>>>>>> 28c5e3b4
 
   /**
    * @brief Recompute all dependent quantities from primary variables (including constitutive models)
