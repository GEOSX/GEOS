/*
 * ------------------------------------------------------------------------------------------------------------
 * SPDX-License-Identifier: LGPL-2.1-only
 *
 * Copyright (c) 2018-2020 Lawrence Livermore National Security LLC
 * Copyright (c) 2018-2020 The Board of Trustees of the Leland Stanford Junior University
 * Copyright (c) 2018-2020 TotalEnergies
 * Copyright (c) 2019-     GEOSX Contributors
 * All rights reserved
 *
 * See top level LICENSE, COPYRIGHT, CONTRIBUTORS, NOTICE, and ACKNOWLEDGEMENTS files for details.
 * ------------------------------------------------------------------------------------------------------------
 */


/**
 * @file WaveSolverBase.cpp
 */

#include "WaveSolverBase.hpp"

#include "dataRepository/KeyNames.hpp"
#include "finiteElement/FiniteElementDiscretization.hpp"
#include "fieldSpecification/FieldSpecificationManager.hpp"
#include "fieldSpecification/PerfectlyMatchedLayer.hpp"
#include "mainInterface/ProblemManager.hpp"
#include "mesh/mpiCommunications/CommunicationTools.hpp"

namespace geosx
{

using namespace dataRepository;

WaveSolverBase::WaveSolverBase( const std::string & name,
                                Group * const parent ):
  SolverBase( name,
              parent )
{

  registerWrapper( viewKeyStruct::sourceCoordinatesString(), &m_sourceCoordinates ).
    setInputFlag( InputFlags::REQUIRED ).
    setSizedFromParent( 0 ).
    setDescription( "Coordinates (x,y,z) of the sources" );

  registerWrapper( viewKeyStruct::sourceValueString(), &m_sourceValue ).
    setInputFlag( InputFlags::FALSE ).
    setRestartFlags( RestartFlags::NO_WRITE ).
    setSizedFromParent( 0 ).
    setDescription( "Source Value of the sources" );

  registerWrapper( viewKeyStruct::timeSourceFrequencyString(), &m_timeSourceFrequency ).
    setInputFlag( InputFlags::REQUIRED ).
    setDescription( "Central frequency for the time source" );

  registerWrapper( viewKeyStruct::receiverCoordinatesString(), &m_receiverCoordinates ).
    setInputFlag( InputFlags::REQUIRED ).
    setSizedFromParent( 0 ).
    setDescription( "Coordinates (x,y,z) of the receivers" );

  registerWrapper( viewKeyStruct::rickerOrderString(), &m_rickerOrder ).
    setInputFlag( InputFlags::OPTIONAL ).
    setApplyDefaultValue( 2 ).
    setDescription( "Flag that indicates the order of the Ricker to be used o, 1 or 2. Order 2 by default" );

  registerWrapper( viewKeyStruct::outputSeismoTraceString(), &m_outputSeismoTrace ).
    setInputFlag( InputFlags::OPTIONAL ).
    setApplyDefaultValue( 0 ).
    setDescription( "Flag that indicates if we write the seismo trace in a file .txt, 0 no output, 1 otherwise" );

  registerWrapper( viewKeyStruct::dtSeismoTraceString(), &m_dtSeismoTrace ).
    setInputFlag( InputFlags::OPTIONAL ).
    setApplyDefaultValue( 0 ).
    setDescription( "Time step for output pressure at receivers" );

  registerWrapper( viewKeyStruct::indexSeismoTraceString(), &m_indexSeismoTrace ).
    setInputFlag( InputFlags::FALSE ).
    setApplyDefaultValue( 0 ).
    setDescription( "Count for output pressure at receivers" );

<<<<<<< HEAD
  registerWrapper( viewKeyStruct::geometryLinearDASString(), &m_geometryLinearDAS ).
    setInputFlag( InputFlags::OPTIONAL ).
    setSizedFromParent( 0 ).
    setDescription( "Geometry parameters for a linear DAS fiber (dip, azimuth, gauge length)" );

  registerWrapper( viewKeyStruct::useDASString(), &m_useDAS ).
    setInputFlag( InputFlags::FALSE ).
    setApplyDefaultValue( 0 ).
    setDescription( "Flag to indicate if DAS type of data will be modeled" );
=======
  registerWrapper( viewKeyStruct::usePMLString(), &m_usePML ).
    setInputFlag( InputFlags::FALSE ).
    setApplyDefaultValue( 0 ).
    setDescription( "Flag to apply PML" );
>>>>>>> 3e688259

}

WaveSolverBase::~WaveSolverBase()
{
  // TODO Auto-generated destructor stub
}

void WaveSolverBase::reinit()
{
  postProcessInput();
  initializePostInitialConditionsPreSubGroups();
}

void WaveSolverBase::initializePreSubGroups()
{
  SolverBase::initializePreSubGroups();
}

void WaveSolverBase::postProcessInput()
{
  SolverBase::postProcessInput();
<<<<<<< HEAD
  if( m_geometryLinearDAS.size( 1 ) > 0 )
  {
    m_useDAS=1;
  }

  if( m_useDAS>0 )
  {
    GEOSX_LOG_LEVEL_RANK_0( 1,
                            "Modeling linear DAS data is activated" );

    GEOSX_ERROR_IF( m_geometryLinearDAS.size( 1 ) != 3,
                    "Invalid number of geometry parameters for the linear DAS fiber. 3 are required: dip, azimuth, gauge length" );

    GEOSX_ERROR_IF( m_geometryLinearDAS.size( 0 ) != m_receiverCoordinates.size( 0 ),
                    "Invalid number of geometry parameters instances for the linear DAS fiber. It should match the number of receivers." );


    /// initialize DAS geometry
    WaveSolverBase::initializeDAS();

  }
}

void WaveSolverBase::initializeDAS()
{
  /// double the number of receivers and modify their coordinates
  /// so to have 2 receivers on each side of each DAS channel
  localIndex const numReceiversGlobal = m_receiverCoordinates.size( 0 );
  m_receiverCoordinates.resize( 2*numReceiversGlobal, 3 );

  arrayView2d< real64 > const receiverCoordinates = m_receiverCoordinates.toView();
  arrayView2d< real64 const > const geometryLinearDAS = m_geometryLinearDAS.toViewConst();

  for( localIndex ircv=0; ircv<numReceiversGlobal; ++ircv )
  {
    /// updated xyz of receivers on the far end of a DAS channel
    receiverCoordinates[numReceiversGlobal+ircv][0] = receiverCoordinates[ircv][0]
                                                      + cos( geometryLinearDAS[ircv][0] )*cos( geometryLinearDAS[ircv][1] )*geometryLinearDAS[ircv][2]/2.0;
    receiverCoordinates[numReceiversGlobal+ircv][1] = receiverCoordinates[ircv][1]
                                                      + cos( geometryLinearDAS[ircv][0] )*sin( geometryLinearDAS[ircv][1] )*geometryLinearDAS[ircv][2]/2.0;
    receiverCoordinates[numReceiversGlobal+ircv][2] = receiverCoordinates[ircv][2]
                                                      + sin( geometryLinearDAS[ircv][0] )*geometryLinearDAS[ircv][2]/2.0;

    /// updated xyz of receivers on the near end of a DAS channel
    receiverCoordinates[ircv][0] = receiverCoordinates[ircv][0]
                                   - cos( geometryLinearDAS[ircv][0] )*cos( geometryLinearDAS[ircv][1] )*geometryLinearDAS[ircv][2]/2.0;
    receiverCoordinates[ircv][1] = receiverCoordinates[ircv][1]
                                   - cos( geometryLinearDAS[ircv][0] )*sin( geometryLinearDAS[ircv][1] )*geometryLinearDAS[ircv][2]/2.0;
    receiverCoordinates[ircv][2] = receiverCoordinates[ircv][2]
                                   - sin( geometryLinearDAS[ircv][0] )*geometryLinearDAS[ircv][2]/2.0;
  }

=======

  /// set flag PML to one if a PML field is specified in the xml
  /// if counter>1, an error will be thrown as one single PML field is allowed
  integer counter = 0;
  FieldSpecificationManager & fsManager = FieldSpecificationManager::getInstance();
  fsManager.forSubGroups< PerfectlyMatchedLayer >( [&] ( PerfectlyMatchedLayer const & )
  {
    counter += 1;
  } );
  GEOSX_THROW_IF( counter > 1,
                  "One single PML field specification is allowed",
                  InputError );

  m_usePML = counter;
>>>>>>> 3e688259
}


real32 WaveSolverBase::evaluateRicker( real64 const & time_n, real32 const & f0, localIndex order )
{
  real32 const o_tpeak = 1.0/f0;
  real32 pulse = 0.0;
  if((time_n <= -0.9*o_tpeak) || (time_n >= 2.9*o_tpeak))
  {
    return pulse;
  }

  constexpr real32 pi = M_PI;
  real32 const lam = (f0*pi)*(f0*pi);

  switch( order )
  {
    case 2:
    {
      pulse = 2.0*lam*(2.0*lam*(time_n-o_tpeak)*(time_n-o_tpeak)-1.0)*exp( -lam*(time_n-o_tpeak)*(time_n-o_tpeak));
    }
    break;
    case 1:
    {
      pulse = -2.0*lam*(time_n-o_tpeak)*exp( -lam*(time_n-o_tpeak)*(time_n-o_tpeak));
    }
    break;
    case 0:
    {
      pulse = -(time_n-o_tpeak)*exp( -2*lam*(time_n-o_tpeak)*(time_n-o_tpeak) );
    }
    break;
    default:
      GEOSX_ERROR( "This option is not supported yet, rickerOrder must be 0, 1 or 2" );
  }

  return pulse;
}

} /* namespace geosx */<|MERGE_RESOLUTION|>--- conflicted
+++ resolved
@@ -77,22 +77,20 @@
     setApplyDefaultValue( 0 ).
     setDescription( "Count for output pressure at receivers" );
 
-<<<<<<< HEAD
+  registerWrapper( viewKeyStruct::usePMLString(), &m_usePML ).
+    setInputFlag( InputFlags::FALSE ).
+    setApplyDefaultValue( 0 ).
+    setDescription( "Flag to apply PML" );
+
+  registerWrapper( viewKeyStruct::useDASString(), &m_useDAS ).
+    setInputFlag( InputFlags::FALSE ).
+    setApplyDefaultValue( 0 ).
+    setDescription( "Flag to indicate if DAS type of data will be modeled" );
+
   registerWrapper( viewKeyStruct::geometryLinearDASString(), &m_geometryLinearDAS ).
     setInputFlag( InputFlags::OPTIONAL ).
     setSizedFromParent( 0 ).
     setDescription( "Geometry parameters for a linear DAS fiber (dip, azimuth, gauge length)" );
-
-  registerWrapper( viewKeyStruct::useDASString(), &m_useDAS ).
-    setInputFlag( InputFlags::FALSE ).
-    setApplyDefaultValue( 0 ).
-    setDescription( "Flag to indicate if DAS type of data will be modeled" );
-=======
-  registerWrapper( viewKeyStruct::usePMLString(), &m_usePML ).
-    setInputFlag( InputFlags::FALSE ).
-    setApplyDefaultValue( 0 ).
-    setDescription( "Flag to apply PML" );
->>>>>>> 3e688259
 
 }
 
@@ -115,41 +113,38 @@
 void WaveSolverBase::postProcessInput()
 {
   SolverBase::postProcessInput();
-<<<<<<< HEAD
+
   if( m_geometryLinearDAS.size( 1 ) > 0 )
   {
-    m_useDAS=1;
-  }
-
-  if( m_useDAS>0 )
-  {
-    GEOSX_LOG_LEVEL_RANK_0( 1,
-                            "Modeling linear DAS data is activated" );
+    m_useDAS = 1;
+  }
+
+  if( m_useDAS )
+  {
+    GEOSX_LOG_LEVEL_RANK_0( 1, "Modeling linear DAS data is activated" );
 
     GEOSX_ERROR_IF( m_geometryLinearDAS.size( 1 ) != 3,
-                    "Invalid number of geometry parameters for the linear DAS fiber. 3 are required: dip, azimuth, gauge length" );
+                    "Invalid number of geometry parameters for the linear DAS fiber. Three parameters are required: dip, azimuth, gauge length" );
 
     GEOSX_ERROR_IF( m_geometryLinearDAS.size( 0 ) != m_receiverCoordinates.size( 0 ),
                     "Invalid number of geometry parameters instances for the linear DAS fiber. It should match the number of receivers." );
 
-
     /// initialize DAS geometry
     WaveSolverBase::initializeDAS();
-
   }
 }
 
 void WaveSolverBase::initializeDAS()
 {
   /// double the number of receivers and modify their coordinates
-  /// so to have 2 receivers on each side of each DAS channel
+  /// so to have two receivers on each side of each DAS channel
   localIndex const numReceiversGlobal = m_receiverCoordinates.size( 0 );
   m_receiverCoordinates.resize( 2*numReceiversGlobal, 3 );
 
   arrayView2d< real64 > const receiverCoordinates = m_receiverCoordinates.toView();
   arrayView2d< real64 const > const geometryLinearDAS = m_geometryLinearDAS.toViewConst();
 
-  for( localIndex ircv=0; ircv<numReceiversGlobal; ++ircv )
+  for( localIndex ircv = 0; ircv < numReceiversGlobal; ++ircv )
   {
     /// updated xyz of receivers on the far end of a DAS channel
     receiverCoordinates[numReceiversGlobal+ircv][0] = receiverCoordinates[ircv][0]
@@ -168,22 +163,19 @@
                                    - sin( geometryLinearDAS[ircv][0] )*geometryLinearDAS[ircv][2]/2.0;
   }
 
-=======
-
   /// set flag PML to one if a PML field is specified in the xml
   /// if counter>1, an error will be thrown as one single PML field is allowed
   integer counter = 0;
   FieldSpecificationManager & fsManager = FieldSpecificationManager::getInstance();
   fsManager.forSubGroups< PerfectlyMatchedLayer >( [&] ( PerfectlyMatchedLayer const & )
   {
-    counter += 1;
+    counter++;
   } );
   GEOSX_THROW_IF( counter > 1,
                   "One single PML field specification is allowed",
                   InputError );
 
   m_usePML = counter;
->>>>>>> 3e688259
 }
 
 
