/*
 * ------------------------------------------------------------------------------------------------------------
 * SPDX-License-Identifier: LGPL-2.1-only
 *
 * Copyright (c) 2018-2020 Lawrence Livermore National Security LLC
 * Copyright (c) 2018-2020 The Board of Trustees of the Leland Stanford Junior University
 * Copyright (c) 2018-2020 TotalEnergies
 * Copyright (c) 2019-     GEOSX Contributors
 * All rights reserved
 *
 * See top level LICENSE, COPYRIGHT, CONTRIBUTORS, NOTICE, and ACKNOWLEDGEMENTS files for details.
 * ------------------------------------------------------------------------------------------------------------
 */


/**
 * @file WaveSolverBase.cpp
 */

#include "WaveSolverBase.hpp"

#include "dataRepository/KeyNames.hpp"
#include "finiteElement/FiniteElementDiscretization.hpp"

#include "fieldSpecification/FieldSpecificationManager.hpp"
#include "fieldSpecification/PerfectlyMatchedLayer.hpp"
#include "mainInterface/ProblemManager.hpp"
#include "mesh/mpiCommunications/CommunicationTools.hpp"

#include <limits>

namespace geos
{

using namespace dataRepository;

WaveSolverBase::WaveSolverBase( const std::string & name,
                                Group * const parent ):
  SolverBase( name,
              parent )
{

  registerWrapper( viewKeyStruct::sourceCoordinatesString(), &m_sourceCoordinates ).
    setInputFlag( InputFlags::OPTIONAL ).
    setSizedFromParent( 0 ).
    setDescription( "Coordinates (x,y,z) of the sources" );

  registerWrapper( viewKeyStruct::receiverCoordinatesString(), &m_receiverCoordinates ).
    setInputFlag( InputFlags::OPTIONAL ).
    setSizedFromParent( 0 ).
    setDescription( "Coordinates (x,y,z) of the receivers" );

  registerWrapper( viewKeyStruct::sourceValueString(), &m_sourceValue ).
    setInputFlag( InputFlags::FALSE ).
    setRestartFlags( RestartFlags::NO_WRITE ).
    setSizedFromParent( 0 ).
    setDescription( "Source Value of the sources" );

  registerWrapper( viewKeyStruct::timeSourceDelayString(), &m_timeSourceDelay ).
    setInputFlag( InputFlags::OPTIONAL ).
    setApplyDefaultValue( -1 ).
    setDescription( "Source time delay (1 / f0 by default)" );

  registerWrapper( viewKeyStruct::timeSourceFrequencyString(), &m_timeSourceFrequency ).
    setInputFlag( InputFlags::OPTIONAL ).
    setApplyDefaultValue( 0 ).
    setDescription( "Central frequency for the time source" );

  registerWrapper( viewKeyStruct::rickerOrderString(), &m_rickerOrder ).
    setInputFlag( InputFlags::OPTIONAL ).
    setApplyDefaultValue( 2 ).
    setDescription( "Flag that indicates the order of the Ricker to be used o, 1 or 2. Order 2 by default" );

  registerWrapper( viewKeyStruct::outputSeismoTraceString(), &m_outputSeismoTrace ).
    setInputFlag( InputFlags::OPTIONAL ).
    setApplyDefaultValue( 0 ).
    setDescription( "Flag that indicates if we write the seismo trace in a file .txt, 0 no output, 1 otherwise" );

  registerWrapper( viewKeyStruct::dtSeismoTraceString(), &m_dtSeismoTrace ).
    setInputFlag( InputFlags::OPTIONAL ).
    setApplyDefaultValue( 0 ).
    setDescription( "Time step for output pressure at receivers" );

  registerWrapper( viewKeyStruct::indexSeismoTraceString(), &m_indexSeismoTrace ).
    setInputFlag( InputFlags::FALSE ).
    setApplyDefaultValue( 0 ).
    setDescription( "Count for output pressure at receivers" );

  registerWrapper( viewKeyStruct::dtWaveFieldString(), &m_dtWaveField ).
    setInputFlag( InputFlags::OPTIONAL ).
    setApplyDefaultValue( 0 ).
    setDescription( "Time step for saving waveField/gradient" );

  registerWrapper( viewKeyStruct::indexWaveFieldString(), &m_indexWaveField ).
    setInputFlag( InputFlags::FALSE ).
    setApplyDefaultValue( 0 ).
    setDescription( "Count for saving waveField/gradient" );

  registerWrapper( viewKeyStruct::forwardString(), &m_forward ).
    setInputFlag( InputFlags::OPTIONAL ).
    setApplyDefaultValue( 1 ).
    setDescription( "Set to 1 to compute forward propagation" );

  registerWrapper( viewKeyStruct::saveFieldsString(), &m_saveFields ).
    setInputFlag( InputFlags::OPTIONAL ).
    setApplyDefaultValue( 0 ).
    setDescription( "Set to 1 to save fields during forward and restore them during backward" );

  registerWrapper( viewKeyStruct::shotIndexString(), &m_shotIndex ).
    setInputFlag( InputFlags::OPTIONAL ).
    setApplyDefaultValue( 0 ).
    setDescription( "Set the current shot for temporary files" );

  registerWrapper( viewKeyStruct::enableLifoString(), &m_enableLifo ).
    setInputFlag( InputFlags::OPTIONAL ).
    setApplyDefaultValue( 0 ).
    setDescription( "Set to 1 to enable LIFO storage feature" );

  registerWrapper( viewKeyStruct::lifoSizeString(), &m_lifoSize ).
    setInputFlag( InputFlags::OPTIONAL ).
    setApplyDefaultValue( std::numeric_limits< int >::max() ).
    setDescription( "Set the capacity of the lifo storage (should be the total number of buffers to store in the LIFO)" );

  registerWrapper( viewKeyStruct::lifoOnDeviceString(), &m_lifoOnDevice ).
    setInputFlag( InputFlags::OPTIONAL ).
    setApplyDefaultValue( -80 ).
    setDescription( "Set the capacity of the lifo device storage (if negative, opposite of percentage of remaining memory)" );

  registerWrapper( viewKeyStruct::lifoOnHostString(), &m_lifoOnHost ).
    setInputFlag( InputFlags::OPTIONAL ).
    setApplyDefaultValue( -80 ).
    setDescription( "Set the capacity of the lifo host storage (if negative, opposite of percentage of remaining memory)" );

  registerWrapper( viewKeyStruct::usePMLString(), &m_usePML ).
    setInputFlag( InputFlags::FALSE ).
    setApplyDefaultValue( 0 ).
    setDescription( "Flag to apply PML" );

  registerWrapper( viewKeyStruct::useDASString(), &m_useDAS ).
    setInputFlag( InputFlags::FALSE ).
    setApplyDefaultValue( 0 ).
    setDescription( "Flag to indicate if DAS type of data will be modeled" );

  registerWrapper( viewKeyStruct::linearDASGeometryString(), &m_linearDASGeometry ).
    setInputFlag( InputFlags::OPTIONAL ).
    setSizedFromParent( 0 ).
    setDescription( "Geometry parameters for a linear DAS fiber (dip, azimuth, gauge length)" );

  registerWrapper( viewKeyStruct::sourceNodeIdsString(), &m_sourceNodeIds ).
    setInputFlag( InputFlags::FALSE ).
    setSizedFromParent( 0 ).
    setDescription( "Indices of the nodes (in the right order) for each source point" );

  registerWrapper( viewKeyStruct::sourceConstantsString(), &m_sourceConstants ).
    setInputFlag( InputFlags::FALSE ).
    setSizedFromParent( 0 ).
    setDescription( "Constant part of the source for the nodes listed in m_sourceNodeIds" );

  registerWrapper( viewKeyStruct::sourceIsAccessibleString(), &m_sourceIsAccessible ).
    setInputFlag( InputFlags::FALSE ).
    setSizedFromParent( 0 ).
    setDescription( "Flag that indicates whether the source is local to this MPI rank" );

  registerWrapper( viewKeyStruct::receiverNodeIdsString(), &m_receiverNodeIds ).
    setInputFlag( InputFlags::FALSE ).
    setSizedFromParent( 0 ).
    setDescription( "Indices of the nodes (in the right order) for each receiver point" );

  registerWrapper( viewKeyStruct::receiverConstantsString(), &m_receiverConstants ).
    setInputFlag( InputFlags::FALSE ).
    setSizedFromParent( 0 ).
    setDescription( "Constant part of the receiver for the nodes listed in m_receiverNodeIds" );

  registerWrapper( viewKeyStruct::receiverIsLocalString(), &m_receiverIsLocal ).
    setInputFlag( InputFlags::FALSE ).
    setSizedFromParent( 0 ).
    setDescription( "Flag that indicates whether the receiver is local to this MPI rank" );

  registerWrapper( viewKeyStruct::receiverRegionString(), &m_receiverRegion ).
    setInputFlag( InputFlags::FALSE ).
    setSizedFromParent( 0 ).
    setDescription( "Region containing the receivers" );

  registerWrapper( viewKeyStruct::receiverElemString(), &m_rcvElem ).
    setInputFlag( InputFlags::FALSE ).
    setSizedFromParent( 0 ).
    setDescription( "Element containing the receivers" );
}

WaveSolverBase::~WaveSolverBase()
{
  // TODO Auto-generated destructor stub
}

void WaveSolverBase::reinit()
{
  initializePreSubGroups();
  postProcessInput();
  initializePostInitialConditionsPreSubGroups();
}

void WaveSolverBase::registerDataOnMesh( Group & meshBodies )
{
  forDiscretizationOnMeshTargets( meshBodies, [&] ( string const &,
                                                    MeshLevel & mesh,
                                                    arrayView1d< string const > const & )
  {
    NodeManager & nodeManager = mesh.getNodeManager();

    nodeManager.registerField< fields::referencePosition32 >( this->getName() );
    arrayView2d< real64 const, nodes::REFERENCE_POSITION_USD > const X = nodeManager.referencePosition().toViewConst();

    nodeManager.getField< fields::referencePosition32 >().resizeDimension< 1 >( X.size( 1 ) );
    arrayView2d< wsCoordType, nodes::REFERENCE_POSITION_USD > const nodeCoords32 = nodeManager.getField< fields::referencePosition32 >();
    for( int i = 0; i < X.size( 0 ); i++ )
    {
      for( int j = 0; j < X.size( 1 ); j++ )
      {
        nodeCoords32[i][j] = X[i][j];
      }
    }
  } );
}

void WaveSolverBase::initializePreSubGroups()
{
  SolverBase::initializePreSubGroups();

  localIndex const numNodesPerElem = WaveSolverBase::getNumNodesPerElem();

  localIndex const numSourcesGlobal = m_sourceCoordinates.size( 0 );
  m_sourceNodeIds.resize( numSourcesGlobal, numNodesPerElem );
  m_sourceConstants.resize( numSourcesGlobal, numNodesPerElem );
  m_sourceIsAccessible.resize( numSourcesGlobal );

  localIndex const numReceiversGlobal = m_receiverCoordinates.size( 0 );
  m_receiverNodeIds.resize( numReceiversGlobal, numNodesPerElem );
  m_receiverConstants.resize( numReceiversGlobal, numNodesPerElem );
  m_receiverIsLocal.resize( numReceiversGlobal );

}

void WaveSolverBase::postProcessInput()
{
  SolverBase::postProcessInput();

  /// set flag PML to one if a PML field is specified in the xml
  /// if counter>1, an error will be thrown as one single PML field is allowed
  integer counter = 0;
  FieldSpecificationManager & fsManager = FieldSpecificationManager::getInstance();
  fsManager.forSubGroups< PerfectlyMatchedLayer >( [&] ( PerfectlyMatchedLayer const & )
  {
    counter++;
  } );
  GEOS_THROW_IF( counter > 1,
                 getDataContext() << ": One single PML field specification is allowed",
                 InputError );

  m_usePML = counter;

  if( m_linearDASGeometry.size( 1 ) > 0 )
    m_useDAS = 1;

  if( m_useDAS )
  {
    GEOS_LOG_LEVEL_RANK_0( 1, "Modeling linear DAS data is activated" );

    GEOS_ERROR_IF( m_linearDASGeometry.size( 1 ) != 3,
                   "Invalid number of geometry parameters for the linear DAS fiber. Three parameters are required: dip, azimuth, gauge length" );

    GEOS_ERROR_IF( m_linearDASGeometry.size( 0 ) != m_receiverCoordinates.size( 0 ),
                   "Invalid number of geometry parameters instances for the linear DAS fiber. It should match the number of receivers." );

    /// initialize DAS geometry
    initializeDAS();

  }

  GEOS_THROW_IF( m_sourceCoordinates.size( 0 ) > 0 && m_sourceCoordinates.size( 1 ) != 3,
                 "Invalid number of physical coordinates for the sources",
                 InputError );

  GEOS_THROW_IF( m_receiverCoordinates.size( 0 ) > 0 && m_receiverCoordinates.size( 1 ) != 3,
                 "Invalid number of physical coordinates for the receivers",
                 InputError );

  EventManager const & event = getGroupByPath< EventManager >( "/Problem/Events" );
  real64 const & maxTime = event.getReference< real64 >( EventManager::viewKeyStruct::maxTimeString() );
  real64 const & minTime = event.getReference< real64 >( EventManager::viewKeyStruct::minTimeString() );
  real64 dt = 0;
  for( localIndex numSubEvent = 0; numSubEvent < event.numSubGroups(); ++numSubEvent )
  {
    EventBase const * subEvent = static_cast< EventBase const * >( event.getSubGroups()[numSubEvent] );
    if( subEvent->getEventName() == "/Solvers/" + this->getName() )
    {
      dt = subEvent->getReference< real64 >( EventBase::viewKeyStruct::forceDtString() );
    }
  }

  GEOS_THROW_IF( dt < epsilonLoc * maxTime, getDataContext() << ": Value for dt: " << dt <<" is smaller than local threshold: " << epsilonLoc, std::runtime_error );

  if( m_dtSeismoTrace > 0 )
  {
    m_nsamplesSeismoTrace = int( maxTime / m_dtSeismoTrace) + 1;
  }
  else
  {
    m_nsamplesSeismoTrace = 0;
  }
<<<<<<< HEAD

  if( m_dtWaveField > 0 )
  {
    m_nsamplesWaveField = int( maxTime / m_dtWaveField) + 1;
  }
  else
  {
    m_nsamplesWaveField = 0;
  }
   
  localIndex const nsamples = int( (maxTime-minTime) /dt) + 1;
=======
  localIndex const nsamples = int( (maxTime - minTime) / dt) + 1;
>>>>>>> d1262e7c

  localIndex const numSourcesGlobal = m_sourceCoordinates.size( 0 );
  m_sourceValue.resize( nsamples, numSourcesGlobal );

}

void WaveSolverBase::initializeDAS()
{
  /// double the number of receivers and modify their coordinates
  /// so to have two receivers on each side of each DAS channel
  localIndex const numReceiversGlobal = m_receiverCoordinates.size( 0 );
  m_receiverCoordinates.resize( 2*numReceiversGlobal, 3 );

  arrayView2d< real64 > const receiverCoordinates = m_receiverCoordinates.toView();
  arrayView2d< real64 const > const linearDASGeometry = m_linearDASGeometry.toViewConst();

  for( localIndex ircv = 0; ircv < numReceiversGlobal; ++ircv )
  {
    /// updated xyz of receivers on the far end of a DAS channel
    receiverCoordinates[numReceiversGlobal+ircv][0] = receiverCoordinates[ircv][0]
                                                      + cos( linearDASGeometry[ircv][0] ) * cos( linearDASGeometry[ircv][1] ) * linearDASGeometry[ircv][2] / 2.0;
    receiverCoordinates[numReceiversGlobal+ircv][1] = receiverCoordinates[ircv][1]
                                                      + cos( linearDASGeometry[ircv][0] ) * sin( linearDASGeometry[ircv][1] ) * linearDASGeometry[ircv][2] / 2.0;
    receiverCoordinates[numReceiversGlobal+ircv][2] = receiverCoordinates[ircv][2]
                                                      + sin( linearDASGeometry[ircv][0] ) * linearDASGeometry[ircv][2] / 2.0;

    /// updated xyz of receivers on the near end of a DAS channel
    receiverCoordinates[ircv][0] = receiverCoordinates[ircv][0]
                                   - cos( linearDASGeometry[ircv][0] ) * cos( linearDASGeometry[ircv][1] ) * linearDASGeometry[ircv][2] / 2.0;
    receiverCoordinates[ircv][1] = receiverCoordinates[ircv][1]
                                   - cos( linearDASGeometry[ircv][0] ) * sin( linearDASGeometry[ircv][1] ) * linearDASGeometry[ircv][2] / 2.0;
    receiverCoordinates[ircv][2] = receiverCoordinates[ircv][2]
                                   - sin( linearDASGeometry[ircv][0] ) * linearDASGeometry[ircv][2] / 2.0;
  }
}

real64 WaveSolverBase::solverStep( real64 const & time_n,
                                   real64 const & dt,
                                   integer const cycleNumber,
                                   DomainPartition & domain )
{
  return explicitStep( time_n, dt, cycleNumber, domain );
}

real64 WaveSolverBase::explicitStep( real64 const & time_n,
                                     real64 const & dt,
                                     integer const cycleNumber,
                                     DomainPartition & domain )
{
  if( m_forward )
  {
    return explicitStepForward( time_n, dt, cycleNumber, domain, m_saveFields );
  }
  else
  {
    return explicitStepBackward( time_n, dt, cycleNumber, domain, m_saveFields );
  }
}

localIndex WaveSolverBase::getNumNodesPerElem()
{
  DomainPartition & domain = this->getGroupByPath< DomainPartition >( "/Problem/domain" );

  NumericalMethodsManager const & numericalMethodManager = domain.getNumericalMethodManager();

  FiniteElementDiscretizationManager const &
  feDiscretizationManager = numericalMethodManager.getFiniteElementDiscretizationManager();

  FiniteElementDiscretization const * const
  feDiscretization = feDiscretizationManager.getGroupPointer< FiniteElementDiscretization >( m_discretizationName );
  GEOS_THROW_IF( feDiscretization == nullptr,
                 getDataContext() << ": FE discretization not found: " << m_discretizationName,
                 InputError );

  localIndex numNodesPerElem = 0;
  forDiscretizationOnMeshTargets( domain.getMeshBodies(),
                                  [&]( string const &,
                                       MeshLevel const & mesh,
                                       arrayView1d< string const > const & regionNames )
  {
    ElementRegionManager const & elemManager = mesh.getElemManager();
    elemManager.forElementRegions( regionNames,
                                   [&] ( localIndex const,
                                         ElementRegionBase const & elemRegion )
    {
      elemRegion.forElementSubRegions( [&]( ElementSubRegionBase const & elementSubRegion )
      {
        finiteElement::FiniteElementBase const &
        fe = elementSubRegion.getReference< finiteElement::FiniteElementBase >( getDiscretizationName() );
        localIndex const numSupportPoints = fe.getNumSupportPoints();
        if( numSupportPoints > numNodesPerElem )
        {
          numNodesPerElem = numSupportPoints;
        }
      } );
    } );


  } );
  return numNodesPerElem;
}

void WaveSolverBase::computeTargetNodeSet( arrayView2d< localIndex const, cells::NODE_MAP_USD > const & elemsToNodes,
                                           localIndex const subRegionSize,
                                           localIndex const numQuadraturePointsPerElem )
{
  array1d< localIndex > scratch( subRegionSize * numQuadraturePointsPerElem );
  localIndex i = 0;
  for( localIndex e = 0; e < subRegionSize; ++e )
  {
    for( localIndex q = 0; q < numQuadraturePointsPerElem; ++q )
    {
      scratch[i++] = elemsToNodes( e, q );
    }
  }
  std::ptrdiff_t const numUniqueValues = LvArray::sortedArrayManipulation::makeSortedUnique( scratch.begin(), scratch.end() );

  m_solverTargetNodesSet.insert( scratch.begin(), scratch.begin() + numUniqueValues );
}

void WaveSolverBase::incrementIndexSeismoTrace( real64 const time_n )
{
  while( (m_dtSeismoTrace * m_indexSeismoTrace) <= (time_n + epsilonLoc) && m_indexSeismoTrace < m_nsamplesSeismoTrace )
  {
    m_indexSeismoTrace++;
  }
}

void WaveSolverBase::computeAllSeismoTraces( real64 const time_n,
                                             real64 const dt,
                                             arrayView1d< real32 const > const var_np1,
                                             arrayView1d< real32 const > const var_n,
                                             arrayView2d< real32 > varAtReceivers )
{
  /*
   * In forward case we compute seismo if time_n + dt is the first time
   * step after the timeSeismo to write.
   *
   *  time_n        timeSeismo    time_n + dt
   *   ---|--------------|-------------|
   *
   * In backward (time_n goes decreasing) case we compute seismo if
   * time_n is the last time step before the timeSeismo to write.
   *
   *  time_n - dt    timeSeismo    time_n
   *   ---|--------------|-------------|
   */

  if( m_nsamplesSeismoTrace == 0 )
    return;
  integer const dir = m_forward ? +1 : -1;
  for( localIndex iSeismo = m_indexSeismoTrace; iSeismo < m_nsamplesSeismoTrace; iSeismo++ )
  {
    real64 const timeSeismo = m_dtSeismoTrace * (m_forward ? iSeismo : (m_nsamplesSeismoTrace - 1) - iSeismo);
    if( dir * timeSeismo > dir * (time_n + epsilonLoc))
      break;
    WaveSolverUtils::computeSeismoTrace( time_n, dir * dt, timeSeismo, iSeismo, m_receiverNodeIds,
                                         m_receiverConstants, m_receiverIsLocal, var_np1, var_n, varAtReceivers );
  }
}

void WaveSolverBase::compute2dVariableAllSeismoTraces( localIndex const regionIndex,
                                                       real64 const time_n,
                                                       real64 const dt,
                                                       arrayView2d< real32 const > const var_np1,
                                                       arrayView2d< real32 const > const var_n,
                                                       arrayView2d< real32 > varAtReceivers )
{
  if( m_nsamplesSeismoTrace == 0 )
    return;
  integer const dir = m_forward ? +1 : -1;
  for( localIndex iSeismo = m_indexSeismoTrace; iSeismo < m_nsamplesSeismoTrace; iSeismo++ )
  {
    real64 const timeSeismo = m_dtSeismoTrace * (m_forward ? iSeismo : (m_nsamplesSeismoTrace - 1) - iSeismo);
    if( dir * timeSeismo > dir * (time_n + epsilonLoc))
      break;
    WaveSolverUtils::compute2dVariableSeismoTrace( time_n, dir * dt, regionIndex, m_receiverRegion, timeSeismo, iSeismo, m_rcvElem,
                                                   m_receiverConstants, m_receiverIsLocal, var_np1, var_n, varAtReceivers );
  }
}

bool WaveSolverBase::directoryExists( std::string const & directoryName )
{
  struct stat buffer;
  return stat( directoryName.c_str(), &buffer ) == 0;
}


} /* namespace geos */<|MERGE_RESOLUTION|>--- conflicted
+++ resolved
@@ -307,21 +307,7 @@
   {
     m_nsamplesSeismoTrace = 0;
   }
-<<<<<<< HEAD
-
-  if( m_dtWaveField > 0 )
-  {
-    m_nsamplesWaveField = int( maxTime / m_dtWaveField) + 1;
-  }
-  else
-  {
-    m_nsamplesWaveField = 0;
-  }
-   
-  localIndex const nsamples = int( (maxTime-minTime) /dt) + 1;
-=======
   localIndex const nsamples = int( (maxTime - minTime) / dt) + 1;
->>>>>>> d1262e7c
 
   localIndex const numSourcesGlobal = m_sourceCoordinates.size( 0 );
   m_sourceValue.resize( nsamples, numSourcesGlobal );
