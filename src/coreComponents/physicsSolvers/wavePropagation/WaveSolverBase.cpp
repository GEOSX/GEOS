--- conflicted
+++ resolved
@@ -170,17 +170,14 @@
     setSizedFromParent( 0 ).
     setDescription( "Flag that indicates whether the receiver is local to this MPI rank" );
 
-<<<<<<< HEAD
  registerWrapper( viewKeyStruct::enableLifoString(), &m_preComputeDt ).
     setInputFlag( InputFlags::OPTIONAL ).
     setApplyDefaultValue( 0 ).
     setDescription( "Set to 1 to precompute the time-step using the power iteration method " );
-=======
   registerWrapper( viewKeyStruct::receiverRegionString(), &m_receiverRegion ).
     setInputFlag( InputFlags::FALSE ).
     setSizedFromParent( 0 ).
     setDescription( "Region containing the receivers" );
->>>>>>> fb7d9481
 
   registerWrapper( viewKeyStruct::receiverElemString(), &m_rcvElem ).
     setInputFlag( InputFlags::FALSE ).
