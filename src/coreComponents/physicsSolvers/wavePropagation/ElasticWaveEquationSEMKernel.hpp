/*
 * ------------------------------------------------------------------------------------------------------------
 * SPDX-License-Identifier: LGPL-2.1-only
 *
 * Copyright (c) 2018-2020 Lawrence Livermore National Security LLC
 * Copyright (c) 2018-2020 The Board of Trustees of the Leland Stanford Junior University
 * Copyright (c) 2018-2020 Total, S.A
 * Copyright (c) 2019-     GEOSX Contributors
 * All rights reserved
 *
 * See top level LICENSE, COPYRIGHT, CONTRIBUTORS, NOTICE, and ACKNOWLEDGEMENTS files for details.
 * ------------------------------------------------------------------------------------------------------------
 */

/**
 * @file ElasticWaveEquationSEMKernel.hpp
 */

#ifndef GEOS_PHYSICSSOLVERS_WAVEPROPAGATION_ELASTICWAVEEQUATIONSEMKERNEL_HPP_
#define GEOS_PHYSICSSOLVERS_WAVEPROPAGATION_ELASTICWAVEEQUATIONSEMKERNEL_HPP_

#include "finiteElement/kernelInterface/KernelBase.hpp"
#include "WaveSolverUtils.hpp"


namespace geos
{

/// Namespace to contain the elastic wave kernels.
namespace elasticWaveEquationSEMKernels
{

struct PrecomputeSourceAndReceiverKernel
{

  /**
   * @brief Launches the precomputation of the source and receiver terms
   * @tparam EXEC_POLICY execution policy
   * @tparam FE_TYPE finite element type
   * @param[in] size the number of cells in the subRegion
   * @param[in] numFacesPerElem number of face on an element
   * @param[in] nodeCoords coordinates of the nodes
   * @param[in] elemGhostRank array containing the ghost rank
   * @param[in] elemsToNodes map from element to nodes
   * @param[in] elemsToFaces map from element to faces
   * @param[in] elemCenter coordinates of the element centers
   * @param[in] faceNormal array containing the normal of all faces
   * @param[in] faceCenter array containing the center of all faces
   * @param[in] sourceCoordinates coordinates of the source terms
   * @param[in] receiverCoordinates coordinates of the receiver terms
   * @param[in] dt time-step
   * @param[in] timeSourceFrequency Peak frequency of the source
   * @param[in] rickerOrder Order of the Ricker wavelet
   * @param[out] sourceIsAccessible flag indicating whether the source is accessible or not
   * @param[out] sourceNodeIds indices of the nodes of the element where the source is located
   * @param[out] sourceConstantsx constant part of the source terms in x-direction
   * @param[out] sourceConstantsy constant part of the source terms in y-direction
   * @param[out] sourceConstantsz constant part of the source terms in z-direction
   * @param[out] receiverIsLocal flag indicating whether the receiver is local or not
   * @param[out] receiverNodeIds indices of the nodes of the element where the receiver is located
   * @param[out] receiverNodeConstants constant part of the receiver term
   * @param[out] sourceValue array containing the value of the time dependent source (Ricker for e.g)
   */
  template< typename EXEC_POLICY, typename FE_TYPE >
  static void
  launch( localIndex const size,
          localIndex const numFacesPerElem,
          arrayView2d< WaveSolverBase::wsCoordType const, nodes::REFERENCE_POSITION_USD > const nodeCoords,
          arrayView1d< integer const > const elemGhostRank,
          arrayView2d< localIndex const, cells::NODE_MAP_USD > const & elemsToNodes,
          arrayView2d< localIndex const > const elemsToFaces,
          arrayView2d< real64 const > const & elemCenter,
          arrayView2d< real64 const > const faceNormal,
          arrayView2d< real64 const > const faceCenter,
          arrayView2d< real64 const > const sourceCoordinates,
          arrayView1d< localIndex > const sourceIsAccessible,
          arrayView2d< localIndex > const sourceNodeIds,
          arrayView2d< real64 > const sourceConstantsx,
          arrayView2d< real64 > const sourceConstantsy,
          arrayView2d< real64 > const sourceConstantsz,
          arrayView2d< real64 const > const receiverCoordinates,
          arrayView1d< localIndex > const receiverIsLocal,
          arrayView2d< localIndex > const receiverNodeIds,
          arrayView2d< real64 > const receiverConstants,
          arrayView2d< real32 > const sourceValue,
          real64 const dt,
          real32 const timeSourceFrequency,
          real32 const timeSourceDelay,
          localIndex const rickerOrder,
          R1Tensor const sourceForce,
          R2SymTensor const sourceMoment )
  {
    constexpr localIndex numNodesPerElem = FE_TYPE::numNodes;

    forAll< EXEC_POLICY >( size, [=] GEOS_HOST_DEVICE ( localIndex const k )
    {

      real64 const center[3] = { elemCenter[k][0],
                                 elemCenter[k][1],
                                 elemCenter[k][2] };

      // Step 1: locate the sources, and precompute the source term

      /// loop over all the source that haven't been found yet
      for( localIndex isrc = 0; isrc < sourceCoordinates.size( 0 ); ++isrc )
      {
        if( sourceIsAccessible[isrc] == 0 )
        {
          real64 const coords[3] = { sourceCoordinates[isrc][0],
                                     sourceCoordinates[isrc][1],
                                     sourceCoordinates[isrc][2] };

          real64 xLocal[numNodesPerElem][3];

          for( localIndex a=0; a< numNodesPerElem; ++a )
          {
            for( localIndex i=0; i<3; ++i )
            {
              xLocal[a][i] = nodeCoords( elemsToNodes( k, a ), i );
            }
          }


          bool const sourceFound =
            WaveSolverUtils::locateSourceElement( numFacesPerElem,
                                                  center,
                                                  faceNormal,
                                                  faceCenter,
                                                  elemsToFaces[k],
                                                  coords );

          if( sourceFound )
          {
            real64 coordsOnRefElem[3]{};


            WaveSolverUtils::computeCoordinatesOnReferenceElement< FE_TYPE >( coords,
                                                                              elemsToNodes[k],
                                                                              nodeCoords,
                                                                              coordsOnRefElem );
            sourceIsAccessible[isrc] = 1;

            real64 N[numNodesPerElem];
            real64 gradN[numNodesPerElem][3];
            FE_TYPE::calcN( coordsOnRefElem, N );
            FE_TYPE::calcGradN( coordsOnRefElem, xLocal, gradN );
            R2SymTensor moment = sourceMoment;
            for( localIndex q=0; q< numNodesPerElem; ++q )
            {
              real64 inc[3] = { 0, 0, 0 };
              sourceNodeIds[isrc][q] = elemsToNodes( k, q );
              inc[0] += sourceForce[0] * N[q];
              inc[1] += sourceForce[1] * N[q];
              inc[2] += sourceForce[2] * N[q];

              LvArray::tensorOps::Ri_add_symAijBj< 3 >( inc, moment.data, gradN[q] );
              sourceConstantsx[isrc][q] += inc[0];
              sourceConstantsy[isrc][q] += inc[1];
              sourceConstantsz[isrc][q] += inc[2];
            }

            for( localIndex cycle = 0; cycle < sourceValue.size( 0 ); ++cycle )
            {
              sourceValue[cycle][isrc] = WaveSolverUtils::evaluateRicker( cycle * dt, timeSourceFrequency, timeSourceDelay, rickerOrder );
            }

          }
        }
      } // end loop over all sources

      // Step 2: locate the receivers, and precompute the receiver term

      /// loop over all the receivers that haven't been found yet
      for( localIndex ircv = 0; ircv < receiverCoordinates.size( 0 ); ++ircv )
      {
        if( receiverIsLocal[ircv] == 0 )
        {
          real64 const coords[3] = { receiverCoordinates[ircv][0],
                                     receiverCoordinates[ircv][1],
                                     receiverCoordinates[ircv][2] };

          real64 coordsOnRefElem[3]{};
          bool const receiverFound =
            WaveSolverUtils::locateSourceElement( numFacesPerElem,
                                                  center,
                                                  faceNormal,
                                                  faceCenter,
                                                  elemsToFaces[k],
                                                  coords );

          if( receiverFound && elemGhostRank[k] < 0 )
          {
            WaveSolverUtils::computeCoordinatesOnReferenceElement< FE_TYPE >( coords,
                                                                              elemsToNodes[k],
                                                                              nodeCoords,
                                                                              coordsOnRefElem );
            receiverIsLocal[ircv] = 1;
            real64 Ntest[numNodesPerElem];
            FE_TYPE::calcN( coordsOnRefElem, Ntest );

            for( localIndex a = 0; a < numNodesPerElem; ++a )
            {
              receiverNodeIds[ircv][a] = elemsToNodes( k, a );
              receiverConstants[ircv][a] = Ntest[a];
            }
          }
        }
      } // end loop over receivers
    } );

  }
};

template< typename FE_TYPE >
struct MassMatrixKernel
{

  MassMatrixKernel( FE_TYPE const & finiteElement )
    : m_finiteElement( finiteElement )
  {}

  /**
   * @brief Launches the precomputation of the mass matrices
   * @tparam EXEC_POLICY the execution policy
   * @tparam ATOMIC_POLICY the atomic policy
   * @param[in] size the number of cells in the subRegion
   * @param[in] numFacesPerElem number of faces per element
   * @param[in] nodeCoords coordinates of the nodes
   * @param[in] elemsToNodes map from element to nodes
   * @param[in] velocity cell-wise velocity
   * @param[out] mass diagonal of the mass matrix
   */
  template< typename EXEC_POLICY, typename ATOMIC_POLICY >
  //std::enable_if_t< geos::is_sem_formulation< std::remove_cv_t< FE_TYPE_ > >::value, void >
  void
  launch( localIndex const size,
          arrayView2d< WaveSolverBase::wsCoordType const, nodes::REFERENCE_POSITION_USD > const nodeCoords,
          arrayView2d< localIndex const, cells::NODE_MAP_USD > const elemsToNodes,
          arrayView1d< real32 const > const density,
          arrayView1d< real32 > const mass )

  {
    forAll< EXEC_POLICY >( size, [=] GEOS_HOST_DEVICE ( localIndex const e )
    {

<<<<<<< HEAD

=======
      // only the eight corners of the mesh cell are needed to compute the Jacobian
>>>>>>> d306d3f8
      real64 xLocal[ 8 ][ 3 ];
      for( localIndex a = 0; a < 8; ++a )
      {
        localIndex const nodeIndex = elemsToNodes( e, FE_TYPE::meshIndexToLinearIndex3D( a ) );
        for( localIndex i = 0; i < 3; ++i )
        {
          xLocal[a][i] = nodeCoords( nodeIndex, i );
        }
      }

      constexpr localIndex numQuadraturePointsPerElem = FE_TYPE::numQuadraturePoints;
      for( localIndex q = 0; q < numQuadraturePointsPerElem; ++q )
      {
        real32 const localIncrement = density[e] * m_finiteElement.computeMassTerm( q, xLocal );
        RAJA::atomicAdd< ATOMIC_POLICY >( &mass[elemsToNodes( e, q )], localIncrement );
      }
    } ); // end loop over element
  }

  /// The finite element space/discretization object for the element type in the subRegion
  FE_TYPE const & m_finiteElement;

};

template< typename FE_TYPE >
struct DampingMatrixKernel
{

  DampingMatrixKernel( FE_TYPE const & finiteElement )
    : m_finiteElement( finiteElement )
  {}

  /**
   * @brief Launches the precomputation of the damping matrices
   * @tparam EXEC_POLICY the execution policy
   * @tparam ATOMIC_POLICY the atomic policy
   * @param[in] size the number of cells in the subRegion
   * @param[in] nodeCoords coordinates of the nodes
   * @param[in] elemsToFaces map from elements to faces
   * @param[in] facesToNodes map from face to nodes
   * @param[in] facesDomainBoundaryIndicator flag equal to 1 if the face is on the boundary, and to 0 otherwise
   * @param[in] freeSurfaceFaceIndicator flag equal to 1 if the face is on the free surface, and to 0 otherwise
   * @param[in] velocity cell-wise velocity
   * @param[out] damping diagonal of the damping matrix
   */
  template< typename EXEC_POLICY, typename ATOMIC_POLICY >
  //std::enable_if_t< geos::is_sem_formulation< std::remove_cv_t< FE_TYPE_ > >::value, void >
  void
  launch( localIndex const size,
          arrayView2d< WaveSolverBase::wsCoordType const, nodes::REFERENCE_POSITION_USD > const nodeCoords,
          arrayView2d< localIndex const > const elemsToFaces,
          ArrayOfArraysView< localIndex const > const facesToNodes,
          arrayView1d< integer const > const facesDomainBoundaryIndicator,
          arrayView1d< localIndex const > const freeSurfaceFaceIndicator,
          arrayView2d< real64 const > const faceNormal,
          arrayView1d< real32 const > const density,
          arrayView1d< real32 const > const velocityVp,
          arrayView1d< real32 const > const velocityVs,
          arrayView1d< real32 > const dampingx,
          arrayView1d< real32 > const dampingy,
          arrayView1d< real32 > const dampingz )
  {
    forAll< EXEC_POLICY >( size, [=] GEOS_HOST_DEVICE ( localIndex const e )
    {
      for( localIndex i = 0; i < elemsToFaces.size( 1 ); ++i )
      {
        localIndex const f = elemsToFaces( e, i );
        // face on the domain boundary and not on free surface
        if( facesDomainBoundaryIndicator[f] == 1 && freeSurfaceFaceIndicator[f] != 1 )
        {
<<<<<<< HEAD
=======
          // only the four corners of the mesh face are needed to compute the Jacobian
>>>>>>> d306d3f8
          real64 xLocal[ 4 ][ 3 ];
          for( localIndex a = 0; a < 4; ++a )
          {
            localIndex const nodeIndex = facesToNodes( f, FE_TYPE::meshIndexToLinearIndex2D( a ) );
            for( localIndex d = 0; d < 3; ++d )
            {
              xLocal[a][d] = nodeCoords( nodeIndex, d );
            }
          }

          real32 const nx = faceNormal( f, 0 ), ny = faceNormal( f, 1 ), nz = faceNormal( f, 2 );
          constexpr localIndex numNodesPerFace = FE_TYPE::numNodesPerFace;
          for( localIndex q = 0; q < numNodesPerFace; ++q )
          {
            real32 const aux = density[e] * m_finiteElement.computeDampingTerm( q, xLocal );
            real32 const localIncrementx = aux * ( velocityVp[e] * LvArray::math::abs( nx ) + velocityVs[e] * LvArray::math::sqrt( pow( ny, 2 ) + pow( nz, 2 ) ) );
            real32 const localIncrementy = aux * ( velocityVp[e] * LvArray::math::abs( ny ) + velocityVs[e] * LvArray::math::sqrt( pow( nx, 2 ) + pow( nz, 2 ) ) );
            real32 const localIncrementz = aux * ( velocityVp[e] * LvArray::math::abs( nz ) + velocityVs[e] * LvArray::math::sqrt( pow( nx, 2 ) + pow( ny, 2 ) ) );

            RAJA::atomicAdd< ATOMIC_POLICY >( &dampingx[facesToNodes( f, q )], localIncrementx );
            RAJA::atomicAdd< ATOMIC_POLICY >( &dampingy[facesToNodes( f, q )], localIncrementy );
            RAJA::atomicAdd< ATOMIC_POLICY >( &dampingz[facesToNodes( f, q )], localIncrementz );
          }
        }
      }
    } );
  }

  /// The finite element space/discretization object for the element type in the subRegion
  FE_TYPE const & m_finiteElement;

};

/**
 * @brief Implements kernels for solving the elastic wave equations
 *   explicit central FD method and SEM
 * @copydoc geos::finiteElement::KernelBase
 * @tparam SUBREGION_TYPE The type of subregion that the kernel will act on.
 *
 * ### ElasticWaveEquationSEMKernel Description
 * Implements the KernelBase interface functions required for solving
 * the acoustic wave equations using the
 * "finite element kernel application" functions such as
 * geos::finiteElement::RegionBasedKernelApplication.
 *
 * The number of degrees of freedom per support point for both
 * the test and trial spaces are specified as `1`.
 */


template< typename SUBREGION_TYPE,
          typename CONSTITUTIVE_TYPE,
          typename FE_TYPE >
class ExplicitElasticSEM : public finiteElement::KernelBase< SUBREGION_TYPE,
                                                             CONSTITUTIVE_TYPE,
                                                             FE_TYPE,
                                                             1,
                                                             1 >
{
public:

  /// Alias for the base class;
  using Base = finiteElement::KernelBase< SUBREGION_TYPE,
                                          CONSTITUTIVE_TYPE,
                                          FE_TYPE,
                                          1,
                                          1 >;

  /// Number of nodes per element...which is equal to the
  /// numTestSupportPointPerElem and numTrialSupportPointPerElem by definition.
  static constexpr int numNodesPerElem = Base::maxNumTestSupportPointsPerElem;

  using Base::numDofPerTestSupportPoint;
  using Base::numDofPerTrialSupportPoint;
  using Base::m_elemsToNodes;
  using Base::m_elemGhostRank;
  using Base::m_constitutiveUpdate;
  using Base::m_finiteElementSpace;

//*****************************************************************************
  /**
   * @brief Constructor
   * @copydoc geos::finiteElement::KernelBase::KernelBase
   * @param nodeManager Reference to the NodeManager object.
   * @param edgeManager Reference to the EdgeManager object.
   * @param faceManager Reference to the FaceManager object.
   * @param targetRegionIndex Index of the region the subregion belongs to.
   * @param dt The time interval for the step.
   */
  ExplicitElasticSEM( NodeManager & nodeManager,
                      EdgeManager const & edgeManager,
                      FaceManager const & faceManager,
                      localIndex const targetRegionIndex,
                      SUBREGION_TYPE const & elementSubRegion,
                      FE_TYPE const & finiteElementSpace,
                      CONSTITUTIVE_TYPE & inputConstitutiveType,
                      real64 const dt ):
    Base( elementSubRegion,
          finiteElementSpace,
          inputConstitutiveType ),
    m_nodeCoords( nodeManager.getField< fields::referencePosition32 >() ),
    m_ux_n( nodeManager.getField< fields::Displacementx_n >() ),
    m_uy_n( nodeManager.getField< fields::Displacementy_n >() ),
    m_uz_n( nodeManager.getField< fields::Displacementz_n >() ),
    m_stiffnessVectorx( nodeManager.getField< fields::StiffnessVectorx >() ),
    m_stiffnessVectory( nodeManager.getField< fields::StiffnessVectory >() ),
    m_stiffnessVectorz( nodeManager.getField< fields::StiffnessVectorz >() ),
    m_density( elementSubRegion.template getField< fields::ElasticDensity >() ),
    m_velocityVp( elementSubRegion.template getField< fields::ElasticVelocityVp >() ),
    m_velocityVs( elementSubRegion.template getField< fields::ElasticVelocityVs >() ),
    m_dt( dt )
  {
    GEOS_UNUSED_VAR( edgeManager );
    GEOS_UNUSED_VAR( faceManager );
    GEOS_UNUSED_VAR( targetRegionIndex );
  }



  //*****************************************************************************
  /**
   * @copydoc geos::finiteElement::KernelBase::StackVariables
   *
   * ### ExplicitElasticSEM Description
   * Adds a stack arrays for the nodal force, primary displacement variable, etc.
   */
  struct StackVariables : Base::StackVariables
  {
public:
    GEOS_HOST_DEVICE
    StackVariables():
      xLocal(),
      stiffnessVectorxLocal(),
      stiffnessVectoryLocal(),
      stiffnessVectorzLocal()
    {}
    /// C-array stack storage for element local the nodal positions.
    real64 xLocal[ 8 ][ 3 ]{};
    real32 stiffnessVectorxLocal[ numNodesPerElem ];
    real32 stiffnessVectoryLocal[ numNodesPerElem ];
    real32 stiffnessVectorzLocal[ numNodesPerElem ];
    real32 mu=0;
    real32 lambda=0;
  };
  //***************************************************************************


  /**
   * @copydoc geos::finiteElement::KernelBase::setup
   *
   * Copies the primary variable, and position into the local stack array.
   */
  GEOS_HOST_DEVICE
  inline
  void setup( localIndex const k,
              StackVariables & stack ) const
  {
    for( localIndex a=0; a< 8; a++ )
    {
      localIndex const nodeIndex = m_elemsToNodes( k, FE_TYPE::meshIndexToLinearIndex3D( a ) );
      for( int i=0; i< 3; ++i )
      {
        stack.xLocal[ a ][ i ] = m_nodeCoords[ nodeIndex ][ i ];
      }
    }
    stack.mu = m_density[k] * pow( m_velocityVs[k], 2 );
    stack.lambda = m_density[k] * pow( m_velocityVp[k], 2 ) - 2.0 * stack.mu;
  }

  /**
   * @copydoc geos::finiteElement::KernelBase::complete
   */
  GEOS_HOST_DEVICE
  GEOS_FORCE_INLINE
  real64 complete( localIndex const k,
                   StackVariables & stack ) const
  {
    for( int i=0; i<numNodesPerElem; i++ )
    {
      const localIndex nodeIndex = m_elemsToNodes( k, i );
      RAJA::atomicAdd< parallelDeviceAtomic >( &m_stiffnessVectorx[ nodeIndex ], stack.stiffnessVectorxLocal[ i ] );
      RAJA::atomicAdd< parallelDeviceAtomic >( &m_stiffnessVectory[ nodeIndex ], stack.stiffnessVectoryLocal[ i ] );
      RAJA::atomicAdd< parallelDeviceAtomic >( &m_stiffnessVectorz[ nodeIndex ], stack.stiffnessVectorzLocal[ i ] );
    }
    return 0;
  }

  /**
   * @copydoc geos::finiteElement::KernelBase::quadraturePointKernel
   *
   * ### ExplicitElasticSEM Description
   * Calculates stiffness vector
   *
   */
  GEOS_HOST_DEVICE
  GEOS_FORCE_INLINE
<<<<<<< HEAD
  void quadraturePointKernel( localIndex const q,
                              localIndex const k,
=======
  void quadraturePointKernel( localIndex const k,
                              localIndex const q,
>>>>>>> d306d3f8
                              StackVariables & stack ) const
  {

    m_finiteElementSpace.template computeFirstOrderStiffnessTerm( q, stack.xLocal, [&] ( int i, int j, real64 val, real64 J[3][3], int p, int r )
    {
      real32 const Rxx_ij = val*((stack.lambda+2.0*stack.mu)*J[p][0]*J[r][0]+stack.mu*(J[p][1]*J[r][1]+J[p][2]*J[r][2]));
      real32 const Ryy_ij = val*((stack.lambda+2.0*stack.mu)*J[p][1]*J[r][1]+stack.mu*(J[p][0]*J[r][0]+J[p][2]*J[r][2]));
      real32 const Rzz_ij = val*((stack.lambda+2.0*stack.mu)*J[p][2]*J[r][2]+stack.mu*(J[p][0]*J[r][0]+J[p][1]*J[r][1]));
      real32 const Rxy_ij = val*(stack.lambda*J[p][0]*J[r][1]+stack.mu*J[p][1]*J[r][0]);
      real32 const Ryx_ij = val*(stack.mu*J[p][0]*J[r][1]+stack.lambda*J[p][1]*J[r][0]);
      real32 const Rxz_ij = val*(stack.lambda*J[p][0]*J[r][2]+stack.mu*J[p][2]*J[r][0]);
      real32 const Rzx_ij = val*(stack.mu*J[p][0]*J[r][2]+stack.lambda*J[p][2]*J[r][0]);
      real32 const Ryz_ij = val*(stack.lambda*J[p][1]*J[r][2]+stack.mu*J[p][2]*J[r][1]);
      real32 const Rzy_ij = val*(stack.mu*J[p][1]*J[r][2]+stack.lambda*J[p][2]*J[r][1]);

      real32 const localIncrementx = (Rxx_ij * m_ux_n[m_elemsToNodes( k, j )] + Rxy_ij*m_uy_n[m_elemsToNodes( k, j )] + Rxz_ij*m_uz_n[m_elemsToNodes( k, j )]);
      real32 const localIncrementy = (Ryx_ij * m_ux_n[m_elemsToNodes( k, j )] + Ryy_ij*m_uy_n[m_elemsToNodes( k, j )] + Ryz_ij*m_uz_n[m_elemsToNodes( k, j )]);
      real32 const localIncrementz = (Rzx_ij * m_ux_n[m_elemsToNodes( k, j )] + Rzy_ij*m_uy_n[m_elemsToNodes( k, j )] + Rzz_ij*m_uz_n[m_elemsToNodes( k, j )]);

      stack.stiffnessVectorxLocal[ i ] += localIncrementx;
      stack.stiffnessVectoryLocal[ i ] += localIncrementy;
      stack.stiffnessVectorzLocal[ i ] += localIncrementz;
    } );
  }


protected:
  /// The array containing the nodal position array.
  arrayView2d< WaveSolverBase::wsCoordType const, nodes::REFERENCE_POSITION_USD > const m_nodeCoords;

  /// The array containing the nodal displacement array in x direction.
  arrayView1d< real32 > const m_ux_n;

  /// The array containing the nodal displacement array in y direction.
  arrayView1d< real32 > const m_uy_n;

  /// The array containing the nodal displacement array in z direction.
  arrayView1d< real32 > const m_uz_n;

  /// The array containing the product of the stiffness matrix and the nodal displacement.
  arrayView1d< real32 > const m_stiffnessVectorx;

  /// The array containing the product of the stiffness matrix and the nodal displacement.
  arrayView1d< real32 > const m_stiffnessVectory;

  /// The array containing the product of the stiffness matrix and the nodal displacement.
  arrayView1d< real32 > const m_stiffnessVectorz;

  /// The array containing the density of the medium
  arrayView1d< real32 const > const m_density;

  /// The array containing the P-wavespeed
  arrayView1d< real32 const > const m_velocityVp;

  /// The array containing the S-wavespeed
  arrayView1d< real32 const > const m_velocityVs;

  /// The time increment for this time integration step.
  real64 const m_dt;


};


/// The factory used to construct a ExplicitAcousticWaveEquation kernel.
using ExplicitElasticSEMFactory = finiteElement::KernelFactory< ExplicitElasticSEM,
                                                                real64 >;

} // namespace ElasticWaveEquationSEMKernels

} // namespace geos

#endif //GEOS_PHYSICSSOLVERS_WAVEPROPAGATION_ELASTICWAVEEQUATIONSEMKERNEL_HPP_<|MERGE_RESOLUTION|>--- conflicted
+++ resolved
@@ -243,11 +243,7 @@
     forAll< EXEC_POLICY >( size, [=] GEOS_HOST_DEVICE ( localIndex const e )
     {
 
-<<<<<<< HEAD
-
-=======
       // only the eight corners of the mesh cell are needed to compute the Jacobian
->>>>>>> d306d3f8
       real64 xLocal[ 8 ][ 3 ];
       for( localIndex a = 0; a < 8; ++a )
       {
@@ -318,10 +314,7 @@
         // face on the domain boundary and not on free surface
         if( facesDomainBoundaryIndicator[f] == 1 && freeSurfaceFaceIndicator[f] != 1 )
         {
-<<<<<<< HEAD
-=======
           // only the four corners of the mesh face are needed to compute the Jacobian
->>>>>>> d306d3f8
           real64 xLocal[ 4 ][ 3 ];
           for( localIndex a = 0; a < 4; ++a )
           {
@@ -518,13 +511,8 @@
    */
   GEOS_HOST_DEVICE
   GEOS_FORCE_INLINE
-<<<<<<< HEAD
-  void quadraturePointKernel( localIndex const q,
-                              localIndex const k,
-=======
   void quadraturePointKernel( localIndex const k,
                               localIndex const q,
->>>>>>> d306d3f8
                               StackVariables & stack ) const
   {
 
