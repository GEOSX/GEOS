/*
 * ------------------------------------------------------------------------------------------------------------
 * SPDX-License-Identifier: LGPL-2.1-only
 *
 * Copyright (c) 2018-2020 Lawrence Livermore National Security LLC
 * Copyright (c) 2018-2020 The Board of Trustees of the Leland Stanford Junior University
 * Copyright (c) 2018-2020 Total, S.A
 * Copyright (c) 2019-     GEOSX Contributors
 * All rights reserved
 *
 * See top level LICENSE, COPYRIGHT, CONTRIBUTORS, NOTICE, and ACKNOWLEDGEMENTS files for details.
 * ------------------------------------------------------------------------------------------------------------
 */

/**
 * @file ElasticWaveEquationSEMKernel.hpp
 */

#ifndef GEOS_PHYSICSSOLVERS_WAVEPROPAGATION_ELASTICWAVEEQUATIONSEMKERNEL_HPP_
#define GEOS_PHYSICSSOLVERS_WAVEPROPAGATION_ELASTICWAVEEQUATIONSEMKERNEL_HPP_

#include "finiteElement/kernelInterface/KernelBase.hpp"
#include "WaveSolverUtils.hpp"


namespace geos
{

/// Namespace to contain the elastic wave kernels.
namespace elasticWaveEquationSEMKernels
{

struct PrecomputeSourceAndReceiverKernel
{

  /**
   * @brief Launches the precomputation of the source and receiver terms
   * @tparam EXEC_POLICY execution policy
   * @tparam FE_TYPE finite element type
   * @param[in] size the number of cells in the subRegion
   * @param[in] numFacesPerElem number of face on an element
   * @param[in] nodeCoords coordinates of the nodes
   * @param[in] elemGhostRank array containing the ghost rank
   * @param[in] elemsToNodes map from element to nodes
   * @param[in] elemsToFaces map from element to faces
   * @param[in] elemCenter coordinates of the element centers
   * @param[in] faceNormal array containing the normal of all faces
   * @param[in] faceCenter array containing the center of all faces
   * @param[in] sourceCoordinates coordinates of the source terms
   * @param[in] receiverCoordinates coordinates of the receiver terms
   * @param[in] dt time-step
   * @param[in] timeSourceFrequency Peak frequency of the source
   * @param[in] sourceForce force vector of the source
   * @param[in] sourceMoment moment (symmetric rank-2 tensor) of the source
   * @param[in] useDAS parameter that determines which kind of receiver needs to be modeled (DAS or not, and which type)
   * @param[in] linearDASSamples parameter that gives the number of integration points to be used when computing the DAS signal via strain
   * integration
   * @param[in] linearDASGeometry geometry of the linear DAS receivers, if needed
   * @param[in] rickerOrder Order of the Ricker wavelet
   * @param[out] sourceIsAccessible flag indicating whether the source is accessible or not
   * @param[out] sourceNodeIds indices of the nodes of the element where the source is located
   * @param[out] sourceConstantsx constant part of the source terms in x-direction
   * @param[out] sourceConstantsy constant part of the source terms in y-direction
   * @param[out] sourceConstantsz constant part of the source terms in z-direction
   * @param[out] receiverIsLocal flag indicating whether the receiver is local or not
   * @param[out] receiverNodeIds indices of the nodes of the element where the receiver is located
   * @param[out] receiverNodeConstants constant part of the receiver term
   * @param[out] sourceValue array containing the value of the time dependent source (Ricker for e.g)
   */
  template< typename EXEC_POLICY, typename FE_TYPE >
  static void
  launch( localIndex const size,
          localIndex const numFacesPerElem,
          arrayView2d< WaveSolverBase::wsCoordType const, nodes::REFERENCE_POSITION_USD > const nodeCoords,
          arrayView1d< integer const > const elemGhostRank,
          arrayView2d< localIndex const, cells::NODE_MAP_USD > const & elemsToNodes,
          arrayView2d< localIndex const > const elemsToFaces,
          arrayView2d< real64 const > const & elemCenter,
          arrayView2d< real64 const > const faceNormal,
          arrayView2d< real64 const > const faceCenter,
          arrayView2d< real64 const > const sourceCoordinates,
          arrayView1d< localIndex > const sourceIsAccessible,
          arrayView2d< localIndex > const sourceNodeIds,
          arrayView2d< real64 > const sourceConstantsx,
          arrayView2d< real64 > const sourceConstantsy,
          arrayView2d< real64 > const sourceConstantsz,
          arrayView2d< real64 const > const receiverCoordinates,
          arrayView1d< localIndex > const receiverIsLocal,
          arrayView2d< localIndex > const receiverNodeIds,
          arrayView2d< real64 > const receiverConstants,
          arrayView2d< real32 > const sourceValue,
          real64 const dt,
          real32 const timeSourceFrequency,
          real32 const timeSourceDelay,
          localIndex const rickerOrder,
          integer useDAS,
          integer linearDASSamples,
          arrayView2d< real64 const > const linearDASGeometry,
          R1Tensor const sourceForce,
          R2SymTensor const sourceMoment )
  {
    constexpr localIndex numNodesPerElem = FE_TYPE::numNodes;

    forAll< EXEC_POLICY >( size, [=] GEOS_HOST_DEVICE ( localIndex const k )
    {

      real64 const center[3] = { elemCenter[k][0],
                                 elemCenter[k][1],
                                 elemCenter[k][2] };

      // Step 1: locate the sources, and precompute the source term

      /// loop over all the source that haven't been found yet
      for( localIndex isrc = 0; isrc < sourceCoordinates.size( 0 ); ++isrc )
      {
        if( sourceIsAccessible[isrc] == 0 )
        {
          real64 const coords[3] = { sourceCoordinates[isrc][0],
                                     sourceCoordinates[isrc][1],
                                     sourceCoordinates[isrc][2] };

          real64 xLocal[numNodesPerElem][3];

          for( localIndex a=0; a< numNodesPerElem; ++a )
          {
            for( localIndex i=0; i<3; ++i )
            {
              xLocal[a][i] = nodeCoords( elemsToNodes( k, a ), i );
            }
          }


          bool const sourceFound =
            WaveSolverUtils::locateSourceElement( numFacesPerElem,
                                                  center,
                                                  faceNormal,
                                                  faceCenter,
                                                  elemsToFaces[k],
                                                  coords );

          if( sourceFound )
          {
            real64 coordsOnRefElem[3]{};


            WaveSolverUtils::computeCoordinatesOnReferenceElement< FE_TYPE >( coords,
                                                                              elemsToNodes[k],
                                                                              nodeCoords,
                                                                              coordsOnRefElem );
            sourceIsAccessible[isrc] = 1;

            real64 N[numNodesPerElem];
            real64 gradN[numNodesPerElem][3];
            FE_TYPE::calcN( coordsOnRefElem, N );
            FE_TYPE::calcGradN( coordsOnRefElem, xLocal, gradN );
            R2SymTensor moment = sourceMoment;
            for( localIndex q=0; q< numNodesPerElem; ++q )
            {
              real64 inc[3] = { 0, 0, 0 };
              sourceNodeIds[isrc][q] = elemsToNodes[k][q];
              inc[0] += sourceForce[0] * N[q];
              inc[1] += sourceForce[1] * N[q];
              inc[2] += sourceForce[2] * N[q];

              LvArray::tensorOps::Ri_add_symAijBj< 3 >( inc, moment.data, gradN[q] );
              sourceConstantsx[isrc][q] += inc[0];
              sourceConstantsy[isrc][q] += inc[1];
              sourceConstantsz[isrc][q] += inc[2];
            }

            for( localIndex cycle = 0; cycle < sourceValue.size( 0 ); ++cycle )
            {
              sourceValue[cycle][isrc] = WaveSolverUtils::evaluateRicker( cycle * dt, timeSourceFrequency, timeSourceDelay, rickerOrder );
            }

          }
        }
      } // end loop over all sources

      // Step 2: locate the receivers, and precompute the receiver term

      /// loop over all the receivers that haven't been found yet
      for( localIndex ircv = 0; ircv < receiverCoordinates.size( 0 ); ++ircv )
      {
        if( receiverIsLocal[ircv] == 0 )
        {
          real64 const coords[3] = { receiverCoordinates[ircv][0],
                                     receiverCoordinates[ircv][1],
                                     receiverCoordinates[ircv][2] };


          bool const receiverFound =
            WaveSolverUtils::locateSourceElement( numFacesPerElem,
                                                  center,
                                                  faceNormal,
                                                  faceCenter,
                                                  elemsToFaces[k],
                                                  coords );

          if( receiverFound && elemGhostRank[k] < 0 )
          {
            real64 coordsOnRefElem[3]{};
            real64 xLocal[numNodesPerElem][3];

            for( localIndex a=0; a< numNodesPerElem; ++a )
            {
              for( localIndex i=0; i<3; ++i )
              {
                xLocal[a][i] = X( elemsToNodes( k, a ), i );
              }
            }

            WaveSolverUtils::computeCoordinatesOnReferenceElement< FE_TYPE >( coords,
                                                                              elemsToNodes[k],
                                                                              nodeCoords,
                                                                              coordsOnRefElem );
            receiverIsLocal[ircv] = 1;
<<<<<<< HEAD

            real64 N[FE_TYPE::numNodes];
            real64 gradN[FE_TYPE::numNodes][3];
            FE_TYPE::calcN( coordsOnRefElem, N );
            FE_TYPE::calcGradN( coordsOnRefElem, xLocal, gradN );
=======
            real64 Ntest[numNodesPerElem];
            FE_TYPE::calcN( coordsOnRefElem, Ntest );
>>>>>>> 39e75de5

            R1Tensor receiverVector = WaveSolverUtils::computeDASVector( linearDASGeometry[ircv/linearDASSamples][0], linearDASGeometry[ircv/linearDASSamples][1] );
            for( localIndex a = 0; a < numNodesPerElem; ++a )
            {
              receiverNodeIds[ircv][a] = elemsToNodes[k][a];
              if( useDAS == 1 )
              {
                receiverConstants[ircv][a] = gradN[a][0] * receiverVector[0] + gradN[a][1] * receiverVector[1] + gradN[a][2] * receiverVector[2];
              }
              else
              {
                receiverConstants[ircv][a] = N[a];
              }
            }
          }
        }
      } // end loop over receivers
    } );

  }
};

template< typename FE_TYPE >
struct MassMatrixKernel
{

  MassMatrixKernel( FE_TYPE const & finiteElement )
    : m_finiteElement( finiteElement )
  {}

  /**
   * @brief Launches the precomputation of the mass matrices
   * @tparam EXEC_POLICY the execution policy
   * @tparam ATOMIC_POLICY the atomic policy
   * @param[in] size the number of cells in the subRegion
   * @param[in] numFacesPerElem number of faces per element
   * @param[in] nodeCoords coordinates of the nodes
   * @param[in] elemsToNodes map from element to nodes
   * @param[in] velocity cell-wise velocity
   * @param[out] mass diagonal of the mass matrix
   */
  template< typename EXEC_POLICY, typename ATOMIC_POLICY >
  //std::enable_if_t< geos::is_sem_formulation< std::remove_cv_t< FE_TYPE_ > >::value, void >
  void
  launch( localIndex const size,
          arrayView2d< WaveSolverBase::wsCoordType const, nodes::REFERENCE_POSITION_USD > const nodeCoords,
          arrayView2d< localIndex const, cells::NODE_MAP_USD > const elemsToNodes,
          arrayView1d< real32 const > const density,
          arrayView1d< real32 > const mass )

  {
    forAll< EXEC_POLICY >( size, [=] GEOS_HOST_DEVICE ( localIndex const e )
    {

      constexpr localIndex numNodesPerElem = FE_TYPE::numNodes;
      constexpr localIndex numQuadraturePointsPerElem = FE_TYPE::numQuadraturePoints;

      real64 xLocal[ numNodesPerElem ][ 3 ];
      for( localIndex a = 0; a < numNodesPerElem; ++a )
      {
        for( localIndex i = 0; i < 3; ++i )
        {
          xLocal[a][i] = nodeCoords( elemsToNodes( e, a ), i );
        }
      }

      for( localIndex q = 0; q < numQuadraturePointsPerElem; ++q )
      {
        real32 const localIncrement = density[e] * m_finiteElement.computeMassTerm( q, xLocal );
        RAJA::atomicAdd< ATOMIC_POLICY >( &mass[elemsToNodes( e, q )], localIncrement );
      }
    } ); // end loop over element
  }

  /// The finite element space/discretization object for the element type in the subRegion
  FE_TYPE const & m_finiteElement;

};

template< typename FE_TYPE >
struct DampingMatrixKernel
{

  DampingMatrixKernel( FE_TYPE const & finiteElement )
    : m_finiteElement( finiteElement )
  {}

  /**
   * @brief Launches the precomputation of the damping matrices
   * @tparam EXEC_POLICY the execution policy
   * @tparam ATOMIC_POLICY the atomic policy
   * @param[in] size the number of cells in the subRegion
   * @param[in] nodeCoords coordinates of the nodes
   * @param[in] elemsToFaces map from elements to faces
   * @param[in] facesToNodes map from face to nodes
   * @param[in] facesDomainBoundaryIndicator flag equal to 1 if the face is on the boundary, and to 0 otherwise
   * @param[in] freeSurfaceFaceIndicator flag equal to 1 if the face is on the free surface, and to 0 otherwise
   * @param[in] velocity cell-wise velocity
   * @param[out] damping diagonal of the damping matrix
   */
  template< typename EXEC_POLICY, typename ATOMIC_POLICY >
  //std::enable_if_t< geos::is_sem_formulation< std::remove_cv_t< FE_TYPE_ > >::value, void >
  void
  launch( localIndex const size,
          arrayView2d< WaveSolverBase::wsCoordType const, nodes::REFERENCE_POSITION_USD > const nodeCoords,
          arrayView2d< localIndex const > const elemsToFaces,
          ArrayOfArraysView< localIndex const > const facesToNodes,
          arrayView1d< integer const > const facesDomainBoundaryIndicator,
          arrayView1d< localIndex const > const freeSurfaceFaceIndicator,
          arrayView2d< real64 const > const faceNormal,
          arrayView1d< real32 const > const density,
          arrayView1d< real32 const > const velocityVp,
          arrayView1d< real32 const > const velocityVs,
          arrayView1d< real32 > const dampingx,
          arrayView1d< real32 > const dampingy,
          arrayView1d< real32 > const dampingz )
  {
    forAll< EXEC_POLICY >( size, [=] GEOS_HOST_DEVICE ( localIndex const e )
    {
      for( localIndex i = 0; i < elemsToFaces.size( 1 ); ++i )
      {
        localIndex const f = elemsToFaces( e, i );
        // face on the domain boundary and not on free surface
        if( facesDomainBoundaryIndicator[f] == 1 && freeSurfaceFaceIndicator[f] != 1 )
        {
          constexpr localIndex numNodesPerFace = FE_TYPE::numNodesPerFace;
          real64 xLocal[ numNodesPerFace ][ 3 ];
          for( localIndex a = 0; a < numNodesPerFace; ++a )
          {
            for( localIndex d = 0; d < 3; ++d )
            {
              xLocal[a][d] = nodeCoords( facesToNodes( f, a ), d );
            }
          }

          real32 const nx = faceNormal( f, 0 ), ny = faceNormal( f, 1 ), nz = faceNormal( f, 2 );
          for( localIndex q = 0; q < numNodesPerFace; ++q )
          {
            real32 const aux = density[e] * m_finiteElement.computeDampingTerm( q, xLocal );
            real32 const localIncrementx = aux * ( velocityVp[e] * abs( nx ) + velocityVs[e] * sqrt( pow( ny, 2 ) + pow( nz, 2 ) ) );
            real32 const localIncrementy = aux * ( velocityVp[e] * abs( ny ) + velocityVs[e] * sqrt( pow( nx, 2 ) + pow( nz, 2 ) ) );
            real32 const localIncrementz = aux * ( velocityVp[e] * abs( nz ) + velocityVs[e] * sqrt( pow( nx, 2 ) + pow( ny, 2 ) ) );

            RAJA::atomicAdd< ATOMIC_POLICY >( &dampingx[facesToNodes( f, q )], localIncrementx );
            RAJA::atomicAdd< ATOMIC_POLICY >( &dampingy[facesToNodes( f, q )], localIncrementy );
            RAJA::atomicAdd< ATOMIC_POLICY >( &dampingz[facesToNodes( f, q )], localIncrementz );
          }
        }
      }
    } );
  }

  /// The finite element space/discretization object for the element type in the subRegion
  FE_TYPE const & m_finiteElement;

};

/**
 * @brief Implements kernels for solving the elastic wave equations
 *   explicit central FD method and SEM
 * @copydoc geos::finiteElement::KernelBase
 * @tparam SUBREGION_TYPE The type of subregion that the kernel will act on.
 *
 * ### ElasticWaveEquationSEMKernel Description
 * Implements the KernelBase interface functions required for solving
 * the acoustic wave equations using the
 * "finite element kernel application" functions such as
 * geos::finiteElement::RegionBasedKernelApplication.
 *
 * The number of degrees of freedom per support point for both
 * the test and trial spaces are specified as `1`.
 */


template< typename SUBREGION_TYPE,
          typename CONSTITUTIVE_TYPE,
          typename FE_TYPE >
class ExplicitElasticSEM : public finiteElement::KernelBase< SUBREGION_TYPE,
                                                             CONSTITUTIVE_TYPE,
                                                             FE_TYPE,
                                                             1,
                                                             1 >
{
public:

  /// Alias for the base class;
  using Base = finiteElement::KernelBase< SUBREGION_TYPE,
                                          CONSTITUTIVE_TYPE,
                                          FE_TYPE,
                                          1,
                                          1 >;

  /// Number of nodes per element...which is equal to the
  /// numTestSupportPointPerElem and numTrialSupportPointPerElem by definition.
  static constexpr int numNodesPerElem = Base::maxNumTestSupportPointsPerElem;

  using Base::numDofPerTestSupportPoint;
  using Base::numDofPerTrialSupportPoint;
  using Base::m_elemsToNodes;
  using Base::m_elemGhostRank;
  using Base::m_constitutiveUpdate;
  using Base::m_finiteElementSpace;

//*****************************************************************************
  /**
   * @brief Constructor
   * @copydoc geos::finiteElement::KernelBase::KernelBase
   * @param nodeManager Reference to the NodeManager object.
   * @param edgeManager Reference to the EdgeManager object.
   * @param faceManager Reference to the FaceManager object.
   * @param targetRegionIndex Index of the region the subregion belongs to.
   * @param dt The time interval for the step.
   */
  ExplicitElasticSEM( NodeManager & nodeManager,
                      EdgeManager const & edgeManager,
                      FaceManager const & faceManager,
                      localIndex const targetRegionIndex,
                      SUBREGION_TYPE const & elementSubRegion,
                      FE_TYPE const & finiteElementSpace,
                      CONSTITUTIVE_TYPE & inputConstitutiveType,
                      real64 const dt ):
    Base( elementSubRegion,
          finiteElementSpace,
          inputConstitutiveType ),
    m_nodeCoords( nodeManager.getField< fields::referencePosition32 >() ),
    m_ux_n( nodeManager.getField< fields::Displacementx_n >() ),
    m_uy_n( nodeManager.getField< fields::Displacementy_n >() ),
    m_uz_n( nodeManager.getField< fields::Displacementz_n >() ),
    m_stiffnessVectorx( nodeManager.getField< fields::StiffnessVectorx >() ),
    m_stiffnessVectory( nodeManager.getField< fields::StiffnessVectory >() ),
    m_stiffnessVectorz( nodeManager.getField< fields::StiffnessVectorz >() ),
    m_density( elementSubRegion.template getField< fields::MediumDensity >() ),
    m_velocityVp( elementSubRegion.template getField< fields::MediumVelocityVp >() ),
    m_velocityVs( elementSubRegion.template getField< fields::MediumVelocityVs >() ),
    m_dt( dt )
  {
    GEOS_UNUSED_VAR( edgeManager );
    GEOS_UNUSED_VAR( faceManager );
    GEOS_UNUSED_VAR( targetRegionIndex );
  }



  //*****************************************************************************
  /**
   * @copydoc geos::finiteElement::KernelBase::StackVariables
   *
   * ### ExplicitElasticSEM Description
   * Adds a stack arrays for the nodal force, primary displacement variable, etc.
   */
  struct StackVariables : Base::StackVariables
  {
public:
    GEOS_HOST_DEVICE
    StackVariables():
      xLocal()
    {}
    /// C-array stack storage for element local the nodal positions.
    real64 xLocal[ numNodesPerElem ][ 3 ]{};
    real32 mu=0;
    real32 lambda=0;
  };
  //***************************************************************************


  /**
   * @copydoc geos::finiteElement::KernelBase::setup
   *
   * Copies the primary variable, and position into the local stack array.
   */
  GEOS_HOST_DEVICE
  inline
  void setup( localIndex const k,
              StackVariables & stack ) const
  {
    /// numDofPerTrialSupportPoint = 1
    for( localIndex a=0; a< numNodesPerElem; ++a )
    {
      localIndex const nodeIndex = m_elemsToNodes( k, a );
      for( int i=0; i< 3; ++i )
      {
        stack.xLocal[ a ][ i ] = m_nodeCoords[ nodeIndex ][ i ];
      }
    }
    stack.mu = m_density[k] * pow( m_velocityVs[k], 2 );
    stack.lambda = m_density[k] * pow( m_velocityVp[k], 2 ) - 2.0 * stack.mu;
  }

  /**
   * @copydoc geos::finiteElement::KernelBase::quadraturePointKernel
   *
   * ### ExplicitElasticSEM Description
   * Calculates stiffness vector
   *
   */
  GEOS_HOST_DEVICE
  inline
  void quadraturePointKernel( localIndex const k,
                              localIndex const q,
                              StackVariables & stack ) const
  {

    m_finiteElementSpace.template computeFirstOrderStiffnessTerm( q, stack.xLocal, [&] ( int i, int j, real64 val, real64 J[3][3], int p, int r )
    {
      real32 const Rxx_ij = val*((stack.lambda+2.0*stack.mu)*J[p][0]*J[r][0]+stack.mu*(J[p][1]*J[r][1]+J[p][2]*J[r][2]));
      real32 const Ryy_ij = val*((stack.lambda+2.0*stack.mu)*J[p][1]*J[r][1]+stack.mu*(J[p][0]*J[r][0]+J[p][2]*J[r][2]));
      real32 const Rzz_ij = val*((stack.lambda+2.0*stack.mu)*J[p][2]*J[r][2]+stack.mu*(J[p][0]*J[r][0]+J[p][1]*J[r][1]));
      real32 const Rxy_ij = val*(stack.lambda*J[p][0]*J[r][1]+stack.mu*J[p][1]*J[r][0]);
      real32 const Ryx_ij = val*(stack.mu*J[p][0]*J[r][1]+stack.lambda*J[p][1]*J[r][0]);
      real32 const Rxz_ij = val*(stack.lambda*J[p][0]*J[r][2]+stack.mu*J[p][2]*J[r][0]);
      real32 const Rzx_ij = val*(stack.mu*J[p][0]*J[r][2]+stack.lambda*J[p][2]*J[r][0]);
      real32 const Ryz_ij = val*(stack.lambda*J[p][1]*J[r][2]+stack.mu*J[p][2]*J[r][1]);
      real32 const Rzy_ij = val*(stack.mu*J[p][1]*J[r][2]+stack.lambda*J[p][2]*J[r][1]);

      real32 const localIncrementx = (Rxx_ij * m_ux_n[m_elemsToNodes( k, j )] + Rxy_ij*m_uy_n[m_elemsToNodes( k, j )] + Rxz_ij*m_uz_n[m_elemsToNodes( k, j )]);
      real32 const localIncrementy = (Ryx_ij * m_ux_n[m_elemsToNodes( k, j )] + Ryy_ij*m_uy_n[m_elemsToNodes( k, j )] + Ryz_ij*m_uz_n[m_elemsToNodes( k, j )]);
      real32 const localIncrementz = (Rzx_ij * m_ux_n[m_elemsToNodes( k, j )] + Rzy_ij*m_uy_n[m_elemsToNodes( k, j )] + Rzz_ij*m_uz_n[m_elemsToNodes( k, j )]);

      RAJA::atomicAdd< parallelDeviceAtomic >( &m_stiffnessVectorx[m_elemsToNodes( k, i )], localIncrementx );
      RAJA::atomicAdd< parallelDeviceAtomic >( &m_stiffnessVectory[m_elemsToNodes( k, i )], localIncrementy );
      RAJA::atomicAdd< parallelDeviceAtomic >( &m_stiffnessVectorz[m_elemsToNodes( k, i )], localIncrementz );
    } );
  }


protected:
  /// The array containing the nodal position array.
  arrayView2d< WaveSolverBase::wsCoordType const, nodes::REFERENCE_POSITION_USD > const m_nodeCoords;

  /// The array containing the nodal displacement array in x direction.
  arrayView1d< real32 > const m_ux_n;

  /// The array containing the nodal displacement array in y direction.
  arrayView1d< real32 > const m_uy_n;

  /// The array containing the nodal displacement array in z direction.
  arrayView1d< real32 > const m_uz_n;

  /// The array containing the product of the stiffness matrix and the nodal pressure.
  arrayView1d< real32 > const m_stiffnessVectorx;

  /// The array containing the product of the stiffness matrix and the nodal pressure.
  arrayView1d< real32 > const m_stiffnessVectory;

  /// The array containing the product of the stiffness matrix and the nodal pressure.
  arrayView1d< real32 > const m_stiffnessVectorz;

  /// The array containing the density of the medium
  arrayView1d< real32 const > const m_density;

  /// The array containing the P-wavespeed
  arrayView1d< real32 const > const m_velocityVp;

  /// The array containing the S-wavespeed
  arrayView1d< real32 const > const m_velocityVs;

  /// The time increment for this time integration step.
  real64 const m_dt;


};


/// The factory used to construct a ExplicitAcousticWaveEquation kernel.
using ExplicitElasticSEMFactory = finiteElement::KernelFactory< ExplicitElasticSEM,
                                                                real64 >;

} // namespace ElasticWaveEquationSEMKernels

} // namespace geos

#endif //GEOS_PHYSICSSOLVERS_WAVEPROPAGATION_ELASTICWAVEEQUATIONSEMKERNEL_HPP_<|MERGE_RESOLUTION|>--- conflicted
+++ resolved
@@ -215,16 +215,11 @@
                                                                               nodeCoords,
                                                                               coordsOnRefElem );
             receiverIsLocal[ircv] = 1;
-<<<<<<< HEAD
-
-            real64 N[FE_TYPE::numNodes];
-            real64 gradN[FE_TYPE::numNodes][3];
+
+            real64 N[FE_TYPE::numNodesPerElem];
+            real64 gradN[FE_TYPE::numNodesPerElem][3];
             FE_TYPE::calcN( coordsOnRefElem, N );
             FE_TYPE::calcGradN( coordsOnRefElem, xLocal, gradN );
-=======
-            real64 Ntest[numNodesPerElem];
-            FE_TYPE::calcN( coordsOnRefElem, Ntest );
->>>>>>> 39e75de5
 
             R1Tensor receiverVector = WaveSolverUtils::computeDASVector( linearDASGeometry[ircv/linearDASSamples][0], linearDASGeometry[ircv/linearDASSamples][1] );
             for( localIndex a = 0; a < numNodesPerElem; ++a )
