--- conflicted
+++ resolved
@@ -202,9 +202,9 @@
           m_rickerOrder );
       }
     } );
-    elemsToFaces.freeOnDevice();
-    sourceCoordinates.freeOnDevice();
-    receiverCoordinates.freeOnDevice();
+    //elemsToFaces.freeOnDevice();
+    //sourceCoordinates.freeOnDevice();
+    //receiverCoordinates.freeOnDevice();
   } );
 }
 
@@ -304,27 +304,6 @@
                                                                velocity,
                                                                density,
                                                                mass );
-<<<<<<< HEAD
-        {
-          GEOS_MARK_SCOPE( DampingMatrixKernel );
-          acousticWaveEquationSEMKernels::DampingMatrixKernel< FE_TYPE > kernelD( finiteElement );
-
-          kernelD.template launch< EXEC_POLICY, ATOMIC_POLICY >( faceManager.size(),
-                                                                 X32,
-                                                                 facesToElements,
-                                                                 facesToNodes,
-                                                                 facesDomainBoundaryIndicator,
-                                                                 freeSurfaceFaceIndicator,
-                                                                 velocity,
-                                                                 density,
-                                                                 damping );
-        }
-        facesToElements.freeOnDevice();
-        facesDomainBoundaryIndicator.freeOnDevice();
-        freeSurfaceFaceIndicator.freeOnDevice();
-        velocity.freeOnDevice();
-        facesToNodes.freeOnDevice();
-=======
 
         acousticWaveEquationSEMKernels::DampingMatrixKernel< FE_TYPE > kernelD( finiteElement );
         kernelD.template launch< EXEC_POLICY, ATOMIC_POLICY >( elementSubRegion.size(),
@@ -336,8 +315,10 @@
                                                                velocity,
                                                                density,
                                                                damping );
-
->>>>>>> cb20b88c
+        //facesDomainBoundaryIndicator.freeOnDevice();
+        //freeSurfaceFaceIndicator.freeOnDevice();
+        //velocity.freeOnDevice();
+        //facesToNodes.freeOnDevice();
       } );
     } );
   } );
