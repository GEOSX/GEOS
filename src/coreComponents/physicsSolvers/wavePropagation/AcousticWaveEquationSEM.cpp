/*
 * ------------------------------------------------------------------------------------------------------------
 * SPDX-License-Identifier: LGPL-2.1-only
 *
 * Copyright (c) 2018-2020 Lawrence Livermore National Security LLC
 * Copyright (c) 2018-2020 The Board of Trustees of the Leland Stanford Junior University
 * Copyright (c) 2018-2020 TotalEnergies
 * Copyright (c) 2019-     GEOSX Contributors
 * All rights reserved
 *
 * See top level LICENSE, COPYRIGHT, CONTRIBUTORS, NOTICE, and ACKNOWLEDGEMENTS files for details.
 * ------------------------------------------------------------------------------------------------------------
 */


/**
 * @file AcousticWaveEquationSEM.cpp
 */

#include "AcousticWaveEquationSEM.hpp"
#include "AcousticWaveEquationSEMKernel.hpp"

#include "finiteElement/FiniteElementDiscretization.hpp"
#include "fieldSpecification/FieldSpecificationManager.hpp"
#include "fieldSpecification/PerfectlyMatchedLayer.hpp"
#include "mainInterface/ProblemManager.hpp"
#include "mesh/ElementType.hpp"
#include "mesh/mpiCommunications/CommunicationTools.hpp"
#include "WaveSolverUtils.hpp"

namespace geos
{

using namespace dataRepository;

AcousticWaveEquationSEM::AcousticWaveEquationSEM( const std::string & name,
                                                  Group * const parent ):
  WaveSolverBase( name,
                  parent )
{

  registerWrapper( viewKeyStruct::pressureNp1AtReceiversString(), &m_pressureNp1AtReceivers ).
    setInputFlag( InputFlags::FALSE ).
    setSizedFromParent( 0 ).
    setDescription( "Pressure value at each receiver for each timestep" );

}

AcousticWaveEquationSEM::~AcousticWaveEquationSEM()
{
  // TODO Auto-generated destructor stub
}

void AcousticWaveEquationSEM::initializePreSubGroups()
{
  WaveSolverBase::initializePreSubGroups();
}


void AcousticWaveEquationSEM::registerDataOnMesh( Group & meshBodies )
{

  forDiscretizationOnMeshTargets( meshBodies, [&] ( string const &,
                                                    MeshLevel & mesh,
                                                    arrayView1d< string const > const & )
  {
    NodeManager & nodeManager = mesh.getNodeManager();

    nodeManager.registerField< fields::Pressure_nm1,
                               fields::Pressure_n,
                               fields::Pressure_np1,
                               fields::PressureDoubleDerivative,
                               fields::ForcingRHS,
                               fields::MassVector,
                               fields::DampingVector,
                               fields::StiffnessVector,
                               fields::FreeSurfaceNodeIndicator >( this->getName() );

    /// register  PML auxiliary variables only when a PML is specified in the xml
    if( m_usePML )
    {
      nodeManager.registerField< fields::AuxiliaryVar1PML,
                                 fields::AuxiliaryVar2PML,
                                 fields::AuxiliaryVar3PML,
                                 fields::AuxiliaryVar4PML >( this->getName() );

      nodeManager.getField< fields::AuxiliaryVar1PML >().resizeDimension< 1 >( 3 );
      nodeManager.getField< fields::AuxiliaryVar2PML >().resizeDimension< 1 >( 3 );
    }

    FaceManager & faceManager = mesh.getFaceManager();
    faceManager.registerField< fields::FreeSurfaceFaceIndicator >( this->getName() );

    ElementRegionManager & elemManager = mesh.getElemManager();

    elemManager.forElementSubRegions< CellElementSubRegion >( [&]( CellElementSubRegion & subRegion )
    {
      subRegion.registerField< fields::MediumVelocity >( this->getName() );
      subRegion.registerField< fields::MediumDensity >( this->getName() );
      subRegion.registerField< fields::PartialGradient >( this->getName() );
    } );

  } );
}


void AcousticWaveEquationSEM::postProcessInput()
{

  WaveSolverBase::postProcessInput();

  localIndex const numReceiversGlobal = m_receiverCoordinates.size( 0 );

  m_pressureNp1AtReceivers.resize( m_nsamplesSeismoTrace, numReceiversGlobal );

}

void AcousticWaveEquationSEM::precomputeSourceAndReceiverTerm( MeshLevel & mesh,
                                                               arrayView1d< string const > const & regionNames )
{
  GEOS_MARK_FUNCTION;
  NodeManager const & nodeManager = mesh.getNodeManager();
  FaceManager const & faceManager = mesh.getFaceManager();

  arrayView2d< real64 const, nodes::REFERENCE_POSITION_USD > const
  X = nodeManager.referencePosition().toViewConst();

  arrayView2d< real64 const > const faceNormal  = faceManager.faceNormal();
  arrayView2d< real64 const > const faceCenter  = faceManager.faceCenter();


  arrayView2d< real64 const > const sourceCoordinates = m_sourceCoordinates.toViewConst();
  arrayView2d< localIndex > const sourceNodeIds = m_sourceNodeIds.toView();
  arrayView2d< real64 > const sourceConstants = m_sourceConstants.toView();
  arrayView1d< localIndex > const sourceIsAccessible = m_sourceIsAccessible.toView();
  sourceNodeIds.setValues< EXEC_POLICY >( -1 );
  sourceConstants.setValues< EXEC_POLICY >( -1 );
  sourceIsAccessible.zero();

  arrayView2d< real64 const > const receiverCoordinates = m_receiverCoordinates.toViewConst();
  arrayView2d< localIndex > const receiverNodeIds = m_receiverNodeIds.toView();
  arrayView2d< real64 > const receiverConstants = m_receiverConstants.toView();
  arrayView1d< localIndex > const receiverIsLocal = m_receiverIsLocal.toView();
  receiverNodeIds.setValues< EXEC_POLICY >( -1 );
  receiverConstants.setValues< EXEC_POLICY >( -1 );
  receiverIsLocal.zero();

  real32 const timeSourceFrequency = this->m_timeSourceFrequency;
  localIndex const rickerOrder = this->m_rickerOrder;
  arrayView2d< real32 > const sourceValue = m_sourceValue.toView();
  real64 dt = 0;
  EventManager const & event = this->getGroupByPath< EventManager >( "/Problem/Events" );
  for( localIndex numSubEvent = 0; numSubEvent < event.numSubGroups(); ++numSubEvent )
  {
    EventBase const * subEvent = static_cast< EventBase const * >( event.getSubGroups()[numSubEvent] );
    if( subEvent->getEventName() == "/Solvers/" + this->getName() )
    {
      dt = subEvent->getReference< real64 >( EventBase::viewKeyStruct::forceDtString() );
    }
  }

  mesh.getElemManager().forElementSubRegions< CellElementSubRegion >( regionNames, [&]( localIndex const,
                                                                                        CellElementSubRegion & elementSubRegion )
  {
    GEOS_THROW_IF( elementSubRegion.getElementType() != ElementType::Hexahedron,
                   "Invalid type of element, the acoustic solver is designed for hexahedral meshes only (C3D8), using the SEM formulation",
                   InputError );

    arrayView2d< localIndex const > const elemsToFaces = elementSubRegion.faceList();
    arrayView2d< localIndex const, cells::NODE_MAP_USD > const & elemsToNodes = elementSubRegion.nodeList();
    arrayView2d< real64 const > const elemCenter = elementSubRegion.getElementCenter();
    arrayView1d< integer const > const elemGhostRank = elementSubRegion.ghostRank();

    finiteElement::FiniteElementBase const &
    fe = elementSubRegion.getReference< finiteElement::FiniteElementBase >( getDiscretizationName() );
    finiteElement::FiniteElementDispatchHandler< SEM_FE_TYPES >::dispatch3D( fe, [&] ( auto const finiteElement )
    {
      using FE_TYPE = TYPEOFREF( finiteElement );

      constexpr localIndex numNodesPerElem = FE_TYPE::numNodes;
      localIndex const numFacesPerElem = elementSubRegion.numFacesPerElement();

      {
        GEOS_MARK_SCOPE( acousticWaveEquationSEMKernels::PrecomputeSourceAndReceiverKernel );
        acousticWaveEquationSEMKernels::
          PrecomputeSourceAndReceiverKernel::
          launch< EXEC_POLICY, FE_TYPE >
          ( elementSubRegion.size(),
          numNodesPerElem,
          numFacesPerElem,
          X,
          elemGhostRank,
          elemsToNodes,
          elemsToFaces,
          elemCenter,
          faceNormal,
          faceCenter,
          sourceCoordinates,
          sourceIsAccessible,
          sourceNodeIds,
          sourceConstants,
          receiverCoordinates,
          receiverIsLocal,
          receiverNodeIds,
          receiverConstants,
          sourceValue,
          dt,
          timeSourceFrequency,
          rickerOrder );
      }
    } );
  } );
}

void AcousticWaveEquationSEM::addSourceToRightHandSide( integer const & cycleNumber, arrayView1d< real32 > const rhs )
{
  arrayView2d< localIndex const > const sourceNodeIds = m_sourceNodeIds.toViewConst();
  arrayView2d< real64 const > const sourceConstants   = m_sourceConstants.toViewConst();
  arrayView1d< localIndex const > const sourceIsAccessible = m_sourceIsAccessible.toViewConst();
  arrayView2d< real32 const > const sourceValue   = m_sourceValue.toViewConst();

  GEOS_THROW_IF( cycleNumber > sourceValue.size( 0 ), "Too many steps compared to array size", std::runtime_error );
  forAll< EXEC_POLICY >( sourceConstants.size( 0 ), [=] GEOS_HOST_DEVICE ( localIndex const isrc )
  {
    if( sourceIsAccessible[isrc] == 1 )
    {
      for( localIndex inode = 0; inode < sourceConstants.size( 1 ); ++inode )
      {
        real32 const localIncrement = sourceConstants[isrc][inode] * sourceValue[cycleNumber][isrc];
        RAJA::atomicAdd< ATOMIC_POLICY >( &rhs[sourceNodeIds[isrc][inode]], localIncrement );
      }
    }
  } );
}

void AcousticWaveEquationSEM::initializePostInitialConditionsPreSubGroups()
{
  GEOS_MARK_FUNCTION;
  {
    GEOS_MARK_SCOPE( WaveSolverBase::initializePostInitialConditionsPreSubGroups );
    WaveSolverBase::initializePostInitialConditionsPreSubGroups();
  }
  if( m_usePML )
  {
    AcousticWaveEquationSEM::initializePML();
  }

  DomainPartition & domain = this->getGroupByPath< DomainPartition >( "/Problem/domain" );

  real64 const time = 0.0;
  applyFreeSurfaceBC( time, domain );

  forDiscretizationOnMeshTargets( domain.getMeshBodies(), [&] ( string const &,
                                                                MeshLevel & mesh,
                                                                arrayView1d< string const > const & regionNames )
  {
    precomputeSourceAndReceiverTerm( mesh, regionNames );

    NodeManager & nodeManager = mesh.getNodeManager();
    FaceManager & faceManager = mesh.getFaceManager();

    /// get the array of indicators: 1 if the face is on the boundary; 0 otherwise
    arrayView1d< integer > const & facesDomainBoundaryIndicator = faceManager.getDomainBoundaryIndicator();
    arrayView2d< real64 const, nodes::REFERENCE_POSITION_USD > const X = nodeManager.referencePosition().toViewConst();

    /// get face to node map
    ArrayOfArraysView< localIndex const > const facesToNodes = faceManager.nodeList().toViewConst();

    // mass matrix to be computed in this function
    arrayView1d< real32 > const mass = nodeManager.getField< fields::MassVector >();
    {
      GEOS_MARK_SCOPE( mass_zero );
      mass.zero();
    }
    /// damping matrix to be computed for each dof in the boundary of the mesh
    arrayView1d< real32 > const damping = nodeManager.getField< fields::DampingVector >();
    {
      GEOS_MARK_SCOPE( damping_zero );
      damping.zero();
    }
    /// get array of indicators: 1 if face is on the free surface; 0 otherwise
    arrayView1d< localIndex const > const freeSurfaceFaceIndicator = faceManager.getField< fields::FreeSurfaceFaceIndicator >();

    mesh.getElemManager().forElementSubRegions< CellElementSubRegion >( regionNames, [&]( localIndex const,
                                                                                          CellElementSubRegion & elementSubRegion )
    {
      arrayView2d< localIndex const, cells::NODE_MAP_USD > const elemsToNodes = elementSubRegion.nodeList();
      arrayView2d< localIndex const > const facesToElements = faceManager.elementList();
      arrayView1d< real32 const > const velocity = elementSubRegion.getField< fields::MediumVelocity >();
      arrayView1d< real32 const > const density = elementSubRegion.getField< fields::MediumDensity >();

      /// Partial gradient if gradient as to be computed
      arrayView1d< real32 > grad = elementSubRegion.getField< fields::PartialGradient >();
      {
        grad.zero();
      }
      finiteElement::FiniteElementBase const &
      fe = elementSubRegion.getReference< finiteElement::FiniteElementBase >( getDiscretizationName() );
      finiteElement::FiniteElementDispatchHandler< SEM_FE_TYPES >::dispatch3D( fe, [&] ( auto const finiteElement )
      {
        using FE_TYPE = TYPEOFREF( finiteElement );
<<<<<<< HEAD

        acousticWaveEquationSEMKernels::MassMatrixKernel< FE_TYPE > kernelM( finiteElement );

        kernelM.template launch< EXEC_POLICY, ATOMIC_POLICY >( elementSubRegion.size(),
                                                               X,
                                                               elemsToNodes,
                                                               velocity,
                                                               density,
                                                               mass );

        acousticWaveEquationSEMKernels::DampingMatrixKernel< FE_TYPE > kernelD( finiteElement );

        kernelD.template launch< EXEC_POLICY, ATOMIC_POLICY >( faceManager.size(),
                                                               X,
                                                               facesToElements,
                                                               facesToNodes,
                                                               facesDomainBoundaryIndicator,
                                                               freeSurfaceFaceIndicator,
                                                               velocity,
                                                               density,
                                                               damping );
=======
        {
          GEOS_MARK_SCOPE( MassMatrixKernel );
          acousticWaveEquationSEMKernels::MassMatrixKernel< FE_TYPE > kernelM( finiteElement );

          kernelM.template launch< EXEC_POLICY, ATOMIC_POLICY >( elementSubRegion.size(),
                                                                 X,
                                                                 elemsToNodes,
                                                                 velocity,
                                                                 mass );
        }
        {
          GEOS_MARK_SCOPE( DampingMatrixKernel );
          acousticWaveEquationSEMKernels::DampingMatrixKernel< FE_TYPE > kernelD( finiteElement );

          kernelD.template launch< EXEC_POLICY, ATOMIC_POLICY >( faceManager.size(),
                                                                 X,
                                                                 facesToElements,
                                                                 facesToNodes,
                                                                 facesDomainBoundaryIndicator,
                                                                 freeSurfaceFaceIndicator,
                                                                 velocity,
                                                                 damping );
        }
>>>>>>> f4b32f1d
      } );
    } );
  } );

}


void AcousticWaveEquationSEM::applyFreeSurfaceBC( real64 time, DomainPartition & domain )
{
  GEOS_MARK_FUNCTION;
  FieldSpecificationManager & fsManager = FieldSpecificationManager::getInstance();
  FunctionManager const & functionManager = FunctionManager::getInstance();

  FaceManager & faceManager = domain.getMeshBody( 0 ).getMeshLevel( m_discretizationName ).getFaceManager();
  NodeManager & nodeManager = domain.getMeshBody( 0 ).getMeshLevel( m_discretizationName ).getNodeManager();

  arrayView1d< real32 > const p_nm1 = nodeManager.getField< fields::Pressure_nm1 >();
  arrayView1d< real32 > const p_n = nodeManager.getField< fields::Pressure_n >();
  arrayView1d< real32 > const p_np1 = nodeManager.getField< fields::Pressure_np1 >();

  ArrayOfArraysView< localIndex const > const faceToNodeMap = faceManager.nodeList().toViewConst();

  /// array of indicators: 1 if a face is on on free surface; 0 otherwise
  arrayView1d< localIndex > const freeSurfaceFaceIndicator = faceManager.getField< fields::FreeSurfaceFaceIndicator >();

  /// array of indicators: 1 if a node is on on free surface; 0 otherwise
  arrayView1d< localIndex > const freeSurfaceNodeIndicator = nodeManager.getField< fields::FreeSurfaceNodeIndicator >();

  //freeSurfaceFaceIndicator.zero();
  //freeSurfaceNodeIndicator.zero();

  fsManager.apply< FaceManager >( time,
                                  domain.getMeshBody( 0 ).getMeshLevel( m_discretizationName ),
                                  string( "FreeSurface" ),
                                  [&]( FieldSpecificationBase const & bc,
                                       string const &,
                                       SortedArrayView< localIndex const > const & targetSet,
                                       FaceManager &,
                                       string const & )
  {
    string const & functionName = bc.getFunctionName();

    if( functionName.empty() || functionManager.getGroup< FunctionBase >( functionName ).isFunctionOfTime() == 2 )
    {
      real64 const value = bc.getScale();

      for( localIndex i = 0; i < targetSet.size(); ++i )
      {
        localIndex const kf = targetSet[ i ];
        freeSurfaceFaceIndicator[kf] = 1;

        localIndex const numNodes = faceToNodeMap.sizeOfArray( kf );
        for( localIndex a=0; a < numNodes; ++a )
        {
          localIndex const dof = faceToNodeMap( kf, a );
          freeSurfaceNodeIndicator[dof] = 1;

          p_np1[dof] = value;
          p_n[dof]   = value;
          p_nm1[dof] = value;
        }
      }
    }
    else
    {
      GEOS_ERROR( "This option is not supported yet" );
    }
  } );
}

void AcousticWaveEquationSEM::initializePML()
{
  GEOS_MARK_FUNCTION;

  registerWrapper< parametersPML >( viewKeyStruct::parametersPMLString() ).
    setInputFlag( InputFlags::FALSE ).
    setSizedFromParent( 0 ).
    setRestartFlags( RestartFlags::NO_WRITE ).
    setDescription( "Parameters needed to compute damping in the PML region" );

  parametersPML & param = getReference< parametersPML >( viewKeyStruct::parametersPMLString() );

  /// Get the default thicknesses and wave speeds in the PML regions from the PerfectlyMatchedLayer
  /// field specification parameters (from the xml)
  real32 minThicknessPML=0;
  real32 smallestXMinPML=0;
  real32 largestXMaxPML=0;
  FieldSpecificationManager & fsManager = FieldSpecificationManager::getInstance();
  fsManager.forSubGroups< PerfectlyMatchedLayer >( [&] ( PerfectlyMatchedLayer const & fs )
  {
    param.xMinPML=fs.getMin();
    param.xMaxPML=fs.getMax();
    param.thicknessMinXYZPML=fs.getThicknessMinXYZ();
    param.thicknessMaxXYZPML=fs.getThicknessMaxXYZ();
    param.reflectivityPML = fs.getReflectivity();
    param.waveSpeedMinXYZPML=fs.getWaveSpeedMinXYZ();
    param.waveSpeedMaxXYZPML=fs.getWaveSpeedMaxXYZ();
    minThicknessPML=fs.minThickness;
    smallestXMinPML=fs.smallestXMin;
    largestXMaxPML=fs.largestXMax;
  } );

  /// Now compute the PML parameters above internally
  DomainPartition & domain = this->getGroupByPath< DomainPartition >( "/Problem/domain" );
  forDiscretizationOnMeshTargets( domain.getMeshBodies(), [&] ( string const &,
                                                                MeshLevel & mesh,
                                                                arrayView1d< string const > const & )
  {

    NodeManager & nodeManager = mesh.getNodeManager();
    /// WARNING: the array below is one of the PML auxiliary variables
    arrayView1d< real32 > const indicatorPML = nodeManager.getField< fields::AuxiliaryVar4PML >();
    arrayView2d< real64 const, nodes::REFERENCE_POSITION_USD > const X = nodeManager.referencePosition().toViewConst();
    indicatorPML.zero();

    real32 xInteriorMin[3]{};
    real32 xInteriorMax[3]{};
    real32 xGlobalMin[3]{};
    real32 xGlobalMax[3]{};
    real32 cMin[3]{};
    real32 cMax[3]{};
    integer counterMin[3]{};
    integer counterMax[3]{};

    /// Set a node-based flag in the PML regions
    /// WARNING: the array used as a flag is one of the PML
    /// auxiliary variables to save memory
    fsManager.apply< ElementSubRegionBase,
                     PerfectlyMatchedLayer >( 0.0,
                                              mesh,
                                              PerfectlyMatchedLayer::catalogName(),
                                              [&]( PerfectlyMatchedLayer const &,
                                                   string const &,
                                                   SortedArrayView< localIndex const > const & targetSet,
                                                   ElementSubRegionBase & subRegion,
                                                   string const & )

    {
      CellElementSubRegion::NodeMapType const & elemToNodes =
        subRegion.getReference< CellElementSubRegion::NodeMapType >( CellElementSubRegion::viewKeyStruct::nodeListString() );
      traits::ViewTypeConst< CellElementSubRegion::NodeMapType > const elemToNodesViewConst = elemToNodes.toViewConst();

      forAll< EXEC_POLICY >( targetSet.size(), [=] GEOS_HOST_DEVICE ( localIndex const l )
      {
        localIndex const k = targetSet[ l ];
        localIndex const numNodesPerElem = elemToNodesViewConst[k].size();

        for( localIndex i=0; i<numNodesPerElem; ++i )
        {
          indicatorPML[elemToNodesViewConst[k][i]]=1.0;
        }
      } );
    } );


    /// find the interior and global coordinates limits
    RAJA::ReduceMin< parallelDeviceReduce, real32 > xMinGlobal( LvArray::NumericLimits< real32 >::max );
    RAJA::ReduceMin< parallelDeviceReduce, real32 > yMinGlobal( LvArray::NumericLimits< real32 >::max );
    RAJA::ReduceMin< parallelDeviceReduce, real32 > zMinGlobal( LvArray::NumericLimits< real32 >::max );
    RAJA::ReduceMax< parallelDeviceReduce, real32 > xMaxGlobal( -LvArray::NumericLimits< real32 >::max );
    RAJA::ReduceMax< parallelDeviceReduce, real32 > yMaxGlobal( -LvArray::NumericLimits< real32 >::max );
    RAJA::ReduceMax< parallelDeviceReduce, real32 > zMaxGlobal( -LvArray::NumericLimits< real32 >::max );
    RAJA::ReduceMin< parallelDeviceReduce, real32 > xMinInterior( LvArray::NumericLimits< real32 >::max );
    RAJA::ReduceMin< parallelDeviceReduce, real32 > yMinInterior( LvArray::NumericLimits< real32 >::max );
    RAJA::ReduceMin< parallelDeviceReduce, real32 > zMinInterior( LvArray::NumericLimits< real32 >::max );
    RAJA::ReduceMax< parallelDeviceReduce, real32 > xMaxInterior( -LvArray::NumericLimits< real32 >::max );
    RAJA::ReduceMax< parallelDeviceReduce, real32 > yMaxInterior( -LvArray::NumericLimits< real32 >::max );
    RAJA::ReduceMax< parallelDeviceReduce, real32 > zMaxInterior( -LvArray::NumericLimits< real32 >::max );

    forAll< EXEC_POLICY >( nodeManager.size(), [=] GEOS_HOST_DEVICE ( localIndex const a )
    {
      xMinGlobal.min( X[a][0] );
      yMinGlobal.min( X[a][1] );
      zMinGlobal.min( X[a][2] );
      xMaxGlobal.max( X[a][0] );
      yMaxGlobal.max( X[a][1] );
      zMaxGlobal.max( X[a][2] );
      if( !isZero( indicatorPML[a] - 1.0 ))
      {
        xMinInterior.min( X[a][0] );
        yMinInterior.min( X[a][1] );
        zMinInterior.min( X[a][2] );
        xMaxInterior.max( X[a][0] );
        yMaxInterior.max( X[a][1] );
        zMaxInterior.max( X[a][2] );
      }
    } );

    xGlobalMin[0] = xMinGlobal.get();
    xGlobalMin[1] = yMinGlobal.get();
    xGlobalMin[2] = zMinGlobal.get();
    xGlobalMax[0] = xMaxGlobal.get();
    xGlobalMax[1] = yMaxGlobal.get();
    xGlobalMax[2] = zMaxGlobal.get();
    xInteriorMin[0] = xMinInterior.get();
    xInteriorMin[1] = yMinInterior.get();
    xInteriorMin[2] = zMinInterior.get();
    xInteriorMax[0] = xMaxInterior.get();
    xInteriorMax[1] = yMaxInterior.get();
    xInteriorMax[2] = zMaxInterior.get();

    for( integer i=0; i<3; ++i )
    {
      xGlobalMin[i] = MpiWrapper::min( xGlobalMin[i] );
      xGlobalMax[i] = MpiWrapper::max( xGlobalMax[i] );
      xInteriorMin[i] = MpiWrapper::min( xInteriorMin[i] );
      xInteriorMax[i] = MpiWrapper::max( xInteriorMax[i] );
    }


    /// if the coordinates limits and PML thicknesses are not provided
    /// from the xml, replace them with the above
    for( integer i=0; i<3; ++i )
    {
      if( param.xMinPML[i]<smallestXMinPML )
        param.xMinPML[i] = xInteriorMin[i];
      if( param.xMaxPML[i]>largestXMaxPML )
        param.xMaxPML[i] = xInteriorMax[i];
      if( param.thicknessMinXYZPML[i]<0 )
        param.thicknessMinXYZPML[i] = xInteriorMin[i]-xGlobalMin[i];
      if( param.thicknessMaxXYZPML[i]<0 )
        param.thicknessMaxXYZPML[i] = xGlobalMax[i]-xInteriorMax[i];
    }

    /// Compute the average wave speeds in the PML regions internally
    /// using the actual velocity field
    fsManager.apply< ElementSubRegionBase,
                     PerfectlyMatchedLayer >( 0.0,
                                              mesh,
                                              PerfectlyMatchedLayer::catalogName(),
                                              [&]( PerfectlyMatchedLayer const &,
                                                   string const &,
                                                   SortedArrayView< localIndex const > const & targetSet,
                                                   ElementSubRegionBase & subRegion,
                                                   string const & )

    {
      CellElementSubRegion::NodeMapType const & elemToNodes =
        subRegion.getReference< CellElementSubRegion::NodeMapType >( CellElementSubRegion::viewKeyStruct::nodeListString() );
      traits::ViewTypeConst< CellElementSubRegion::NodeMapType > const elemToNodesViewConst = elemToNodes.toViewConst();
      arrayView1d< real32 const > const vel = subRegion.getReference< array1d< real32 > >( fields::MediumVelocity::key());
      finiteElement::FiniteElementBase const &
      fe = subRegion.getReference< finiteElement::FiniteElementBase >( getDiscretizationName() );

      real32 const xMin[3]{param.xMinPML[0], param.xMinPML[1], param.xMinPML[2]};
      real32 const xMax[3]{param.xMaxPML[0], param.xMaxPML[1], param.xMaxPML[2]};

      finiteElement::FiniteElementDispatchHandler< SEM_FE_TYPES >::dispatch3D( fe, [&] ( auto const finiteElement )
      {
        using FE_TYPE = TYPEOFREF( finiteElement );

        acousticWaveEquationSEMKernels::
          waveSpeedPMLKernel< FE_TYPE > kernel( finiteElement );
        kernel.template launch< EXEC_POLICY, ATOMIC_POLICY >
          ( targetSet,
          X,
          elemToNodesViewConst,
          vel,
          xMin,
          xMax,
          cMin,
          cMax,
          counterMin,
          counterMax );
      } );
    } );

    for( integer i=0; i<3; ++i )
    {
      cMin[i] = MpiWrapper::sum( cMin[i] );
      cMax[i] = MpiWrapper::sum( cMax[i] );
      counterMin[i] = MpiWrapper::sum( counterMin[i] );
      counterMax[i] = MpiWrapper::sum( counterMax[i] );
    }
    for( integer i=0; i<3; ++i )
    {
      cMin[i] /= std::max( 1, counterMin[i] );
      cMax[i] /= std::max( 1, counterMax[i] );
    }

    /// if the PML wave speeds are not provided from the xml
    /// replace them with the above
    for( integer i=0; i<3; ++i )
    {
      if( param.waveSpeedMinXYZPML[i]<0 )
        param.waveSpeedMinXYZPML[i] = cMin[i];
      if( param.waveSpeedMaxXYZPML[i]<0 )
        param.waveSpeedMaxXYZPML[i] = cMax[i];
    }

    /// add safeguards when PML thickness is negative or too small
    for( integer i=0; i<3; ++i )
    {
      if( param.thicknessMinXYZPML[i]<=minThicknessPML )
      {
        param.thicknessMinXYZPML[i]=LvArray::NumericLimits< real32 >::max;
        param.waveSpeedMinXYZPML[i]=0;
      }
      if( param.thicknessMaxXYZPML[i]<=minThicknessPML )
      {
        param.thicknessMaxXYZPML[i]=LvArray::NumericLimits< real32 >::max;
        param.waveSpeedMaxXYZPML[i]=0;
      }
    }

    /// WARNING: don't forget to reset the indicator to zero
    /// so it can be used by the PML application
    indicatorPML.zero();

    GEOS_LOG_LEVEL_RANK_0( 1,
                           "PML parameters are: \n"
                           << "\t inner boundaries xMin = "<<param.xMinPML<<"\n"
                           << "\t inner boundaries xMax = "<<param.xMaxPML<<"\n"
                           << "\t left, front, top max PML thicknesses  = "<<param.thicknessMinXYZPML<<"\n"
                           << "\t right, back, bottom max PML thicknesses  = "<<param.thicknessMaxXYZPML<<"\n"
                           << "\t left, front, top average wave speed  = "<<param.waveSpeedMinXYZPML<<"\n"
                           << "\t right, back, bottom average wave speed  = "<<param.waveSpeedMaxXYZPML<<"\n"
                           << "\t theoretical reflectivity = "<< param.reflectivityPML );

  } );
}



void AcousticWaveEquationSEM::applyPML( real64 const time, DomainPartition & domain )
{
  GEOS_MARK_FUNCTION;

  FieldSpecificationManager & fsManager = FieldSpecificationManager::getInstance();
  parametersPML const & param = getReference< parametersPML >( viewKeyStruct::parametersPMLString() );

  /// Loop over the different mesh bodies; for wave propagation, there is only one mesh body
  /// which is the whole mesh
  forDiscretizationOnMeshTargets( domain.getMeshBodies(), [&] ( string const &,
                                                                MeshLevel & mesh,
                                                                arrayView1d< string const > const & )
  {

    NodeManager & nodeManager = mesh.getNodeManager();

    /// Array views of the pressure p, PML auxiliary variables, and node coordinates
    arrayView1d< real32 const > const p_n = nodeManager.getField< fields::Pressure_n >();
    arrayView2d< real32 const > const v_n = nodeManager.getField< fields::AuxiliaryVar1PML >();
    arrayView2d< real32 > const grad_n = nodeManager.getField< fields::AuxiliaryVar2PML >();
    arrayView1d< real32 > const divV_n = nodeManager.getField< fields::AuxiliaryVar3PML >();
    arrayView1d< real32 const > const u_n = nodeManager.getField< fields::AuxiliaryVar4PML >();
    arrayView2d< real64 const, nodes::REFERENCE_POSITION_USD > const X = nodeManager.referencePosition().toViewConst();

    /// Select the subregions concerned by the PML (specified in the xml by the Field Specification)
    /// 'targetSet' contains the indices of the elements in a given subregion
    fsManager.apply< ElementSubRegionBase,
                     PerfectlyMatchedLayer >( time,
                                              mesh,
                                              PerfectlyMatchedLayer::catalogName(),
                                              [&]( PerfectlyMatchedLayer const &,
                                                   string const &,
                                                   SortedArrayView< localIndex const > const & targetSet,
                                                   ElementSubRegionBase & subRegion,
                                                   string const & )

    {

      /// Get the element to nodes mapping in the subregion
      CellElementSubRegion::NodeMapType const & elemToNodes =
        subRegion.getReference< CellElementSubRegion::NodeMapType >( CellElementSubRegion::viewKeyStruct::nodeListString() );

      /// Get a const ArrayView of the mapping above
      traits::ViewTypeConst< CellElementSubRegion::NodeMapType > const elemToNodesViewConst = elemToNodes.toViewConst();

      /// Array view of the wave speed
      arrayView1d< real32 const > const vel = subRegion.getReference< array1d< real32 > >( fields::MediumVelocity::key());

      /// Get the object needed to determine the type of the element in the subregion
      finiteElement::FiniteElementBase const &
      fe = subRegion.getReference< finiteElement::FiniteElementBase >( getDiscretizationName() );

      real32 xMin[3];
      real32 xMax[3];
      real32 dMin[3];
      real32 dMax[3];
      real32 cMin[3];
      real32 cMax[3];
      for( integer i=0; i<3; ++i )
      {
        xMin[i] = param.xMinPML[i];
        xMax[i] = param.xMaxPML[i];
        dMin[i] = param.thicknessMinXYZPML[i];
        dMax[i] = param.thicknessMaxXYZPML[i];
        cMin[i] = param.waveSpeedMinXYZPML[i];
        cMax[i] = param.waveSpeedMaxXYZPML[i];
      }
      real32 const r = param.reflectivityPML;

      /// Get the type of the elements in the subregion
      finiteElement::FiniteElementDispatchHandler< SEM_FE_TYPES >::dispatch3D( fe, [&] ( auto const finiteElement )
      {
        using FE_TYPE = TYPEOFREF( finiteElement );

        /// apply the PML kernel
        acousticWaveEquationSEMKernels::
          PMLKernel< FE_TYPE > kernel( finiteElement );
        kernel.template launch< EXEC_POLICY, ATOMIC_POLICY >
          ( targetSet,
          X,
          elemToNodesViewConst,
          vel,
          p_n,
          v_n,
          u_n,
          xMin,
          xMax,
          dMin,
          dMax,
          cMin,
          cMax,
          r,
          grad_n,
          divV_n );
      } );
    } );
  } );

}

/**
 * Checks if a directory exists.
 *
 * @param dirName Directory name to check existence of.
 * @return true is dirName exists and is a directory.
 */
bool dirExists( const std::string & dirName )
{
  struct stat buffer;
  return stat( dirName.c_str(), &buffer ) == 0;
}

real64 AcousticWaveEquationSEM::explicitStepForward( real64 const & time_n,
                                                     real64 const & dt,
                                                     integer cycleNumber,
                                                     DomainPartition & domain,
                                                     bool computeGradient )
{
  real64 dtOut = explicitStepInternal( time_n, dt, cycleNumber, domain );

  forDiscretizationOnMeshTargets( domain.getMeshBodies(),
                                  [&] ( string const &,
                                        MeshLevel & mesh,
                                        arrayView1d< string const > const & GEOS_UNUSED_PARAM ( regionNames ) )
  {
    NodeManager & nodeManager = mesh.getNodeManager();

    arrayView1d< real32 > const p_nm1 = nodeManager.getField< fields::Pressure_nm1 >();
    arrayView1d< real32 > const p_n = nodeManager.getField< fields::Pressure_n >();
    arrayView1d< real32 > const p_np1 = nodeManager.getField< fields::Pressure_np1 >();

    if( computeGradient && cycleNumber >= 0 )
    {

      arrayView1d< real32 > const p_dt2 = nodeManager.getField< fields::PressureDoubleDerivative >();

      if( m_enableLifo )
      {
        if( !m_lifo )
        {
          int const rank = MpiWrapper::commRank( MPI_COMM_GEOSX );
          std::string lifoPrefix = GEOS_FMT( "lifo/rank_{:05}/pdt2_shot{:06}", rank, m_shotIndex );
          m_lifo = std::make_unique< LifoStorage< real32, localIndex > >( lifoPrefix, p_dt2, m_lifoOnDevice, m_lifoOnHost, m_lifoSize );
        }

        m_lifo->pushWait();
      }
      forAll< EXEC_POLICY >( nodeManager.size(), [=] GEOS_HOST_DEVICE ( localIndex const nodeIdx )
      {
        p_dt2[nodeIdx] = (p_np1[nodeIdx] - 2*p_n[nodeIdx] + p_nm1[nodeIdx])/(dt*dt);
      } );

      if( m_enableLifo )
      {
        // Need to tell LvArray data is on GPU to avoir HtoD copy
        p_dt2.move( MemorySpace::cuda, false );
        m_lifo->pushAsync( p_dt2 );
      }
      else
      {
        GEOS_MARK_SCOPE ( DirectWrite );
        p_dt2.move( MemorySpace::host, false );
        int const rank = MpiWrapper::commRank( MPI_COMM_GEOSX );
        std::string fileName = GEOS_FMT( "lifo/rank_{:05}/pressuredt2_{:06}_{:08}.dat", rank, m_shotIndex, cycleNumber );
        int lastDirSeparator = fileName.find_last_of( "/\\" );
        std::string dirName = fileName.substr( 0, lastDirSeparator );
        if( string::npos != (size_t)lastDirSeparator && !dirExists( dirName ))
          makeDirsForPath( dirName );

        //std::string fileName = GEOS_FMT( "pressuredt2_{:06}_{:08}_{:04}.dat", m_shotIndex, cycleNumber, rank );
        //const int fileDesc = open( fileName.c_str(), O_CREAT | O_WRONLY | O_DIRECT | O_TRUNC, S_IRUSR | S_IWUSR | S_IRGRP | S_IWGRP |
        // S_IROTH | S_IWOTH );

        std::ofstream wf( fileName, std::ios::out | std::ios::binary );
        GEOS_THROW_IF( !wf,
                       "Could not open file "<< fileName << " for writting",
                       InputError );
        wf.write( (char *)&p_dt2[0], p_dt2.size()*sizeof( real32 ) );
        wf.close( );
        GEOS_THROW_IF( !wf.good(),
                       "An error occured while writting "<< fileName,
                       InputError );
      }

    }

    forAll< EXEC_POLICY >( nodeManager.size(), [=] GEOS_HOST_DEVICE ( localIndex const a )
    {
      p_nm1[a] = p_n[a];
      p_n[a]   = p_np1[a];
    } );
  } );

  return dtOut;
}


real64 AcousticWaveEquationSEM::explicitStepBackward( real64 const & time_n,
                                                      real64 const & dt,
                                                      integer cycleNumber,
                                                      DomainPartition & domain,
                                                      bool computeGradient )
{
  real64 dtOut = explicitStepInternal( time_n, dt, cycleNumber, domain );
  forDiscretizationOnMeshTargets( domain.getMeshBodies(),
                                  [&] ( string const &,
                                        MeshLevel & mesh,
                                        arrayView1d< string const > const & regionNames )
  {
    NodeManager & nodeManager = mesh.getNodeManager();

    arrayView1d< real32 const > const mass = nodeManager.getField< fields::MassVector >();

    arrayView1d< real32 > const p_nm1 = nodeManager.getField< fields::Pressure_nm1 >();
    arrayView1d< real32 > const p_n = nodeManager.getField< fields::Pressure_n >();
    arrayView1d< real32 > const p_np1 = nodeManager.getField< fields::Pressure_np1 >();

    EventManager const & event = this->getGroupByPath< EventManager >( "/Problem/Events" );
    real64 const & maxTime = event.getReference< real64 >( EventManager::viewKeyStruct::maxTimeString() );
    int const maxCycle = int(round( maxTime/dt ));

    if( computeGradient && cycleNumber < maxCycle )
    {
      ElementRegionManager & elemManager = mesh.getElemManager();

      arrayView1d< real32 > const p_dt2 = nodeManager.getField< fields::PressureDoubleDerivative >();

      if( m_enableLifo )
      {
        m_lifo->pop( p_dt2 );
        if( m_lifo->empty() )
          delete m_lifo.release();
      }
      else
      {
        GEOS_MARK_SCOPE ( DirectRead );

        int const rank = MpiWrapper::commRank( MPI_COMM_GEOSX );
        std::string fileName = GEOS_FMT( "lifo/rank_{:05}/pressuredt2_{:06}_{:08}.dat", rank, m_shotIndex, cycleNumber );
        std::ifstream wf( fileName, std::ios::in | std::ios::binary );
        GEOS_THROW_IF( !wf,
                       "Could not open file "<< fileName << " for reading",
                       InputError );
        //std::string fileName = GEOS_FMT( "pressuredt2_{:06}_{:08}_{:04}.dat", m_shotIndex, cycleNumber, rank );
        //const int fileDesc = open( fileName.c_str(), O_RDONLY | O_DIRECT );
        //GEOS_ERROR_IF( fileDesc == -1,
        //                "Could not open file "<< fileName << " for reading: " << strerror( errno ) );
        // maybe better with registerTouch()
        p_dt2.move( MemorySpace::host, true );
        wf.read( (char *)&p_dt2[0], p_dt2.size()*sizeof( real32 ) );
        wf.close( );
        remove( fileName.c_str() );
      }
      elemManager.forElementSubRegions< CellElementSubRegion >( regionNames, [&]( localIndex const,
                                                                                  CellElementSubRegion & elementSubRegion )
      {
        arrayView1d< real32 const > const velocity = elementSubRegion.getField< fields::MediumVelocity >();
        arrayView1d< real32 > grad = elementSubRegion.getField< fields::PartialGradient >();
        arrayView2d< localIndex const, cells::NODE_MAP_USD > const & elemsToNodes = elementSubRegion.nodeList();
        constexpr localIndex numNodesPerElem = 8;
        arrayView1d< integer const > const elemGhostRank = elementSubRegion.ghostRank();
        GEOS_MARK_SCOPE ( updatePartialGradient );
        forAll< EXEC_POLICY >( elementSubRegion.size(), [=] GEOS_HOST_DEVICE ( localIndex const eltIdx )
        {
          if( elemGhostRank[eltIdx]<0 )
          {
            for( localIndex i = 0; i < numNodesPerElem; ++i )
            {
              localIndex nodeIdx = elemsToNodes[eltIdx][i];
              grad[eltIdx] += (-2/velocity[eltIdx]) * mass[nodeIdx]/8.0 * (p_dt2[nodeIdx] * p_n[nodeIdx]);
            }
          }
        } );
      } );
    }

    forAll< EXEC_POLICY >( nodeManager.size(), [=] GEOS_HOST_DEVICE ( localIndex const a )
    {
      p_nm1[a] = p_n[a];
      p_n[a]   = p_np1[a];
    } );
  } );

  return dtOut;
}

real64 AcousticWaveEquationSEM::explicitStepInternal( real64 const & time_n,
                                                      real64 const & dt,
                                                      integer cycleNumber,
                                                      DomainPartition & domain )
{
  GEOS_MARK_FUNCTION;

  GEOS_LOG_RANK_0_IF( dt < epsilonLoc, "Warning! Value for dt: " << dt << "s is smaller than local threshold: " << epsilonLoc );

  forDiscretizationOnMeshTargets( domain.getMeshBodies(),
                                  [&] ( string const &,
                                        MeshLevel & mesh,
                                        arrayView1d< string const > const & regionNames )
  {
    NodeManager & nodeManager = mesh.getNodeManager();

    arrayView1d< real32 const > const mass = nodeManager.getField< fields::MassVector >();
    arrayView1d< real32 const > const damping = nodeManager.getField< fields::DampingVector >();

    arrayView1d< real32 > const p_nm1 = nodeManager.getField< fields::Pressure_nm1 >();
    arrayView1d< real32 > const p_n = nodeManager.getField< fields::Pressure_n >();
    arrayView1d< real32 > const p_np1 = nodeManager.getField< fields::Pressure_np1 >();

    arrayView1d< localIndex const > const freeSurfaceNodeIndicator = nodeManager.getField< fields::FreeSurfaceNodeIndicator >();
    arrayView1d< real32 > const stiffnessVector = nodeManager.getField< fields::StiffnessVector >();
    arrayView1d< real32 > const rhs = nodeManager.getField< fields::ForcingRHS >();

    bool const usePML = m_usePML;

    auto kernelFactory = acousticWaveEquationSEMKernels::ExplicitAcousticSEMFactory( dt );

    finiteElement::
      regionBasedKernelApplication< EXEC_POLICY,
                                    constitutive::NullModel,
                                    CellElementSubRegion >( mesh,
                                                            regionNames,
                                                            getDiscretizationName(),
                                                            "",
                                                            kernelFactory );

    EventManager const & event = this->getGroupByPath< EventManager >( "/Problem/Events" );
    real64 const & minTime = event.getReference< real64 >( EventManager::viewKeyStruct::minTimeString() );
    integer const cycleForSource = int(round( -minTime/dt + cycleNumber ));
    //std::cout<<"cycle GEOSX = "<<cycleForSource<<std::endl;
    addSourceToRightHandSide( cycleForSource, rhs );

    /// calculate your time integrators
    real64 const dt2 = dt*dt;

    if( !usePML )
    {
      GEOS_MARK_SCOPE ( updateP );
      forAll< EXEC_POLICY >( nodeManager.size(), [=] GEOS_HOST_DEVICE ( localIndex const a )
      {
        if( freeSurfaceNodeIndicator[a] != 1 )
        {
          p_np1[a] = p_n[a];
          p_np1[a] *= 2.0*mass[a];
          p_np1[a] -= (mass[a]-0.5*dt*damping[a])*p_nm1[a];
          p_np1[a] += dt2*(rhs[a]-stiffnessVector[a]);
          p_np1[a] /= mass[a]+0.5*dt*damping[a];
        }
      } );
    }
    else
    {
      parametersPML const & param = getReference< parametersPML >( viewKeyStruct::parametersPMLString() );
      arrayView2d< real32 > const v_n = nodeManager.getField< fields::AuxiliaryVar1PML >();
      arrayView2d< real32 > const grad_n = nodeManager.getField< fields::AuxiliaryVar2PML >();
      arrayView1d< real32 > const divV_n = nodeManager.getField< fields::AuxiliaryVar3PML >();
      arrayView1d< real32 > const u_n = nodeManager.getField< fields::AuxiliaryVar4PML >();
      arrayView2d< real64 const, nodes::REFERENCE_POSITION_USD > const X = nodeManager.referencePosition().toViewConst();

      real32 const xMin[ 3 ] = {param.xMinPML[0], param.xMinPML[1], param.xMinPML[2]};
      real32 const xMax[ 3 ] = {param.xMaxPML[0], param.xMaxPML[1], param.xMaxPML[2]};
      real32 const dMin[ 3 ] = {param.thicknessMinXYZPML[0], param.thicknessMinXYZPML[1], param.thicknessMinXYZPML[2]};
      real32 const dMax[ 3 ] = {param.thicknessMaxXYZPML[0], param.thicknessMaxXYZPML[1], param.thicknessMaxXYZPML[2]};
      real32 const cMin[ 3 ] = {param.waveSpeedMinXYZPML[0], param.waveSpeedMinXYZPML[1], param.waveSpeedMinXYZPML[2]};
      real32 const cMax[ 3 ] = {param.waveSpeedMaxXYZPML[0], param.waveSpeedMaxXYZPML[1], param.waveSpeedMaxXYZPML[2]};
      real32 const r = param.reflectivityPML;

      /// apply the main function to update some of the PML auxiliary variables
      /// Compute (divV) and (B.pressureGrad - C.auxUGrad) vectors for the PML region
      applyPML( time_n, domain );

      GEOS_MARK_SCOPE ( updatePWithPML );
      forAll< EXEC_POLICY >( nodeManager.size(), [=] GEOS_HOST_DEVICE ( localIndex const a )
      {
        if( freeSurfaceNodeIndicator[a] != 1 )
        {
          real32 sigma[3];
          real64 xLocal[ 3 ];

          for( integer i=0; i<3; ++i )
          {
            xLocal[i] = X[a][i];
          }

          acousticWaveEquationSEMKernels::PMLKernelHelper::computeDampingProfilePML(
            xLocal,
            xMin,
            xMax,
            dMin,
            dMax,
            cMin,
            cMax,
            r,
            sigma );

          real32 const alpha = sigma[0] + sigma[1] + sigma[2];

          p_np1[a] = dt2*( (rhs[a] - stiffnessVector[a])/mass[a] - divV_n[a])
                     - (1 - 0.5*alpha*dt)*p_nm1[a]
                     + 2*p_n[a];

          p_np1[a] = p_np1[a] / (1 + 0.5*alpha*dt);

          for( integer i=0; i<3; ++i )
          {
            v_n[a][i] = (1 - dt*sigma[i])*v_n[a][i] - dt*grad_n[a][i];
          }
          u_n[a] += dt*p_n[a];
        }
      } );
    }

    /// synchronize pressure fields
    FieldIdentifiers fieldsToBeSync;
    fieldsToBeSync.addFields( FieldLocation::Node, { fields::Pressure_np1::key() } );

    if( usePML )
    {
      fieldsToBeSync.addFields( FieldLocation::Node, {
          fields::AuxiliaryVar1PML::key(),
          fields::AuxiliaryVar4PML::key() } );
    }

    CommunicationTools & syncFields = CommunicationTools::getInstance();
    syncFields.synchronizeFields( fieldsToBeSync,
                                  mesh,
                                  domain.getNeighbors(),
                                  true );

    /// compute the seismic traces since last step.
    arrayView2d< real32 > const pReceivers   = m_pressureNp1AtReceivers.toView();
    if( time_n >= 0 )
    {
      computeAllSeismoTraces( time_n, dt, p_np1, p_n, pReceivers );
    }
    /// prepare next step
    forAll< EXEC_POLICY >( nodeManager.size(), [=] GEOS_HOST_DEVICE ( localIndex const a )
    {
      stiffnessVector[a] = 0.0;
      rhs[a] = 0.0;
    } );

    if( usePML )
    {
      arrayView2d< real32 > const grad_n = nodeManager.getField< fields::AuxiliaryVar2PML >();
      arrayView1d< real32 > const divV_n = nodeManager.getField< fields::AuxiliaryVar3PML >();
      grad_n.zero();
      divV_n.zero();
    }

  } );

  return dt;
}

void AcousticWaveEquationSEM::cleanup( real64 const time_n,
                                       integer const cycleNumber,
                                       integer const eventCounter,
                                       real64 const eventProgress,
                                       DomainPartition & domain )
{
  // call the base class cleanup (for reporting purposes)
  SolverBase::cleanup( time_n, cycleNumber, eventCounter, eventProgress, domain );

  // compute the remaining seismic traces, if needed
  forDiscretizationOnMeshTargets( domain.getMeshBodies(), [&] ( string const &,
                                                                MeshLevel & mesh,
                                                                arrayView1d< string const > const & )
  {
    NodeManager & nodeManager = mesh.getNodeManager();
    arrayView1d< real32 const > const p_n = nodeManager.getField< fields::Pressure_n >();
    arrayView1d< real32 const > const p_np1 = nodeManager.getField< fields::Pressure_np1 >();
    arrayView2d< real32 > const pReceivers   = m_pressureNp1AtReceivers.toView();
    computeAllSeismoTraces( time_n, 0, p_np1, p_n, pReceivers );
  } );
}

void AcousticWaveEquationSEM::computeAllSeismoTraces( real64 const time_n,
                                                      real64 const dt,
                                                      arrayView1d< real32 const > const var_np1,
                                                      arrayView1d< real32 const > const var_n,
                                                      arrayView2d< real32 > varAtReceivers )
{

  /*
   * In forward case we compute seismo if time_n + dt  is the first time
   * step after the timeSeismo to write.
   *
   *  time_n        timeSeismo    time_n + dt
   *   ---|--------------|-------------|
   *
   * In backward (time_n goes decreasing) case we compute seismo if
   * time_n is the last time step before the timeSeismo to write.
   *
   *  time_n - dt    timeSeismo    time_n
   *   ---|--------------|-------------|
   */
  for( real64 timeSeismo;
       (m_forward)?((timeSeismo = m_dtSeismoTrace*m_indexSeismoTrace) <= (time_n + dt + epsilonLoc) && m_indexSeismoTrace < m_nsamplesSeismoTrace):
       ((timeSeismo = m_dtSeismoTrace*(m_nsamplesSeismoTrace-m_indexSeismoTrace-1)) >= (time_n - dt -  epsilonLoc) && m_indexSeismoTrace < m_nsamplesSeismoTrace);
       m_indexSeismoTrace++ )
  {
    WaveSolverUtils::computeSeismoTrace( time_n, (m_forward)?dt:-dt, timeSeismo, (m_forward)?m_indexSeismoTrace:(m_nsamplesSeismoTrace-m_indexSeismoTrace-1), m_receiverNodeIds, m_receiverConstants,
                                         m_receiverIsLocal,
                                         m_nsamplesSeismoTrace, m_outputSeismoTrace, var_np1, var_n, varAtReceivers );
  }
}

REGISTER_CATALOG_ENTRY( SolverBase, AcousticWaveEquationSEM, string const &, dataRepository::Group * const )

} /* namespace geos */<|MERGE_RESOLUTION|>--- conflicted
+++ resolved
@@ -299,7 +299,6 @@
       finiteElement::FiniteElementDispatchHandler< SEM_FE_TYPES >::dispatch3D( fe, [&] ( auto const finiteElement )
       {
         using FE_TYPE = TYPEOFREF( finiteElement );
-<<<<<<< HEAD
 
         acousticWaveEquationSEMKernels::MassMatrixKernel< FE_TYPE > kernelM( finiteElement );
 
@@ -312,7 +311,7 @@
 
         acousticWaveEquationSEMKernels::DampingMatrixKernel< FE_TYPE > kernelD( finiteElement );
 
-        kernelD.template launch< EXEC_POLICY, ATOMIC_POLICY >( faceManager.size(),
+        kernelD.template launch< EXEC_POLICY, ATOMIC_POLICY >(ssssssssssssssssssssssssssssssssssssssssssss faceManager.size(),
                                                                X,
                                                                facesToElements,
                                                                facesToNodes,
@@ -321,31 +320,6 @@
                                                                velocity,
                                                                density,
                                                                damping );
-=======
-        {
-          GEOS_MARK_SCOPE( MassMatrixKernel );
-          acousticWaveEquationSEMKernels::MassMatrixKernel< FE_TYPE > kernelM( finiteElement );
-
-          kernelM.template launch< EXEC_POLICY, ATOMIC_POLICY >( elementSubRegion.size(),
-                                                                 X,
-                                                                 elemsToNodes,
-                                                                 velocity,
-                                                                 mass );
-        }
-        {
-          GEOS_MARK_SCOPE( DampingMatrixKernel );
-          acousticWaveEquationSEMKernels::DampingMatrixKernel< FE_TYPE > kernelD( finiteElement );
-
-          kernelD.template launch< EXEC_POLICY, ATOMIC_POLICY >( faceManager.size(),
-                                                                 X,
-                                                                 facesToElements,
-                                                                 facesToNodes,
-                                                                 facesDomainBoundaryIndicator,
-                                                                 freeSurfaceFaceIndicator,
-                                                                 velocity,
-                                                                 damping );
-        }
->>>>>>> f4b32f1d
       } );
     } );
   } );
