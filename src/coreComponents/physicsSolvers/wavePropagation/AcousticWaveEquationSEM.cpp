--- conflicted
+++ resolved
@@ -100,14 +100,6 @@
       subRegion.registerField< acousticSecondOrderSemFields::PartialGradient >( this->getName() );
     } );
 
-<<<<<<< HEAD
-    arrayView1d< real32 > const p_dt2 = nodeManager.getField< acousticSecondOrderSemFields::PressureDoubleDerivative >();
-    int const rank = MpiWrapper::commRank( MPI_COMM_GEOSX );
-    std::string lifoPrefix = GEOS_FMT( "lifo/rank_{:05}/pdt2_shot{:06}", rank, m_shotIndex );
-    m_lifo = std::unique_ptr< lifoStorage< real32 > >( new lifoStorage< real32 >( lifoPrefix, p_dt2, m_lifoOnDevice, m_lifoOnHost, m_lifoSize ) );
-
-=======
->>>>>>> 667470b3
   } );
 }
 
@@ -275,26 +267,17 @@
     ArrayOfArraysView< localIndex const > const facesToNodes = faceManager.nodeList().toViewConst();
 
     // mass matrix to be computed in this function
-<<<<<<< HEAD
     arrayView1d< real32 > const mass = nodeManager.getField< matricialFields::MassVector >();
-    mass.zero();
+    {
+      GEOS_MARK_SCOPE( mass_zero );
+      mass.zero();
+    }
     /// damping matrix to be computed for each dof in the boundary of the mesh
     arrayView1d< real32 > const damping = nodeManager.getField< matricialFields::DampingVector >();
-    damping.zero();
-
-=======
-    arrayView1d< real32 > const mass = nodeManager.getField< fields::MassVector >();
-    {
-      GEOS_MARK_SCOPE( mass_zero );
-      mass.zero();
-    }
-    /// damping matrix to be computed for each dof in the boundary of the mesh
-    arrayView1d< real32 > const damping = nodeManager.getField< fields::DampingVector >();
     {
       GEOS_MARK_SCOPE( damping_zero );
       damping.zero();
     }
->>>>>>> 667470b3
     /// get array of indicators: 1 if face is on the free surface; 0 otherwise
     arrayView1d< localIndex const > const freeSurfaceFaceIndicator = faceManager.getField< geophysicalFields::FreeSurfaceFaceIndicator >();
 
@@ -305,43 +288,15 @@
       arrayView2d< localIndex const > const facesToElements = faceManager.elementList();
       arrayView1d< real32 const > const Vp = elementSubRegion.getField< geophysicalFields::Pwavespeed >();
 
-      /// Partial gradient if gradient as to be computed
-<<<<<<< HEAD
       arrayView1d< real32 > grad = elementSubRegion.getField< acousticSecondOrderSemFields::PartialGradient >();
-      grad.zero();
-
-=======
-      arrayView1d< real32 > grad = elementSubRegion.getField< fields::PartialGradient >();
       {
         grad.zero();
       }
->>>>>>> 667470b3
       finiteElement::FiniteElementBase const &
       fe = elementSubRegion.getReference< finiteElement::FiniteElementBase >( getDiscretizationName() );
       finiteElement::FiniteElementDispatchHandler< SEM_FE_TYPES >::dispatch3D( fe, [&] ( auto const finiteElement )
       {
         using FE_TYPE = TYPEOFREF( finiteElement );
-<<<<<<< HEAD
-
-        acousticWaveEquationSEMKernels::MassMatrixKernel< FE_TYPE > kernelM( finiteElement );
-
-        kernelM.template launch< EXEC_POLICY, ATOMIC_POLICY >( elementSubRegion.size(),
-                                                               X,
-                                                               elemsToNodes,
-                                                               Vp,
-                                                               mass );
-
-        acousticWaveEquationSEMKernels::DampingMatrixKernel< FE_TYPE > kernelD( finiteElement );
-
-        kernelD.template launch< EXEC_POLICY, ATOMIC_POLICY >( faceManager.size(),
-                                                               X,
-                                                               facesToElements,
-                                                               facesToNodes,
-                                                               facesDomainBoundaryIndicator,
-                                                               freeSurfaceFaceIndicator,
-                                                               Vp,
-                                                               damping );
-=======
         {
           GEOS_MARK_SCOPE( MassMatrixKernel );
           acousticWaveEquationSEMKernels::MassMatrixKernel< FE_TYPE > kernelM( finiteElement );
@@ -349,7 +304,7 @@
           kernelM.template launch< EXEC_POLICY, ATOMIC_POLICY >( elementSubRegion.size(),
                                                                  X32,
                                                                  elemsToNodes,
-                                                                 velocity,
+                                                                 Vp,
                                                                  mass );
         }
         {
@@ -362,10 +317,9 @@
                                                                  facesToNodes,
                                                                  facesDomainBoundaryIndicator,
                                                                  freeSurfaceFaceIndicator,
-                                                                 velocity,
+                                                                 Vp,
                                                                  damping );
         }
->>>>>>> 667470b3
       } );
     } );
   } );
@@ -474,13 +428,8 @@
 
     NodeManager & nodeManager = mesh.getNodeManager();
     /// WARNING: the array below is one of the PML auxiliary variables
-<<<<<<< HEAD
     arrayView1d< real32 > const indicatorPML = nodeManager.getField< acousticSecondOrderSemFields::AuxiliaryVar4PML >();
-    arrayView2d< real64 const, nodes::REFERENCE_POSITION_USD > const X = nodeManager.referencePosition().toViewConst();
-=======
-    arrayView1d< real32 > const indicatorPML = nodeManager.getField< fields::AuxiliaryVar4PML >();
     arrayView2d< wsCoordType const, nodes::REFERENCE_POSITION_USD > const X32 = nodeManager.getField< fields::referencePosition32 >().toViewConst();
->>>>>>> 667470b3
     indicatorPML.zero();
 
     real32 xInteriorMin[3]{};
@@ -709,21 +658,12 @@
     NodeManager & nodeManager = mesh.getNodeManager();
 
     /// Array views of the pressure p, PML auxiliary variables, and node coordinates
-<<<<<<< HEAD
     arrayView1d< real32 const > const p_n = nodeManager.getField< acousticSecondOrderSemFields::Pressure_n >();
     arrayView2d< real32 const > const v_n = nodeManager.getField< acousticSecondOrderSemFields::AuxiliaryVar1PML >();
     arrayView2d< real32 > const grad_n = nodeManager.getField< acousticSecondOrderSemFields::AuxiliaryVar2PML >();
     arrayView1d< real32 > const divV_n = nodeManager.getField< acousticSecondOrderSemFields::AuxiliaryVar3PML >();
     arrayView1d< real32 const > const u_n = nodeManager.getField< acousticSecondOrderSemFields::AuxiliaryVar4PML >();
-    arrayView2d< real64 const, nodes::REFERENCE_POSITION_USD > const X = nodeManager.referencePosition().toViewConst();
-=======
-    arrayView1d< real32 const > const p_n = nodeManager.getField< fields::Pressure_n >();
-    arrayView2d< real32 const > const v_n = nodeManager.getField< fields::AuxiliaryVar1PML >();
-    arrayView2d< real32 > const grad_n = nodeManager.getField< fields::AuxiliaryVar2PML >();
-    arrayView1d< real32 > const divV_n = nodeManager.getField< fields::AuxiliaryVar3PML >();
-    arrayView1d< real32 const > const u_n = nodeManager.getField< fields::AuxiliaryVar4PML >();
     arrayView2d< wsCoordType const, nodes::REFERENCE_POSITION_USD > const X32 = nodeManager.getField< fields::referencePosition32 >().toViewConst();
->>>>>>> 667470b3
 
     /// Select the subregions concerned by the PML (specified in the xml by the Field Specification)
     /// 'targetSet' contains the indices of the elements in a given subregion
@@ -1054,19 +994,11 @@
     else
     {
       parametersPML const & param = getReference< parametersPML >( viewKeyStruct::parametersPMLString() );
-<<<<<<< HEAD
       arrayView2d< real32 > const v_n = nodeManager.getField< acousticSecondOrderSemFields::AuxiliaryVar1PML >();
       arrayView2d< real32 > const grad_n = nodeManager.getField< acousticSecondOrderSemFields::AuxiliaryVar2PML >();
       arrayView1d< real32 > const divV_n = nodeManager.getField< acousticSecondOrderSemFields::AuxiliaryVar3PML >();
       arrayView1d< real32 > const u_n = nodeManager.getField< acousticSecondOrderSemFields::AuxiliaryVar4PML >();
-      arrayView2d< real64 const, nodes::REFERENCE_POSITION_USD > const X = nodeManager.referencePosition().toViewConst();
-=======
-      arrayView2d< real32 > const v_n = nodeManager.getField< fields::AuxiliaryVar1PML >();
-      arrayView2d< real32 > const grad_n = nodeManager.getField< fields::AuxiliaryVar2PML >();
-      arrayView1d< real32 > const divV_n = nodeManager.getField< fields::AuxiliaryVar3PML >();
-      arrayView1d< real32 > const u_n = nodeManager.getField< fields::AuxiliaryVar4PML >();
       arrayView2d< wsCoordType const, nodes::REFERENCE_POSITION_USD > const X32 = nodeManager.getField< fields::referencePosition32 >().toViewConst();
->>>>>>> 667470b3
 
       real32 const xMin[ 3 ] = {param.xMinPML[0], param.xMinPML[1], param.xMinPML[2]};
       real32 const xMax[ 3 ] = {param.xMaxPML[0], param.xMaxPML[1], param.xMaxPML[2]};
