/*
 * ------------------------------------------------------------------------------------------------------------
 * SPDX-License-Identifier: LGPL-2.1-only
 *
 * Copyright (c) 2018-2020 Lawrence Livermore National Security LLC
 * Copyright (c) 2018-2020 The Board of Trustees of the Leland Stanford Junior University
 * Copyright (c) 2018-2020 TotalEnergies
 * Copyright (c) 2019-     GEOSX Contributors
 * All rights reserved
 *
 * See top level LICENSE, COPYRIGHT, CONTRIBUTORS, NOTICE, and ACKNOWLEDGEMENTS files for details.
 * ------------------------------------------------------------------------------------------------------------
 */


/**
 * @file AcousticWaveEquationSEM.cpp
 */

#include "AcousticWaveEquationSEM.hpp"
#include "AcousticWaveEquationSEMKernel.hpp"

#include "finiteElement/FiniteElementDiscretization.hpp"
#include "fieldSpecification/FieldSpecificationManager.hpp"
#include "fieldSpecification/PerfectlyMatchedLayer.hpp"
#include "mainInterface/ProblemManager.hpp"
#include "mesh/ElementType.hpp"
#include "mesh/mpiCommunications/CommunicationTools.hpp"
#include "WaveSolverUtils.hpp"

namespace geos
{

using namespace dataRepository;

AcousticWaveEquationSEM::AcousticWaveEquationSEM( const std::string & name,
                                                  Group * const parent ):
  WaveSolverBase( name,
                  parent )
{

  registerWrapper( viewKeyStruct::pressureNp1AtReceiversString(), &m_pressureNp1AtReceivers ).
    setInputFlag( InputFlags::FALSE ).
    setSizedFromParent( 0 ).
    setDescription( "Pressure value at each receiver for each timestep" );

}

AcousticWaveEquationSEM::~AcousticWaveEquationSEM()
{
  // TODO Auto-generated destructor stub
}

void AcousticWaveEquationSEM::initializePreSubGroups()
{
  WaveSolverBase::initializePreSubGroups();
}


void AcousticWaveEquationSEM::registerDataOnMesh( Group & meshBodies )
{

  forDiscretizationOnMeshTargets( meshBodies, [&] ( string const &,
                                                    MeshLevel & mesh,
                                                    arrayView1d< string const > const & )
  {
    NodeManager & nodeManager = mesh.getNodeManager();

    nodeManager.registerField< fields::Pressure_nm1,
                               fields::Pressure_n,
                               fields::Pressure_np1,
                               fields::PressureDoubleDerivative,
                               fields::ForcingRHS,
                               fields::MassVector,
                               fields::DampingVector,
                               fields::StiffnessVector,
                               fields::FreeSurfaceNodeIndicator >( this->getName() );

    /// register  PML auxiliary variables only when a PML is specified in the xml
    if( m_usePML )
    {
      nodeManager.registerField< fields::AuxiliaryVar1PML,
                                 fields::AuxiliaryVar2PML,
                                 fields::AuxiliaryVar3PML,
                                 fields::AuxiliaryVar4PML >( this->getName() );

      nodeManager.getField< fields::AuxiliaryVar1PML >().resizeDimension< 1 >( 3 );
      nodeManager.getField< fields::AuxiliaryVar2PML >().resizeDimension< 1 >( 3 );
    }

    FaceManager & faceManager = mesh.getFaceManager();
    faceManager.registerField< fields::FreeSurfaceFaceIndicator >( this->getName() );

    ElementRegionManager & elemManager = mesh.getElemManager();

    elemManager.forElementSubRegions< CellElementSubRegion >( [&]( CellElementSubRegion & subRegion )
    {
      subRegion.registerField< fields::MediumVelocity >( this->getName() );
      subRegion.registerField< fields::PartialGradient >( this->getName() );
    } );

<<<<<<< HEAD
=======
    arrayView1d< real32 > const p_dt2 = nodeManager.getField< fields::PressureDoubleDerivative >();
    int const rank = MpiWrapper::commRank( MPI_COMM_GEOSX );
    std::string lifoPrefix = GEOS_FMT( "lifo/rank_{:05}/pdt2_shot{:06}", rank, m_shotIndex );
    m_lifo = std::unique_ptr< lifoStorage< real32 > >( new lifoStorage< real32 >( lifoPrefix, p_dt2, m_lifoOnDevice, m_lifoOnHost, m_lifoSize ) );

>>>>>>> 8f279200
  } );
}


void AcousticWaveEquationSEM::postProcessInput()
{

  WaveSolverBase::postProcessInput();

  localIndex const numReceiversGlobal = m_receiverCoordinates.size( 0 );

  m_pressureNp1AtReceivers.resize( m_nsamplesSeismoTrace, numReceiversGlobal );

}

void AcousticWaveEquationSEM::precomputeSourceAndReceiverTerm( MeshLevel & mesh,
                                                               arrayView1d< string const > const & regionNames )
{
  NodeManager const & nodeManager = mesh.getNodeManager();
  FaceManager const & faceManager = mesh.getFaceManager();

  arrayView2d< real64 const, nodes::REFERENCE_POSITION_USD > const
  X = nodeManager.referencePosition().toViewConst();

  arrayView2d< real64 const > const faceNormal  = faceManager.faceNormal();
  arrayView2d< real64 const > const faceCenter  = faceManager.faceCenter();


  arrayView2d< real64 const > const sourceCoordinates = m_sourceCoordinates.toViewConst();
  arrayView2d< localIndex > const sourceNodeIds = m_sourceNodeIds.toView();
  arrayView2d< real64 > const sourceConstants = m_sourceConstants.toView();
  arrayView1d< localIndex > const sourceIsAccessible = m_sourceIsAccessible.toView();
  sourceNodeIds.setValues< EXEC_POLICY >( -1 );
  sourceConstants.setValues< EXEC_POLICY >( -1 );
  sourceIsAccessible.zero();

  arrayView2d< real64 const > const receiverCoordinates = m_receiverCoordinates.toViewConst();
  arrayView2d< localIndex > const receiverNodeIds = m_receiverNodeIds.toView();
  arrayView2d< real64 > const receiverConstants = m_receiverConstants.toView();
  arrayView1d< localIndex > const receiverIsLocal = m_receiverIsLocal.toView();
  receiverNodeIds.setValues< EXEC_POLICY >( -1 );
  receiverConstants.setValues< EXEC_POLICY >( -1 );
  receiverIsLocal.zero();

  real32 const timeSourceFrequency = this->m_timeSourceFrequency;
  localIndex const rickerOrder = this->m_rickerOrder;
  arrayView2d< real32 > const sourceValue = m_sourceValue.toView();
  real64 dt = 0;
  EventManager const & event = this->getGroupByPath< EventManager >( "/Problem/Events" );
  for( localIndex numSubEvent = 0; numSubEvent < event.numSubGroups(); ++numSubEvent )
  {
    EventBase const * subEvent = static_cast< EventBase const * >( event.getSubGroups()[numSubEvent] );
    if( subEvent->getEventName() == "/Solvers/" + this->getName() )
    {
      dt = subEvent->getReference< real64 >( EventBase::viewKeyStruct::forceDtString() );
    }
  }

  mesh.getElemManager().forElementSubRegions< CellElementSubRegion >( regionNames, [&]( localIndex const,
                                                                                        CellElementSubRegion & elementSubRegion )
  {
    GEOS_THROW_IF( elementSubRegion.getElementType() != ElementType::Hexahedron,
                   "Invalid type of element, the acoustic solver is designed for hexahedral meshes only (C3D8), using the SEM formulation",
                   InputError );

    arrayView2d< localIndex const > const elemsToFaces = elementSubRegion.faceList();
    arrayView2d< localIndex const, cells::NODE_MAP_USD > const & elemsToNodes = elementSubRegion.nodeList();
    arrayView2d< real64 const > const elemCenter = elementSubRegion.getElementCenter();
    arrayView1d< integer const > const elemGhostRank = elementSubRegion.ghostRank();

    finiteElement::FiniteElementBase const &
    fe = elementSubRegion.getReference< finiteElement::FiniteElementBase >( getDiscretizationName() );
    finiteElement::FiniteElementDispatchHandler< SEM_FE_TYPES >::dispatch3D( fe, [&] ( auto const finiteElement )
    {
      using FE_TYPE = TYPEOFREF( finiteElement );

      constexpr localIndex numNodesPerElem = FE_TYPE::numNodes;
      localIndex const numFacesPerElem = elementSubRegion.numFacesPerElement();

      acousticWaveEquationSEMKernels::
        PrecomputeSourceAndReceiverKernel::
        launch< EXEC_POLICY, FE_TYPE >
        ( elementSubRegion.size(),
        numNodesPerElem,
        numFacesPerElem,
        X,
        elemGhostRank,
        elemsToNodes,
        elemsToFaces,
        elemCenter,
        faceNormal,
        faceCenter,
        sourceCoordinates,
        sourceIsAccessible,
        sourceNodeIds,
        sourceConstants,
        receiverCoordinates,
        receiverIsLocal,
        receiverNodeIds,
        receiverConstants,
        sourceValue,
        dt,
        timeSourceFrequency,
        rickerOrder );
    } );
  } );
}

void AcousticWaveEquationSEM::addSourceToRightHandSide( integer const & cycleNumber, arrayView1d< real32 > const rhs )
{
  arrayView2d< localIndex const > const sourceNodeIds = m_sourceNodeIds.toViewConst();
  arrayView2d< real64 const > const sourceConstants   = m_sourceConstants.toViewConst();
  arrayView1d< localIndex const > const sourceIsAccessible = m_sourceIsAccessible.toViewConst();
  arrayView2d< real32 const > const sourceValue   = m_sourceValue.toViewConst();

  GEOS_THROW_IF( cycleNumber > sourceValue.size( 0 ), "Too many steps compared to array size", std::runtime_error );
  forAll< EXEC_POLICY >( sourceConstants.size( 0 ), [=] GEOS_HOST_DEVICE ( localIndex const isrc )
  {
    if( sourceIsAccessible[isrc] == 1 )
    {
      for( localIndex inode = 0; inode < sourceConstants.size( 1 ); ++inode )
      {
        real32 const localIncrement = sourceConstants[isrc][inode] * sourceValue[cycleNumber][isrc];
        RAJA::atomicAdd< ATOMIC_POLICY >( &rhs[sourceNodeIds[isrc][inode]], localIncrement );
      }
    }
  } );
}

void AcousticWaveEquationSEM::initializePostInitialConditionsPreSubGroups()
{

  WaveSolverBase::initializePostInitialConditionsPreSubGroups();
  if( m_usePML )
  {
    AcousticWaveEquationSEM::initializePML();
  }

  DomainPartition & domain = this->getGroupByPath< DomainPartition >( "/Problem/domain" );

  real64 const time = 0.0;
  applyFreeSurfaceBC( time, domain );

  forDiscretizationOnMeshTargets( domain.getMeshBodies(), [&] ( string const &,
                                                                MeshLevel & mesh,
                                                                arrayView1d< string const > const & regionNames )
  {
    precomputeSourceAndReceiverTerm( mesh, regionNames );

    NodeManager & nodeManager = mesh.getNodeManager();
    FaceManager & faceManager = mesh.getFaceManager();

    /// get the array of indicators: 1 if the face is on the boundary; 0 otherwise
    arrayView1d< integer > const & facesDomainBoundaryIndicator = faceManager.getDomainBoundaryIndicator();
    arrayView2d< real64 const, nodes::REFERENCE_POSITION_USD > const X = nodeManager.referencePosition().toViewConst();

    /// get face to node map
    ArrayOfArraysView< localIndex const > const facesToNodes = faceManager.nodeList().toViewConst();

    // mass matrix to be computed in this function
    arrayView1d< real32 > const mass = nodeManager.getField< fields::MassVector >();
    mass.zero();
    /// damping matrix to be computed for each dof in the boundary of the mesh
    arrayView1d< real32 > const damping = nodeManager.getField< fields::DampingVector >();
    damping.zero();

    /// get array of indicators: 1 if face is on the free surface; 0 otherwise
    arrayView1d< localIndex const > const freeSurfaceFaceIndicator = faceManager.getField< fields::FreeSurfaceFaceIndicator >();

    mesh.getElemManager().forElementSubRegions< CellElementSubRegion >( regionNames, [&]( localIndex const,
                                                                                          CellElementSubRegion & elementSubRegion )
    {

      arrayView2d< localIndex const, cells::NODE_MAP_USD > const elemsToNodes = elementSubRegion.nodeList();
      arrayView2d< localIndex const > const facesToElements = faceManager.elementList();
      arrayView1d< real32 const > const velocity = elementSubRegion.getField< fields::MediumVelocity >();

      /// Partial gradient if gradient as to be computed
      arrayView1d< real32 > grad = elementSubRegion.getField< fields::PartialGradient >();
      grad.zero();

      finiteElement::FiniteElementBase const &
      fe = elementSubRegion.getReference< finiteElement::FiniteElementBase >( getDiscretizationName() );
      finiteElement::FiniteElementDispatchHandler< SEM_FE_TYPES >::dispatch3D( fe, [&] ( auto const finiteElement )
      {
        using FE_TYPE = TYPEOFREF( finiteElement );

        acousticWaveEquationSEMKernels::MassMatrixKernel< FE_TYPE > kernelM( finiteElement );

        kernelM.template launch< EXEC_POLICY, ATOMIC_POLICY >( elementSubRegion.size(),
                                                               X,
                                                               elemsToNodes,
                                                               velocity,
                                                               mass );

        acousticWaveEquationSEMKernels::DampingMatrixKernel< FE_TYPE > kernelD( finiteElement );

        kernelD.template launch< EXEC_POLICY, ATOMIC_POLICY >( faceManager.size(),
                                                               X,
                                                               facesToElements,
                                                               facesToNodes,
                                                               facesDomainBoundaryIndicator,
                                                               freeSurfaceFaceIndicator,
                                                               velocity,
                                                               damping );
      } );
    } );
  } );

}


void AcousticWaveEquationSEM::applyFreeSurfaceBC( real64 time, DomainPartition & domain )
{
  FieldSpecificationManager & fsManager = FieldSpecificationManager::getInstance();
  FunctionManager const & functionManager = FunctionManager::getInstance();

  FaceManager & faceManager = domain.getMeshBody( 0 ).getMeshLevel( m_discretizationName ).getFaceManager();
  NodeManager & nodeManager = domain.getMeshBody( 0 ).getMeshLevel( m_discretizationName ).getNodeManager();

  arrayView1d< real32 > const p_nm1 = nodeManager.getField< fields::Pressure_nm1 >();
  arrayView1d< real32 > const p_n = nodeManager.getField< fields::Pressure_n >();
  arrayView1d< real32 > const p_np1 = nodeManager.getField< fields::Pressure_np1 >();

  ArrayOfArraysView< localIndex const > const faceToNodeMap = faceManager.nodeList().toViewConst();

  /// array of indicators: 1 if a face is on on free surface; 0 otherwise
  arrayView1d< localIndex > const freeSurfaceFaceIndicator = faceManager.getField< fields::FreeSurfaceFaceIndicator >();

  /// array of indicators: 1 if a node is on on free surface; 0 otherwise
  arrayView1d< localIndex > const freeSurfaceNodeIndicator = nodeManager.getField< fields::FreeSurfaceNodeIndicator >();

  //freeSurfaceFaceIndicator.zero();
  //freeSurfaceNodeIndicator.zero();

  fsManager.apply< FaceManager >( time,
                                  domain.getMeshBody( 0 ).getMeshLevel( m_discretizationName ),
                                  string( "FreeSurface" ),
                                  [&]( FieldSpecificationBase const & bc,
                                       string const &,
                                       SortedArrayView< localIndex const > const & targetSet,
                                       FaceManager &,
                                       string const & )
  {
    string const & functionName = bc.getFunctionName();

    if( functionName.empty() || functionManager.getGroup< FunctionBase >( functionName ).isFunctionOfTime() == 2 )
    {
      real64 const value = bc.getScale();

      for( localIndex i = 0; i < targetSet.size(); ++i )
      {
        localIndex const kf = targetSet[ i ];
        freeSurfaceFaceIndicator[kf] = 1;

        localIndex const numNodes = faceToNodeMap.sizeOfArray( kf );
        for( localIndex a=0; a < numNodes; ++a )
        {
          localIndex const dof = faceToNodeMap( kf, a );
          freeSurfaceNodeIndicator[dof] = 1;

          p_np1[dof] = value;
          p_n[dof]   = value;
          p_nm1[dof] = value;
        }
      }
    }
    else
    {
      GEOS_ERROR( "This option is not supported yet" );
    }
  } );
}

void AcousticWaveEquationSEM::initializePML()
{
  GEOS_MARK_FUNCTION;

  registerWrapper< parametersPML >( viewKeyStruct::parametersPMLString() ).
    setInputFlag( InputFlags::FALSE ).
    setSizedFromParent( 0 ).
    setRestartFlags( RestartFlags::NO_WRITE ).
    setDescription( "Parameters needed to compute damping in the PML region" );

  parametersPML & param = getReference< parametersPML >( viewKeyStruct::parametersPMLString() );

  /// Get the default thicknesses and wave speeds in the PML regions from the PerfectlyMatchedLayer
  /// field specification parameters (from the xml)
  real32 minThicknessPML=0;
  real32 smallestXMinPML=0;
  real32 largestXMaxPML=0;
  FieldSpecificationManager & fsManager = FieldSpecificationManager::getInstance();
  fsManager.forSubGroups< PerfectlyMatchedLayer >( [&] ( PerfectlyMatchedLayer const & fs )
  {
    param.xMinPML=fs.getMin();
    param.xMaxPML=fs.getMax();
    param.thicknessMinXYZPML=fs.getThicknessMinXYZ();
    param.thicknessMaxXYZPML=fs.getThicknessMaxXYZ();
    param.reflectivityPML = fs.getReflectivity();
    param.waveSpeedMinXYZPML=fs.getWaveSpeedMinXYZ();
    param.waveSpeedMaxXYZPML=fs.getWaveSpeedMaxXYZ();
    minThicknessPML=fs.minThickness;
    smallestXMinPML=fs.smallestXMin;
    largestXMaxPML=fs.largestXMax;
  } );

  /// Now compute the PML parameters above internally
  DomainPartition & domain = this->getGroupByPath< DomainPartition >( "/Problem/domain" );
  forDiscretizationOnMeshTargets( domain.getMeshBodies(), [&] ( string const &,
                                                                MeshLevel & mesh,
                                                                arrayView1d< string const > const & )
  {

    NodeManager & nodeManager = mesh.getNodeManager();
    /// WARNING: the array below is one of the PML auxiliary variables
    arrayView1d< real32 > const indicatorPML = nodeManager.getField< fields::AuxiliaryVar4PML >();
    arrayView2d< real64 const, nodes::REFERENCE_POSITION_USD > const X = nodeManager.referencePosition().toViewConst();
    indicatorPML.zero();

    real32 xInteriorMin[3]{};
    real32 xInteriorMax[3]{};
    real32 xGlobalMin[3]{};
    real32 xGlobalMax[3]{};
    real32 cMin[3]{};
    real32 cMax[3]{};
    integer counterMin[3]{};
    integer counterMax[3]{};

    /// Set a node-based flag in the PML regions
    /// WARNING: the array used as a flag is one of the PML
    /// auxiliary variables to save memory
    fsManager.apply< ElementSubRegionBase,
                     PerfectlyMatchedLayer >( 0.0,
                                              mesh,
                                              PerfectlyMatchedLayer::catalogName(),
                                              [&]( PerfectlyMatchedLayer const &,
                                                   string const &,
                                                   SortedArrayView< localIndex const > const & targetSet,
                                                   ElementSubRegionBase & subRegion,
                                                   string const & )

    {
      CellElementSubRegion::NodeMapType const & elemToNodes =
        subRegion.getReference< CellElementSubRegion::NodeMapType >( CellElementSubRegion::viewKeyStruct::nodeListString() );
      traits::ViewTypeConst< CellElementSubRegion::NodeMapType > const elemToNodesViewConst = elemToNodes.toViewConst();

      forAll< EXEC_POLICY >( targetSet.size(), [=] GEOS_HOST_DEVICE ( localIndex const l )
      {
        localIndex const k = targetSet[ l ];
        localIndex const numNodesPerElem = elemToNodesViewConst[k].size();

        for( localIndex i=0; i<numNodesPerElem; ++i )
        {
          indicatorPML[elemToNodesViewConst[k][i]]=1.0;
        }
      } );
    } );


    /// find the interior and global coordinates limits
    RAJA::ReduceMin< parallelDeviceReduce, real32 > xMinGlobal( LvArray::NumericLimits< real32 >::max );
    RAJA::ReduceMin< parallelDeviceReduce, real32 > yMinGlobal( LvArray::NumericLimits< real32 >::max );
    RAJA::ReduceMin< parallelDeviceReduce, real32 > zMinGlobal( LvArray::NumericLimits< real32 >::max );
    RAJA::ReduceMax< parallelDeviceReduce, real32 > xMaxGlobal( -LvArray::NumericLimits< real32 >::max );
    RAJA::ReduceMax< parallelDeviceReduce, real32 > yMaxGlobal( -LvArray::NumericLimits< real32 >::max );
    RAJA::ReduceMax< parallelDeviceReduce, real32 > zMaxGlobal( -LvArray::NumericLimits< real32 >::max );
    RAJA::ReduceMin< parallelDeviceReduce, real32 > xMinInterior( LvArray::NumericLimits< real32 >::max );
    RAJA::ReduceMin< parallelDeviceReduce, real32 > yMinInterior( LvArray::NumericLimits< real32 >::max );
    RAJA::ReduceMin< parallelDeviceReduce, real32 > zMinInterior( LvArray::NumericLimits< real32 >::max );
    RAJA::ReduceMax< parallelDeviceReduce, real32 > xMaxInterior( -LvArray::NumericLimits< real32 >::max );
    RAJA::ReduceMax< parallelDeviceReduce, real32 > yMaxInterior( -LvArray::NumericLimits< real32 >::max );
    RAJA::ReduceMax< parallelDeviceReduce, real32 > zMaxInterior( -LvArray::NumericLimits< real32 >::max );

    forAll< EXEC_POLICY >( nodeManager.size(), [=] GEOS_HOST_DEVICE ( localIndex const a )
    {
      xMinGlobal.min( X[a][0] );
      yMinGlobal.min( X[a][1] );
      zMinGlobal.min( X[a][2] );
      xMaxGlobal.max( X[a][0] );
      yMaxGlobal.max( X[a][1] );
      zMaxGlobal.max( X[a][2] );
      if( !isZero( indicatorPML[a] - 1.0 ))
      {
        xMinInterior.min( X[a][0] );
        yMinInterior.min( X[a][1] );
        zMinInterior.min( X[a][2] );
        xMaxInterior.max( X[a][0] );
        yMaxInterior.max( X[a][1] );
        zMaxInterior.max( X[a][2] );
      }
    } );

    xGlobalMin[0] = xMinGlobal.get();
    xGlobalMin[1] = yMinGlobal.get();
    xGlobalMin[2] = zMinGlobal.get();
    xGlobalMax[0] = xMaxGlobal.get();
    xGlobalMax[1] = yMaxGlobal.get();
    xGlobalMax[2] = zMaxGlobal.get();
    xInteriorMin[0] = xMinInterior.get();
    xInteriorMin[1] = yMinInterior.get();
    xInteriorMin[2] = zMinInterior.get();
    xInteriorMax[0] = xMaxInterior.get();
    xInteriorMax[1] = yMaxInterior.get();
    xInteriorMax[2] = zMaxInterior.get();

    for( integer i=0; i<3; ++i )
    {
      xGlobalMin[i] = MpiWrapper::min( xGlobalMin[i] );
      xGlobalMax[i] = MpiWrapper::max( xGlobalMax[i] );
      xInteriorMin[i] = MpiWrapper::min( xInteriorMin[i] );
      xInteriorMax[i] = MpiWrapper::max( xInteriorMax[i] );
    }


    /// if the coordinates limits and PML thicknesses are not provided
    /// from the xml, replace them with the above
    for( integer i=0; i<3; ++i )
    {
      if( param.xMinPML[i]<smallestXMinPML )
        param.xMinPML[i] = xInteriorMin[i];
      if( param.xMaxPML[i]>largestXMaxPML )
        param.xMaxPML[i] = xInteriorMax[i];
      if( param.thicknessMinXYZPML[i]<0 )
        param.thicknessMinXYZPML[i] = xInteriorMin[i]-xGlobalMin[i];
      if( param.thicknessMaxXYZPML[i]<0 )
        param.thicknessMaxXYZPML[i] = xGlobalMax[i]-xInteriorMax[i];
    }

    /// Compute the average wave speeds in the PML regions internally
    /// using the actual velocity field
    fsManager.apply< ElementSubRegionBase,
                     PerfectlyMatchedLayer >( 0.0,
                                              mesh,
                                              PerfectlyMatchedLayer::catalogName(),
                                              [&]( PerfectlyMatchedLayer const &,
                                                   string const &,
                                                   SortedArrayView< localIndex const > const & targetSet,
                                                   ElementSubRegionBase & subRegion,
                                                   string const & )

    {
      CellElementSubRegion::NodeMapType const & elemToNodes =
        subRegion.getReference< CellElementSubRegion::NodeMapType >( CellElementSubRegion::viewKeyStruct::nodeListString() );
      traits::ViewTypeConst< CellElementSubRegion::NodeMapType > const elemToNodesViewConst = elemToNodes.toViewConst();
      arrayView1d< real32 const > const vel = subRegion.getReference< array1d< real32 > >( fields::MediumVelocity::key());
      finiteElement::FiniteElementBase const &
      fe = subRegion.getReference< finiteElement::FiniteElementBase >( getDiscretizationName() );

      real32 const xMin[3]{param.xMinPML[0], param.xMinPML[1], param.xMinPML[2]};
      real32 const xMax[3]{param.xMaxPML[0], param.xMaxPML[1], param.xMaxPML[2]};

      finiteElement::FiniteElementDispatchHandler< SEM_FE_TYPES >::dispatch3D( fe, [&] ( auto const finiteElement )
      {
        using FE_TYPE = TYPEOFREF( finiteElement );

        acousticWaveEquationSEMKernels::
          waveSpeedPMLKernel< FE_TYPE > kernel( finiteElement );
        kernel.template launch< EXEC_POLICY, ATOMIC_POLICY >
          ( targetSet,
          X,
          elemToNodesViewConst,
          vel,
          xMin,
          xMax,
          cMin,
          cMax,
          counterMin,
          counterMax );
      } );
    } );

    for( integer i=0; i<3; ++i )
    {
      cMin[i] = MpiWrapper::sum( cMin[i] );
      cMax[i] = MpiWrapper::sum( cMax[i] );
      counterMin[i] = MpiWrapper::sum( counterMin[i] );
      counterMax[i] = MpiWrapper::sum( counterMax[i] );
    }
    for( integer i=0; i<3; ++i )
    {
      cMin[i] /= std::max( 1, counterMin[i] );
      cMax[i] /= std::max( 1, counterMax[i] );
    }

    /// if the PML wave speeds are not provided from the xml
    /// replace them with the above
    for( integer i=0; i<3; ++i )
    {
      if( param.waveSpeedMinXYZPML[i]<0 )
        param.waveSpeedMinXYZPML[i] = cMin[i];
      if( param.waveSpeedMaxXYZPML[i]<0 )
        param.waveSpeedMaxXYZPML[i] = cMax[i];
    }

    /// add safeguards when PML thickness is negative or too small
    for( integer i=0; i<3; ++i )
    {
      if( param.thicknessMinXYZPML[i]<=minThicknessPML )
      {
        param.thicknessMinXYZPML[i]=LvArray::NumericLimits< real32 >::max;
        param.waveSpeedMinXYZPML[i]=0;
      }
      if( param.thicknessMaxXYZPML[i]<=minThicknessPML )
      {
        param.thicknessMaxXYZPML[i]=LvArray::NumericLimits< real32 >::max;
        param.waveSpeedMaxXYZPML[i]=0;
      }
    }

    /// WARNING: don't forget to reset the indicator to zero
    /// so it can be used by the PML application
    indicatorPML.zero();

    GEOS_LOG_LEVEL_RANK_0( 1,
                           "PML parameters are: \n"
                           << "\t inner boundaries xMin = "<<param.xMinPML<<"\n"
                           << "\t inner boundaries xMax = "<<param.xMaxPML<<"\n"
                           << "\t left, front, top max PML thicknesses  = "<<param.thicknessMinXYZPML<<"\n"
                           << "\t right, back, bottom max PML thicknesses  = "<<param.thicknessMaxXYZPML<<"\n"
                           << "\t left, front, top average wave speed  = "<<param.waveSpeedMinXYZPML<<"\n"
                           << "\t right, back, bottom average wave speed  = "<<param.waveSpeedMaxXYZPML<<"\n"
                           << "\t theoretical reflectivity = "<< param.reflectivityPML );

  } );
}



void AcousticWaveEquationSEM::applyPML( real64 const time, DomainPartition & domain )
{
  GEOS_MARK_FUNCTION;

  FieldSpecificationManager & fsManager = FieldSpecificationManager::getInstance();
  parametersPML const & param = getReference< parametersPML >( viewKeyStruct::parametersPMLString() );

  /// Loop over the different mesh bodies; for wave propagation, there is only one mesh body
  /// which is the whole mesh
  forDiscretizationOnMeshTargets( domain.getMeshBodies(), [&] ( string const &,
                                                                MeshLevel & mesh,
                                                                arrayView1d< string const > const & )
  {

    NodeManager & nodeManager = mesh.getNodeManager();

    /// Array views of the pressure p, PML auxiliary variables, and node coordinates
    arrayView1d< real32 const > const p_n = nodeManager.getField< fields::Pressure_n >();
    arrayView2d< real32 const > const v_n = nodeManager.getField< fields::AuxiliaryVar1PML >();
    arrayView2d< real32 > const grad_n = nodeManager.getField< fields::AuxiliaryVar2PML >();
    arrayView1d< real32 > const divV_n = nodeManager.getField< fields::AuxiliaryVar3PML >();
    arrayView1d< real32 const > const u_n = nodeManager.getField< fields::AuxiliaryVar4PML >();
    arrayView2d< real64 const, nodes::REFERENCE_POSITION_USD > const X = nodeManager.referencePosition().toViewConst();

    /// Select the subregions concerned by the PML (specified in the xml by the Field Specification)
    /// 'targetSet' contains the indices of the elements in a given subregion
    fsManager.apply< ElementSubRegionBase,
                     PerfectlyMatchedLayer >( time,
                                              mesh,
                                              PerfectlyMatchedLayer::catalogName(),
                                              [&]( PerfectlyMatchedLayer const &,
                                                   string const &,
                                                   SortedArrayView< localIndex const > const & targetSet,
                                                   ElementSubRegionBase & subRegion,
                                                   string const & )

    {

      /// Get the element to nodes mapping in the subregion
      CellElementSubRegion::NodeMapType const & elemToNodes =
        subRegion.getReference< CellElementSubRegion::NodeMapType >( CellElementSubRegion::viewKeyStruct::nodeListString() );

      /// Get a const ArrayView of the mapping above
      traits::ViewTypeConst< CellElementSubRegion::NodeMapType > const elemToNodesViewConst = elemToNodes.toViewConst();

      /// Array view of the wave speed
      arrayView1d< real32 const > const vel = subRegion.getReference< array1d< real32 > >( fields::MediumVelocity::key());

      /// Get the object needed to determine the type of the element in the subregion
      finiteElement::FiniteElementBase const &
      fe = subRegion.getReference< finiteElement::FiniteElementBase >( getDiscretizationName() );

      real32 xMin[3];
      real32 xMax[3];
      real32 dMin[3];
      real32 dMax[3];
      real32 cMin[3];
      real32 cMax[3];
      for( integer i=0; i<3; ++i )
      {
        xMin[i] = param.xMinPML[i];
        xMax[i] = param.xMaxPML[i];
        dMin[i] = param.thicknessMinXYZPML[i];
        dMax[i] = param.thicknessMaxXYZPML[i];
        cMin[i] = param.waveSpeedMinXYZPML[i];
        cMax[i] = param.waveSpeedMaxXYZPML[i];
      }
      real32 const r = param.reflectivityPML;

      /// Get the type of the elements in the subregion
      finiteElement::FiniteElementDispatchHandler< SEM_FE_TYPES >::dispatch3D( fe, [&] ( auto const finiteElement )
      {
        using FE_TYPE = TYPEOFREF( finiteElement );

        /// apply the PML kernel
        acousticWaveEquationSEMKernels::
          PMLKernel< FE_TYPE > kernel( finiteElement );
        kernel.template launch< EXEC_POLICY, ATOMIC_POLICY >
          ( targetSet,
          X,
          elemToNodesViewConst,
          vel,
          p_n,
          v_n,
          u_n,
          xMin,
          xMax,
          dMin,
          dMax,
          cMin,
          cMax,
          r,
          grad_n,
          divV_n );
      } );
    } );
  } );

}
<<<<<<< HEAD
=======

/**
 * Checks if a directory exists.
 *
 * @param dirName Directory name to check existence of.
 * @return true is dirName exists and is a directory.
 */
bool dirExists( const std::string & dirName )
{
  struct stat buffer;
  return stat( dirName.c_str(), &buffer ) == 0;
}
>>>>>>> 8f279200

real64 AcousticWaveEquationSEM::explicitStepForward( real64 const & time_n,
                                                     real64 const & dt,
                                                     integer cycleNumber,
                                                     DomainPartition & domain,
                                                     bool computeGradient )
{
  real64 dtOut = explicitStepInternal( time_n, dt, cycleNumber, domain );

  forDiscretizationOnMeshTargets( domain.getMeshBodies(),
                                  [&] ( string const &,
                                        MeshLevel & mesh,
                                        arrayView1d< string const > const & GEOS_UNUSED_PARAM ( regionNames ) )
  {
    NodeManager & nodeManager = mesh.getNodeManager();

    arrayView1d< real32 > const p_nm1 = nodeManager.getField< fields::Pressure_nm1 >();
    arrayView1d< real32 > const p_n = nodeManager.getField< fields::Pressure_n >();
    arrayView1d< real32 > const p_np1 = nodeManager.getField< fields::Pressure_np1 >();

    if( computeGradient && cycleNumber >= 0 )
    {

      arrayView1d< real32 > const p_dt2 = nodeManager.getField< fields::PressureDoubleDerivative >();

<<<<<<< HEAD
      forAll< EXEC_POLICY >( nodeManager.size(), [=] GEOSX_HOST_DEVICE ( localIndex const nodeIdx )
=======
      if( NULL == std::getenv( "DISABLE_LIFO" ) )
      {
        m_lifo->pushWait();
      }
      forAll< EXEC_POLICY >( nodeManager.size(), [=] GEOS_HOST_DEVICE ( localIndex const nodeIdx )
>>>>>>> 8f279200
      {
        p_dt2[nodeIdx] = (p_np1[nodeIdx] - 2*p_n[nodeIdx] + p_nm1[nodeIdx])/(dt*dt);
      } );

<<<<<<< HEAD
      p_dt2.move( MemorySpace::host, false );
      int const rank = MpiWrapper::commRank( MPI_COMM_GEOSX );
      std::string fileName = GEOSX_FMT( "pressuredt2_{:06}_{:08}_{:04}.dat", m_shotIndex, cycleNumber, rank );
      std::ofstream wf( fileName, std::ios::out | std::ios::binary );
      GEOSX_THROW_IF( !wf,
                      "Could not open file "<< fileName << " for writting",
                      InputError );
      wf.write( (char *)&p_dt2[0], p_dt2.size()*sizeof( real32 ) );
      wf.close();
      GEOSX_THROW_IF( !wf.good(),
                      "An error occured while writting "<< fileName,
                      InputError );
=======
      if( NULL == std::getenv( "DISABLE_LIFO" ) )
      {
        // Need to tell LvArray data is on GPU to avoir HtoD copy
        p_dt2.move( MemorySpace::cuda, false );
        m_lifo->pushAsync( p_dt2 );
      }
      else
      {
        GEOS_MARK_SCOPE ( DirectWrite );
        p_dt2.move( MemorySpace::host, false );
        int const rank = MpiWrapper::commRank( MPI_COMM_GEOSX );
        std::string fileName = GEOS_FMT( "lifo/rank_{:05}/pressuredt2_{:06}_{:08}.dat", rank, m_shotIndex, cycleNumber );
        int lastDirSeparator = fileName.find_last_of( "/\\" );
        std::string dirName = fileName.substr( 0, lastDirSeparator );
        if( string::npos != (size_t)lastDirSeparator && !dirExists( dirName ))
          makeDirsForPath( dirName );

        //std::string fileName = GEOS_FMT( "pressuredt2_{:06}_{:08}_{:04}.dat", m_shotIndex, cycleNumber, rank );
        //const int fileDesc = open( fileName.c_str(), O_CREAT | O_WRONLY | O_DIRECT | O_TRUNC, S_IRUSR | S_IWUSR | S_IRGRP | S_IWGRP |
        // S_IROTH | S_IWOTH );

        std::ofstream wf( fileName, std::ios::out | std::ios::binary );
        GEOS_THROW_IF( !wf,
                       "Could not open file "<< fileName << " for writting",
                       InputError );
        wf.write( (char *)&p_dt2[0], p_dt2.size()*sizeof( real32 ) );
        wf.close( );
        GEOS_THROW_IF( !wf.good(),
                       "An error occured while writting "<< fileName,
                       InputError );
      }
>>>>>>> 8f279200

    }

    forAll< EXEC_POLICY >( nodeManager.size(), [=] GEOS_HOST_DEVICE ( localIndex const a )
    {
      p_nm1[a] = p_n[a];
      p_n[a]   = p_np1[a];
    } );
  } );

  return dtOut;
}


real64 AcousticWaveEquationSEM::explicitStepBackward( real64 const & time_n,
                                                      real64 const & dt,
                                                      integer cycleNumber,
                                                      DomainPartition & domain,
                                                      bool computeGradient )
{
  real64 dtOut = explicitStepInternal( time_n, dt, cycleNumber, domain );
  forDiscretizationOnMeshTargets( domain.getMeshBodies(),
                                  [&] ( string const &,
                                        MeshLevel & mesh,
                                        arrayView1d< string const > const & regionNames )
  {
    NodeManager & nodeManager = mesh.getNodeManager();

    arrayView1d< real32 const > const mass = nodeManager.getField< fields::MassVector >();

    arrayView1d< real32 > const p_nm1 = nodeManager.getField< fields::Pressure_nm1 >();
    arrayView1d< real32 > const p_n = nodeManager.getField< fields::Pressure_n >();
    arrayView1d< real32 > const p_np1 = nodeManager.getField< fields::Pressure_np1 >();

    EventManager const & event = this->getGroupByPath< EventManager >( "/Problem/Events" );
    real64 const & maxTime = event.getReference< real64 >( EventManager::viewKeyStruct::maxTimeString() );
    int const maxCycle = int(round( maxTime/dt ));

    if( computeGradient && cycleNumber < maxCycle )
    {
      ElementRegionManager & elemManager = mesh.getElemManager();

      arrayView1d< real32 > const p_dt2 = nodeManager.getField< fields::PressureDoubleDerivative >();

<<<<<<< HEAD
      int const rank = MpiWrapper::commRank( MPI_COMM_GEOSX );
      std::string fileName = GEOSX_FMT( "pressuredt2_{:06}_{:08}_{:04}.dat", m_shotIndex, cycleNumber, rank );
      std::ifstream wf( fileName, std::ios::in | std::ios::binary );
      GEOSX_THROW_IF( !wf,
                      "Could not open file "<< fileName << " for reading",
                      InputError );
      // maybe better with registerTouch()
      p_dt2.move( MemorySpace::host, true );
      wf.read( (char *)&p_dt2[0], p_dt2.size()*sizeof( real32 ) );
      wf.close();
      remove( fileName.c_str() );

=======
      if( NULL == std::getenv( "DISABLE_LIFO" ) )
      {
        m_lifo->pop( p_dt2 );
      }
      else
      {
        GEOS_MARK_SCOPE ( DirectRead );

        int const rank = MpiWrapper::commRank( MPI_COMM_GEOSX );
        std::string fileName = GEOS_FMT( "lifo/rank_{:05}/pressuredt2_{:06}_{:08}.dat", rank, m_shotIndex, cycleNumber );
        std::ifstream wf( fileName, std::ios::in | std::ios::binary );
        GEOS_THROW_IF( !wf,
                       "Could not open file "<< fileName << " for reading",
                       InputError );
        //std::string fileName = GEOS_FMT( "pressuredt2_{:06}_{:08}_{:04}.dat", m_shotIndex, cycleNumber, rank );
        //const int fileDesc = open( fileName.c_str(), O_RDONLY | O_DIRECT );
        //GEOS_ERROR_IF( fileDesc == -1,
        //                "Could not open file "<< fileName << " for reading: " << strerror( errno ) );
        // maybe better with registerTouch()
        p_dt2.move( MemorySpace::host, true );
        wf.read( (char *)&p_dt2[0], p_dt2.size()*sizeof( real32 ) );
        wf.close( );
        remove( fileName.c_str() );
      }
>>>>>>> 8f279200
      elemManager.forElementSubRegions< CellElementSubRegion >( regionNames, [&]( localIndex const,
                                                                                  CellElementSubRegion & elementSubRegion )
      {
        arrayView1d< real32 const > const velocity = elementSubRegion.getField< fields::MediumVelocity >();
        arrayView1d< real32 > grad = elementSubRegion.getField< fields::PartialGradient >();
        arrayView2d< localIndex const, cells::NODE_MAP_USD > const & elemsToNodes = elementSubRegion.nodeList();
        constexpr localIndex numNodesPerElem = 8;
        arrayView1d< integer const > const elemGhostRank = elementSubRegion.ghostRank();
<<<<<<< HEAD
        GEOSX_MARK_SCOPE ( updatePartialGradient );
        forAll< EXEC_POLICY >( elementSubRegion.size(), [=] GEOSX_HOST_DEVICE ( localIndex const eltIdx )
=======
        GEOS_MARK_SCOPE ( updatePartialGradient );
        forAll< EXEC_POLICY >( elementSubRegion.size(), [=] GEOS_HOST_DEVICE ( localIndex const eltIdx )
>>>>>>> 8f279200
        {
          if( elemGhostRank[eltIdx]<0 )
          {
            for( localIndex i = 0; i < numNodesPerElem; ++i )
            {
              localIndex nodeIdx = elemsToNodes[eltIdx][i];
              grad[eltIdx] += (-2/velocity[eltIdx]) * mass[nodeIdx]/8.0 * (p_dt2[nodeIdx] * p_n[nodeIdx]);
            }
          }
        } );
      } );
    }

    forAll< EXEC_POLICY >( nodeManager.size(), [=] GEOS_HOST_DEVICE ( localIndex const a )
    {
      p_nm1[a] = p_n[a];
      p_n[a]   = p_np1[a];
    } );
  } );

  return dtOut;
}

real64 AcousticWaveEquationSEM::explicitStepInternal( real64 const & time_n,
                                                      real64 const & dt,
                                                      integer cycleNumber,
                                                      DomainPartition & domain )
{
  GEOS_MARK_FUNCTION;

  GEOS_LOG_RANK_0_IF( dt < epsilonLoc, "Warning! Value for dt: " << dt << "s is smaller than local threshold: " << epsilonLoc );

  forDiscretizationOnMeshTargets( domain.getMeshBodies(),
                                  [&] ( string const &,
                                        MeshLevel & mesh,
                                        arrayView1d< string const > const & regionNames )
  {
    NodeManager & nodeManager = mesh.getNodeManager();

    arrayView1d< real32 const > const mass = nodeManager.getField< fields::MassVector >();
    arrayView1d< real32 const > const damping = nodeManager.getField< fields::DampingVector >();

    arrayView1d< real32 > const p_nm1 = nodeManager.getField< fields::Pressure_nm1 >();
    arrayView1d< real32 > const p_n = nodeManager.getField< fields::Pressure_n >();
    arrayView1d< real32 > const p_np1 = nodeManager.getField< fields::Pressure_np1 >();

    arrayView1d< localIndex const > const freeSurfaceNodeIndicator = nodeManager.getField< fields::FreeSurfaceNodeIndicator >();
    arrayView1d< real32 > const stiffnessVector = nodeManager.getField< fields::StiffnessVector >();
    arrayView1d< real32 > const rhs = nodeManager.getField< fields::ForcingRHS >();

    bool const usePML = m_usePML;

    auto kernelFactory = acousticWaveEquationSEMKernels::ExplicitAcousticSEMFactory( dt );

    finiteElement::
      regionBasedKernelApplication< EXEC_POLICY,
                                    constitutive::NullModel,
                                    CellElementSubRegion >( mesh,
                                                            regionNames,
                                                            getDiscretizationName(),
                                                            "",
                                                            kernelFactory );

    EventManager const & event = this->getGroupByPath< EventManager >( "/Problem/Events" );
    real64 const & minTime = event.getReference< real64 >( EventManager::viewKeyStruct::minTimeString() );
    integer const cycleForSource = int(round( -minTime/dt + cycleNumber ));
    //std::cout<<"cycle GEOSX = "<<cycleForSource<<std::endl;
    addSourceToRightHandSide( cycleForSource, rhs );

    /// calculate your time integrators
    real64 const dt2 = dt*dt;

    if( !usePML )
    {
      GEOS_MARK_SCOPE ( updateP );
      forAll< EXEC_POLICY >( nodeManager.size(), [=] GEOS_HOST_DEVICE ( localIndex const a )
      {
        if( freeSurfaceNodeIndicator[a] != 1 )
        {
          p_np1[a] = p_n[a];
          p_np1[a] *= 2.0*mass[a];
          p_np1[a] -= (mass[a]-0.5*dt*damping[a])*p_nm1[a];
          p_np1[a] += dt2*(rhs[a]-stiffnessVector[a]);
          p_np1[a] /= mass[a]+0.5*dt*damping[a];
        }
      } );
    }
    else
    {
      parametersPML const & param = getReference< parametersPML >( viewKeyStruct::parametersPMLString() );
      arrayView2d< real32 > const v_n = nodeManager.getField< fields::AuxiliaryVar1PML >();
      arrayView2d< real32 > const grad_n = nodeManager.getField< fields::AuxiliaryVar2PML >();
      arrayView1d< real32 > const divV_n = nodeManager.getField< fields::AuxiliaryVar3PML >();
      arrayView1d< real32 > const u_n = nodeManager.getField< fields::AuxiliaryVar4PML >();
      arrayView2d< real64 const, nodes::REFERENCE_POSITION_USD > const X = nodeManager.referencePosition().toViewConst();

      real32 const xMin[ 3 ] = {param.xMinPML[0], param.xMinPML[1], param.xMinPML[2]};
      real32 const xMax[ 3 ] = {param.xMaxPML[0], param.xMaxPML[1], param.xMaxPML[2]};
      real32 const dMin[ 3 ] = {param.thicknessMinXYZPML[0], param.thicknessMinXYZPML[1], param.thicknessMinXYZPML[2]};
      real32 const dMax[ 3 ] = {param.thicknessMaxXYZPML[0], param.thicknessMaxXYZPML[1], param.thicknessMaxXYZPML[2]};
      real32 const cMin[ 3 ] = {param.waveSpeedMinXYZPML[0], param.waveSpeedMinXYZPML[1], param.waveSpeedMinXYZPML[2]};
      real32 const cMax[ 3 ] = {param.waveSpeedMaxXYZPML[0], param.waveSpeedMaxXYZPML[1], param.waveSpeedMaxXYZPML[2]};
      real32 const r = param.reflectivityPML;

      /// apply the main function to update some of the PML auxiliary variables
      /// Compute (divV) and (B.pressureGrad - C.auxUGrad) vectors for the PML region
      applyPML( time_n, domain );

      GEOS_MARK_SCOPE ( updatePWithPML );
      forAll< EXEC_POLICY >( nodeManager.size(), [=] GEOS_HOST_DEVICE ( localIndex const a )
      {
        if( freeSurfaceNodeIndicator[a] != 1 )
        {
          real32 sigma[3];
          real64 xLocal[ 3 ];

          for( integer i=0; i<3; ++i )
          {
            xLocal[i] = X[a][i];
          }

          acousticWaveEquationSEMKernels::PMLKernelHelper::computeDampingProfilePML(
            xLocal,
            xMin,
            xMax,
            dMin,
            dMax,
            cMin,
            cMax,
            r,
            sigma );

          real32 const alpha = sigma[0] + sigma[1] + sigma[2];

          p_np1[a] = dt2*( (rhs[a] - stiffnessVector[a])/mass[a] - divV_n[a])
                     - (1 - 0.5*alpha*dt)*p_nm1[a]
                     + 2*p_n[a];

          p_np1[a] = p_np1[a] / (1 + 0.5*alpha*dt);

          for( integer i=0; i<3; ++i )
          {
            v_n[a][i] = (1 - dt*sigma[i])*v_n[a][i] - dt*grad_n[a][i];
          }
          u_n[a] += dt*p_n[a];
        }
      } );
    }

    /// synchronize pressure fields
    FieldIdentifiers fieldsToBeSync;
    fieldsToBeSync.addFields( FieldLocation::Node, { fields::Pressure_np1::key() } );

    if( usePML )
    {
      fieldsToBeSync.addFields( FieldLocation::Node, {
          fields::AuxiliaryVar1PML::key(),
          fields::AuxiliaryVar4PML::key() } );
    }

    CommunicationTools & syncFields = CommunicationTools::getInstance();
    syncFields.synchronizeFields( fieldsToBeSync,
                                  mesh,
                                  domain.getNeighbors(),
                                  true );

    /// compute the seismic traces since last step.
    arrayView2d< real32 > const pReceivers   = m_pressureNp1AtReceivers.toView();
    if( time_n >= 0 )
    {
      computeAllSeismoTraces( time_n, dt, p_np1, p_n, pReceivers );
    }
    /// prepare next step
    forAll< EXEC_POLICY >( nodeManager.size(), [=] GEOS_HOST_DEVICE ( localIndex const a )
    {
      stiffnessVector[a] = 0.0;
      rhs[a] = 0.0;
    } );

    if( usePML )
    {
      arrayView2d< real32 > const grad_n = nodeManager.getField< fields::AuxiliaryVar2PML >();
      arrayView1d< real32 > const divV_n = nodeManager.getField< fields::AuxiliaryVar3PML >();
      grad_n.zero();
      divV_n.zero();
    }

  } );

  return dt;
}

void AcousticWaveEquationSEM::cleanup( real64 const time_n,
                                       integer const cycleNumber,
                                       integer const eventCounter,
                                       real64 const eventProgress,
                                       DomainPartition & domain )
{
  // call the base class cleanup (for reporting purposes)
  SolverBase::cleanup( time_n, cycleNumber, eventCounter, eventProgress, domain );

  // compute the remaining seismic traces, if needed
  forDiscretizationOnMeshTargets( domain.getMeshBodies(), [&] ( string const &,
                                                                MeshLevel & mesh,
                                                                arrayView1d< string const > const & )
  {
    NodeManager & nodeManager = mesh.getNodeManager();
    arrayView1d< real32 const > const p_n = nodeManager.getField< fields::Pressure_n >();
    arrayView1d< real32 const > const p_np1 = nodeManager.getField< fields::Pressure_np1 >();
    arrayView2d< real32 > const pReceivers   = m_pressureNp1AtReceivers.toView();
    computeAllSeismoTraces( time_n, 0, p_np1, p_n, pReceivers );
  } );
}

void AcousticWaveEquationSEM::computeAllSeismoTraces( real64 const time_n,
                                                      real64 const dt,
                                                      arrayView1d< real32 const > const var_np1,
                                                      arrayView1d< real32 const > const var_n,
                                                      arrayView2d< real32 > varAtReceivers )
{

  /*
   * In forward case we compute seismo if time_n + dt  is the first time
   * step after the timeSeismo to write.
   *
   *  time_n        timeSeismo    time_n + dt
   *   ---|--------------|-------------|
   *
   * In backward (time_n goes decreasing) case we compute seismo if
   * time_n is the last time step before the timeSeismo to write.
   *
   *  time_n - dt    timeSeismo    time_n
   *   ---|--------------|-------------|
   */
  for( real64 timeSeismo;
       (m_forward)?((timeSeismo = m_dtSeismoTrace*m_indexSeismoTrace) <= (time_n + dt + epsilonLoc) && m_indexSeismoTrace < m_nsamplesSeismoTrace):
       ((timeSeismo = m_dtSeismoTrace*(m_nsamplesSeismoTrace-m_indexSeismoTrace-1)) >= (time_n - dt -  epsilonLoc) && m_indexSeismoTrace < m_nsamplesSeismoTrace);
       m_indexSeismoTrace++ )
  {
    WaveSolverUtils::computeSeismoTrace( time_n, (m_forward)?dt:-dt, timeSeismo, (m_forward)?m_indexSeismoTrace:(m_nsamplesSeismoTrace-m_indexSeismoTrace-1), m_receiverNodeIds, m_receiverConstants,
                                         m_receiverIsLocal,
                                         m_nsamplesSeismoTrace, m_outputSeismoTrace, var_np1, var_n, varAtReceivers );
  }
}

REGISTER_CATALOG_ENTRY( SolverBase, AcousticWaveEquationSEM, string const &, dataRepository::Group * const )

} /* namespace geos */<|MERGE_RESOLUTION|>--- conflicted
+++ resolved
@@ -99,14 +99,11 @@
       subRegion.registerField< fields::PartialGradient >( this->getName() );
     } );
 
-<<<<<<< HEAD
-=======
     arrayView1d< real32 > const p_dt2 = nodeManager.getField< fields::PressureDoubleDerivative >();
     int const rank = MpiWrapper::commRank( MPI_COMM_GEOSX );
     std::string lifoPrefix = GEOS_FMT( "lifo/rank_{:05}/pdt2_shot{:06}", rank, m_shotIndex );
     m_lifo = std::unique_ptr< lifoStorage< real32 > >( new lifoStorage< real32 >( lifoPrefix, p_dt2, m_lifoOnDevice, m_lifoOnHost, m_lifoSize ) );
 
->>>>>>> 8f279200
   } );
 }
 
@@ -734,8 +731,6 @@
   } );
 
 }
-<<<<<<< HEAD
-=======
 
 /**
  * Checks if a directory exists.
@@ -748,7 +743,6 @@
   struct stat buffer;
   return stat( dirName.c_str(), &buffer ) == 0;
 }
->>>>>>> 8f279200
 
 real64 AcousticWaveEquationSEM::explicitStepForward( real64 const & time_n,
                                                      real64 const & dt,
@@ -774,33 +768,15 @@
 
       arrayView1d< real32 > const p_dt2 = nodeManager.getField< fields::PressureDoubleDerivative >();
 
-<<<<<<< HEAD
-      forAll< EXEC_POLICY >( nodeManager.size(), [=] GEOSX_HOST_DEVICE ( localIndex const nodeIdx )
-=======
       if( NULL == std::getenv( "DISABLE_LIFO" ) )
       {
         m_lifo->pushWait();
       }
       forAll< EXEC_POLICY >( nodeManager.size(), [=] GEOS_HOST_DEVICE ( localIndex const nodeIdx )
->>>>>>> 8f279200
       {
         p_dt2[nodeIdx] = (p_np1[nodeIdx] - 2*p_n[nodeIdx] + p_nm1[nodeIdx])/(dt*dt);
       } );
 
-<<<<<<< HEAD
-      p_dt2.move( MemorySpace::host, false );
-      int const rank = MpiWrapper::commRank( MPI_COMM_GEOSX );
-      std::string fileName = GEOSX_FMT( "pressuredt2_{:06}_{:08}_{:04}.dat", m_shotIndex, cycleNumber, rank );
-      std::ofstream wf( fileName, std::ios::out | std::ios::binary );
-      GEOSX_THROW_IF( !wf,
-                      "Could not open file "<< fileName << " for writting",
-                      InputError );
-      wf.write( (char *)&p_dt2[0], p_dt2.size()*sizeof( real32 ) );
-      wf.close();
-      GEOSX_THROW_IF( !wf.good(),
-                      "An error occured while writting "<< fileName,
-                      InputError );
-=======
       if( NULL == std::getenv( "DISABLE_LIFO" ) )
       {
         // Need to tell LvArray data is on GPU to avoir HtoD copy
@@ -832,7 +808,6 @@
                        "An error occured while writting "<< fileName,
                        InputError );
       }
->>>>>>> 8f279200
 
     }
 
@@ -877,20 +852,6 @@
 
       arrayView1d< real32 > const p_dt2 = nodeManager.getField< fields::PressureDoubleDerivative >();
 
-<<<<<<< HEAD
-      int const rank = MpiWrapper::commRank( MPI_COMM_GEOSX );
-      std::string fileName = GEOSX_FMT( "pressuredt2_{:06}_{:08}_{:04}.dat", m_shotIndex, cycleNumber, rank );
-      std::ifstream wf( fileName, std::ios::in | std::ios::binary );
-      GEOSX_THROW_IF( !wf,
-                      "Could not open file "<< fileName << " for reading",
-                      InputError );
-      // maybe better with registerTouch()
-      p_dt2.move( MemorySpace::host, true );
-      wf.read( (char *)&p_dt2[0], p_dt2.size()*sizeof( real32 ) );
-      wf.close();
-      remove( fileName.c_str() );
-
-=======
       if( NULL == std::getenv( "DISABLE_LIFO" ) )
       {
         m_lifo->pop( p_dt2 );
@@ -915,7 +876,6 @@
         wf.close( );
         remove( fileName.c_str() );
       }
->>>>>>> 8f279200
       elemManager.forElementSubRegions< CellElementSubRegion >( regionNames, [&]( localIndex const,
                                                                                   CellElementSubRegion & elementSubRegion )
       {
@@ -924,13 +884,8 @@
         arrayView2d< localIndex const, cells::NODE_MAP_USD > const & elemsToNodes = elementSubRegion.nodeList();
         constexpr localIndex numNodesPerElem = 8;
         arrayView1d< integer const > const elemGhostRank = elementSubRegion.ghostRank();
-<<<<<<< HEAD
-        GEOSX_MARK_SCOPE ( updatePartialGradient );
-        forAll< EXEC_POLICY >( elementSubRegion.size(), [=] GEOSX_HOST_DEVICE ( localIndex const eltIdx )
-=======
         GEOS_MARK_SCOPE ( updatePartialGradient );
         forAll< EXEC_POLICY >( elementSubRegion.size(), [=] GEOS_HOST_DEVICE ( localIndex const eltIdx )
->>>>>>> 8f279200
         {
           if( elemGhostRank[eltIdx]<0 )
           {
