--- conflicted
+++ resolved
@@ -302,13 +302,8 @@
     {
       for( localIndex inode = 0; inode < sourceConstants.size( 1 ); ++inode )
       {
-<<<<<<< HEAD
-        /// WARNING: there should be an atomic add here below
-        rhs[sourceNodeIds[isrc][inode]] = sourceConstants[isrc][inode] * sourceValue[cycleNumber][isrc];
-=======
         real64 const localIncrement = sourceConstants[isrc][inode] * sourceValue[cycleNumber][isrc];
         RAJA::atomicAdd< ATOMIC_POLICY >( &rhs[sourceNodeIds[isrc][inode]], localIncrement );
->>>>>>> 14e30d15
       }
     }
   } );
@@ -586,14 +581,14 @@
     /// Set a node-based flag in the PML regions
     /// WARNING: the array used as a flag is one of the PML
     /// auxiliary variables to save memory
-    fsManager.apply< PerfectlyMatchedLayer >( 0.0,
+    fsManager.apply< ElementSubRegionBase,
+                     PerfectlyMatchedLayer >( 0.0,
                                               mesh,
-                                              "ElementRegions",
                                               PerfectlyMatchedLayer::catalogName(),
                                               [&]( PerfectlyMatchedLayer const &,
                                                    string const &,
                                                    SortedArrayView< localIndex const > const & targetSet,
-                                                   Group & subRegion,
+                                                   ElementSubRegionBase & subRegion,
                                                    string const & )
 
     {
@@ -685,14 +680,14 @@
 
     /// Compute the average wave speeds in the PML regions internally
     /// using the actual velocity field
-    fsManager.apply< PerfectlyMatchedLayer >( 0.0,
+    fsManager.apply< ElementSubRegionBase,
+                     PerfectlyMatchedLayer >( 0.0,
                                               mesh,
-                                              "ElementRegions",
                                               PerfectlyMatchedLayer::catalogName(),
                                               [&]( PerfectlyMatchedLayer const &,
                                                    string const &,
                                                    SortedArrayView< localIndex const > const & targetSet,
-                                                   Group & subRegion,
+                                                   ElementSubRegionBase & subRegion,
                                                    string const & )
 
     {
@@ -811,14 +806,14 @@
 
     /// Select the subregions concerned by the PML (specified in the xml by the Field Specification)
     /// 'targetSet' contains the indices of the elements in a given subregion
-    fsManager.apply< PerfectlyMatchedLayer >( time,
+    fsManager.apply< ElementSubRegionBase,
+                     PerfectlyMatchedLayer >( time,
                                               mesh,
-                                              "ElementRegions",
                                               PerfectlyMatchedLayer::catalogName(),
                                               [&]( PerfectlyMatchedLayer const &,
                                                    string const &,
                                                    SortedArrayView< localIndex const > const & targetSet,
-                                                   Group & subRegion,
+                                                   ElementSubRegionBase & subRegion,
                                                    string const & )
 
     {
