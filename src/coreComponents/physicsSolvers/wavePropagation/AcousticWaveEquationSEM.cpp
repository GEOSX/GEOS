/*
 * ------------------------------------------------------------------------------------------------------------
 * SPDX-License-Identifier: LGPL-2.1-only
 *
 * Copyright (c) 2018-2020 Lawrence Livermore National Security LLC
 * Copyright (c) 2018-2020 The Board of Trustees of the Leland Stanford Junior University
 * Copyright (c) 2018-2020 TotalEnergies
 * Copyright (c) 2019-     GEOSX Contributors
 * All rights reserved
 *
 * See top level LICENSE, COPYRIGHT, CONTRIBUTORS, NOTICE, and ACKNOWLEDGEMENTS files for details.
 * ------------------------------------------------------------------------------------------------------------
 */


/**
 * @file AcousticWaveEquationSEM.cpp
 */

#include "AcousticWaveEquationSEM.hpp"
#include "AcousticWaveEquationSEMKernel.hpp"

#include "finiteElement/FiniteElementDiscretization.hpp"
#include "fieldSpecification/FieldSpecificationManager.hpp"
#include "fieldSpecification/PerfectlyMatchedLayer.hpp"
#include "mainInterface/ProblemManager.hpp"
#include "mesh/ElementType.hpp"
#include "mesh/mpiCommunications/CommunicationTools.hpp"
#include "WaveSolverUtils.hpp"

namespace geos
{

using namespace dataRepository;

AcousticWaveEquationSEM::AcousticWaveEquationSEM( const std::string & name,
                                                  Group * const parent ):
  WaveSolverBase( name,
                  parent )
{

  registerWrapper( viewKeyStruct::pressureNp1AtReceiversString(), &m_pressureNp1AtReceivers ).
    setInputFlag( InputFlags::FALSE ).
    setSizedFromParent( 0 ).
    setDescription( "Pressure value at each receiver for each timestep" );

}

AcousticWaveEquationSEM::~AcousticWaveEquationSEM()
{
  // TODO Auto-generated destructor stub
}

void AcousticWaveEquationSEM::initializePreSubGroups()
{
  WaveSolverBase::initializePreSubGroups();
}


void AcousticWaveEquationSEM::registerDataOnMesh( Group & meshBodies )
{
  WaveSolverBase::registerDataOnMesh( meshBodies );
  forDiscretizationOnMeshTargets( meshBodies, [&] ( string const &,
                                                    MeshLevel & mesh,
                                                    arrayView1d< string const > const & )
  {
    NodeManager & nodeManager = mesh.getNodeManager();

    nodeManager.registerField< fields::Pressure_nm1,
                               fields::Pressure_n,
                               fields::Pressure_np1,
                               fields::PressureDoubleDerivative,
                               fields::ForcingRHS,
                               fields::AcousticMassVector,
                               fields::DampingVector,
                               fields::StiffnessVector,
                               fields::AcousticFreeSurfaceNodeIndicator >( getName() );

    /// register  PML auxiliary variables only when a PML is specified in the xml
    if( m_usePML )
    {
      nodeManager.registerField< fields::AuxiliaryVar1PML,
                                 fields::AuxiliaryVar2PML,
                                 fields::AuxiliaryVar3PML,
                                 fields::AuxiliaryVar4PML >( getName() );

      nodeManager.getField< fields::AuxiliaryVar1PML >().resizeDimension< 1 >( 3 );
      nodeManager.getField< fields::AuxiliaryVar2PML >().resizeDimension< 1 >( 3 );
    }

    FaceManager & faceManager = mesh.getFaceManager();
    faceManager.registerField< fields::AcousticFreeSurfaceFaceIndicator >( getName() );

    ElementRegionManager & elemManager = mesh.getElemManager();

    elemManager.forElementSubRegions< CellElementSubRegion >( [&]( CellElementSubRegion & subRegion )
    {
      subRegion.registerField< fields::AcousticVelocity >( getName() );
      subRegion.registerField< fields::AcousticDensity >( getName() );
      subRegion.registerField< fields::PartialGradient >( getName() );
    } );

  } );
}


void AcousticWaveEquationSEM::postProcessInput()
{
  WaveSolverBase::postProcessInput();

  m_pressureNp1AtReceivers.resize( m_nsamplesSeismoTrace, m_receiverCoordinates.size( 0 ) + 1 );
}

void AcousticWaveEquationSEM::precomputeSourceAndReceiverTerm( MeshLevel & mesh,
                                                               arrayView1d< string const > const & regionNames )
{
  GEOS_MARK_FUNCTION;
  NodeManager const & nodeManager = mesh.getNodeManager();
  FaceManager const & faceManager = mesh.getFaceManager();

  arrayView2d< wsCoordType const, nodes::REFERENCE_POSITION_USD > const
  nodeCoords32 = nodeManager.getField< fields::referencePosition32 >().toViewConst();

  arrayView2d< real64 const > const faceNormal  = faceManager.faceNormal();
  arrayView2d< real64 const > const faceCenter  = faceManager.faceCenter();

  arrayView2d< real64 const > const sourceCoordinates = m_sourceCoordinates.toViewConst();
  arrayView2d< localIndex > const sourceNodeIds = m_sourceNodeIds.toView();
  arrayView2d< real64 > const sourceConstants = m_sourceConstants.toView();
  arrayView1d< localIndex > const sourceIsAccessible = m_sourceIsAccessible.toView();
  sourceNodeIds.setValues< EXEC_POLICY >( -1 );
  sourceConstants.setValues< EXEC_POLICY >( -1 );
  sourceIsAccessible.zero();

  arrayView2d< real64 const > const receiverCoordinates = m_receiverCoordinates.toViewConst();
  arrayView2d< localIndex > const receiverNodeIds = m_receiverNodeIds.toView();
  arrayView2d< real64 > const receiverConstants = m_receiverConstants.toView();
  arrayView1d< localIndex > const receiverIsLocal = m_receiverIsLocal.toView();
  receiverNodeIds.setValues< EXEC_POLICY >( -1 );
  receiverConstants.setValues< EXEC_POLICY >( -1 );
  receiverIsLocal.zero();

  arrayView2d< real32 > const sourceValue = m_sourceValue.toView();
  real64 dt = 0;
  EventManager const & event = getGroupByPath< EventManager >( "/Problem/Events" );
  for( localIndex numSubEvent = 0; numSubEvent < event.numSubGroups(); ++numSubEvent )
  {
    EventBase const * subEvent = static_cast< EventBase const * >( event.getSubGroups()[numSubEvent] );
    if( subEvent->getEventName() == "/Solvers/" + getName() )
    {
      dt = subEvent->getReference< real64 >( EventBase::viewKeyStruct::forceDtString() );
    }
  }

  mesh.getElemManager().forElementSubRegions< CellElementSubRegion >( regionNames, [&]( localIndex const,
                                                                                        CellElementSubRegion & elementSubRegion )
  {
    GEOS_THROW_IF( elementSubRegion.getElementType() != ElementType::Hexahedron,
                   getDataContext() << ": Invalid type of element, the acoustic solver is designed for hexahedral meshes only (C3D8), using the SEM formulation",
                   InputError );

    arrayView2d< localIndex const > const elemsToFaces = elementSubRegion.faceList();
    arrayView2d< localIndex const, cells::NODE_MAP_USD > const & elemsToNodes = elementSubRegion.nodeList();
    arrayView2d< real64 const > const elemCenter = elementSubRegion.getElementCenter();
    arrayView1d< integer const > const elemGhostRank = elementSubRegion.ghostRank();

    finiteElement::FiniteElementBase const &
    fe = elementSubRegion.getReference< finiteElement::FiniteElementBase >( getDiscretizationName() );
    finiteElement::FiniteElementDispatchHandler< SEM_FE_TYPES >::dispatch3D( fe, [&] ( auto const finiteElement )
    {
      using FE_TYPE = TYPEOFREF( finiteElement );

      localIndex const numFacesPerElem = elementSubRegion.numFacesPerElement();

      {
        GEOS_MARK_SCOPE( acousticWaveEquationSEMKernels::PrecomputeSourceAndReceiverKernel );
        acousticWaveEquationSEMKernels::
          PrecomputeSourceAndReceiverKernel::
          launch< EXEC_POLICY, FE_TYPE >
          ( elementSubRegion.size(),
          numFacesPerElem,
          nodeCoords32,
          elemGhostRank,
          elemsToNodes,
          elemsToFaces,
          elemCenter,
          faceNormal,
          faceCenter,
          sourceCoordinates,
          sourceIsAccessible,
          sourceNodeIds,
          sourceConstants,
          receiverCoordinates,
          receiverIsLocal,
          receiverNodeIds,
          receiverConstants,
          sourceValue,
          dt,
          m_timeSourceFrequency,
          m_timeSourceDelay,
          m_rickerOrder );
      }
    } );
  } );
}

void AcousticWaveEquationSEM::addSourceToRightHandSide( integer const & cycleNumber, arrayView1d< real32 > const rhs )
{
  arrayView2d< localIndex const > const sourceNodeIds = m_sourceNodeIds.toViewConst();
  arrayView2d< real64 const > const sourceConstants   = m_sourceConstants.toViewConst();
  arrayView1d< localIndex const > const sourceIsAccessible = m_sourceIsAccessible.toViewConst();
  arrayView2d< real32 const > const sourceValue   = m_sourceValue.toViewConst();

  GEOS_THROW_IF( cycleNumber > sourceValue.size( 0 ),
                 getDataContext() << ": Too many steps compared to array size",
                 std::runtime_error );
  forAll< EXEC_POLICY >( sourceConstants.size( 0 ), [=] GEOS_HOST_DEVICE ( localIndex const isrc )
  {
    if( sourceIsAccessible[isrc] == 1 )
    {
      for( localIndex inode = 0; inode < sourceConstants.size( 1 ); ++inode )
      {
        real32 const localIncrement = sourceConstants[isrc][inode] * sourceValue[cycleNumber][isrc];
        RAJA::atomicAdd< ATOMIC_POLICY >( &rhs[sourceNodeIds[isrc][inode]], localIncrement );
      }
    }
  } );
}

void AcousticWaveEquationSEM::initializePostInitialConditionsPreSubGroups()
{
  GEOS_MARK_FUNCTION;
  {
    GEOS_MARK_SCOPE( WaveSolverBase::initializePostInitialConditionsPreSubGroups );
    WaveSolverBase::initializePostInitialConditionsPreSubGroups();
  }
  if( m_usePML )
  {
    AcousticWaveEquationSEM::initializePML();
  }

  DomainPartition & domain = getGroupByPath< DomainPartition >( "/Problem/domain" );

  applyFreeSurfaceBC( 0.0, domain );

  forDiscretizationOnMeshTargets( domain.getMeshBodies(), [&] ( string const &,
                                                                MeshLevel & mesh,
                                                                arrayView1d< string const > const & regionNames )
  {
    precomputeSourceAndReceiverTerm( mesh, regionNames );

    NodeManager & nodeManager = mesh.getNodeManager();
    FaceManager & faceManager = mesh.getFaceManager();
    ElementRegionManager & elemManager = mesh.getElemManager();

    /// get the array of indicators: 1 if the face is on the boundary; 0 otherwise
    arrayView1d< integer const > const & facesDomainBoundaryIndicator = faceManager.getDomainBoundaryIndicator();
    arrayView2d< wsCoordType const, nodes::REFERENCE_POSITION_USD > const nodeCoords = nodeManager.getField< fields::referencePosition32 >().toViewConst();

    /// get face to node map
    ArrayOfArraysView< localIndex const > const facesToNodes = faceManager.nodeList().toViewConst();

    // mass matrix to be computed in this function
    arrayView1d< real32 > const mass = nodeManager.getField< fields::AcousticMassVector >();
    {
      GEOS_MARK_SCOPE( mass_zero );
      mass.zero();
    }
    /// damping matrix to be computed for each dof in the boundary of the mesh
    arrayView1d< real32 > const damping = nodeManager.getField< fields::DampingVector >();
    {
      GEOS_MARK_SCOPE( damping_zero );
      damping.zero();
    }
    /// get array of indicators: 1 if face is on the free surface; 0 otherwise
    arrayView1d< localIndex const > const freeSurfaceFaceIndicator = faceManager.getField< fields::AcousticFreeSurfaceFaceIndicator >();

    elemManager.forElementSubRegions< CellElementSubRegion >( regionNames, [&]( localIndex const,
                                                                                CellElementSubRegion & elementSubRegion )
    {
      finiteElement::FiniteElementBase const &
      fe = elementSubRegion.getReference< finiteElement::FiniteElementBase >( getDiscretizationName() );

      arrayView2d< localIndex const, cells::NODE_MAP_USD > const elemsToNodes = elementSubRegion.nodeList();
      arrayView2d< localIndex const > const elemsToFaces = elementSubRegion.faceList();

      computeTargetNodeSet( elemsToNodes, elementSubRegion.size(), fe.getNumQuadraturePoints() );

      arrayView1d< real32 const > const velocity = elementSubRegion.getField< fields::AcousticVelocity >();
      arrayView1d< real32 const > const density = elementSubRegion.getField< fields::AcousticDensity >();

      /// Partial gradient if gradient as to be computed
      arrayView1d< real32 > grad = elementSubRegion.getField< fields::PartialGradient >();
      grad.zero();

      finiteElement::FiniteElementDispatchHandler< SEM_FE_TYPES >::dispatch3D( fe, [&] ( auto const finiteElement )
      {
        using FE_TYPE = TYPEOFREF( finiteElement );

        acousticWaveEquationSEMKernels::MassMatrixKernel< FE_TYPE > kernelM( finiteElement );
        kernelM.template launch< EXEC_POLICY, ATOMIC_POLICY >( elementSubRegion.size(),
                                                               nodeCoords,
                                                               elemsToNodes,
                                                               velocity,
                                                               density,
                                                               mass );
        {
          GEOS_MARK_SCOPE( DampingMatrixKernel );
          acousticWaveEquationSEMKernels::DampingMatrixKernel< FE_TYPE > kernelD( finiteElement );
          kernelD.template launch< EXEC_POLICY, ATOMIC_POLICY >( elementSubRegion.size(),
                                                                 nodeCoords,
                                                                 elemsToFaces,
                                                                 facesToNodes,
                                                                 facesDomainBoundaryIndicator,
                                                                 freeSurfaceFaceIndicator,
                                                                 velocity,
                                                                 density,
                                                                 damping );
        }
      } );
    } );
  } );

  WaveSolverUtils::initTrace( "seismoTraceReceiver", getName(), m_outputSeismoTrace, m_receiverConstants.size( 0 ), m_receiverIsLocal );
}


void AcousticWaveEquationSEM::applyFreeSurfaceBC( real64 time, DomainPartition & domain )
{
  GEOS_MARK_FUNCTION;
  FieldSpecificationManager & fsManager = FieldSpecificationManager::getInstance();
  FunctionManager const & functionManager = FunctionManager::getInstance();

  FaceManager & faceManager = domain.getMeshBody( 0 ).getMeshLevel( m_discretizationName ).getFaceManager();
  NodeManager & nodeManager = domain.getMeshBody( 0 ).getMeshLevel( m_discretizationName ).getNodeManager();

  arrayView1d< real32 > const p_nm1 = nodeManager.getField< fields::Pressure_nm1 >();
  arrayView1d< real32 > const p_n = nodeManager.getField< fields::Pressure_n >();
  arrayView1d< real32 > const p_np1 = nodeManager.getField< fields::Pressure_np1 >();

  ArrayOfArraysView< localIndex const > const faceToNodeMap = faceManager.nodeList().toViewConst();

  /// array of indicators: 1 if a face is on on free surface; 0 otherwise
  arrayView1d< localIndex > const freeSurfaceFaceIndicator = faceManager.getField< fields::AcousticFreeSurfaceFaceIndicator >();

  /// array of indicators: 1 if a node is on on free surface; 0 otherwise
  arrayView1d< localIndex > const freeSurfaceNodeIndicator = nodeManager.getField< fields::AcousticFreeSurfaceNodeIndicator >();

  // freeSurfaceFaceIndicator.zero();
  // freeSurfaceNodeIndicator.zero();

  fsManager.apply< FaceManager >( time,
                                  domain.getMeshBody( 0 ).getMeshLevel( m_discretizationName ),
                                  string( "FreeSurface" ),
                                  [&]( FieldSpecificationBase const & bc,
                                       string const &,
                                       SortedArrayView< localIndex const > const & targetSet,
                                       FaceManager &,
                                       string const & )
  {
    string const & functionName = bc.getFunctionName();

    if( functionName.empty() || functionManager.getGroup< FunctionBase >( functionName ).isFunctionOfTime() == 2 )
    {
      real64 const value = bc.getScale();

      for( localIndex i = 0; i < targetSet.size(); ++i )
      {
        localIndex const kf = targetSet[ i ];
        freeSurfaceFaceIndicator[kf] = 1;

        localIndex const numNodes = faceToNodeMap.sizeOfArray( kf );
        for( localIndex a=0; a < numNodes; ++a )
        {
          localIndex const dof = faceToNodeMap( kf, a );
          freeSurfaceNodeIndicator[dof] = 1;

          p_np1[dof] = value;
          p_n[dof]   = value;
          p_nm1[dof] = value;
        }
      }
    }
    else
    {
      GEOS_ERROR( "This option is not supported yet" );
    }
  } );
}

void AcousticWaveEquationSEM::initializePML()
{
  GEOS_MARK_FUNCTION;

  registerWrapper< parametersPML >( viewKeyStruct::parametersPMLString() ).
    setInputFlag( InputFlags::FALSE ).
    setSizedFromParent( 0 ).
    setRestartFlags( RestartFlags::NO_WRITE ).
    setDescription( "Parameters needed to compute damping in the PML region" );

  parametersPML & param = getReference< parametersPML >( viewKeyStruct::parametersPMLString() );

  /// Get the default thicknesses and wave speeds in the PML regions from the PerfectlyMatchedLayer
  /// field specification parameters (from the xml)
  real32 minThicknessPML=0;
  real32 smallestXMinPML=0;
  real32 largestXMaxPML=0;
  FieldSpecificationManager & fsManager = FieldSpecificationManager::getInstance();
  fsManager.forSubGroups< PerfectlyMatchedLayer >( [&] ( PerfectlyMatchedLayer const & fs )
  {
    param.xMinPML=fs.getMin();
    param.xMaxPML=fs.getMax();
    param.thicknessMinXYZPML=fs.getThicknessMinXYZ();
    param.thicknessMaxXYZPML=fs.getThicknessMaxXYZ();
    param.reflectivityPML = fs.getReflectivity();
    param.waveSpeedMinXYZPML=fs.getWaveSpeedMinXYZ();
    param.waveSpeedMaxXYZPML=fs.getWaveSpeedMaxXYZ();
    minThicknessPML=fs.minThickness;
    smallestXMinPML=fs.smallestXMin;
    largestXMaxPML=fs.largestXMax;
  } );

  /// Now compute the PML parameters above internally
  DomainPartition & domain = getGroupByPath< DomainPartition >( "/Problem/domain" );
  forDiscretizationOnMeshTargets( domain.getMeshBodies(), [&] ( string const &,
                                                                MeshLevel & mesh,
                                                                arrayView1d< string const > const & )
  {

    NodeManager & nodeManager = mesh.getNodeManager();
    /// WARNING: the array below is one of the PML auxiliary variables
    arrayView1d< real32 > const indicatorPML = nodeManager.getField< fields::AuxiliaryVar4PML >();
    arrayView2d< wsCoordType const, nodes::REFERENCE_POSITION_USD > const nodeCoords32 = nodeManager.getField< fields::referencePosition32 >().toViewConst();
    indicatorPML.zero();

    real32 xInteriorMin[3]{};
    real32 xInteriorMax[3]{};
    real32 xGlobalMin[3]{};
    real32 xGlobalMax[3]{};
    real32 cMin[3]{};
    real32 cMax[3]{};
    integer counterMin[3]{};
    integer counterMax[3]{};

    /// Set a node-based flag in the PML regions
    /// WARNING: the array used as a flag is one of the PML
    /// auxiliary variables to save memory
    fsManager.apply< ElementSubRegionBase,
                     PerfectlyMatchedLayer >( 0.0,
                                              mesh,
                                              PerfectlyMatchedLayer::catalogName(),
                                              [&]( PerfectlyMatchedLayer const &,
                                                   string const &,
                                                   SortedArrayView< localIndex const > const & targetSet,
                                                   ElementSubRegionBase & subRegion,
                                                   string const & )

    {
      CellElementSubRegion::NodeMapType const & elemToNodes =
        subRegion.getReference< CellElementSubRegion::NodeMapType >( CellElementSubRegion::viewKeyStruct::nodeListString() );
      traits::ViewTypeConst< CellElementSubRegion::NodeMapType > const elemToNodesViewConst = elemToNodes.toViewConst();

      forAll< EXEC_POLICY >( targetSet.size(), [=] GEOS_HOST_DEVICE ( localIndex const l )
      {
        localIndex const k = targetSet[ l ];
        localIndex const numNodesPerElem = elemToNodesViewConst[k].size();

        for( localIndex i=0; i<numNodesPerElem; ++i )
        {
          indicatorPML[elemToNodesViewConst[k][i]]=1.0;
        }
      } );
    } );


    /// find the interior and global coordinates limits
    RAJA::ReduceMin< parallelDeviceReduce, real32 > xMinGlobal( LvArray::NumericLimits< real32 >::max );
    RAJA::ReduceMin< parallelDeviceReduce, real32 > yMinGlobal( LvArray::NumericLimits< real32 >::max );
    RAJA::ReduceMin< parallelDeviceReduce, real32 > zMinGlobal( LvArray::NumericLimits< real32 >::max );
    RAJA::ReduceMax< parallelDeviceReduce, real32 > xMaxGlobal( -LvArray::NumericLimits< real32 >::max );
    RAJA::ReduceMax< parallelDeviceReduce, real32 > yMaxGlobal( -LvArray::NumericLimits< real32 >::max );
    RAJA::ReduceMax< parallelDeviceReduce, real32 > zMaxGlobal( -LvArray::NumericLimits< real32 >::max );
    RAJA::ReduceMin< parallelDeviceReduce, real32 > xMinInterior( LvArray::NumericLimits< real32 >::max );
    RAJA::ReduceMin< parallelDeviceReduce, real32 > yMinInterior( LvArray::NumericLimits< real32 >::max );
    RAJA::ReduceMin< parallelDeviceReduce, real32 > zMinInterior( LvArray::NumericLimits< real32 >::max );
    RAJA::ReduceMax< parallelDeviceReduce, real32 > xMaxInterior( -LvArray::NumericLimits< real32 >::max );
    RAJA::ReduceMax< parallelDeviceReduce, real32 > yMaxInterior( -LvArray::NumericLimits< real32 >::max );
    RAJA::ReduceMax< parallelDeviceReduce, real32 > zMaxInterior( -LvArray::NumericLimits< real32 >::max );

    forAll< EXEC_POLICY >( nodeManager.size(), [=] GEOS_HOST_DEVICE ( localIndex const a )
    {
      xMinGlobal.min( nodeCoords32[a][0] );
      yMinGlobal.min( nodeCoords32[a][1] );
      zMinGlobal.min( nodeCoords32[a][2] );
      xMaxGlobal.max( nodeCoords32[a][0] );
      yMaxGlobal.max( nodeCoords32[a][1] );
      zMaxGlobal.max( nodeCoords32[a][2] );
      if( !isZero( indicatorPML[a] - 1.0 ))
      {
        xMinInterior.min( nodeCoords32[a][0] );
        yMinInterior.min( nodeCoords32[a][1] );
        zMinInterior.min( nodeCoords32[a][2] );
        xMaxInterior.max( nodeCoords32[a][0] );
        yMaxInterior.max( nodeCoords32[a][1] );
        zMaxInterior.max( nodeCoords32[a][2] );
      }
    } );

    xGlobalMin[0] = xMinGlobal.get();
    xGlobalMin[1] = yMinGlobal.get();
    xGlobalMin[2] = zMinGlobal.get();
    xGlobalMax[0] = xMaxGlobal.get();
    xGlobalMax[1] = yMaxGlobal.get();
    xGlobalMax[2] = zMaxGlobal.get();
    xInteriorMin[0] = xMinInterior.get();
    xInteriorMin[1] = yMinInterior.get();
    xInteriorMin[2] = zMinInterior.get();
    xInteriorMax[0] = xMaxInterior.get();
    xInteriorMax[1] = yMaxInterior.get();
    xInteriorMax[2] = zMaxInterior.get();

    for( integer i=0; i<3; ++i )
    {
      xGlobalMin[i] = MpiWrapper::min( xGlobalMin[i] );
      xGlobalMax[i] = MpiWrapper::max( xGlobalMax[i] );
      xInteriorMin[i] = MpiWrapper::min( xInteriorMin[i] );
      xInteriorMax[i] = MpiWrapper::max( xInteriorMax[i] );
    }


    /// if the coordinates limits and PML thicknesses are not provided
    /// from the xml, replace them with the above
    for( integer i=0; i<3; ++i )
    {
      if( param.xMinPML[i]<smallestXMinPML )
        param.xMinPML[i] = xInteriorMin[i];
      if( param.xMaxPML[i]>largestXMaxPML )
        param.xMaxPML[i] = xInteriorMax[i];
      if( param.thicknessMinXYZPML[i]<0 )
        param.thicknessMinXYZPML[i] = xInteriorMin[i]-xGlobalMin[i];
      if( param.thicknessMaxXYZPML[i]<0 )
        param.thicknessMaxXYZPML[i] = xGlobalMax[i]-xInteriorMax[i];
    }

    /// Compute the average wave speeds in the PML regions internally
    /// using the actual velocity field
    fsManager.apply< ElementSubRegionBase,
                     PerfectlyMatchedLayer >( 0.0,
                                              mesh,
                                              PerfectlyMatchedLayer::catalogName(),
                                              [&]( PerfectlyMatchedLayer const &,
                                                   string const &,
                                                   SortedArrayView< localIndex const > const & targetSet,
                                                   ElementSubRegionBase & subRegion,
                                                   string const & )

    {
      CellElementSubRegion::NodeMapType const & elemToNodes =
        subRegion.getReference< CellElementSubRegion::NodeMapType >( CellElementSubRegion::viewKeyStruct::nodeListString() );
      traits::ViewTypeConst< CellElementSubRegion::NodeMapType > const elemToNodesViewConst = elemToNodes.toViewConst();
      arrayView1d< real32 const > const vel = subRegion.getReference< array1d< real32 > >( fields::AcousticVelocity::key());
      finiteElement::FiniteElementBase const &
      fe = subRegion.getReference< finiteElement::FiniteElementBase >( getDiscretizationName() );

      real32 const xMin[3]{param.xMinPML[0], param.xMinPML[1], param.xMinPML[2]};
      real32 const xMax[3]{param.xMaxPML[0], param.xMaxPML[1], param.xMaxPML[2]};

      finiteElement::FiniteElementDispatchHandler< SEM_FE_TYPES >::dispatch3D( fe, [&] ( auto const finiteElement )
      {
        using FE_TYPE = TYPEOFREF( finiteElement );

        acousticWaveEquationSEMKernels::
          waveSpeedPMLKernel< FE_TYPE > kernel( finiteElement );
        kernel.template launch< EXEC_POLICY, ATOMIC_POLICY >
          ( targetSet,
          nodeCoords32,
          elemToNodesViewConst,
          vel,
          xMin,
          xMax,
          cMin,
          cMax,
          counterMin,
          counterMax );
      } );
    } );

    for( integer i=0; i<3; ++i )
    {
      cMin[i] = MpiWrapper::sum( cMin[i] );
      cMax[i] = MpiWrapper::sum( cMax[i] );
      counterMin[i] = MpiWrapper::sum( counterMin[i] );
      counterMax[i] = MpiWrapper::sum( counterMax[i] );
    }
    for( integer i=0; i<3; ++i )
    {
      cMin[i] /= std::max( 1, counterMin[i] );
      cMax[i] /= std::max( 1, counterMax[i] );
    }

    /// if the PML wave speeds are not provided from the xml
    /// replace them with the above
    for( integer i=0; i<3; ++i )
    {
      if( param.waveSpeedMinXYZPML[i]<0 )
        param.waveSpeedMinXYZPML[i] = cMin[i];
      if( param.waveSpeedMaxXYZPML[i]<0 )
        param.waveSpeedMaxXYZPML[i] = cMax[i];
    }

    /// add safeguards when PML thickness is negative or too small
    for( integer i=0; i<3; ++i )
    {
      if( param.thicknessMinXYZPML[i]<=minThicknessPML )
      {
        param.thicknessMinXYZPML[i]=LvArray::NumericLimits< real32 >::max;
        param.waveSpeedMinXYZPML[i]=0;
      }
      if( param.thicknessMaxXYZPML[i]<=minThicknessPML )
      {
        param.thicknessMaxXYZPML[i]=LvArray::NumericLimits< real32 >::max;
        param.waveSpeedMaxXYZPML[i]=0;
      }
    }

    /// WARNING: don't forget to reset the indicator to zero
    /// so it can be used by the PML application
    indicatorPML.zero();

    GEOS_LOG_LEVEL_RANK_0( 1,
                           "PML parameters are: \n"
                           << "\t inner boundaries xMin = "<<param.xMinPML<<"\n"
                           << "\t inner boundaries xMax = "<<param.xMaxPML<<"\n"
                           << "\t left, front, top max PML thicknesses  = "<<param.thicknessMinXYZPML<<"\n"
                           << "\t right, back, bottom max PML thicknesses  = "<<param.thicknessMaxXYZPML<<"\n"
                           << "\t left, front, top average wave speed  = "<<param.waveSpeedMinXYZPML<<"\n"
                           << "\t right, back, bottom average wave speed  = "<<param.waveSpeedMaxXYZPML<<"\n"
                           << "\t theoretical reflectivity = "<< param.reflectivityPML );

  } );
}



void AcousticWaveEquationSEM::applyPML( real64 const time, DomainPartition & domain )
{
  GEOS_MARK_FUNCTION;

  FieldSpecificationManager & fsManager = FieldSpecificationManager::getInstance();
  parametersPML const & param = getReference< parametersPML >( viewKeyStruct::parametersPMLString() );

  /// Loop over the different mesh bodies; for wave propagation, there is only one mesh body
  /// which is the whole mesh
  forDiscretizationOnMeshTargets( domain.getMeshBodies(), [&] ( string const &,
                                                                MeshLevel & mesh,
                                                                arrayView1d< string const > const & )
  {

    NodeManager & nodeManager = mesh.getNodeManager();

    /// Array views of the pressure p, PML auxiliary variables, and node coordinates
    arrayView1d< real32 const > const p_n = nodeManager.getField< fields::Pressure_n >();
    arrayView2d< real32 const > const v_n = nodeManager.getField< fields::AuxiliaryVar1PML >();
    arrayView2d< real32 > const grad_n = nodeManager.getField< fields::AuxiliaryVar2PML >();
    arrayView1d< real32 > const divV_n = nodeManager.getField< fields::AuxiliaryVar3PML >();
    arrayView1d< real32 const > const u_n = nodeManager.getField< fields::AuxiliaryVar4PML >();
    arrayView2d< wsCoordType const, nodes::REFERENCE_POSITION_USD > const nodeCoords32 = nodeManager.getField< fields::referencePosition32 >().toViewConst();

    /// Select the subregions concerned by the PML (specified in the xml by the Field Specification)
    /// 'targetSet' contains the indices of the elements in a given subregion
    fsManager.apply< ElementSubRegionBase,
                     PerfectlyMatchedLayer >( time,
                                              mesh,
                                              PerfectlyMatchedLayer::catalogName(),
                                              [&]( PerfectlyMatchedLayer const &,
                                                   string const &,
                                                   SortedArrayView< localIndex const > const & targetSet,
                                                   ElementSubRegionBase & subRegion,
                                                   string const & )

    {

      /// Get the element to nodes mapping in the subregion
      CellElementSubRegion::NodeMapType const & elemToNodes =
        subRegion.getReference< CellElementSubRegion::NodeMapType >( CellElementSubRegion::viewKeyStruct::nodeListString() );

      /// Get a const ArrayView of the mapping above
      traits::ViewTypeConst< CellElementSubRegion::NodeMapType > const elemToNodesViewConst = elemToNodes.toViewConst();

      /// Array view of the wave speed
      arrayView1d< real32 const > const vel = subRegion.getReference< array1d< real32 > >( fields::AcousticVelocity::key());

      /// Get the object needed to determine the type of the element in the subregion
      finiteElement::FiniteElementBase const &
      fe = subRegion.getReference< finiteElement::FiniteElementBase >( getDiscretizationName() );

      real32 xMin[3];
      real32 xMax[3];
      real32 dMin[3];
      real32 dMax[3];
      real32 cMin[3];
      real32 cMax[3];
      for( integer i=0; i<3; ++i )
      {
        xMin[i] = param.xMinPML[i];
        xMax[i] = param.xMaxPML[i];
        dMin[i] = param.thicknessMinXYZPML[i];
        dMax[i] = param.thicknessMaxXYZPML[i];
        cMin[i] = param.waveSpeedMinXYZPML[i];
        cMax[i] = param.waveSpeedMaxXYZPML[i];
      }
      real32 const r = param.reflectivityPML;

      /// Get the type of the elements in the subregion
      finiteElement::FiniteElementDispatchHandler< SEM_FE_TYPES >::dispatch3D( fe, [&] ( auto const finiteElement )
      {
        using FE_TYPE = TYPEOFREF( finiteElement );

        /// apply the PML kernel
        acousticWaveEquationSEMKernels::
          PMLKernel< FE_TYPE > kernel( finiteElement );
        kernel.template launch< EXEC_POLICY, ATOMIC_POLICY >
          ( targetSet,
          nodeCoords32,
          elemToNodesViewConst,
          vel,
          p_n,
          v_n,
          u_n,
          xMin,
          xMax,
          dMin,
          dMax,
          cMin,
          cMax,
          r,
          grad_n,
          divV_n );
      } );
    } );
  } );

}

real64 AcousticWaveEquationSEM::explicitStepForward( real64 const & time_n,
                                                     real64 const & dt,
                                                     integer cycleNumber,
                                                     DomainPartition & domain,
                                                     bool computeGradient )
{
  real64 dtOut = explicitStepInternal( time_n, dt, cycleNumber, domain );

  forDiscretizationOnMeshTargets( domain.getMeshBodies(),
                                  [&] ( string const &,
                                        MeshLevel & mesh,
                                        arrayView1d< string const > const & GEOS_UNUSED_PARAM ( regionNames ) )
  {
    NodeManager & nodeManager = mesh.getNodeManager();

    arrayView1d< real32 > const p_nm1 = nodeManager.getField< fields::Pressure_nm1 >();
    arrayView1d< real32 > const p_n = nodeManager.getField< fields::Pressure_n >();
    arrayView1d< real32 > const p_np1 = nodeManager.getField< fields::Pressure_np1 >();

    if( computeGradient && cycleNumber >= 0 )
    {

      arrayView1d< real32 > const p_dt2 = nodeManager.getField< fields::PressureDoubleDerivative >();

      if( m_enableLifo )
      {
        if( !m_lifo )
        {
          int const rank = MpiWrapper::commRank( MPI_COMM_GEOSX );
          std::string lifoPrefix = GEOS_FMT( "lifo/rank_{:05}/pdt2_shot{:06}", rank, m_shotIndex );
          m_lifo = std::make_unique< LifoStorage< real32, localIndex > >( lifoPrefix, p_dt2, m_lifoOnDevice, m_lifoOnHost, m_lifoSize );
        }

        m_lifo->pushWait();
      }
      forAll< EXEC_POLICY >( nodeManager.size(), [=] GEOS_HOST_DEVICE ( localIndex const nodeIdx )
      {
        p_dt2[nodeIdx] = (p_np1[nodeIdx] - 2*p_n[nodeIdx] + p_nm1[nodeIdx]) / pow( dt, 2 );
      } );

      if( m_enableLifo )
      {
        // Need to tell LvArray data is on GPU to avoir HtoD copy
        p_dt2.move( MemorySpace::cuda, false );
        m_lifo->pushAsync( p_dt2 );
      }
      else
      {
        GEOS_MARK_SCOPE ( DirectWrite );
        p_dt2.move( MemorySpace::host, false );
        int const rank = MpiWrapper::commRank( MPI_COMM_GEOSX );
        std::string fileName = GEOS_FMT( "lifo/rank_{:05}/pressuredt2_{:06}_{:08}.dat", rank, m_shotIndex, cycleNumber );
        int lastDirSeparator = fileName.find_last_of( "/\\" );
        std::string dirName = fileName.substr( 0, lastDirSeparator );
        if( string::npos != (size_t)lastDirSeparator && !directoryExists( dirName ))
        {
          makeDirsForPath( dirName );
        }

        //std::string fileName = GEOS_FMT( "pressuredt2_{:06}_{:08}_{:04}.dat", m_shotIndex, cycleNumber, rank );
        //const int fileDesc = open( fileName.c_str(), O_CREAT | O_WRONLY | O_DIRECT | O_TRUNC, S_IRUSR | S_IWUSR | S_IRGRP | S_IWGRP |
        // S_IROTH | S_IWOTH );

        std::ofstream wf( fileName, std::ios::out | std::ios::binary );
        GEOS_THROW_IF( !wf,
                       getDataContext() << ": Could not open file "<< fileName << " for writing",
                       InputError );
        wf.write( (char *)&p_dt2[0], p_dt2.size()*sizeof( real32 ) );
        wf.close( );
        GEOS_THROW_IF( !wf.good(),
                       getDataContext() << ": An error occured while writing "<< fileName,
                       InputError );
      }

    }

    prepareNextTimestep( mesh );
  } );

  return dtOut;
}


real64 AcousticWaveEquationSEM::explicitStepBackward( real64 const & time_n,
                                                      real64 const & dt,
                                                      integer cycleNumber,
                                                      DomainPartition & domain,
                                                      bool computeGradient )
{
  real64 dtOut = explicitStepInternal( time_n, dt, cycleNumber, domain );
  forDiscretizationOnMeshTargets( domain.getMeshBodies(),
                                  [&] ( string const &,
                                        MeshLevel & mesh,
                                        arrayView1d< string const > const & regionNames )
  {
    NodeManager & nodeManager = mesh.getNodeManager();

    arrayView1d< real32 const > const mass = nodeManager.getField< fields::AcousticMassVector >();

    arrayView1d< real32 > const p_nm1 = nodeManager.getField< fields::Pressure_nm1 >();
    arrayView1d< real32 > const p_n = nodeManager.getField< fields::Pressure_n >();
    arrayView1d< real32 > const p_np1 = nodeManager.getField< fields::Pressure_np1 >();

    EventManager const & event = getGroupByPath< EventManager >( "/Problem/Events" );
    real64 const & maxTime = event.getReference< real64 >( EventManager::viewKeyStruct::maxTimeString() );
    int const maxCycle = int(round( maxTime / dt ));

    if( computeGradient && cycleNumber < maxCycle )
    {
      ElementRegionManager & elemManager = mesh.getElemManager();

      arrayView1d< real32 > const p_dt2 = nodeManager.getField< fields::PressureDoubleDerivative >();

      if( m_enableLifo )
      {
        m_lifo->pop( p_dt2 );
        if( m_lifo->empty() )
          delete m_lifo.release();
      }
      else
      {
        GEOS_MARK_SCOPE ( DirectRead );

        int const rank = MpiWrapper::commRank( MPI_COMM_GEOSX );
        std::string fileName = GEOS_FMT( "lifo/rank_{:05}/pressuredt2_{:06}_{:08}.dat", rank, m_shotIndex, cycleNumber );
        std::ifstream wf( fileName, std::ios::in | std::ios::binary );
        GEOS_THROW_IF( !wf,
                       getDataContext() << ": Could not open file "<< fileName << " for reading",
                       InputError );
        //std::string fileName = GEOS_FMT( "pressuredt2_{:06}_{:08}_{:04}.dat", m_shotIndex, cycleNumber, rank );
        //const int fileDesc = open( fileName.c_str(), O_RDONLY | O_DIRECT );
        //GEOS_ERROR_IF( fileDesc == -1,
        //                "Could not open file "<< fileName << " for reading: " << strerror( errno ) );
        // maybe better with registerTouch()
        p_dt2.move( MemorySpace::host, true );
        wf.read( (char *)&p_dt2[0], p_dt2.size()*sizeof( real32 ) );
        wf.close( );
        remove( fileName.c_str() );
      }
      elemManager.forElementSubRegions< CellElementSubRegion >( regionNames, [&]( localIndex const,
                                                                                  CellElementSubRegion & elementSubRegion )
      {
        arrayView1d< real32 const > const velocity = elementSubRegion.getField< fields::AcousticVelocity >();
        arrayView1d< real32 > grad = elementSubRegion.getField< fields::PartialGradient >();
        arrayView2d< localIndex const, cells::NODE_MAP_USD > const & elemsToNodes = elementSubRegion.nodeList();
        constexpr localIndex numNodesPerElem = 8;
        arrayView1d< integer const > const elemGhostRank = elementSubRegion.ghostRank();
        GEOS_MARK_SCOPE ( updatePartialGradient );
        forAll< EXEC_POLICY >( elementSubRegion.size(), [=] GEOS_HOST_DEVICE ( localIndex const eltIdx )
        {
          if( elemGhostRank[eltIdx]<0 )
          {
            for( localIndex i = 0; i < numNodesPerElem; ++i )
            {
              localIndex nodeIdx = elemsToNodes[eltIdx][i];
              grad[eltIdx] += (-2/velocity[eltIdx]) * mass[nodeIdx]/8.0 * (p_dt2[nodeIdx] * p_n[nodeIdx]);
            }
          }
        } );
      } );
    }

    prepareNextTimestep( mesh );
  } );

  return dtOut;
}

void AcousticWaveEquationSEM::prepareNextTimestep( MeshLevel & mesh )
{
  NodeManager & nodeManager = mesh.getNodeManager();

  arrayView1d< real32 > const p_nm1 = nodeManager.getField< fields::Pressure_nm1 >();
  arrayView1d< real32 > const p_n   = nodeManager.getField< fields::Pressure_n >();
  arrayView1d< real32 > const p_np1 = nodeManager.getField< fields::Pressure_np1 >();

  arrayView1d< real32 > const stiffnessVector = nodeManager.getField< fields::StiffnessVector >();
  arrayView1d< real32 > const rhs = nodeManager.getField< fields::ForcingRHS >();

  SortedArrayView< localIndex const > const solverTargetNodesSet = m_solverTargetNodesSet.toViewConst();

  forAll< EXEC_POLICY >( solverTargetNodesSet.size(), [=] GEOS_HOST_DEVICE ( localIndex const n )
  {
    localIndex const a = solverTargetNodesSet[n];

    p_nm1[a] = p_n[a];
    p_n[a]   = p_np1[a];

    stiffnessVector[a] = rhs[a] = 0.0;
  } );
}

void AcousticWaveEquationSEM::computeUnknowns( real64 const & time_n,
                                               real64 const & dt,
                                               integer cycleNumber,
                                               DomainPartition & domain,
                                               MeshLevel & mesh,
                                               arrayView1d< string const > const & regionNames )
{
  NodeManager & nodeManager = mesh.getNodeManager();

  arrayView1d< real32 const > const mass = nodeManager.getField< fields::AcousticMassVector >();
  arrayView1d< real32 const > const damping = nodeManager.getField< fields::DampingVector >();

  arrayView1d< real32 > const p_nm1 = nodeManager.getField< fields::Pressure_nm1 >();
  arrayView1d< real32 > const p_n = nodeManager.getField< fields::Pressure_n >();
  arrayView1d< real32 > const p_np1 = nodeManager.getField< fields::Pressure_np1 >();

  arrayView1d< localIndex const > const freeSurfaceNodeIndicator = nodeManager.getField< fields::AcousticFreeSurfaceNodeIndicator >();
  arrayView1d< real32 > const stiffnessVector = nodeManager.getField< fields::StiffnessVector >();
  arrayView1d< real32 > const rhs = nodeManager.getField< fields::ForcingRHS >();

<<<<<<< HEAD
  auto kernelFactory = acousticWaveEquationSEMKernels::ExplicitAcousticSEMFactory( dt );
=======
    EventManager const & event = getGroupByPath< EventManager >( "/Problem/Events" );
    real64 const & minTime = event.getReference< real64 >( EventManager::viewKeyStruct::minTimeString() );
    integer const cycleForSource = int(round( -minTime / dt + cycleNumber ));

    addSourceToRightHandSide( cycleForSource, rhs );
>>>>>>> a9d105c7

  finiteElement::
    regionBasedKernelApplication< EXEC_POLICY,
                                  constitutive::NullModel,
                                  CellElementSubRegion >( mesh,
                                                          regionNames,
                                                          getDiscretizationName(),
                                                          "",
                                                          kernelFactory );

  EventManager const & event = getGroupByPath< EventManager >( "/Problem/Events" );
  real64 const & minTime = event.getReference< real64 >( EventManager::viewKeyStruct::minTimeString() );
  integer const cycleForSource = int(round( -minTime / dt + cycleNumber ));
  addSourceToRightHandSide( cycleForSource, rhs );

  /// calculate your time integrators
  real64 const dt2 = pow( dt, 2 );

  SortedArrayView< localIndex const > const solverTargetNodesSet = m_solverTargetNodesSet.toViewConst();
  if( !m_usePML )
  {
    GEOS_MARK_SCOPE ( updateP );
    forAll< EXEC_POLICY >( solverTargetNodesSet.size(), [=] GEOS_HOST_DEVICE ( localIndex const n )
    {
      localIndex const a = solverTargetNodesSet[n];
      if( freeSurfaceNodeIndicator[a] != 1 )
      {
        p_np1[a] = p_n[a];
        p_np1[a] *= 2.0*mass[a];
        p_np1[a] -= (mass[a]-0.5*dt*damping[a])*p_nm1[a];
        p_np1[a] += dt2*(rhs[a]-stiffnessVector[a]);
        p_np1[a] /= mass[a]+0.5*dt*damping[a];
      }
    } );
  }
  else
  {
    parametersPML const & param = getReference< parametersPML >( viewKeyStruct::parametersPMLString() );
    arrayView2d< real32 > const v_n = nodeManager.getField< fields::AuxiliaryVar1PML >();
    arrayView2d< real32 > const grad_n = nodeManager.getField< fields::AuxiliaryVar2PML >();
    arrayView1d< real32 > const divV_n = nodeManager.getField< fields::AuxiliaryVar3PML >();
    arrayView1d< real32 > const u_n = nodeManager.getField< fields::AuxiliaryVar4PML >();
    arrayView2d< wsCoordType const, nodes::REFERENCE_POSITION_USD > const
    nodeCoords32 = nodeManager.getField< fields::referencePosition32 >().toViewConst();

    real32 const xMin[ 3 ] = {param.xMinPML[0], param.xMinPML[1], param.xMinPML[2]};
    real32 const xMax[ 3 ] = {param.xMaxPML[0], param.xMaxPML[1], param.xMaxPML[2]};
    real32 const dMin[ 3 ] = {param.thicknessMinXYZPML[0], param.thicknessMinXYZPML[1], param.thicknessMinXYZPML[2]};
    real32 const dMax[ 3 ] = {param.thicknessMaxXYZPML[0], param.thicknessMaxXYZPML[1], param.thicknessMaxXYZPML[2]};
    real32 const cMin[ 3 ] = {param.waveSpeedMinXYZPML[0], param.waveSpeedMinXYZPML[1], param.waveSpeedMinXYZPML[2]};
    real32 const cMax[ 3 ] = {param.waveSpeedMaxXYZPML[0], param.waveSpeedMaxXYZPML[1], param.waveSpeedMaxXYZPML[2]};
    real32 const r = param.reflectivityPML;

    /// apply the main function to update some of the PML auxiliary variables
    /// Compute (divV) and (B.pressureGrad - C.auxUGrad) vectors for the PML region
    applyPML( time_n, domain );

    GEOS_MARK_SCOPE ( updatePWithPML );
    forAll< EXEC_POLICY >( solverTargetNodesSet.size(), [=] GEOS_HOST_DEVICE ( localIndex const n )
    {
      localIndex const a = solverTargetNodesSet[n];
      if( freeSurfaceNodeIndicator[a] != 1 )
      {
        real32 sigma[3];
        real32 xLocal[ 3 ];

        for( integer i=0; i<3; ++i )
        {
          xLocal[i] = nodeCoords32[a][i];
        }

        acousticWaveEquationSEMKernels::PMLKernelHelper::computeDampingProfilePML(
          xLocal,
          xMin,
          xMax,
          dMin,
          dMax,
          cMin,
          cMax,
          r,
          sigma );

        real32 const alpha = sigma[0] + sigma[1] + sigma[2];

        p_np1[a] = dt2*( (rhs[a] - stiffnessVector[a])/mass[a] - divV_n[a])
                   - (1 - 0.5*alpha*dt)*p_nm1[a]
                   + 2*p_n[a];

        p_np1[a] = p_np1[a] / (1 + 0.5*alpha*dt);

        for( integer i=0; i<3; ++i )
        {
          v_n[a][i] = (1 - dt*sigma[i])*v_n[a][i] - dt*grad_n[a][i];
        }
        u_n[a] += dt*p_n[a];
      }
    } );
  }
}

void AcousticWaveEquationSEM::synchronizeUnknowns( real64 const & time_n,
                                                   real64 const & dt,
                                                   integer const,
                                                   DomainPartition & domain,
                                                   MeshLevel & mesh,
                                                   arrayView1d< string const > const & )
{
  NodeManager & nodeManager = mesh.getNodeManager();

  arrayView1d< real32 > const p_n = nodeManager.getField< fields::Pressure_n >();
  arrayView1d< real32 > const p_np1 = nodeManager.getField< fields::Pressure_np1 >();

  arrayView1d< real32 > const stiffnessVector = nodeManager.getField< fields::StiffnessVector >();
  arrayView1d< real32 > const rhs = nodeManager.getField< fields::ForcingRHS >();

  /// synchronize pressure fields
  FieldIdentifiers fieldsToBeSync;
  fieldsToBeSync.addFields( FieldLocation::Node, { fields::Pressure_np1::key() } );

  if( m_usePML )
  {
    fieldsToBeSync.addFields( FieldLocation::Node, {
        fields::AuxiliaryVar1PML::key(),
        fields::AuxiliaryVar4PML::key() } );
  }

  CommunicationTools & syncFields = CommunicationTools::getInstance();
  syncFields.synchronizeFields( fieldsToBeSync,
                                mesh,
                                domain.getNeighbors(),
                                true );
  /// compute the seismic traces since last step.
  arrayView2d< real32 > const pReceivers = m_pressureNp1AtReceivers.toView();

  computeAllSeismoTraces( time_n, dt, p_np1, p_n, pReceivers );
  incrementIndexSeismoTrace( time_n );

  if( m_usePML )
  {
    arrayView2d< real32 > const grad_n = nodeManager.getField< fields::AuxiliaryVar2PML >();
    arrayView1d< real32 > const divV_n = nodeManager.getField< fields::AuxiliaryVar3PML >();
    grad_n.zero();
    divV_n.zero();
  }
}

real64 AcousticWaveEquationSEM::explicitStepInternal( real64 const & time_n,
                                                      real64 const & dt,
                                                      integer const cycleNumber,
                                                      DomainPartition & domain )
{
  GEOS_MARK_FUNCTION;

  GEOS_LOG_RANK_0_IF( dt < epsilonLoc, "Warning! Value for dt: " << dt << "s is smaller than local threshold: " << epsilonLoc );

  forDiscretizationOnMeshTargets( domain.getMeshBodies(), [&] ( string const &,
                                                                MeshLevel & mesh,
                                                                arrayView1d< string const > const & regionNames )
  {
    computeUnknowns( time_n, dt, cycleNumber, domain, mesh, regionNames );
    synchronizeUnknowns( time_n, dt, cycleNumber, domain, mesh, regionNames );
  } );

  return dt;
}

void AcousticWaveEquationSEM::cleanup( real64 const time_n,
                                       integer const cycleNumber,
                                       integer const eventCounter,
                                       real64 const eventProgress,
                                       DomainPartition & domain )
{
  // call the base class cleanup (for reporting purposes)
  SolverBase::cleanup( time_n, cycleNumber, eventCounter, eventProgress, domain );

  // compute the remaining seismic traces, if needed
  forDiscretizationOnMeshTargets( domain.getMeshBodies(), [&] ( string const &,
                                                                MeshLevel & mesh,
                                                                arrayView1d< string const > const & )
  {
    NodeManager & nodeManager = mesh.getNodeManager();
    arrayView1d< real32 const > const p_n = nodeManager.getField< fields::Pressure_n >();
    arrayView1d< real32 const > const p_np1 = nodeManager.getField< fields::Pressure_np1 >();
    arrayView2d< real32 > const pReceivers = m_pressureNp1AtReceivers.toView();
    computeAllSeismoTraces( time_n, 0.0, p_np1, p_n, pReceivers );

    WaveSolverUtils::writeSeismoTrace( "seismoTraceReceiver", getName(), m_outputSeismoTrace, m_receiverConstants.size( 0 ),
                                       m_receiverIsLocal, m_nsamplesSeismoTrace, pReceivers );
  } );
}

REGISTER_CATALOG_ENTRY( SolverBase, AcousticWaveEquationSEM, string const &, dataRepository::Group * const )

} /* namespace geos */<|MERGE_RESOLUTION|>--- conflicted
+++ resolved
@@ -611,15 +611,15 @@
     /// add safeguards when PML thickness is negative or too small
     for( integer i=0; i<3; ++i )
     {
-      if( param.thicknessMinXYZPML[i]<=minThicknessPML )
-      {
-        param.thicknessMinXYZPML[i]=LvArray::NumericLimits< real32 >::max;
-        param.waveSpeedMinXYZPML[i]=0;
+      if( param.thicknessMinXYZPML[i] <= minThicknessPML )
+      {
+        param.thicknessMinXYZPML[i] = LvArray::NumericLimits< real32 >::max;
+        param.waveSpeedMinXYZPML[i] = 0;
       }
       if( param.thicknessMaxXYZPML[i]<=minThicknessPML )
       {
-        param.thicknessMaxXYZPML[i]=LvArray::NumericLimits< real32 >::max;
-        param.waveSpeedMaxXYZPML[i]=0;
+        param.thicknessMaxXYZPML[i] = LvArray::NumericLimits< real32 >::max;
+        param.waveSpeedMaxXYZPML[i] = 0;
       }
     }
 
@@ -954,15 +954,7 @@
   arrayView1d< real32 > const stiffnessVector = nodeManager.getField< fields::StiffnessVector >();
   arrayView1d< real32 > const rhs = nodeManager.getField< fields::ForcingRHS >();
 
-<<<<<<< HEAD
   auto kernelFactory = acousticWaveEquationSEMKernels::ExplicitAcousticSEMFactory( dt );
-=======
-    EventManager const & event = getGroupByPath< EventManager >( "/Problem/Events" );
-    real64 const & minTime = event.getReference< real64 >( EventManager::viewKeyStruct::minTimeString() );
-    integer const cycleForSource = int(round( -minTime / dt + cycleNumber ));
-
-    addSourceToRightHandSide( cycleForSource, rhs );
->>>>>>> a9d105c7
 
   finiteElement::
     regionBasedKernelApplication< EXEC_POLICY,
@@ -991,10 +983,10 @@
       if( freeSurfaceNodeIndicator[a] != 1 )
       {
         p_np1[a] = p_n[a];
-        p_np1[a] *= 2.0*mass[a];
-        p_np1[a] -= (mass[a]-0.5*dt*damping[a])*p_nm1[a];
-        p_np1[a] += dt2*(rhs[a]-stiffnessVector[a]);
-        p_np1[a] /= mass[a]+0.5*dt*damping[a];
+        p_np1[a] *= 2.0 * mass[a];
+        p_np1[a] -= (mass[a] - 0.5 * dt * damping[a]) * p_nm1[a];
+        p_np1[a] += dt2 * (rhs[a] - stiffnessVector[a]);
+        p_np1[a] /= mass[a] + 0.5 * dt * damping[a];
       }
     } );
   }
@@ -1008,12 +1000,12 @@
     arrayView2d< wsCoordType const, nodes::REFERENCE_POSITION_USD > const
     nodeCoords32 = nodeManager.getField< fields::referencePosition32 >().toViewConst();
 
-    real32 const xMin[ 3 ] = {param.xMinPML[0], param.xMinPML[1], param.xMinPML[2]};
-    real32 const xMax[ 3 ] = {param.xMaxPML[0], param.xMaxPML[1], param.xMaxPML[2]};
-    real32 const dMin[ 3 ] = {param.thicknessMinXYZPML[0], param.thicknessMinXYZPML[1], param.thicknessMinXYZPML[2]};
-    real32 const dMax[ 3 ] = {param.thicknessMaxXYZPML[0], param.thicknessMaxXYZPML[1], param.thicknessMaxXYZPML[2]};
-    real32 const cMin[ 3 ] = {param.waveSpeedMinXYZPML[0], param.waveSpeedMinXYZPML[1], param.waveSpeedMinXYZPML[2]};
-    real32 const cMax[ 3 ] = {param.waveSpeedMaxXYZPML[0], param.waveSpeedMaxXYZPML[1], param.waveSpeedMaxXYZPML[2]};
+    real32 const xMin[3] = {param.xMinPML[0], param.xMinPML[1], param.xMinPML[2]};
+    real32 const xMax[3] = {param.xMaxPML[0], param.xMaxPML[1], param.xMaxPML[2]};
+    real32 const dMin[3] = {param.thicknessMinXYZPML[0], param.thicknessMinXYZPML[1], param.thicknessMinXYZPML[2]};
+    real32 const dMax[3] = {param.thicknessMaxXYZPML[0], param.thicknessMaxXYZPML[1], param.thicknessMaxXYZPML[2]};
+    real32 const cMin[3] = {param.waveSpeedMinXYZPML[0], param.waveSpeedMinXYZPML[1], param.waveSpeedMinXYZPML[2]};
+    real32 const cMax[3] = {param.waveSpeedMaxXYZPML[0], param.waveSpeedMaxXYZPML[1], param.waveSpeedMaxXYZPML[2]};
     real32 const r = param.reflectivityPML;
 
     /// apply the main function to update some of the PML auxiliary variables
@@ -1047,17 +1039,16 @@
 
         real32 const alpha = sigma[0] + sigma[1] + sigma[2];
 
-        p_np1[a] = dt2*( (rhs[a] - stiffnessVector[a])/mass[a] - divV_n[a])
-                   - (1 - 0.5*alpha*dt)*p_nm1[a]
-                   + 2*p_n[a];
-
-        p_np1[a] = p_np1[a] / (1 + 0.5*alpha*dt);
+        p_np1[a] = dt2 * ((rhs[a] - stiffnessVector[a]) / mass[a] - divV_n[a]) -
+                   (1 - 0.5*alpha*dt)*p_nm1[a] + 2 * p_n[a];
+
+        p_np1[a] = p_np1[a] / (1 + 0.5 * alpha * dt);
 
         for( integer i=0; i<3; ++i )
         {
-          v_n[a][i] = (1 - dt*sigma[i])*v_n[a][i] - dt*grad_n[a][i];
+          v_n[a][i] = (1 - dt * sigma[i]) * v_n[a][i] - dt * grad_n[a][i];
         }
-        u_n[a] += dt*p_n[a];
+        u_n[a] += dt * p_n[a];
       }
     } );
   }
