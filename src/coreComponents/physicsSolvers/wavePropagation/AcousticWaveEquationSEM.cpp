/*
 * ------------------------------------------------------------------------------------------------------------
 * SPDX-License-Identifier: LGPL-2.1-only
 *
 * Copyright (c) 2018-2020 Lawrence Livermore National Security LLC
 * Copyright (c) 2018-2020 The Board of Trustees of the Leland Stanford Junior University
 * Copyright (c) 2018-2020 TotalEnergies
 * Copyright (c) 2019-     GEOSX Contributors
 * All rights reserved
 *
 * See top level LICENSE, COPYRIGHT, CONTRIBUTORS, NOTICE, and ACKNOWLEDGEMENTS files for details.
 * ------------------------------------------------------------------------------------------------------------
 */


/**
 * @file AcousticWaveEquationSEM.cpp
 */

#include "AcousticWaveEquationSEM.hpp"
#include "AcousticWaveEquationSEMKernel.hpp"

#include "finiteElement/FiniteElementDiscretization.hpp"
#include "fieldSpecification/FieldSpecificationManager.hpp"
#include "mainInterface/ProblemManager.hpp"
#include "mesh/ElementType.hpp"
#include "mesh/mpiCommunications/CommunicationTools.hpp"

namespace geosx
{

using namespace dataRepository;

AcousticWaveEquationSEM::AcousticWaveEquationSEM( const std::string & name,
                                                  Group * const parent ):
  WaveSolverBase( name,
                  parent )
{

  registerWrapper( viewKeyStruct::sourceNodeIdsString(), &m_sourceNodeIds ).
    setInputFlag( InputFlags::FALSE ).
    setSizedFromParent( 0 ).
    setDescription( "Indices of the nodes (in the right order) for each source point" );

  registerWrapper( viewKeyStruct::sourceConstantsString(), &m_sourceConstants ).
    setInputFlag( InputFlags::FALSE ).
    setSizedFromParent( 0 ).
    setDescription( "Constant part of the source for the nodes listed in m_sourceNodeIds" );

  registerWrapper( viewKeyStruct::sourceIsLocalString(), &m_sourceIsLocal ).
    setInputFlag( InputFlags::FALSE ).
    setSizedFromParent( 0 ).
    setDescription( "Flag that indicates whether the source is local to this MPI rank" );

  registerWrapper( viewKeyStruct::receiverNodeIdsString(), &m_receiverNodeIds ).
    setInputFlag( InputFlags::FALSE ).
    setSizedFromParent( 0 ).
    setDescription( "Indices of the nodes (in the right order) for each receiver point" );

  registerWrapper( viewKeyStruct::sourceConstantsString(), &m_sourceConstants ).
    setInputFlag( InputFlags::FALSE ).
    setSizedFromParent( 0 ).
    setDescription( "Constant part of the receiver for the nodes listed in m_receiverNodeIds" );

  registerWrapper( viewKeyStruct::receiverIsLocalString(), &m_receiverIsLocal ).
    setInputFlag( InputFlags::FALSE ).
    setSizedFromParent( 0 ).
    setDescription( "Flag that indicates whether the receiver is local to this MPI rank" );

  registerWrapper( viewKeyStruct::pressureNp1AtReceiversString(), &m_pressureNp1AtReceivers ).
    setInputFlag( InputFlags::FALSE ).
    setSizedFromParent( 0 ).
    setDescription( "Pressure value at each receiver for each timestep" );

}

AcousticWaveEquationSEM::~AcousticWaveEquationSEM()
{
  // TODO Auto-generated destructor stub
}


void AcousticWaveEquationSEM::initializePreSubGroups()
{
  WaveSolverBase::initializePreSubGroups();

  DomainPartition & domain = this->getGroupByPath< DomainPartition >( "/Problem/domain" );

  NumericalMethodsManager const & numericalMethodManager = domain.getNumericalMethodManager();

  FiniteElementDiscretizationManager const &
  feDiscretizationManager = numericalMethodManager.getFiniteElementDiscretizationManager();

  FiniteElementDiscretization const * const
  feDiscretization = feDiscretizationManager.getGroupPointer< FiniteElementDiscretization >( m_discretizationName );
  GEOSX_THROW_IF( feDiscretization == nullptr,
                  getName() << ": FE discretization not found: " << m_discretizationName,
                  InputError );
}


void AcousticWaveEquationSEM::registerDataOnMesh( Group & meshBodies )
{

  forMeshTargets( meshBodies, [&] ( string const &,
                                    MeshLevel & mesh,
                                    arrayView1d< string const > const & )
  {
<<<<<<< HEAD
    meshBody.forSubGroups<MeshLevel>( [&]( MeshLevel & meshLevel )
    {

    NodeManager & nodeManager = meshLevel.getNodeManager();
=======
    NodeManager & nodeManager = mesh.getNodeManager();
>>>>>>> 71c695da

    nodeManager.registerExtrinsicData< extrinsicMeshData::Pressure_nm1,
                                       extrinsicMeshData::Pressure_n,
                                       extrinsicMeshData::Pressure_np1,
                                       extrinsicMeshData::ForcingRHS,
                                       extrinsicMeshData::MassVector,
                                       extrinsicMeshData::DampingVector,
                                       extrinsicMeshData::StiffnessVector,
                                       extrinsicMeshData::FreeSurfaceNodeIndicator >( this->getName() );

    FaceManager & faceManager = mesh.getFaceManager();
    faceManager.registerExtrinsicData< extrinsicMeshData::FreeSurfaceFaceIndicator >( this->getName() );

    ElementRegionManager & elemManager = mesh.getElemManager();

    elemManager.forElementSubRegions< CellElementSubRegion >( [&]( CellElementSubRegion & subRegion )
    {
      subRegion.registerExtrinsicData< extrinsicMeshData::MediumVelocity >( this->getName() );
    } );
<<<<<<< HEAD
    });
=======
>>>>>>> 71c695da
  } );
}


void AcousticWaveEquationSEM::postProcessInput()
{
  WaveSolverBase::postProcessInput();

  GEOSX_THROW_IF( m_sourceCoordinates.size( 1 ) != 3,
                  "Invalid number of physical coordinates for the sources",
                  InputError );

  GEOSX_THROW_IF( m_receiverCoordinates.size( 1 ) != 3,
                  "Invalid number of physical coordinates for the receivers",
                  InputError );

  localIndex const numNodesPerElem = 64;

  localIndex const numSourcesGlobal = m_sourceCoordinates.size( 0 );
  m_sourceNodeIds.resize( numSourcesGlobal, numNodesPerElem );
  m_sourceConstants.resize( numSourcesGlobal, numNodesPerElem );
  m_sourceIsLocal.resize( numSourcesGlobal );

  localIndex const numReceiversGlobal = m_receiverCoordinates.size( 0 );
  m_receiverNodeIds.resize( numReceiversGlobal, numNodesPerElem );
  m_receiverConstants.resize( numReceiversGlobal, numNodesPerElem );
  m_receiverIsLocal.resize( numReceiversGlobal );

  m_pressureNp1AtReceivers.resize( numReceiversGlobal );

}

void AcousticWaveEquationSEM::precomputeSourceAndReceiverTerm( MeshLevel & mesh, arrayView1d< string const > const & regionNames )
{
  NodeManager const & nodeManager = mesh.getNodeManager();
  FaceManager const & faceManager = mesh.getFaceManager();

  arrayView2d< real64 const, nodes::REFERENCE_POSITION_USD > const X =
    nodeManager.referencePosition().toViewConst();
  ArrayOfArraysView< localIndex const > const & facesToNodes =
    faceManager.nodeList().toViewConst();

  arrayView2d< real64 const > const sourceCoordinates = m_sourceCoordinates.toViewConst();
  arrayView2d< localIndex > const sourceNodeIds = m_sourceNodeIds.toView();
  arrayView2d< real64 > const sourceConstants = m_sourceConstants.toView();
  arrayView1d< localIndex > const sourceIsLocal = m_sourceIsLocal.toView();
  sourceNodeIds.setValues< EXEC_POLICY >( -1 );
  sourceConstants.setValues< EXEC_POLICY >( -1 );
  sourceIsLocal.zero();

  arrayView2d< real64 const > const receiverCoordinates = m_receiverCoordinates.toViewConst();
  arrayView2d< localIndex > const receiverNodeIds = m_receiverNodeIds.toView();
  arrayView2d< real64 > const receiverConstants = m_receiverConstants.toView();
  arrayView1d< localIndex > const receiverIsLocal = m_receiverIsLocal.toView();
  receiverNodeIds.setValues< EXEC_POLICY >( -1 );
  receiverConstants.setValues< EXEC_POLICY >( -1 );
  receiverIsLocal.zero();

  mesh.getElemManager().forElementSubRegions< CellElementSubRegion >( regionNames, [&]( localIndex const,
                                                                                        CellElementSubRegion & elementSubRegion )
  {
    GEOSX_THROW_IF( elementSubRegion.getElementType() != ElementType::Hexahedron,
                    "Invalid type of element, the acoustic solver is designed for hexahedral meshes only (C3D8) ",
                    InputError );

    arrayView2d< localIndex const > const elemsToFaces = elementSubRegion.faceList();
    arrayView2d< localIndex const, cells::NODE_MAP_USD > const & elemsToNodes = elementSubRegion.nodeList();
    arrayView2d< real64 const > const elemCenter = elementSubRegion.getElementCenter();

    finiteElement::FiniteElementBase const &
    fe = elementSubRegion.getReference< finiteElement::FiniteElementBase >( getDiscretizationName() );
    finiteElement::dispatch3D( fe,
                               [&]
                                 ( auto const finiteElement )
    {
      using FE_TYPE = TYPEOFREF( finiteElement );

      constexpr localIndex numNodesPerElem = FE_TYPE::numNodes;

      AcousticWaveEquationSEMKernels::
        PrecomputeSourceAndReceiverKernel::
        launch< EXEC_POLICY, FE_TYPE >
        ( elementSubRegion.size(),
        numNodesPerElem,
        X,
        elemsToNodes,
        elemsToFaces,
        facesToNodes,
        elemCenter,
        sourceCoordinates,
        sourceIsLocal,
        sourceNodeIds,
        sourceConstants,
        receiverCoordinates,
        receiverIsLocal,
        receiverNodeIds,
        receiverConstants );

    } );
  } );
}


void AcousticWaveEquationSEM::addSourceToRightHandSide( real64 const & time_n, arrayView1d< real64 > const rhs )
{
  arrayView2d< localIndex const > const sourceNodeIds = m_sourceNodeIds.toViewConst();
  arrayView2d< real64 const > const sourceConstants   = m_sourceConstants.toViewConst();
  arrayView1d< localIndex const > const sourceIsLocal = m_sourceIsLocal.toViewConst();

  real64 const fi = evaluateRicker( time_n, this->m_timeSourceFrequency, this->m_rickerOrder );

  forAll< EXEC_POLICY >( sourceConstants.size( 0 ), [=] GEOSX_HOST_DEVICE ( localIndex const isrc )
  {
    if( sourceIsLocal[isrc] == 1 )
    {
      for( localIndex inode = 0; inode < sourceConstants.size( 1 ); ++inode )
      {
        rhs[sourceNodeIds[isrc][inode]] = sourceConstants[isrc][inode] * fi;
      }
    }
  } );
}


void AcousticWaveEquationSEM::computeSeismoTrace( localIndex const iseismo, arrayView1d< real64 > const pressure_np1 )
{
  arrayView2d< localIndex const > const receiverNodeIds = m_receiverNodeIds.toViewConst();
  arrayView2d< real64 const > const receiverConstants   = m_receiverConstants.toViewConst();
  arrayView1d< localIndex const > const receiverIsLocal = m_receiverIsLocal.toViewConst();

  arrayView1d< real64 > const p_rcvs   = m_pressureNp1AtReceivers.toView();

  forAll< EXEC_POLICY >( receiverConstants.size( 0 ), [=] GEOSX_HOST_DEVICE ( localIndex const ircv )
  {
    if( receiverIsLocal[ircv] == 1 )
    {
      p_rcvs[ircv] = 0.0;
      for( localIndex inode = 0; inode < receiverConstants.size( 1 ); ++inode )
      {
        real64 const localIncrement = pressure_np1[receiverNodeIds[ircv][inode]] * receiverConstants[ircv][inode];
        RAJA::atomicAdd< ATOMIC_POLICY >( &p_rcvs[ircv], localIncrement );
      }
    }
  } );

  forAll< serialPolicy >( receiverConstants.size( 0 ), [=] ( localIndex const ircv )
  {
    if( this->m_outputSeismoTrace == 1 )
    {
      if( receiverIsLocal[ircv] == 1 )
      {
        // Note: this "manual" output to file is temporary
        //       It should be removed as soon as we can use TimeHistory to output data not registered on the mesh
        // TODO: remove saveSeismo and replace with TimeHistory
        this->saveSeismo( iseismo, p_rcvs[ircv], GEOSX_FMT( "seismoTraceReceiver{:03}.txt", ircv ) );
      }
    }
  } );
}

/// Use for now until we get the same functionality in TimeHistory
void AcousticWaveEquationSEM::saveSeismo( localIndex iseismo, real64 valPressure, string const & filename )
{
  std::ofstream f( filename, std::ios::app );
  f<< iseismo << " " << valPressure << std::endl;
  f.close();
}

void AcousticWaveEquationSEM::initializePostInitialConditionsPreSubGroups()
{
  WaveSolverBase::initializePostInitialConditionsPreSubGroups();

  DomainPartition & domain = this->getGroupByPath< DomainPartition >( "/Problem/domain" );
<<<<<<< HEAD
  MeshLevel & mesh = domain.getMeshBody( 0 ).getMeshLevel( 1 );
=======
>>>>>>> 71c695da

  real64 const time = 0.0;
  applyFreeSurfaceBC( time, domain );

  forMeshTargets( domain.getMeshBodies(), [&] ( string const &,
                                                MeshLevel & mesh,
                                                arrayView1d< string const > const & regionNames )
  {
    precomputeSourceAndReceiverTerm( mesh, regionNames );

    NodeManager & nodeManager = mesh.getNodeManager();
    FaceManager & faceManager = mesh.getFaceManager();

    /// get the array of indicators: 1 if the face is on the boundary; 0 otherwise
    arrayView1d< integer > const & facesDomainBoundaryIndicator = faceManager.getDomainBoundaryIndicator();
    arrayView2d< real64 const, nodes::REFERENCE_POSITION_USD > const X = nodeManager.referencePosition().toViewConst();

    /// get table containing all the face normals
    arrayView2d< real64 const > const faceNormal  = faceManager.faceNormal();
    ArrayOfArraysView< localIndex const > const facesToNodes = faceManager.nodeList().toViewConst();

    // mass matrix to be computed in this function
    arrayView1d< real64 > const mass = nodeManager.getExtrinsicData< extrinsicMeshData::MassVector >();

    /// damping matrix to be computed for each dof in the boundary of the mesh
    arrayView1d< real64 > const damping = nodeManager.getExtrinsicData< extrinsicMeshData::DampingVector >();
    damping.zero();

    /// get array of indicators: 1 if face is on the free surface; 0 otherwise
    arrayView1d< localIndex const > const freeSurfaceFaceIndicator = faceManager.getExtrinsicData< extrinsicMeshData::FreeSurfaceFaceIndicator >();

    mesh.getElemManager().forElementSubRegions< CellElementSubRegion >( regionNames, [&]( localIndex const,
                                                                                          CellElementSubRegion & elementSubRegion )
    {
      arrayView2d< localIndex const, cells::NODE_MAP_USD > const elemsToNodes = elementSubRegion.nodeList();
      arrayView2d< localIndex const > const elemsToFaces = elementSubRegion.faceList();
      arrayView1d< real64 const > const velocity = elementSubRegion.getExtrinsicData< extrinsicMeshData::MediumVelocity >();

      finiteElement::FiniteElementBase const &
      fe = elementSubRegion.getReference< finiteElement::FiniteElementBase >( getDiscretizationName() );
      finiteElement::dispatch3D( fe,
                                 [&]
                                   ( auto const finiteElement )
      {
        using FE_TYPE = TYPEOFREF( finiteElement );

        localIndex const numFacesPerElem = elementSubRegion.numFacesPerElement();
        localIndex const numNodesPerFace = 4;

        AcousticWaveEquationSEMKernels::MassAndDampingMatrixKernel< FE_TYPE > kernel( finiteElement );

        kernel.template launch< EXEC_POLICY, ATOMIC_POLICY >( elementSubRegion.size(),
                                                              numFacesPerElem,
                                                              numNodesPerFace,
                                                              X,
                                                              elemsToNodes,
                                                              elemsToFaces,
                                                              facesToNodes,
                                                              facesDomainBoundaryIndicator,
                                                              freeSurfaceFaceIndicator,
                                                              faceNormal,
                                                              velocity,
                                                              mass,
                                                              damping );
      } );
    } );
  } );
}


void AcousticWaveEquationSEM::applyFreeSurfaceBC( real64 const time, DomainPartition & domain )
{
  FieldSpecificationManager & fsManager = FieldSpecificationManager::getInstance();
  FunctionManager const & functionManager = FunctionManager::getInstance();

  FaceManager & faceManager = domain.getMeshBody( 0 ).getMeshLevel( 1 ).getFaceManager();
  NodeManager & nodeManager = domain.getMeshBody( 0 ).getMeshLevel( 1 ).getNodeManager();

  arrayView1d< real64 > const p_nm1 = nodeManager.getExtrinsicData< extrinsicMeshData::Pressure_nm1 >();
  arrayView1d< real64 > const p_n = nodeManager.getExtrinsicData< extrinsicMeshData::Pressure_n >();
  arrayView1d< real64 > const p_np1 = nodeManager.getExtrinsicData< extrinsicMeshData::Pressure_np1 >();

  ArrayOfArraysView< localIndex const > const faceToNodeMap = faceManager.nodeList().toViewConst();

  /// array of indicators: 1 if a face is on on free surface; 0 otherwise
  arrayView1d< localIndex > const freeSurfaceFaceIndicator = faceManager.getExtrinsicData< extrinsicMeshData::FreeSurfaceFaceIndicator >();

  /// array of indicators: 1 if a node is on on free surface; 0 otherwise
  arrayView1d< localIndex > const freeSurfaceNodeIndicator = nodeManager.getExtrinsicData< extrinsicMeshData::FreeSurfaceNodeIndicator >();

  fsManager.apply( time,
                   domain,
                   "faceManager",
                   string( "FreeSurface" ),
                   [&]( FieldSpecificationBase const & bc,
                        string const &,
                        SortedArrayView< localIndex const > const & targetSet,
                        Group &,
                        string const & )
  {
    string const & functionName = bc.getFunctionName();

    if( functionName.empty() || functionManager.getGroup< FunctionBase >( functionName ).isFunctionOfTime() == 2 )
    {
      real64 const value = bc.getScale();

      freeSurfaceFaceIndicator.zero();
      freeSurfaceNodeIndicator.zero();

      for( localIndex i = 0; i < targetSet.size(); ++i )
      {
        localIndex const kf = targetSet[ i ];
        freeSurfaceFaceIndicator[kf] = 1;

        localIndex const numNodes = faceToNodeMap.sizeOfArray( kf );
        for( localIndex a=0; a < numNodes; ++a )
        {
          localIndex const dof = faceToNodeMap( kf, a );
          freeSurfaceNodeIndicator[dof] = 1;

          p_np1[dof] = value;
          p_n[dof]   = value;
          p_nm1[dof] = value;
        }
      }
    }
    else
    {
      GEOSX_ERROR( "This option is not supported yet" );
    }
  } );
}



real64 AcousticWaveEquationSEM::solverStep( real64 const & time_n,
                                            real64 const & dt,
                                            integer const cycleNumber,
                                            DomainPartition & domain )
{
  return explicitStep( time_n, dt, cycleNumber, domain );
}



real64 AcousticWaveEquationSEM::explicitStep( real64 const & time_n,
                                              real64 const & dt,
                                              integer const cycleNumber,
                                              DomainPartition & domain )
{
  GEOSX_MARK_FUNCTION;

  GEOSX_UNUSED_VAR( time_n, dt, cycleNumber );

<<<<<<< HEAD
  MeshLevel & mesh = domain.getMeshBody( 0 ).getMeshLevel( 1 );

  NodeManager & nodeManager = mesh.getNodeManager();
=======
  forMeshTargets( domain.getMeshBodies(), [&] ( string const &,
                                                MeshLevel & mesh,
                                                arrayView1d< string const > const & regionNames )
  {
    NodeManager & nodeManager = mesh.getNodeManager();
>>>>>>> 71c695da

    arrayView1d< real64 const > const mass = nodeManager.getExtrinsicData< extrinsicMeshData::MassVector >();
    arrayView1d< real64 const > const damping = nodeManager.getExtrinsicData< extrinsicMeshData::DampingVector >();

    arrayView1d< real64 > const p_nm1 = nodeManager.getExtrinsicData< extrinsicMeshData::Pressure_nm1 >();
    arrayView1d< real64 > const p_n = nodeManager.getExtrinsicData< extrinsicMeshData::Pressure_n >();
    arrayView1d< real64 > const p_np1 = nodeManager.getExtrinsicData< extrinsicMeshData::Pressure_np1 >();

    arrayView1d< localIndex const > const freeSurfaceNodeIndicator = nodeManager.getExtrinsicData< extrinsicMeshData::FreeSurfaceNodeIndicator >();
    arrayView1d< real64 > const stiffnessVector = nodeManager.getExtrinsicData< extrinsicMeshData::StiffnessVector >();
    arrayView1d< real64 > const rhs = nodeManager.getExtrinsicData< extrinsicMeshData::ForcingRHS >();

    auto kernelFactory = AcousticWaveEquationSEMKernels::ExplicitAcousticSEMFactory( dt );

    finiteElement::
      regionBasedKernelApplication< EXEC_POLICY,
                                    constitutive::NullModel,
                                    CellElementSubRegion >( mesh,
                                                            regionNames,
                                                            getDiscretizationName(),
                                                            "",
                                                            kernelFactory );

    addSourceToRightHandSide( time_n, rhs );

    /// calculate your time integrators
    real64 const dt2 = dt*dt;

    GEOSX_MARK_SCOPE ( updateP );
    forAll< EXEC_POLICY >( nodeManager.size(), [=] GEOSX_HOST_DEVICE ( localIndex const a )
    {
      if( freeSurfaceNodeIndicator[a] != 1 )
      {
        p_np1[a] = p_n[a];
        p_np1[a] *= 2.0*mass[a];
        p_np1[a] -= (mass[a]-0.5*dt*damping[a])*p_nm1[a];
        p_np1[a] += dt2*(rhs[a]-stiffnessVector[a]);
        p_np1[a] /= mass[a]+0.5*dt*damping[a];
      }
    } );

    /// synchronize pressure fields
    std::map< string, string_array > fieldNames;
    fieldNames["node"].emplace_back( "pressure_np1" );

<<<<<<< HEAD
  CommunicationTools & syncFields = CommunicationTools::getInstance();
  syncFields.synchronizeFields( fieldNames,
                                domain.getMeshBody( 0 ).getMeshLevel( 1 ),
                                domain.getNeighbors(),
                                true );
=======
    CommunicationTools & syncFields = CommunicationTools::getInstance();
    syncFields.synchronizeFields( fieldNames,
                                  domain.getMeshBody( 0 ).getMeshLevel( 0 ),
                                  domain.getNeighbors(),
                                  true );
>>>>>>> 71c695da

    forAll< EXEC_POLICY >( nodeManager.size(), [=] GEOSX_HOST_DEVICE ( localIndex const a )
    {
      p_nm1[a] = p_n[a];
      p_n[a]   = p_np1[a];

      stiffnessVector[a] = 0.0;
      rhs[a] = 0.0;
    } );

    if( this->m_outputSeismoTrace == 1 )
    {
      computeSeismoTrace( cycleNumber, p_np1 );
    }

  } );
  return dt;
}

REGISTER_CATALOG_ENTRY( SolverBase, AcousticWaveEquationSEM, string const &, dataRepository::Group * const )

} /* namespace geosx */<|MERGE_RESOLUTION|>--- conflicted
+++ resolved
@@ -20,9 +20,11 @@
 #include "AcousticWaveEquationSEM.hpp"
 #include "AcousticWaveEquationSEMKernel.hpp"
 
+#include "dataRepository/KeyNames.hpp"
 #include "finiteElement/FiniteElementDiscretization.hpp"
 #include "fieldSpecification/FieldSpecificationManager.hpp"
 #include "mainInterface/ProblemManager.hpp"
+//#include "mesh/CellBlock.hpp"
 #include "mesh/ElementType.hpp"
 #include "mesh/mpiCommunications/CommunicationTools.hpp"
 
@@ -106,14 +108,7 @@
                                     MeshLevel & mesh,
                                     arrayView1d< string const > const & )
   {
-<<<<<<< HEAD
-    meshBody.forSubGroups<MeshLevel>( [&]( MeshLevel & meshLevel )
-    {
-
-    NodeManager & nodeManager = meshLevel.getNodeManager();
-=======
     NodeManager & nodeManager = mesh.getNodeManager();
->>>>>>> 71c695da
 
     nodeManager.registerExtrinsicData< extrinsicMeshData::Pressure_nm1,
                                        extrinsicMeshData::Pressure_n,
@@ -133,10 +128,7 @@
     {
       subRegion.registerExtrinsicData< extrinsicMeshData::MediumVelocity >( this->getName() );
     } );
-<<<<<<< HEAD
-    });
-=======
->>>>>>> 71c695da
+
   } );
 }
 
@@ -153,7 +145,7 @@
                   "Invalid number of physical coordinates for the receivers",
                   InputError );
 
-  localIndex const numNodesPerElem = 64;
+  localIndex const numNodesPerElem = 8;
 
   localIndex const numSourcesGlobal = m_sourceCoordinates.size( 0 );
   m_sourceNodeIds.resize( numSourcesGlobal, numNodesPerElem );
@@ -169,7 +161,8 @@
 
 }
 
-void AcousticWaveEquationSEM::precomputeSourceAndReceiverTerm( MeshLevel & mesh, arrayView1d< string const > const & regionNames )
+void AcousticWaveEquationSEM::precomputeSourceAndReceiverTerm( MeshLevel & mesh, 
+                                                               arrayView1d< string const > const & regionNames )
 {
   NodeManager const & nodeManager = mesh.getNodeManager();
   FaceManager const & faceManager = mesh.getFaceManager();
@@ -310,10 +303,6 @@
   WaveSolverBase::initializePostInitialConditionsPreSubGroups();
 
   DomainPartition & domain = this->getGroupByPath< DomainPartition >( "/Problem/domain" );
-<<<<<<< HEAD
-  MeshLevel & mesh = domain.getMeshBody( 0 ).getMeshLevel( 1 );
-=======
->>>>>>> 71c695da
 
   real64 const time = 0.0;
   applyFreeSurfaceBC( time, domain );
@@ -348,6 +337,7 @@
     mesh.getElemManager().forElementSubRegions< CellElementSubRegion >( regionNames, [&]( localIndex const,
                                                                                           CellElementSubRegion & elementSubRegion )
     {
+
       arrayView2d< localIndex const, cells::NODE_MAP_USD > const elemsToNodes = elementSubRegion.nodeList();
       arrayView2d< localIndex const > const elemsToFaces = elementSubRegion.faceList();
       arrayView1d< real64 const > const velocity = elementSubRegion.getExtrinsicData< extrinsicMeshData::MediumVelocity >();
@@ -381,6 +371,7 @@
       } );
     } );
   } );
+
 }
 
 
@@ -468,17 +459,11 @@
 
   GEOSX_UNUSED_VAR( time_n, dt, cycleNumber );
 
-<<<<<<< HEAD
-  MeshLevel & mesh = domain.getMeshBody( 0 ).getMeshLevel( 1 );
-
-  NodeManager & nodeManager = mesh.getNodeManager();
-=======
   forMeshTargets( domain.getMeshBodies(), [&] ( string const &,
                                                 MeshLevel & mesh,
                                                 arrayView1d< string const > const & regionNames )
   {
     NodeManager & nodeManager = mesh.getNodeManager();
->>>>>>> 71c695da
 
     arrayView1d< real64 const > const mass = nodeManager.getExtrinsicData< extrinsicMeshData::MassVector >();
     arrayView1d< real64 const > const damping = nodeManager.getExtrinsicData< extrinsicMeshData::DampingVector >();
@@ -524,19 +509,11 @@
     std::map< string, string_array > fieldNames;
     fieldNames["node"].emplace_back( "pressure_np1" );
 
-<<<<<<< HEAD
-  CommunicationTools & syncFields = CommunicationTools::getInstance();
-  syncFields.synchronizeFields( fieldNames,
-                                domain.getMeshBody( 0 ).getMeshLevel( 1 ),
-                                domain.getNeighbors(),
-                                true );
-=======
     CommunicationTools & syncFields = CommunicationTools::getInstance();
     syncFields.synchronizeFields( fieldNames,
                                   domain.getMeshBody( 0 ).getMeshLevel( 0 ),
                                   domain.getNeighbors(),
                                   true );
->>>>>>> 71c695da
 
     forAll< EXEC_POLICY >( nodeManager.size(), [=] GEOSX_HOST_DEVICE ( localIndex const a )
     {
