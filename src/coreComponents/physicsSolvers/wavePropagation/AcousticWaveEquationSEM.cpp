--- conflicted
+++ resolved
@@ -133,7 +133,7 @@
   localIndex const numReceiversGlobal = m_receiverCoordinates.size( 0 );
 
   m_pressureNp1AtReceivers.resize( m_nsamplesSeismoTrace, numReceiversGlobal );
-<<<<<<< HEAD
+
   m_sourceValue.resize( nsamples, numSourcesGlobal );
   if(m_useModeq)
     {
@@ -162,9 +162,6 @@
 	  m_coefs_abar[2][0] = 2*m_coefs_c[0]*(1-2*m_coefs_c[0]) ; m_coefs_abar[2][1] = ((1-2*m_coefs_c[0])*(1-4*m_coefs_c[0]))/2;   
 	}
     }
-=======
-
->>>>>>> 5d09e664
 }
 
 void AcousticWaveEquationSEM::precomputeSourceAndReceiverTerm( MeshLevel & mesh,
@@ -323,8 +320,8 @@
   arrayView2d< real32 const > const sourceValue   = m_sourceValue.toViewConst();
   arrayView2d< real32 const > const sourceValueSecondDerivativeRicker   = m_sourceValueSecondDerivativeRicker.toViewConst();
 
-  GEOSX_THROW_IF( cycleNumber > sourceValue.size( 0 ), "Too many steps compared to array size", std::runtime_error );
-  forAll< EXEC_POLICY >( sourceConstants.size( 0 ), [=] GEOSX_HOST_DEVICE ( localIndex const isrc )
+  GEOS_THROW_IF( cycleNumber > sourceValue.size( 0 ), "Too many steps compared to array size", std::runtime_error );
+  forAll< EXEC_POLICY >( sourceConstants.size( 0 ), [=] GEOS_HOST_DEVICE ( localIndex const isrc )
   {
     if( sourceIsAccessible[isrc] == 1 )
     {
@@ -505,15 +502,9 @@
 	}
     }
     else
-<<<<<<< HEAD
-      {
-	GEOSX_ERROR( "This option is not supported yet" );
-      }
-=======
     {
       GEOS_ERROR( "This option is not supported yet" );
     }
->>>>>>> 5d09e664
   } );
 }
 
@@ -901,13 +892,8 @@
     arrayView1d< real32 > const p_nm1 = nodeManager.getField< fields::Pressure_nm1 >();
     arrayView1d< real32 > const p_n = nodeManager.getField< fields::Pressure_n >();
     arrayView1d< real32 > const p_np1 = nodeManager.getField< fields::Pressure_np1 >();
-<<<<<<< HEAD
-    
-    if( computeGradient )
-=======
 
     if( computeGradient && cycleNumber >= 0 )
->>>>>>> 5d09e664
     {
 
       arrayView1d< real32 > const p_dt2 = nodeManager.getField< fields::PressureDoubleDerivative >();
@@ -954,16 +940,12 @@
       }
 
     }
-<<<<<<< HEAD
+
     if(m_useRKN)
-=======
-
-    forAll< EXEC_POLICY >( nodeManager.size(), [=] GEOS_HOST_DEVICE ( localIndex const a )
->>>>>>> 5d09e664
     {
       arrayView1d< real32 > const pprime_n = nodeManager.getField< fields::Pressure_prime_n >();
       arrayView1d< real32 > const pprime_np1 = nodeManager.getField< fields::Pressure_prime_np1 >();
-      forAll< EXEC_POLICY >( nodeManager.size(), [=] GEOSX_HOST_DEVICE ( localIndex const a )
+      forAll< EXEC_POLICY >( nodeManager.size(), [=] GEOS_HOST_DEVICE ( localIndex const a )
       {
 	p_n[a] = p_np1[a];
 	pprime_n[a] = pprime_np1[a];
@@ -972,7 +954,7 @@
     }
     else if(m_useModeq)
       {
-	  forAll< EXEC_POLICY >( nodeManager.size(), [=] GEOSX_HOST_DEVICE ( localIndex const a )
+	  forAll< EXEC_POLICY >( nodeManager.size(), [=] GEOS_HOST_DEVICE ( localIndex const a )
       {
 	p_n[a]   = p_np1[a];
 	
@@ -980,7 +962,7 @@
 	
       }
     else{
-      forAll< EXEC_POLICY >( nodeManager.size(), [=] GEOSX_HOST_DEVICE ( localIndex const a )
+      forAll< EXEC_POLICY >( nodeManager.size(), [=] GEOS_HOST_DEVICE ( localIndex const a )
       {
       	p_nm1[a] = p_n[a];
 	p_n[a]   = p_np1[a];
@@ -1117,7 +1099,6 @@
     
     bool const usePML = m_usePML;
 
-<<<<<<< HEAD
     if(!useRKN && useModeq)
       {
 	
@@ -1132,33 +1113,20 @@
 								"",
 								kernelFactory );
       }
-=======
-    auto kernelFactory = acousticWaveEquationSEMKernels::ExplicitAcousticSEMFactory( dt );
-
-    finiteElement::
-      regionBasedKernelApplication< EXEC_POLICY,
-                                    constitutive::NullModel,
-                                    CellElementSubRegion >( mesh,
-                                                            regionNames,
-                                                            getDiscretizationName(),
-                                                            "",
-                                                            kernelFactory );
 
     EventManager const & event = this->getGroupByPath< EventManager >( "/Problem/Events" );
     real64 const & minTime = event.getReference< real64 >( EventManager::viewKeyStruct::minTimeString() );
     integer const cycleForSource = int(round( -minTime/dt + cycleNumber ));
     //std::cout<<"cycle GEOSX = "<<cycleForSource<<std::endl;
-    addSourceToRightHandSide( cycleForSource, rhs );
->>>>>>> 5d09e664
-
+    
     if(useModeq)
       {
 	arrayView1d< real32 > const rhsSecondDerivative = nodeManager.getField< fields::ForcingRHSSecondDerivative >();
-	addSourceToRightHandSide( cycleNumber, rhs, rhsSecondDerivative );
+	addSourceToRightHandSide( cycleForSource, rhs, rhsSecondDerivative );
       }
     else
       {
-	addSourceToRightHandSide( cycleNumber, rhs );
+	addSourceToRightHandSide( cycleForSource, rhs );
       }
     /// calculate your time integrators
     real64 const dt2 = dt*dt;
@@ -1166,12 +1134,11 @@
 
     if( !usePML )
     {
-<<<<<<< HEAD
       
-      GEOSX_MARK_SCOPE ( updateP );
+      GEOS_MARK_SCOPE ( updateP );
       if(!useRKN)
 	{
-	  forAll< EXEC_POLICY >( nodeManager.size(), [=] GEOSX_HOST_DEVICE ( localIndex const a )
+	  forAll< EXEC_POLICY >( nodeManager.size(), [=] GEOS_HOST_DEVICE ( localIndex const a )
 	  {
 	    if( freeSurfaceNodeIndicator[a] != 1 )
 	      {
@@ -1189,7 +1156,7 @@
       else if (useModeq)
 	{
 	  arrayView1d< real32 > const rhsSecondDerivative = nodeManager.getField< fields::ForcingRHSSecondDerivative >();
-	  forAll< EXEC_POLICY >( nodeManager.size(), [=] GEOSX_HOST_DEVICE ( localIndex const a )
+	  forAll< EXEC_POLICY >( nodeManager.size(), [=] GEOS_HOST_DEVICE ( localIndex const a )
 	  {
 	    if( freeSurfaceNodeIndicator[a] != 1 )
 	      {
@@ -1212,7 +1179,7 @@
 								"",
 								kernelFactory );
 
-	 forAll< EXEC_POLICY >( nodeManager.size(), [=] GEOSX_HOST_DEVICE ( localIndex const a )
+	 forAll< EXEC_POLICY >( nodeManager.size(), [=] GEOS_HOST_DEVICE ( localIndex const a )
 	  {
 	    if( freeSurfaceNodeIndicator[a] != 1 )
 	      {
@@ -1249,7 +1216,7 @@
 	switch(m_timeSchemeOrder)
 	  {
 	  case 2:
-	    forAll< EXEC_POLICY >( nodeManager.size(), [=] GEOSX_HOST_DEVICE ( localIndex const a )
+	    forAll< EXEC_POLICY >( nodeManager.size(), [=] GEOS_HOST_DEVICE ( localIndex const a )
 	    {
 	      if( freeSurfaceNodeIndicator[a] != 1 )
 		{
@@ -1265,7 +1232,7 @@
 	    
 	    
 	  case 4:
-	    forAll< EXEC_POLICY >( nodeManager.size(), [=] GEOSX_HOST_DEVICE ( localIndex const a )
+	    forAll< EXEC_POLICY >( nodeManager.size(), [=] GEOS_HOST_DEVICE ( localIndex const a )
 	    {
 	      K1_n[a]= (rhs[a] - stiffnessVector[a])/mass[a];
 	      stiffnessVector[a] = 0.0;
@@ -1284,7 +1251,7 @@
 								    "",
 								    kernelFactoryk2 );
 	    
-	    forAll< EXEC_POLICY >( nodeManager.size(), [=] GEOSX_HOST_DEVICE ( localIndex const a )
+	    forAll< EXEC_POLICY >( nodeManager.size(), [=] GEOS_HOST_DEVICE ( localIndex const a )
 	    {
 	      K2_n[a]= (rhs[a] - stiffnessVector[a])/mass[a];
 	      stiffnessVector[a] = 0.0;
@@ -1301,7 +1268,7 @@
 								    "",
 								    kernelFactoryk3 );
 	      
-	    forAll< EXEC_POLICY >( nodeManager.size(), [=] GEOSX_HOST_DEVICE ( localIndex const a )
+	    forAll< EXEC_POLICY >( nodeManager.size(), [=] GEOS_HOST_DEVICE ( localIndex const a )
 	    {
 	      if( freeSurfaceNodeIndicator[a] != 1 )
 		{
@@ -1314,7 +1281,7 @@
 	    break;   
 	  }
 	  
-	  /* forAll< EXEC_POLICY >( nodeManager.size(), [=] GEOSX_HOST_DEVICE ( localIndex const a )
+	  /* forAll< EXEC_POLICY >( nodeManager.size(), [=] GEOS_HOST_DEVICE ( localIndex const a )
 	  {
 	   if( freeSurfaceNodeIndicator[a] != 1 )
 	      {
@@ -1337,45 +1304,7 @@
       }
     }
     else
-=======
-      GEOS_MARK_SCOPE ( updateP );
-      forAll< EXEC_POLICY >( nodeManager.size(), [=] GEOS_HOST_DEVICE ( localIndex const a )
-      {
-        if( freeSurfaceNodeIndicator[a] != 1 )
-        {
-          p_np1[a] = p_n[a];
-          p_np1[a] *= 2.0*mass[a];
-          p_np1[a] -= (mass[a]-0.5*dt*damping[a])*p_nm1[a];
-          p_np1[a] += dt2*(rhs[a]-stiffnessVector[a]);
-          p_np1[a] /= mass[a]+0.5*dt*damping[a];
-        }
-      } );
-    }
-    else
-    {
-      parametersPML const & param = getReference< parametersPML >( viewKeyStruct::parametersPMLString() );
-      arrayView2d< real32 > const v_n = nodeManager.getField< fields::AuxiliaryVar1PML >();
-      arrayView2d< real32 > const grad_n = nodeManager.getField< fields::AuxiliaryVar2PML >();
-      arrayView1d< real32 > const divV_n = nodeManager.getField< fields::AuxiliaryVar3PML >();
-      arrayView1d< real32 > const u_n = nodeManager.getField< fields::AuxiliaryVar4PML >();
-      arrayView2d< real64 const, nodes::REFERENCE_POSITION_USD > const X = nodeManager.referencePosition().toViewConst();
-
-      real32 const xMin[ 3 ] = {param.xMinPML[0], param.xMinPML[1], param.xMinPML[2]};
-      real32 const xMax[ 3 ] = {param.xMaxPML[0], param.xMaxPML[1], param.xMaxPML[2]};
-      real32 const dMin[ 3 ] = {param.thicknessMinXYZPML[0], param.thicknessMinXYZPML[1], param.thicknessMinXYZPML[2]};
-      real32 const dMax[ 3 ] = {param.thicknessMaxXYZPML[0], param.thicknessMaxXYZPML[1], param.thicknessMaxXYZPML[2]};
-      real32 const cMin[ 3 ] = {param.waveSpeedMinXYZPML[0], param.waveSpeedMinXYZPML[1], param.waveSpeedMinXYZPML[2]};
-      real32 const cMax[ 3 ] = {param.waveSpeedMaxXYZPML[0], param.waveSpeedMaxXYZPML[1], param.waveSpeedMaxXYZPML[2]};
-      real32 const r = param.reflectivityPML;
-
-      /// apply the main function to update some of the PML auxiliary variables
-      /// Compute (divV) and (B.pressureGrad - C.auxUGrad) vectors for the PML region
-      applyPML( time_n, domain );
-
-      GEOS_MARK_SCOPE ( updatePWithPML );
-      forAll< EXEC_POLICY >( nodeManager.size(), [=] GEOS_HOST_DEVICE ( localIndex const a )
->>>>>>> 5d09e664
-      {
+    {
 	parametersPML const & param = getReference< parametersPML >( viewKeyStruct::parametersPMLString() );
 	arrayView2d< real32 > const v_n = nodeManager.getField< fields::AuxiliaryVar1PML >();
 	arrayView2d< real32 > const grad_n = nodeManager.getField< fields::AuxiliaryVar2PML >();
@@ -1395,8 +1324,8 @@
 	/// Compute (divV) and (B.pressureGrad - C.auxUGrad) vectors for the PML region
 	applyPML( time_n, domain );
 	
-	GEOSX_MARK_SCOPE ( updatePWithPML );
-	forAll< EXEC_POLICY >( nodeManager.size(), [=] GEOSX_HOST_DEVICE ( localIndex const a )
+	GEOS_MARK_SCOPE ( updatePWithPML );
+	forAll< EXEC_POLICY >( nodeManager.size(), [=] GEOS_HOST_DEVICE ( localIndex const a )
 	{
 	  if( freeSurfaceNodeIndicator[a] != 1 )
 	    {
