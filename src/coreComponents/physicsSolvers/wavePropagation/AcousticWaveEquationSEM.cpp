--- conflicted
+++ resolved
@@ -75,33 +75,6 @@
     setSizedFromParent( 0 ).
     setDescription( "Pressure value at each receiver for each timestep" );
 
-<<<<<<< HEAD
-  registerWrapper( viewKeyStruct::rickerOrderString(), &m_rickerOrder ).
-    setInputFlag( InputFlags::OPTIONAL ).
-    setApplyDefaultValue( 2 ).
-    setDescription( "Flag that indicates the order of the Ricker to be used o, 1 or 2. Order 2 by default" );
-
-  registerWrapper( viewKeyStruct::outputSismoTraceString(), &m_outputSismoTrace ).
-    setInputFlag( InputFlags::OPTIONAL ).
-    setApplyDefaultValue( 0 ).
-    setDescription( "Flag that indicates if we write the sismo trace in a file .txt, 0 no output, 1 otherwise" );
-
-  registerWrapper( viewKeyStruct::dtSismoTraceString(), &m_dtSismoTrace ).
-    setInputFlag( InputFlags::OPTIONAL ).
-    setApplyDefaultValue( 0 ).
-    setDescription( "Time step size to compute the sismo trace" );
-
-  registerWrapper( viewKeyStruct::nSampleSismoTraceString(), &m_nSampleSismoTrace ).
-    setInputFlag( InputFlags::OPTIONAL ).
-    setApplyDefaultValue( 0 ).
-    setDescription( " Number of sismo trace to be computed" );
-
-  registerWrapper( viewKeyStruct::indexSismoTraceString(), &m_indexSismoTrace ).
-    setInputFlag( InputFlags::OPTIONAL ).
-    setApplyDefaultValue( 0 ).
-    setDescription( " Index of the sismo trace " );
-=======
->>>>>>> e1f643dc
 }
 
 AcousticWaveEquationSEM::~AcousticWaveEquationSEM()
@@ -109,20 +82,6 @@
   // TODO Auto-generated destructor stub
 }
 
-<<<<<<< HEAD
-void AcousticWaveEquationSEM::postProcessInput()
-{
-  GEOSX_MARK_FUNCTION;
-
-  GEOSX_THROW_IF( m_sourceCoordinates.size( 1 ) != 3,
-                  "Invalid number of physical coordinates for the sources",
-                  InputError );
-
-  GEOSX_THROW_IF( m_receiverCoordinates.size( 1 ) != 3,
-                  "Invalid number of physical coordinates for the receivers",
-                  InputError );
-=======
->>>>>>> e1f643dc
 
 void AcousticWaveEquationSEM::initializePreSubGroups()
 {
@@ -132,12 +91,8 @@
 
   NumericalMethodsManager const & numericalMethodManager = domain.getNumericalMethodManager();
 
-<<<<<<< HEAD
-  m_pressureNp1AtReceivers.resizeDimension< 0,1 >( numReceiversGlobal,m_nSampleSismoTrace );
-=======
   FiniteElementDiscretizationManager const &
   feDiscretizationManager = numericalMethodManager.getFiniteElementDiscretizationManager();
->>>>>>> e1f643dc
 
   FiniteElementDiscretization const * const
   feDiscretization = feDiscretizationManager.getGroupPointer< FiniteElementDiscretization >( m_discretizationName );
@@ -211,14 +166,8 @@
 
 void AcousticWaveEquationSEM::precomputeSourceAndReceiverTerm( MeshLevel & mesh )
 {
-<<<<<<< HEAD
-  GEOSX_MARK_FUNCTION;
-
-  NodeManager & nodeManager = mesh.getNodeManager();
-=======
   NodeManager const & nodeManager = mesh.getNodeManager();
   FaceManager const & faceManager = mesh.getFaceManager();
->>>>>>> e1f643dc
 
   arrayView2d< real64 const, nodes::REFERENCE_POSITION_USD > const X =
     nodeManager.referencePosition().toViewConst();
@@ -229,26 +178,16 @@
   arrayView2d< localIndex > const sourceNodeIds = m_sourceNodeIds.toView();
   arrayView2d< real64 > const sourceConstants = m_sourceConstants.toView();
   arrayView1d< localIndex > const sourceIsLocal = m_sourceIsLocal.toView();
-<<<<<<< HEAD
-  sourceNodeIds.setValues< OMP_EXEC_POLICY >( -1 );
-  sourceConstants.setValues< OMP_EXEC_POLICY >( -1 );
-=======
   sourceNodeIds.setValues< EXEC_POLICY >( -1 );
   sourceConstants.setValues< EXEC_POLICY >( -1 );
->>>>>>> e1f643dc
   sourceIsLocal.zero();
 
   arrayView2d< real64 const > const receiverCoordinates = m_receiverCoordinates.toViewConst();
   arrayView2d< localIndex > const receiverNodeIds = m_receiverNodeIds.toView();
   arrayView2d< real64 > const receiverConstants = m_receiverConstants.toView();
   arrayView1d< localIndex > const receiverIsLocal = m_receiverIsLocal.toView();
-<<<<<<< HEAD
-  receiverNodeIds.setValues< OMP_EXEC_POLICY >( -1 );
-  receiverConstants.setValues< OMP_EXEC_POLICY >( -1 );
-=======
   receiverNodeIds.setValues< EXEC_POLICY >( -1 );
   receiverConstants.setValues< EXEC_POLICY >( -1 );
->>>>>>> e1f643dc
   receiverIsLocal.zero();
 
   forTargetRegionsComplete( mesh, [&]( localIndex const,
@@ -276,75 +215,6 @@
         using FE_TYPE = TYPEOFREF( finiteElement );
 
         constexpr localIndex numNodesPerElem = FE_TYPE::numNodes;
-<<<<<<< HEAD
-        localIndex const numFacesPerElem = elementSubRegion.numFacesPerElement();
-
-        forAll< OMP_EXEC_POLICY >( elementSubRegion.size(), [=, &elementSubRegion] ( localIndex const k )
-        {
-	  array1d< array1d< localIndex > > faceNodes( numFacesPerElem );
-
-          for( localIndex kf = 0; kf < numFacesPerElem; ++kf )
-          {
-            elementSubRegion.getFaceNodes( k, kf, faceNodes[kf] );
-          }
-
-          /// loop over all the source that haven't been found yet
-          for( localIndex isrc=0; isrc < sourceCoordinates.size( 0 ); isrc++ )
-          {
-            if( sourceIsLocal[isrc] == 0 )
-            {
-              real64 const coords[3] = { sourceCoordinates[isrc][0],
-                                         sourceCoordinates[isrc][1],
-                                         sourceCoordinates[isrc][2] };
-
-              real64 coordsOnRefElem[3]{};
-              bool const sourceFound = computeCoordinatesOnReferenceElement< FE_TYPE >( coords, coordsOnRefElem, k, faceNodes, elemsToNodes, X );
-              if( sourceFound )
-              {
-                sourceIsLocal[isrc] = 1;
-                real64 Ntest[8];
-                finiteElement::LagrangeBasis1::TensorProduct3D::value( coordsOnRefElem, Ntest );
-
-
-                for( localIndex a=0; a< numNodesPerElem; ++a )
-                {
-                  sourceNodeIds[isrc][a] = elemsToNodes[k][a];
-                  sourceConstants[isrc][a] = Ntest[a];
-                }
-              }
-            }
-          } // End loop over all source
-
-
-          /// loop over all the receiver that haven't been found yet
-          for( localIndex ircv=0; ircv < receiverCoordinates.size( 0 ); ircv++ )
-          {
-            if( receiverIsLocal[ircv] == 0 )
-            {
-              real64 const coords[3] = { receiverCoordinates[ircv][0],
-                                         receiverCoordinates[ircv][1],
-                                         receiverCoordinates[ircv][2] };
-
-              real64 coordsOnRefElem[3]{};
-              bool const receiverFound = computeCoordinatesOnReferenceElement< FE_TYPE >( coords, coordsOnRefElem, k, faceNodes, elemsToNodes, X );
-              if( receiverFound )
-              {
-                receiverIsLocal[ircv] = 1;
-
-                real64 Ntest[8];
-                finiteElement::LagrangeBasis1::TensorProduct3D::value( coordsOnRefElem, Ntest );
-
-                for( localIndex a=0; a< numNodesPerElem; ++a )
-                {
-                  receiverNodeIds[ircv][a] = elemsToNodes[k][a];
-                  receiverConstants[ircv][a] = Ntest[a];
-                }
-              }
-            }
-          } // End loop over receiver
-
-        } ); // End loop over elements
-=======
 
         AcousticWaveEquationSEMKernels::
           PrecomputeSourceAndReceiverKernel::
@@ -365,7 +235,6 @@
           receiverNodeIds,
           receiverConstants );
 
->>>>>>> e1f643dc
       } );
     } );
   } );
@@ -395,11 +264,7 @@
 }
 
 
-<<<<<<< HEAD
-void AcousticWaveEquationSEM::computeSismoTrace(real64 const time_n, real64 const dt, localIndex const iSismo, arrayView1d< real64 > const pressure_np1, arrayView1d< real64 > const pressure_n )
-=======
 void AcousticWaveEquationSEM::computeSeismoTrace( localIndex const iseismo, arrayView1d< real64 > const pressure_np1 )
->>>>>>> e1f643dc
 {
   GEOSX_MARK_FUNCTION;
 
@@ -420,13 +285,8 @@
       real64 ptmp_n = 0.0;
       for( localIndex inode = 0; inode < receiverConstants.size( 1 ); ++inode )
       {
-<<<<<<< HEAD
-	ptmp_np1 += pressure_np1[receiverNodeIds[ircv][inode]]*receiverConstants[ircv][inode];
-	ptmp_n += pressure_n[receiverNodeIds[ircv][inode]]*receiverConstants[ircv][inode];
-=======
         real64 const localIncrement = pressure_np1[receiverNodeIds[ircv][inode]] * receiverConstants[ircv][inode];
         RAJA::atomicAdd< ATOMIC_POLICY >( &p_rcvs[ircv], localIncrement );
->>>>>>> e1f643dc
       }
       p_rcvs[ircv][iSismo] = ((time_np1 - time_sismo)*ptmp_n+(time_sismo-time_n)*ptmp_np1)/dt;
     }
@@ -443,11 +303,7 @@
 
   forAll< serialPolicy >( pressure_receivers.size( 0 ), [=] ( localIndex const ircv )
   {
-<<<<<<< HEAD
-    if( receiverIsLocal[ircv] == 1 )
-=======
     if( this->m_outputSeismoTrace == 1 )
->>>>>>> e1f643dc
     {
       char filename[50];
       sprintf( filename, "sismoTraceReceiver%0d.txt", static_cast< int >( ircv ) );
@@ -455,15 +311,10 @@
 
       for( localIndex iSismo=0; iSismo < pressure_receivers.size( 1 ); iSismo++ )
       {
-<<<<<<< HEAD
-	//real64 timeSismo = iSismo*m_dtSismoTrace;
-	f<< iSismo << " " << pressure_receivers[ircv][iSismo] << std::endl;
-=======
         // Note: this "manual" output to file is temporary
         //       It should be removed as soon as we can use TimeHistory to output data not registered on the mesh
         // TODO: remove saveSeismo and replace with TimeHistory
         this->saveSeismo( iseismo, p_rcvs[ircv], GEOSX_FMT( "seismoTraceReceiver{:03}.txt", ircv ) );
->>>>>>> e1f643dc
       }
 
       f.close();
@@ -471,33 +322,6 @@
   } );
 }
 
-<<<<<<< HEAD
-
-void AcousticWaveEquationSEM::initializePreSubGroups()
-{
-  GEOSX_MARK_FUNCTION;
-
-  SolverBase::initializePreSubGroups();
-
-  DomainPartition & domain = this->getGroupByPath< DomainPartition >( "/Problem/domain" );
-
-  NumericalMethodsManager const & numericalMethodManager = domain.getNumericalMethodManager();
-
-  FiniteElementDiscretizationManager const &
-  feDiscretizationManager = numericalMethodManager.getFiniteElementDiscretizationManager();
-
-  FiniteElementDiscretization const * const
-  feDiscretization = feDiscretizationManager.getGroupPointer< FiniteElementDiscretization >( m_discretizationName );
-  GEOSX_THROW_IF( feDiscretization == nullptr,
-                  getName() << ": FE discretization not found: " << m_discretizationName,
-                  InputError );
-}
-
-
-void AcousticWaveEquationSEM::initializePostInitialConditionsPreSubGroups()
-{
-  GEOSX_MARK_FUNCTION;
-=======
 /// Use for now until we get the same functionality in TimeHistory
 void AcousticWaveEquationSEM::saveSeismo( localIndex iseismo, real64 valPressure, string const & filename )
 {
@@ -509,7 +333,6 @@
 void AcousticWaveEquationSEM::initializePostInitialConditionsPreSubGroups()
 {
   WaveSolverBase::initializePostInitialConditionsPreSubGroups();
->>>>>>> e1f643dc
 
   DomainPartition & domain = this->getGroupByPath< DomainPartition >( "/Problem/domain" );
   MeshLevel & mesh = domain.getMeshBody( 0 ).getMeshLevel( 0 );
@@ -660,95 +483,6 @@
   return explicitStep( time_n, dt, cycleNumber, domain );
 }
 
-<<<<<<< HEAD
-real64 AcousticWaveEquationSEM::evaluateRicker( real64 const & time_n, real64 const & f0, localIndex order )
-{
-  GEOSX_MARK_FUNCTION;
-
-  real64 const o_tpeak = 1.0/f0;
-  real64 pulse = 0.0;
-  if((time_n <= -0.9*o_tpeak) || (time_n >= 2.9*o_tpeak))
-    return pulse;
-
-  constexpr real64 pi = M_PI;
-  real64 const lam = (f0*pi)*(f0*pi);
-
-  switch( order )
-  {
-    case 2:
-    {
-      pulse = 2.0*lam*(2.0*lam*(time_n-o_tpeak)*(time_n-o_tpeak)-1.0)*exp( -lam*(time_n-o_tpeak)*(time_n-o_tpeak));
-    }
-    break;
-    case 1:
-    {
-      pulse = -2.0*lam*(time_n-o_tpeak)*exp( -lam*(time_n-o_tpeak)*(time_n-o_tpeak));
-    }
-    break;
-    case 0:
-    {
-      pulse = -(time_n-o_tpeak)*exp( -2*lam*(time_n-o_tpeak)*(time_n-o_tpeak) );
-    }
-    break;
-    default:
-      GEOSX_ERROR( "This option is not supported yet, rickerOrder must be 0, 1 or 2" );
-  }
-
-  return pulse;
-}
-
-template< typename FE_TYPE >
-struct StiffnessVectorKernel
-{
-public:
-  StiffnessVectorKernel( FE_TYPE const & finiteElementSpace )
-    :
-    m_finiteElementSpace( finiteElementSpace )
-  {}
-
-  FE_TYPE const & m_finiteElementSpace;
-
-  template< typename POLICY>
-  void compute( arrayView2d< localIndex const, cells::NODE_MAP_USD > const elemsToNodes,
-		arrayView2d< real64 const, nodes::REFERENCE_POSITION_USD > const X,
-		arrayView1d< real64 const > const p_n,
-		arrayView1d< real64 > const stiffnessVector )
-  {
-    constexpr localIndex numNodesPerElem = FE_TYPE::numNodes;
-    constexpr localIndex numQuadraturePointsPerElem = FE_TYPE::numQuadraturePoints;
-
-    forAll< POLICY >( elemsToNodes.size( 0 ), [=] GEOSX_HOST_DEVICE ( localIndex const k )
-    {
-      real64 xLocal[numNodesPerElem][3];
-
-      for( localIndex a=0; a< numNodesPerElem; ++a )
-      {
-	for( localIndex i=0; i<3; ++i )
-	{
-	  xLocal[a][i] = X( elemsToNodes( k, a ), i );
-	}
-      }
-
-      real64 gradN[ numNodesPerElem ][ 3 ];
-      for( localIndex q=0; q<numQuadraturePointsPerElem; ++q )
-      {
-	real64 const detJ = m_finiteElementSpace.template getGradN< FE_TYPE >( k, q, xLocal, gradN );
-
-	for( localIndex i=0; i<numNodesPerElem; ++i )
-	{
-	  for( localIndex j=0; j<numNodesPerElem; ++j )
-	  {
-	    real64 const Rh_ij = detJ * LvArray::tensorOps::AiBi< 3 >( gradN[ i ], gradN[ j ] );
-
-	    stiffnessVector[elemsToNodes[k][i]] += Rh_ij*p_n[elemsToNodes[k][j]];
-	  }
-	}
-      }
-    } );
-  }
-};
-=======
->>>>>>> e1f643dc
 
 
 real64 AcousticWaveEquationSEM::explicitStep( real64 const & time_n,
@@ -783,34 +517,6 @@
   arrayView1d< real64 > const stiffnessVector = nodeManager.getExtrinsicData< extrinsicMeshData::StiffnessVector >();
   arrayView1d< real64 > const rhs = nodeManager.getExtrinsicData< extrinsicMeshData::ForcingRHS >();
 
-<<<<<<< HEAD
-  forTargetRegionsComplete( mesh, [&]( localIndex const,
-                                       localIndex const,
-                                       ElementRegionBase & elemRegion )
-  {
-    elemRegion.forElementSubRegionsIndex< CellElementSubRegion >( [&]( localIndex const,
-                                                                       CellElementSubRegion & elementSubRegion )
-    {
-      arrayView2d< localIndex const, cells::NODE_MAP_USD > const & elemsToNodes = elementSubRegion.nodeList();
-
-      finiteElement::FiniteElementBase const &
-      fe = elementSubRegion.getReference< finiteElement::FiniteElementBase >( getDiscretizationName() );
-      finiteElement::dispatch3D( fe,
-                                 [&]
-                                   ( auto const finiteElement )
-      {
-        using FE_TYPE = TYPEOFREF( finiteElement );
-	GEOSX_MARK_SCOPE (stiffness);
-	StiffnessVectorKernel<FE_TYPE> kernel( finiteElement );
-	kernel.template compute< EXEC_POLICY >( elemsToNodes,
-						X,
-						p_n,
-						stiffnessVector );
-
-      } );
-    } );
-  } );
-=======
   auto kernelFactory = AcousticWaveEquationSEMKernels::ExplicitAcousticSEMFactory( dt );
 
   finiteElement::
@@ -821,19 +527,13 @@
                                                           getDiscretizationName(),
                                                           arrayView1d< string const >(),
                                                           kernelFactory );
->>>>>>> e1f643dc
 
   addSourceToRightHandSide( time_n, rhs );
 
   /// calculate your time integrators
   real64 const dt2 = dt*dt;
-<<<<<<< HEAD
-  {
-  GEOSX_MARK_SCOPE (updateP);
-=======
 
   GEOSX_MARK_SCOPE ( updateP );
->>>>>>> e1f643dc
   forAll< EXEC_POLICY >( nodeManager.size(), [=] GEOSX_HOST_DEVICE ( localIndex const a )
   {
     if( freeSurfaceNodeIndicator[a] != 1 )
@@ -857,47 +557,20 @@
                                 domain.getNeighbors(),
                                 true );
 
-<<<<<<< HEAD
-  forAll< EXEC_POLICY >( nodeManager.size(), [=] GEOSX_HOST_DEVICE (localIndex a )
-=======
   forAll< EXEC_POLICY >( nodeManager.size(), [=] GEOSX_HOST_DEVICE ( localIndex const a )
->>>>>>> e1f643dc
   {
     p_nm1[a] = p_n[a];
     p_n[a]   = p_np1[a];
 
     stiffnessVector[a] = 0.0;
     rhs[a] = 0.0;
-<<<<<<< HEAD
-  });
-
-  real64 checkSismo = m_dtSismoTrace*m_indexSismoTrace;
-  real64 epsilonLoc = 1e-12;
-  if( (time_n-epsilonLoc) <= checkSismo &&  checkSismo < (time_n + dt) )
-  {
-    computeSismoTrace( time_n, dt, m_indexSismoTrace, p_np1, p_n );
-    m_indexSismoTrace ++;
+  } );
+
+  if( this->m_outputSeismoTrace == 1 )
+  {
+    computeSeismoTrace( cycleNumber, p_np1 );
   }
 
-  // Note: this "manual" output to file is temporary
-  //       It should be removed as soon as we can use TimeHistory to output data not registered on the mesh
-  // TODO: remove the (sprintf+saveSismo) and replace with TimeHistory
-  if( m_outputSismoTrace == 1 )
-  {
-    if( m_indexSismoTrace % m_nSampleSismoTrace == 0 )
-    {
-      arrayView2d< real64 const > const p_rcvs = m_pressureNp1AtReceivers.toView();
-      this->saveSismo( p_rcvs );
-    }
-=======
-  } );
-
-  if( this->m_outputSeismoTrace == 1 )
-  {
-    computeSeismoTrace( cycleNumber, p_np1 );
->>>>>>> e1f643dc
-  }
-
   return dt;
 }
 
