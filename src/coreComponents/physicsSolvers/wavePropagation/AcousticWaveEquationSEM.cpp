/*
 * ------------------------------------------------------------------------------------------------------------
 * SPDX-License-Identifier: LGPL-2.1-only
 *
 * Copyright (c) 2018-2020 Lawrence Livermore National Security LLC
 * Copyright (c) 2018-2020 The Board of Trustees of the Leland Stanford Junior University
 * Copyright (c) 2018-2020 TotalEnergies
 * Copyright (c) 2019-     GEOSX Contributors
 * All rights reserved
 *
 * See top level LICENSE, COPYRIGHT, CONTRIBUTORS, NOTICE, and ACKNOWLEDGEMENTS files for details.
 * ------------------------------------------------------------------------------------------------------------
 */


/**
 * @file AcousticWaveEquationSEM.cpp
 */

#include "AcousticWaveEquationSEM.hpp"
#include "AcousticWaveEquationSEMKernel.hpp"

#include "finiteElement/FiniteElementDiscretization.hpp"
#include "fieldSpecification/FieldSpecificationManager.hpp"
#include "fieldSpecification/PerfectlyMatchedLayer.hpp"
#include "mainInterface/ProblemManager.hpp"
#include "mesh/ElementType.hpp"
#include "mesh/mpiCommunications/CommunicationTools.hpp"
#include "WaveSolverUtils.hpp"
#include "AcousticTimeSchemeSEMKernel.hpp"

namespace geos
{

using namespace dataRepository;
using namespace fields;

AcousticWaveEquationSEM::AcousticWaveEquationSEM( const std::string & name,
                                                  Group * const parent ):
  WaveSolverBase( name,
                  parent )
{

  registerWrapper( viewKeyStruct::pressureNp1AtReceiversString(), &m_pressureNp1AtReceivers ).
    setInputFlag( InputFlags::FALSE ).
    setSizedFromParent( 0 ).
    setDescription( "Pressure value at each receiver for each timestep" );

}

AcousticWaveEquationSEM::~AcousticWaveEquationSEM()
{
  // TODO Auto-generated destructor stub
}

void AcousticWaveEquationSEM::initializePreSubGroups()
{
  WaveSolverBase::initializePreSubGroups();
}


void AcousticWaveEquationSEM::registerDataOnMesh( Group & meshBodies )
{
  WaveSolverBase::registerDataOnMesh( meshBodies );
  forDiscretizationOnMeshTargets( meshBodies, [&] ( string const &,
                                                    MeshLevel & mesh,
                                                    arrayView1d< string const > const & )
  {
    NodeManager & nodeManager = mesh.getNodeManager();

    nodeManager.registerField< acousticfields::Pressure_nm1,
                               acousticfields::Pressure_n,
                               acousticfields::Pressure_np1,
                               acousticfields::PressureDoubleDerivative,
                               acousticfields::ForcingRHS,
                               acousticfields::AcousticMassVector,
                               acousticfields::DampingVector,
                               acousticfields::StiffnessVector,
                               acousticfields::AcousticFreeSurfaceNodeIndicator >( getName() );

    /// register  PML auxiliary variables only when a PML is specified in the xml
    if( m_usePML )
    {
      nodeManager.registerField< acousticfields::AuxiliaryVar1PML,
                                 acousticfields::AuxiliaryVar2PML,
                                 acousticfields::AuxiliaryVar3PML,
                                 acousticfields::AuxiliaryVar4PML >( getName() );

      nodeManager.getField< acousticfields::AuxiliaryVar1PML >().resizeDimension< 1 >( 3 );
      nodeManager.getField< acousticfields::AuxiliaryVar2PML >().resizeDimension< 1 >( 3 );
    }

    FaceManager & faceManager = mesh.getFaceManager();
    faceManager.registerField< acousticfields::AcousticFreeSurfaceFaceIndicator >( getName() );

    ElementRegionManager & elemManager = mesh.getElemManager();

    elemManager.forElementSubRegions< CellElementSubRegion >( [&]( CellElementSubRegion & subRegion )
    {
      subRegion.registerField< acousticfields::AcousticVelocity >( getName() );
      subRegion.registerField< acousticfields::AcousticDensity >( getName() );
      subRegion.registerField< acousticfields::PartialGradient >( getName() );
    } );

  } );
}


void AcousticWaveEquationSEM::postProcessInput()
{
  WaveSolverBase::postProcessInput();

  m_pressureNp1AtReceivers.resize( m_nsamplesSeismoTrace, m_receiverCoordinates.size( 0 ) + 1 );
}

void AcousticWaveEquationSEM::precomputeSourceAndReceiverTerm( MeshLevel & mesh,
                                                               arrayView1d< string const > const & regionNames )
{
  GEOS_MARK_FUNCTION;
  NodeManager const & nodeManager = mesh.getNodeManager();
  FaceManager const & faceManager = mesh.getFaceManager();

  arrayView2d< wsCoordType const, nodes::REFERENCE_POSITION_USD > const
  nodeCoords32 = nodeManager.getField< fields::referencePosition32 >().toViewConst();

  arrayView2d< real64 const > const faceNormal  = faceManager.faceNormal();
  arrayView2d< real64 const > const faceCenter  = faceManager.faceCenter();

  arrayView2d< real64 const > const sourceCoordinates = m_sourceCoordinates.toViewConst();
  arrayView2d< localIndex > const sourceNodeIds = m_sourceNodeIds.toView();
  arrayView2d< real64 > const sourceConstants = m_sourceConstants.toView();
  arrayView1d< localIndex > const sourceIsAccessible = m_sourceIsAccessible.toView();
  sourceNodeIds.setValues< EXEC_POLICY >( -1 );
  sourceConstants.setValues< EXEC_POLICY >( -1 );
  sourceIsAccessible.zero();

  arrayView2d< real64 const > const receiverCoordinates = m_receiverCoordinates.toViewConst();
  arrayView2d< localIndex > const receiverNodeIds = m_receiverNodeIds.toView();
  arrayView2d< real64 > const receiverConstants = m_receiverConstants.toView();
  arrayView1d< localIndex > const receiverIsLocal = m_receiverIsLocal.toView();
  receiverNodeIds.setValues< EXEC_POLICY >( -1 );
  receiverConstants.setValues< EXEC_POLICY >( -1 );
  receiverIsLocal.zero();

  arrayView2d< real32 > const sourceValue = m_sourceValue.toView();
  real64 dt = 0;
  EventManager const & event = getGroupByPath< EventManager >( "/Problem/Events" );
  for( localIndex numSubEvent = 0; numSubEvent < event.numSubGroups(); ++numSubEvent )
  {
    EventBase const * subEvent = static_cast< EventBase const * >( event.getSubGroups()[numSubEvent] );
    if( subEvent->getEventName() == "/Solvers/" + getName() )
    {
      dt = subEvent->getReference< real64 >( EventBase::viewKeyStruct::forceDtString() );
    }
  }

  mesh.getElemManager().forElementSubRegions< CellElementSubRegion >( regionNames, [&]( localIndex const,
                                                                                        CellElementSubRegion & elementSubRegion )
  {
    GEOS_THROW_IF( elementSubRegion.getElementType() != ElementType::Hexahedron,
                   getDataContext() << ": Invalid type of element, the acoustic solver is designed for hexahedral meshes only (C3D8), using the SEM formulation",
                   InputError );

    arrayView2d< localIndex const > const elemsToFaces = elementSubRegion.faceList();
    arrayView2d< localIndex const, cells::NODE_MAP_USD > const & elemsToNodes = elementSubRegion.nodeList();
    arrayView2d< real64 const > const elemCenter = elementSubRegion.getElementCenter();
    arrayView1d< integer const > const elemGhostRank = elementSubRegion.ghostRank();

    finiteElement::FiniteElementBase const &
    fe = elementSubRegion.getReference< finiteElement::FiniteElementBase >( getDiscretizationName() );
    finiteElement::FiniteElementDispatchHandler< SEM_FE_TYPES >::dispatch3D( fe, [&] ( auto const finiteElement )
    {
      using FE_TYPE = TYPEOFREF( finiteElement );

      localIndex const numFacesPerElem = elementSubRegion.numFacesPerElement();

      {
        GEOS_MARK_SCOPE( acousticWaveEquationSEMKernels::PrecomputeSourceAndReceiverKernel );
        acousticWaveEquationSEMKernels::
          PrecomputeSourceAndReceiverKernel::
          launch< EXEC_POLICY, FE_TYPE >
          ( elementSubRegion.size(),
          numFacesPerElem,
          nodeCoords32,
          elemGhostRank,
          elemsToNodes,
          elemsToFaces,
          elemCenter,
          faceNormal,
          faceCenter,
          sourceCoordinates,
          sourceIsAccessible,
          sourceNodeIds,
          sourceConstants,
          receiverCoordinates,
          receiverIsLocal,
          receiverNodeIds,
          receiverConstants,
          sourceValue,
          dt,
          m_timeSourceFrequency,
          m_timeSourceDelay,
          m_rickerOrder );
      }
    } );
  } );
}

void AcousticWaveEquationSEM::addSourceToRightHandSide( integer const & cycleNumber, arrayView1d< real32 > const rhs )
{
  arrayView2d< localIndex const > const sourceNodeIds = m_sourceNodeIds.toViewConst();
  arrayView2d< real64 const > const sourceConstants   = m_sourceConstants.toViewConst();
  arrayView1d< localIndex const > const sourceIsAccessible = m_sourceIsAccessible.toViewConst();
  arrayView2d< real32 const > const sourceValue   = m_sourceValue.toViewConst();

  GEOS_THROW_IF( cycleNumber > sourceValue.size( 0 ),
                 getDataContext() << ": Too many steps compared to array size",
                 std::runtime_error );
  forAll< EXEC_POLICY >( sourceConstants.size( 0 ), [=] GEOS_HOST_DEVICE ( localIndex const isrc )
  {
    if( sourceIsAccessible[isrc] == 1 )
    {
      for( localIndex inode = 0; inode < sourceConstants.size( 1 ); ++inode )
      {
        real32 const localIncrement = sourceConstants[isrc][inode] * sourceValue[cycleNumber][isrc];
        RAJA::atomicAdd< ATOMIC_POLICY >( &rhs[sourceNodeIds[isrc][inode]], localIncrement );
      }
    }
  } );
}

void AcousticWaveEquationSEM::initializePostInitialConditionsPreSubGroups()
{
  GEOS_MARK_FUNCTION;
  {
    GEOS_MARK_SCOPE( WaveSolverBase::initializePostInitialConditionsPreSubGroups );
    WaveSolverBase::initializePostInitialConditionsPreSubGroups();
  }
  if( m_usePML )
  {
    AcousticWaveEquationSEM::initializePML();
  }

  DomainPartition & domain = getGroupByPath< DomainPartition >( "/Problem/domain" );

  applyFreeSurfaceBC( 0.0, domain );

  forDiscretizationOnMeshTargets( domain.getMeshBodies(), [&] ( string const &,
                                                                MeshLevel & mesh,
                                                                arrayView1d< string const > const & regionNames )
  {
    precomputeSourceAndReceiverTerm( mesh, regionNames );

    NodeManager & nodeManager = mesh.getNodeManager();
    FaceManager & faceManager = mesh.getFaceManager();
    ElementRegionManager & elemManager = mesh.getElemManager();

    /// get the array of indicators: 1 if the face is on the boundary; 0 otherwise
    arrayView1d< integer const > const & facesDomainBoundaryIndicator = faceManager.getDomainBoundaryIndicator();
    arrayView2d< wsCoordType const, nodes::REFERENCE_POSITION_USD > const nodeCoords = nodeManager.getField< fields::referencePosition32 >().toViewConst();

    /// get face to node map
    ArrayOfArraysView< localIndex const > const facesToNodes = faceManager.nodeList().toViewConst();

    // mass matrix to be computed in this function
    arrayView1d< real32 > const mass = nodeManager.getField< acousticfields::AcousticMassVector >();
    mass.zero();

    /// damping matrix to be computed for each dof in the boundary of the mesh
    arrayView1d< real32 > const damping = nodeManager.getField< acousticfields::DampingVector >();
    damping.zero();

    /// get array of indicators: 1 if face is on the free surface; 0 otherwise
    arrayView1d< localIndex const > const freeSurfaceFaceIndicator = faceManager.getField< acousticfields::AcousticFreeSurfaceFaceIndicator >();

    elemManager.forElementSubRegions< CellElementSubRegion >( regionNames, [&]( localIndex const,
                                                                                CellElementSubRegion & elementSubRegion )
    {
      finiteElement::FiniteElementBase const &
      fe = elementSubRegion.getReference< finiteElement::FiniteElementBase >( getDiscretizationName() );

      arrayView2d< localIndex const, cells::NODE_MAP_USD > const elemsToNodes = elementSubRegion.nodeList();
      arrayView2d< localIndex const > const elemsToFaces = elementSubRegion.faceList();

      computeTargetNodeSet( elemsToNodes, elementSubRegion.size(), fe.getNumQuadraturePoints() );

      arrayView1d< real32 const > const velocity = elementSubRegion.getField< acousticfields::AcousticVelocity >();
      arrayView1d< real32 const > const density = elementSubRegion.getField< acousticfields::AcousticDensity >();

      /// Partial gradient if gradient as to be computed
      arrayView1d< real32 > grad = elementSubRegion.getField< acousticfields::PartialGradient >();
      grad.zero();

      finiteElement::FiniteElementDispatchHandler< SEM_FE_TYPES >::dispatch3D( fe, [&] ( auto const finiteElement )
      {
        using FE_TYPE = TYPEOFREF( finiteElement );

        acousticWaveEquationSEMKernels::MassMatrixKernel< FE_TYPE > kernelM( finiteElement );
        kernelM.template launch< EXEC_POLICY, ATOMIC_POLICY >( elementSubRegion.size(),
                                                               nodeCoords,
                                                               elemsToNodes,
                                                               velocity,
                                                               density,
                                                               mass );

        acousticWaveEquationSEMKernels::DampingMatrixKernel< FE_TYPE > kernelD( finiteElement );
        kernelD.template launch< EXEC_POLICY, ATOMIC_POLICY >( elementSubRegion.size(),
                                                               nodeCoords,
                                                               elemsToFaces,
                                                               facesToNodes,
                                                               facesDomainBoundaryIndicator,
                                                               freeSurfaceFaceIndicator,
                                                               velocity,
                                                               density,
                                                               damping );

      } );
    } );
  } );

  WaveSolverUtils::initTrace( "seismoTraceReceiver", getName(), m_outputSeismoTrace, m_receiverConstants.size( 0 ), m_receiverIsLocal );
}


void AcousticWaveEquationSEM::applyFreeSurfaceBC( real64 time, DomainPartition & domain )
{
  GEOS_MARK_FUNCTION;
  FieldSpecificationManager & fsManager = FieldSpecificationManager::getInstance();
  FunctionManager const & functionManager = FunctionManager::getInstance();

  FaceManager & faceManager = domain.getMeshBody( 0 ).getMeshLevel( m_discretizationName ).getFaceManager();
  NodeManager & nodeManager = domain.getMeshBody( 0 ).getMeshLevel( m_discretizationName ).getNodeManager();

  arrayView1d< real32 > const p_nm1 = nodeManager.getField< acousticfields::Pressure_nm1 >();
  arrayView1d< real32 > const p_n = nodeManager.getField< acousticfields::Pressure_n >();
  arrayView1d< real32 > const p_np1 = nodeManager.getField< acousticfields::Pressure_np1 >();

  ArrayOfArraysView< localIndex const > const faceToNodeMap = faceManager.nodeList().toViewConst();

  /// array of indicators: 1 if a face is on on free surface; 0 otherwise
  arrayView1d< localIndex > const freeSurfaceFaceIndicator = faceManager.getField< acousticfields::AcousticFreeSurfaceFaceIndicator >();

  /// array of indicators: 1 if a node is on on free surface; 0 otherwise
  arrayView1d< localIndex > const freeSurfaceNodeIndicator = nodeManager.getField< acousticfields::AcousticFreeSurfaceNodeIndicator >();

  // freeSurfaceFaceIndicator.zero();
  // freeSurfaceNodeIndicator.zero();

  fsManager.apply< FaceManager >( time,
                                  domain.getMeshBody( 0 ).getMeshLevel( m_discretizationName ),
                                  string( "FreeSurface" ),
                                  [&]( FieldSpecificationBase const & bc,
                                       string const &,
                                       SortedArrayView< localIndex const > const & targetSet,
                                       FaceManager &,
                                       string const & )
  {
    string const & functionName = bc.getFunctionName();

    if( functionName.empty() || functionManager.getGroup< FunctionBase >( functionName ).isFunctionOfTime() == 2 )
    {
      real64 const value = bc.getScale();

      for( localIndex i = 0; i < targetSet.size(); ++i )
      {
        localIndex const kf = targetSet[ i ];
        freeSurfaceFaceIndicator[kf] = 1;

        localIndex const numNodes = faceToNodeMap.sizeOfArray( kf );
        for( localIndex a=0; a < numNodes; ++a )
        {
          localIndex const dof = faceToNodeMap( kf, a );
          freeSurfaceNodeIndicator[dof] = 1;

          p_np1[dof] = value;
          p_n[dof]   = value;
          p_nm1[dof] = value;
        }
      }
    }
    else
    {
      GEOS_ERROR( "This option is not supported yet" );
    }
  } );
}

void AcousticWaveEquationSEM::initializePML()
{
  GEOS_MARK_FUNCTION;

  registerWrapper< parametersPML >( viewKeyStruct::parametersPMLString() ).
    setInputFlag( InputFlags::FALSE ).
    setSizedFromParent( 0 ).
    setRestartFlags( RestartFlags::NO_WRITE ).
    setDescription( "Parameters needed to compute damping in the PML region" );

  parametersPML & param = getReference< parametersPML >( viewKeyStruct::parametersPMLString() );

  /// Get the default thicknesses and wave speeds in the PML regions from the PerfectlyMatchedLayer
  /// field specification parameters (from the xml)
  real32 minThicknessPML=0;
  real32 smallestXMinPML=0;
  real32 largestXMaxPML=0;
  FieldSpecificationManager & fsManager = FieldSpecificationManager::getInstance();
  fsManager.forSubGroups< PerfectlyMatchedLayer >( [&] ( PerfectlyMatchedLayer const & fs )
  {
    param.xMinPML=fs.getMin();
    param.xMaxPML=fs.getMax();
    param.thicknessMinXYZPML=fs.getThicknessMinXYZ();
    param.thicknessMaxXYZPML=fs.getThicknessMaxXYZ();
    param.reflectivityPML = fs.getReflectivity();
    param.waveSpeedMinXYZPML=fs.getWaveSpeedMinXYZ();
    param.waveSpeedMaxXYZPML=fs.getWaveSpeedMaxXYZ();
    minThicknessPML=fs.minThickness;
    smallestXMinPML=fs.smallestXMin;
    largestXMaxPML=fs.largestXMax;
  } );

  /// Now compute the PML parameters above internally
  DomainPartition & domain = getGroupByPath< DomainPartition >( "/Problem/domain" );
  forDiscretizationOnMeshTargets( domain.getMeshBodies(), [&] ( string const &,
                                                                MeshLevel & mesh,
                                                                arrayView1d< string const > const & )
  {

    NodeManager & nodeManager = mesh.getNodeManager();
    /// WARNING: the array below is one of the PML auxiliary variables
    arrayView1d< real32 > const indicatorPML = nodeManager.getField< acousticfields::AuxiliaryVar4PML >();
    arrayView2d< wsCoordType const, nodes::REFERENCE_POSITION_USD > const nodeCoords32 = nodeManager.getField< fields::referencePosition32 >().toViewConst();
    indicatorPML.zero();

    real32 xInteriorMin[3]{};
    real32 xInteriorMax[3]{};
    real32 xGlobalMin[3]{};
    real32 xGlobalMax[3]{};
    real32 cMin[3]{};
    real32 cMax[3]{};
    integer counterMin[3]{};
    integer counterMax[3]{};

    /// Set a node-based flag in the PML regions
    /// WARNING: the array used as a flag is one of the PML
    /// auxiliary variables to save memory
    fsManager.apply< ElementSubRegionBase,
                     PerfectlyMatchedLayer >( 0.0,
                                              mesh,
                                              PerfectlyMatchedLayer::catalogName(),
                                              [&]( PerfectlyMatchedLayer const &,
                                                   string const &,
                                                   SortedArrayView< localIndex const > const & targetSet,
                                                   ElementSubRegionBase & subRegion,
                                                   string const & )

    {
      CellElementSubRegion::NodeMapType const & elemToNodes =
        subRegion.getReference< CellElementSubRegion::NodeMapType >( CellElementSubRegion::viewKeyStruct::nodeListString() );
      traits::ViewTypeConst< CellElementSubRegion::NodeMapType > const elemToNodesViewConst = elemToNodes.toViewConst();

      forAll< EXEC_POLICY >( targetSet.size(), [=] GEOS_HOST_DEVICE ( localIndex const l )
      {
        localIndex const k = targetSet[ l ];
        localIndex const numNodesPerElem = elemToNodesViewConst[k].size();

        for( localIndex i=0; i<numNodesPerElem; ++i )
        {
          indicatorPML[elemToNodesViewConst[k][i]]=1.0;
        }
      } );
    } );


    /// find the interior and global coordinates limits
    RAJA::ReduceMin< parallelDeviceReduce, real32 > xMinGlobal( LvArray::NumericLimits< real32 >::max );
    RAJA::ReduceMin< parallelDeviceReduce, real32 > yMinGlobal( LvArray::NumericLimits< real32 >::max );
    RAJA::ReduceMin< parallelDeviceReduce, real32 > zMinGlobal( LvArray::NumericLimits< real32 >::max );
    RAJA::ReduceMax< parallelDeviceReduce, real32 > xMaxGlobal( -LvArray::NumericLimits< real32 >::max );
    RAJA::ReduceMax< parallelDeviceReduce, real32 > yMaxGlobal( -LvArray::NumericLimits< real32 >::max );
    RAJA::ReduceMax< parallelDeviceReduce, real32 > zMaxGlobal( -LvArray::NumericLimits< real32 >::max );
    RAJA::ReduceMin< parallelDeviceReduce, real32 > xMinInterior( LvArray::NumericLimits< real32 >::max );
    RAJA::ReduceMin< parallelDeviceReduce, real32 > yMinInterior( LvArray::NumericLimits< real32 >::max );
    RAJA::ReduceMin< parallelDeviceReduce, real32 > zMinInterior( LvArray::NumericLimits< real32 >::max );
    RAJA::ReduceMax< parallelDeviceReduce, real32 > xMaxInterior( -LvArray::NumericLimits< real32 >::max );
    RAJA::ReduceMax< parallelDeviceReduce, real32 > yMaxInterior( -LvArray::NumericLimits< real32 >::max );
    RAJA::ReduceMax< parallelDeviceReduce, real32 > zMaxInterior( -LvArray::NumericLimits< real32 >::max );

    forAll< EXEC_POLICY >( nodeManager.size(), [=] GEOS_HOST_DEVICE ( localIndex const a )
    {
      xMinGlobal.min( nodeCoords32[a][0] );
      yMinGlobal.min( nodeCoords32[a][1] );
      zMinGlobal.min( nodeCoords32[a][2] );
      xMaxGlobal.max( nodeCoords32[a][0] );
      yMaxGlobal.max( nodeCoords32[a][1] );
      zMaxGlobal.max( nodeCoords32[a][2] );
      if( !isZero( indicatorPML[a] - 1.0 ))
      {
        xMinInterior.min( nodeCoords32[a][0] );
        yMinInterior.min( nodeCoords32[a][1] );
        zMinInterior.min( nodeCoords32[a][2] );
        xMaxInterior.max( nodeCoords32[a][0] );
        yMaxInterior.max( nodeCoords32[a][1] );
        zMaxInterior.max( nodeCoords32[a][2] );
      }
    } );

    xGlobalMin[0] = xMinGlobal.get();
    xGlobalMin[1] = yMinGlobal.get();
    xGlobalMin[2] = zMinGlobal.get();
    xGlobalMax[0] = xMaxGlobal.get();
    xGlobalMax[1] = yMaxGlobal.get();
    xGlobalMax[2] = zMaxGlobal.get();
    xInteriorMin[0] = xMinInterior.get();
    xInteriorMin[1] = yMinInterior.get();
    xInteriorMin[2] = zMinInterior.get();
    xInteriorMax[0] = xMaxInterior.get();
    xInteriorMax[1] = yMaxInterior.get();
    xInteriorMax[2] = zMaxInterior.get();

    for( integer i=0; i<3; ++i )
    {
      xGlobalMin[i] = MpiWrapper::min( xGlobalMin[i] );
      xGlobalMax[i] = MpiWrapper::max( xGlobalMax[i] );
      xInteriorMin[i] = MpiWrapper::min( xInteriorMin[i] );
      xInteriorMax[i] = MpiWrapper::max( xInteriorMax[i] );
    }


    /// if the coordinates limits and PML thicknesses are not provided
    /// from the xml, replace them with the above
    for( integer i=0; i<3; ++i )
    {
      if( param.xMinPML[i]<smallestXMinPML )
        param.xMinPML[i] = xInteriorMin[i];
      if( param.xMaxPML[i]>largestXMaxPML )
        param.xMaxPML[i] = xInteriorMax[i];
      if( param.thicknessMinXYZPML[i]<0 )
        param.thicknessMinXYZPML[i] = xInteriorMin[i]-xGlobalMin[i];
      if( param.thicknessMaxXYZPML[i]<0 )
        param.thicknessMaxXYZPML[i] = xGlobalMax[i]-xInteriorMax[i];
    }

    /// Compute the average wave speeds in the PML regions internally
    /// using the actual velocity field
    fsManager.apply< ElementSubRegionBase,
                     PerfectlyMatchedLayer >( 0.0,
                                              mesh,
                                              PerfectlyMatchedLayer::catalogName(),
                                              [&]( PerfectlyMatchedLayer const &,
                                                   string const &,
                                                   SortedArrayView< localIndex const > const & targetSet,
                                                   ElementSubRegionBase & subRegion,
                                                   string const & )

    {
      CellElementSubRegion::NodeMapType const & elemToNodes =
        subRegion.getReference< CellElementSubRegion::NodeMapType >( CellElementSubRegion::viewKeyStruct::nodeListString() );
      traits::ViewTypeConst< CellElementSubRegion::NodeMapType > const elemToNodesViewConst = elemToNodes.toViewConst();
      arrayView1d< real32 const > const vel = subRegion.getReference< array1d< real32 > >( acousticfields::AcousticVelocity::key());
      finiteElement::FiniteElementBase const &
      fe = subRegion.getReference< finiteElement::FiniteElementBase >( getDiscretizationName() );

      real32 const xMin[3]{param.xMinPML[0], param.xMinPML[1], param.xMinPML[2]};
      real32 const xMax[3]{param.xMaxPML[0], param.xMaxPML[1], param.xMaxPML[2]};

      finiteElement::FiniteElementDispatchHandler< SEM_FE_TYPES >::dispatch3D( fe, [&] ( auto const finiteElement )
      {
        using FE_TYPE = TYPEOFREF( finiteElement );

        acousticWaveEquationSEMKernels::
          waveSpeedPMLKernel< FE_TYPE > kernel( finiteElement );
        kernel.template launch< EXEC_POLICY, ATOMIC_POLICY >
          ( targetSet,
          nodeCoords32,
          elemToNodesViewConst,
          vel,
          xMin,
          xMax,
          cMin,
          cMax,
          counterMin,
          counterMax );
      } );
    } );

    for( integer i=0; i<3; ++i )
    {
      cMin[i] = MpiWrapper::sum( cMin[i] );
      cMax[i] = MpiWrapper::sum( cMax[i] );
      counterMin[i] = MpiWrapper::sum( counterMin[i] );
      counterMax[i] = MpiWrapper::sum( counterMax[i] );
    }
    for( integer i=0; i<3; ++i )
    {
      cMin[i] /= std::max( 1, counterMin[i] );
      cMax[i] /= std::max( 1, counterMax[i] );
    }

    /// if the PML wave speeds are not provided from the xml
    /// replace them with the above
    for( integer i=0; i<3; ++i )
    {
      if( param.waveSpeedMinXYZPML[i]<0 )
        param.waveSpeedMinXYZPML[i] = cMin[i];
      if( param.waveSpeedMaxXYZPML[i]<0 )
        param.waveSpeedMaxXYZPML[i] = cMax[i];
    }

    /// add safeguards when PML thickness is negative or too small
    for( integer i=0; i<3; ++i )
    {
      if( param.thicknessMinXYZPML[i] <= minThicknessPML )
      {
        param.thicknessMinXYZPML[i] = LvArray::NumericLimits< real32 >::max;
        param.waveSpeedMinXYZPML[i] = 0;
      }
      if( param.thicknessMaxXYZPML[i]<=minThicknessPML )
      {
        param.thicknessMaxXYZPML[i] = LvArray::NumericLimits< real32 >::max;
        param.waveSpeedMaxXYZPML[i] = 0;
      }
    }

    /// WARNING: don't forget to reset the indicator to zero
    /// so it can be used by the PML application
    indicatorPML.zero();

    GEOS_LOG_LEVEL_RANK_0( 1,
                           "PML parameters are: \n"
                           << "\t inner boundaries xMin = "<<param.xMinPML<<"\n"
                           << "\t inner boundaries xMax = "<<param.xMaxPML<<"\n"
                           << "\t left, front, top max PML thicknesses  = "<<param.thicknessMinXYZPML<<"\n"
                           << "\t right, back, bottom max PML thicknesses  = "<<param.thicknessMaxXYZPML<<"\n"
                           << "\t left, front, top average wave speed  = "<<param.waveSpeedMinXYZPML<<"\n"
                           << "\t right, back, bottom average wave speed  = "<<param.waveSpeedMaxXYZPML<<"\n"
                           << "\t theoretical reflectivity = "<< param.reflectivityPML );

  } );
}



void AcousticWaveEquationSEM::applyPML( real64 const time, DomainPartition & domain )
{
  GEOS_MARK_FUNCTION;

  FieldSpecificationManager & fsManager = FieldSpecificationManager::getInstance();
  parametersPML const & param = getReference< parametersPML >( viewKeyStruct::parametersPMLString() );

  /// Loop over the different mesh bodies; for wave propagation, there is only one mesh body
  /// which is the whole mesh
  forDiscretizationOnMeshTargets( domain.getMeshBodies(), [&] ( string const &,
                                                                MeshLevel & mesh,
                                                                arrayView1d< string const > const & )
  {

    NodeManager & nodeManager = mesh.getNodeManager();

    /// Array views of the pressure p, PML auxiliary variables, and node coordinates
    arrayView1d< real32 const > const p_n = nodeManager.getField< acousticfields::Pressure_n >();
    arrayView2d< real32 const > const v_n = nodeManager.getField< acousticfields::AuxiliaryVar1PML >();
    arrayView2d< real32 > const grad_n = nodeManager.getField< acousticfields::AuxiliaryVar2PML >();
    arrayView1d< real32 > const divV_n = nodeManager.getField< acousticfields::AuxiliaryVar3PML >();
    arrayView1d< real32 const > const u_n = nodeManager.getField< acousticfields::AuxiliaryVar4PML >();
    arrayView2d< wsCoordType const, nodes::REFERENCE_POSITION_USD > const nodeCoords32 = nodeManager.getField< fields::referencePosition32 >().toViewConst();

    /// Select the subregions concerned by the PML (specified in the xml by the Field Specification)
    /// 'targetSet' contains the indices of the elements in a given subregion
    fsManager.apply< ElementSubRegionBase,
                     PerfectlyMatchedLayer >( time,
                                              mesh,
                                              PerfectlyMatchedLayer::catalogName(),
                                              [&]( PerfectlyMatchedLayer const &,
                                                   string const &,
                                                   SortedArrayView< localIndex const > const & targetSet,
                                                   ElementSubRegionBase & subRegion,
                                                   string const & )

    {

      /// Get the element to nodes mapping in the subregion
      CellElementSubRegion::NodeMapType const & elemToNodes =
        subRegion.getReference< CellElementSubRegion::NodeMapType >( CellElementSubRegion::viewKeyStruct::nodeListString() );

      /// Get a const ArrayView of the mapping above
      traits::ViewTypeConst< CellElementSubRegion::NodeMapType > const elemToNodesViewConst = elemToNodes.toViewConst();

      /// Array view of the wave speed
      arrayView1d< real32 const > const vel = subRegion.getReference< array1d< real32 > >( acousticfields::AcousticVelocity::key());

      /// Get the object needed to determine the type of the element in the subregion
      finiteElement::FiniteElementBase const &
      fe = subRegion.getReference< finiteElement::FiniteElementBase >( getDiscretizationName() );

      real32 xMin[3];
      real32 xMax[3];
      real32 dMin[3];
      real32 dMax[3];
      real32 cMin[3];
      real32 cMax[3];
      for( integer i=0; i<3; ++i )
      {
        xMin[i] = param.xMinPML[i];
        xMax[i] = param.xMaxPML[i];
        dMin[i] = param.thicknessMinXYZPML[i];
        dMax[i] = param.thicknessMaxXYZPML[i];
        cMin[i] = param.waveSpeedMinXYZPML[i];
        cMax[i] = param.waveSpeedMaxXYZPML[i];
      }
      real32 const r = param.reflectivityPML;

      /// Get the type of the elements in the subregion
      finiteElement::FiniteElementDispatchHandler< SEM_FE_TYPES >::dispatch3D( fe, [&] ( auto const finiteElement )
      {
        using FE_TYPE = TYPEOFREF( finiteElement );

        /// apply the PML kernel
        acousticWaveEquationSEMKernels::
          PMLKernel< FE_TYPE > kernel( finiteElement );
        kernel.template launch< EXEC_POLICY, ATOMIC_POLICY >
          ( targetSet,
          nodeCoords32,
          elemToNodesViewConst,
          vel,
          p_n,
          v_n,
          u_n,
          xMin,
          xMax,
          dMin,
          dMax,
          cMin,
          cMax,
          r,
          grad_n,
          divV_n );
      } );
    } );
  } );

}

real64 AcousticWaveEquationSEM::explicitStepForward( real64 const & time_n,
                                                     real64 const & dt,
                                                     integer cycleNumber,
                                                     DomainPartition & domain,
                                                     bool computeGradient )
{
  real64 dtOut = explicitStepInternal( time_n, dt, cycleNumber, domain );

  forDiscretizationOnMeshTargets( domain.getMeshBodies(),
                                  [&] ( string const &,
                                        MeshLevel & mesh,
                                        arrayView1d< string const > const & GEOS_UNUSED_PARAM ( regionNames ) )
  {
    NodeManager & nodeManager = mesh.getNodeManager();

    arrayView1d< real32 > const p_nm1 = nodeManager.getField< acousticfields::Pressure_nm1 >();
    arrayView1d< real32 > const p_n = nodeManager.getField< acousticfields::Pressure_n >();
    arrayView1d< real32 > const p_np1 = nodeManager.getField< acousticfields::Pressure_np1 >();

    if( computeGradient && cycleNumber >= 0 )
    {

      arrayView1d< real32 > const p_dt2 = nodeManager.getField< acousticfields::PressureDoubleDerivative >();

      if( m_enableLifo )
      {
        if( !m_lifo )
        {
          int const rank = MpiWrapper::commRank( MPI_COMM_GEOSX );
          std::string lifoPrefix = GEOS_FMT( "lifo/rank_{:05}/pdt2_shot{:06}", rank, m_shotIndex );
          m_lifo = std::make_unique< LifoStorage< real32, localIndex > >( lifoPrefix, p_dt2, m_lifoOnDevice, m_lifoOnHost, m_lifoSize );
        }

        m_lifo->pushWait();
      }
      forAll< EXEC_POLICY >( nodeManager.size(), [=] GEOS_HOST_DEVICE ( localIndex const nodeIdx )
      {
        p_dt2[nodeIdx] = (p_np1[nodeIdx] - 2*p_n[nodeIdx] + p_nm1[nodeIdx]) / pow( dt, 2 );
      } );

      if( m_enableLifo )
      {
        // Need to tell LvArray data is on GPU to avoir HtoD copy
        p_dt2.move( MemorySpace::cuda, false );
        m_lifo->pushAsync( p_dt2 );
      }
      else
      {
        GEOS_MARK_SCOPE ( DirectWrite );
        p_dt2.move( MemorySpace::host, false );
        int const rank = MpiWrapper::commRank( MPI_COMM_GEOSX );
        std::string fileName = GEOS_FMT( "lifo/rank_{:05}/pressuredt2_{:06}_{:08}.dat", rank, m_shotIndex, cycleNumber );
        int lastDirSeparator = fileName.find_last_of( "/\\" );
        std::string dirName = fileName.substr( 0, lastDirSeparator );
        if( string::npos != (size_t)lastDirSeparator && !directoryExists( dirName ))
        {
          makeDirsForPath( dirName );
        }

        std::ofstream wf( fileName, std::ios::out | std::ios::binary );
        GEOS_THROW_IF( !wf,
                       getDataContext() << ": Could not open file "<< fileName << " for writing",
                       InputError );
        wf.write( (char *)&p_dt2[0], p_dt2.size()*sizeof( real32 ) );
        wf.close( );
        GEOS_THROW_IF( !wf.good(),
                       getDataContext() << ": An error occured while writing "<< fileName,
                       InputError );
      }

    }

    prepareNextTimestep( mesh );
  } );

  return dtOut;
}


real64 AcousticWaveEquationSEM::explicitStepBackward( real64 const & time_n,
                                                      real64 const & dt,
                                                      integer cycleNumber,
                                                      DomainPartition & domain,
                                                      bool computeGradient )
{
  real64 dtOut = explicitStepInternal( time_n, dt, cycleNumber, domain );
  forDiscretizationOnMeshTargets( domain.getMeshBodies(),
                                  [&] ( string const &,
                                        MeshLevel & mesh,
                                        arrayView1d< string const > const & regionNames )
  {
    NodeManager & nodeManager = mesh.getNodeManager();

    arrayView1d< real32 const > const mass = nodeManager.getField< acousticfields::AcousticMassVector >();

    arrayView1d< real32 > const p_nm1 = nodeManager.getField< acousticfields::Pressure_nm1 >();
    arrayView1d< real32 > const p_n = nodeManager.getField< acousticfields::Pressure_n >();
    arrayView1d< real32 > const p_np1 = nodeManager.getField< acousticfields::Pressure_np1 >();

    EventManager const & event = getGroupByPath< EventManager >( "/Problem/Events" );
    real64 const & maxTime = event.getReference< real64 >( EventManager::viewKeyStruct::maxTimeString() );
    int const maxCycle = int(round( maxTime / dt ));

    if( computeGradient && cycleNumber < maxCycle )
    {
      ElementRegionManager & elemManager = mesh.getElemManager();

      arrayView1d< real32 > const p_dt2 = nodeManager.getField< acousticfields::PressureDoubleDerivative >();

      if( m_enableLifo )
      {
        m_lifo->pop( p_dt2 );
        if( m_lifo->empty() )
          delete m_lifo.release();
      }
      else
      {
        GEOS_MARK_SCOPE ( DirectRead );

        int const rank = MpiWrapper::commRank( MPI_COMM_GEOSX );
        std::string fileName = GEOS_FMT( "lifo/rank_{:05}/pressuredt2_{:06}_{:08}.dat", rank, m_shotIndex, cycleNumber );
        std::ifstream wf( fileName, std::ios::in | std::ios::binary );
        GEOS_THROW_IF( !wf,
                       getDataContext() << ": Could not open file "<< fileName << " for reading",
                       InputError );

        p_dt2.move( MemorySpace::host, true );
        wf.read( (char *)&p_dt2[0], p_dt2.size()*sizeof( real32 ) );
        wf.close( );
        remove( fileName.c_str() );
      }
      elemManager.forElementSubRegions< CellElementSubRegion >( regionNames, [&]( localIndex const,
                                                                                  CellElementSubRegion & elementSubRegion )
      {
        arrayView1d< real32 const > const velocity = elementSubRegion.getField< acousticfields::AcousticVelocity >();
        arrayView1d< real32 > grad = elementSubRegion.getField< acousticfields::PartialGradient >();
        arrayView2d< localIndex const, cells::NODE_MAP_USD > const & elemsToNodes = elementSubRegion.nodeList();
        constexpr localIndex numNodesPerElem = 8;
        arrayView1d< integer const > const elemGhostRank = elementSubRegion.ghostRank();
        GEOS_MARK_SCOPE ( updatePartialGradient );
        forAll< EXEC_POLICY >( elementSubRegion.size(), [=] GEOS_HOST_DEVICE ( localIndex const eltIdx )
        {
          if( elemGhostRank[eltIdx]<0 )
          {
            for( localIndex i = 0; i < numNodesPerElem; ++i )
            {
              localIndex nodeIdx = elemsToNodes[eltIdx][i];
              grad[eltIdx] += (-2/velocity[eltIdx]) * mass[nodeIdx]/8.0 * (p_dt2[nodeIdx] * p_n[nodeIdx]);
            }
          }
        } );
      } );
    }

    prepareNextTimestep( mesh );
  } );

  return dtOut;
}

void AcousticWaveEquationSEM::prepareNextTimestep( MeshLevel & mesh )
{
  NodeManager & nodeManager = mesh.getNodeManager();

  arrayView1d< real32 > const p_nm1 = nodeManager.getField< acousticfields::Pressure_nm1 >();
  arrayView1d< real32 > const p_n   = nodeManager.getField< acousticfields::Pressure_n >();
  arrayView1d< real32 > const p_np1 = nodeManager.getField< acousticfields::Pressure_np1 >();

  arrayView1d< real32 > const stiffnessVector = nodeManager.getField< acousticfields::StiffnessVector >();
  arrayView1d< real32 > const rhs = nodeManager.getField< acousticfields::ForcingRHS >();

  SortedArrayView< localIndex const > const solverTargetNodesSet = m_solverTargetNodesSet.toViewConst();

  forAll< EXEC_POLICY >( solverTargetNodesSet.size(), [=] GEOS_HOST_DEVICE ( localIndex const n )
  {
    localIndex const a = solverTargetNodesSet[n];

    p_nm1[a] = p_n[a];
    p_n[a]   = p_np1[a];

    stiffnessVector[a] = rhs[a] = 0.0;
  } );
}

void AcousticWaveEquationSEM::computeUnknowns( real64 const & time_n,
                                               real64 const & dt,
                                               integer cycleNumber,
                                               DomainPartition & domain,
                                               MeshLevel & mesh,
                                               arrayView1d< string const > const & regionNames )
{
  NodeManager & nodeManager = mesh.getNodeManager();

  arrayView1d< real32 const > const mass = nodeManager.getField< acousticfields::AcousticMassVector >();
  arrayView1d< real32 const > const damping = nodeManager.getField< acousticfields::DampingVector >();

  arrayView1d< real32 > const p_nm1 = nodeManager.getField< acousticfields::Pressure_nm1 >();
  arrayView1d< real32 > const p_n = nodeManager.getField< acousticfields::Pressure_n >();
  arrayView1d< real32 > const p_np1 = nodeManager.getField< acousticfields::Pressure_np1 >();

  arrayView1d< localIndex const > const freeSurfaceNodeIndicator = nodeManager.getField< acousticfields::AcousticFreeSurfaceNodeIndicator >();
  arrayView1d< real32 > const stiffnessVector = nodeManager.getField< acousticfields::StiffnessVector >();
  arrayView1d< real32 > const rhs = nodeManager.getField< acousticfields::ForcingRHS >();

  auto kernelFactory = acousticWaveEquationSEMKernels::ExplicitAcousticSEMFactory( dt );

  finiteElement::
    regionBasedKernelApplication< EXEC_POLICY,
                                  constitutive::NullModel,
                                  CellElementSubRegion >( mesh,
                                                          regionNames,
                                                          getDiscretizationName(),
                                                          "",
                                                          kernelFactory );

  EventManager const & event = getGroupByPath< EventManager >( "/Problem/Events" );
  real64 const & minTime = event.getReference< real64 >( EventManager::viewKeyStruct::minTimeString() );
  integer const cycleForSource = int(round( -minTime / dt + cycleNumber ));
  addSourceToRightHandSide( cycleForSource, rhs );

  /// calculate your time integrators
  real64 const dt2 = pow( dt, 2 );

  SortedArrayView< localIndex const > const solverTargetNodesSet = m_solverTargetNodesSet.toViewConst();
  if( !m_usePML )
  {
    GEOS_MARK_SCOPE ( updateP );
    AcousticTimeSchemeSEM::LeapFrogWithoutPML( dt, p_np1, p_n, p_nm1, mass, stiffnessVector, damping,
                                               rhs, freeSurfaceNodeIndicator, solverTargetNodesSet );
  }
  else
  {
    parametersPML const & param = getReference< parametersPML >( viewKeyStruct::parametersPMLString() );
    arrayView2d< real32 > const v_n = nodeManager.getField< acousticfields::AuxiliaryVar1PML >();
    arrayView2d< real32 > const grad_n = nodeManager.getField< acousticfields::AuxiliaryVar2PML >();
    arrayView1d< real32 > const divV_n = nodeManager.getField< acousticfields::AuxiliaryVar3PML >();
    arrayView1d< real32 > const u_n = nodeManager.getField< acousticfields::AuxiliaryVar4PML >();
    arrayView2d< wsCoordType const, nodes::REFERENCE_POSITION_USD > const
    nodeCoords32 = nodeManager.getField< fields::referencePosition32 >().toViewConst();

    real32 const xMin[3] = {param.xMinPML[0], param.xMinPML[1], param.xMinPML[2]};
    real32 const xMax[3] = {param.xMaxPML[0], param.xMaxPML[1], param.xMaxPML[2]};
    real32 const dMin[3] = {param.thicknessMinXYZPML[0], param.thicknessMinXYZPML[1], param.thicknessMinXYZPML[2]};
    real32 const dMax[3] = {param.thicknessMaxXYZPML[0], param.thicknessMaxXYZPML[1], param.thicknessMaxXYZPML[2]};
    real32 const cMin[3] = {param.waveSpeedMinXYZPML[0], param.waveSpeedMinXYZPML[1], param.waveSpeedMinXYZPML[2]};
    real32 const cMax[3] = {param.waveSpeedMaxXYZPML[0], param.waveSpeedMaxXYZPML[1], param.waveSpeedMaxXYZPML[2]};
    real32 const r = param.reflectivityPML;

    /// apply the main function to update some of the PML auxiliary variables
    /// Compute (divV) and (B.pressureGrad - C.auxUGrad) vectors for the PML region
    applyPML( time_n, domain );

    GEOS_MARK_SCOPE ( updatePWithPML );
    forAll< EXEC_POLICY >( solverTargetNodesSet.size(), [=] GEOS_HOST_DEVICE ( localIndex const n )
    {
      localIndex const a = solverTargetNodesSet[n];
      if( freeSurfaceNodeIndicator[a] != 1 )
      {
        real32 sigma[3];
        real32 xLocal[ 3 ];

        for( integer i=0; i<3; ++i )
        {
          xLocal[i] = nodeCoords32[a][i];
        }

        acousticWaveEquationSEMKernels::PMLKernelHelper::computeDampingProfilePML(
          xLocal,
          xMin,
          xMax,
          dMin,
          dMax,
          cMin,
          cMax,
          r,
          sigma );

        real32 const alpha = sigma[0] + sigma[1] + sigma[2];

        p_np1[a] = dt2 * ((rhs[a] - stiffnessVector[a]) / mass[a] - divV_n[a]) -
                   (1 - 0.5*alpha*dt)*p_nm1[a] + 2 * p_n[a];

        p_np1[a] = p_np1[a] / (1 + 0.5 * alpha * dt);

        for( integer i=0; i<3; ++i )
        {
          v_n[a][i] = (1 - dt * sigma[i]) * v_n[a][i] - dt * grad_n[a][i];
        }
        u_n[a] += dt * p_n[a];
      }
    } );
  }
}

void AcousticWaveEquationSEM::synchronizeUnknowns( real64 const & time_n,
                                                   real64 const & dt,
                                                   integer const,
                                                   DomainPartition & domain,
                                                   MeshLevel & mesh,
                                                   arrayView1d< string const > const & )
{
  NodeManager & nodeManager = mesh.getNodeManager();

  arrayView1d< real32 > const p_n = nodeManager.getField< acousticfields::Pressure_n >();
  arrayView1d< real32 > const p_np1 = nodeManager.getField< acousticfields::Pressure_np1 >();

  arrayView1d< real32 > const stiffnessVector = nodeManager.getField< acousticfields::StiffnessVector >();
  arrayView1d< real32 > const rhs = nodeManager.getField< acousticfields::ForcingRHS >();

  /// synchronize pressure fields
  FieldIdentifiers fieldsToBeSync;
  fieldsToBeSync.addFields( FieldLocation::Node, { acousticfields::Pressure_np1::key() } );

  if( m_usePML )
  {
    fieldsToBeSync.addFields( FieldLocation::Node, {
        acousticfields::AuxiliaryVar1PML::key(),
        acousticfields::AuxiliaryVar4PML::key() } );
  }

<<<<<<< HEAD
    CommunicationTools & syncFields = CommunicationTools::getInstance();
    syncFields.synchronizeFields( fieldsToBeSync,
                                  mesh,
                                  domain.getNeighbors() );
=======
  CommunicationTools & syncFields = CommunicationTools::getInstance();
  syncFields.synchronizeFields( fieldsToBeSync,
                                mesh,
                                domain.getNeighbors(),
                                true );
  /// compute the seismic traces since last step.
  arrayView2d< real32 > const pReceivers = m_pressureNp1AtReceivers.toView();
>>>>>>> 62025959

  computeAllSeismoTraces( time_n, dt, p_np1, p_n, pReceivers );
  incrementIndexSeismoTrace( time_n );

  if( m_usePML )
  {
    arrayView2d< real32 > const grad_n = nodeManager.getField< acousticfields::AuxiliaryVar2PML >();
    arrayView1d< real32 > const divV_n = nodeManager.getField< acousticfields::AuxiliaryVar3PML >();
    grad_n.zero();
    divV_n.zero();
  }
}

real64 AcousticWaveEquationSEM::explicitStepInternal( real64 const & time_n,
                                                      real64 const & dt,
                                                      integer const cycleNumber,
                                                      DomainPartition & domain )
{
  GEOS_MARK_FUNCTION;

  GEOS_LOG_RANK_0_IF( dt < epsilonLoc, "Warning! Value for dt: " << dt << "s is smaller than local threshold: " << epsilonLoc );

  forDiscretizationOnMeshTargets( domain.getMeshBodies(), [&] ( string const &,
                                                                MeshLevel & mesh,
                                                                arrayView1d< string const > const & regionNames )
  {
    computeUnknowns( time_n, dt, cycleNumber, domain, mesh, regionNames );
    synchronizeUnknowns( time_n, dt, cycleNumber, domain, mesh, regionNames );
  } );

  return dt;
}

void AcousticWaveEquationSEM::cleanup( real64 const time_n,
                                       integer const cycleNumber,
                                       integer const eventCounter,
                                       real64 const eventProgress,
                                       DomainPartition & domain )
{
  // call the base class cleanup (for reporting purposes)
  SolverBase::cleanup( time_n, cycleNumber, eventCounter, eventProgress, domain );

  // compute the remaining seismic traces, if needed
  forDiscretizationOnMeshTargets( domain.getMeshBodies(), [&] ( string const &,
                                                                MeshLevel & mesh,
                                                                arrayView1d< string const > const & )
  {
    NodeManager & nodeManager = mesh.getNodeManager();
    arrayView1d< real32 const > const p_n = nodeManager.getField< acousticfields::Pressure_n >();
    arrayView1d< real32 const > const p_np1 = nodeManager.getField< acousticfields::Pressure_np1 >();
    arrayView2d< real32 > const pReceivers = m_pressureNp1AtReceivers.toView();
    computeAllSeismoTraces( time_n, 0.0, p_np1, p_n, pReceivers );

    WaveSolverUtils::writeSeismoTrace( "seismoTraceReceiver", getName(), m_outputSeismoTrace, m_receiverConstants.size( 0 ),
                                       m_receiverIsLocal, m_nsamplesSeismoTrace, pReceivers );
  } );
}

REGISTER_CATALOG_ENTRY( SolverBase, AcousticWaveEquationSEM, string const &, dataRepository::Group * const )

} /* namespace geos */<|MERGE_RESOLUTION|>--- conflicted
+++ resolved
@@ -1059,20 +1059,12 @@
         acousticfields::AuxiliaryVar4PML::key() } );
   }
 
-<<<<<<< HEAD
-    CommunicationTools & syncFields = CommunicationTools::getInstance();
-    syncFields.synchronizeFields( fieldsToBeSync,
-                                  mesh,
-                                  domain.getNeighbors() );
-=======
   CommunicationTools & syncFields = CommunicationTools::getInstance();
   syncFields.synchronizeFields( fieldsToBeSync,
                                 mesh,
-                                domain.getNeighbors(),
-                                true );
+                                domain.getNeighbors() );
   /// compute the seismic traces since last step.
   arrayView2d< real32 > const pReceivers = m_pressureNp1AtReceivers.toView();
->>>>>>> 62025959
 
   computeAllSeismoTraces( time_n, dt, p_np1, p_n, pReceivers );
   incrementIndexSeismoTrace( time_n );
