--- conflicted
+++ resolved
@@ -127,13 +127,9 @@
     static constexpr char const * sigmayzNp1AtReceiversString() { return "sigmayzNp1AtReceivers"; }
 
     static constexpr char const * sourceElemString() { return "sourceElem"; }
-<<<<<<< HEAD
     static constexpr char const * receiverElemString() { return "receiverElem"; }
-=======
     static constexpr char const * sourceRegionString() { return "sourceRegion"; }
-    static constexpr char const * receiverElemString() { return "rcvElem"; }
     static constexpr char const * receiverRegionString() { return "receiverRegion"; }
->>>>>>> 667470b3
 
   } waveEquationViewKeys;
 
