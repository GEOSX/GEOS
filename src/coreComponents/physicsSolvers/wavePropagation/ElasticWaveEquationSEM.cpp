/*
 * ------------------------------------------------------------------------------------------------------------
 * SPDX-License-Identifier: LGPL-2.1-only
 *
 * Copyright (c) 2018-2020 Lawrence Livermore National Security LLC
 * Copyright (c) 2018-2020 The Board of Trustees of the Leland Stanford Junior University
 * Copyright (c) 2018-2020 TotalEnergies
 * Copyright (c) 2019-     GEOSX Contributors
 * All rights reserved
 *
 * See top level LICENSE, COPYRIGHT, CONTRIBUTORS, NOTICE, and ACKNOWLEDGEMENTS files for details.
 * ------------------------------------------------------------------------------------------------------------
 */


/**
 * @file ElasticWaveEquationSEM.cpp
 */

#include "ElasticWaveEquationSEM.hpp"
#include "ElasticWaveEquationSEMKernel.hpp"

#include "fieldSpecification/FieldSpecificationManager.hpp"
#include "finiteElement/FiniteElementDiscretization.hpp"
#include "mainInterface/ProblemManager.hpp"
#include "mesh/ElementType.hpp"
#include "mesh/mpiCommunications/CommunicationTools.hpp"
#include "WaveSolverUtils.hpp"

namespace geos
{

using namespace dataRepository;

ElasticWaveEquationSEM::ElasticWaveEquationSEM( const std::string & name,
                                                Group * const parent ):

  WaveSolverBase( name,
                  parent )
{
  registerWrapper( viewKeyStruct::sourceConstantsString(), &m_sourceConstantsx ).
    setInputFlag( InputFlags::FALSE ).
    setSizedFromParent( 0 ).
    setDescription( "Constant part of the source for the nodes listed in m_sourceNodeIds in x-direction" );

  registerWrapper( viewKeyStruct::sourceConstantsString(), &m_sourceConstantsy ).
    setInputFlag( InputFlags::FALSE ).
    setSizedFromParent( 0 ).
    setDescription( "Constant part of the source for the nodes listed in m_sourceNodeIds in y-direction" );

  registerWrapper( viewKeyStruct::sourceConstantsString(), &m_sourceConstantsz ).
    setInputFlag( InputFlags::FALSE ).
    setSizedFromParent( 0 ).
    setDescription( "Constant part of the source for the nodes listed in m_sourceNodeIds in z-direction" );

  registerWrapper( viewKeyStruct::displacementXNp1AtReceiversString(), &m_displacementXNp1AtReceivers ).
    setInputFlag( InputFlags::FALSE ).
    setSizedFromParent( 0 ).
    setDescription( "Displacement value at each receiver for each timestep (x-component)" );

  registerWrapper( viewKeyStruct::displacementYNp1AtReceiversString(), &m_displacementYNp1AtReceivers ).
    setInputFlag( InputFlags::FALSE ).
    setSizedFromParent( 0 ).
    setDescription( "Displacement value at each receiver for each timestep (y-component)" );

  registerWrapper( viewKeyStruct::displacementZNp1AtReceiversString(), &m_displacementZNp1AtReceivers ).
    setInputFlag( InputFlags::FALSE ).
    setSizedFromParent( 0 ).
    setDescription( "Displacement value at each receiver for each timestep (z-component)" );

  registerWrapper( viewKeyStruct::sourceForceString(), &m_sourceForce ).
    setInputFlag( InputFlags::OPTIONAL ).
    setSizedFromParent( 0 ).
    setApplyDefaultValue( { 0.0, 0.0, 0.0 } ).
    setDescription( "Force of the source: 3 real values for a vector source, and 6 real values for a tensor source (in Voigt notation)."
                    "The default value is { 0, 0, 0 } (no net force)." );

  registerWrapper( viewKeyStruct::sourceMomentString(), &m_sourceMoment ).
    setInputFlag( InputFlags::OPTIONAL ).
    setSizedFromParent( 0 ).
    setApplyDefaultValue( { 1.0, 1.0, 1.0, 0.0, 0.0, 0.0 } ).
    setDescription( "Moment of the source: 6 real values describing a symmetric tensor in Voigt notation."
                    "The default value is { 1, 1, 1, 0, 0, 0 } (diagonal moment, corresponding to a pure explosion)." );
}

ElasticWaveEquationSEM::~ElasticWaveEquationSEM()
{
  // TODO Auto-generated destructor stub
}

void ElasticWaveEquationSEM::initializePreSubGroups()
{

  WaveSolverBase::initializePreSubGroups();

  localIndex const numNodesPerElem = getNumNodesPerElem();

  localIndex const numSourcesGlobal = m_sourceCoordinates.size( 0 );
  m_sourceNodeIds.resize( numSourcesGlobal, numNodesPerElem );
  m_sourceConstantsx.resize( numSourcesGlobal, numNodesPerElem );
  m_sourceConstantsy.resize( numSourcesGlobal, numNodesPerElem );
  m_sourceConstantsz.resize( numSourcesGlobal, numNodesPerElem );

  localIndex const numReceiversGlobal = m_receiverCoordinates.size( 0 );
  m_receiverNodeIds.resize( numReceiversGlobal, numNodesPerElem );
  m_receiverConstants.resize( numReceiversGlobal, numNodesPerElem );

}


void ElasticWaveEquationSEM::registerDataOnMesh( Group & meshBodies )
{
  WaveSolverBase::registerDataOnMesh( meshBodies );

  forDiscretizationOnMeshTargets( meshBodies, [&] ( string const &,
                                                    MeshLevel & mesh,
                                                    arrayView1d< string const > const & )
  {
    NodeManager & nodeManager = mesh.getNodeManager();

    nodeManager.registerField< fields::Displacementx_nm1,
                               fields::Displacementy_nm1,
                               fields::Displacementz_nm1,
                               fields::Displacementx_n,
                               fields::Displacementy_n,
                               fields::Displacementz_n,
                               fields::Displacementx_np1,
                               fields::Displacementy_np1,
                               fields::Displacementz_np1,
                               fields::ForcingRHSx,
                               fields::ForcingRHSy,
                               fields::ForcingRHSz,
                               fields::MassVector,
                               fields::DampingVectorx,
                               fields::DampingVectory,
                               fields::DampingVectorz,
                               fields::StiffnessVectorx,
                               fields::StiffnessVectory,
                               fields::StiffnessVectorz,
                               fields::FreeSurfaceNodeIndicator >( getName() );

    FaceManager & faceManager = mesh.getFaceManager();
    faceManager.registerField< fields::FreeSurfaceFaceIndicator >( getName() );

    ElementRegionManager & elemManager = mesh.getElemManager();

    elemManager.forElementSubRegions< CellElementSubRegion >( [&]( CellElementSubRegion & subRegion )
    {
      subRegion.registerField< fields::MediumVelocityVp >( getName() );
      subRegion.registerField< fields::MediumVelocityVs >( getName() );
      subRegion.registerField< fields::MediumDensity >( getName() );
    } );

  } );
}



void ElasticWaveEquationSEM::postProcessInput()
{

  WaveSolverBase::postProcessInput();

  GEOS_ERROR_IF( m_sourceCoordinates.size( 1 ) != 3,
                 getWrapperDataContext( WaveSolverBase::viewKeyStruct::sourceCoordinatesString() ) <<
                 ": Invalid number of physical coordinates for the sources" );

  GEOS_ERROR_IF( m_receiverCoordinates.size( 1 ) != 3,
                 getWrapperDataContext( WaveSolverBase::viewKeyStruct::receiverCoordinatesString() ) <<
                 ": Invalid number of physical coordinates for the receivers" );

  EventManager const & event = getGroupByPath< EventManager >( "/Problem/Events" );
  real64 const & maxTime = event.getReference< real64 >( EventManager::viewKeyStruct::maxTimeString() );
  real64 dt = 0;
  for( localIndex numSubEvent = 0; numSubEvent < event.numSubGroups(); ++numSubEvent )
  {
    EventBase const * subEvent = static_cast< EventBase const * >( event.getSubGroups()[numSubEvent] );
    if( subEvent->getEventName() == "/Solvers/" + getName() )
    {
      dt = subEvent->getReference< real64 >( EventBase::viewKeyStruct::forceDtString() );
    }
  }

  GEOS_THROW_IF( dt < epsilonLoc*maxTime, getDataContext() << ": Value for dt: " << dt <<" is smaller than local threshold: " << epsilonLoc, std::runtime_error );

  if( m_dtSeismoTrace > 0 )
  {
    m_nsamplesSeismoTrace = int( maxTime / m_dtSeismoTrace) + 1;
  }
  else
  {
    m_nsamplesSeismoTrace = 0;
  }
  localIndex const nsamples = int(maxTime / dt) + 1;

  localIndex const numSourcesGlobal = m_sourceCoordinates.size( 0 );
  m_sourceIsAccessible.resize( numSourcesGlobal );

  localIndex const numReceiversGlobal = m_receiverCoordinates.size( 0 );
  m_receiverIsLocal.resize( numReceiversGlobal );

  m_displacementXNp1AtReceivers.resize( m_nsamplesSeismoTrace, numReceiversGlobal + 1 );
  m_displacementYNp1AtReceivers.resize( m_nsamplesSeismoTrace, numReceiversGlobal + 1 );
  m_displacementZNp1AtReceivers.resize( m_nsamplesSeismoTrace, numReceiversGlobal + 1 );
  m_sourceValue.resize( nsamples, numSourcesGlobal );

  /// The receivers are initialized to zero.
  /// This is essential for DAS modeling as MPI_Allreduce is called when computing DAS data
  m_displacementXNp1AtReceivers.zero();
  m_displacementYNp1AtReceivers.zero();
  m_displacementZNp1AtReceivers.zero();
}


void ElasticWaveEquationSEM::precomputeSourceAndReceiverTerm( MeshLevel & mesh, arrayView1d< string const > const & regionNames )
{
  NodeManager const & nodeManager = mesh.getNodeManager();
  FaceManager const & faceManager = mesh.getFaceManager();

  arrayView2d< wsCoordType const, nodes::REFERENCE_POSITION_USD > const X =
    nodeManager.getField< fields::referencePosition32 >().toViewConst();
  arrayView2d< real64 const > const faceNormal  = faceManager.faceNormal();
  arrayView2d< real64 const > const faceCenter  = faceManager.faceCenter();

  arrayView2d< real64 const > const sourceCoordinates = m_sourceCoordinates.toViewConst();
  arrayView2d< localIndex > const sourceNodeIds = m_sourceNodeIds.toView();
  arrayView2d< real64 > const sourceConstantsx = m_sourceConstantsx.toView();
  arrayView2d< real64 > const sourceConstantsy = m_sourceConstantsy.toView();
  arrayView2d< real64 > const sourceConstantsz = m_sourceConstantsz.toView();
  arrayView1d< localIndex > const sourceIsAccessible = m_sourceIsAccessible.toView();

  sourceNodeIds.setValues< EXEC_POLICY >( -1 );
  sourceConstantsx.setValues< EXEC_POLICY >( 0 );
  sourceConstantsy.setValues< EXEC_POLICY >( 0 );
  sourceConstantsz.setValues< EXEC_POLICY >( 0 );
  sourceIsAccessible.zero();

  arrayView2d< real64 const > const receiverCoordinates = m_receiverCoordinates.toViewConst();
  arrayView2d< localIndex > const receiverNodeIds = m_receiverNodeIds.toView();
  arrayView2d< real64 > const receiverConstants = m_receiverConstants.toView();
  arrayView1d< localIndex > const receiverIsLocal = m_receiverIsLocal.toView();
  receiverNodeIds.setValues< EXEC_POLICY >( -1 );
  receiverConstants.setValues< EXEC_POLICY >( 0 );
  receiverIsLocal.zero();

  arrayView2d< real32 > const sourceValue = m_sourceValue.toView();

  real64 dt = 0;
  EventManager const & event = getGroupByPath< EventManager >( "/Problem/Events" );
  for( localIndex numSubEvent = 0; numSubEvent < event.numSubGroups(); ++numSubEvent )
  {
    EventBase const * subEvent = static_cast< EventBase const * >( event.getSubGroups()[numSubEvent] );
    if( subEvent->getEventName() == "/Solvers/" + getName() )
    {
      dt = subEvent->getReference< real64 >( EventBase::viewKeyStruct::forceDtString() );
    }
  }

  mesh.getElemManager().forElementSubRegions< CellElementSubRegion >( regionNames, [&]( localIndex const,
                                                                                        CellElementSubRegion & elementSubRegion )
  {

    GEOS_THROW_IF( elementSubRegion.getElementType() != ElementType::Hexahedron,
                   getDataContext() << ": Invalid type of element, the elastic solver is designed for hexahedral meshes only (C3D8) ",
                   InputError );

    arrayView2d< localIndex const > const elemsToFaces = elementSubRegion.faceList();
    arrayView2d< localIndex const, cells::NODE_MAP_USD > const & elemsToNodes = elementSubRegion.nodeList();
    arrayView2d< real64 const > const elemCenter = elementSubRegion.getElementCenter();
    arrayView1d< integer const > const elemGhostRank = elementSubRegion.ghostRank();

    finiteElement::FiniteElementBase const &
    fe = elementSubRegion.getReference< finiteElement::FiniteElementBase >( getDiscretizationName() );
    finiteElement::FiniteElementDispatchHandler< SEM_FE_TYPES >::dispatch3D( fe, [&] ( auto const finiteElement )
    {
      using FE_TYPE = TYPEOFREF( finiteElement );

      localIndex const numFacesPerElem = elementSubRegion.numFacesPerElement();

      elasticWaveEquationSEMKernels::
        PrecomputeSourceAndReceiverKernel::
        launch< EXEC_POLICY, FE_TYPE >
        ( elementSubRegion.size(),
        numFacesPerElem,
        X,
        elemGhostRank,
        elemsToNodes,
        elemsToFaces,
        elemCenter,
        faceNormal,
        faceCenter,
        sourceCoordinates,
        sourceIsAccessible,
        sourceNodeIds,
        sourceConstantsx,
        sourceConstantsy,
        sourceConstantsz,
        receiverCoordinates,
        receiverIsLocal,
        receiverNodeIds,
        receiverConstants,
        sourceValue,
        dt,
        m_timeSourceFrequency,
        m_timeSourceDelay,
        m_rickerOrder,
        m_sourceForce,
        m_sourceMoment );
    } );
  } );
}

void ElasticWaveEquationSEM::computeDAS( arrayView2d< real32 > const xCompRcv,
                                         arrayView2d< real32 > const yCompRcv,
                                         arrayView2d< real32 > const zCompRcv )
{

  arrayView2d< real64 const > const linearDASGeometry = m_linearDASGeometry.toViewConst();
  arrayView1d< localIndex const > const receiverIsLocal = m_receiverIsLocal.toViewConst();

  localIndex const numReceiversGlobal = linearDASGeometry.size( 0 );
  localIndex const nsamplesSeismoTrace = m_nsamplesSeismoTrace;

  if( m_nsamplesSeismoTrace > 0 )
  {
    /// synchronize receivers across MPI ranks
    MpiWrapper::allReduce( xCompRcv.data(),
                           xCompRcv.data(),
                           2*numReceiversGlobal*m_nsamplesSeismoTrace,
                           MpiWrapper::getMpiOp( MpiWrapper::Reduction::Sum ),
                           MPI_COMM_GEOSX );

    MpiWrapper::allReduce( yCompRcv.data(),
                           yCompRcv.data(),
                           2*numReceiversGlobal*m_nsamplesSeismoTrace,
                           MpiWrapper::getMpiOp( MpiWrapper::Reduction::Sum ),
                           MPI_COMM_GEOSX );

    MpiWrapper::allReduce( zCompRcv.data(),
                           zCompRcv.data(),
                           2*numReceiversGlobal*m_nsamplesSeismoTrace,
                           MpiWrapper::getMpiOp( MpiWrapper::Reduction::Sum ),
                           MPI_COMM_GEOSX );

    forAll< EXEC_POLICY >( numReceiversGlobal, [=] GEOS_HOST_DEVICE ( localIndex const ircv )
    {
      if( receiverIsLocal[ircv] == 1 )
      {
        real32 const cd = cos( linearDASGeometry[ircv][0] );
        real32 const sd = sin( linearDASGeometry[ircv][0] );
        real32 const ca = cos( linearDASGeometry[ircv][1] );
        real32 const sa = sin( linearDASGeometry[ircv][1] );

        /// convert dipole data (pairs of geophones) to average strain data and
        for( localIndex iSample = 0; iSample < nsamplesSeismoTrace; ++iSample )
        {
          // store strain data in the z-component of the receiver (copied to x after resize)
          zCompRcv[iSample][ircv] =
            cd * ca * ( xCompRcv[iSample][numReceiversGlobal+ircv] - xCompRcv[iSample][ircv] ) +
            cd * sa * ( yCompRcv[iSample][numReceiversGlobal+ircv] - yCompRcv[iSample][ircv] ) +
            sd * ( zCompRcv[iSample][numReceiversGlobal+ircv] - zCompRcv[iSample][ircv] );
          zCompRcv[iSample][ircv] /= linearDASGeometry[ircv][2];

        }
      }
    } );
  }

  /// resize the receiver arrays by dropping the extra pair to avoid confusion
  /// the remaining x-component contains DAS data, the other components are set to zero
  m_displacementXNp1AtReceivers.resize( m_nsamplesSeismoTrace, numReceiversGlobal + 1 );
  arrayView2d< real32 > const dasReceiver = m_displacementXNp1AtReceivers.toView();
  forAll< EXEC_POLICY >( numReceiversGlobal, [=] GEOS_HOST_DEVICE ( localIndex const ircv )
  {
    if( receiverIsLocal[ircv] == 1 )
    {
      /// convert dipole data (pairs of geophones) to average strain data and
      for( localIndex iSample = 0; iSample < nsamplesSeismoTrace; ++iSample )
      {
        // store strain data in the z-component of the receiver (copied to x after resize)
        dasReceiver[iSample][ircv] = zCompRcv[iSample][ircv];
      }
    }
  } );
  /// set the y and z components to zero to avoid any confusion
  m_displacementYNp1AtReceivers.resize( m_nsamplesSeismoTrace, numReceiversGlobal + 1 );
  m_displacementYNp1AtReceivers.zero();
  m_displacementZNp1AtReceivers.resize( m_nsamplesSeismoTrace, numReceiversGlobal + 1 );
  m_displacementZNp1AtReceivers.zero();
}

void ElasticWaveEquationSEM::addSourceToRightHandSide( integer const & cycleNumber,
                                                       arrayView1d< real32 > const rhsx,
                                                       arrayView1d< real32 > const rhsy,
                                                       arrayView1d< real32 > const rhsz )
{
  arrayView2d< localIndex const > const sourceNodeIds = m_sourceNodeIds.toViewConst();
  arrayView2d< real64 const > const sourceConstantsx   = m_sourceConstantsx.toViewConst();
  arrayView2d< real64 const > const sourceConstantsy   = m_sourceConstantsy.toViewConst();
  arrayView2d< real64 const > const sourceConstantsz   = m_sourceConstantsz.toViewConst();

  arrayView1d< localIndex const > const sourceIsAccessible = m_sourceIsAccessible.toViewConst();
  arrayView2d< real32 const > const sourceValue   = m_sourceValue.toViewConst();

  GEOS_THROW_IF( cycleNumber > sourceValue.size( 0 ), getDataContext() << ": Too many steps compared to array size", std::runtime_error );
  forAll< EXEC_POLICY >( m_sourceConstantsx.size( 0 ), [=] GEOS_HOST_DEVICE ( localIndex const isrc )
  {
    if( sourceIsAccessible[isrc] == 1 )
    {
      for( localIndex inode = 0; inode < sourceConstantsx.size( 1 ); ++inode )
      {
        real32 const localIncrementx = sourceConstantsx[isrc][inode] * sourceValue[cycleNumber][isrc];
        RAJA::atomicAdd< ATOMIC_POLICY >( &rhsx[sourceNodeIds[isrc][inode]], localIncrementx );
        real32 const localIncrementy = sourceConstantsy[isrc][inode] * sourceValue[cycleNumber][isrc];
        RAJA::atomicAdd< ATOMIC_POLICY >( &rhsy[sourceNodeIds[isrc][inode]], localIncrementy );
        real32 const localIncrementz = sourceConstantsz[isrc][inode] * sourceValue[cycleNumber][isrc];
        RAJA::atomicAdd< ATOMIC_POLICY >( &rhsz[sourceNodeIds[isrc][inode]], localIncrementz );
      }
    }
  } );
}

void ElasticWaveEquationSEM::initializePostInitialConditionsPreSubGroups()
{

  WaveSolverBase::initializePostInitialConditionsPreSubGroups();

  DomainPartition & domain = getGroupByPath< DomainPartition >( "/Problem/domain" );

  real64 const time = 0.0;
  applyFreeSurfaceBC( time, domain );

  forDiscretizationOnMeshTargets( domain.getMeshBodies(), [&] ( string const &,
                                                                MeshLevel & mesh,
                                                                arrayView1d< string const > const & regionNames )
  {
    precomputeSourceAndReceiverTerm( mesh, regionNames );

    NodeManager & nodeManager = mesh.getNodeManager();
    FaceManager & faceManager = mesh.getFaceManager();
    ElementRegionManager & elemManager = mesh.getElemManager();

    arrayView2d< wsCoordType const, nodes::REFERENCE_POSITION_USD > const nodeCoords = nodeManager.getField< fields::referencePosition32 >().toViewConst();

    // mass matrix to be computed in this function
    arrayView1d< real32 > const mass = nodeManager.getField< fields::MassVector >();
    mass.zero();
    /// damping matrix to be computed for each dof in the boundary of the mesh
    arrayView1d< real32 > const dampingx = nodeManager.getField< fields::DampingVectorx >();
    arrayView1d< real32 > const dampingy = nodeManager.getField< fields::DampingVectory >();
    arrayView1d< real32 > const dampingz = nodeManager.getField< fields::DampingVectorz >();
    dampingx.zero();
    dampingy.zero();
    dampingz.zero();

    /// get array of indicators: 1 if face is on the free surface; 0 otherwise
    arrayView1d< localIndex const > const freeSurfaceFaceIndicator    = faceManager.getField< fields::FreeSurfaceFaceIndicator >();
    arrayView1d< integer const > const & facesDomainBoundaryIndicator = faceManager.getDomainBoundaryIndicator();
    ArrayOfArraysView< localIndex const > const facesToNodes          = faceManager.nodeList().toViewConst();
    arrayView2d< real64 const > const faceNormal                      = faceManager.faceNormal();

    elemManager.forElementSubRegions< CellElementSubRegion >( regionNames, [&]( localIndex const,
                                                                                CellElementSubRegion & elementSubRegion )
    {
      finiteElement::FiniteElementBase const &
      fe = elementSubRegion.getReference< finiteElement::FiniteElementBase >( getDiscretizationName() );

      arrayView2d< localIndex const, cells::NODE_MAP_USD > const elemsToNodes = elementSubRegion.nodeList();
      arrayView2d< localIndex const > const elemsToFaces = elementSubRegion.faceList();

      arrayView1d< real32 const > const density = elementSubRegion.getField< fields::MediumDensity >();
      arrayView1d< real32 const > const velocityVp = elementSubRegion.getField< fields::MediumVelocityVp >();
      arrayView1d< real32 const > const velocityVs = elementSubRegion.getField< fields::MediumVelocityVs >();

      real64 dtCompute=0.0;

      finiteElement::FiniteElementDispatchHandler< SEM_FE_TYPES >::dispatch3D( fe, [&] ( auto const finiteElement )
      {
        using FE_TYPE = TYPEOFREF( finiteElement );

        elasticWaveEquationSEMKernels::MassMatrixKernel< FE_TYPE > kernelM( finiteElement );
        kernelM.template launch< EXEC_POLICY, ATOMIC_POLICY >( elementSubRegion.size(),
                                                               nodeCoords,
                                                               elemsToNodes,
                                                               density,
                                                               mass );

        elasticWaveEquationSEMKernels::DampingMatrixKernel< FE_TYPE > kernelD( finiteElement );
        kernelD.template launch< EXEC_POLICY, ATOMIC_POLICY >( elementSubRegion.size(),
                                                               nodeCoords,
                                                               elemsToFaces,
                                                               facesToNodes,
                                                               facesDomainBoundaryIndicator,
                                                               freeSurfaceFaceIndicator,
                                                               faceNormal,
                                                               density,
                                                               velocityVp,
                                                               velocityVs,
                                                               dampingx,
                                                               dampingy,
                                                               dampingz );
   
        //This portion of code work asd follow: compute the time-step then exit the code to let you put it inside the XML
        if(m_preComputeDt==1)

        {
          elasticWaveEquationSEMKernels::ComputeTimeStep< FE_TYPE > kernelT( finiteElement );
  
          dtCompute = kernelT.template launch< EXEC_POLICY, ATOMIC_POLICY >( elementSubRegion.size(),
                                                                             nodeManager.size(),
                                                                             nodeCoords,
                                                                             density,
                                                                             velocityVp,
                                                                             velocityVs,
                                                                             elemsToNodes,
                                                                             mass);
  
        
          real64 globaldt = MpiWrapper::min(dtCompute);      

          printf("dt=%f\n",globaldt);

          exit(2);                                                        

        }  


      } );
    } );
  } );
<<<<<<< HEAD
  WaveSolverUtils::initTrace( "seismoTraceReceiver", getName(), m_receiverConstants.size( 0 ), m_receiverIsLocal );
  WaveSolverUtils::initTrace( "dasTraceReceiver", getName(), m_linearDASGeometry.size( 0 ), m_receiverIsLocal );
=======

  WaveSolverUtils::initTrace( "seismoTraceReceiver", getName(), m_outputSeismoTrace, m_receiverConstants.size( 0 ), m_receiverIsLocal );
  WaveSolverUtils::initTrace( "dasTraceReceiver", getName(), m_outputSeismoTrace, m_linearDASGeometry.size( 0 ), m_receiverIsLocal );
>>>>>>> 39e75de5
}

real64 ElasticWaveEquationSEM::computeTimeStep(real64 & dtOut)
{

  DomainPartition & domain = getGroupByPath< DomainPartition >( "/Problem/domain" );

  forDiscretizationOnMeshTargets( domain.getMeshBodies(), [&] ( string const &,
                                                                MeshLevel & mesh,
                                                                arrayView1d< string const > const & regionNames )
  {

    NodeManager & nodeManager = mesh.getNodeManager();
    ElementRegionManager & elemManager = mesh.getElemManager();

    arrayView2d< wsCoordType const, nodes::REFERENCE_POSITION_USD > const nodeCoords = nodeManager.getField< fields::referencePosition32 >().toViewConst();

    // mass matrix to be computed in this function
    arrayView1d< real32 > const mass = nodeManager.getField< fields::MassVector >();

    elemManager.forElementSubRegions< CellElementSubRegion >( regionNames, [&]( localIndex const,
                                                                                CellElementSubRegion & elementSubRegion )
    {
      finiteElement::FiniteElementBase const &
      fe = elementSubRegion.getReference< finiteElement::FiniteElementBase >( getDiscretizationName() );

      arrayView2d< localIndex const, cells::NODE_MAP_USD > const elemsToNodes = elementSubRegion.nodeList();

      arrayView1d< real32 const > const density = elementSubRegion.getField< fields::MediumDensity >();
      arrayView1d< real32 const > const velocityVp = elementSubRegion.getField< fields::MediumVelocityVp >();
      arrayView1d< real32 const > const velocityVs = elementSubRegion.getField< fields::MediumVelocityVs >();

      real64 dtCompute=0.0;

      finiteElement::FiniteElementDispatchHandler< SEM_FE_TYPES >::dispatch3D( fe, [&] ( auto const finiteElement )
      {
        using FE_TYPE = TYPEOFREF( finiteElement );

        elasticWaveEquationSEMKernels::ComputeTimeStep< FE_TYPE > kernelT( finiteElement );

        dtCompute = kernelT.template launch< EXEC_POLICY, ATOMIC_POLICY >( elementSubRegion.size(),
                                                                           nodeManager.size(),
                                                                           nodeCoords,
                                                                           density,
                                                                           velocityVp,
                                                                           velocityVs,
                                                                           elemsToNodes,
                                                                           mass);

      
      dtOut = MpiWrapper::min(dtCompute);                                                              


      } );
    } );
  } );
  return dtOut;
}


void ElasticWaveEquationSEM::applyFreeSurfaceBC( real64 const time, DomainPartition & domain )
{
  FieldSpecificationManager & fsManager = FieldSpecificationManager::getInstance();
  FunctionManager const & functionManager = FunctionManager::getInstance();

  FaceManager & faceManager = domain.getMeshBody( 0 ).getMeshLevel( m_discretizationName ).getFaceManager();
  NodeManager & nodeManager = domain.getMeshBody( 0 ).getMeshLevel( m_discretizationName ).getNodeManager();

  arrayView1d< real32 > const ux_np1 = nodeManager.getField< fields::Displacementx_np1 >();
  arrayView1d< real32 > const uy_np1 = nodeManager.getField< fields::Displacementy_np1 >();
  arrayView1d< real32 > const uz_np1 = nodeManager.getField< fields::Displacementz_np1 >();
  arrayView1d< real32 > const ux_n   = nodeManager.getField< fields::Displacementx_n >();
  arrayView1d< real32 > const uy_n   = nodeManager.getField< fields::Displacementy_n >();
  arrayView1d< real32 > const uz_n   = nodeManager.getField< fields::Displacementz_n >();
  arrayView1d< real32 > const ux_nm1 = nodeManager.getField< fields::Displacementx_nm1 >();
  arrayView1d< real32 > const uy_nm1 = nodeManager.getField< fields::Displacementy_nm1 >();
  arrayView1d< real32 > const uz_nm1 = nodeManager.getField< fields::Displacementz_nm1 >();

  ArrayOfArraysView< localIndex const > const faceToNodeMap = faceManager.nodeList().toViewConst();

  /// set array of indicators: 1 if a face is on on free surface; 0 otherwise
  arrayView1d< localIndex > const freeSurfaceFaceIndicator = faceManager.getField< fields::FreeSurfaceFaceIndicator >();

  /// set array of indicators: 1 if a node is on on free surface; 0 otherwise
  arrayView1d< localIndex > const freeSurfaceNodeIndicator = nodeManager.getField< fields::FreeSurfaceNodeIndicator >();


  fsManager.apply( time,
                   domain.getMeshBody( 0 ).getMeshLevel( m_discretizationName ),
                   WaveSolverBase::viewKeyStruct::freeSurfaceString(),
                   [&]( FieldSpecificationBase const & bc,
                        string const &,
                        SortedArrayView< localIndex const > const & targetSet,
                        Group &,
                        string const & )
  {
    string const & functionName = bc.getFunctionName();

    if( functionName.empty() || functionManager.getGroup< FunctionBase >( functionName ).isFunctionOfTime() == 2 )
    {
      real64 const value = bc.getScale();

      for( localIndex i = 0; i < targetSet.size(); ++i )
      {
        localIndex const kf = targetSet[ i ];
        freeSurfaceFaceIndicator[kf] = 1;

        localIndex const numNodes = faceToNodeMap.sizeOfArray( kf );
        for( localIndex a=0; a < numNodes; ++a )
        {
          localIndex const dof = faceToNodeMap( kf, a );
          freeSurfaceNodeIndicator[dof] = 1;

          ux_np1[dof] = value;
          uy_np1[dof] = value;
          uz_np1[dof] = value;
          ux_n[dof] = value;
          uy_n[dof] = value;
          uz_n[dof] = value;
          ux_nm1[dof] = value;
          uy_nm1[dof] = value;
          uz_nm1[dof] = value;
        }
      }
    }
    else
    {
      GEOS_ERROR( getDataContext() << ": This option is not supported yet" );
    }
  } );
}



real64 ElasticWaveEquationSEM::explicitStepForward( real64 const & time_n,
                                                    real64 const & dt,
                                                    integer cycleNumber,
                                                    DomainPartition & domain,
                                                    bool GEOS_UNUSED_PARAM( computeGradient ) )
{
  real64 dtOut = explicitStepInternal( time_n, dt, cycleNumber, domain );
  return dtOut;
}



real64 ElasticWaveEquationSEM::explicitStepBackward( real64 const & time_n,
                                                     real64 const & dt,
                                                     integer cycleNumber,
                                                     DomainPartition & domain,
                                                     bool GEOS_UNUSED_PARAM( computeGradient ) )
{
  GEOS_ERROR( getDataContext() << ": Backward propagation for the elastic wave propagator not yet implemented" );
  real64 dtOut = explicitStepInternal( time_n, dt, cycleNumber, domain );
  return dtOut;
}

real64 ElasticWaveEquationSEM::explicitStepInternal( real64 const & time_n,
                                                     real64 const & dt,
                                                     integer const cycleNumber,
                                                     DomainPartition & domain )
{
  GEOS_MARK_FUNCTION;

  GEOS_LOG_RANK_0_IF( dt < epsilonLoc, "Warning! Value for dt: " << dt << "s is smaller than local threshold: " << epsilonLoc );

  forDiscretizationOnMeshTargets( domain.getMeshBodies(), [&] ( string const &,
                                                                MeshLevel & mesh,
                                                                arrayView1d< string const > const & regionNames )
  {
    NodeManager & nodeManager = mesh.getNodeManager();

    arrayView1d< real32 const > const mass = nodeManager.getField< fields::MassVector >();
    arrayView1d< real32 const > const dampingx = nodeManager.getField< fields::DampingVectorx >();
    arrayView1d< real32 const > const dampingy = nodeManager.getField< fields::DampingVectory >();
    arrayView1d< real32 const > const dampingz = nodeManager.getField< fields::DampingVectorz >();
    arrayView1d< real32 > const stiffnessVectorx = nodeManager.getField< fields::StiffnessVectorx >();
    arrayView1d< real32 > const stiffnessVectory = nodeManager.getField< fields::StiffnessVectory >();
    arrayView1d< real32 > const stiffnessVectorz = nodeManager.getField< fields::StiffnessVectorz >();


    arrayView1d< real32 > const ux_nm1 = nodeManager.getField< fields::Displacementx_nm1 >();
    arrayView1d< real32 > const uy_nm1 = nodeManager.getField< fields::Displacementy_nm1 >();
    arrayView1d< real32 > const uz_nm1 = nodeManager.getField< fields::Displacementz_nm1 >();
    arrayView1d< real32 > const ux_n = nodeManager.getField< fields::Displacementx_n >();
    arrayView1d< real32 > const uy_n = nodeManager.getField< fields::Displacementy_n >();
    arrayView1d< real32 > const uz_n = nodeManager.getField< fields::Displacementz_n >();
    arrayView1d< real32 > const ux_np1 = nodeManager.getField< fields::Displacementx_np1 >();
    arrayView1d< real32 > const uy_np1 = nodeManager.getField< fields::Displacementy_np1 >();
    arrayView1d< real32 > const uz_np1 = nodeManager.getField< fields::Displacementz_np1 >();

    /// get array of indicators: 1 if node on free surface; 0 otherwise
    arrayView1d< localIndex const > const freeSurfaceNodeIndicator = nodeManager.getField< fields::FreeSurfaceNodeIndicator >();

    arrayView1d< real32 > const rhsx = nodeManager.getField< fields::ForcingRHSx >();
    arrayView1d< real32 > const rhsy = nodeManager.getField< fields::ForcingRHSy >();
    arrayView1d< real32 > const rhsz = nodeManager.getField< fields::ForcingRHSz >();

    auto kernelFactory = elasticWaveEquationSEMKernels::ExplicitElasticSEMFactory( dt );

    finiteElement::
      regionBasedKernelApplication< EXEC_POLICY,
                                    constitutive::NullModel,
                                    CellElementSubRegion >( mesh,
                                                            regionNames,
                                                            getDiscretizationName(),
                                                            "",
                                                            kernelFactory );


    addSourceToRightHandSide( cycleNumber, rhsx, rhsy, rhsz );



    real64 const dt2 = dt*dt;
    forAll< EXEC_POLICY >( nodeManager.size(), [=] GEOS_HOST_DEVICE ( localIndex const a )
    {
      if( freeSurfaceNodeIndicator[a] != 1 )
      {
        ux_np1[a] = ux_n[a];
        ux_np1[a] *= 2.0*mass[a];
        ux_np1[a] -= (mass[a]-0.5*dt*dampingx[a])*ux_nm1[a];
        ux_np1[a] += dt2*(rhsx[a]-stiffnessVectorx[a]);
        ux_np1[a] /= mass[a]+0.5*dt*dampingx[a];
        uy_np1[a] = uy_n[a];
        uy_np1[a] *= 2.0*mass[a];
        uy_np1[a] -= (mass[a]-0.5*dt*dampingy[a])*uy_nm1[a];
        uy_np1[a] += dt2*(rhsy[a]-stiffnessVectory[a]);
        uy_np1[a] /= mass[a]+0.5*dt*dampingy[a];
        uz_np1[a] = uz_n[a];
        uz_np1[a] *= 2.0*mass[a];
        uz_np1[a] -= (mass[a]-0.5*dt*dampingz[a])*uz_nm1[a];
        uz_np1[a] += dt2*(rhsz[a]-stiffnessVectorz[a]);
        uz_np1[a] /= mass[a]+0.5*dt*dampingz[a];
      }
    } );

    /// synchronize pressure fields
    FieldIdentifiers fieldsToBeSync;
    fieldsToBeSync.addFields( FieldLocation::Node, { fields::Displacementx_np1::key(), fields::Displacementy_np1::key(), fields::Displacementz_np1::key() } );

    CommunicationTools & syncFields = CommunicationTools::getInstance();
    syncFields.synchronizeFields( fieldsToBeSync,
                                  domain.getMeshBody( 0 ).getMeshLevel( m_discretizationName ),
                                  domain.getNeighbors(),
                                  true );

    // compute the seismic traces since last step.
    arrayView2d< real32 > const uXReceivers = m_displacementXNp1AtReceivers.toView();
    arrayView2d< real32 > const uYReceivers = m_displacementYNp1AtReceivers.toView();
    arrayView2d< real32 > const uZReceivers = m_displacementZNp1AtReceivers.toView();

    computeAllSeismoTraces( time_n, dt, ux_np1, ux_n, uXReceivers );
    computeAllSeismoTraces( time_n, dt, uy_np1, uy_n, uYReceivers );
    computeAllSeismoTraces( time_n, dt, uz_np1, uz_n, uZReceivers );

    incrementIndexSeismoTrace( time_n );

    forAll< EXEC_POLICY >( nodeManager.size(), [=] GEOS_HOST_DEVICE ( localIndex const a )
    {
      ux_nm1[a] = ux_n[a];
      uy_nm1[a] = uy_n[a];
      uz_nm1[a] = uz_n[a];
      ux_n[a] = ux_np1[a];
      uy_n[a] = uy_np1[a];
      uz_n[a] = uz_np1[a];

      stiffnessVectorx[a] = 0.0;
      stiffnessVectory[a] = 0.0;
      stiffnessVectorz[a] = 0.0;
      rhsx[a] = 0.0;
      rhsy[a] = 0.0;
      rhsz[a] = 0.0;
    } );
  } );

  return dt;

}

void ElasticWaveEquationSEM::cleanup( real64 const time_n,
                                      integer const cycleNumber,
                                      integer const eventCounter,
                                      real64 const eventProgress,
                                      DomainPartition & domain )
{
  // call the base class cleanup (for reporting purposes)
  SolverBase::cleanup( time_n, cycleNumber, eventCounter, eventProgress, domain );

  // compute the remaining seismic traces, if needed
  forDiscretizationOnMeshTargets( domain.getMeshBodies(), [&] ( string const &,
                                                                MeshLevel & mesh,
                                                                arrayView1d< string const > const & )
  {
    NodeManager & nodeManager = mesh.getNodeManager();
    arrayView1d< real32 const > const ux_n   = nodeManager.getField< fields::Displacementx_n >();
    arrayView1d< real32 const > const ux_np1 = nodeManager.getField< fields::Displacementx_np1 >();
    arrayView1d< real32 const > const uy_n   = nodeManager.getField< fields::Displacementy_n >();
    arrayView1d< real32 const > const uy_np1 = nodeManager.getField< fields::Displacementy_np1 >();
    arrayView1d< real32 const > const uz_n   = nodeManager.getField< fields::Displacementz_n >();
    arrayView1d< real32 const > const uz_np1 = nodeManager.getField< fields::Displacementz_np1 >();
    arrayView2d< real32 > const uXReceivers  = m_displacementXNp1AtReceivers.toView();
    arrayView2d< real32 > const uYReceivers  = m_displacementYNp1AtReceivers.toView();
    arrayView2d< real32 > const uZReceivers  = m_displacementZNp1AtReceivers.toView();

    computeAllSeismoTraces( time_n, 0.0, ux_np1, ux_n, uXReceivers );
    computeAllSeismoTraces( time_n, 0.0, uy_np1, uy_n, uYReceivers );
    computeAllSeismoTraces( time_n, 0.0, uz_np1, uz_n, uZReceivers );

    WaveSolverUtils::writeSeismoTraceVector( "seismoTraceReceiver", getName(), m_outputSeismoTrace, m_receiverConstants.size( 0 ),
                                             m_receiverIsLocal, m_nsamplesSeismoTrace, uXReceivers, uYReceivers, uZReceivers );

    /// Compute DAS data if requested
    /// Pairs of receivers are assumed to be modeled ( see WaveSolverBase::initializeDAS() )
    if( m_useDAS )
    {
      computeDAS( uXReceivers, uYReceivers, uZReceivers );
      WaveSolverUtils::writeSeismoTrace( "dasTraceReceiver", getName(), m_outputSeismoTrace, m_linearDASGeometry.size( 0 ),
                                         m_receiverIsLocal, m_nsamplesSeismoTrace, uZReceivers );
    }
  } );
}

void ElasticWaveEquationSEM::initializePML()
{
  GEOS_ERROR( getDataContext() << ": PML for the elastic wave propagator not yet implemented" );
}

void ElasticWaveEquationSEM::applyPML( real64 const, DomainPartition & )
{
  GEOS_ERROR( getDataContext() << ": PML for the elastic wave propagator not yet implemented" );
}

REGISTER_CATALOG_ENTRY( SolverBase, ElasticWaveEquationSEM, string const &, dataRepository::Group * const )

} /* namespace geos */<|MERGE_RESOLUTION|>--- conflicted
+++ resolved
@@ -499,13 +499,13 @@
                                                                dampingx,
                                                                dampingy,
                                                                dampingz );
-   
+
         //This portion of code work asd follow: compute the time-step then exit the code to let you put it inside the XML
         if(m_preComputeDt==1)
 
         {
           elasticWaveEquationSEMKernels::ComputeTimeStep< FE_TYPE > kernelT( finiteElement );
-  
+
           dtCompute = kernelT.template launch< EXEC_POLICY, ATOMIC_POLICY >( elementSubRegion.size(),
                                                                              nodeManager.size(),
                                                                              nodeCoords,
@@ -514,28 +514,23 @@
                                                                              velocityVs,
                                                                              elemsToNodes,
                                                                              mass);
-  
-        
-          real64 globaldt = MpiWrapper::min(dtCompute);      
+
+
+          real64 globaldt = MpiWrapper::min(dtCompute);
 
           printf("dt=%f\n",globaldt);
 
-          exit(2);                                                        
-
-        }  
+          exit(2);
+
+        }
 
 
       } );
     } );
   } );
-<<<<<<< HEAD
-  WaveSolverUtils::initTrace( "seismoTraceReceiver", getName(), m_receiverConstants.size( 0 ), m_receiverIsLocal );
-  WaveSolverUtils::initTrace( "dasTraceReceiver", getName(), m_linearDASGeometry.size( 0 ), m_receiverIsLocal );
-=======
 
   WaveSolverUtils::initTrace( "seismoTraceReceiver", getName(), m_outputSeismoTrace, m_receiverConstants.size( 0 ), m_receiverIsLocal );
   WaveSolverUtils::initTrace( "dasTraceReceiver", getName(), m_outputSeismoTrace, m_linearDASGeometry.size( 0 ), m_receiverIsLocal );
->>>>>>> 39e75de5
 }
 
 real64 ElasticWaveEquationSEM::computeTimeStep(real64 & dtOut)
@@ -585,8 +580,8 @@
                                                                            elemsToNodes,
                                                                            mass);
 
-      
-      dtOut = MpiWrapper::min(dtCompute);                                                              
+
+      dtOut = MpiWrapper::min(dtCompute);
 
 
       } );
