/*
 * ------------------------------------------------------------------------------------------------------------
 * SPDX-License-Identifier: LGPL-2.1-only
 *
 * Copyright (c) 2018-2020 Lawrence Livermore National Security LLC
 * Copyright (c) 2018-2020 The Board of Trustees of the Leland Stanford Junior University
 * Copyright (c) 2018-2020 TotalEnergies
 * Copyright (c) 2019-     GEOSX Contributors
 * All rights reserved
 *
 * See top level LICENSE, COPYRIGHT, CONTRIBUTORS, NOTICE, and ACKNOWLEDGEMENTS files for details.
 * ------------------------------------------------------------------------------------------------------------
 */


/**
 * @file ElasticWaveEquationSEM.cpp
 */

#include "ElasticWaveEquationSEM.hpp"
#include "ElasticWaveEquationSEMKernel.hpp"

#include "fieldSpecification/FieldSpecificationManager.hpp"
#include "finiteElement/FiniteElementDiscretization.hpp"
#include "mainInterface/ProblemManager.hpp"
#include "mesh/ElementType.hpp"
#include "mesh/mpiCommunications/CommunicationTools.hpp"
#include "WaveSolverUtils.hpp"

namespace geos
{

using namespace dataRepository;
using namespace fields;

ElasticWaveEquationSEM::ElasticWaveEquationSEM( const std::string & name,
                                                Group * const parent ):

  WaveSolverBase( name,
                  parent )
{
  registerWrapper( viewKeyStruct::sourceConstantsString(), &m_sourceConstantsx ).
    setInputFlag( InputFlags::FALSE ).
    setSizedFromParent( 0 ).
    setDescription( "Constant part of the source for the nodes listed in m_sourceNodeIds in x-direction" );

  registerWrapper( viewKeyStruct::sourceConstantsString(), &m_sourceConstantsy ).
    setInputFlag( InputFlags::FALSE ).
    setSizedFromParent( 0 ).
    setDescription( "Constant part of the source for the nodes listed in m_sourceNodeIds in y-direction" );

  registerWrapper( viewKeyStruct::sourceConstantsString(), &m_sourceConstantsz ).
    setInputFlag( InputFlags::FALSE ).
    setSizedFromParent( 0 ).
    setDescription( "Constant part of the source for the nodes listed in m_sourceNodeIds in z-direction" );

  registerWrapper( viewKeyStruct::displacementXNp1AtReceiversString(), &m_displacementXNp1AtReceivers ).
    setInputFlag( InputFlags::FALSE ).
    setSizedFromParent( 0 ).
    setDescription( "Displacement value at each receiver for each timestep (x-component)" );

  registerWrapper( viewKeyStruct::displacementYNp1AtReceiversString(), &m_displacementYNp1AtReceivers ).
    setInputFlag( InputFlags::FALSE ).
    setSizedFromParent( 0 ).
    setDescription( "Displacement value at each receiver for each timestep (y-component)" );

  registerWrapper( viewKeyStruct::displacementZNp1AtReceiversString(), &m_displacementZNp1AtReceivers ).
    setInputFlag( InputFlags::FALSE ).
    setSizedFromParent( 0 ).
    setDescription( "Displacement value at each receiver for each timestep (z-component)" );

  registerWrapper( viewKeyStruct::dasSignalNp1AtReceiversString(), &m_dasSignalNp1AtReceivers ).
    setInputFlag( InputFlags::FALSE ).
    setSizedFromParent( 0 ).
    setDescription( "DAS signal value at each receiver for each timestep" );

  registerWrapper( viewKeyStruct::sourceForceString(), &m_sourceForce ).
    setInputFlag( InputFlags::OPTIONAL ).
    setSizedFromParent( 0 ).
    setApplyDefaultValue( { 0.0, 0.0, 0.0 } ).
    setDescription( "Force of the source: 3 real values for a vector source, and 6 real values for a tensor source (in Voigt notation)."
                    "The default value is { 0, 0, 0 } (no net force)." );

  registerWrapper( viewKeyStruct::sourceMomentString(), &m_sourceMoment ).
    setInputFlag( InputFlags::OPTIONAL ).
    setSizedFromParent( 0 ).
    setApplyDefaultValue( { 1.0, 1.0, 1.0, 0.0, 0.0, 0.0 } ).
    setDescription( "Moment of the source: 6 real values describing a symmetric tensor in Voigt notation."
                    "The default value is { 1, 1, 1, 0, 0, 0 } (diagonal moment, corresponding to a pure explosion)." );
}

ElasticWaveEquationSEM::~ElasticWaveEquationSEM()
{
  // TODO Auto-generated destructor stub
}

void ElasticWaveEquationSEM::initializePreSubGroups()
{

  WaveSolverBase::initializePreSubGroups();

  localIndex const numNodesPerElem = WaveSolverBase::getNumNodesPerElem();

  localIndex const numSourcesGlobal = m_sourceCoordinates.size( 0 );
  m_sourceConstantsx.resize( numSourcesGlobal, numNodesPerElem );
  m_sourceConstantsy.resize( numSourcesGlobal, numNodesPerElem );
  m_sourceConstantsz.resize( numSourcesGlobal, numNodesPerElem );

  localIndex const numReceiversGlobal = m_receiverCoordinates.size( 0 );
  integer nsamples = m_useDAS == WaveSolverUtils::DASType::none ? 1 : m_linearDASSamples;
  m_receiverConstants.resize( numReceiversGlobal, nsamples * numNodesPerElem );
  m_receiverNodeIds.resize( numReceiversGlobal, nsamples * numNodesPerElem );
}


void ElasticWaveEquationSEM::registerDataOnMesh( Group & meshBodies )
{
  WaveSolverBase::registerDataOnMesh( meshBodies );

  forDiscretizationOnMeshTargets( meshBodies, [&] ( string const &,
                                                    MeshLevel & mesh,
                                                    arrayView1d< string const > const & )
  {
    NodeManager & nodeManager = mesh.getNodeManager();

    nodeManager.registerField< elasticfields::Displacementx_nm1,
                               elasticfields::Displacementy_nm1,
                               elasticfields::Displacementz_nm1,
                               elasticfields::Displacementx_n,
                               elasticfields::Displacementy_n,
                               elasticfields::Displacementz_n,
                               elasticfields::Displacementx_np1,
                               elasticfields::Displacementy_np1,
                               elasticfields::Displacementz_np1,
                               elasticfields::ForcingRHSx,
                               elasticfields::ForcingRHSy,
                               elasticfields::ForcingRHSz,
                               elasticfields::ElasticMassVector,
                               elasticfields::DampingVectorx,
                               elasticfields::DampingVectory,
                               elasticfields::DampingVectorz,
                               elasticfields::StiffnessVectorx,
                               elasticfields::StiffnessVectory,
                               elasticfields::StiffnessVectorz,
                               elasticfields::ElasticFreeSurfaceNodeIndicator >( getName() );

    FaceManager & faceManager = mesh.getFaceManager();
    faceManager.registerField< elasticfields::ElasticFreeSurfaceFaceIndicator >( getName() );

    ElementRegionManager & elemManager = mesh.getElemManager();

    elemManager.forElementSubRegions< CellElementSubRegion >( [&]( CellElementSubRegion & subRegion )
    {
      subRegion.registerField< elasticfields::ElasticVelocityVp >( getName() );
      subRegion.registerField< elasticfields::ElasticVelocityVs >( getName() );
      subRegion.registerField< elasticfields::ElasticDensity >( getName() );
    } );

  } );
}



void ElasticWaveEquationSEM::postProcessInput()
{
  WaveSolverBase::postProcessInput();

  EventManager const & event = getGroupByPath< EventManager >( "/Problem/Events" );
  real64 const & maxTime = event.getReference< real64 >( EventManager::viewKeyStruct::maxTimeString() );
  real64 dt = 0;
  for( localIndex numSubEvent = 0; numSubEvent < event.numSubGroups(); ++numSubEvent )
  {
    EventBase const * subEvent = static_cast< EventBase const * >( event.getSubGroups()[numSubEvent] );
    if( subEvent->getEventName() == "/Solvers/" + getName() )
    {
      dt = subEvent->getReference< real64 >( EventBase::viewKeyStruct::forceDtString() );
    }
  }

  GEOS_THROW_IF( dt < epsilonLoc*maxTime, getDataContext() << ": Value for dt: " << dt <<" is smaller than local threshold: " << epsilonLoc, std::runtime_error );

  if( m_dtSeismoTrace > 0 )
  {
    m_nsamplesSeismoTrace = int( maxTime / m_dtSeismoTrace ) + 1;
  }
  else
  {
    m_nsamplesSeismoTrace = 0;
  }
  localIndex const nsamples = int( maxTime / dt ) + 1;

  localIndex const numSourcesGlobal = m_sourceCoordinates.size( 0 );
  m_sourceIsAccessible.resize( numSourcesGlobal );
  m_sourceValue.resize( nsamples, numSourcesGlobal );

  if( m_useDAS == WaveSolverUtils::DASType::none )
  {
    localIndex const numReceiversGlobal = m_receiverCoordinates.size( 0 );
    m_displacementXNp1AtReceivers.resize( m_nsamplesSeismoTrace, numReceiversGlobal + 1 );
    m_displacementYNp1AtReceivers.resize( m_nsamplesSeismoTrace, numReceiversGlobal + 1 );
    m_displacementZNp1AtReceivers.resize( m_nsamplesSeismoTrace, numReceiversGlobal + 1 );
    m_displacementXNp1AtReceivers.zero();
    m_displacementYNp1AtReceivers.zero();
    m_displacementZNp1AtReceivers.zero();
  }
  else
  {
    localIndex const numReceiversGlobal = m_linearDASGeometry.size( 0 );
    m_dasSignalNp1AtReceivers.resize( m_nsamplesSeismoTrace, numReceiversGlobal + 1 );
    m_dasSignalNp1AtReceivers.zero();
  }
}


void ElasticWaveEquationSEM::precomputeSourceAndReceiverTerm( MeshLevel & mesh, arrayView1d< string const > const & regionNames )
{
  NodeManager const & nodeManager = mesh.getNodeManager();
  FaceManager const & faceManager = mesh.getFaceManager();

  arrayView2d< wsCoordType const, nodes::REFERENCE_POSITION_USD > const X =
    nodeManager.getField< fields::referencePosition32 >().toViewConst();
  arrayView2d< real64 const > const faceNormal  = faceManager.faceNormal();
  arrayView2d< real64 const > const faceCenter  = faceManager.faceCenter();

  arrayView2d< real64 const > const sourceCoordinates = m_sourceCoordinates.toViewConst();
  arrayView2d< localIndex > const sourceNodeIds = m_sourceNodeIds.toView();
  arrayView2d< real64 > const sourceConstantsx = m_sourceConstantsx.toView();
  arrayView2d< real64 > const sourceConstantsy = m_sourceConstantsy.toView();
  arrayView2d< real64 > const sourceConstantsz = m_sourceConstantsz.toView();
  arrayView1d< localIndex > const sourceIsAccessible = m_sourceIsAccessible.toView();

  sourceNodeIds.setValues< EXEC_POLICY >( -1 );
  sourceConstantsx.setValues< EXEC_POLICY >( 0 );
  sourceConstantsy.setValues< EXEC_POLICY >( 0 );
  sourceConstantsz.setValues< EXEC_POLICY >( 0 );
  sourceIsAccessible.zero();

  arrayView2d< real64 const > const receiverCoordinates = m_receiverCoordinates.toViewConst();
  arrayView2d< localIndex > const receiverNodeIds = m_receiverNodeIds.toView();
  arrayView2d< real64 > const receiverConstants = m_receiverConstants.toView();
  arrayView1d< localIndex > const receiverIsLocal = m_receiverIsLocal.toView();
  receiverNodeIds.setValues< EXEC_POLICY >( -1 );
  receiverConstants.setValues< EXEC_POLICY >( 0 );
  receiverIsLocal.zero();

  arrayView2d< real32 > const sourceValue = m_sourceValue.toView();

  real64 dt = 0;
  EventManager const & event = getGroupByPath< EventManager >( "/Problem/Events" );
  for( localIndex numSubEvent = 0; numSubEvent < event.numSubGroups(); ++numSubEvent )
  {
    EventBase const * subEvent = static_cast< EventBase const * >( event.getSubGroups()[numSubEvent] );
    if( subEvent->getEventName() == "/Solvers/" + getName() )
    {
      dt = subEvent->getReference< real64 >( EventBase::viewKeyStruct::forceDtString() );
    }
  }

  mesh.getElemManager().forElementSubRegions< CellElementSubRegion >( regionNames, [&]( localIndex const,
                                                                                        CellElementSubRegion & elementSubRegion )
  {

    GEOS_THROW_IF( elementSubRegion.getElementType() != ElementType::Hexahedron,
                   getDataContext() << ": Invalid type of element, the elastic solver is designed for hexahedral meshes only (C3D8) ",
                   InputError );

    arrayView2d< localIndex const > const elemsToFaces = elementSubRegion.faceList();
    arrayView2d< localIndex const, cells::NODE_MAP_USD > const & elemsToNodes = elementSubRegion.nodeList();
    arrayView2d< real64 const > const elemCenter = elementSubRegion.getElementCenter();
    arrayView1d< integer const > const elemGhostRank = elementSubRegion.ghostRank();

    finiteElement::FiniteElementBase const &
    fe = elementSubRegion.getReference< finiteElement::FiniteElementBase >( getDiscretizationName() );
    finiteElement::FiniteElementDispatchHandler< SEM_FE_TYPES >::dispatch3D( fe, [&] ( auto const finiteElement )
    {
      using FE_TYPE = TYPEOFREF( finiteElement );

      localIndex const numFacesPerElem = elementSubRegion.numFacesPerElement();
      elasticWaveEquationSEMKernels::
        PrecomputeSourceAndReceiverKernel::
        launch< EXEC_POLICY, FE_TYPE >
        ( elementSubRegion.size(),
        numFacesPerElem,
        X,
        elemGhostRank,
        elemsToNodes,
        elemsToFaces,
        elemCenter,
        faceNormal,
        faceCenter,
        sourceCoordinates,
        sourceIsAccessible,
        sourceNodeIds,
        sourceConstantsx,
        sourceConstantsy,
        sourceConstantsz,
        receiverCoordinates,
        receiverIsLocal,
        receiverNodeIds,
        receiverConstants,
        sourceValue,
        dt,
        m_timeSourceFrequency,
        m_timeSourceDelay,
        m_rickerOrder,
        m_useDAS,
        m_linearDASSamples,
        m_linearDASGeometry.toViewConst(),
        m_sourceForce,
        m_sourceMoment );
    } );
  } );
}

void ElasticWaveEquationSEM::addSourceToRightHandSide( integer const & cycleNumber,
                                                       arrayView1d< real32 > const rhsx,
                                                       arrayView1d< real32 > const rhsy,
                                                       arrayView1d< real32 > const rhsz )
{
  arrayView2d< localIndex const > const sourceNodeIds = m_sourceNodeIds.toViewConst();
  arrayView2d< real64 const > const sourceConstantsx   = m_sourceConstantsx.toViewConst();
  arrayView2d< real64 const > const sourceConstantsy   = m_sourceConstantsy.toViewConst();
  arrayView2d< real64 const > const sourceConstantsz   = m_sourceConstantsz.toViewConst();

  arrayView1d< localIndex const > const sourceIsAccessible = m_sourceIsAccessible.toViewConst();
  arrayView2d< real32 const > const sourceValue   = m_sourceValue.toViewConst();

  GEOS_THROW_IF( cycleNumber > sourceValue.size( 0 ), getDataContext() << ": Too many steps compared to array size", std::runtime_error );
  forAll< EXEC_POLICY >( m_sourceConstantsx.size( 0 ), [=] GEOS_HOST_DEVICE ( localIndex const isrc )
  {
    if( sourceIsAccessible[isrc] == 1 )
    {
      for( localIndex inode = 0; inode < sourceConstantsx.size( 1 ); ++inode )
      {
        real32 const localIncrementx = sourceConstantsx[isrc][inode] * sourceValue[cycleNumber][isrc];
        RAJA::atomicAdd< ATOMIC_POLICY >( &rhsx[sourceNodeIds[isrc][inode]], localIncrementx );
        real32 const localIncrementy = sourceConstantsy[isrc][inode] * sourceValue[cycleNumber][isrc];
        RAJA::atomicAdd< ATOMIC_POLICY >( &rhsy[sourceNodeIds[isrc][inode]], localIncrementy );
        real32 const localIncrementz = sourceConstantsz[isrc][inode] * sourceValue[cycleNumber][isrc];
        RAJA::atomicAdd< ATOMIC_POLICY >( &rhsz[sourceNodeIds[isrc][inode]], localIncrementz );
      }
    }
  } );
}

void ElasticWaveEquationSEM::initializePostInitialConditionsPreSubGroups()
{

  WaveSolverBase::initializePostInitialConditionsPreSubGroups();

  DomainPartition & domain = getGroupByPath< DomainPartition >( "/Problem/domain" );

  applyFreeSurfaceBC( 0.0, domain );

  forDiscretizationOnMeshTargets( domain.getMeshBodies(), [&] ( string const &,
                                                                MeshLevel & mesh,
                                                                arrayView1d< string const > const & regionNames )
  {
    precomputeSourceAndReceiverTerm( mesh, regionNames );

    NodeManager & nodeManager = mesh.getNodeManager();
    FaceManager & faceManager = mesh.getFaceManager();
    ElementRegionManager & elemManager = mesh.getElemManager();

    arrayView2d< wsCoordType const, nodes::REFERENCE_POSITION_USD > const nodeCoords = nodeManager.getField< fields::referencePosition32 >().toViewConst();

    // mass matrix to be computed in this function
    arrayView1d< real32 > const mass = nodeManager.getField< elasticfields::ElasticMassVector >();
    mass.zero();
    /// damping matrix to be computed for each dof in the boundary of the mesh
    arrayView1d< real32 > const dampingx = nodeManager.getField< elasticfields::DampingVectorx >();
    arrayView1d< real32 > const dampingy = nodeManager.getField< elasticfields::DampingVectory >();
    arrayView1d< real32 > const dampingz = nodeManager.getField< elasticfields::DampingVectorz >();
    dampingx.zero();
    dampingy.zero();
    dampingz.zero();

    /// get array of indicators: 1 if face is on the free surface; 0 otherwise
    arrayView1d< localIndex const > const freeSurfaceFaceIndicator    = faceManager.getField< elasticfields::ElasticFreeSurfaceFaceIndicator >();
    arrayView1d< integer const > const & facesDomainBoundaryIndicator = faceManager.getDomainBoundaryIndicator();
    ArrayOfArraysView< localIndex const > const facesToNodes          = faceManager.nodeList().toViewConst();
    arrayView2d< real64 const > const faceNormal                      = faceManager.faceNormal();

    elemManager.forElementSubRegions< CellElementSubRegion >( regionNames, [&]( localIndex const,
                                                                                CellElementSubRegion & elementSubRegion )
    {
      finiteElement::FiniteElementBase const &
      fe = elementSubRegion.getReference< finiteElement::FiniteElementBase >( getDiscretizationName() );

      arrayView2d< localIndex const, cells::NODE_MAP_USD > const elemsToNodes = elementSubRegion.nodeList();
      arrayView2d< localIndex const > const elemsToFaces = elementSubRegion.faceList();

      computeTargetNodeSet( elemsToNodes, elementSubRegion.size(), fe.getNumQuadraturePoints() );

      arrayView1d< real32 const > const density = elementSubRegion.getField< elasticfields::ElasticDensity >();
      arrayView1d< real32 const > const velocityVp = elementSubRegion.getField< elasticfields::ElasticVelocityVp >();
      arrayView1d< real32 const > const velocityVs = elementSubRegion.getField< elasticfields::ElasticVelocityVs >();

      finiteElement::FiniteElementDispatchHandler< SEM_FE_TYPES >::dispatch3D( fe, [&] ( auto const finiteElement )
      {
        using FE_TYPE = TYPEOFREF( finiteElement );

        elasticWaveEquationSEMKernels::MassMatrixKernel< FE_TYPE > kernelM( finiteElement );
        kernelM.template launch< EXEC_POLICY, ATOMIC_POLICY >( elementSubRegion.size(),
                                                               nodeCoords,
                                                               elemsToNodes,
                                                               density,
                                                               mass );

        elasticWaveEquationSEMKernels::DampingMatrixKernel< FE_TYPE > kernelD( finiteElement );
        kernelD.template launch< EXEC_POLICY, ATOMIC_POLICY >( elementSubRegion.size(),
                                                               nodeCoords,
                                                               elemsToFaces,
                                                               facesToNodes,
                                                               facesDomainBoundaryIndicator,
                                                               freeSurfaceFaceIndicator,
                                                               faceNormal,
                                                               density,
                                                               velocityVp,
                                                               velocityVs,
                                                               dampingx,
                                                               dampingy,
                                                               dampingz );
      } );
    } );
  } );

  WaveSolverUtils::initTrace( "seismoTraceReceiver", getName(), m_outputSeismoTrace, m_receiverConstants.size( 0 ), m_receiverIsLocal );
  WaveSolverUtils::initTrace( "dasTraceReceiver", getName(), m_outputSeismoTrace, m_linearDASGeometry.size( 0 ), m_receiverIsLocal );
}


void ElasticWaveEquationSEM::applyFreeSurfaceBC( real64 const time, DomainPartition & domain )
{
  FieldSpecificationManager & fsManager = FieldSpecificationManager::getInstance();
  FunctionManager const & functionManager = FunctionManager::getInstance();

  FaceManager & faceManager = domain.getMeshBody( 0 ).getMeshLevel( m_discretizationName ).getFaceManager();
  NodeManager & nodeManager = domain.getMeshBody( 0 ).getMeshLevel( m_discretizationName ).getNodeManager();

  arrayView1d< real32 > const ux_np1 = nodeManager.getField< elasticfields::Displacementx_np1 >();
  arrayView1d< real32 > const uy_np1 = nodeManager.getField< elasticfields::Displacementy_np1 >();
  arrayView1d< real32 > const uz_np1 = nodeManager.getField< elasticfields::Displacementz_np1 >();
  arrayView1d< real32 > const ux_n   = nodeManager.getField< elasticfields::Displacementx_n >();
  arrayView1d< real32 > const uy_n   = nodeManager.getField< elasticfields::Displacementy_n >();
  arrayView1d< real32 > const uz_n   = nodeManager.getField< elasticfields::Displacementz_n >();
  arrayView1d< real32 > const ux_nm1 = nodeManager.getField< elasticfields::Displacementx_nm1 >();
  arrayView1d< real32 > const uy_nm1 = nodeManager.getField< elasticfields::Displacementy_nm1 >();
  arrayView1d< real32 > const uz_nm1 = nodeManager.getField< elasticfields::Displacementz_nm1 >();

  ArrayOfArraysView< localIndex const > const faceToNodeMap = faceManager.nodeList().toViewConst();

  /// set array of indicators: 1 if a face is on on free surface; 0 otherwise
  arrayView1d< localIndex > const freeSurfaceFaceIndicator = faceManager.getField< elasticfields::ElasticFreeSurfaceFaceIndicator >();

  /// set array of indicators: 1 if a node is on on free surface; 0 otherwise
  arrayView1d< localIndex > const freeSurfaceNodeIndicator = nodeManager.getField< elasticfields::ElasticFreeSurfaceNodeIndicator >();


  fsManager.apply( time,
                   domain.getMeshBody( 0 ).getMeshLevel( m_discretizationName ),
                   WaveSolverBase::viewKeyStruct::freeSurfaceString(),
                   [&]( FieldSpecificationBase const & bc,
                        string const &,
                        SortedArrayView< localIndex const > const & targetSet,
                        Group &,
                        string const & )
  {
    string const & functionName = bc.getFunctionName();

    if( functionName.empty() || functionManager.getGroup< FunctionBase >( functionName ).isFunctionOfTime() == 2 )
    {
      real64 const value = bc.getScale();

      for( localIndex i = 0; i < targetSet.size(); ++i )
      {
        localIndex const kf = targetSet[ i ];
        freeSurfaceFaceIndicator[kf] = 1;

        localIndex const numNodes = faceToNodeMap.sizeOfArray( kf );
        for( localIndex a=0; a < numNodes; ++a )
        {
          localIndex const dof = faceToNodeMap( kf, a );
          freeSurfaceNodeIndicator[dof] = 1;

          ux_np1[dof] = value;
          uy_np1[dof] = value;
          uz_np1[dof] = value;
          ux_n[dof] = value;
          uy_n[dof] = value;
          uz_n[dof] = value;
          ux_nm1[dof] = value;
          uy_nm1[dof] = value;
          uz_nm1[dof] = value;
        }
      }
    }
    else
    {
      GEOS_ERROR( getDataContext() << ": This option is not supported yet" );
    }
  } );
}



real64 ElasticWaveEquationSEM::explicitStepForward( real64 const & time_n,
                                                    real64 const & dt,
                                                    integer cycleNumber,
                                                    DomainPartition & domain,
                                                    bool GEOS_UNUSED_PARAM( computeGradient ) )
{
  real64 dtOut = explicitStepInternal( time_n, dt, cycleNumber, domain );
  return dtOut;
}



real64 ElasticWaveEquationSEM::explicitStepBackward( real64 const & time_n,
                                                     real64 const & dt,
                                                     integer cycleNumber,
                                                     DomainPartition & domain,
                                                     bool GEOS_UNUSED_PARAM( computeGradient ) )
{
  GEOS_ERROR( getDataContext() << ": Backward propagation for the elastic wave propagator not yet implemented" );
  real64 dtOut = explicitStepInternal( time_n, dt, cycleNumber, domain );
  return dtOut;
}

void ElasticWaveEquationSEM::computeUnknowns( real64 const &,
                                              real64 const & dt,
                                              integer const cycleNumber,
                                              DomainPartition &,
                                              MeshLevel & mesh,
                                              arrayView1d< string const > const & regionNames )
{
  NodeManager & nodeManager = mesh.getNodeManager();

  arrayView1d< real32 const > const mass = nodeManager.getField< elasticfields::ElasticMassVector >();
  arrayView1d< real32 const > const dampingx = nodeManager.getField< elasticfields::DampingVectorx >();
  arrayView1d< real32 const > const dampingy = nodeManager.getField< elasticfields::DampingVectory >();
  arrayView1d< real32 const > const dampingz = nodeManager.getField< elasticfields::DampingVectorz >();
  arrayView1d< real32 > const stiffnessVectorx = nodeManager.getField< elasticfields::StiffnessVectorx >();
  arrayView1d< real32 > const stiffnessVectory = nodeManager.getField< elasticfields::StiffnessVectory >();
  arrayView1d< real32 > const stiffnessVectorz = nodeManager.getField< elasticfields::StiffnessVectorz >();

  arrayView1d< real32 > const ux_nm1 = nodeManager.getField< elasticfields::Displacementx_nm1 >();
  arrayView1d< real32 > const uy_nm1 = nodeManager.getField< elasticfields::Displacementy_nm1 >();
  arrayView1d< real32 > const uz_nm1 = nodeManager.getField< elasticfields::Displacementz_nm1 >();
  arrayView1d< real32 > const ux_n = nodeManager.getField< elasticfields::Displacementx_n >();
  arrayView1d< real32 > const uy_n = nodeManager.getField< elasticfields::Displacementy_n >();
  arrayView1d< real32 > const uz_n = nodeManager.getField< elasticfields::Displacementz_n >();
  arrayView1d< real32 > const ux_np1 = nodeManager.getField< elasticfields::Displacementx_np1 >();
  arrayView1d< real32 > const uy_np1 = nodeManager.getField< elasticfields::Displacementy_np1 >();
  arrayView1d< real32 > const uz_np1 = nodeManager.getField< elasticfields::Displacementz_np1 >();

  /// get array of indicators: 1 if node on free surface; 0 otherwise
  arrayView1d< localIndex const > const freeSurfaceNodeIndicator = nodeManager.getField< elasticfields::ElasticFreeSurfaceNodeIndicator >();

  arrayView1d< real32 > const rhsx = nodeManager.getField< elasticfields::ForcingRHSx >();
  arrayView1d< real32 > const rhsy = nodeManager.getField< elasticfields::ForcingRHSy >();
  arrayView1d< real32 > const rhsz = nodeManager.getField< elasticfields::ForcingRHSz >();

  auto kernelFactory = elasticWaveEquationSEMKernels::ExplicitElasticSEMFactory( dt );

  finiteElement::
    regionBasedKernelApplication< EXEC_POLICY,
                                  constitutive::NullModel,
                                  CellElementSubRegion >( mesh,
                                                          regionNames,
                                                          getDiscretizationName(),
                                                          "",
                                                          kernelFactory );


  addSourceToRightHandSide( cycleNumber, rhsx, rhsy, rhsz );

  real64 const dt2 = pow( dt, 2 );
  SortedArrayView< localIndex const > const solverTargetNodesSet = m_solverTargetNodesSet.toViewConst();
  forAll< EXEC_POLICY >( solverTargetNodesSet.size(), [=] GEOS_HOST_DEVICE ( localIndex const n )
  {
    localIndex const a = solverTargetNodesSet[n];
    if( freeSurfaceNodeIndicator[a] != 1 )
    {
      ux_np1[a] = ux_n[a];
      ux_np1[a] *= 2.0*mass[a];
      ux_np1[a] -= (mass[a]-0.5*dt*dampingx[a])*ux_nm1[a];
      ux_np1[a] += dt2*(rhsx[a]-stiffnessVectorx[a]);
      ux_np1[a] /= mass[a]+0.5*dt*dampingx[a];
      uy_np1[a] = uy_n[a];
      uy_np1[a] *= 2.0*mass[a];
      uy_np1[a] -= (mass[a]-0.5*dt*dampingy[a])*uy_nm1[a];
      uy_np1[a] += dt2*(rhsy[a]-stiffnessVectory[a]);
      uy_np1[a] /= mass[a]+0.5*dt*dampingy[a];
      uz_np1[a] = uz_n[a];
      uz_np1[a] *= 2.0*mass[a];
      uz_np1[a] -= (mass[a]-0.5*dt*dampingz[a])*uz_nm1[a];
      uz_np1[a] += dt2*(rhsz[a]-stiffnessVectorz[a]);
      uz_np1[a] /= mass[a]+0.5*dt*dampingz[a];
    }
  } );
}

void ElasticWaveEquationSEM::synchronizeUnknowns( real64 const & time_n,
                                                  real64 const & dt,
                                                  integer const,
                                                  DomainPartition & domain,
                                                  MeshLevel & mesh,
                                                  arrayView1d< string const > const & )
{
  NodeManager & nodeManager = mesh.getNodeManager();

  arrayView1d< real32 > const stiffnessVectorx = nodeManager.getField< elasticfields::StiffnessVectorx >();
  arrayView1d< real32 > const stiffnessVectory = nodeManager.getField< elasticfields::StiffnessVectory >();
  arrayView1d< real32 > const stiffnessVectorz = nodeManager.getField< elasticfields::StiffnessVectorz >();

  arrayView1d< real32 > const ux_nm1 = nodeManager.getField< elasticfields::Displacementx_nm1 >();
  arrayView1d< real32 > const uy_nm1 = nodeManager.getField< elasticfields::Displacementy_nm1 >();
  arrayView1d< real32 > const uz_nm1 = nodeManager.getField< elasticfields::Displacementz_nm1 >();
  arrayView1d< real32 > const ux_n   = nodeManager.getField< elasticfields::Displacementx_n >();
  arrayView1d< real32 > const uy_n   = nodeManager.getField< elasticfields::Displacementy_n >();
  arrayView1d< real32 > const uz_n   = nodeManager.getField< elasticfields::Displacementz_n >();
  arrayView1d< real32 > const ux_np1 = nodeManager.getField< elasticfields::Displacementx_np1 >();
  arrayView1d< real32 > const uy_np1 = nodeManager.getField< elasticfields::Displacementy_np1 >();
  arrayView1d< real32 > const uz_np1 = nodeManager.getField< elasticfields::Displacementz_np1 >();

  arrayView1d< real32 > const rhsx = nodeManager.getField< elasticfields::ForcingRHSx >();
  arrayView1d< real32 > const rhsy = nodeManager.getField< elasticfields::ForcingRHSy >();
  arrayView1d< real32 > const rhsz = nodeManager.getField< elasticfields::ForcingRHSz >();

  /// synchronize displacement fields
  FieldIdentifiers fieldsToBeSync;
  fieldsToBeSync.addFields( FieldLocation::Node, { elasticfields::Displacementx_np1::key(), elasticfields::Displacementy_np1::key(), elasticfields::Displacementz_np1::key() } );

  CommunicationTools & syncFields = CommunicationTools::getInstance();
  syncFields.synchronizeFields( fieldsToBeSync,
                                domain.getMeshBody( 0 ).getMeshLevel( m_discretizationName ),
                                domain.getNeighbors(),
                                true );

  // compute the seismic traces since last step.
  if( m_useDAS == WaveSolverUtils::DASType::none )
  {
    arrayView2d< real32 > const uXReceivers = m_displacementXNp1AtReceivers.toView();
    arrayView2d< real32 > const uYReceivers = m_displacementYNp1AtReceivers.toView();
    arrayView2d< real32 > const uZReceivers = m_displacementZNp1AtReceivers.toView();
    computeAllSeismoTraces( time_n, dt, ux_np1, ux_n, uXReceivers );
    computeAllSeismoTraces( time_n, dt, uy_np1, uy_n, uYReceivers );
    computeAllSeismoTraces( time_n, dt, uz_np1, uz_n, uZReceivers );
  }
  else
  {
    arrayView2d< real32 > const dasReceivers  = m_dasSignalNp1AtReceivers.toView();
    computeAllSeismoTraces( time_n, dt, ux_np1, ux_n, dasReceivers, m_linearDASVectorX.toView(), true );
    computeAllSeismoTraces( time_n, dt, uy_np1, uy_n, dasReceivers, m_linearDASVectorY.toView(), true );
    computeAllSeismoTraces( time_n, dt, uz_np1, uz_n, dasReceivers, m_linearDASVectorZ.toView(), true );
  }

  incrementIndexSeismoTrace( time_n );
}

void ElasticWaveEquationSEM::prepareNextTimestep( MeshLevel & mesh )
{
  NodeManager & nodeManager = mesh.getNodeManager();

  arrayView1d< real32 > const ux_nm1 = nodeManager.getField< elasticfields::Displacementx_nm1 >();
  arrayView1d< real32 > const uy_nm1 = nodeManager.getField< elasticfields::Displacementy_nm1 >();
  arrayView1d< real32 > const uz_nm1 = nodeManager.getField< elasticfields::Displacementz_nm1 >();
  arrayView1d< real32 > const ux_n   = nodeManager.getField< elasticfields::Displacementx_n >();
  arrayView1d< real32 > const uy_n   = nodeManager.getField< elasticfields::Displacementy_n >();
  arrayView1d< real32 > const uz_n   = nodeManager.getField< elasticfields::Displacementz_n >();
  arrayView1d< real32 > const ux_np1 = nodeManager.getField< elasticfields::Displacementx_np1 >();
  arrayView1d< real32 > const uy_np1 = nodeManager.getField< elasticfields::Displacementy_np1 >();
  arrayView1d< real32 > const uz_np1 = nodeManager.getField< elasticfields::Displacementz_np1 >();

  arrayView1d< real32 > const stiffnessVectorx = nodeManager.getField< elasticfields::StiffnessVectorx >();
  arrayView1d< real32 > const stiffnessVectory = nodeManager.getField< elasticfields::StiffnessVectory >();
  arrayView1d< real32 > const stiffnessVectorz = nodeManager.getField< elasticfields::StiffnessVectorz >();

  arrayView1d< real32 > const rhsx = nodeManager.getField< elasticfields::ForcingRHSx >();
  arrayView1d< real32 > const rhsy = nodeManager.getField< elasticfields::ForcingRHSy >();
  arrayView1d< real32 > const rhsz = nodeManager.getField< elasticfields::ForcingRHSz >();

  SortedArrayView< localIndex const > const solverTargetNodesSet = m_solverTargetNodesSet.toViewConst();

  forAll< EXEC_POLICY >( solverTargetNodesSet.size(), [=] GEOS_HOST_DEVICE ( localIndex const n )
  {
    localIndex const a = solverTargetNodesSet[n];
    ux_nm1[a] = ux_n[a];
    uy_nm1[a] = uy_n[a];
    uz_nm1[a] = uz_n[a];
    ux_n[a] = ux_np1[a];
    uy_n[a] = uy_np1[a];
    uz_n[a] = uz_np1[a];

    stiffnessVectorx[a] = stiffnessVectory[a] = stiffnessVectorz[a] = 0.0;
    rhsx[a] = rhsy[a] = rhsz[a] = 0.0;
  } );

}

real64 ElasticWaveEquationSEM::explicitStepInternal( real64 const & time_n,
                                                     real64 const & dt,
                                                     integer const cycleNumber,
                                                     DomainPartition & domain )
{
  GEOS_MARK_FUNCTION;

  GEOS_LOG_RANK_0_IF( dt < epsilonLoc, "Warning! Value for dt: " << dt << "s is smaller than local threshold: " << epsilonLoc );

  forDiscretizationOnMeshTargets( domain.getMeshBodies(), [&] ( string const &,
                                                                MeshLevel & mesh,
                                                                arrayView1d< string const > const & regionNames )
  {
    computeUnknowns( time_n, dt, cycleNumber, domain, mesh, regionNames );
    synchronizeUnknowns( time_n, dt, cycleNumber, domain, mesh, regionNames );
    prepareNextTimestep( mesh );
  } );

  return dt;
}

void ElasticWaveEquationSEM::cleanup( real64 const time_n,
                                      integer const cycleNumber,
                                      integer const eventCounter,
                                      real64 const eventProgress,
                                      DomainPartition & domain )
{
  // call the base class cleanup (for reporting purposes)
  SolverBase::cleanup( time_n, cycleNumber, eventCounter, eventProgress, domain );

  // compute the remaining seismic traces, if needed
  forDiscretizationOnMeshTargets( domain.getMeshBodies(), [&] ( string const &,
                                                                MeshLevel & mesh,
                                                                arrayView1d< string const > const & )
  {
    NodeManager & nodeManager = mesh.getNodeManager();
<<<<<<< HEAD
    arrayView1d< real32 const > const ux_n   = nodeManager.getField< elasticfields::Displacementx_n >();
    arrayView1d< real32 const > const ux_np1 = nodeManager.getField< elasticfields::Displacementx_np1 >();
    arrayView1d< real32 const > const uy_n   = nodeManager.getField< elasticfields::Displacementy_n >();
    arrayView1d< real32 const > const uy_np1 = nodeManager.getField< elasticfields::Displacementy_np1 >();
    arrayView1d< real32 const > const uz_n   = nodeManager.getField< elasticfields::Displacementz_n >();
    arrayView1d< real32 const > const uz_np1 = nodeManager.getField< elasticfields::Displacementz_np1 >();
    arrayView2d< real32 > const uXReceivers  = m_displacementXNp1AtReceivers.toView();
    arrayView2d< real32 > const uYReceivers  = m_displacementYNp1AtReceivers.toView();
    arrayView2d< real32 > const uZReceivers  = m_displacementZNp1AtReceivers.toView();
=======
    arrayView1d< real32 const > const ux_n   = nodeManager.getField< fields::Displacementx_n >();
    arrayView1d< real32 const > const ux_np1 = nodeManager.getField< fields::Displacementx_np1 >();
    arrayView1d< real32 const > const uy_n   = nodeManager.getField< fields::Displacementy_n >();
    arrayView1d< real32 const > const uy_np1 = nodeManager.getField< fields::Displacementy_np1 >();
    arrayView1d< real32 const > const uz_n   = nodeManager.getField< fields::Displacementz_n >();
    arrayView1d< real32 const > const uz_np1 = nodeManager.getField< fields::Displacementz_np1 >();
>>>>>>> f5248310



    if( m_useDAS == WaveSolverUtils::DASType::none )
    {
      arrayView2d< real32 > const uXReceivers  = m_displacementXNp1AtReceivers.toView();
      arrayView2d< real32 > const uYReceivers  = m_displacementYNp1AtReceivers.toView();
      arrayView2d< real32 > const uZReceivers  = m_displacementZNp1AtReceivers.toView();
      computeAllSeismoTraces( time_n, 0.0, ux_np1, ux_n, uXReceivers );
      computeAllSeismoTraces( time_n, 0.0, uy_np1, uy_n, uYReceivers );
      computeAllSeismoTraces( time_n, 0.0, uz_np1, uz_n, uZReceivers );
      WaveSolverUtils::writeSeismoTraceVector( "seismoTraceReceiver", getName(), m_outputSeismoTrace, m_receiverConstants.size( 0 ),
                                               m_receiverIsLocal, m_nsamplesSeismoTrace, uXReceivers, uYReceivers, uZReceivers );
    }
    else
    {
      arrayView2d< real32 > const dasReceivers  = m_dasSignalNp1AtReceivers.toView();
      computeAllSeismoTraces( time_n, 0.0, ux_np1, ux_n, dasReceivers, m_linearDASVectorX.toView(), true );
      computeAllSeismoTraces( time_n, 0.0, uy_np1, uy_n, dasReceivers, m_linearDASVectorY.toView(), true );
      computeAllSeismoTraces( time_n, 0.0, uz_np1, uz_n, dasReceivers, m_linearDASVectorZ.toView(), true );
      // sum contributions from all MPI ranks, since some receivers might be split among multiple ranks
      MpiWrapper::allReduce( dasReceivers.data(),
                             dasReceivers.data(),
                             m_linearDASGeometry.size( 0 ),
                             MpiWrapper::getMpiOp( MpiWrapper::Reduction::Sum ),
                             MPI_COMM_GEOSX );
      WaveSolverUtils::writeSeismoTrace( "dasTraceReceiver", getName(), m_outputSeismoTrace, m_linearDASGeometry.size( 0 ),
                                         m_receiverIsLocal, m_nsamplesSeismoTrace, dasReceivers );
    }
  } );
}

void ElasticWaveEquationSEM::initializePML()
{
  GEOS_ERROR( getDataContext() << ": PML for the elastic wave propagator not yet implemented" );
}

void ElasticWaveEquationSEM::applyPML( real64 const, DomainPartition & )
{
  GEOS_ERROR( getDataContext() << ": PML for the elastic wave propagator not yet implemented" );
}

REGISTER_CATALOG_ENTRY( SolverBase, ElasticWaveEquationSEM, string const &, dataRepository::Group * const )

} /* namespace geos */<|MERGE_RESOLUTION|>--- conflicted
+++ resolved
@@ -735,26 +735,12 @@
                                                                 arrayView1d< string const > const & )
   {
     NodeManager & nodeManager = mesh.getNodeManager();
-<<<<<<< HEAD
     arrayView1d< real32 const > const ux_n   = nodeManager.getField< elasticfields::Displacementx_n >();
     arrayView1d< real32 const > const ux_np1 = nodeManager.getField< elasticfields::Displacementx_np1 >();
     arrayView1d< real32 const > const uy_n   = nodeManager.getField< elasticfields::Displacementy_n >();
     arrayView1d< real32 const > const uy_np1 = nodeManager.getField< elasticfields::Displacementy_np1 >();
     arrayView1d< real32 const > const uz_n   = nodeManager.getField< elasticfields::Displacementz_n >();
     arrayView1d< real32 const > const uz_np1 = nodeManager.getField< elasticfields::Displacementz_np1 >();
-    arrayView2d< real32 > const uXReceivers  = m_displacementXNp1AtReceivers.toView();
-    arrayView2d< real32 > const uYReceivers  = m_displacementYNp1AtReceivers.toView();
-    arrayView2d< real32 > const uZReceivers  = m_displacementZNp1AtReceivers.toView();
-=======
-    arrayView1d< real32 const > const ux_n   = nodeManager.getField< fields::Displacementx_n >();
-    arrayView1d< real32 const > const ux_np1 = nodeManager.getField< fields::Displacementx_np1 >();
-    arrayView1d< real32 const > const uy_n   = nodeManager.getField< fields::Displacementy_n >();
-    arrayView1d< real32 const > const uy_np1 = nodeManager.getField< fields::Displacementy_np1 >();
-    arrayView1d< real32 const > const uz_n   = nodeManager.getField< fields::Displacementz_n >();
-    arrayView1d< real32 const > const uz_np1 = nodeManager.getField< fields::Displacementz_np1 >();
->>>>>>> f5248310
-
-
 
     if( m_useDAS == WaveSolverUtils::DASType::none )
     {
