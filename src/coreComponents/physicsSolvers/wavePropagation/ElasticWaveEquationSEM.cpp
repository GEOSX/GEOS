--- conflicted
+++ resolved
@@ -370,17 +370,12 @@
         receiverConstants,
         sourceValue,
         dt,
-<<<<<<< HEAD
-        timeSourceFrequency,
-        rickerOrder,
+        m_timeSourceFrequency,
+        m_timeSourceDelay,
+        m_rickerOrder,
         m_useDAS,
         m_linearDASSamples,
         m_linearDASGeometry.toViewConst(),
-=======
-        m_timeSourceFrequency,
-        m_timeSourceDelay,
-        m_rickerOrder,
->>>>>>> 5b20fd39
         m_sourceForce,
         m_sourceMoment );
     } );
