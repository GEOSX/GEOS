/*
 * ------------------------------------------------------------------------------------------------------------
 * SPDX-License-Identifier: LGPL-2.1-only
 *
 * Copyright (c) 2018-2020 Lawrence Livermore National Security LLC
 * Copyright (c) 2018-2020 The Board of Trustees of the Leland Stanford Junior University
 * Copyright (c) 2018-2020 TotalEnergies
 * Copyright (c) 2019-     GEOSX Contributors
 * All rights reserved
 *
 * See top level LICENSE, COPYRIGHT, CONTRIBUTORS, NOTICE, and ACKNOWLEDGEMENTS files for details.
 * ------------------------------------------------------------------------------------------------------------
 */


/**
 * @file ElasticWaveEquationSEM.cpp
 */

#include "ElasticWaveEquationSEM.hpp"
#include "ElasticWaveEquationSEMKernel.hpp"

#include "fieldSpecification/FieldSpecificationManager.hpp"
#include "finiteElement/FiniteElementDiscretization.hpp"
#include "mainInterface/ProblemManager.hpp"
#include "mesh/ElementType.hpp"
#include "mesh/mpiCommunications/CommunicationTools.hpp"
#include "WaveSolverUtils.hpp"

namespace geos
{

using namespace dataRepository;

ElasticWaveEquationSEM::ElasticWaveEquationSEM( const std::string & name,
                                                Group * const parent ):

  WaveSolverBase( name,
                  parent )
{
  registerWrapper( viewKeyStruct::sourceConstantsString(), &m_sourceConstantsx ).
    setInputFlag( InputFlags::FALSE ).
    setSizedFromParent( 0 ).
    setDescription( "Constant part of the source for the nodes listed in m_sourceNodeIds in x-direction" );

  registerWrapper( viewKeyStruct::sourceConstantsString(), &m_sourceConstantsy ).
    setInputFlag( InputFlags::FALSE ).
    setSizedFromParent( 0 ).
    setDescription( "Constant part of the source for the nodes listed in m_sourceNodeIds in y-direction" );

  registerWrapper( viewKeyStruct::sourceConstantsString(), &m_sourceConstantsz ).
    setInputFlag( InputFlags::FALSE ).
    setSizedFromParent( 0 ).
    setDescription( "Constant part of the source for the nodes listed in m_sourceNodeIds in z-direction" );

  registerWrapper( viewKeyStruct::displacementXNp1AtReceiversString(), &m_displacementXNp1AtReceivers ).
    setInputFlag( InputFlags::FALSE ).
    setSizedFromParent( 0 ).
    setDescription( "Displacement value at each receiver for each timestep (x-component)" );

  registerWrapper( viewKeyStruct::displacementYNp1AtReceiversString(), &m_displacementYNp1AtReceivers ).
    setInputFlag( InputFlags::FALSE ).
    setSizedFromParent( 0 ).
    setDescription( "Displacement value at each receiver for each timestep (y-component)" );

  registerWrapper( viewKeyStruct::displacementZNp1AtReceiversString(), &m_displacementZNp1AtReceivers ).
    setInputFlag( InputFlags::FALSE ).
    setSizedFromParent( 0 ).
    setDescription( "Displacement value at each receiver for each timestep (z-component)" );

  registerWrapper( viewKeyStruct::sourceForceString(), &m_sourceForce ).
    setInputFlag( InputFlags::OPTIONAL ).
    setSizedFromParent( 0 ).
    setApplyDefaultValue( { 0.0, 0.0, 0.0 } ).
    setDescription( "Force of the source: 3 real values for a vector source, and 6 real values for a tensor source (in Voigt notation)."
                    "The default value is { 0, 0, 0 } (no net force)." );

  registerWrapper( viewKeyStruct::sourceMomentString(), &m_sourceMoment ).
    setInputFlag( InputFlags::OPTIONAL ).
    setSizedFromParent( 0 ).
    setApplyDefaultValue( { 1.0, 1.0, 1.0, 0.0, 0.0, 0.0 } ).
    setDescription( "Moment of the source: 6 real values describing a symmetric tensor in Voigt notation."
                    "The default value is { 1, 1, 1, 0, 0, 0 } (diagonal moment, corresponding to a pure explosion)." );
}

ElasticWaveEquationSEM::~ElasticWaveEquationSEM()
{
  // TODO Auto-generated destructor stub
}

void ElasticWaveEquationSEM::initializePreSubGroups()
{

  WaveSolverBase::initializePreSubGroups();

  localIndex const numNodesPerElem = getNumNodesPerElem();

  localIndex const numSourcesGlobal = m_sourceCoordinates.size( 0 );
  m_sourceConstantsx.resize( numSourcesGlobal, numNodesPerElem );
  m_sourceConstantsy.resize( numSourcesGlobal, numNodesPerElem );
  m_sourceConstantsz.resize( numSourcesGlobal, numNodesPerElem );

  localIndex const numReceiversGlobal = m_receiverCoordinates.size( 0 );
  m_receiverConstants.resize( numReceiversGlobal, numNodesPerElem );

}


void ElasticWaveEquationSEM::registerDataOnMesh( Group & meshBodies )
{
  WaveSolverBase::registerDataOnMesh( meshBodies );

  forDiscretizationOnMeshTargets( meshBodies, [&] ( string const &,
                                                    MeshLevel & mesh,
                                                    string_array const & )
  {
    NodeManager & nodeManager = mesh.getNodeManager();

    nodeManager.registerField< fields::Displacementx_nm1,
                               fields::Displacementy_nm1,
                               fields::Displacementz_nm1,
                               fields::Displacementx_n,
                               fields::Displacementy_n,
                               fields::Displacementz_n,
                               fields::Displacementx_np1,
                               fields::Displacementy_np1,
                               fields::Displacementz_np1,
                               fields::ForcingRHSx,
                               fields::ForcingRHSy,
                               fields::ForcingRHSz,
                               fields::ElasticMassVector,
                               fields::DampingVectorx,
                               fields::DampingVectory,
                               fields::DampingVectorz,
                               fields::StiffnessVectorx,
                               fields::StiffnessVectory,
                               fields::StiffnessVectorz,
                               fields::ElasticFreeSurfaceNodeIndicator >( getName() );

    FaceManager & faceManager = mesh.getFaceManager();
    faceManager.registerField< fields::ElasticFreeSurfaceFaceIndicator >( getName() );

    ElementRegionManager & elemManager = mesh.getElemManager();

    elemManager.forElementSubRegions< CellElementSubRegion >( [&]( CellElementSubRegion & subRegion )
    {
      subRegion.registerField< fields::ElasticVelocityVp >( getName() );
      subRegion.registerField< fields::ElasticVelocityVs >( getName() );
      subRegion.registerField< fields::ElasticDensity >( getName() );
    } );

  } );
}



void ElasticWaveEquationSEM::postProcessInput()
{
  WaveSolverBase::postProcessInput();

  EventManager const & event = getGroupByPath< EventManager >( "/Problem/Events" );
  real64 const & maxTime = event.getReference< real64 >( EventManager::viewKeyStruct::maxTimeString() );
  real64 dt = 0;
  for( localIndex numSubEvent = 0; numSubEvent < event.numSubGroups(); ++numSubEvent )
  {
    EventBase const * subEvent = static_cast< EventBase const * >( event.getSubGroups()[numSubEvent] );
    if( subEvent->getEventName() == "/Solvers/" + getName() )
    {
      dt = subEvent->getReference< real64 >( EventBase::viewKeyStruct::forceDtString() );
    }
  }

  GEOS_THROW_IF( dt < epsilonLoc*maxTime, getDataContext() << ": Value for dt: " << dt <<" is smaller than local threshold: " << epsilonLoc, std::runtime_error );

  if( m_dtSeismoTrace > 0 )
  {
    m_nsamplesSeismoTrace = int( maxTime / m_dtSeismoTrace ) + 1;
  }
  else
  {
    m_nsamplesSeismoTrace = 0;
  }
  localIndex const nsamples = int( maxTime / dt ) + 1;

  localIndex const numReceiversGlobal = m_receiverCoordinates.size( 0 );
  localIndex const numSourcesGlobal = m_sourceCoordinates.size( 0 );
  m_sourceIsAccessible.resize( numSourcesGlobal );

  m_displacementXNp1AtReceivers.resize( m_nsamplesSeismoTrace, numReceiversGlobal + 1 );
  m_displacementYNp1AtReceivers.resize( m_nsamplesSeismoTrace, numReceiversGlobal + 1 );
  m_displacementZNp1AtReceivers.resize( m_nsamplesSeismoTrace, numReceiversGlobal + 1 );
  m_sourceValue.resize( nsamples, numSourcesGlobal );

  /// The receivers are initialized to zero.
  /// This is essential for DAS modeling as MPI_Allreduce is called when computing DAS data
  m_displacementXNp1AtReceivers.zero();
  m_displacementYNp1AtReceivers.zero();
  m_displacementZNp1AtReceivers.zero();
}


void ElasticWaveEquationSEM::precomputeSourceAndReceiverTerm( MeshLevel & mesh, string_array const & regionNames )
{
  NodeManager const & nodeManager = mesh.getNodeManager();
  FaceManager const & faceManager = mesh.getFaceManager();

  arrayView2d< wsCoordType const, nodes::REFERENCE_POSITION_USD > const X =
    nodeManager.getField< fields::referencePosition32 >().toViewConst();
  arrayView2d< real64 const > const faceNormal  = faceManager.faceNormal();
  arrayView2d< real64 const > const faceCenter  = faceManager.faceCenter();

  arrayView2d< real64 const > const sourceCoordinates = m_sourceCoordinates.toViewConst();
  arrayView2d< localIndex > const sourceNodeIds = m_sourceNodeIds.toView();
  arrayView2d< real64 > const sourceConstantsx = m_sourceConstantsx.toView();
  arrayView2d< real64 > const sourceConstantsy = m_sourceConstantsy.toView();
  arrayView2d< real64 > const sourceConstantsz = m_sourceConstantsz.toView();
  arrayView1d< localIndex > const sourceIsAccessible = m_sourceIsAccessible.toView();

  sourceNodeIds.setValues< EXEC_POLICY >( -1 );
  sourceConstantsx.setValues< EXEC_POLICY >( 0 );
  sourceConstantsy.setValues< EXEC_POLICY >( 0 );
  sourceConstantsz.setValues< EXEC_POLICY >( 0 );
  sourceIsAccessible.zero();

  arrayView2d< real64 const > const receiverCoordinates = m_receiverCoordinates.toViewConst();
  arrayView2d< localIndex > const receiverNodeIds = m_receiverNodeIds.toView();
  arrayView2d< real64 > const receiverConstants = m_receiverConstants.toView();
  arrayView1d< localIndex > const receiverIsLocal = m_receiverIsLocal.toView();
  receiverNodeIds.setValues< EXEC_POLICY >( -1 );
  receiverConstants.setValues< EXEC_POLICY >( 0 );
  receiverIsLocal.zero();

  arrayView2d< real32 > const sourceValue = m_sourceValue.toView();

  real64 dt = 0;
  EventManager const & event = getGroupByPath< EventManager >( "/Problem/Events" );
  for( localIndex numSubEvent = 0; numSubEvent < event.numSubGroups(); ++numSubEvent )
  {
    EventBase const * subEvent = static_cast< EventBase const * >( event.getSubGroups()[numSubEvent] );
    if( subEvent->getEventName() == "/Solvers/" + getName() )
    {
      dt = subEvent->getReference< real64 >( EventBase::viewKeyStruct::forceDtString() );
    }
  }

  mesh.getElemManager().forElementSubRegions< CellElementSubRegion >( regionNames, [&]( localIndex const,
                                                                                        CellElementSubRegion & elementSubRegion )
  {

    GEOS_THROW_IF( elementSubRegion.getElementType() != ElementType::Hexahedron,
                   getDataContext() << ": Invalid type of element, the elastic solver is designed for hexahedral meshes only (C3D8) ",
                   InputError );

    arrayView2d< localIndex const > const elemsToFaces = elementSubRegion.faceList();
    arrayView2d< localIndex const, cells::NODE_MAP_USD > const & elemsToNodes = elementSubRegion.nodeList();
    arrayView2d< real64 const > const elemCenter = elementSubRegion.getElementCenter();
    arrayView1d< integer const > const elemGhostRank = elementSubRegion.ghostRank();

    finiteElement::FiniteElementBase const &
    fe = elementSubRegion.getReference< finiteElement::FiniteElementBase >( getDiscretizationName() );
    finiteElement::FiniteElementDispatchHandler< SEM_FE_TYPES >::dispatch3D( fe, [&] ( auto const finiteElement )
    {
      using FE_TYPE = TYPEOFREF( finiteElement );

      localIndex const numFacesPerElem = elementSubRegion.numFacesPerElement();

      elasticWaveEquationSEMKernels::
        PrecomputeSourceAndReceiverKernel::
        launch< EXEC_POLICY, FE_TYPE >
        ( elementSubRegion.size(),
        numFacesPerElem,
        X,
        elemGhostRank,
        elemsToNodes,
        elemsToFaces,
        elemCenter,
        faceNormal,
        faceCenter,
        sourceCoordinates,
        sourceIsAccessible,
        sourceNodeIds,
        sourceConstantsx,
        sourceConstantsy,
        sourceConstantsz,
        receiverCoordinates,
        receiverIsLocal,
        receiverNodeIds,
        receiverConstants,
        sourceValue,
        dt,
        m_timeSourceFrequency,
        m_timeSourceDelay,
        m_rickerOrder,
        m_sourceForce,
        m_sourceMoment );
    } );
  } );
}

void ElasticWaveEquationSEM::computeDAS( arrayView2d< real32 > const xCompRcv,
                                         arrayView2d< real32 > const yCompRcv,
                                         arrayView2d< real32 > const zCompRcv )
{

  arrayView2d< real64 const > const linearDASGeometry = m_linearDASGeometry.toViewConst();
  arrayView1d< localIndex const > const receiverIsLocal = m_receiverIsLocal.toViewConst();

  localIndex const numReceiversGlobal = linearDASGeometry.size( 0 );
  localIndex const nsamplesSeismoTrace = m_nsamplesSeismoTrace;

  if( m_nsamplesSeismoTrace > 0 )
  {
    /// synchronize receivers across MPI ranks
    MpiWrapper::allReduce( xCompRcv.data(),
                           xCompRcv.data(),
                           2*numReceiversGlobal*m_nsamplesSeismoTrace,
                           MpiWrapper::getMpiOp( MpiWrapper::Reduction::Sum ),
                           MPI_COMM_GEOSX );

    MpiWrapper::allReduce( yCompRcv.data(),
                           yCompRcv.data(),
                           2*numReceiversGlobal*m_nsamplesSeismoTrace,
                           MpiWrapper::getMpiOp( MpiWrapper::Reduction::Sum ),
                           MPI_COMM_GEOSX );

    MpiWrapper::allReduce( zCompRcv.data(),
                           zCompRcv.data(),
                           2*numReceiversGlobal*m_nsamplesSeismoTrace,
                           MpiWrapper::getMpiOp( MpiWrapper::Reduction::Sum ),
                           MPI_COMM_GEOSX );

    forAll< EXEC_POLICY >( numReceiversGlobal, [=] GEOS_HOST_DEVICE ( localIndex const ircv )
    {
      if( receiverIsLocal[ircv] == 1 )
      {
        real32 const cd = cos( linearDASGeometry[ircv][0] );
        real32 const sd = sin( linearDASGeometry[ircv][0] );
        real32 const ca = cos( linearDASGeometry[ircv][1] );
        real32 const sa = sin( linearDASGeometry[ircv][1] );

        /// convert dipole data (pairs of geophones) to average strain data and
        for( localIndex iSample = 0; iSample < nsamplesSeismoTrace; ++iSample )
        {
          // store strain data in the z-component of the receiver (copied to x after resize)
          zCompRcv[iSample][ircv] =
            cd * ca * ( xCompRcv[iSample][numReceiversGlobal+ircv] - xCompRcv[iSample][ircv] ) +
            cd * sa * ( yCompRcv[iSample][numReceiversGlobal+ircv] - yCompRcv[iSample][ircv] ) +
            sd * ( zCompRcv[iSample][numReceiversGlobal+ircv] - zCompRcv[iSample][ircv] );
          zCompRcv[iSample][ircv] /= linearDASGeometry[ircv][2];

        }
      }
    } );
  }

  /// resize the receiver arrays by dropping the extra pair to avoid confusion
  /// the remaining x-component contains DAS data, the other components are set to zero
  m_displacementXNp1AtReceivers.resize( m_nsamplesSeismoTrace, numReceiversGlobal + 1 );
  arrayView2d< real32 > const dasReceiver = m_displacementXNp1AtReceivers.toView();
  forAll< EXEC_POLICY >( numReceiversGlobal, [=] GEOS_HOST_DEVICE ( localIndex const ircv )
  {
    if( receiverIsLocal[ircv] == 1 )
    {
      /// convert dipole data (pairs of geophones) to average strain data and
      for( localIndex iSample = 0; iSample < nsamplesSeismoTrace; ++iSample )
      {
        // store strain data in the z-component of the receiver (copied to x after resize)
        dasReceiver[iSample][ircv] = zCompRcv[iSample][ircv];
      }
    }
  } );
  /// set the y and z components to zero to avoid any confusion
  m_displacementYNp1AtReceivers.resize( m_nsamplesSeismoTrace, numReceiversGlobal + 1 );
  m_displacementYNp1AtReceivers.zero();
  m_displacementZNp1AtReceivers.resize( m_nsamplesSeismoTrace, numReceiversGlobal + 1 );
  m_displacementZNp1AtReceivers.zero();
}

void ElasticWaveEquationSEM::addSourceToRightHandSide( integer const & cycleNumber,
                                                       arrayView1d< real32 > const rhsx,
                                                       arrayView1d< real32 > const rhsy,
                                                       arrayView1d< real32 > const rhsz )
{
  arrayView2d< localIndex const > const sourceNodeIds = m_sourceNodeIds.toViewConst();
  arrayView2d< real64 const > const sourceConstantsx   = m_sourceConstantsx.toViewConst();
  arrayView2d< real64 const > const sourceConstantsy   = m_sourceConstantsy.toViewConst();
  arrayView2d< real64 const > const sourceConstantsz   = m_sourceConstantsz.toViewConst();

  arrayView1d< localIndex const > const sourceIsAccessible = m_sourceIsAccessible.toViewConst();
  arrayView2d< real32 const > const sourceValue   = m_sourceValue.toViewConst();

  GEOS_THROW_IF( cycleNumber > sourceValue.size( 0 ), getDataContext() << ": Too many steps compared to array size", std::runtime_error );
  forAll< EXEC_POLICY >( m_sourceConstantsx.size( 0 ), [=] GEOS_HOST_DEVICE ( localIndex const isrc )
  {
    if( sourceIsAccessible[isrc] == 1 )
    {
      for( localIndex inode = 0; inode < sourceConstantsx.size( 1 ); ++inode )
      {
        real32 const localIncrementx = sourceConstantsx[isrc][inode] * sourceValue[cycleNumber][isrc];
        RAJA::atomicAdd< ATOMIC_POLICY >( &rhsx[sourceNodeIds[isrc][inode]], localIncrementx );
        real32 const localIncrementy = sourceConstantsy[isrc][inode] * sourceValue[cycleNumber][isrc];
        RAJA::atomicAdd< ATOMIC_POLICY >( &rhsy[sourceNodeIds[isrc][inode]], localIncrementy );
        real32 const localIncrementz = sourceConstantsz[isrc][inode] * sourceValue[cycleNumber][isrc];
        RAJA::atomicAdd< ATOMIC_POLICY >( &rhsz[sourceNodeIds[isrc][inode]], localIncrementz );
      }
    }
  } );
}

void ElasticWaveEquationSEM::initializePostInitialConditionsPreSubGroups()
{

  WaveSolverBase::initializePostInitialConditionsPreSubGroups();

  DomainPartition & domain = getGroupByPath< DomainPartition >( "/Problem/domain" );

  applyFreeSurfaceBC( 0.0, domain );

  forDiscretizationOnMeshTargets( domain.getMeshBodies(), [&] ( string const &,
                                                                MeshLevel & mesh,
                                                                string_array const & regionNames )
  {
    precomputeSourceAndReceiverTerm( mesh, regionNames );

    NodeManager & nodeManager = mesh.getNodeManager();
    FaceManager & faceManager = mesh.getFaceManager();
    ElementRegionManager & elemManager = mesh.getElemManager();

    arrayView2d< wsCoordType const, nodes::REFERENCE_POSITION_USD > const nodeCoords = nodeManager.getField< fields::referencePosition32 >().toViewConst();

    // mass matrix to be computed in this function
    arrayView1d< real32 > const mass = nodeManager.getField< fields::ElasticMassVector >();
    mass.zero();
    /// damping matrix to be computed for each dof in the boundary of the mesh
    arrayView1d< real32 > const dampingx = nodeManager.getField< fields::DampingVectorx >();
    arrayView1d< real32 > const dampingy = nodeManager.getField< fields::DampingVectory >();
    arrayView1d< real32 > const dampingz = nodeManager.getField< fields::DampingVectorz >();
    dampingx.zero();
    dampingy.zero();
    dampingz.zero();

    /// get array of indicators: 1 if face is on the free surface; 0 otherwise
    arrayView1d< localIndex const > const freeSurfaceFaceIndicator    = faceManager.getField< fields::ElasticFreeSurfaceFaceIndicator >();
    arrayView1d< integer const > const & facesDomainBoundaryIndicator = faceManager.getDomainBoundaryIndicator();
    ArrayOfArraysView< localIndex const > const facesToNodes          = faceManager.nodeList().toViewConst();
    arrayView2d< real64 const > const faceNormal                      = faceManager.faceNormal();

    elemManager.forElementSubRegions< CellElementSubRegion >( regionNames, [&]( localIndex const,
                                                                                CellElementSubRegion & elementSubRegion )
    {
      finiteElement::FiniteElementBase const &
      fe = elementSubRegion.getReference< finiteElement::FiniteElementBase >( getDiscretizationName() );

      arrayView2d< localIndex const, cells::NODE_MAP_USD > const elemsToNodes = elementSubRegion.nodeList();
      arrayView2d< localIndex const > const elemsToFaces = elementSubRegion.faceList();

      computeTargetNodeSet( elemsToNodes, elementSubRegion.size(), fe.getNumQuadraturePoints() );

      arrayView1d< real32 const > const density = elementSubRegion.getField< fields::ElasticDensity >();
      arrayView1d< real32 const > const velocityVp = elementSubRegion.getField< fields::ElasticVelocityVp >();
      arrayView1d< real32 const > const velocityVs = elementSubRegion.getField< fields::ElasticVelocityVs >();

      finiteElement::FiniteElementDispatchHandler< SEM_FE_TYPES >::dispatch3D( fe, [&] ( auto const finiteElement )
      {
        using FE_TYPE = TYPEOFREF( finiteElement );

        elasticWaveEquationSEMKernels::MassMatrixKernel< FE_TYPE > kernelM( finiteElement );
        kernelM.template launch< EXEC_POLICY, ATOMIC_POLICY >( elementSubRegion.size(),
                                                               nodeCoords,
                                                               elemsToNodes,
                                                               density,
                                                               mass );

        elasticWaveEquationSEMKernels::DampingMatrixKernel< FE_TYPE > kernelD( finiteElement );
        kernelD.template launch< EXEC_POLICY, ATOMIC_POLICY >( elementSubRegion.size(),
                                                               nodeCoords,
                                                               elemsToFaces,
                                                               facesToNodes,
                                                               facesDomainBoundaryIndicator,
                                                               freeSurfaceFaceIndicator,
                                                               faceNormal,
                                                               density,
                                                               velocityVp,
                                                               velocityVs,
                                                               dampingx,
                                                               dampingy,
                                                               dampingz );
      } );
    } );
  } );

  WaveSolverUtils::initTrace( "seismoTraceReceiver", getName(), m_outputSeismoTrace, m_receiverConstants.size( 0 ), m_receiverIsLocal );
  WaveSolverUtils::initTrace( "dasTraceReceiver", getName(), m_outputSeismoTrace, m_linearDASGeometry.size( 0 ), m_receiverIsLocal );
}


void ElasticWaveEquationSEM::applyFreeSurfaceBC( real64 const time, DomainPartition & domain )
{
  FieldSpecificationManager & fsManager = FieldSpecificationManager::getInstance();
  FunctionManager const & functionManager = FunctionManager::getInstance();

  FaceManager & faceManager = domain.getMeshBody( 0 ).getMeshLevel( m_discretizationName ).getFaceManager();
  NodeManager & nodeManager = domain.getMeshBody( 0 ).getMeshLevel( m_discretizationName ).getNodeManager();

  arrayView1d< real32 > const ux_np1 = nodeManager.getField< fields::Displacementx_np1 >();
  arrayView1d< real32 > const uy_np1 = nodeManager.getField< fields::Displacementy_np1 >();
  arrayView1d< real32 > const uz_np1 = nodeManager.getField< fields::Displacementz_np1 >();
  arrayView1d< real32 > const ux_n   = nodeManager.getField< fields::Displacementx_n >();
  arrayView1d< real32 > const uy_n   = nodeManager.getField< fields::Displacementy_n >();
  arrayView1d< real32 > const uz_n   = nodeManager.getField< fields::Displacementz_n >();
  arrayView1d< real32 > const ux_nm1 = nodeManager.getField< fields::Displacementx_nm1 >();
  arrayView1d< real32 > const uy_nm1 = nodeManager.getField< fields::Displacementy_nm1 >();
  arrayView1d< real32 > const uz_nm1 = nodeManager.getField< fields::Displacementz_nm1 >();

  ArrayOfArraysView< localIndex const > const faceToNodeMap = faceManager.nodeList().toViewConst();

  /// set array of indicators: 1 if a face is on on free surface; 0 otherwise
  arrayView1d< localIndex > const freeSurfaceFaceIndicator = faceManager.getField< fields::ElasticFreeSurfaceFaceIndicator >();

  /// set array of indicators: 1 if a node is on on free surface; 0 otherwise
  arrayView1d< localIndex > const freeSurfaceNodeIndicator = nodeManager.getField< fields::ElasticFreeSurfaceNodeIndicator >();


  fsManager.apply( time,
                   domain.getMeshBody( 0 ).getMeshLevel( m_discretizationName ),
                   WaveSolverBase::viewKeyStruct::freeSurfaceString(),
                   [&]( FieldSpecificationBase const & bc,
                        string const &,
                        SortedArrayView< localIndex const > const & targetSet,
                        Group &,
                        string const & )
  {
    string const & functionName = bc.getFunctionName();

    if( functionName.empty() || functionManager.getGroup< FunctionBase >( functionName ).isFunctionOfTime() == 2 )
    {
      real64 const value = bc.getScale();

      for( localIndex i = 0; i < targetSet.size(); ++i )
      {
        localIndex const kf = targetSet[ i ];
        freeSurfaceFaceIndicator[kf] = 1;

        localIndex const numNodes = faceToNodeMap.sizeOfArray( kf );
        for( localIndex a=0; a < numNodes; ++a )
        {
          localIndex const dof = faceToNodeMap( kf, a );
          freeSurfaceNodeIndicator[dof] = 1;

          ux_np1[dof] = value;
          uy_np1[dof] = value;
          uz_np1[dof] = value;
          ux_n[dof] = value;
          uy_n[dof] = value;
          uz_n[dof] = value;
          ux_nm1[dof] = value;
          uy_nm1[dof] = value;
          uz_nm1[dof] = value;
        }
      }
    }
    else
    {
      GEOS_ERROR( getDataContext() << ": This option is not supported yet" );
    }
  } );
}



real64 ElasticWaveEquationSEM::explicitStepForward( real64 const & time_n,
                                                    real64 const & dt,
                                                    integer cycleNumber,
                                                    DomainPartition & domain,
                                                    bool GEOS_UNUSED_PARAM( computeGradient ) )
{
  real64 dtOut = explicitStepInternal( time_n, dt, cycleNumber, domain );
  return dtOut;
}



real64 ElasticWaveEquationSEM::explicitStepBackward( real64 const & time_n,
                                                     real64 const & dt,
                                                     integer cycleNumber,
                                                     DomainPartition & domain,
                                                     bool GEOS_UNUSED_PARAM( computeGradient ) )
{
  GEOS_ERROR( getDataContext() << ": Backward propagation for the elastic wave propagator not yet implemented" );
  real64 dtOut = explicitStepInternal( time_n, dt, cycleNumber, domain );
  return dtOut;
}

void ElasticWaveEquationSEM::computeUnknowns( real64 const &,
                                              real64 const & dt,
                                              integer const cycleNumber,
                                              DomainPartition &,
                                              MeshLevel & mesh,
                                              arrayView1d< string const > const & regionNames )
{
  NodeManager & nodeManager = mesh.getNodeManager();

  arrayView1d< real32 const > const mass = nodeManager.getField< fields::ElasticMassVector >();
  arrayView1d< real32 const > const dampingx = nodeManager.getField< fields::DampingVectorx >();
  arrayView1d< real32 const > const dampingy = nodeManager.getField< fields::DampingVectory >();
  arrayView1d< real32 const > const dampingz = nodeManager.getField< fields::DampingVectorz >();
  arrayView1d< real32 > const stiffnessVectorx = nodeManager.getField< fields::StiffnessVectorx >();
  arrayView1d< real32 > const stiffnessVectory = nodeManager.getField< fields::StiffnessVectory >();
  arrayView1d< real32 > const stiffnessVectorz = nodeManager.getField< fields::StiffnessVectorz >();

<<<<<<< HEAD
  forDiscretizationOnMeshTargets( domain.getMeshBodies(), [&] ( string const &,
                                                                MeshLevel & mesh,
                                                                string_array const & regionNames )
=======
  arrayView1d< real32 > const ux_nm1 = nodeManager.getField< fields::Displacementx_nm1 >();
  arrayView1d< real32 > const uy_nm1 = nodeManager.getField< fields::Displacementy_nm1 >();
  arrayView1d< real32 > const uz_nm1 = nodeManager.getField< fields::Displacementz_nm1 >();
  arrayView1d< real32 > const ux_n = nodeManager.getField< fields::Displacementx_n >();
  arrayView1d< real32 > const uy_n = nodeManager.getField< fields::Displacementy_n >();
  arrayView1d< real32 > const uz_n = nodeManager.getField< fields::Displacementz_n >();
  arrayView1d< real32 > const ux_np1 = nodeManager.getField< fields::Displacementx_np1 >();
  arrayView1d< real32 > const uy_np1 = nodeManager.getField< fields::Displacementy_np1 >();
  arrayView1d< real32 > const uz_np1 = nodeManager.getField< fields::Displacementz_np1 >();

  /// get array of indicators: 1 if node on free surface; 0 otherwise
  arrayView1d< localIndex const > const freeSurfaceNodeIndicator = nodeManager.getField< fields::ElasticFreeSurfaceNodeIndicator >();

  arrayView1d< real32 > const rhsx = nodeManager.getField< fields::ForcingRHSx >();
  arrayView1d< real32 > const rhsy = nodeManager.getField< fields::ForcingRHSy >();
  arrayView1d< real32 > const rhsz = nodeManager.getField< fields::ForcingRHSz >();

  auto kernelFactory = elasticWaveEquationSEMKernels::ExplicitElasticSEMFactory( dt );

  finiteElement::
    regionBasedKernelApplication< EXEC_POLICY,
                                  constitutive::NullModel,
                                  CellElementSubRegion >( mesh,
                                                          regionNames,
                                                          getDiscretizationName(),
                                                          "",
                                                          kernelFactory );


  addSourceToRightHandSide( cycleNumber, rhsx, rhsy, rhsz );

  real64 const dt2 = pow( dt, 2 );
  SortedArrayView< localIndex const > const solverTargetNodesSet = m_solverTargetNodesSet.toViewConst();
  forAll< EXEC_POLICY >( solverTargetNodesSet.size(), [=] GEOS_HOST_DEVICE ( localIndex const n )
>>>>>>> 3eea6dec
  {
    localIndex const a = solverTargetNodesSet[n];
    if( freeSurfaceNodeIndicator[a] != 1 )
    {
      ux_np1[a] = ux_n[a];
      ux_np1[a] *= 2.0*mass[a];
      ux_np1[a] -= (mass[a]-0.5*dt*dampingx[a])*ux_nm1[a];
      ux_np1[a] += dt2*(rhsx[a]-stiffnessVectorx[a]);
      ux_np1[a] /= mass[a]+0.5*dt*dampingx[a];
      uy_np1[a] = uy_n[a];
      uy_np1[a] *= 2.0*mass[a];
      uy_np1[a] -= (mass[a]-0.5*dt*dampingy[a])*uy_nm1[a];
      uy_np1[a] += dt2*(rhsy[a]-stiffnessVectory[a]);
      uy_np1[a] /= mass[a]+0.5*dt*dampingy[a];
      uz_np1[a] = uz_n[a];
      uz_np1[a] *= 2.0*mass[a];
      uz_np1[a] -= (mass[a]-0.5*dt*dampingz[a])*uz_nm1[a];
      uz_np1[a] += dt2*(rhsz[a]-stiffnessVectorz[a]);
      uz_np1[a] /= mass[a]+0.5*dt*dampingz[a];
    }
  } );
}

void ElasticWaveEquationSEM::synchronizeUnknowns( real64 const & time_n,
                                                  real64 const & dt,
                                                  integer const,
                                                  DomainPartition & domain,
                                                  MeshLevel & mesh,
                                                  arrayView1d< string const > const & )
{
  NodeManager & nodeManager = mesh.getNodeManager();

  arrayView1d< real32 > const stiffnessVectorx = nodeManager.getField< fields::StiffnessVectorx >();
  arrayView1d< real32 > const stiffnessVectory = nodeManager.getField< fields::StiffnessVectory >();
  arrayView1d< real32 > const stiffnessVectorz = nodeManager.getField< fields::StiffnessVectorz >();

  arrayView1d< real32 > const ux_nm1 = nodeManager.getField< fields::Displacementx_nm1 >();
  arrayView1d< real32 > const uy_nm1 = nodeManager.getField< fields::Displacementy_nm1 >();
  arrayView1d< real32 > const uz_nm1 = nodeManager.getField< fields::Displacementz_nm1 >();
  arrayView1d< real32 > const ux_n   = nodeManager.getField< fields::Displacementx_n >();
  arrayView1d< real32 > const uy_n   = nodeManager.getField< fields::Displacementy_n >();
  arrayView1d< real32 > const uz_n   = nodeManager.getField< fields::Displacementz_n >();
  arrayView1d< real32 > const ux_np1 = nodeManager.getField< fields::Displacementx_np1 >();
  arrayView1d< real32 > const uy_np1 = nodeManager.getField< fields::Displacementy_np1 >();
  arrayView1d< real32 > const uz_np1 = nodeManager.getField< fields::Displacementz_np1 >();

  arrayView1d< real32 > const rhsx = nodeManager.getField< fields::ForcingRHSx >();
  arrayView1d< real32 > const rhsy = nodeManager.getField< fields::ForcingRHSy >();
  arrayView1d< real32 > const rhsz = nodeManager.getField< fields::ForcingRHSz >();

  /// synchronize displacement fields
  FieldIdentifiers fieldsToBeSync;
  fieldsToBeSync.addFields( FieldLocation::Node, { fields::Displacementx_np1::key(), fields::Displacementy_np1::key(), fields::Displacementz_np1::key() } );

  CommunicationTools & syncFields = CommunicationTools::getInstance();
  syncFields.synchronizeFields( fieldsToBeSync,
                                domain.getMeshBody( 0 ).getMeshLevel( m_discretizationName ),
                                domain.getNeighbors(),
                                true );

  // compute the seismic traces since last step.
  arrayView2d< real32 > const uXReceivers = m_displacementXNp1AtReceivers.toView();
  arrayView2d< real32 > const uYReceivers = m_displacementYNp1AtReceivers.toView();
  arrayView2d< real32 > const uZReceivers = m_displacementZNp1AtReceivers.toView();

  computeAllSeismoTraces( time_n, dt, ux_np1, ux_n, uXReceivers );
  computeAllSeismoTraces( time_n, dt, uy_np1, uy_n, uYReceivers );
  computeAllSeismoTraces( time_n, dt, uz_np1, uz_n, uZReceivers );

  incrementIndexSeismoTrace( time_n );
}

void ElasticWaveEquationSEM::prepareNextTimestep( MeshLevel & mesh )
{
  NodeManager & nodeManager = mesh.getNodeManager();

  arrayView1d< real32 > const ux_nm1 = nodeManager.getField< fields::Displacementx_nm1 >();
  arrayView1d< real32 > const uy_nm1 = nodeManager.getField< fields::Displacementy_nm1 >();
  arrayView1d< real32 > const uz_nm1 = nodeManager.getField< fields::Displacementz_nm1 >();
  arrayView1d< real32 > const ux_n   = nodeManager.getField< fields::Displacementx_n >();
  arrayView1d< real32 > const uy_n   = nodeManager.getField< fields::Displacementy_n >();
  arrayView1d< real32 > const uz_n   = nodeManager.getField< fields::Displacementz_n >();
  arrayView1d< real32 > const ux_np1 = nodeManager.getField< fields::Displacementx_np1 >();
  arrayView1d< real32 > const uy_np1 = nodeManager.getField< fields::Displacementy_np1 >();
  arrayView1d< real32 > const uz_np1 = nodeManager.getField< fields::Displacementz_np1 >();

  arrayView1d< real32 > const stiffnessVectorx = nodeManager.getField< fields::StiffnessVectorx >();
  arrayView1d< real32 > const stiffnessVectory = nodeManager.getField< fields::StiffnessVectory >();
  arrayView1d< real32 > const stiffnessVectorz = nodeManager.getField< fields::StiffnessVectorz >();

  arrayView1d< real32 > const rhsx = nodeManager.getField< fields::ForcingRHSx >();
  arrayView1d< real32 > const rhsy = nodeManager.getField< fields::ForcingRHSy >();
  arrayView1d< real32 > const rhsz = nodeManager.getField< fields::ForcingRHSz >();

  SortedArrayView< localIndex const > const solverTargetNodesSet = m_solverTargetNodesSet.toViewConst();

  forAll< EXEC_POLICY >( solverTargetNodesSet.size(), [=] GEOS_HOST_DEVICE ( localIndex const n )
  {
    localIndex const a = solverTargetNodesSet[n];
    ux_nm1[a] = ux_n[a];
    uy_nm1[a] = uy_n[a];
    uz_nm1[a] = uz_n[a];
    ux_n[a] = ux_np1[a];
    uy_n[a] = uy_np1[a];
    uz_n[a] = uz_np1[a];

    stiffnessVectorx[a] = stiffnessVectory[a] = stiffnessVectorz[a] = 0.0;
    rhsx[a] = rhsy[a] = rhsz[a] = 0.0;
  } );

}

real64 ElasticWaveEquationSEM::explicitStepInternal( real64 const & time_n,
                                                     real64 const & dt,
                                                     integer const cycleNumber,
                                                     DomainPartition & domain )
{
  GEOS_MARK_FUNCTION;

  GEOS_LOG_RANK_0_IF( dt < epsilonLoc, "Warning! Value for dt: " << dt << "s is smaller than local threshold: " << epsilonLoc );

  forDiscretizationOnMeshTargets( domain.getMeshBodies(), [&] ( string const &,
                                                                MeshLevel & mesh,
                                                                arrayView1d< string const > const & regionNames )
  {
    computeUnknowns( time_n, dt, cycleNumber, domain, mesh, regionNames );
    synchronizeUnknowns( time_n, dt, cycleNumber, domain, mesh, regionNames );
    prepareNextTimestep( mesh );
  } );

  return dt;
}

void ElasticWaveEquationSEM::cleanup( real64 const time_n,
                                      integer const cycleNumber,
                                      integer const eventCounter,
                                      real64 const eventProgress,
                                      DomainPartition & domain )
{
  // call the base class cleanup (for reporting purposes)
  SolverBase::cleanup( time_n, cycleNumber, eventCounter, eventProgress, domain );

  // compute the remaining seismic traces, if needed
  forDiscretizationOnMeshTargets( domain.getMeshBodies(), [&] ( string const &,
                                                                MeshLevel & mesh,
                                                                string_array const & )
  {
    NodeManager & nodeManager = mesh.getNodeManager();
    arrayView1d< real32 const > const ux_n   = nodeManager.getField< fields::Displacementx_n >();
    arrayView1d< real32 const > const ux_np1 = nodeManager.getField< fields::Displacementx_np1 >();
    arrayView1d< real32 const > const uy_n   = nodeManager.getField< fields::Displacementy_n >();
    arrayView1d< real32 const > const uy_np1 = nodeManager.getField< fields::Displacementy_np1 >();
    arrayView1d< real32 const > const uz_n   = nodeManager.getField< fields::Displacementz_n >();
    arrayView1d< real32 const > const uz_np1 = nodeManager.getField< fields::Displacementz_np1 >();
    arrayView2d< real32 > const uXReceivers  = m_displacementXNp1AtReceivers.toView();
    arrayView2d< real32 > const uYReceivers  = m_displacementYNp1AtReceivers.toView();
    arrayView2d< real32 > const uZReceivers  = m_displacementZNp1AtReceivers.toView();

    computeAllSeismoTraces( time_n, 0.0, ux_np1, ux_n, uXReceivers );
    computeAllSeismoTraces( time_n, 0.0, uy_np1, uy_n, uYReceivers );
    computeAllSeismoTraces( time_n, 0.0, uz_np1, uz_n, uZReceivers );

    WaveSolverUtils::writeSeismoTraceVector( "seismoTraceReceiver", getName(), m_outputSeismoTrace, m_receiverConstants.size( 0 ),
                                             m_receiverIsLocal, m_nsamplesSeismoTrace, uXReceivers, uYReceivers, uZReceivers );

    /// Compute DAS data if requested
    /// Pairs of receivers are assumed to be modeled ( see WaveSolverBase::initializeDAS() )
    if( m_useDAS )
    {
      computeDAS( uXReceivers, uYReceivers, uZReceivers );
      WaveSolverUtils::writeSeismoTrace( "dasTraceReceiver", getName(), m_outputSeismoTrace, m_linearDASGeometry.size( 0 ),
                                         m_receiverIsLocal, m_nsamplesSeismoTrace, uZReceivers );
    }
  } );
}

void ElasticWaveEquationSEM::initializePML()
{
  GEOS_ERROR( getDataContext() << ": PML for the elastic wave propagator not yet implemented" );
}

void ElasticWaveEquationSEM::applyPML( real64 const, DomainPartition & )
{
  GEOS_ERROR( getDataContext() << ": PML for the elastic wave propagator not yet implemented" );
}

REGISTER_CATALOG_ENTRY( SolverBase, ElasticWaveEquationSEM, string const &, dataRepository::Group * const )

} /* namespace geos */<|MERGE_RESOLUTION|>--- conflicted
+++ resolved
@@ -596,7 +596,7 @@
                                               integer const cycleNumber,
                                               DomainPartition &,
                                               MeshLevel & mesh,
-                                              arrayView1d< string const > const & regionNames )
+                                              string_array const & regionNames )
 {
   NodeManager & nodeManager = mesh.getNodeManager();
 
@@ -608,11 +608,6 @@
   arrayView1d< real32 > const stiffnessVectory = nodeManager.getField< fields::StiffnessVectory >();
   arrayView1d< real32 > const stiffnessVectorz = nodeManager.getField< fields::StiffnessVectorz >();
 
-<<<<<<< HEAD
-  forDiscretizationOnMeshTargets( domain.getMeshBodies(), [&] ( string const &,
-                                                                MeshLevel & mesh,
-                                                                string_array const & regionNames )
-=======
   arrayView1d< real32 > const ux_nm1 = nodeManager.getField< fields::Displacementx_nm1 >();
   arrayView1d< real32 > const uy_nm1 = nodeManager.getField< fields::Displacementy_nm1 >();
   arrayView1d< real32 > const uz_nm1 = nodeManager.getField< fields::Displacementz_nm1 >();
@@ -647,7 +642,6 @@
   real64 const dt2 = pow( dt, 2 );
   SortedArrayView< localIndex const > const solverTargetNodesSet = m_solverTargetNodesSet.toViewConst();
   forAll< EXEC_POLICY >( solverTargetNodesSet.size(), [=] GEOS_HOST_DEVICE ( localIndex const n )
->>>>>>> 3eea6dec
   {
     localIndex const a = solverTargetNodesSet[n];
     if( freeSurfaceNodeIndicator[a] != 1 )
