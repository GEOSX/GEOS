/*
 * ------------------------------------------------------------------------------------------------------------
 * SPDX-License-Identifier: LGPL-2.1-only
 *
 * Copyright (c) 2016-2024 Lawrence Livermore National Security LLC
 * Copyright (c) 2018-2024 TotalEnergies
 * Copyright (c) 2018-2024 The Board of Trustees of the Leland Stanford Junior University
 * Copyright (c) 2023-2024 Chevron
 * Copyright (c) 2019-     GEOS/GEOSX Contributors
 * All rights reserved
 *
 * See top level LICENSE, COPYRIGHT, CONTRIBUTORS, NOTICE, and ACKNOWLEDGEMENTS files for details.
 * ------------------------------------------------------------------------------------------------------------
 */

/**
 * @file PrecomputeSourcesAndReceiversKernel.hpp
 */

#ifndef GEOS_PHYSICSSOLVERS_WAVEPROPAGATION_PRECOMPUTESOURCESANDRECEIVERSKERNEL_HPP_
#define GEOS_PHYSICSSOLVERS_WAVEPROPAGATION_PRECOMPUTESOURCESANDRECEIVERSKERNEL_HPP_

namespace geos
{

struct PreComputeSourcesAndReceivers
{

  using EXEC_POLICY = parallelDevicePolicy< >;

  /**
   * @brief Launches the precomputation of the source and receiver terms for 1D solution (2nd order acoustic)
   * @tparam EXEC_POLICY execution policy
   * @tparam FE_TYPE finite element type
   * @param[in] size the number of cells in the subRegion
   * @param[in] baseFacesToNodes face to node map
   * @param[in] baseNodeCoords coordinates of the nodes
   * @param[in] baseNodeLocalToGlobal local to global index map for nodes
   * @param[in] elementLocalToGlobal local to global index map for elements
   * @param[in] baseNodesToElements node to element map for the base mesh
   * @param[in] baseElemsToNodes element to node map for the base mesh
   * @param[in] elemGhostRank rank of the ghost element
   * @param[in] elemsToNodes map from element to nodes
   * @param[in] elemsToFaces map from element to faces
   * @param[in] elemCenter coordinates of the element centers
   * @param[in] sourceCoordinates coordinates of the source terms
   * @param[out] sourceIsAccessible flag indicating whether the source is accessible or not
   * @param[out] sourceNodeIds indices of the nodes of the element where the source is located
   * @param[out] sourceConstants constant part of the source terms
   * @param[in] receiverCoordinates coordinates of the receiver terms
   * @param[out] receiverIsLocal flag indicating whether the receiver is local or not
   * @param[out] receiverNodeIds indices of the nodes of the element where the receiver is located
   * @param[out] receiverConstants constant part of the receiver term
   */
  template< typename EXEC_POLICY, typename FE_TYPE >
  static void
  Compute1DSourceAndReceiverConstants( localIndex const size,
                                       ArrayOfArraysView< localIndex const > const baseFacesToNodes,
                                       arrayView2d< real64 const, nodes::REFERENCE_POSITION_USD > const baseNodeCoords,
                                       arrayView1d< globalIndex const > const baseNodeLocalToGlobal,
                                       arrayView1d< globalIndex const > const elementLocalToGlobal,
                                       ArrayOfArraysView< localIndex const > const baseNodesToElements,
                                       arrayView2d< localIndex const, cells::NODE_MAP_USD > const & baseElemsToNodes,
                                       arrayView1d< integer const > const elemGhostRank,
                                       arrayView2d< localIndex const, cells::NODE_MAP_USD > const & elemsToNodes,
                                       arrayView2d< localIndex const > const elemsToFaces,
                                       arrayView2d< real64 const > const & elemCenter,
                                       arrayView2d< real64 const > const sourceCoordinates,
                                       arrayView1d< localIndex > const sourceIsAccessible,
                                       arrayView2d< localIndex > const sourceNodeIds,
                                       arrayView2d< real64 > const sourceConstants,
                                       arrayView2d< real64 const > const receiverCoordinates,
                                       arrayView1d< localIndex > const receiverIsLocal,
                                       arrayView2d< localIndex > const receiverNodeIds,
                                       arrayView2d< real64 > const receiverConstants,
                                       arrayView2d< real32 > const sourceValue,
                                       real64 const dt,
                                       real32 const timeSourceFrequency,
                                       real32 const timeSourceDelay,
<<<<<<< HEAD
                                       localIndex const rickerOrder)
=======
                                       localIndex const rickerOrder )
>>>>>>> 6cfce2eb
  {
    constexpr localIndex numNodesPerElem = FE_TYPE::numNodes;

    forAll< EXEC_POLICY >( size, [=] GEOS_HOST_DEVICE ( localIndex const k )
    {
      real64 const center[3] = { elemCenter[k][0],
                                 elemCenter[k][1],
                                 elemCenter[k][2] };

      // Step 1: locate the sources, and precompute the source term

      /// loop over all the source that haven't been found yet
      for( localIndex isrc = 0; isrc < sourceCoordinates.size( 0 ); ++isrc )
      {
        if( sourceIsAccessible[isrc] == 0 )
        {
          real64 const coords[3] = { sourceCoordinates[isrc][0],
                                     sourceCoordinates[isrc][1],
                                     sourceCoordinates[isrc][2] };
          bool const sourceFound =
            computationalGeometry::isPointInsideConvexPolyhedronRobust( k,
                                                                        baseNodeCoords,
                                                                        elemsToFaces,
                                                                        baseFacesToNodes,
                                                                        baseNodesToElements,
                                                                        baseNodeLocalToGlobal,
                                                                        elementLocalToGlobal,
                                                                        center,
                                                                        coords );
          if( sourceFound )
          {
            real64 coordsOnRefElem[3]{};


            WaveSolverUtils::computeCoordinatesOnReferenceElement< FE_TYPE >( coords,
                                                                              baseElemsToNodes[k],
                                                                              baseNodeCoords,
                                                                              coordsOnRefElem );

            sourceIsAccessible[isrc] = 1;
            real64 Ntest[numNodesPerElem];
            FE_TYPE::calcN( coordsOnRefElem, Ntest );

            for( localIndex a = 0; a < numNodesPerElem; ++a )
            {
              sourceNodeIds[isrc][a] = elemsToNodes( k, a );
              sourceConstants[isrc][a] = Ntest[a];
            }

            for( localIndex cycle = 0; cycle < sourceValue.size( 0 ); ++cycle )
            {
              sourceValue[cycle][isrc] = WaveSolverUtils::evaluateRicker( cycle * dt, timeSourceFrequency, timeSourceDelay, rickerOrder );
            }

          }
        }
      } // end loop over all sources


      // Step 2: locate the receivers, and precompute the receiver term

      /// loop over all the receivers that haven't been found yet
      for( localIndex ircv = 0; ircv < receiverCoordinates.size( 0 ); ++ircv )
      {
        if( receiverIsLocal[ircv] == 0 )
        {
          real64 const coords[3] = { receiverCoordinates[ircv][0],
                                     receiverCoordinates[ircv][1],
                                     receiverCoordinates[ircv][2] };

          real64 coordsOnRefElem[3]{};
          bool const receiverFound =
            computationalGeometry::isPointInsideConvexPolyhedronRobust( k,
                                                                        baseNodeCoords,
                                                                        elemsToFaces,
                                                                        baseFacesToNodes,
                                                                        baseNodesToElements,
                                                                        baseNodeLocalToGlobal,
                                                                        elementLocalToGlobal,
                                                                        center,
                                                                        coords );

          if( receiverFound && elemGhostRank[k] < 0 )
          {
            WaveSolverUtils::computeCoordinatesOnReferenceElement< FE_TYPE >( coords,
                                                                              baseElemsToNodes[k],
                                                                              baseNodeCoords,
                                                                              coordsOnRefElem );

            receiverIsLocal[ircv] = 1;

            real64 Ntest[numNodesPerElem];
            FE_TYPE::calcN( coordsOnRefElem, Ntest );

            for( localIndex a = 0; a < numNodesPerElem; ++a )
            {
              receiverNodeIds[ircv][a] = elemsToNodes( k, a );
              receiverConstants[ircv][a] = Ntest[a];
            }
          }
        }
      } // end loop over receivers

    } );

  }


  /**
   * @brief Launches the precomputation of the source and receiver terms with storage of elements and region
   *        in which the receivers and sources are located
   * @tparam EXEC_POLICY execution policy
   * @tparam FE_TYPE finite element type
   * @param[in] size the number of cells in the subRegion
   * @param[in] baseFacesToNodes face to node map of the base mesh
   * @param[in] baseNodeCoords coordinates of the nodes of the base mesh
   * @param[in] baseNodeLocalToGlobal local to global index map for nodes of the base mesh
   * @param[in] elementLocalToGlobal local to global index map for elements (for the base or high order mesh)
   * @param[in] baseNodesToElements local node to element map for the base mesh
   * @param[in] baseElemsToNodes element to node map for the base mesh
   * @param[in] elemGhostRank rank of the ghost element
   * @param[in] elemsToNodes map from element to nodes
   * @param[in] elemsToFaces map from element to faces
   * @param[in] elemCenter coordinates of the element centers
   * @param[in] sourceCoordinates coordinates of the source terms
   * @param[out] sourceIsAccessible flag indicating whether the source is accessible or not
   * @param[out] sourceElem element where a source is located
   * @param[out] sourceNodeIds indices of the nodes of the element where the source is located
   * @param[out] sourceConstants constant part of the source terms
   * @param[in] receiverCoordinates coordinates of the receiver terms
   * @param[out] receiverIsLocal flag indicating whether the receiver is local or not
   * @param[out] receiverElem element where a receiver is located
   * @param[out] receiverNodeIds indices of the nodes of the element where the receiver is located
   * @param[out] receiverConstants constant part of the receiver term
   */
  template< typename EXEC_POLICY, typename FE_TYPE >
  static void
  Compute1DSourceAndReceiverConstantsWithElementsAndRegionStorage( localIndex const size,
                                                                   localIndex const regionIndex,
                                                                   ArrayOfArraysView< localIndex const > const baseFacesToNodes,
                                                                   arrayView2d< real64 const, nodes::REFERENCE_POSITION_USD > const baseNodeCoords,
                                                                   arrayView1d< globalIndex const > const baseNodeLocalToGlobal,
                                                                   arrayView1d< globalIndex const > const elementLocalToGlobal,
                                                                   ArrayOfArraysView< localIndex const > const baseNodesToElements,
                                                                   arrayView2d< localIndex const, cells::NODE_MAP_USD > const & baseElemsToNodes,
                                                                   arrayView1d< integer const > const elemGhostRank,
                                                                   arrayView2d< localIndex const, cells::NODE_MAP_USD > const & elemsToNodes,
                                                                   arrayView2d< localIndex const > const elemsToFaces,
                                                                   arrayView2d< real64 const > const & elemCenter,
                                                                   arrayView2d< real64 const > const sourceCoordinates,
                                                                   arrayView1d< localIndex > const sourceIsAccessible,
                                                                   arrayView1d< localIndex > const sourceElem,
                                                                   arrayView2d< localIndex > const sourceNodeIds,
                                                                   arrayView2d< real64 > const sourceConstants,
                                                                   arrayView1d< localIndex > const sourceRegion,
                                                                   arrayView2d< real64 const > const receiverCoordinates,
                                                                   arrayView1d< localIndex > const receiverIsLocal,
                                                                   arrayView1d< localIndex > const receiverElem,
                                                                   arrayView2d< localIndex > const receiverNodeIds,
                                                                   arrayView2d< real64 > const receiverConstants,
                                                                   arrayView1d< localIndex > const receiverRegion)
  {
    constexpr localIndex numNodesPerElem = FE_TYPE::numNodes;

    forAll< EXEC_POLICY >( size, [=] GEOS_HOST_DEVICE ( localIndex const k )
    {
      real64 const center[3] = { elemCenter[k][0],
                                 elemCenter[k][1],
                                 elemCenter[k][2] };

      // Step 1: locate the sources, and precompute the source term

      /// loop over all the source that haven't been found yet
      for( localIndex isrc = 0; isrc < sourceCoordinates.size( 0 ); ++isrc )
      {
        if( sourceIsAccessible[isrc] == 0 )
        {
          real64 const coords[3] = { sourceCoordinates[isrc][0],
                                     sourceCoordinates[isrc][1],
                                     sourceCoordinates[isrc][2] };

          bool const sourceFound =
            computationalGeometry::isPointInsideConvexPolyhedronRobust( k,
                                                                        baseNodeCoords,
                                                                        elemsToFaces,
                                                                        baseFacesToNodes,
                                                                        baseNodesToElements,
                                                                        baseNodeLocalToGlobal,
                                                                        elementLocalToGlobal,
                                                                        center,
                                                                        coords );
          if( sourceFound )
          {
            real64 coordsOnRefElem[3]{};

            WaveSolverUtils::computeCoordinatesOnReferenceElement< FE_TYPE >( coords,
                                                                              baseElemsToNodes[k],
                                                                              baseNodeCoords,
                                                                              coordsOnRefElem );

            sourceIsAccessible[isrc] = 1;
            sourceElem[isrc] = k;
            sourceRegion[isrc] = regionIndex;
            real64 Ntest[numNodesPerElem];
            FE_TYPE::calcN( coordsOnRefElem, Ntest );

            for( localIndex a = 0; a < numNodesPerElem; ++a )
            {
              sourceNodeIds[isrc][a] = elemsToNodes[k][a];
              sourceConstants[isrc][a] = Ntest[a];
            }

          }
        }
      } // end loop over all sources


      // Step 2: locate the receivers, and precompute the receiver term

      /// loop over all the receivers that haven't been found yet
      for( localIndex ircv = 0; ircv < receiverCoordinates.size( 0 ); ++ircv )
      {
        if( receiverIsLocal[ircv] == 0 )
        {
          real64 const coords[3] = { receiverCoordinates[ircv][0],
                                     receiverCoordinates[ircv][1],
                                     receiverCoordinates[ircv][2] };

          real64 coordsOnRefElem[3]{};
          bool const receiverFound =
            computationalGeometry::isPointInsideConvexPolyhedronRobust( k,
                                                                        baseNodeCoords,
                                                                        elemsToFaces,
                                                                        baseFacesToNodes,
                                                                        baseNodesToElements,
                                                                        baseNodeLocalToGlobal,
                                                                        elementLocalToGlobal,
                                                                        center,
                                                                        coords );

          if( receiverFound && elemGhostRank[k] < 0 )
          {
            WaveSolverUtils::computeCoordinatesOnReferenceElement< FE_TYPE >( coords,
                                                                              baseElemsToNodes[k],
                                                                              baseNodeCoords,
                                                                              coordsOnRefElem );
            receiverIsLocal[ircv] = 1;
            receiverElem[ircv] = k;
            receiverRegion[ircv] = regionIndex;

            real64 Ntest[numNodesPerElem];
            FE_TYPE::calcN( coordsOnRefElem, Ntest );

            for( localIndex a = 0; a < numNodesPerElem; ++a )
            {
              receiverNodeIds[ircv][a] = elemsToNodes[k][a];
              receiverConstants[ircv][a] = Ntest[a];
            }
          }
        }
      } // end loop over receivers

    } );

  }



  /**
   * @brief Launches the precomputation of the source and receiver terms for 3D arrays solution and DAS receiver constants
   *        computation
   * @tparam EXEC_POLICY execution policy
   * @tparam FE_TYPE finite element type
   * @param[in] size the number of cells in the subRegion
   * @param[in] baseFacesToNodes face to node map
   * @param[in] baseNodeCoords coordinates of the nodes
   * @param[in] baseNodeLocalToGlobal local to global index map for nodes
   * @param[in] elementLocalToGlobal local to global index map for elements
   * @param[in] baseNodesToElements node to element map for the base mesh
   * @param[in] baseElemsToNodes element to node map for the base mesh
   * @param[in] elemGhostRank array containing the ghost rank
   * @param[in] elemsToNodes map from element to nodes
   * @param[in] elemsToFaces map from element to faces
   * @param[in] elemCenter coordinates of the element centers
   * @param[in] sourceCoordinates coordinates of the source terms
   * @param[out] sourceIsAccessible flag indicating whether the source is accessible or not
   * @param[out] sourceNodeIds indices of the nodes of the element where the source is located
   * @param[out] sourceConstantsx constant part of the source terms in x-direction
   * @param[out] sourceConstantsy constant part of the source terms in y-direction
   * @param[out] sourceConstantsz constant part of the source terms in z-direction
   * @param[in] receiverCoordinates coordinates of the receiver terms
   * @param[out] receiverIsLocal flag indicating whether the receiver is local or not
   * @param[out] receiverNodeIds indices of the nodes of the element where the receiver is located
   * @param[out] receiverConstants constant part of the receiver term
   * @param[in] useDAS parameter that determines which kind of receiver needs to be modeled (DAS or not, and which type)
   * @param[in] linearDASSamples parameter that gives the number of integration points to be used when computing the DAS signal via strain
   * integration
   * @param[in] linearDASGeometry geometry of the linear DAS receivers, if needed
   * @param[in] sourceForce force vector of the source
   * @param[in] sourceMoment moment (symmetric rank-2 tensor) of the source
   */
  template< typename EXEC_POLICY, typename FE_TYPE >
  static void
  Compute3DSourceAndReceiverConstantsWithDAS( localIndex const size,
                                              ArrayOfArraysView< localIndex const > const baseFacesToNodes,
                                              arrayView2d< real64 const, nodes::REFERENCE_POSITION_USD > const baseNodeCoords,
                                              arrayView1d< globalIndex const > const baseNodeLocalToGlobal,
                                              arrayView1d< globalIndex const > const elementLocalToGlobal,
                                              ArrayOfArraysView< localIndex const > const baseNodesToElements,
                                              arrayView2d< localIndex const, cells::NODE_MAP_USD > const & baseElemsToNodes,
                                              arrayView1d< integer const > const elemGhostRank,
                                              arrayView2d< localIndex const, cells::NODE_MAP_USD > const & elemsToNodes,
                                              arrayView2d< localIndex const > const elemsToFaces,
                                              arrayView2d< real64 const > const & elemCenter,
                                              arrayView2d< real64 const > const sourceCoordinates,
                                              arrayView1d< localIndex > const sourceIsAccessible,
                                              arrayView2d< localIndex > const sourceNodeIds,
                                              arrayView2d< real64 > const sourceConstantsx,
                                              arrayView2d< real64 > const sourceConstantsy,
                                              arrayView2d< real64 > const sourceConstantsz,
                                              arrayView2d< real64 const > const receiverCoordinates,
                                              arrayView1d< localIndex > const receiverIsLocal,
                                              arrayView2d< localIndex > const receiverNodeIds,
                                              arrayView2d< real64 > const receiverConstants,
                                              WaveSolverUtils::DASType useDAS,
                                              integer linearDASSamples,
                                              arrayView2d< real64 const > const linearDASGeometry,
                                              R1Tensor const sourceForce,
                                              R2SymTensor const sourceMoment )
  {
    constexpr localIndex numNodesPerElem = FE_TYPE::numNodes;
    integer nSamples = useDAS == WaveSolverUtils::DASType::none ? 1 : linearDASSamples;
    array1d< real64 > const samplePointLocationsA( nSamples );
    arrayView1d< real64 > const samplePointLocations = samplePointLocationsA.toView();
    array1d< real64 > const sampleIntegrationConstantsA( nSamples );
    arrayView1d< real64 > const sampleIntegrationConstants = sampleIntegrationConstantsA.toView();

    forAll< EXEC_POLICY >( size, [=] GEOS_HOST_DEVICE ( localIndex const k )
    {
      real64 const center[3] = { elemCenter[k][0],
                                 elemCenter[k][1],
                                 elemCenter[k][2] };

      // Step 1: locate the sources, and precompute the source term

      /// loop over all the source that haven't been found yet
      for( localIndex isrc = 0; isrc < sourceCoordinates.size( 0 ); ++isrc )
      {
        if( sourceIsAccessible[isrc] == 0 )
        {
          real64 const coords[3] = { sourceCoordinates[isrc][0],
                                     sourceCoordinates[isrc][1],
                                     sourceCoordinates[isrc][2] };

          real64 xLocal[8][3];

          for( localIndex a = 0; a < 8; ++a )
          {
            for( localIndex i = 0; i < 3; ++i )
            {
              xLocal[a][i] = baseNodeCoords( baseElemsToNodes( k, a ), i );
            }
          }


          bool const sourceFound =
            computationalGeometry::isPointInsideConvexPolyhedronRobust( k,
                                                                        baseNodeCoords,
                                                                        elemsToFaces,
                                                                        baseFacesToNodes,
                                                                        baseNodesToElements,
                                                                        baseNodeLocalToGlobal,
                                                                        elementLocalToGlobal,
                                                                        center,
                                                                        coords );

          if( sourceFound )
          {
            real64 coordsOnRefElem[3]{};


            WaveSolverUtils::computeCoordinatesOnReferenceElement< FE_TYPE >( coords,
                                                                              baseElemsToNodes[k],
                                                                              baseNodeCoords,
                                                                              coordsOnRefElem );
            sourceIsAccessible[isrc] = 1;

            real64 N[numNodesPerElem];
            real64 gradN[numNodesPerElem][3];
            FE_TYPE::calcN( coordsOnRefElem, N );
            FE_TYPE::calcGradNWithCorners( coordsOnRefElem, xLocal, gradN );
            R2SymTensor moment = sourceMoment;
            for( localIndex q=0; q< numNodesPerElem; ++q )
            {
              real64 inc[3] = { 0, 0, 0 };
              sourceNodeIds[isrc][q] = elemsToNodes( k, q );
              inc[0] += sourceForce[0] * N[q];
              inc[1] += sourceForce[1] * N[q];
              inc[2] += sourceForce[2] * N[q];

              LvArray::tensorOps::Ri_add_symAijBj< 3 >( inc, moment.data, gradN[q] );
              sourceConstantsx[isrc][q] += inc[0];
              sourceConstantsy[isrc][q] += inc[1];
              sourceConstantsz[isrc][q] += inc[2];
            }

          }
        }
      } // end loop over all sources

      // Step 2: locate the receivers, and precompute the receiver term

      // for geophones, we need only a point per receiver.
      // for DAS, we need multiple points

      /// compute locations of samples along receiver
      if( nSamples == 1 )
      {
        samplePointLocations[ 0 ] = 0;
      }
      else
      {
        for( integer i = 0; i < nSamples; ++i )
        {
          samplePointLocations[ i ] = -0.5 + (real64) i / ( linearDASSamples - 1 );
        }
      }

      /// compute integration constants of samples
      /// for displacement difference (dipole) DAS, take the discrete derivative of the pair of geophones
      if( useDAS == WaveSolverUtils::DASType::dipole )
      {
        sampleIntegrationConstants[ 0 ] = -1.0;
        sampleIntegrationConstants[ 1 ] = 1.0;
      }
      /// for strain integration DAS, take the average of strains to average strain data
      else if( nSamples == 1 )
      {
        sampleIntegrationConstants[ 0 ] = 1.0;
      }
      else
      {
        for( integer i = 0; i < linearDASSamples; i++ )
        {
          sampleIntegrationConstants[ i ] = 1.0 / nSamples;
        }
      }

      /// loop over all the receivers
      for( localIndex ircv = 0; ircv < receiverCoordinates.size( 0 ); ++ircv )
      {
        R1Tensor receiverCenter = { receiverCoordinates[ ircv ][ 0 ], receiverCoordinates[ ircv ][ 1 ], receiverCoordinates[ ircv ][ 2 ] };
        R1Tensor receiverVector;
        if( useDAS == WaveSolverUtils::DASType::none )
        {
          receiverVector = { 0, 0, 0 };
        }
        else
        {
          receiverVector =  WaveSolverUtils::computeDASVector( linearDASGeometry[ ircv ][ 0 ], linearDASGeometry[ ircv ][ 1 ] );
        }
        real64 receiverLength = useDAS == WaveSolverUtils::DASType::none ? 0 : linearDASGeometry[ ircv ][ 2 ];
        /// loop over samples
        for( integer iSample = 0; iSample < nSamples; ++iSample )
        {
          /// compute sample coordinates and locate the element containing it
          real64 const coords[3] = { receiverCenter[ 0 ] + receiverVector[ 0 ] * receiverLength * samplePointLocations[ iSample ],
                                     receiverCenter[ 1 ] + receiverVector[ 1 ] * receiverLength * samplePointLocations[ iSample ],
                                     receiverCenter[ 2 ] + receiverVector[ 2 ] * receiverLength * samplePointLocations[ iSample ] };
          bool const sampleFound =
            computationalGeometry::isPointInsideConvexPolyhedronRobust( k,
                                                                        baseNodeCoords,
                                                                        elemsToFaces,
                                                                        baseFacesToNodes,
                                                                        baseNodesToElements,
                                                                        baseNodeLocalToGlobal,
                                                                        elementLocalToGlobal,
                                                                        center,
                                                                        coords );
          if( sampleFound && elemGhostRank[k] < 0 )
          {
            real64 coordsOnRefElem[3]{};
            real64 xLocal[8][3];

            for( localIndex a = 0; a < 8; ++a )
            {
              for( localIndex i=0; i < 3; ++i )
              {
                xLocal[a][i] = baseNodeCoords( baseElemsToNodes( k, a ), i );
              }
            }

            WaveSolverUtils::computeCoordinatesOnReferenceElement< FE_TYPE >( coords,
                                                                              baseElemsToNodes[k],
                                                                              baseNodeCoords,
                                                                              coordsOnRefElem );
            real64 N[numNodesPerElem];
            real64 gradN[numNodesPerElem][3];
            FE_TYPE::calcN( coordsOnRefElem, N );
            FE_TYPE::calcGradNWithCorners( coordsOnRefElem, xLocal, gradN );
            for( localIndex a = 0; a < numNodesPerElem; ++a )
            {
              receiverNodeIds[ircv][iSample * numNodesPerElem + a] = elemsToNodes( k,
                                                                                   a );
              if( useDAS == WaveSolverUtils::DASType::strainIntegration )
              {
                receiverConstants[ircv][iSample * numNodesPerElem + a] += ( gradN[a][0] * receiverVector[0] + gradN[a][1] * receiverVector[1] + gradN[a][2] * receiverVector[2] ) *
                                                                          sampleIntegrationConstants[ iSample ];
              }
              else
              {
                receiverConstants[ircv][iSample * numNodesPerElem + a] += N[a] * sampleIntegrationConstants[ iSample ];
              }
            }
            receiverIsLocal[ ircv ] = 2;
          }
        } // end loop over samples
        // determine if the current rank is the owner of this receiver
        real64 const coords[3] = { receiverCenter[ 0 ], receiverCenter[ 1 ], receiverCenter[ 2 ] };
        bool const receiverFound =
          computationalGeometry::isPointInsideConvexPolyhedronRobust( k,
                                                                      baseNodeCoords,
                                                                      elemsToFaces,
                                                                      baseFacesToNodes,
                                                                      baseNodesToElements,
                                                                      baseNodeLocalToGlobal,
                                                                      elementLocalToGlobal,
                                                                      center,
                                                                      coords );
        if( receiverFound && elemGhostRank[k] < 0 )
        {
          receiverIsLocal[ ircv ] = 1;
        }
      } // end loop over receivers
    } );

  }

};

} // namespace geos

#endif //GEOS_PHYSICSSOLVERS_WAVEPROPAGATION_PRECOMPUTESOURCESANDRECEIVERSKERNEL_HPP_<|MERGE_RESOLUTION|>--- conflicted
+++ resolved
@@ -77,11 +77,7 @@
                                        real64 const dt,
                                        real32 const timeSourceFrequency,
                                        real32 const timeSourceDelay,
-<<<<<<< HEAD
-                                       localIndex const rickerOrder)
-=======
                                        localIndex const rickerOrder )
->>>>>>> 6cfce2eb
   {
     constexpr localIndex numNodesPerElem = FE_TYPE::numNodes;
 
@@ -242,7 +238,7 @@
                                                                    arrayView1d< localIndex > const receiverElem,
                                                                    arrayView2d< localIndex > const receiverNodeIds,
                                                                    arrayView2d< real64 > const receiverConstants,
-                                                                   arrayView1d< localIndex > const receiverRegion)
+                                                                   arrayView1d< localIndex > const receiverRegion )
   {
     constexpr localIndex numNodesPerElem = FE_TYPE::numNodes;
 
