/*
 * ------------------------------------------------------------------------------------------------------------
 * SPDX-License-Identifier: LGPL-2.1-only
 *
 * Copyright (c) 2018-2020 Lawrence Livermore National Security LLC
 * Copyright (c) 2018-2020 The Board of Trustees of the Leland Stanford Junior University
 * Copyright (c) 2018-2020 TotalEnergies
 * Copyright (c) 2019-     GEOSX Contributors
 * All rights reserved
 *
 * See top level LICENSE, COPYRIGHT, CONTRIBUTORS, NOTICE, and ACKNOWLEDGEMENTS files for details.
 * ------------------------------------------------------------------------------------------------------------
 */


/**
 * @file WaveSolverBase.cpp
 */

#include "WaveSolverBase.hpp"

#include "dataRepository/KeyNames.hpp"
#include "finiteElement/FiniteElementDiscretization.hpp"

#include "fieldSpecification/FieldSpecificationManager.hpp"
#include "fieldSpecification/PerfectlyMatchedLayer.hpp"
#include "mainInterface/ProblemManager.hpp"
#include "mesh/mpiCommunications/CommunicationTools.hpp"
#include "WaveSolverUtils.hpp"
#include "events/EventManager.hpp"

#include <limits>

namespace geos
{

using namespace dataRepository;

WaveSolverBase::WaveSolverBase( const std::string & name,
                                Group * const parent ):
  SolverBase( name,
              parent )
{

  registerWrapper( viewKeyStruct::sourceCoordinatesString(), &m_sourceCoordinates ).
    setInputFlag( InputFlags::OPTIONAL ).
    setSizedFromParent( 0 ).
    setDescription( "Coordinates (x,y,z) of the sources" );

  registerWrapper( viewKeyStruct::receiverCoordinatesString(), &m_receiverCoordinates ).
    setInputFlag( InputFlags::OPTIONAL ).
    setSizedFromParent( 0 ).
    setDescription( "Coordinates (x,y,z) of the receivers" );

  registerWrapper( viewKeyStruct::sourceValueString(), &m_sourceValue ).
    setInputFlag( InputFlags::FALSE ).
    setRestartFlags( RestartFlags::NO_WRITE ).
    setSizedFromParent( 0 ).
    setDescription( "Source Value of the sources" );

  registerWrapper( viewKeyStruct::timeSourceDelayString(), &m_timeSourceDelay ).
    setInputFlag( InputFlags::OPTIONAL ).
    setApplyDefaultValue( -1 ).
    setDescription( "Source time delay (1 / f0 by default)" );

  registerWrapper( viewKeyStruct::timeSourceFrequencyString(), &m_timeSourceFrequency ).
    setInputFlag( InputFlags::OPTIONAL ).
    setApplyDefaultValue( 0 ).
    setDescription( "Central frequency for the time source" );

  registerWrapper( viewKeyStruct::rickerOrderString(), &m_rickerOrder ).
    setInputFlag( InputFlags::OPTIONAL ).
    setApplyDefaultValue( 2 ).
    setDescription( "Flag that indicates the order of the Ricker to be used o, 1 or 2. Order 2 by default" );

  registerWrapper( viewKeyStruct::outputSeismoTraceString(), &m_outputSeismoTrace ).
    setInputFlag( InputFlags::OPTIONAL ).
    setApplyDefaultValue( 0 ).
    setDescription( "Flag that indicates if we write the seismo trace in a file .txt, 0 no output, 1 otherwise" );

  registerWrapper( viewKeyStruct::dtSeismoTraceString(), &m_dtSeismoTrace ).
    setInputFlag( InputFlags::OPTIONAL ).
    setApplyDefaultValue( 0 ).
    setDescription( "Time step for output pressure at receivers" );

  registerWrapper( viewKeyStruct::indexSeismoTraceString(), &m_indexSeismoTrace ).
    setInputFlag( InputFlags::FALSE ).
    setApplyDefaultValue( 0 ).
    setDescription( "Count for output pressure at receivers" );

  registerWrapper( viewKeyStruct::forwardString(), &m_forward ).
    setInputFlag( InputFlags::OPTIONAL ).
    setApplyDefaultValue( 1 ).
    setDescription( "Set to 1 to compute forward propagation" );

  registerWrapper( viewKeyStruct::saveFieldsString(), &m_saveFields ).
    setInputFlag( InputFlags::OPTIONAL ).
    setApplyDefaultValue( 0 ).
    setDescription( "Set to 1 to save fields during forward and restore them during backward" );

  registerWrapper( viewKeyStruct::shotIndexString(), &m_shotIndex ).
    setInputFlag( InputFlags::OPTIONAL ).
    setApplyDefaultValue( 0 ).
    setDescription( "Set the current shot for temporary files" );

  registerWrapper( viewKeyStruct::enableLifoString(), &m_enableLifo ).
    setInputFlag( InputFlags::OPTIONAL ).
    setApplyDefaultValue( 0 ).
    setDescription( "Set to 1 to enable LIFO storage feature" );

  registerWrapper( viewKeyStruct::lifoSizeString(), &m_lifoSize ).
    setInputFlag( InputFlags::OPTIONAL ).
    setApplyDefaultValue( std::numeric_limits< int >::max() ).
    setDescription( "Set the capacity of the lifo storage (should be the total number of buffers to store in the LIFO)" );

  registerWrapper( viewKeyStruct::lifoOnDeviceString(), &m_lifoOnDevice ).
    setInputFlag( InputFlags::OPTIONAL ).
    setApplyDefaultValue( -80 ).
    setDescription( "Set the capacity of the lifo device storage (if negative, opposite of percentage of remaining memory)" );

  registerWrapper( viewKeyStruct::lifoOnHostString(), &m_lifoOnHost ).
    setInputFlag( InputFlags::OPTIONAL ).
    setApplyDefaultValue( -80 ).
    setDescription( "Set the capacity of the lifo host storage (if negative, opposite of percentage of remaining memory)" );

  registerWrapper( viewKeyStruct::usePMLString(), &m_usePML ).
    setInputFlag( InputFlags::FALSE ).
    setApplyDefaultValue( 0 ).
    setDescription( "Flag to apply PML" );

  registerWrapper( viewKeyStruct::useDASString(), &m_useDAS ).
    setInputFlag( InputFlags::OPTIONAL ).
    setApplyDefaultValue( WaveSolverUtils::DASType::none ).
    setDescription(
    "Flag to indicate if DAS data will be modeled, and which DAS type to use: \"none\" to deactivate DAS, \"strainIntegration\" for strain integration, \"dipole\" for displacement difference" );

  registerWrapper( viewKeyStruct::linearDASSamplesString(), &m_linearDASSamples ).
    setInputFlag( InputFlags::OPTIONAL ).
    setApplyDefaultValue( 5 ).
    setDescription( "Number of sample points to be used for strain integration when integrating the strain for the DAS signal" );

  registerWrapper( viewKeyStruct::linearDASGeometryString(), &m_linearDASGeometry ).
    setInputFlag( InputFlags::OPTIONAL ).
    setSizedFromParent( 0 ).
    setDescription( "Geometry parameters for a linear DAS fiber (dip, azimuth, gauge length)" );

  registerWrapper( viewKeyStruct::linearDASVectorXString(), &m_linearDASVectorX ).
    setInputFlag( InputFlags::FALSE ).
    setSizedFromParent( 0 ).
    setDescription( "X component of the linear DAS direction vector" );

  registerWrapper( viewKeyStruct::linearDASVectorYString(), &m_linearDASVectorY ).
    setInputFlag( InputFlags::FALSE ).
    setSizedFromParent( 0 ).
    setDescription( "Y component of the linear DAS direction vector" );

  registerWrapper( viewKeyStruct::linearDASVectorZString(), &m_linearDASVectorZ ).
    setInputFlag( InputFlags::FALSE ).
    setSizedFromParent( 0 ).
    setDescription( "Z component of the linear DAS direction vector" );

  registerWrapper( viewKeyStruct::sourceNodeIdsString(), &m_sourceNodeIds ).
    setInputFlag( InputFlags::FALSE ).
    setSizedFromParent( 0 ).
    setDescription( "Indices of the nodes (in the right order) for each source point" );

  registerWrapper( viewKeyStruct::sourceConstantsString(), &m_sourceConstants ).
    setInputFlag( InputFlags::FALSE ).
    setSizedFromParent( 0 ).
    setDescription( "Constant part of the source for the nodes listed in m_sourceNodeIds" );

  registerWrapper( viewKeyStruct::sourceIsAccessibleString(), &m_sourceIsAccessible ).
    setInputFlag( InputFlags::FALSE ).
    setSizedFromParent( 0 ).
    setDescription( "Flag that indicates whether the source is local to this MPI rank" );

  registerWrapper( viewKeyStruct::receiverNodeIdsString(), &m_receiverNodeIds ).
    setInputFlag( InputFlags::FALSE ).
    setSizedFromParent( 0 ).
    setDescription( "Indices of the nodes (in the right order) for each receiver point" );

  registerWrapper( viewKeyStruct::receiverConstantsString(), &m_receiverConstants ).
    setInputFlag( InputFlags::FALSE ).
    setSizedFromParent( 0 ).
    setDescription( "Constant part of the receiver for the nodes listed in m_receiverNodeIds" );

  registerWrapper( viewKeyStruct::receiverIsLocalString(), &m_receiverIsLocal ).
    setInputFlag( InputFlags::FALSE ).
    setSizedFromParent( 0 ).
    setDescription( "Flag that indicates whether the receiver is local to this MPI rank" );

  registerWrapper( viewKeyStruct::receiverRegionString(), &m_receiverRegion ).
    setInputFlag( InputFlags::FALSE ).
    setSizedFromParent( 0 ).
    setDescription( "Region containing the receivers" );

  registerWrapper( viewKeyStruct::receiverElemString(), &m_receiverElem ).
    setInputFlag( InputFlags::FALSE ).
    setSizedFromParent( 0 ).
    setDescription( "Element containing the receivers" );

<<<<<<< HEAD
  appendLogLevelDescription( "logLevel >= 1", "Information about linear DAS" );
=======
  registerWrapper( viewKeyStruct::slsReferenceAngularFrequenciesString(), &m_slsReferenceAngularFrequencies ).
    setInputFlag( InputFlags::OPTIONAL ).
    setSizedFromParent( 0 ).
    setApplyDefaultValue( { } ).
    setDescription( "Reference angular frequencies (omega) for the standard-linear-solid (SLS) anelasticity."
                    "The default value is { }, corresponding to no attenuation. An array with the corresponding anelasticity coefficients must be provided." );

  registerWrapper( viewKeyStruct::slsAnelasticityCoefficientsString(), &m_slsAnelasticityCoefficients ).
    setInputFlag( InputFlags::OPTIONAL ).
    setSizedFromParent( 0 ).
    setApplyDefaultValue( { } ).
    setDescription( "Anelasticity coefficients for the standard-linear-solid (SLS) anelasticity."
                    "The default value is { }, corresponding to no attenuation. An array with the corresponding reference frequencies must be provided." );

  registerWrapper( viewKeyStruct::attenuationTypeString(), &m_attenuationType ).
    setInputFlag( InputFlags::OPTIONAL ).
    setApplyDefaultValue( WaveSolverUtils::AttenuationType::none ).
    setDescription( "Flag to indicate which attenuation model to use: \"none\" for no attenuation, \"sls\\" " for the standard-linear-solid (SLS) model (Fichtner, 2014)." );

>>>>>>> 3bf12d21
}

WaveSolverBase::~WaveSolverBase()
{
  // TODO Auto-generated destructor stub
}

void WaveSolverBase::reinit()
{
  initializePreSubGroups();
  postProcessInput();
  initializePostInitialConditionsPreSubGroups();
}

void WaveSolverBase::registerDataOnMesh( Group & meshBodies )
{
  forDiscretizationOnMeshTargets( meshBodies, [&] ( string const &,
                                                    MeshLevel & mesh,
                                                    arrayView1d< string const > const & )
  {
    NodeManager & nodeManager = mesh.getNodeManager();

    nodeManager.registerField< fields::referencePosition32 >( this->getName() );
    arrayView2d< real64 const, nodes::REFERENCE_POSITION_USD > const X = nodeManager.referencePosition().toViewConst();

    nodeManager.getField< fields::referencePosition32 >().resizeDimension< 1 >( X.size( 1 ) );
    arrayView2d< wsCoordType, nodes::REFERENCE_POSITION_USD > const nodeCoords32 = nodeManager.getField< fields::referencePosition32 >();
    for( int i = 0; i < X.size( 0 ); i++ )
    {
      for( int j = 0; j < X.size( 1 ); j++ )
      {
        nodeCoords32[i][j] = X[i][j];
      }
    }
  } );
}

void WaveSolverBase::initializePreSubGroups()
{
  SolverBase::initializePreSubGroups();

  localIndex const numNodesPerElem = WaveSolverBase::getNumNodesPerElem();

  localIndex const numSourcesGlobal = m_sourceCoordinates.size( 0 );
  m_sourceNodeIds.resize( numSourcesGlobal, numNodesPerElem );
  m_sourceConstants.resize( numSourcesGlobal, numNodesPerElem );
  m_sourceIsAccessible.resize( numSourcesGlobal );

  localIndex const numReceiversGlobal = m_receiverCoordinates.size( 0 );
  m_receiverNodeIds.resize( numReceiversGlobal, numNodesPerElem );
  m_receiverConstants.resize( numReceiversGlobal, numNodesPerElem );
  m_receiverIsLocal.resize( numReceiversGlobal );

}

void WaveSolverBase::postProcessInput()
{
  SolverBase::postProcessInput();

  /// set flag PML to one if a PML field is specified in the xml
  /// if counter>1, an error will be thrown as one single PML field is allowed
  integer counter = 0;
  FieldSpecificationManager & fsManager = FieldSpecificationManager::getInstance();
  fsManager.forSubGroups< PerfectlyMatchedLayer >( [&] ( PerfectlyMatchedLayer const & )
  {
    counter++;
  } );
  GEOS_THROW_IF( counter > 1,
                 getDataContext() << ": One single PML field specification is allowed",
                 InputError );

  m_usePML = counter;

  if( m_useDAS == WaveSolverUtils::DASType::none && m_linearDASGeometry.size( 0 ) > 0 )
  {
    m_useDAS = WaveSolverUtils::DASType::strainIntegration;
    m_linearDASSamples = 5;
  }

  if( m_useDAS == WaveSolverUtils::DASType::dipole )
  {
    m_linearDASSamples = 2;
  }

  if( m_useDAS != WaveSolverUtils::DASType::none )
  {
    GEOS_LOG_LEVEL_RANK_0( 1, "Modeling linear DAS data is activated" );
    GEOS_LOG_LEVEL_RANK_0( 1, GEOS_FMT( "Linear DAS formulation: {}", m_useDAS == WaveSolverUtils::DASType::strainIntegration ? "strain integration" : "displacement difference" ) );

    GEOS_ERROR_IF( m_linearDASGeometry.size( 1 ) != 3,
                   "Invalid number of geometry parameters for the linear DAS fiber. Three parameters are required: dip, azimuth, gauge length" );

    GEOS_ERROR_IF( m_linearDASGeometry.size( 0 ) != m_receiverCoordinates.size( 0 ),
                   "Invalid number of geometry parameters instances for the linear DAS fiber. It should match the number of receivers." );

    m_linearDASVectorX.resize( m_linearDASGeometry.size( 0 ) );
    m_linearDASVectorY.resize( m_linearDASGeometry.size( 0 ) );
    m_linearDASVectorZ.resize( m_linearDASGeometry.size( 0 ) );
    for( int ircv = 0; ircv < m_linearDASGeometry.size( 0 ); ircv++ )
    {
      R1Tensor dasVector = WaveSolverUtils::computeDASVector( m_linearDASGeometry[ ircv ][ 0 ], m_linearDASGeometry[ ircv ][ 1 ] );
      m_linearDASVectorX( ircv ) = dasVector[ 0 ];
      m_linearDASVectorY( ircv ) = dasVector[ 1 ];
      m_linearDASVectorZ( ircv ) = dasVector[ 2 ];
      if( m_useDAS == WaveSolverUtils::DASType::dipole )
      {
        m_linearDASVectorX( ircv ) /= m_linearDASGeometry[ ircv ][ 2 ];
        m_linearDASVectorY( ircv ) /= m_linearDASGeometry[ ircv ][ 2 ];
        m_linearDASVectorZ( ircv ) /= m_linearDASGeometry[ ircv ][ 2 ];
      }
    }
  }

  if( m_attenuationType == WaveSolverUtils::AttenuationType::sls )
  {
    GEOS_THROW_IF( m_slsReferenceAngularFrequencies.size( 0 ) != m_slsAnelasticityCoefficients.size( 0 ),
                   "The number of attenuation anelasticity coefficients for the SLS model must be equal to the number of reference angular frequencies",
                   InputError );
    if( m_slsReferenceAngularFrequencies.size( 0 ) == 0 || m_slsAnelasticityCoefficients.size( 0 ) == 0 )
    {
      m_slsReferenceAngularFrequencies.resize( 1 );
      m_slsReferenceAngularFrequencies[ 0 ] = 2.0 * M_PI * m_timeSourceFrequency;
      m_slsAnelasticityCoefficients.resize( 1 );
      // set the coefficient to a negative value, so that it will be recomputed when the quality factor is available
      m_slsAnelasticityCoefficients[ 0 ] = -1;
    }
  }


  GEOS_THROW_IF( m_sourceCoordinates.size( 0 ) > 0 && m_sourceCoordinates.size( 1 ) != 3,
                 "Invalid number of physical coordinates for the sources",
                 InputError );

  GEOS_THROW_IF( m_receiverCoordinates.size( 0 ) > 0 && m_receiverCoordinates.size( 1 ) != 3,
                 "Invalid number of physical coordinates for the receivers",
                 InputError );

  EventManager const & event = getGroupByPath< EventManager >( "/Problem/Events" );
  real64 const & maxTime = event.getReference< real64 >( EventManager::viewKeyStruct::maxTimeString() );
  real64 const & minTime = event.getReference< real64 >( EventManager::viewKeyStruct::minTimeString() );
  real64 dt = 0;
  for( localIndex numSubEvent = 0; numSubEvent < event.numSubGroups(); ++numSubEvent )
  {
    EventBase const * subEvent = static_cast< EventBase const * >( event.getSubGroups()[numSubEvent] );
    if( subEvent->getEventName() == "/Solvers/" + this->getName() )
    {
      dt = subEvent->getReference< real64 >( EventBase::viewKeyStruct::forceDtString() );
    }
  }

  GEOS_THROW_IF( dt < epsilonLoc * maxTime, getDataContext() << ": Value for dt: " << dt <<" is smaller than local threshold: " << epsilonLoc, std::runtime_error );

  if( m_dtSeismoTrace > 0 )
  {
    m_nsamplesSeismoTrace = int( maxTime / m_dtSeismoTrace) + 1;
  }
  else
  {
    m_nsamplesSeismoTrace = 0;
  }
  localIndex const nsamples = int( (maxTime - minTime) / dt) + 1;

  localIndex const numSourcesGlobal = m_sourceCoordinates.size( 0 );
  m_sourceValue.resize( nsamples, numSourcesGlobal );

}

real64 WaveSolverBase::solverStep( real64 const & time_n,
                                   real64 const & dt,
                                   integer const cycleNumber,
                                   DomainPartition & domain )
{
  return explicitStep( time_n, dt, cycleNumber, domain );
}

real64 WaveSolverBase::explicitStep( real64 const & time_n,
                                     real64 const & dt,
                                     integer const cycleNumber,
                                     DomainPartition & domain )
{
  if( m_forward )
  {
    return explicitStepForward( time_n, dt, cycleNumber, domain, m_saveFields );
  }
  else
  {
    return explicitStepBackward( time_n, dt, cycleNumber, domain, m_saveFields );
  }
}

localIndex WaveSolverBase::getNumNodesPerElem()
{
  DomainPartition & domain = this->getGroupByPath< DomainPartition >( "/Problem/domain" );

  NumericalMethodsManager const & numericalMethodManager = domain.getNumericalMethodManager();

  FiniteElementDiscretizationManager const &
  feDiscretizationManager = numericalMethodManager.getFiniteElementDiscretizationManager();

  FiniteElementDiscretization const * const
  feDiscretization = feDiscretizationManager.getGroupPointer< FiniteElementDiscretization >( m_discretizationName );
  GEOS_THROW_IF( feDiscretization == nullptr,
                 getDataContext() << ": FE discretization not found: " << m_discretizationName,
                 InputError );

  localIndex numNodesPerElem = 0;
  forDiscretizationOnMeshTargets( domain.getMeshBodies(),
                                  [&]( string const &,
                                       MeshLevel const & mesh,
                                       arrayView1d< string const > const & regionNames )
  {
    ElementRegionManager const & elemManager = mesh.getElemManager();
    elemManager.forElementRegions( regionNames,
                                   [&] ( localIndex const,
                                         ElementRegionBase const & elemRegion )
    {
      elemRegion.forElementSubRegions( [&]( ElementSubRegionBase const & elementSubRegion )
      {
        finiteElement::FiniteElementBase const &
        fe = elementSubRegion.getReference< finiteElement::FiniteElementBase >( getDiscretizationName() );
        localIndex const numSupportPoints = fe.getNumSupportPoints();
        if( numSupportPoints > numNodesPerElem )
        {
          numNodesPerElem = numSupportPoints;
        }
      } );
    } );


  } );
  return numNodesPerElem;
}

void WaveSolverBase::computeTargetNodeSet( arrayView2d< localIndex const, cells::NODE_MAP_USD > const & elemsToNodes,
                                           localIndex const subRegionSize,
                                           localIndex const numQuadraturePointsPerElem )
{
  array1d< localIndex > scratch( subRegionSize * numQuadraturePointsPerElem );
  localIndex i = 0;
  for( localIndex e = 0; e < subRegionSize; ++e )
  {
    for( localIndex q = 0; q < numQuadraturePointsPerElem; ++q )
    {
      scratch[i++] = elemsToNodes( e, q );
    }
  }
  std::ptrdiff_t const numUniqueValues = LvArray::sortedArrayManipulation::makeSortedUnique( scratch.begin(), scratch.end() );

  m_solverTargetNodesSet.insert( scratch.begin(), scratch.begin() + numUniqueValues );
}

void WaveSolverBase::incrementIndexSeismoTrace( real64 const time_n )
{
  while( (m_dtSeismoTrace * m_indexSeismoTrace) <= (time_n + epsilonLoc) && m_indexSeismoTrace < m_nsamplesSeismoTrace )
  {
    m_indexSeismoTrace++;
  }
}

void WaveSolverBase::computeAllSeismoTraces( real64 const time_n,
                                             real64 const dt,
                                             arrayView1d< real32 const > const var_np1,
                                             arrayView1d< real32 const > const var_n,
                                             arrayView2d< real32 > varAtReceivers,
                                             arrayView1d< real32 > coeffs,
                                             bool add )
{
  /*
   * In forward case we compute seismo if time_n + dt is the first time
   * step after the timeSeismo to write.
   *
   *  time_n        timeSeismo    time_n + dt
   *   ---|--------------|-------------|
   *
   * In backward (time_n goes decreasing) case we compute seismo if
   * time_n is the last time step before the timeSeismo to write.
   *
   *  time_n - dt    timeSeismo    time_n
   *   ---|--------------|-------------|
   */

  if( m_nsamplesSeismoTrace == 0 )
    return;
  integer const dir = m_forward ? +1 : -1;
  for( localIndex iSeismo = m_indexSeismoTrace; iSeismo < m_nsamplesSeismoTrace; iSeismo++ )
  {
    real64 const timeSeismo = m_dtSeismoTrace * (m_forward ? iSeismo : (m_nsamplesSeismoTrace - 1) - iSeismo);
    if( dir * timeSeismo > dir * (time_n + epsilonLoc) )
      break;
    WaveSolverUtils::computeSeismoTrace( time_n, dir * dt, timeSeismo, iSeismo, m_receiverNodeIds,
                                         m_receiverConstants, m_receiverIsLocal, var_np1, var_n, varAtReceivers, coeffs, add );
  }
}

void WaveSolverBase::compute2dVariableAllSeismoTraces( localIndex const regionIndex,
                                                       real64 const time_n,
                                                       real64 const dt,
                                                       arrayView2d< real32 const > const var_np1,
                                                       arrayView2d< real32 const > const var_n,
                                                       arrayView2d< real32 > varAtReceivers )
{
  if( m_nsamplesSeismoTrace == 0 )
    return;
  integer const dir = m_forward ? +1 : -1;
  for( localIndex iSeismo = m_indexSeismoTrace; iSeismo < m_nsamplesSeismoTrace; iSeismo++ )
  {
    real64 const timeSeismo = m_dtSeismoTrace * (m_forward ? iSeismo : (m_nsamplesSeismoTrace - 1) - iSeismo);
    if( dir * timeSeismo > dir * (time_n + epsilonLoc))
      break;
    WaveSolverUtils::compute2dVariableSeismoTrace( time_n, dir * dt, regionIndex, m_receiverRegion, timeSeismo, iSeismo, m_receiverElem,
                                                   m_receiverConstants, m_receiverIsLocal, var_np1, var_n, varAtReceivers );
  }
}

bool WaveSolverBase::directoryExists( std::string const & directoryName )
{
  struct stat buffer;
  return stat( directoryName.c_str(), &buffer ) == 0;
}


} /* namespace geos */<|MERGE_RESOLUTION|>--- conflicted
+++ resolved
@@ -199,9 +199,6 @@
     setSizedFromParent( 0 ).
     setDescription( "Element containing the receivers" );
 
-<<<<<<< HEAD
-  appendLogLevelDescription( "logLevel >= 1", "Information about linear DAS" );
-=======
   registerWrapper( viewKeyStruct::slsReferenceAngularFrequenciesString(), &m_slsReferenceAngularFrequencies ).
     setInputFlag( InputFlags::OPTIONAL ).
     setSizedFromParent( 0 ).
@@ -221,7 +218,8 @@
     setApplyDefaultValue( WaveSolverUtils::AttenuationType::none ).
     setDescription( "Flag to indicate which attenuation model to use: \"none\" for no attenuation, \"sls\\" " for the standard-linear-solid (SLS) model (Fichtner, 2014)." );
 
->>>>>>> 3bf12d21
+
+  appendLogLevelDescription( "logLevel >= 1", "Information about linear DAS" );
 }
 
 WaveSolverBase::~WaveSolverBase()
