--- conflicted
+++ resolved
@@ -332,10 +332,9 @@
   /// Flag to apply PML
   integer m_usePML;
 
-<<<<<<< HEAD
   ///Flag to use a taper
   integer m_useTaper;
-=======
+
   /// Flag to precompute the time-step
   /// usage:  the time-step is computed then the code exit and you can
   /// copy paste the time-step inside the XML then deactivate the option
@@ -343,7 +342,6 @@
 
   //Time step computed with power iteration
   real64 m_timeStep;
->>>>>>> d19bdd72
 
   /// Indices of the nodes (in the right order) for each source point
   array2d< localIndex > m_sourceNodeIds;
@@ -387,7 +385,6 @@
   /// A set of target nodes IDs that will be handled by the current solver
   SortedArray< localIndex > m_solverTargetNodesSet;
 
-<<<<<<< HEAD
   /// Mininum (x,y,z) coordinates of inner PML boundaries
   R1Tensor32 m_xMinTaper;
 
@@ -399,7 +396,7 @@
   R1Tensor32 m_thicknessMaxXYZTaper;
 
   real32 m_reflectivityCoeff;
-=======
+
   /// Names of table functions for source wavelet (time dependency)
   array1d< string > m_sourceWaveletTableNames;
 
@@ -408,7 +405,6 @@
 
   /// Wrappers of table functions for source wavelet (time dependency)
   array1d< TableFunction::KernelWrapper > m_sourceWaveletTableWrappers;
->>>>>>> d19bdd72
 
   struct parametersPML
   {
