/*
 * ------------------------------------------------------------------------------------------------------------
 * SPDX-License-Identifier: LGPL-2.1-only
 *
 * Copyright (c) 2018-2020 Lawrence Livermore National Security LLC
 * Copyright (c) 2018-2020 The Board of Trustees of the Leland Stanford Junior University
 * Copyright (c) 2018-2020 TotalEnergies
 * Copyright (c) 2019-     GEOSX Contributors
 * All rights reserved
 *
 * See top level LICENSE, COPYRIGHT, CONTRIBUTORS, NOTICE, and ACKNOWLEDGEMENTS files for details.
 * ------------------------------------------------------------------------------------------------------------
 */


/**
 * @file WaveSolverBase.hpp
 */

#ifndef GEOS_PHYSICSSOLVERS_WAVEPROPAGATION_WAVESOLVERBASE_HPP_
#define GEOS_PHYSICSSOLVERS_WAVEPROPAGATION_WAVESOLVERBASE_HPP_


#include "mesh/MeshFields.hpp"
#include "physicsSolvers/SolverBase.hpp"
#include "common/LifoStorage.hpp"
#if !defined( GEOS_USE_HIP )
#include "finiteElement/elementFormulations/Qk_Hexahedron_Lagrange_GaussLobatto.hpp"
#endif
#include "WaveSolverUtils.hpp"

#if !defined( GEOS_USE_HIP )
#define SEM_FE_TYPES \
  finiteElement::Q1_Hexahedron_Lagrange_GaussLobatto, \
  finiteElement::Q2_Hexahedron_Lagrange_GaussLobatto, \
  finiteElement::Q3_Hexahedron_Lagrange_GaussLobatto, \
  finiteElement::Q4_Hexahedron_Lagrange_GaussLobatto, \
  finiteElement::Q5_Hexahedron_Lagrange_GaussLobatto
#else
#define SEM_FE_TYPES
#endif

#define SELECTED_FE_TYPES SEM_FE_TYPES

namespace geos
{

class WaveSolverBase : public SolverBase
{
public:

  static constexpr real64 epsilonLoc = WaveSolverUtils::epsilonLoc;
  using EXEC_POLICY = WaveSolverUtils::EXEC_POLICY;
  using wsCoordType = WaveSolverUtils::wsCoordType;

  WaveSolverBase( const std::string & name,
                  Group * const parent );

  virtual ~WaveSolverBase() override;

  WaveSolverBase() = delete;
  WaveSolverBase( WaveSolverBase const & ) = delete;
  WaveSolverBase( WaveSolverBase && ) = default;

  WaveSolverBase & operator=( WaveSolverBase const & ) = delete;
  WaveSolverBase & operator=( WaveSolverBase && ) = delete;

  virtual void initializePreSubGroups() override;

  virtual real64 solverStep( real64 const & time_n,
                             real64 const & dt,
                             integer const cycleNumber,
                             DomainPartition & domain ) override;


  virtual real64 explicitStep( real64 const & time_n,
                               real64 const & dt,
                               integer const cycleNumber,
                               DomainPartition & domain ) override;

  struct viewKeyStruct : SolverBase::viewKeyStruct
  {
    static constexpr char const * sourceCoordinatesString() { return "sourceCoordinates"; }
    static constexpr char const * sourceValueString() { return "sourceValue"; }

    static constexpr char const * timeSourceFrequencyString() { return "timeSourceFrequency"; }
    static constexpr char const * timeSourceDelayString() { return "timeSourceDelay"; }
    static constexpr char const * rickerOrderString() { return "rickerOrder"; }

    static constexpr char const * receiverCoordinatesString() { return "receiverCoordinates"; }

    static constexpr char const * sourceNodeIdsString() { return "sourceNodeIds"; }
    static constexpr char const * sourceConstantsString() { return "sourceConstants"; }
    static constexpr char const * sourceIsAccessibleString() { return "sourceIsAccessible"; }

    static constexpr char const * receiverNodeIdsString() { return "receiverNodeIds"; }
    static constexpr char const * receiverConstantsString() {return "receiverConstants"; }
    static constexpr char const * receiverIsLocalString() { return "receiverIsLocal"; }

    static constexpr char const * outputSeismoTraceString() { return "outputSeismoTrace"; }
    static constexpr char const * dtSeismoTraceString() { return "dtSeismoTrace"; }
    static constexpr char const * indexSeismoTraceString() { return "indexSeismoTrace"; }
    static constexpr char const * forwardString() { return "forward"; }
    static constexpr char const * saveFieldsString() { return "saveFields"; }
    static constexpr char const * shotIndexString() { return "shotIndex"; }
    static constexpr char const * enableLifoString() { return "enableLifo"; }
    static constexpr char const * lifoSizeString() { return "lifoSize"; }
    static constexpr char const * lifoOnDeviceString() { return "lifoOnDevice"; }
    static constexpr char const * lifoOnHostString() { return "lifoOnHost"; }

    static constexpr char const * useDASString() { return "useDAS"; }
    static constexpr char const * linearDASSamplesString() { return "linearDASSamples"; }
    static constexpr char const * linearDASGeometryString() { return "linearDASGeometry"; }
    static constexpr char const * linearDASVectorXString() { return "linearDASVectorX"; }
    static constexpr char const * linearDASVectorYString() { return "linearDASVectorY"; }
    static constexpr char const * linearDASVectorZString() { return "linearDASVectorZ"; }

    static constexpr char const * usePMLString() { return "usePML"; }
    static constexpr char const * parametersPMLString() { return "parametersPML"; }

    static constexpr char const * useTaperString() {return "useTaper";}
    static constexpr char const * xMinTaperString() {return "xMinTaper" ;}
    static constexpr char const * xMaxTaperString() {return "xMaxTaper" ;}
    static constexpr char const * thicknessMinXYZTaperString() {return "thicknessMinXYZTaper" ;}
    static constexpr char const * thicknessMaxXYZTaperString() {return "thicknessMaxXYZTaper" ;}
    static constexpr char const * taperConstantString() {return "taperConstant" ;}

    static constexpr char const * receiverElemString() { return "receiverElem"; }
    static constexpr char const * receiverRegionString() { return "receiverRegion"; }
    static constexpr char const * freeSurfaceString() { return "FreeSurface"; }

<<<<<<< HEAD
=======
    static constexpr char const * attenuationTypeString() { return "attenuationType"; }
    static constexpr char const * slsReferenceAngularFrequenciesString() { return "slsReferenceAngularFrequencies"; }
    static constexpr char const * slsAnelasticityCoefficientsString() { return "slsAnelasticityCoefficients"; }
>>>>>>> 010fc34a
  };

  /**
   * @brief Re-initialize source and receivers positions in the mesh, and resize the pressureNp1_at_receivers array
   */
  void reinit() override final;

  SortedArray< localIndex > const & getSolverNodesSet() { return m_solverTargetNodesSet; }

  void computeTargetNodeSet( arrayView2d< localIndex const, cells::NODE_MAP_USD > const & elemsToNodes,
                             localIndex const subRegionSize,
                             localIndex const numQuadraturePointsPerElem );

protected:

  virtual void postProcessInput() override;

  /**
   * @brief Utility function to check if a directory exists
   * @param directoryName the name of the directory
   * @return true if the directory exists, false otherwise
   */
  bool directoryExists( std::string const & directoryName );

  /**
   * @brief Apply free surface condition to the face defined in the geometry box of the xml
   * @param time the time to apply the BC
   * @param domain the partition domain
   */
  virtual void applyFreeSurfaceBC( real64 const time, DomainPartition & domain ) = 0;


  /**
   * @brief Initialize Perfectly Matched Layer (PML) information
   */
  virtual void initializePML() = 0;

  virtual void incrementIndexSeismoTrace( real64 const time_n );

  /**
   * @brief Computes the traces on all receivers (see @computeSeismoTraces) up to time_n+dt
   * @param time_n the time corresponding to the field values pressure_n
   * @param dt the simulation timestep
   * @param var_np1 the field values at time_n + dt
   * @param var_n the field values at time_n
   * @param varAtreceivers the array holding the trace values, where the output is written
   * @param coeffs a vector of receiver-dependent coefficients to be applied. Taken to be 1 by default
   * @param add true if new values are added to the array, false if they overwrite current data
   */
  virtual void computeAllSeismoTraces( real64 const time_n,
                                       real64 const dt,
                                       arrayView1d< real32 const > const var_np1,
                                       arrayView1d< real32 const > const var_n,
                                       arrayView2d< real32 > varAtReceivers,
                                       arrayView1d< real32 > coeffs = {},
                                       bool add = false );
  /**
   * @brief Computes the traces on all receivers (see @computeSeismoTraces) up to time_n+dt
   * @param time_n the time corresponding to the field values pressure_n
   * @param dt the simulation timestep
   * @param var_np1 the field values at time_n + dt
   * @param var_n the field values at time_n
   * @param varAtreceivers the array holding the trace values, where the output is written
   */
  virtual void compute2dVariableAllSeismoTraces( localIndex const regionIndex,
                                                 real64 const time_n,
                                                 real64 const dt,
                                                 arrayView2d< real32 const > const var_np1,
                                                 arrayView2d< real32 const > const var_n,
                                                 arrayView2d< real32 > varAtReceivers );

  /**
   * @brief Apply Perfectly Matched Layer (PML) to the regions defined in the geometry box from the xml
   * @param time the time to apply the BC
   * @param domain the partition domain
   */
  virtual void applyPML( real64 const time, DomainPartition & domain ) = 0;

  /**
   * @brief Locate sources and receivers positions in the mesh elements, evaluate the basis functions at each point and save them to the
   * corresponding elements nodes.
   * @param mesh mesh of the computational domain
   */
  virtual void precomputeSourceAndReceiverTerm( MeshLevel & mesh, arrayView1d< string const > const & regionNames ) = 0;

  /**
   * @brief Perform forward explicit step
   * @param time_n time at the beginning of the step
   * @param dt the perscribed timestep
   * @param cycleNumber the current cycle number
   * @param domain the domain object
   * @param computeGradient Indicates if we want to compute gradient at this step
   * @return return the timestep that was achieved during the step.
   */
  virtual real64 explicitStepForward( real64 const & time_n,
                                      real64 const & dt,
                                      integer const cycleNumber,
                                      DomainPartition & domain,
                                      bool const computeGradient ) = 0;
  /**
   * @brief Perform backward explicit step
   * @param time_n time at the beginning of the step
   * @param dt the perscribed timestep
   * @param cycleNumber the current cycle number
   * @param domain the domain object
   * @param computeGradient Indicates if we want to compute gradient at this step
   * @return return the timestep that was achieved during the step.
   */
  virtual real64 explicitStepBackward( real64 const & time_n,
                                       real64 const & dt,
                                       integer const cycleNumber,
                                       DomainPartition & domain,
                                       bool const computeGradient ) = 0;


  virtual void registerDataOnMesh( Group & meshBodies ) override;

  localIndex getNumNodesPerElem();

  /// Coordinates of the sources in the mesh
  array2d< real64 > m_sourceCoordinates;

  /// Precomputed value of the source terms
  array2d< real32 > m_sourceValue;

  /// Central frequency for the Ricker time source
  real32 m_timeSourceFrequency;

  /// Source time delay (1 / f0 by default)
  real32 m_timeSourceDelay;

  /// Coordinates of the receivers in the mesh
  array2d< real64 > m_receiverCoordinates;

  /// Flag that indicates the order of the Ricker to be used, order 2 by default
  localIndex m_rickerOrder;

  /// Flag that indicates if we write the seismo trace in a file .txt, 0 no output, 1 otherwise
  integer m_outputSeismoTrace;

  /// Time step for seismoTrace output
  real64 m_dtSeismoTrace;

  /// Cycle number for output SeismoTrace
  localIndex m_indexSeismoTrace;

  /// Amount of seismoTrace that will be recorded for each receiver
  localIndex m_nsamplesSeismoTrace;

  /// Flag to indicate which DAS type will be modeled
  WaveSolverUtils::DASType m_useDAS;

  /// Number of points used for strain integration for dipole DAS
  integer m_linearDASSamples;

  /// Geometry parameters for a linear DAS fiber (dip, azimuth, gauge length)
  array2d< real64 > m_linearDASGeometry;

  /// X component of the linear DAS direction vector
  array1d< real32 > m_linearDASVectorX;

  /// Y component of the linear DAS direction vector
  array1d< real32 > m_linearDASVectorY;

  /// Z component of the linear DAS direction vector
  array1d< real32 > m_linearDASVectorZ;

  /// Flag to indicate which attenuation type will be modeled
  WaveSolverUtils::AttenuationType m_attenuationType;

  /// Vector containing the reference frequencies for the standard-linear-solid (SLS) anelasticity model.
  array1d< real32 > m_slsReferenceAngularFrequencies;

  /// Vector containing the anelasticity coefficients for the standard-linear-solid (SLS) anelasticity model.
  array1d< real32 > m_slsAnelasticityCoefficients;

  /// Indicate if we want to compute forward ou backward
  localIndex m_forward;

  /// Indicate if we want to save fields to restore them during backward
  localIndex m_saveFields;

  // Indicate the current shot computed for naming saved temporary data
  integer m_shotIndex;

  /// Flag to apply PML
  integer m_usePML;

  ///Flag to use a taper
  integer m_useTaper;

  /// Indices of the nodes (in the right order) for each source point
  array2d< localIndex > m_sourceNodeIds;

  /// Constant part of the source for the nodes listed in m_sourceNodeIds
  array2d< real64 > m_sourceConstants;

  /// Flag that indicates whether the source is local or not to the MPI rank
  array1d< localIndex > m_sourceIsAccessible;

  /// Indices of the element nodes (in the right order) for each receiver point
  array2d< localIndex > m_receiverNodeIds;

  /// Basis function evaluated at the receiver for the nodes listed in m_receiverNodeIds
  array2d< real64 > m_receiverConstants;

  /// Flag that indicates whether the receiver is local or not to the MPI rank
  array1d< localIndex > m_receiverIsLocal;

  /// Array containing the elements which contain a receiver
  array1d< localIndex > m_receiverElem;

  /// Array containing the elements which contain the region which the receiver belongs
  array1d< localIndex > m_receiverRegion;

  /// Flag to enable LIFO
  localIndex m_enableLifo;

  /// lifo size (should be the total number of buffer to save in LIFO)
  localIndex m_lifoSize;

  /// Number of buffers to store on device by LIFO  (if negative, opposite of percentage of remaining memory)
  localIndex m_lifoOnDevice;

  /// Number of buffers to store on host by LIFO  (if negative, opposite of percentage of remaining memory)
  localIndex m_lifoOnHost;

  /// LIFO to store p_dt2
  std::unique_ptr< LifoStorage< real32, localIndex > > m_lifo;

  /// A set of target nodes IDs that will be handled by the current solver
  SortedArray< localIndex > m_solverTargetNodesSet;

   /// Mininum (x,y,z) coordinates of inner PML boundaries
    R1Tensor32 m_xMinTaper;

    /// Maximum (x,y,z) coordinates of inner PML boundaries
    R1Tensor32 m_xMaxTaper;

    /// Desired constant for the taper, used to compute the damping profile
    real32 m_taperConstant;

    /// Thickness of the PML region, used to compute the damping profile
    R1Tensor32 m_thicknessMinXYZTaper;
    R1Tensor32 m_thicknessMaxXYZTaper;

  struct parametersPML
  {
    /// Mininum (x,y,z) coordinates of inner PML boundaries
    R1Tensor32 xMinPML;

    /// Maximum (x,y,z) coordinates of inner PML boundaries
    R1Tensor32 xMaxPML;

    /// Desired reflectivity of the PML region, used to compute the damping profile
    real32 reflectivityPML;

    /// Thickness of the PML region, used to compute the damping profile
    R1Tensor32 thicknessMinXYZPML;
    R1Tensor32 thicknessMaxXYZPML;

    /// Wave speed in the PML region, used to compute the damping profile
    R1Tensor32 waveSpeedMinXYZPML;
    R1Tensor32 waveSpeedMaxXYZPML;
  };


};

namespace fields
{
using reference32Type = array2d< WaveSolverUtils::wsCoordType, nodes::REFERENCE_POSITION_PERM >;
DECLARE_FIELD( referencePosition32,
               "referencePosition32",
               reference32Type,
               0,
               NOPLOT,
               WRITE_AND_READ,
               "Copy of the referencePosition from NodeManager in 32 bits integer" );
DECLARE_FIELD( taperCoeff,
               "taperCoeff",
               array1d<real32>,
               0,
               NOPLOT,
               WRITE_AND_READ,
               "Array continaing the coefficients for the taper" );

}
} /* namespace geos */

#endif /* GEOS_PHYSICSSOLVERS_WAVEPROPAGATION_WAVESOLVERBASE_HPP_ */<|MERGE_RESOLUTION|>--- conflicted
+++ resolved
@@ -129,12 +129,9 @@
     static constexpr char const * receiverRegionString() { return "receiverRegion"; }
     static constexpr char const * freeSurfaceString() { return "FreeSurface"; }
 
-<<<<<<< HEAD
-=======
     static constexpr char const * attenuationTypeString() { return "attenuationType"; }
     static constexpr char const * slsReferenceAngularFrequenciesString() { return "slsReferenceAngularFrequencies"; }
     static constexpr char const * slsAnelasticityCoefficientsString() { return "slsAnelasticityCoefficients"; }
->>>>>>> 010fc34a
   };
 
   /**
