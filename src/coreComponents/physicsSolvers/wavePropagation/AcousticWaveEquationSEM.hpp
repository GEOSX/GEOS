--- conflicted
+++ resolved
@@ -34,15 +34,11 @@
   using EXEC_POLICY = parallelDevicePolicy< 32 >;
   using ATOMIC_POLICY = parallelDeviceAtomic;
 
-<<<<<<< HEAD
-  static constexpr real64 epsilonLoc = 1e-16;
-=======
 
   /**
    * @brief Safeguard for timeStep. Used to avoid memory issue due to too small value.
    */
   static constexpr real64 epsilonLoc = 1e-8;
->>>>>>> b77365cc
 
   AcousticWaveEquationSEM( const std::string & name,
                            Group * const parent );
@@ -99,7 +95,7 @@
    * @param pressure_np1 the array to save the pressure value at the receiver position
    * @param pressure_n the array to save the pressure value at the receiver position
    */
-  virtual void computeSeismoTrace( localIndex const iseismo, arrayView1d< real64 > const pressure_np1 ) override;
+  virtual void computeSeismoTrace( real64 const time_n, real64 const dt, localIndex const iSeismo, arrayView1d< real64 > const pressure_np1, arrayView1d< real64 > const pressure_n ) override;
 
   struct viewKeyStruct : WaveSolverBase::viewKeyStruct
   {
@@ -165,7 +161,7 @@
   array1d< localIndex > m_receiverIsLocal;
 
   /// Pressure_np1 at the receiver location for each time step for each receiver
-  array1d< real64 > m_pressureNp1AtReceivers;
+  array2d< real64 > m_pressureNp1AtReceivers;
 
 
 };
