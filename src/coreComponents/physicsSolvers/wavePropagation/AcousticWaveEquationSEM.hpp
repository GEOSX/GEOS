--- conflicted
+++ resolved
@@ -85,11 +85,7 @@
    * @param cycleNumber the cycle number/step number of evaluation of the source
    * @param rhs the right hand side vector to be computed
    */
-<<<<<<< HEAD
-  virtual void addSourceToRightHandSide( integer const & cycleNumber, arrayView1d< real64 > const rhs );
-=======
   virtual void addSourceToRightHandSide( integer const & cycleNumber, arrayView1d< real32 > const rhs );
->>>>>>> 3e688259
 
   /**
    * TODO: move implementation into WaveSolverBase
