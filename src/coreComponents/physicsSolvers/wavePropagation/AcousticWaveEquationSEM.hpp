/*
 * ------------------------------------------------------------------------------------------------------------
 * SPDX-License-Identifier: LGPL-2.1-only
 *
 * Copyright (c) 2018-2020 Lawrence Livermore National Security LLC
 * Copyright (c) 2018-2020 The Board of Trustees of the Leland Stanford Junior University
 * Copyright (c) 2018-2020 TotalEnergies
 * Copyright (c) 2019-     GEOSX Contributors
 * All rights reserved
 *
 * See top level LICENSE, COPYRIGHT, CONTRIBUTORS, NOTICE, and ACKNOWLEDGEMENTS files for details.
 * ------------------------------------------------------------------------------------------------------------
 */


/**
 * @file AcousticWaveEquationSEM.hpp
 */

#ifndef GEOS_PHYSICSSOLVERS_WAVEPROPAGATION_ACOUSTICWAVEEQUATIONSEM_HPP_
#define GEOS_PHYSICSSOLVERS_WAVEPROPAGATION_ACOUSTICWAVEEQUATIONSEM_HPP_

#include "WaveSolverBase.hpp"
#include "mesh/MeshFields.hpp"
#include "physicsSolvers/SolverBase.hpp"

namespace geos
{

class AcousticWaveEquationSEM : public WaveSolverBase
{
public:

  using EXEC_POLICY = parallelDevicePolicy< 32 >;
  using ATOMIC_POLICY = AtomicPolicy< EXEC_POLICY >;

  AcousticWaveEquationSEM( const std::string & name,
                           Group * const parent );

  virtual ~AcousticWaveEquationSEM() override;

  AcousticWaveEquationSEM() = delete;
  AcousticWaveEquationSEM( AcousticWaveEquationSEM const & ) = delete;
  AcousticWaveEquationSEM( AcousticWaveEquationSEM && ) = default;

  AcousticWaveEquationSEM & operator=( AcousticWaveEquationSEM const & ) = delete;
  AcousticWaveEquationSEM & operator=( AcousticWaveEquationSEM && ) = delete;


  static string catalogName() { return "AcousticSEM"; }

  virtual void initializePreSubGroups() override;

  virtual void registerDataOnMesh( Group & meshBodies ) override final;


  /**
   * @defgroup Solver Interface Functions
   *
   * These functions provide the primary interface that is required for derived classes
   */
  /**@{*/
  virtual real64 explicitStepForward( real64 const & time_n,
                                      real64 const & dt,
                                      integer const cycleNumber,
                                      DomainPartition & domain,
                                      bool const computeGradient ) override;

  virtual real64 explicitStepBackward( real64 const & time_n,
                                       real64 const & dt,
                                       integer const cycleNumber,
                                       DomainPartition & domain,
                                       bool const computeGradient ) override;

  /**@}*/

  /**
   * @brief Multiply the precomputed term by the Ricker and add to the right-hand side
   * @param cycleNumber the cycle number/step number of evaluation of the source
   * @param rhs the right hand side vector to be computed
   */
  virtual void addSourceToRightHandSide( integer const & cycleNumber, arrayView1d< real32 > const rhs );

  /**
   * TODO: move implementation into WaveSolverBase
   * @brief Computes the traces on all receivers (see @computeSeismoTraces) up to time_n+dt
   * @param time_n the time corresponding to the field values pressure_n
   * @param dt the simulation timestep
   * @param var_np1 the field values at time_n + dt
   * @param var_n the field values at time_n
   * @param varAtReceivers the array holding the trace values, where the output is written
   */
  virtual void computeAllSeismoTraces( real64 const time_n,
                                       real64 const dt,
                                       arrayView1d< real32 const > const var_np1,
                                       arrayView1d< real32 const > const var_n,
                                       arrayView2d< real32 > varAtReceivers );


  /**
   * @brief Initialize Perfectly Matched Layer (PML) information
   */
  virtual void initializePML() override;


  /**
   * @brief Overridden from ExecutableGroup. Used to write last seismogram if needed.
   */
  virtual void cleanup( real64 const time_n, integer const cycleNumber, integer const eventCounter, real64 const eventProgress, DomainPartition & domain ) override;

  struct viewKeyStruct : WaveSolverBase::viewKeyStruct
  {
    static constexpr char const * sourceNodeIdsString() { return "sourceNodeIds"; }
    static constexpr char const * sourceConstantsString() { return "sourceConstants"; }
    static constexpr char const * sourceIsAccessibleString() { return "sourceIsAccessible"; }

    static constexpr char const * receiverNodeIdsString() { return "receiverNodeIds"; }
    static constexpr char const * receiverConstantsString() {return "receiverConstants"; }
    static constexpr char const * receiverIsLocalString() { return "receiverIsLocal"; }

    static constexpr char const * pressureNp1AtReceiversString() { return "pressureNp1AtReceivers"; }

  } waveEquationViewKeys;


  /** internal function to the class to compute explicitStep either for backward or forward.
   * (requires not to be private because it is called from GEOS_HOST_DEVICE method)
   * @param time_n time at the beginning of the step
   * @param dt the perscribed timestep
   * @param cycleNumber the current cycle number
   * @param domain the domain object
   * @return return the timestep that was achieved during the step.
   */
  real64 explicitStepInternal( real64 const & time_n,
                               real64 const & dt,
                               integer const cycleNumber,
                               DomainPartition & domain );

protected:

  virtual void postProcessInput() override final;

  virtual void initializePostInitialConditionsPreSubGroups() override final;

private:

  /**
   * @brief Locate sources and receivers position in the mesh elements, evaluate the basis functions at each point and save them to the
   * corresponding elements nodes.
   * @param mesh mesh of the computational domain
   */
  virtual void precomputeSourceAndReceiverTerm( MeshLevel & mesh, arrayView1d< string const > const & regionNames ) override;

  /**
   * @brief Apply free surface condition to the face define in the geometry box from the xml
   * @param time the time to apply the BC
   * @param domain the partition domain
   */
  virtual void applyFreeSurfaceBC( real64 const time, DomainPartition & domain ) override;

  /**
   * @brief Apply Perfectly Matched Layer (PML) to the regions defined in the geometry box from the xml
   * @param time the time to apply the BC
   * @param domain the partition domain
   */
  virtual void applyPML( real64 const time, DomainPartition & domain ) override;

  /// Pressure_np1 at the receiver location for each time step for each receiver
  array2d< real32 > m_pressureNp1AtReceivers;

};


namespace fields
{

DECLARE_FIELD( Pressure_nm1,
               "pressure_nm1",
               array1d< real32 >,
               0,
               NOPLOT,
               WRITE_AND_READ,
               "Scalar pressure at time n-1." );

DECLARE_FIELD( Pressure_n,
               "pressure_n",
               array1d< real32 >,
               0,
               NOPLOT,
               WRITE_AND_READ,
               "Scalar pressure at time n." );

DECLARE_FIELD( Pressure_np1,
               "pressure_np1",
               array1d< real32 >,
               0,
               LEVEL_0,
               WRITE_AND_READ,
               "Scalar pressure at time n+1." );

DECLARE_FIELD( ForcingRHS,
               "rhs",
               array1d< real32 >,
               0,
               NOPLOT,
               WRITE_AND_READ,
               "RHS" );

DECLARE_FIELD( MassVector,
               "massVector",
               array1d< real32 >,
               0,
               NOPLOT,
               WRITE_AND_READ,
               "Diagonal of the Mass Matrix." );

DECLARE_FIELD( DampingVector,
               "dampingVector",
               array1d< real32 >,
               0,
               NOPLOT,
               WRITE_AND_READ,
               "Diagonal of the Damping Matrix." );

DECLARE_FIELD( MediumVelocity,
               "mediumVelocity",
               array1d< real32 >,
               0,
               NOPLOT,
               WRITE_AND_READ,
               "Medium velocity of the cell" );

DECLARE_FIELD( StiffnessVector,
               "stiffnessVector",
               array1d< real32 >,
               0,
               NOPLOT,
               WRITE_AND_READ,
               "Stiffness vector contains R_h*Pressure_n." );

DECLARE_FIELD( FreeSurfaceFaceIndicator,
               "freeSurfaceFaceIndicator",
               array1d< localIndex >,
               0,
               NOPLOT,
               WRITE_AND_READ,
               "Free surface indicator, 1 if a face is on free surface 0 otherwise." );

DECLARE_FIELD( FreeSurfaceNodeIndicator,
               "freeSurfaceNodeIndicator",
               array1d< localIndex >,
               0,
               NOPLOT,
               WRITE_AND_READ,
               "Free surface indicator, 1 if a node is on free surface 0 otherwise." );

DECLARE_FIELD( PressureDoubleDerivative,
               "pressureDoubleDerivative",
               array1d< real32 >,
               0,
               NOPLOT,
               WRITE_AND_READ,
               "Double derivative of the pressure for each node to compute the gradient" );

DECLARE_FIELD( PartialGradient,
               "partialGradient",
               array1d< real32 >,
               0,
               NOPLOT,
               WRITE_AND_READ,
               "Partiel gradient computed during backward propagation" );

DECLARE_FIELD( AuxiliaryVar1PML,
               "auxiliaryVar1PML",
               array2d< real32 >,
               0,
               NOPLOT,
               WRITE_AND_READ,
               "PML vectorial auxiliary variable 1." );

DECLARE_FIELD( AuxiliaryVar2PML,
               "auxiliaryVar2PML",
               array2d< real32 >,
               0,
               NOPLOT,
               NO_WRITE,
               "PML vectorial auxiliary variable 2." );

DECLARE_FIELD( AuxiliaryVar3PML,
               "auxiliaryVar3PML",
               array1d< real32 >,
               0,
               NOPLOT,
               NO_WRITE,
               "PML scalar auxiliary variable 3." );

DECLARE_FIELD( AuxiliaryVar4PML,
               "auxiliaryVar4PML",
               array1d< real32 >,
               0,
               NOPLOT,
               WRITE_AND_READ,
               "PML scalar auxiliary variable 4." );

}

<<<<<<< HEAD

} /* namespace geosx */
=======
} /* namespace geos */
>>>>>>> 478ff4e8

#endif /* GEOS_PHYSICSSOLVERS_WAVEPROPAGATION_ACOUSTICWAVEEQUATIONSEM_HPP_ */<|MERGE_RESOLUTION|>--- conflicted
+++ resolved
@@ -304,11 +304,6 @@
 
 }
 
-<<<<<<< HEAD
-
-} /* namespace geosx */
-=======
 } /* namespace geos */
->>>>>>> 478ff4e8
 
 #endif /* GEOS_PHYSICSSOLVERS_WAVEPROPAGATION_ACOUSTICWAVEEQUATIONSEM_HPP_ */