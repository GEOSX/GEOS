--- conflicted
+++ resolved
@@ -345,7 +345,6 @@
     }
   }
 
-<<<<<<< HEAD
   /**
    * @brief Compute dotProduct between two vectors
    * @param numFacesPerElem number of face on an element
@@ -372,7 +371,8 @@
 
     res = tmp.get();
 
-=======
+  }
+
 /**
  * @brief Converts the DAS direction from dip/azimuth to a 3D unit vector
  * @param[in] dip the dip of the linear DAS
@@ -389,7 +389,6 @@
     real64 v3 = sin( dip );
     R1Tensor dasVector = { v1, v2, v3 };
     return dasVector;
->>>>>>> 4696a656
   }
 
 };
