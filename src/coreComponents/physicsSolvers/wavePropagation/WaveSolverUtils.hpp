/*
 * ------------------------------------------------------------------------------------------------------------
 * SPDX-License-Identifier: LGPL-2.1-only
 *
 * Copyright (c) 2018-2020 Lawrence Livermore National Security LLC
 * Copyright (c) 2018-2020 The Board of Trustees of the Leland Stanford Junior University
 * Copyright (c) 2018-2020 TotalEnergies
 * Copyright (c) 2019-     GEOSX Contributors
 * All rights reserved
 *
 * See top level LICENSE, COPYRIGHT, CONTRIBUTORS, NOTICE, and ACKNOWLEDGEMENTS files for details.
 * ------------------------------------------------------------------------------------------------------------
 */


/**
 * @file WaveSolverUtils.hpp
 */

#ifndef GEOS_PHYSICSSOLVERS_WAVEPROPAGATION_WAVESOLVERUTILS_HPP_
#define GEOS_PHYSICSSOLVERS_WAVEPROPAGATION_WAVESOLVERUTILS_HPP_

#include "WaveSolverBase.hpp"

namespace geos
{

struct WaveSolverUtils
{

  GEOS_HOST_DEVICE
  static real32 evaluateRicker( real64 const & time_n, real32 const & f0, localIndex order )
  {
    real32 const o_tpeak = 1.0/f0;
    real32 pulse = 0.0;
    if((time_n <= -0.9*o_tpeak) || (time_n >= 2.9*o_tpeak))
    {
      return pulse;
    }

    constexpr real32 pi = M_PI;
    real32 const lam = (f0*pi)*(f0*pi);

    switch( order )
    {
      case 4:
      {
	pulse = 4.0*lam*lam*(-12.0*lam*(time_n-o_tpeak)*(time_n-o_tpeak)+4.0*lam*lam*(time_n-o_tpeak)*(time_n-o_tpeak)*(time_n-o_tpeak)*(time_n-o_tpeak)+3.0)*exp( -lam*(time_n-o_tpeak)*(time_n-o_tpeak));
      }
      break;
      case 2:
      {
        pulse = 2.0*lam*(2.0*lam*(time_n-o_tpeak)*(time_n-o_tpeak)-1.0)*exp( -lam*(time_n-o_tpeak)*(time_n-o_tpeak));
      }
      break;
      case 1:
      {
        pulse = -2.0*lam*(time_n-o_tpeak)*exp( -lam*(time_n-o_tpeak)*(time_n-o_tpeak));
      }
      break;
      case 0:
      {
        pulse = -(time_n-o_tpeak)*exp( -2*lam*(time_n-o_tpeak)*(time_n-o_tpeak) );
      }
      break;
      default:
<<<<<<< HEAD
        GEOSX_ERROR( "This option is not supported yet, rickerOrder must be 0, 1 ,2 or 4" );
=======
        GEOS_ERROR( "This option is not supported yet, rickerOrder must be 0, 1 or 2" );
>>>>>>> 5d09e664
    }

    return pulse;
  }

  static void computeSeismoTrace( real64 const time_n,
                                  real64 const dt,
                                  real64 const timeSeismo,
                                  localIndex iSeismo,
                                  arrayView2d< localIndex const > const receiverNodeIds,
                                  arrayView2d< real64 const > const receiverConstants,
                                  arrayView1d< localIndex const > const receiverIsLocal,
                                  localIndex const nsamplesSeismoTrace,
                                  localIndex const outputSeismoTrace,
                                  arrayView1d< real32 const > const var_np1,
                                  arrayView1d< real32 const > const var_n,
                                  arrayView2d< real32 > varAtReceivers )
  {
    real64 const time_np1 = time_n + dt;

    real32 const a1 = (LvArray::math::abs( dt ) < WaveSolverBase::epsilonLoc ) ? 1.0 : (time_np1 - timeSeismo)/dt;
    real32 const a2 = 1.0 - a1;

    if( nsamplesSeismoTrace > 0 )
    {
      forAll< WaveSolverBase::EXEC_POLICY >( receiverConstants.size( 0 ), [=] GEOS_HOST_DEVICE ( localIndex const ircv )
      {
        if( receiverIsLocal[ircv] == 1 )
        {
          varAtReceivers[iSeismo][ircv] = 0.0;
          real32 vtmp_np1 = 0.0;
          real32 vtmp_n = 0.0;
          for( localIndex inode = 0; inode < receiverConstants.size( 1 ); ++inode )
          {
            vtmp_np1 += var_np1[receiverNodeIds[ircv][inode]] * receiverConstants[ircv][inode];
            vtmp_n += var_n[receiverNodeIds[ircv][inode]] * receiverConstants[ircv][inode];
          }
          // linear interpolation between the pressure value at time_n and time_(n+1)
          varAtReceivers[iSeismo][ircv] = a1*vtmp_n + a2*vtmp_np1;
        }
      } );
    }

    // TODO DEBUG: the following output is only temporary until our wave propagation kernels are finalized.
    // Output will then only be done via the previous code.
    if( iSeismo == nsamplesSeismoTrace - 1 )
    {
      forAll< serialPolicy >( receiverConstants.size( 0 ), [=] ( localIndex const ircv )
      {
        if( outputSeismoTrace == 1 )
        {
          if( receiverIsLocal[ircv] == 1 )
          {
            // Note: this "manual" output to file is temporary
            //       It should be removed as soon as we can use TimeHistory to output data not registered on the mesh
            // TODO: remove saveSeismo and replace with TimeHistory
            std::ofstream f( GEOS_FMT( "seismoTraceReceiver{:03}.txt", ircv ), std::ios::app );
            for( localIndex iSample = 0; iSample < nsamplesSeismoTrace; ++iSample )
            {
              f << iSample << " " << varAtReceivers[iSample][ircv] << std::endl;
            }
            f.close();
          }
        }
      } );
    }
  }

  static void compute2dVariableSeismoTrace( real64 const time_n,
                                            real64 const dt,
                                            localIndex const regionIndex,
                                            arrayView1d< localIndex const > const receiverRegion,
                                            real64 const timeSeismo,
                                            localIndex iSeismo,
                                            arrayView1d< localIndex const > const rcvElem,
                                            arrayView2d< real64 const > const receiverConstants,
                                            arrayView1d< localIndex const > const receiverIsLocal,
                                            localIndex const nsamplesSeismoTrace,
                                            localIndex const outputSeismoTrace,
                                            arrayView2d< real32 const > const var_np1,
                                            arrayView2d< real32 const > const var_n,
                                            arrayView2d< real32 > varAtReceivers )
  {
    real64 const time_np1 = time_n+dt;

    real32 const a1 = (dt < WaveSolverBase::epsilonLoc) ? 1.0 : (time_np1 - timeSeismo)/dt;
    real32 const a2 = 1.0 - a1;

    if( nsamplesSeismoTrace > 0 )
    {
      forAll< WaveSolverBase::EXEC_POLICY >( receiverConstants.size( 0 ), [=] GEOS_HOST_DEVICE ( localIndex const ircv )
      {
        if( receiverIsLocal[ircv] == 1 )
        {
          if( receiverRegion[ircv] == regionIndex )
          {
            varAtReceivers[iSeismo][ircv] = 0.0;
            real32 vtmp_np1 = 0.0;
            real32 vtmp_n = 0.0;
            for( localIndex inode = 0; inode < receiverConstants.size( 1 ); ++inode )
            {
              vtmp_np1 += var_np1[rcvElem[ircv]][inode] * receiverConstants[ircv][inode];
              vtmp_n += var_n[rcvElem[ircv]][inode] * receiverConstants[ircv][inode];
            }
            // linear interpolation between the pressure value at time_n and time_(n+1)
            varAtReceivers[iSeismo][ircv] = a1*vtmp_n + a2*vtmp_np1;
          }
        }
      } );
    }

    // TODO DEBUG: the following output is only temporary until our wave propagation kernels are finalized.
    // Output will then only be done via the previous code.
    if( iSeismo == nsamplesSeismoTrace - 1 )
    {
      if( outputSeismoTrace == 1 )
      {
        forAll< serialPolicy >( receiverConstants.size( 0 ), [=] ( localIndex const ircv )
        {
          if( receiverIsLocal[ircv] == 1 )
          {
            // Note: this "manual" output to file is temporary
            //       It should be removed as soon as we can use TimeHistory to output data not registered on the mesh
            // TODO: remove saveSeismo and replace with TimeHistory
            if( receiverRegion[ircv] == regionIndex )
            {
              std::ofstream f( GEOS_FMT( "seismoTraceReceiver{:03}.txt", ircv ), std::ios::app );
              for( localIndex iSample = 0; iSample < nsamplesSeismoTrace; ++iSample )
              {
                f << iSample << " " << varAtReceivers[iSample][ircv] << std::endl;
              }
              f.close();
            }
          }
        } );
      }
    }
  }

  /**
   * @brief Check if the source point is inside an element or not
   */

  /**
   * @brief Check if the source point is inside an element or not
   * @param numFacesPerElem number of face on an element
   * @param elemCenter array containing the center of the elements
   * @param faceNormal array containing the normal of all faces
   * @param faceCenter array containing the center of all faces
   * @param elemsToFaces map to get the global faces from element index and local face index
   * @param coords coordinate of the point
   * @return true if coords is inside the element
   */

  GEOS_HOST_DEVICE
  static bool
  locateSourceElement( real64 const numFacesPerElem,
                       real64 const (&elemCenter)[3],
                       arrayView2d< real64 const > const faceNormal,
                       arrayView2d< real64 const > const faceCenter,
                       arraySlice1d< localIndex const > const elemsToFaces,
                       real64 const (&coords)[3] )
  {
    //Loop over the element faces
    real64 tmpVector[3]{};
    for( localIndex kfe = 0; kfe < numFacesPerElem; ++kfe )
    {

      localIndex const iface = elemsToFaces[kfe];
      real64 faceCenterOnFace[3] = {faceCenter[iface][0],
                                    faceCenter[iface][1],
                                    faceCenter[iface][2]};
      real64 faceNormalOnFace[3] = {faceNormal[iface][0],
                                    faceNormal[iface][1],
                                    faceNormal[iface][2]};

      //Test to make sure if the normal is outwardly directed
      LvArray::tensorOps::copy< 3 >( tmpVector, faceCenterOnFace );
      LvArray::tensorOps::subtract< 3 >( tmpVector, elemCenter );
      if( LvArray::tensorOps::AiBi< 3 >( tmpVector, faceNormalOnFace ) < 0.0 )
      {
        LvArray::tensorOps::scale< 3 >( faceNormalOnFace, -1 );
      }

      // compute the vector face center to query point
      LvArray::tensorOps::subtract< 3 >( faceCenterOnFace, coords );
      localIndex const s = computationalGeometry::sign( LvArray::tensorOps::AiBi< 3 >( faceNormalOnFace, faceCenterOnFace ));

      // all dot products should be non-negative (we enforce outward normals)
      if( s < 0 )
      {
        return false;
      }

    }
    return true;
  }

/**
 * @brief Convert a mesh element point coordinate into a coordinate on the reference element
 * @tparam FE_TYPE finite element type
 * @param[in] coords coordinate of the point
 * @param[in] elemsToNodes map to obtaint global nodes from element index
 * @param[in] X array of mesh nodes coordinates
 * @param[out] coordsOnRefElem to contain the coordinate computed in the reference element
 */
  template< typename FE_TYPE >
  GEOS_HOST_DEVICE
  static void
  computeCoordinatesOnReferenceElement( real64 const (&coords)[3],
                                        arraySlice1d< localIndex const, cells::NODE_MAP_USD - 1 > const elemsToNodes,
                                        arrayView2d< real64 const, nodes::REFERENCE_POSITION_USD > const X,
                                        real64 (& coordsOnRefElem)[3] )
  {
    real64 xLocal[FE_TYPE::numNodes][3]{};
    for( localIndex a = 0; a < FE_TYPE::numNodes; ++a )
    {
      LvArray::tensorOps::copy< 3 >( xLocal[a], X[ elemsToNodes[a] ] );
    }
    // coordsOnRefElem = invJ*(coords-coordsNode_0)
    real64 invJ[3][3]{};
    FE_TYPE::invJacobianTransformation( 0, xLocal, invJ );
    for( localIndex i = 0; i < 3; ++i )
    {
      // init at (-1,-1,-1) as the origin of the referential elem
      coordsOnRefElem[i] = -1.0;
      for( localIndex j = 0; j < 3; ++j )
      {
        coordsOnRefElem[i] += invJ[i][j] * (coords[j] - xLocal[0][j]);
      }
    }
  }



};

} /* namespace geos */

#endif /* GEOS_PHYSICSSOLVERS_WAVEPROPAGATION_WAVESOLVERUTILS_HPP_ */<|MERGE_RESOLUTION|>--- conflicted
+++ resolved
@@ -64,11 +64,7 @@
       }
       break;
       default:
-<<<<<<< HEAD
-        GEOSX_ERROR( "This option is not supported yet, rickerOrder must be 0, 1 ,2 or 4" );
-=======
-        GEOS_ERROR( "This option is not supported yet, rickerOrder must be 0, 1 or 2" );
->>>>>>> 5d09e664
+        GEOS_ERROR( "This option is not supported yet, rickerOrder must be 0, 1 , 2 or 4" );
     }
 
     return pulse;
