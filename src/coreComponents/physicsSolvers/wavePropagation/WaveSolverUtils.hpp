--- conflicted
+++ resolved
@@ -85,11 +85,7 @@
 
     if( nsamplesSeismoTrace > 0 )
     {
-<<<<<<< HEAD
-      forAll< parallelDevicePolicy<  > >( receiverConstants.size( 0 ), [=] GEOSX_HOST_DEVICE ( localIndex const ircv )
-=======
       forAll< WaveSolverBase::EXEC_POLICY >( receiverConstants.size( 0 ), [=] GEOSX_HOST_DEVICE ( localIndex const ircv )
->>>>>>> 0fb01148
       {
         if( receiverIsLocal[ircv] == 1 )
         {
