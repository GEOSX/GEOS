/*
 * ------------------------------------------------------------------------------------------------------------
 * SPDX-License-Identifier: LGPL-2.1-only
 *
 * Copyright (c) 2018-2020 Lawrence Livermore National Security LLC
 * Copyright (c) 2018-2020 The Board of Trustees of the Leland Stanford Junior University
 * Copyright (c) 2018-2020 TotalEnergies
 * Copyright (c) 2019-     GEOSX Contributors
 * All rights reserved
 *
 * See top level LICENSE, COPYRIGHT, CONTRIBUTORS, NOTICE, and ACKNOWLEDGEMENTS files for details.
 * ------------------------------------------------------------------------------------------------------------
 */


/**
 * @file AcousticFirstOrderWaveEquationSEM.cpp
 */

#include "AcousticFirstOrderWaveEquationSEM.hpp"
#include "AcousticFirstOrderWaveEquationSEMKernel.hpp"


#include "finiteElement/FiniteElementDiscretization.hpp"
#include "fieldSpecification/FieldSpecificationManager.hpp"
#include "mainInterface/ProblemManager.hpp"
#include "mesh/ElementType.hpp"
#include "mesh/mpiCommunications/CommunicationTools.hpp"

namespace geos
{

using namespace dataRepository;
using namespace fields;
//using namespace wavesolverfields;

AcousticFirstOrderWaveEquationSEM::AcousticFirstOrderWaveEquationSEM( const std::string & name,
                                                                      Group * const parent ):
  WaveSolverBase( name,
                  parent )
{

  registerWrapper( viewKeyStruct::pressureNp1AtReceiversString(), &m_pressureNp1AtReceivers ).
    setInputFlag( InputFlags::FALSE ).
    setSizedFromParent( 0 ).
    setDescription( "Pressure value at each receiver for each timestep" );

  registerWrapper( viewKeyStruct::uxNp1AtReceiversString(), &m_uxNp1AtReceivers ).
    setInputFlag( InputFlags::FALSE ).
    setSizedFromParent( 0 ).
    setDescription( "Ux value at each receiver for each timestep" );

  registerWrapper( viewKeyStruct::uyNp1AtReceiversString(), &m_uyNp1AtReceivers ).
    setInputFlag( InputFlags::FALSE ).
    setSizedFromParent( 0 ).
    setDescription( "Uy value at each receiver for each timestep" );

  registerWrapper( viewKeyStruct::uzNp1AtReceiversString(), &m_uzNp1AtReceivers ).
    setInputFlag( InputFlags::FALSE ).
    setSizedFromParent( 0 ).
    setDescription( "Uz value at each receiver for each timestep" );

  registerWrapper( viewKeyStruct::sourceElemString(), &m_sourceElem ).
    setInputFlag( InputFlags::FALSE ).
    setSizedFromParent( 0 ).
    setDescription( "Element containing the sources" );

  registerWrapper( viewKeyStruct::receiverElemString(), &m_rcvElem ).
    setInputFlag( InputFlags::FALSE ).
    setSizedFromParent( 0 ).
    setDescription( "Element containing the receivers" );

  registerWrapper( viewKeyStruct::sourceRegionString(), &m_sourceRegion ).
    setInputFlag( InputFlags::FALSE ).
    setSizedFromParent( 0 ).
    setDescription( "Region containing the sources" );

  registerWrapper( viewKeyStruct::receiverRegionString(), &m_receiverRegion ).
    setInputFlag( InputFlags::FALSE ).
    setSizedFromParent( 0 ).
    setDescription( "Region containing the receivers" );

}

AcousticFirstOrderWaveEquationSEM::~AcousticFirstOrderWaveEquationSEM()
{
  // TODO Auto-generated destructor stub
}

void AcousticFirstOrderWaveEquationSEM::initializePreSubGroups()
{
  WaveSolverBase::initializePreSubGroups();


}


void AcousticFirstOrderWaveEquationSEM::registerDataOnMesh( Group & meshBodies )
{

  WaveSolverBase::registerDataOnMesh( meshBodies );

  forDiscretizationOnMeshTargets( meshBodies, [&] ( string const &,
                                                    MeshLevel & mesh,
                                                    arrayView1d< string const > const & )
  {
    NodeManager & nodeManager = mesh.getNodeManager();

    nodeManager.registerField< wavesolverfields::Pressure_np1,
                               wavesolverfields::ForcingRHS,
                               wavesolverfields::MassVector,
                               wavesolverfields::FreeSurfaceNodeIndicator >( this->getName() );

    FaceManager & faceManager = mesh.getFaceManager();
    faceManager.registerField< wavesolverfields::FreeSurfaceFaceIndicator >( this->getName() );

    ElementRegionManager & elemManager = mesh.getElemManager();

    elemManager.forElementSubRegions< CellElementSubRegion >( [&]( CellElementSubRegion & subRegion )
    {
      subRegion.registerField< wavesolverfields::MediumVelocity >( this->getName() );
      subRegion.registerField< wavesolverfields::MediumDensity >( this->getName() );

      subRegion.registerField< wavesolverfields::Velocity_x >( this->getName() );
      subRegion.registerField< wavesolverfields::Velocity_y >( this->getName() );
      subRegion.registerField< wavesolverfields::Velocity_z >( this->getName() );

      finiteElement::FiniteElementBase const & fe = subRegion.getReference< finiteElement::FiniteElementBase >( getDiscretizationName() );

      finiteElement::FiniteElementDispatchHandler< SEM_FE_TYPES >::dispatch3D( fe, [&] ( auto const finiteElement )
      {

        using FE_TYPE = TYPEOFREF( finiteElement );

        constexpr localIndex numNodesPerElem = FE_TYPE::numNodes;

        subRegion.getField< wavesolverfields::Velocity_x >().resizeDimension< 1 >( numNodesPerElem );
        subRegion.getField< wavesolverfields::Velocity_y >().resizeDimension< 1 >( numNodesPerElem );
        subRegion.getField< wavesolverfields::Velocity_z >().resizeDimension< 1 >( numNodesPerElem );

      } );

    } );
  } );
}


void AcousticFirstOrderWaveEquationSEM::postProcessInput()
{
  WaveSolverBase::postProcessInput();

  localIndex const numSourcesGlobal = m_sourceCoordinates.size( 0 );
  localIndex const numReceiversGlobal = m_receiverCoordinates.size( 0 );
  m_pressureNp1AtReceivers.resize( m_nsamplesSeismoTrace, numReceiversGlobal );
  m_uxNp1AtReceivers.resize( m_nsamplesSeismoTrace, numReceiversGlobal );
  m_uyNp1AtReceivers.resize( m_nsamplesSeismoTrace, numReceiversGlobal );
  m_uzNp1AtReceivers.resize( m_nsamplesSeismoTrace, numReceiversGlobal );
  m_sourceElem.resize( numSourcesGlobal );
  m_sourceRegion.resize( numSourcesGlobal );
  m_rcvElem.resize( numReceiversGlobal );
  m_receiverRegion.resize( numReceiversGlobal );
}

void AcousticFirstOrderWaveEquationSEM::precomputeSourceAndReceiverTerm( MeshLevel & mesh, arrayView1d< string const > const & regionNames )
{
  NodeManager const & nodeManager = mesh.getNodeManager();
  FaceManager const & faceManager = mesh.getFaceManager();

  arrayView2d< real64 const, nodes::REFERENCE_POSITION_USD > const
  X = nodeManager.referencePosition().toViewConst();
  arrayView2d< real64 const > const faceNormal  = faceManager.faceNormal();
  arrayView2d< real64 const > const faceCenter  = faceManager.faceCenter();

  arrayView2d< real64 const > const sourceCoordinates = m_sourceCoordinates.toViewConst();
  arrayView2d< localIndex > const sourceNodeIds = m_sourceNodeIds.toView();
  arrayView2d< real64 > const sourceConstants = m_sourceConstants.toView();
  arrayView1d< localIndex > const sourceIsAccessible = m_sourceIsAccessible.toView();
  arrayView1d< localIndex > const sourceElem = m_sourceElem.toView();
<<<<<<< HEAD
  sourceNodeIds.setValues< parallelHostPolicy >( -1 );
  sourceConstants.setValues< parallelHostPolicy >( -1 );
=======
  arrayView1d< localIndex > const sourceRegion = m_sourceRegion.toView();
  sourceNodeIds.setValues< EXEC_POLICY >( -1 );
  sourceConstants.setValues< EXEC_POLICY >( -1 );
>>>>>>> b6f71ba7
  sourceIsAccessible.zero();

  arrayView2d< real64 const > const receiverCoordinates = m_receiverCoordinates.toViewConst();
  arrayView2d< localIndex > const receiverNodeIds = m_receiverNodeIds.toView();
  arrayView2d< real64 > const receiverConstants = m_receiverConstants.toView();
  arrayView1d< localIndex > const receiverIsLocal = m_receiverIsLocal.toView();
  arrayView1d< localIndex > const rcvElem = m_rcvElem.toView();
<<<<<<< HEAD
  receiverNodeIds.setValues< parallelHostPolicy >( -1 );
  receiverConstants.setValues< parallelHostPolicy >( -1 );
=======
  arrayView1d< localIndex > const receiverRegion = m_receiverRegion.toView();
  receiverNodeIds.setValues< EXEC_POLICY >( -1 );
  receiverConstants.setValues< EXEC_POLICY >( -1 );
>>>>>>> b6f71ba7
  receiverIsLocal.zero();

  real32 const timeSourceFrequency = this->m_timeSourceFrequency;
  localIndex const rickerOrder = this->m_rickerOrder;
  arrayView2d< real32 > const sourceValue = m_sourceValue.toView();
  real64 dt = 0;
  EventManager const & event = this->getGroupByPath< EventManager >( "/Problem/Events" );
  for( localIndex numSubEvent = 0; numSubEvent < event.numSubGroups(); ++numSubEvent )
  {
    EventBase const * subEvent = static_cast< EventBase const * >( event.getSubGroups()[numSubEvent] );
    if( subEvent->getEventName() == "/Solvers/" + this->getName() )
    {
      dt = subEvent->getReference< real64 >( EventBase::viewKeyStruct::forceDtString() );
    }
  }

  mesh.getElemManager().forElementSubRegions< CellElementSubRegion >( regionNames, [&]( localIndex const regionIndex,
                                                                                        CellElementSubRegion & elementSubRegion )
  {
    GEOS_THROW_IF( elementSubRegion.getElementType() != ElementType::Hexahedron,
                   "Invalid type of element, the acoustic solver is designed for hexahedral meshes only (C3D8) ",
                   InputError );

    arrayView2d< localIndex const > const elemsToFaces = elementSubRegion.faceList();
    arrayView2d< localIndex const, cells::NODE_MAP_USD > const & elemsToNodes = elementSubRegion.nodeList();
    arrayView2d< real64 const > const elemCenter = elementSubRegion.getElementCenter();
    arrayView1d< integer const > const elemGhostRank = elementSubRegion.ghostRank();

    finiteElement::FiniteElementBase const &
    fe = elementSubRegion.getReference< finiteElement::FiniteElementBase >( getDiscretizationName() );
    finiteElement::FiniteElementDispatchHandler< SEM_FE_TYPES >::dispatch3D( fe, [&] ( auto const finiteElement )
    {
      using FE_TYPE = TYPEOFREF( finiteElement );

      constexpr localIndex numNodesPerElem = FE_TYPE::numNodes;
      localIndex const numFacesPerElem = elementSubRegion.numFacesPerElement();

      acousticFirstOrderWaveEquationSEMKernels::
        PrecomputeSourceAndReceiverKernel::
        launch< parallelHostPolicy, FE_TYPE >
        ( elementSubRegion.size(),
        regionIndex,
        numNodesPerElem,
        numFacesPerElem,
        X,
        elemGhostRank,
        elemsToNodes,
        elemsToFaces,
        elemCenter,
        faceNormal,
        faceCenter,
        sourceCoordinates,
        sourceIsAccessible,
        sourceElem,
        sourceNodeIds,
        sourceConstants,
        sourceRegion,
        receiverCoordinates,
        receiverIsLocal,
        rcvElem,
        receiverNodeIds,
        receiverConstants,
        receiverRegion,
        sourceValue,
        dt,
        timeSourceFrequency,
        rickerOrder );
    } );
  } );

}


void AcousticFirstOrderWaveEquationSEM::addSourceToRightHandSide( integer const & cycleNumber, arrayView1d< real32 > const rhs )
{
  arrayView2d< localIndex const > const sourceNodeIds = m_sourceNodeIds.toViewConst();
  arrayView2d< real64 const > const sourceConstants   = m_sourceConstants.toViewConst();
  arrayView1d< localIndex const > const sourceIsAccessible = m_sourceIsAccessible.toViewConst();
  arrayView2d< real32 const > const sourceValue   = m_sourceValue.toViewConst();

  GEOS_THROW_IF( cycleNumber > sourceValue.size( 0 ), "Too many steps compared to array size", std::runtime_error );
  forAll< EXEC_POLICY >( sourceConstants.size( 0 ), [=] GEOS_HOST_DEVICE ( localIndex const isrc )
  {
    if( sourceIsAccessible[isrc] == 1 )
    {
      for( localIndex inode = 0; inode < sourceConstants.size( 1 ); ++inode )
      {
        real32 const localIncrement = sourceConstants[isrc][inode] * sourceValue[cycleNumber][isrc];
        RAJA::atomicAdd< ATOMIC_POLICY >( &rhs[sourceNodeIds[isrc][inode]], localIncrement );
      }
    }
  } );
}

void AcousticFirstOrderWaveEquationSEM::initializePostInitialConditionsPreSubGroups()
{
  WaveSolverBase::initializePostInitialConditionsPreSubGroups();

  DomainPartition & domain = this->getGroupByPath< DomainPartition >( "/Problem/domain" );

  real64 const time = 0.0;
  applyFreeSurfaceBC( time, domain );

  forDiscretizationOnMeshTargets( domain.getMeshBodies(), [&] ( string const &,
                                                                MeshLevel & mesh,
                                                                arrayView1d< string const > const & regionNames )
  {
    precomputeSourceAndReceiverTerm( mesh, regionNames );

    NodeManager & nodeManager = mesh.getNodeManager();
    FaceManager & faceManager = mesh.getFaceManager();

    /// get the array of indicators: 1 if the face is on the boundary; 0 otherwise
    arrayView1d< integer > const & facesDomainBoundaryIndicator = faceManager.getDomainBoundaryIndicator();
    arrayView2d< real64 const, nodes::REFERENCE_POSITION_USD > const X = nodeManager.referencePosition().toViewConst();

    /// get table containing face to nodes map
    ArrayOfArraysView< localIndex const > const facesToNodes = faceManager.nodeList().toViewConst();

    // mass matrix to be computed in this function
    arrayView1d< real32 > const mass = nodeManager.getField< wavesolverfields::MassVector >();

    /// damping matrix to be computed for each dof in the boundary of the mesh
    arrayView1d< localIndex > const nodeToDampingIdx = nodeManager.getField< fields::wavesolverfields::NodeToDampingIndex >();
    m_dampingVector.resize( m_dampingNodes.size() );
    m_dampingVector.zero();
    mass.zero();

    /// get array of indicators: 1 if face is on the free surface; 0 otherwise
    arrayView1d< localIndex const > const freeSurfaceFaceIndicator = faceManager.getField< wavesolverfields::FreeSurfaceFaceIndicator >();

    mesh.getElemManager().forElementSubRegions< CellElementSubRegion >( regionNames, [&]( localIndex const,
                                                                                          CellElementSubRegion & elementSubRegion )
    {
      arrayView2d< localIndex const, cells::NODE_MAP_USD > const elemsToNodes = elementSubRegion.nodeList();
      arrayView2d< localIndex const > const facesToElements = faceManager.elementList();
      arrayView1d< real32 const > const velocity = elementSubRegion.getField< wavesolverfields::MediumVelocity >();
      arrayView1d< real32 const > const density = elementSubRegion.getField< wavesolverfields::MediumDensity >();

      finiteElement::FiniteElementBase const &
      fe = elementSubRegion.getReference< finiteElement::FiniteElementBase >( getDiscretizationName() );
      finiteElement::FiniteElementDispatchHandler< SEM_FE_TYPES >::dispatch3D( fe, [&] ( auto const finiteElement )
      {
        using FE_TYPE = TYPEOFREF( finiteElement );

        acousticFirstOrderWaveEquationSEMKernels::MassMatrixKernel< FE_TYPE > kernelM( finiteElement );

        kernelM.template launch< parallelHostPolicy, parallelHostAtomic >( elementSubRegion.size(),
                                                                           X,
                                                                           elemsToNodes,
                                                                           velocity,
                                                                           density,
                                                                           mass );

        acousticFirstOrderWaveEquationSEMKernels::DampingMatrixKernel< FE_TYPE > kernelD( finiteElement );

        kernelD.template launch< parallelHostPolicy, parallelHostAtomic >( faceManager.size(),
                                                                           X,
                                                                           facesToElements,
                                                                           facesToNodes,
                                                                           facesDomainBoundaryIndicator,
                                                                           freeSurfaceFaceIndicator,
                                                                           velocity,
                                                                           nodeToDampingIdx,
                                                                           m_dampingVector );
      } );
    } );
  } );
}


void AcousticFirstOrderWaveEquationSEM::applyFreeSurfaceBC( real64 const time, DomainPartition & domain )
{
  FieldSpecificationManager & fsManager = FieldSpecificationManager::getInstance();
  FunctionManager const & functionManager = FunctionManager::getInstance();

  FaceManager & faceManager = domain.getMeshBody( 0 ).getMeshLevel( m_discretizationName ).getFaceManager();
  NodeManager & nodeManager = domain.getMeshBody( 0 ).getMeshLevel( m_discretizationName ).getNodeManager();

  arrayView1d< real32 > const p_np1 = nodeManager.getField< wavesolverfields::Pressure_np1 >();

  ArrayOfArraysView< localIndex const > const faceToNodeMap = faceManager.nodeList().toViewConst();

  /// array of indicators: 1 if a face is on on free surface; 0 otherwise
  arrayView1d< localIndex > const freeSurfaceFaceIndicator = faceManager.getField< wavesolverfields::FreeSurfaceFaceIndicator >();

  /// array of indicators: 1 if a node is on on free surface; 0 otherwise
  arrayView1d< localIndex > const freeSurfaceNodeIndicator = nodeManager.getField< wavesolverfields::FreeSurfaceNodeIndicator >();


  freeSurfaceFaceIndicator.zero();
  freeSurfaceNodeIndicator.zero();

  fsManager.apply< FaceManager >( time,
                                  domain.getMeshBody( 0 ).getMeshLevel( m_discretizationName ),
                                  string( "FreeSurface" ),
                                  [&]( FieldSpecificationBase const & bc,
                                       string const &,
                                       SortedArrayView< localIndex const > const & targetSet,
                                       FaceManager &,
                                       string const & )
  {
    string const & functionName = bc.getFunctionName();

    if( functionName.empty() || functionManager.getGroup< FunctionBase >( functionName ).isFunctionOfTime() == 2 )
    {
      real64 const value = bc.getScale();

      for( localIndex i = 0; i < targetSet.size(); ++i )
      {
        localIndex const kf = targetSet[ i ];
        freeSurfaceFaceIndicator[kf] = 1;

        localIndex const numNodes = faceToNodeMap.sizeOfArray( kf );
        for( localIndex a=0; a < numNodes; ++a )
        {
          localIndex const dof = faceToNodeMap( kf, a );
          freeSurfaceNodeIndicator[dof] = 1;

          p_np1[dof] = value;
        }
      }
    }
    else
    {
      GEOS_ERROR( "This option is not supported yet" );
    }
  } );
}

// Here for retrocompatibily
real64 AcousticFirstOrderWaveEquationSEM::explicitStepForward( real64 const & time_n,
                                                               real64 const & dt,
                                                               integer cycleNumber,
                                                               DomainPartition & domain,
                                                               bool GEOS_UNUSED_PARAM( computeGradient ) )
{
  real64 dtOut = explicitStepInternal( time_n, dt, cycleNumber, domain );
  return dtOut;
}



real64 AcousticFirstOrderWaveEquationSEM::explicitStepBackward( real64 const & time_n,
                                                                real64 const & dt,
                                                                integer cycleNumber,
                                                                DomainPartition & domain,
                                                                bool GEOS_UNUSED_PARAM( computeGradient ) )
{
  GEOS_ERROR( "Backward propagation for the first-order wave propagator not yet implemented" );
  real64 dtOut = explicitStepInternal( time_n, dt, cycleNumber, domain );
  return dtOut;
}


real64 AcousticFirstOrderWaveEquationSEM::explicitStepInternal( real64 const & time_n,
                                                                real64 const & dt,
                                                                integer const cycleNumber,
                                                                DomainPartition & domain )
{
  GEOS_MARK_FUNCTION;

  GEOS_UNUSED_VAR( time_n, dt, cycleNumber );

  arrayView2d< real64 const > const sourceConstants = m_sourceConstants.toView();
  arrayView1d< localIndex const > const sourceIsAccessible = m_sourceIsAccessible.toView();
  arrayView1d< localIndex const > const sourceElem = m_sourceElem.toView();
  arrayView1d< localIndex const > const sourceRegion = m_sourceRegion.toView();
  arrayView2d< real32 const > const sourceValue = m_sourceValue.toView();

  GEOS_LOG_RANK_0_IF( dt < epsilonLoc, "Warning! Value for dt: " << dt << "s is smaller than local threshold: " << epsilonLoc );

  forDiscretizationOnMeshTargets( domain.getMeshBodies(),
                                  [&] ( string const &,
                                        MeshLevel & mesh,
                                        arrayView1d< string const > const & regionNames )
  {
    NodeManager & nodeManager = mesh.getNodeManager();

    arrayView2d< real64 const, nodes::REFERENCE_POSITION_USD > const X = nodeManager.referencePosition().toViewConst();

    arrayView1d< real32 const > const mass = nodeManager.getField< wavesolverfields::MassVector >();

    arrayView1d< real32 > const p_np1 = nodeManager.getField< wavesolverfields::Pressure_np1 >();

    arrayView1d< real32 > const rhs = nodeManager.getField< wavesolverfields::ForcingRHS >();

    mesh.getElemManager().forElementSubRegions< CellElementSubRegion >( regionNames, [&]( localIndex const regionIndex,
                                                                                          CellElementSubRegion & elementSubRegion )
    {
      arrayView2d< localIndex const, cells::NODE_MAP_USD > const & elemsToNodes = elementSubRegion.nodeList();
      arrayView1d< real32 const > const density = elementSubRegion.getField< wavesolverfields::MediumDensity >();
      arrayView2d< real32 > const velocity_x = elementSubRegion.getField< wavesolverfields::Velocity_x >();
      arrayView2d< real32 > const velocity_y = elementSubRegion.getField< wavesolverfields::Velocity_y >();
      arrayView2d< real32 > const velocity_z = elementSubRegion.getField< wavesolverfields::Velocity_z >();
      finiteElement::FiniteElementBase const &
      fe = elementSubRegion.getReference< finiteElement::FiniteElementBase >( getDiscretizationName() );
      finiteElement::FiniteElementDispatchHandler< SEM_FE_TYPES >::dispatch3D( fe, [&] ( auto const finiteElement )
      {
        using FE_TYPE = TYPEOFREF( finiteElement );



        acousticFirstOrderWaveEquationSEMKernels::
          VelocityComputation< FE_TYPE > kernel( finiteElement );
        kernel.template launch< EXEC_POLICY, ATOMIC_POLICY >
          ( elementSubRegion.size(),
          X,
          elemsToNodes,
          p_np1,
          density,
          dt,
          velocity_x,
          velocity_y,
          velocity_z );
        acousticFirstOrderWaveEquationSEMKernels::
          PressureComputation< FE_TYPE > kernel2( finiteElement );
        kernel2.template launch< EXEC_POLICY, ATOMIC_POLICY >
          ( elementSubRegion.size(),
<<<<<<< HEAD
=======
          regionIndex,
          nodeManager.size(),
>>>>>>> b6f71ba7
          X,
          elemsToNodes,
          velocity_x,
          velocity_y,
          velocity_z,
          mass,
          m_dampingNodes,
          m_dampingVector,
          sourceConstants,
          sourceValue,
          sourceIsAccessible,
          sourceElem,
          sourceRegion,
          dt,
          cycleNumber,
          p_np1 );
      } );
      arrayView2d< real32 > const uxReceivers   = m_uxNp1AtReceivers.toView();
      arrayView2d< real32 > const uyReceivers   = m_uyNp1AtReceivers.toView();
      arrayView2d< real32 > const uzReceivers   = m_uzNp1AtReceivers.toView();

      compute2dVariableAllSeismoTraces( regionIndex, time_n, dt, velocity_x, velocity_x, uxReceivers );
      compute2dVariableAllSeismoTraces( regionIndex, time_n, dt, velocity_y, velocity_y, uyReceivers );
      compute2dVariableAllSeismoTraces( regionIndex, time_n, dt, velocity_z, velocity_z, uzReceivers );

    } );

    FieldIdentifiers fieldsToBeSync;
    fieldsToBeSync.addFields( FieldLocation::Node, { wavesolverfields::Pressure_np1::key() } );
    fieldsToBeSync.addElementFields( {wavesolverfields::Velocity_x::key(), wavesolverfields::Velocity_y::key(), wavesolverfields::Velocity_z::key()}, regionNames );

    CommunicationTools & syncFields = CommunicationTools::getInstance();
    syncFields.synchronizeFields( fieldsToBeSync,
                                  mesh,
                                  domain.getNeighbors(),
                                  true );

    // compute the seismic traces since last step.
    arrayView2d< real32 > const pReceivers   = m_pressureNp1AtReceivers.toView();
    computeAllSeismoTraces( time_n, dt, p_np1, p_np1, pReceivers );

    // increment m_indexSeismoTrace
    while( (m_dtSeismoTrace*m_indexSeismoTrace) <= (time_n + epsilonLoc) && m_indexSeismoTrace < m_nsamplesSeismoTrace )
    {
      m_indexSeismoTrace++;
    }

  } );
  return dt;
}

void AcousticFirstOrderWaveEquationSEM::cleanup( real64 const time_n, integer const, integer const, real64 const, DomainPartition & domain )
{
  // compute the remaining seismic traces, if needed
  forDiscretizationOnMeshTargets( domain.getMeshBodies(), [&] ( string const &,
                                                                MeshLevel & mesh,
                                                                arrayView1d< string const > const & regionNames )
  {
    NodeManager & nodeManager = mesh.getNodeManager();
    arrayView1d< real32 const > const p_np1 = nodeManager.getField< wavesolverfields::Pressure_np1 >();
    mesh.getElemManager().forElementSubRegions< CellElementSubRegion >( regionNames, [&]( localIndex const regionIndex,
                                                                                          CellElementSubRegion & elementSubRegion )
    {
      arrayView2d< real32 > const velocity_x = elementSubRegion.getField< wavesolverfields::Velocity_x >();
      arrayView2d< real32 > const velocity_y = elementSubRegion.getField< wavesolverfields::Velocity_y >();
      arrayView2d< real32 > const velocity_z = elementSubRegion.getField< wavesolverfields::Velocity_z >();

      arrayView2d< real32 > const uxReceivers   = m_uxNp1AtReceivers.toView();
      arrayView2d< real32 > const uyReceivers   = m_uyNp1AtReceivers.toView();
      arrayView2d< real32 > const uzReceivers   = m_uzNp1AtReceivers.toView();

      compute2dVariableAllSeismoTraces( regionIndex, time_n, 0, velocity_x, velocity_x, uxReceivers );
      compute2dVariableAllSeismoTraces( regionIndex, time_n, 0, velocity_y, velocity_y, uyReceivers );
      compute2dVariableAllSeismoTraces( regionIndex, time_n, 0, velocity_z, velocity_z, uzReceivers );

    } );
    arrayView2d< real32 > const pReceivers   = m_pressureNp1AtReceivers.toView();
    computeAllSeismoTraces( time_n, 0, p_np1, p_np1, pReceivers );
  } );

  // increment m_indexSeismoTrace
  while( (m_dtSeismoTrace*m_indexSeismoTrace) <= (time_n + epsilonLoc) && m_indexSeismoTrace < m_nsamplesSeismoTrace )
  {
    m_indexSeismoTrace++;
  }
}

void AcousticFirstOrderWaveEquationSEM::computeAllSeismoTraces( real64 const time_n,
                                                                real64 const dt,
                                                                arrayView1d< real32 const > const var_np1,
                                                                arrayView1d< real32 const > const var_n,
                                                                arrayView2d< real32 > varAtReceivers )
{
  localIndex indexSeismoTrace = m_indexSeismoTrace;
  for( real64 timeSeismo;
       (timeSeismo = m_dtSeismoTrace*indexSeismoTrace) <= (time_n + epsilonLoc) && indexSeismoTrace < m_nsamplesSeismoTrace;
       indexSeismoTrace++ )
  {
    WaveSolverUtils::computeSeismoTrace( time_n, dt, timeSeismo, indexSeismoTrace, m_receiverNodeIds, m_receiverConstants, m_receiverIsLocal, m_nsamplesSeismoTrace,
                                         m_outputSeismoTrace,
                                         var_np1, var_n, varAtReceivers );
  }
}

void AcousticFirstOrderWaveEquationSEM::compute2dVariableAllSeismoTraces( localIndex const regionIndex,
                                                                          real64 const time_n,
                                                                          real64 const dt,
                                                                          arrayView2d< real32 const > const var_np1,
                                                                          arrayView2d< real32 const > const var_n,
                                                                          arrayView2d< real32 > varAtReceivers )
{
  localIndex indexSeismoTrace = m_indexSeismoTrace;
  for( real64 timeSeismo;
       (timeSeismo = m_dtSeismoTrace*indexSeismoTrace) <= (time_n + epsilonLoc) && indexSeismoTrace < m_nsamplesSeismoTrace;
       indexSeismoTrace++ )
  {
    WaveSolverUtils::compute2dVariableSeismoTrace( time_n, dt, regionIndex, m_receiverRegion, timeSeismo, indexSeismoTrace, m_rcvElem, m_receiverConstants, m_receiverIsLocal, m_nsamplesSeismoTrace,
                                                   m_outputSeismoTrace,
                                                   var_np1, var_n, varAtReceivers );
  }
}


void AcousticFirstOrderWaveEquationSEM::initializePML()
{
  GEOS_ERROR( "PML for the first order acoustic wave propagator not yet implemented" );
}

void AcousticFirstOrderWaveEquationSEM::applyPML( real64 const, DomainPartition & )
{
  GEOS_ERROR( "PML for the first order acoustic wave propagator not yet implemented" );
}

REGISTER_CATALOG_ENTRY( SolverBase, AcousticFirstOrderWaveEquationSEM, string const &, dataRepository::Group * const )

} /* namespace geos */<|MERGE_RESOLUTION|>--- conflicted
+++ resolved
@@ -176,14 +176,9 @@
   arrayView2d< real64 > const sourceConstants = m_sourceConstants.toView();
   arrayView1d< localIndex > const sourceIsAccessible = m_sourceIsAccessible.toView();
   arrayView1d< localIndex > const sourceElem = m_sourceElem.toView();
-<<<<<<< HEAD
   sourceNodeIds.setValues< parallelHostPolicy >( -1 );
   sourceConstants.setValues< parallelHostPolicy >( -1 );
-=======
   arrayView1d< localIndex > const sourceRegion = m_sourceRegion.toView();
-  sourceNodeIds.setValues< EXEC_POLICY >( -1 );
-  sourceConstants.setValues< EXEC_POLICY >( -1 );
->>>>>>> b6f71ba7
   sourceIsAccessible.zero();
 
   arrayView2d< real64 const > const receiverCoordinates = m_receiverCoordinates.toViewConst();
@@ -191,14 +186,9 @@
   arrayView2d< real64 > const receiverConstants = m_receiverConstants.toView();
   arrayView1d< localIndex > const receiverIsLocal = m_receiverIsLocal.toView();
   arrayView1d< localIndex > const rcvElem = m_rcvElem.toView();
-<<<<<<< HEAD
   receiverNodeIds.setValues< parallelHostPolicy >( -1 );
   receiverConstants.setValues< parallelHostPolicy >( -1 );
-=======
   arrayView1d< localIndex > const receiverRegion = m_receiverRegion.toView();
-  receiverNodeIds.setValues< EXEC_POLICY >( -1 );
-  receiverConstants.setValues< EXEC_POLICY >( -1 );
->>>>>>> b6f71ba7
   receiverIsLocal.zero();
 
   real32 const timeSourceFrequency = this->m_timeSourceFrequency;
@@ -518,11 +508,8 @@
           PressureComputation< FE_TYPE > kernel2( finiteElement );
         kernel2.template launch< EXEC_POLICY, ATOMIC_POLICY >
           ( elementSubRegion.size(),
-<<<<<<< HEAD
-=======
           regionIndex,
           nodeManager.size(),
->>>>>>> b6f71ba7
           X,
           elemsToNodes,
           velocity_x,
