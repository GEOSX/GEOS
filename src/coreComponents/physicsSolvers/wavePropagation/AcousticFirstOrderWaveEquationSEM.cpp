/*
 * ------------------------------------------------------------------------------------------------------------
 * SPDX-License-Identifier: LGPL-2.1-only
 *
 * Copyright (c) 2018-2020 Lawrence Livermore National Security LLC
 * Copyright (c) 2018-2020 The Board of Trustees of the Leland Stanford Junior University
 * Copyright (c) 2018-2020 TotalEnergies
 * Copyright (c) 2019-     GEOSX Contributors
 * All rights reserved
 *
 * See top level LICENSE, COPYRIGHT, CONTRIBUTORS, NOTICE, and ACKNOWLEDGEMENTS files for details.
 * ------------------------------------------------------------------------------------------------------------
 */


/**
 * @file AcousticFirstOrderWaveEquationSEM.cpp
 */

#include "AcousticFirstOrderWaveEquationSEM.hpp"
#include "AcousticFirstOrderWaveEquationSEMKernel.hpp"


#include "finiteElement/FiniteElementDiscretization.hpp"
#include "fieldSpecification/FieldSpecificationManager.hpp"
#include "mainInterface/ProblemManager.hpp"
#include "mesh/ElementType.hpp"
#include "mesh/mpiCommunications/CommunicationTools.hpp"
#include "AcousticMatricesSEMKernel.hpp"
#include "PrecomputeSourcesAndReceiversKernel.hpp"

namespace geos
{

using namespace dataRepository;
using namespace fields;

AcousticFirstOrderWaveEquationSEM::AcousticFirstOrderWaveEquationSEM( const std::string & name,
                                                                      Group * const parent ):
  WaveSolverBase( name,
                  parent )
{

  registerWrapper( viewKeyStruct::pressureNp1AtReceiversString(), &m_pressureNp1AtReceivers ).
    setInputFlag( InputFlags::FALSE ).
    setSizedFromParent( 0 ).
    setDescription( "Pressure value at each receiver for each timestep" );

  registerWrapper( viewKeyStruct::uxNp1AtReceiversString(), &m_uxNp1AtReceivers ).
    setInputFlag( InputFlags::FALSE ).
    setSizedFromParent( 0 ).
    setDescription( "Ux value at each receiver for each timestep" );

  registerWrapper( viewKeyStruct::uyNp1AtReceiversString(), &m_uyNp1AtReceivers ).
    setInputFlag( InputFlags::FALSE ).
    setSizedFromParent( 0 ).
    setDescription( "Uy value at each receiver for each timestep" );

  registerWrapper( viewKeyStruct::uzNp1AtReceiversString(), &m_uzNp1AtReceivers ).
    setInputFlag( InputFlags::FALSE ).
    setSizedFromParent( 0 ).
    setDescription( "Uz value at each receiver for each timestep" );

  registerWrapper( viewKeyStruct::sourceElemString(), &m_sourceElem ).
    setInputFlag( InputFlags::FALSE ).
    setSizedFromParent( 0 ).
    setDescription( "Element containing the sources" );

  registerWrapper( viewKeyStruct::sourceRegionString(), &m_sourceRegion ).
    setInputFlag( InputFlags::FALSE ).
    setSizedFromParent( 0 ).
    setDescription( "Region containing the sources" );
}

AcousticFirstOrderWaveEquationSEM::~AcousticFirstOrderWaveEquationSEM()
{
  // TODO Auto-generated destructor stub
}

void AcousticFirstOrderWaveEquationSEM::initializePreSubGroups()
{
  WaveSolverBase::initializePreSubGroups();


}


void AcousticFirstOrderWaveEquationSEM::registerDataOnMesh( Group & meshBodies )
{
  WaveSolverBase::registerDataOnMesh( meshBodies );

  forDiscretizationOnMeshTargets( meshBodies, [&] ( string const &,
                                                    MeshLevel & mesh,
                                                    arrayView1d< string const > const & )
  {
    NodeManager & nodeManager = mesh.getNodeManager();

    nodeManager.registerField< acousticfields::Pressure_np1,
                               acousticfields::ForcingRHS,
                               acousticfields::AcousticMassVector,
                               acousticfields::DampingVector,
                               acousticfields::AcousticFreeSurfaceNodeIndicator >( getName() );

    FaceManager & faceManager = mesh.getFaceManager();
    faceManager.registerField< acousticfields::AcousticFreeSurfaceFaceIndicator >( getName() );

    ElementRegionManager & elemManager = mesh.getElemManager();

    elemManager.forElementSubRegions< CellElementSubRegion >( [&]( CellElementSubRegion & subRegion )
    {
      subRegion.registerField< acousticfields::AcousticVelocity >( getName() );
      subRegion.registerField< acousticfields::AcousticDensity >( getName() );

      subRegion.registerField< acousticfields::Velocity_x >( getName() );
      subRegion.registerField< acousticfields::Velocity_y >( getName() );
      subRegion.registerField< acousticfields::Velocity_z >( getName() );

      finiteElement::FiniteElementBase const & fe = subRegion.getReference< finiteElement::FiniteElementBase >( getDiscretizationName() );

      finiteElement::FiniteElementDispatchHandler< SEM_FE_TYPES >::dispatch3D( fe, [&] ( auto const finiteElement )
      {

        using FE_TYPE = TYPEOFREF( finiteElement );

        constexpr localIndex numNodesPerElem = FE_TYPE::numNodes;

        subRegion.getField< acousticfields::Velocity_x >().resizeDimension< 1 >( numNodesPerElem );
        subRegion.getField< acousticfields::Velocity_y >().resizeDimension< 1 >( numNodesPerElem );
        subRegion.getField< acousticfields::Velocity_z >().resizeDimension< 1 >( numNodesPerElem );

      } );

    } );
  } );
}


void AcousticFirstOrderWaveEquationSEM::postProcessInput()
{
  WaveSolverBase::postProcessInput();

  localIndex const numSourcesGlobal = m_sourceCoordinates.size( 0 );
  localIndex const numReceiversGlobal = m_receiverCoordinates.size( 0 );
  m_pressureNp1AtReceivers.resize( m_nsamplesSeismoTrace, numReceiversGlobal + 1 );
  m_uxNp1AtReceivers.resize( m_nsamplesSeismoTrace, numReceiversGlobal + 1 );
  m_uyNp1AtReceivers.resize( m_nsamplesSeismoTrace, numReceiversGlobal + 1 );
  m_uzNp1AtReceivers.resize( m_nsamplesSeismoTrace, numReceiversGlobal + 1 );
  m_sourceElem.resize( numSourcesGlobal );
  m_sourceRegion.resize( numSourcesGlobal );
  m_rcvElem.resize( numReceiversGlobal );
  m_receiverRegion.resize( numReceiversGlobal );
}

void AcousticFirstOrderWaveEquationSEM::precomputeSourceAndReceiverTerm( MeshLevel & mesh, arrayView1d< string const > const & regionNames )
{
  NodeManager const & nodeManager = mesh.getNodeManager();
  FaceManager const & faceManager = mesh.getFaceManager();

  arrayView2d< wsCoordType const, nodes::REFERENCE_POSITION_USD > const
  X = nodeManager.getField< fields::referencePosition32 >().toViewConst();
  arrayView2d< real64 const > const faceNormal  = faceManager.faceNormal();
  arrayView2d< real64 const > const faceCenter  = faceManager.faceCenter();

  arrayView2d< real64 const > const sourceCoordinates = m_sourceCoordinates.toViewConst();
  arrayView2d< localIndex > const sourceNodeIds = m_sourceNodeIds.toView();
  arrayView2d< real64 > const sourceConstants = m_sourceConstants.toView();
  arrayView1d< localIndex > const sourceIsAccessible = m_sourceIsAccessible.toView();
  arrayView1d< localIndex > const sourceElem = m_sourceElem.toView();
  arrayView1d< localIndex > const sourceRegion = m_sourceRegion.toView();
  sourceNodeIds.setValues< EXEC_POLICY >( -1 );
  sourceConstants.setValues< EXEC_POLICY >( -1 );
  sourceIsAccessible.zero();

  arrayView2d< real64 const > const receiverCoordinates = m_receiverCoordinates.toViewConst();
  arrayView2d< localIndex > const receiverNodeIds = m_receiverNodeIds.toView();
  arrayView2d< real64 > const receiverConstants = m_receiverConstants.toView();
  arrayView1d< localIndex > const receiverIsLocal = m_receiverIsLocal.toView();
  arrayView1d< localIndex > const rcvElem = m_rcvElem.toView();
  arrayView1d< localIndex > const receiverRegion = m_receiverRegion.toView();
  receiverNodeIds.setValues< EXEC_POLICY >( -1 );
  receiverConstants.setValues< EXEC_POLICY >( -1 );
  receiverIsLocal.zero();

  arrayView2d< real32 > const sourceValue = m_sourceValue.toView();
  real64 dt = 0;
  EventManager const & event = getGroupByPath< EventManager >( "/Problem/Events" );
  for( localIndex numSubEvent = 0; numSubEvent < event.numSubGroups(); ++numSubEvent )
  {
    EventBase const * subEvent = static_cast< EventBase const * >( event.getSubGroups()[numSubEvent] );
    if( subEvent->getEventName() == "/Solvers/" + getName() )
    {
      dt = subEvent->getReference< real64 >( EventBase::viewKeyStruct::forceDtString() );
    }
  }

  mesh.getElemManager().forElementSubRegions< CellElementSubRegion >( regionNames, [&]( localIndex const regionIndex,
                                                                                        CellElementSubRegion & elementSubRegion )
  {
    GEOS_THROW_IF( elementSubRegion.getElementType() != ElementType::Hexahedron,
                   getDataContext() << ": Invalid type of element, the acoustic solver is designed for hexahedral meshes only (C3D8) ",
                   InputError );

    arrayView2d< localIndex const > const elemsToFaces = elementSubRegion.faceList();
    arrayView2d< localIndex const, cells::NODE_MAP_USD > const & elemsToNodes = elementSubRegion.nodeList();
    arrayView2d< real64 const > const elemCenter = elementSubRegion.getElementCenter();
    arrayView1d< integer const > const elemGhostRank = elementSubRegion.ghostRank();

    finiteElement::FiniteElementBase const &
    fe = elementSubRegion.getReference< finiteElement::FiniteElementBase >( getDiscretizationName() );
    finiteElement::FiniteElementDispatchHandler< SEM_FE_TYPES >::dispatch3D( fe, [&] ( auto const finiteElement )
    {
      using FE_TYPE = TYPEOFREF( finiteElement );

      localIndex const numFacesPerElem = elementSubRegion.numFacesPerElement();

      PreComputeSourcesAndReceivers::
        Compute1DSourceAndReceiverConstantsWithElementsAndRegionStorage
      < EXEC_POLICY, FE_TYPE >
        ( elementSubRegion.size(),
        regionIndex,
        numFacesPerElem,
        X,
        elemGhostRank,
        elemsToNodes,
        elemsToFaces,
        elemCenter,
        faceNormal,
        faceCenter,
        sourceCoordinates,
        sourceIsAccessible,
        sourceElem,
        sourceNodeIds,
        sourceConstants,
        sourceRegion,
        receiverCoordinates,
        receiverIsLocal,
        rcvElem,
        receiverNodeIds,
        receiverConstants,
        receiverRegion,
        sourceValue,
        dt,
        m_timeSourceFrequency,
        m_timeSourceDelay,
        m_rickerOrder );
    } );
  } );

}

void AcousticFirstOrderWaveEquationSEM::initializePostInitialConditionsPreSubGroups()
{
  WaveSolverBase::initializePostInitialConditionsPreSubGroups();

  DomainPartition & domain = getGroupByPath< DomainPartition >( "/Problem/domain" );

  applyFreeSurfaceBC( 0.0, domain );

  forDiscretizationOnMeshTargets( domain.getMeshBodies(), [&] ( string const &,
                                                                MeshLevel & mesh,
                                                                arrayView1d< string const > const & regionNames )
  {
    precomputeSourceAndReceiverTerm( mesh, regionNames );

    NodeManager & nodeManager = mesh.getNodeManager();
    FaceManager & faceManager = mesh.getFaceManager();

    /// get the array of indicators: 1 if the face is on the boundary; 0 otherwise
    arrayView1d< integer const > const & facesDomainBoundaryIndicator = faceManager.getDomainBoundaryIndicator();
    arrayView2d< wsCoordType const, nodes::REFERENCE_POSITION_USD > const nodeCoords = nodeManager.getField< fields::referencePosition32 >().toViewConst();

    /// get table containing face to nodes map
    ArrayOfArraysView< localIndex const > const facesToNodes = faceManager.nodeList().toViewConst();

    // mass matrix to be computed in this function
    arrayView1d< real32 > const mass = nodeManager.getField< acousticfields::AcousticMassVector >();

    /// damping matrix to be computed for each dof in the boundary of the mesh
    arrayView1d< real32 > const damping = nodeManager.getField< acousticfields::DampingVector >();
    damping.zero();
    mass.zero();

    /// get array of indicators: 1 if face is on the free surface; 0 otherwise
    arrayView1d< localIndex const > const freeSurfaceFaceIndicator = faceManager.getField< acousticfields::AcousticFreeSurfaceFaceIndicator >();

    mesh.getElemManager().forElementSubRegions< CellElementSubRegion >( regionNames, [&]( localIndex const,
                                                                                          CellElementSubRegion & elementSubRegion )
    {
      arrayView2d< localIndex const, cells::NODE_MAP_USD > const elemsToNodes = elementSubRegion.nodeList();
      arrayView2d< localIndex const > const elemsToFaces = elementSubRegion.faceList();
      arrayView1d< real32 const > const velocity = elementSubRegion.getField< acousticfields::AcousticVelocity >();
      arrayView1d< real32 const > const density = elementSubRegion.getField< acousticfields::AcousticDensity >();

      real64 dtCompute=0.0;

      finiteElement::FiniteElementBase const &
      fe = elementSubRegion.getReference< finiteElement::FiniteElementBase >( getDiscretizationName() );
      finiteElement::FiniteElementDispatchHandler< SEM_FE_TYPES >::dispatch3D( fe, [&] ( auto const finiteElement )
      {
        using FE_TYPE = TYPEOFREF( finiteElement );

<<<<<<< HEAD
        acousticFirstOrderWaveEquationSEMKernels::MassMatrixKernel< FE_TYPE > kernelM( finiteElement );

        kernelM.template launch< EXEC_POLICY, ATOMIC_POLICY >( elementSubRegion.size(),
                                                               X,
                                                               elemsToNodes,
                                                               velocity,
                                                               density,
                                                               mass );

        acousticFirstOrderWaveEquationSEMKernels::DampingMatrixKernel< FE_TYPE > kernelD( finiteElement );

        kernelD.template launch< EXEC_POLICY, ATOMIC_POLICY >( elementSubRegion.size(),
                                                               X,
                                                               elemsToFaces,
                                                               facesToNodes,
                                                               facesDomainBoundaryIndicator,
                                                               freeSurfaceFaceIndicator,
                                                               velocity,
                                                               damping );
        //This portion of code work asd follow: compute the time-step then exit the code to let you put it inside the XML
        if( m_preComputeDt==1 )
        {
          acousticFirstOrderWaveEquationSEMKernels::ComputeTimeStep< FE_TYPE > kernelT( finiteElement );

          dtCompute = kernelT.template launch< EXEC_POLICY, ATOMIC_POLICY >( elementSubRegion.size(),
                                                                             nodeManager.size(),
                                                                             X,
                                                                             elemsToNodes,
                                                                             density,
                                                                             mass );


          real64 globaldt = MpiWrapper::min( dtCompute );

          printf( "dt=%f\n", globaldt );

          exit( 2 );

        }
=======
        AcousticMatricesSEM::MassMatrix< FE_TYPE > kernelM( finiteElement );
        kernelM.template computeMassMatrix< EXEC_POLICY, ATOMIC_POLICY >( elementSubRegion.size(),
                                                                          nodeCoords,
                                                                          elemsToNodes,
                                                                          velocity,
                                                                          density,
                                                                          mass );

        AcousticMatricesSEM::DampingMatrix< FE_TYPE > kernelD( finiteElement );
        kernelD.template computeDampingMatrix< EXEC_POLICY, ATOMIC_POLICY >( elementSubRegion.size(),
                                                                             nodeCoords,
                                                                             elemsToFaces,
                                                                             facesToNodes,
                                                                             facesDomainBoundaryIndicator,
                                                                             freeSurfaceFaceIndicator,
                                                                             velocity,
                                                                             density,
                                                                             damping );
>>>>>>> 4696a656


      } );
    } );
  } );

  WaveSolverUtils::initTrace( "seismoTraceReceiver", getName(), m_outputSeismoTrace, m_receiverConstants.size( 0 ), m_receiverIsLocal );
}

real64 AcousticFirstOrderWaveEquationSEM::computeTimeStep( real64 & dtOut )
{
  GEOS_ERROR( getDataContext() << ":  Time-Step computation for the first order acoustic wave propagator not yet implemented" );
  return dtOut;
}


void AcousticFirstOrderWaveEquationSEM::applyFreeSurfaceBC( real64 const time, DomainPartition & domain )
{
  FieldSpecificationManager & fsManager = FieldSpecificationManager::getInstance();
  FunctionManager const & functionManager = FunctionManager::getInstance();

  FaceManager & faceManager = domain.getMeshBody( 0 ).getMeshLevel( m_discretizationName ).getFaceManager();
  NodeManager & nodeManager = domain.getMeshBody( 0 ).getMeshLevel( m_discretizationName ).getNodeManager();

  arrayView1d< real32 > const p_np1 = nodeManager.getField< acousticfields::Pressure_np1 >();

  ArrayOfArraysView< localIndex const > const faceToNodeMap = faceManager.nodeList().toViewConst();

  /// array of indicators: 1 if a face is on on free surface; 0 otherwise
  arrayView1d< localIndex > const freeSurfaceFaceIndicator = faceManager.getField< acousticfields::AcousticFreeSurfaceFaceIndicator >();

  /// array of indicators: 1 if a node is on on free surface; 0 otherwise
  arrayView1d< localIndex > const freeSurfaceNodeIndicator = nodeManager.getField< acousticfields::AcousticFreeSurfaceNodeIndicator >();


  freeSurfaceFaceIndicator.zero();
  freeSurfaceNodeIndicator.zero();

  fsManager.apply< FaceManager >( time,
                                  domain.getMeshBody( 0 ).getMeshLevel( m_discretizationName ),
                                  WaveSolverBase::viewKeyStruct::freeSurfaceString(),
                                  [&]( FieldSpecificationBase const & bc,
                                       string const &,
                                       SortedArrayView< localIndex const > const & targetSet,
                                       FaceManager &,
                                       string const & )
  {
    string const & functionName = bc.getFunctionName();

    if( functionName.empty() || functionManager.getGroup< FunctionBase >( functionName ).isFunctionOfTime() == 2 )
    {
      real64 const value = bc.getScale();

      for( localIndex i = 0; i < targetSet.size(); ++i )
      {
        localIndex const kf = targetSet[ i ];
        freeSurfaceFaceIndicator[kf] = 1;

        localIndex const numNodes = faceToNodeMap.sizeOfArray( kf );
        for( localIndex a=0; a < numNodes; ++a )
        {
          localIndex const dof = faceToNodeMap( kf, a );
          freeSurfaceNodeIndicator[dof] = 1;

          p_np1[dof] = value;
        }
      }
    }
    else
    {
      GEOS_ERROR( "This option is not supported yet" );
    }
  } );
}

// Here for retrocompatibily
real64 AcousticFirstOrderWaveEquationSEM::explicitStepForward( real64 const & time_n,
                                                               real64 const & dt,
                                                               integer cycleNumber,
                                                               DomainPartition & domain,
                                                               bool GEOS_UNUSED_PARAM( computeGradient ) )
{
  real64 dtOut = explicitStepInternal( time_n, dt, cycleNumber, domain );
  return dtOut;
}



real64 AcousticFirstOrderWaveEquationSEM::explicitStepBackward( real64 const & time_n,
                                                                real64 const & dt,
                                                                integer cycleNumber,
                                                                DomainPartition & domain,
                                                                bool GEOS_UNUSED_PARAM( computeGradient ) )
{
  GEOS_ERROR( getDataContext() << ": Backward propagation for the first-order wave propagator not yet implemented" );
  real64 dtOut = explicitStepInternal( time_n, dt, cycleNumber, domain );
  return dtOut;
}


real64 AcousticFirstOrderWaveEquationSEM::explicitStepInternal( real64 const & time_n,
                                                                real64 const & dt,
                                                                integer const cycleNumber,
                                                                DomainPartition & domain )
{
  GEOS_MARK_FUNCTION;

  GEOS_UNUSED_VAR( time_n, dt, cycleNumber );

  arrayView2d< real64 const > const sourceConstants = m_sourceConstants.toView();
  arrayView1d< localIndex const > const sourceIsAccessible = m_sourceIsAccessible.toView();
  arrayView1d< localIndex const > const sourceElem = m_sourceElem.toView();
  arrayView1d< localIndex const > const sourceRegion = m_sourceRegion.toView();
  arrayView2d< real32 const > const sourceValue = m_sourceValue.toView();

  GEOS_LOG_RANK_0_IF( dt < epsilonLoc, "Warning! Value for dt: " << dt << "s is smaller than local threshold: " << epsilonLoc );

  forDiscretizationOnMeshTargets( domain.getMeshBodies(),
                                  [&] ( string const &,
                                        MeshLevel & mesh,
                                        arrayView1d< string const > const & regionNames )
  {
    NodeManager & nodeManager = mesh.getNodeManager();

    arrayView2d< wsCoordType const, nodes::REFERENCE_POSITION_USD > const X = nodeManager.getField< fields::referencePosition32 >().toViewConst();

    arrayView1d< real32 const > const mass = nodeManager.getField< acousticfields::AcousticMassVector >();
    arrayView1d< real32 const > const damping = nodeManager.getField< acousticfields::DampingVector >();

    arrayView1d< real32 > const p_np1 = nodeManager.getField< acousticfields::Pressure_np1 >();

    arrayView1d< real32 > const rhs = nodeManager.getField< acousticfields::ForcingRHS >();

    mesh.getElemManager().forElementSubRegions< CellElementSubRegion >( regionNames, [&]( localIndex const regionIndex,
                                                                                          CellElementSubRegion & elementSubRegion )
    {
      arrayView2d< localIndex const, cells::NODE_MAP_USD > const & elemsToNodes = elementSubRegion.nodeList();
      arrayView1d< real32 const > const density = elementSubRegion.getField< acousticfields::AcousticDensity >();
      arrayView2d< real32 > const velocity_x = elementSubRegion.getField< acousticfields::Velocity_x >();
      arrayView2d< real32 > const velocity_y = elementSubRegion.getField< acousticfields::Velocity_y >();
      arrayView2d< real32 > const velocity_z = elementSubRegion.getField< acousticfields::Velocity_z >();
      finiteElement::FiniteElementBase const &
      fe = elementSubRegion.getReference< finiteElement::FiniteElementBase >( getDiscretizationName() );
      finiteElement::FiniteElementDispatchHandler< SEM_FE_TYPES >::dispatch3D( fe, [&] ( auto const finiteElement )
      {
        using FE_TYPE = TYPEOFREF( finiteElement );



        acousticFirstOrderWaveEquationSEMKernels::
          VelocityComputation< FE_TYPE > kernel( finiteElement );
        kernel.template launch< EXEC_POLICY, ATOMIC_POLICY >
          ( elementSubRegion.size(),
          X,
          elemsToNodes,
          p_np1,
          density,
          dt,
          velocity_x,
          velocity_y,
          velocity_z );
        acousticFirstOrderWaveEquationSEMKernels::
          PressureComputation< FE_TYPE > kernel2( finiteElement );
        kernel2.template launch< EXEC_POLICY, ATOMIC_POLICY >
          ( elementSubRegion.size(),
          regionIndex,
          nodeManager.size(),
          X,
          elemsToNodes,
          velocity_x,
          velocity_y,
          velocity_z,
          mass,
          damping,
          sourceConstants,
          sourceValue,
          sourceIsAccessible,
          sourceElem,
          sourceRegion,
          dt,
          cycleNumber,
          p_np1 );
      } );
      arrayView2d< real32 > const uxReceivers = m_uxNp1AtReceivers.toView();
      arrayView2d< real32 > const uyReceivers = m_uyNp1AtReceivers.toView();
      arrayView2d< real32 > const uzReceivers = m_uzNp1AtReceivers.toView();

      compute2dVariableAllSeismoTraces( regionIndex, time_n, dt, velocity_x, velocity_x, uxReceivers );
      compute2dVariableAllSeismoTraces( regionIndex, time_n, dt, velocity_y, velocity_y, uyReceivers );
      compute2dVariableAllSeismoTraces( regionIndex, time_n, dt, velocity_z, velocity_z, uzReceivers );

    } );

    FieldIdentifiers fieldsToBeSync;
    fieldsToBeSync.addFields( FieldLocation::Node, { acousticfields::Pressure_np1::key() } );
    fieldsToBeSync.addElementFields( {acousticfields::Velocity_x::key(), acousticfields::Velocity_y::key(), acousticfields::Velocity_z::key()}, regionNames );

    CommunicationTools & syncFields = CommunicationTools::getInstance();
    syncFields.synchronizeFields( fieldsToBeSync,
                                  mesh,
                                  domain.getNeighbors(),
                                  true );

    // compute the seismic traces since last step.
    arrayView2d< real32 > const pReceivers = m_pressureNp1AtReceivers.toView();
    computeAllSeismoTraces( time_n, dt, p_np1, p_np1, pReceivers );

    incrementIndexSeismoTrace( time_n );
  } );

  return dt;
}

void AcousticFirstOrderWaveEquationSEM::cleanup( real64 const time_n, integer const, integer const, real64 const, DomainPartition & domain )
{
  // compute the remaining seismic traces, if needed
  forDiscretizationOnMeshTargets( domain.getMeshBodies(), [&] ( string const &,
                                                                MeshLevel & mesh,
                                                                arrayView1d< string const > const & regionNames )
  {
    NodeManager & nodeManager = mesh.getNodeManager();
    arrayView1d< real32 const > const p_np1 = nodeManager.getField< acousticfields::Pressure_np1 >();
    mesh.getElemManager().forElementSubRegions< CellElementSubRegion >( regionNames, [&]( localIndex const regionIndex,
                                                                                          CellElementSubRegion & elementSubRegion )
    {
      arrayView2d< real32 > const velocity_x = elementSubRegion.getField< acousticfields::Velocity_x >();
      arrayView2d< real32 > const velocity_y = elementSubRegion.getField< acousticfields::Velocity_y >();
      arrayView2d< real32 > const velocity_z = elementSubRegion.getField< acousticfields::Velocity_z >();

      arrayView2d< real32 > const uxReceivers = m_uxNp1AtReceivers.toView();
      arrayView2d< real32 > const uyReceivers = m_uyNp1AtReceivers.toView();
      arrayView2d< real32 > const uzReceivers = m_uzNp1AtReceivers.toView();

      compute2dVariableAllSeismoTraces( regionIndex, time_n, 0.0, velocity_x, velocity_x, uxReceivers );
      compute2dVariableAllSeismoTraces( regionIndex, time_n, 0.0, velocity_y, velocity_y, uyReceivers );
      compute2dVariableAllSeismoTraces( regionIndex, time_n, 0.0, velocity_z, velocity_z, uzReceivers );

      WaveSolverUtils::writeSeismoTraceVector( "seismoTraceReceiver", getName(), m_outputSeismoTrace, m_receiverConstants.size( 0 ),
                                               m_receiverIsLocal, m_nsamplesSeismoTrace, uxReceivers, uyReceivers, uzReceivers );

    } );
    arrayView2d< real32 > const pReceivers = m_pressureNp1AtReceivers.toView();
    computeAllSeismoTraces( time_n, 0.0, p_np1, p_np1, pReceivers );
    WaveSolverUtils::writeSeismoTrace( "seismoTraceReceiver", getName(), m_outputSeismoTrace, m_receiverConstants.size( 0 ),
                                       m_receiverIsLocal, m_nsamplesSeismoTrace, pReceivers );

  } );
}

void AcousticFirstOrderWaveEquationSEM::initializePML()
{
  GEOS_ERROR( getDataContext() << ": PML for the first order acoustic wave propagator not yet implemented" );
}

void AcousticFirstOrderWaveEquationSEM::applyPML( real64 const, DomainPartition & )
{
  GEOS_ERROR( getDataContext() << ": PML for the first order acoustic wave propagator not yet implemented" );
}

REGISTER_CATALOG_ENTRY( SolverBase, AcousticFirstOrderWaveEquationSEM, string const &, dataRepository::Group * const )

} /* namespace geos */<|MERGE_RESOLUTION|>--- conflicted
+++ resolved
@@ -299,47 +299,6 @@
       {
         using FE_TYPE = TYPEOFREF( finiteElement );
 
-<<<<<<< HEAD
-        acousticFirstOrderWaveEquationSEMKernels::MassMatrixKernel< FE_TYPE > kernelM( finiteElement );
-
-        kernelM.template launch< EXEC_POLICY, ATOMIC_POLICY >( elementSubRegion.size(),
-                                                               X,
-                                                               elemsToNodes,
-                                                               velocity,
-                                                               density,
-                                                               mass );
-
-        acousticFirstOrderWaveEquationSEMKernels::DampingMatrixKernel< FE_TYPE > kernelD( finiteElement );
-
-        kernelD.template launch< EXEC_POLICY, ATOMIC_POLICY >( elementSubRegion.size(),
-                                                               X,
-                                                               elemsToFaces,
-                                                               facesToNodes,
-                                                               facesDomainBoundaryIndicator,
-                                                               freeSurfaceFaceIndicator,
-                                                               velocity,
-                                                               damping );
-        //This portion of code work asd follow: compute the time-step then exit the code to let you put it inside the XML
-        if( m_preComputeDt==1 )
-        {
-          acousticFirstOrderWaveEquationSEMKernels::ComputeTimeStep< FE_TYPE > kernelT( finiteElement );
-
-          dtCompute = kernelT.template launch< EXEC_POLICY, ATOMIC_POLICY >( elementSubRegion.size(),
-                                                                             nodeManager.size(),
-                                                                             X,
-                                                                             elemsToNodes,
-                                                                             density,
-                                                                             mass );
-
-
-          real64 globaldt = MpiWrapper::min( dtCompute );
-
-          printf( "dt=%f\n", globaldt );
-
-          exit( 2 );
-
-        }
-=======
         AcousticMatricesSEM::MassMatrix< FE_TYPE > kernelM( finiteElement );
         kernelM.template computeMassMatrix< EXEC_POLICY, ATOMIC_POLICY >( elementSubRegion.size(),
                                                                           nodeCoords,
@@ -358,7 +317,28 @@
                                                                              velocity,
                                                                              density,
                                                                              damping );
->>>>>>> 4696a656
+
+
+        //This portion of code work asd follow: compute the time-step then exit the code to let you put it inside the XML
+        if( m_preComputeDt==1 )
+        {
+          acousticFirstOrderWaveEquationSEMKernels::ComputeTimeStep< FE_TYPE > kernelT( finiteElement );
+
+          dtCompute = kernelT.template launch< EXEC_POLICY, ATOMIC_POLICY >( elementSubRegion.size(),
+                                                                             nodeManager.size(),
+                                                                             nodeCoords,
+                                                                             elemsToNodes,
+                                                                             density,
+                                                                             mass );
+
+
+          real64 globaldt = MpiWrapper::min( dtCompute );
+
+          printf( "dt=%f\n", globaldt );
+
+          exit( 2 );
+
+        }
 
 
       } );
