--- conflicted
+++ resolved
@@ -57,20 +57,12 @@
     static constexpr char const * outputSeismoTraceString() { return "outputSeismoTrace"; }
     static constexpr char const * dtSeismoTraceString() { return "dtSeismoTrace"; }
     static constexpr char const * indexSeismoTraceString() { return "indexSeismoTrace"; }
-<<<<<<< HEAD
-
   };
 
   /**
    * @brief Re-initialize source and receivers positions in the mesh, and resize the pressureNp1_at_receivers array
    */
   void reinit() override final;
-=======
-
-
-  };
-
->>>>>>> e7b071ea
 
 protected:
 
