/*
 * ------------------------------------------------------------------------------------------------------------
 * SPDX-License-Identifier: LGPL-2.1-only
 *
 * Copyright (c) 2018-2020 Lawrence Livermore National Security LLC
 * Copyright (c) 2018-2020 The Board of Trustees of the Leland Stanford Junior University
 * Copyright (c) 2018-2020 TotalEnergies
 * Copyright (c) 2019-     GEOSX Contributors
 * All rights reserved
 *
 * See top level LICENSE, COPYRIGHT, CONTRIBUTORS, NOTICE, and ACKNOWLEDGEMENTS files for details.
 * ------------------------------------------------------------------------------------------------------------
 */


/**
 * @file WaveSolverBase.hpp
 */

#ifndef GEOSX_PHYSICSSOLVERS_WAVEPROPAGATION_WAVESOLVERBASE_HPP_
#define GEOSX_PHYSICSSOLVERS_WAVEPROPAGATION_WAVESOLVERBASE_HPP_

#include "mesh/ExtrinsicMeshData.hpp"
#include "physicsSolvers/SolverBase.hpp"


namespace geosx
{

class WaveSolverBase : public SolverBase
{
public:


  WaveSolverBase( const std::string & name,
                  Group * const parent );

  virtual ~WaveSolverBase() override;

  WaveSolverBase() = delete;
  WaveSolverBase( WaveSolverBase const & ) = delete;
  WaveSolverBase( WaveSolverBase && ) = default;

  WaveSolverBase & operator=( WaveSolverBase const & ) = delete;
  WaveSolverBase & operator=( WaveSolverBase && ) = delete;

  virtual void initializePreSubGroups() override;

  struct viewKeyStruct : SolverBase::viewKeyStruct
  {
    static constexpr char const * sourceCoordinatesString() { return "sourceCoordinates"; }
    static constexpr char const * sourceValueString() { return "sourceValue"; }

    static constexpr char const * timeSourceFrequencyString() { return "timeSourceFrequency"; }

    static constexpr char const * receiverCoordinatesString() { return "receiverCoordinates"; }

    static constexpr char const * rickerOrderString() { return "rickerOrder"; }
    static constexpr char const * outputSeismoTraceString() { return "outputSeismoTrace"; }
    static constexpr char const * dtSeismoTraceString() { return "dtSeismoTrace"; }
    static constexpr char const * indexSeismoTraceString() { return "indexSeismoTrace"; }

<<<<<<< HEAD
    static constexpr char const * geometryLinearDASString() { return "geometryLinearDAS"; }
    static constexpr char const * useDASString() { return "useDAS"; }

=======
    static constexpr char const * usePMLString() { return "usePML"; }
    static constexpr char const * parametersPMLString() { return "parametersPML"; }
>>>>>>> 3e688259

  };

  /**
   * @brief Re-initialize source and receivers positions in the mesh, and resize the pressureNp1_at_receivers array
   */
  void reinit() override final;

protected:

  virtual void postProcessInput() override;

<<<<<<< HEAD
  /**
   * @brief Initialize DAS fiber geometry. This will duplicate the number of point receivers to be modeled
   */
  virtual void initializeDAS();

=======
>>>>>>> 3e688259
  /**
   * @brief Apply free surface condition to the face defined in the geometry box of the xml
   * @param time the time to apply the BC
   * @param domain the partition domain
   */
  virtual void applyFreeSurfaceBC( real64 const time, DomainPartition & domain ) = 0;

  /**
   * @brief Initialize Perfectly Matched Layer (PML) information
   */
  virtual void initializePML() = 0;

  /**
   * @brief Apply Perfectly Matched Layer (PML) to the regions defined in the geometry box from the xml
   * @param time the time to apply the BC
   * @param domain the partition domain
   */
  virtual void applyPML( real64 const time, DomainPartition & domain ) = 0;


  /**
   * @brief Compute the value of a Ricker (a Gaussian function)
   * @param time_n time to evaluate the Ricker
   * @param f0 central frequency of the Ricker
   * @param order order of the ricker
   * @return the value of a Ricker evaluated a time_n with f0
   */
  virtual
  real32 evaluateRicker( real64 const & time_n, real32 const & f0, localIndex order );

  /**
   * @brief Locate sources and receivers positions in the mesh elements, evaluate the basis functions at each point and save them to the
   * corresponding elements nodes.
   * @param mesh mesh of the computational domain
   */
  virtual void precomputeSourceAndReceiverTerm( MeshLevel & mesh, arrayView1d< string const > const & regionNames ) = 0;

  /**
   * @brief Compute the sesimic traces for a given variable at each receiver coordinate at a given time, using the field values at the
   * last two timesteps.
   * @param time_n the time corresponding to the field values pressure_n
   * @param dt the simulation timestep
   * @param timeSeismo the time at which the seismogram is computed
   * @param iSeismo the index of the seismogram time in the seismogram array
   * @param var_at_np1 the field values at time_n + dt
   * @param var_at_n the field values at time_n
   * @param var_at_receivers the array holding the trace values, where the output is written
   */
  virtual void computeSeismoTrace( real64 const time_n,
                                   real64 const dt,
                                   real64 const timeSeismo,
                                   localIndex iSeismo,
                                   arrayView1d< real32 const > const var_np1,
                                   arrayView1d< real32 const > const var_n,
                                   arrayView2d< real32 > varAtReceivers ) = 0;

  /**
   * @brief Temporary debug function. Saves the sismo trace to a file.
   * @param iSeismo index number of the seismo trace
   * @param val value to be written in seismo
   * @param filename name of the output file
   */
  virtual void saveSeismo( localIndex const iSeismo, real32 val, string const & filename ) = 0;



  /// Coordinates of the sources in the mesh
  array2d< real64 > m_sourceCoordinates;

  array2d< real32 > m_sourceValue;

  /// Central frequency for the Ricker time source
  real32 m_timeSourceFrequency;

  /// Coordinates of the receivers in the mesh
  array2d< real64 > m_receiverCoordinates;

  /// Flag that indicates the order of the Ricker to be used, order 2 by default
  localIndex m_rickerOrder;

  /// Flag that indicates if we write the seismo trace in a file .txt, 0 no output, 1 otherwise
  localIndex m_outputSeismoTrace;

  /// Time step for seismoTrace output
  real64 m_dtSeismoTrace;

  /// Cycle number for output SeismoTrace
  localIndex m_indexSeismoTrace;

  /// Amount of seismoTrace that will be recorded for each receiver
  localIndex m_nsamplesSeismoTrace;

<<<<<<< HEAD
  /// Geometry parameters for a linear DAS fiber (dip, azimuth, gauge length)
  array2d< real64 > m_geometryLinearDAS;

  /// Flag to indicate if DAS type of data will be modeled
  integer m_useDAS;
=======
  /// Flag to apply PML
  integer m_usePML;

  struct parametersPML
  {
    /// Mininum (x,y,z) coordinates of inner PML boundaries
    R1Tensor32 xMinPML;

    /// Maximum (x,y,z) coordinates of inner PML boundaries
    R1Tensor32 xMaxPML;

    /// Desired reflectivity of the PML region, used to compute the damping profile
    real32 reflectivityPML;

    /// Thickness of the PML region, used to compute the damping profile
    R1Tensor32 thicknessMinXYZPML;
    R1Tensor32 thicknessMaxXYZPML;

    /// Wave speed in the PML region, used to compute the damping profile
    R1Tensor32 waveSpeedMinXYZPML;
    R1Tensor32 waveSpeedMaxXYZPML;
  };
>>>>>>> 3e688259

};

} /* namespace geosx */

#endif /* GEOSX_PHYSICSSOLVERS_WAVEPROPAGATION_WAVESOLVERBASE_HPP_ */<|MERGE_RESOLUTION|>--- conflicted
+++ resolved
@@ -60,14 +60,11 @@
     static constexpr char const * dtSeismoTraceString() { return "dtSeismoTrace"; }
     static constexpr char const * indexSeismoTraceString() { return "indexSeismoTrace"; }
 
-<<<<<<< HEAD
+    static constexpr char const * useDASString() { return "useDAS"; }
     static constexpr char const * geometryLinearDASString() { return "geometryLinearDAS"; }
-    static constexpr char const * useDASString() { return "useDAS"; }
-
-=======
+
     static constexpr char const * usePMLString() { return "usePML"; }
     static constexpr char const * parametersPMLString() { return "parametersPML"; }
->>>>>>> 3e688259
 
   };
 
@@ -80,20 +77,17 @@
 
   virtual void postProcessInput() override;
 
-<<<<<<< HEAD
-  /**
-   * @brief Initialize DAS fiber geometry. This will duplicate the number of point receivers to be modeled
-   */
-  virtual void initializeDAS();
-
-=======
->>>>>>> 3e688259
   /**
    * @brief Apply free surface condition to the face defined in the geometry box of the xml
    * @param time the time to apply the BC
    * @param domain the partition domain
    */
   virtual void applyFreeSurfaceBC( real64 const time, DomainPartition & domain ) = 0;
+
+  /**
+   * @brief Initialize DAS fiber geometry. This will duplicate the number of point receivers to be modeled
+   */
+  virtual void initializeDAS();
 
   /**
    * @brief Initialize Perfectly Matched Layer (PML) information
@@ -115,8 +109,7 @@
    * @param order order of the ricker
    * @return the value of a Ricker evaluated a time_n with f0
    */
-  virtual
-  real32 evaluateRicker( real64 const & time_n, real32 const & f0, localIndex order );
+  virtual real32 evaluateRicker( real64 const & time_n, real32 const & f0, localIndex order );
 
   /**
    * @brief Locate sources and receivers positions in the mesh elements, evaluate the basis functions at each point and save them to the
@@ -157,6 +150,7 @@
   /// Coordinates of the sources in the mesh
   array2d< real64 > m_sourceCoordinates;
 
+  /// Precomputed value of the source terms
   array2d< real32 > m_sourceValue;
 
   /// Central frequency for the Ricker time source
@@ -180,13 +174,12 @@
   /// Amount of seismoTrace that will be recorded for each receiver
   localIndex m_nsamplesSeismoTrace;
 
-<<<<<<< HEAD
+  /// Flag to indicate if DAS type of data will be modeled
+  integer m_useDAS;
+
   /// Geometry parameters for a linear DAS fiber (dip, azimuth, gauge length)
   array2d< real64 > m_geometryLinearDAS;
 
-  /// Flag to indicate if DAS type of data will be modeled
-  integer m_useDAS;
-=======
   /// Flag to apply PML
   integer m_usePML;
 
@@ -209,7 +202,6 @@
     R1Tensor32 waveSpeedMinXYZPML;
     R1Tensor32 waveSpeedMaxXYZPML;
   };
->>>>>>> 3e688259
 
 };
 
