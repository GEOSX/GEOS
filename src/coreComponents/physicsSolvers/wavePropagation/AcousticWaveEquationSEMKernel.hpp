/*
 * ------------------------------------------------------------------------------------------------------------
 * SPDX-License-Identifier: LGPL-2.1-only
 *
 * Copyright (c) 2018-2020 Lawrence Livermore National Security LLC
 * Copyright (c) 2018-2020 The Board of Trustees of the Leland Stanford Junior University
 * Copyright (c) 2018-2020 TotalEnergies
 * Copyright (c) 2019-     GEOSX Contributors
 * All rights reserved
 *
 * See top level LICENSE, COPYRIGHT, CONTRIBUTORS, NOTICE, and ACKNOWLEDGEMENTS files for details.
 * ------------------------------------------------------------------------------------------------------------
 */

/**
 * @file AcousticWaveEquationSEMKernel.hpp
 */

#ifndef GEOSX_PHYSICSSOLVERS_WAVEPROPAGATION_ACOUSTICWAVEEQUATIONSEMKERNEL_HPP_
#define GEOSX_PHYSICSSOLVERS_WAVEPROPAGATION_ACOUSTICWAVEEQUATIONSEMKERNEL_HPP_

#include "finiteElement/kernelInterface/KernelBase.hpp"


namespace geosx
{

/// Namespace to contain the acoustic wave kernels.
namespace acousticWaveEquationSEMKernels
{

struct PrecomputeSourceAndReceiverKernel
{

  /**
   * @brief Convert a mesh element point coordinate into a coordinate on the reference element
   * @tparam FE_TYPE finite element type
   * @param[in] coords coordinate of the point
   * @param[in] elemCenter coordinate of the cell center
   * @param[in] elemsToNodes map to obtain global nodes from element index
   * @param[in] elemsToFaces map to obtain global faces from element index
   * @param[in] facesToNodes map to obtain global nodes from global faces
   * @param[in] X array of mesh nodes coordinates
   * @param[out] coordsOnRefElem to contain the coordinate computed in the reference element
   * @return true if coords is inside the element
   */
  template< typename FE_TYPE >
  GEOSX_HOST_DEVICE
  static bool
  computeCoordinatesOnReferenceElement( real64 const (&coords)[3],
                                        real64 const (&elemCenter)[3],
                                        arraySlice1d< localIndex const, cells::NODE_MAP_USD - 1 > const elemsToNodes,
                                        arraySlice1d< localIndex const > const elemsToFaces,
                                        ArrayOfArraysView< localIndex const > const & facesToNodes,
                                        arrayView2d< real64 const, nodes::REFERENCE_POSITION_USD > const X,
                                        real64 (& coordsOnRefElem)[3] )
  {
    bool const isInsidePolyhedron =
      computationalGeometry::isPointInsidePolyhedron( X,
                                                      elemsToFaces,
                                                      facesToNodes,
                                                      elemCenter,
                                                      coords );
    if( isInsidePolyhedron )
    {
      real64 xLocal[FE_TYPE::numNodes][3]{};
      for( localIndex a = 0; a < FE_TYPE::numNodes; ++a )
      {
        LvArray::tensorOps::copy< 3 >( xLocal[a], X[ elemsToNodes[a] ] );
      }

      // coordsOnRefElem = invJ*(coords-coordsNode_0)
      real64 invJ[3][3]{};
      FE_TYPE::invJacobianTransformation( 0, xLocal, invJ );

      for( localIndex i = 0; i < 3; ++i )
      {
        // init at (-1,-1,-1) as the origin of the referential elem
        coordsOnRefElem[i] = -1.0;
        for( localIndex j = 0; j < 3; ++j )
        {
          coordsOnRefElem[i] += invJ[i][j] * (coords[j] - xLocal[0][j]);
        }
      }
      return true;
    }
    return false;
  }


  GEOSX_HOST_DEVICE
  static real64
  evaluateRicker( real64 const & time_n,
                  real64 const & f0,
                  localIndex const & order )
  {
    real64 const o_tpeak = 1.0/f0;
    real64 pulse = 0.0;
    if((time_n <= -0.9*o_tpeak) || (time_n >= 2.9*o_tpeak))
    {
      return pulse;
    }

    constexpr real64 pi = M_PI;
    real64 const lam = (f0*pi)*(f0*pi);

    switch( order )
    {
      case 2:
      {
        pulse = 2.0*lam*(2.0*lam*(time_n-o_tpeak)*(time_n-o_tpeak)-1.0)*exp( -lam*(time_n-o_tpeak)*(time_n-o_tpeak));
      }
      break;
      case 1:
      {
        pulse = -2.0*lam*(time_n-o_tpeak)*exp( -lam*(time_n-o_tpeak)*(time_n-o_tpeak));
      }
      break;
      case 0:
      {
        pulse = -(time_n-o_tpeak)*exp( -2*lam*(time_n-o_tpeak)*(time_n-o_tpeak) );
      }
      break;
      default:
        GEOSX_ERROR( "This option is not supported yet, rickerOrder must be 0, 1 or 2" );
    }

    return pulse;
  }

  /**
   * @brief Launches the precomputation of the source and receiver terms
   * @tparam EXEC_POLICY execution policy
   * @tparam FE_TYPE finite element type
   * @param[in] size the number of cells in the subRegion
   * @param[in] numNodesPerElem number of nodes per element
   * @param[in] X coordinates of the nodes
   * @param[in] elemsToNodes map from element to nodes
   * @param[in] elemsToFaces map from element to faces
   * @param[in] facesToNodes map from faces to nodes
   * @param[in] elemCenter coordinates of the element centers
   * @param[in] sourceCoordinates coordinates of the source terms
   * @param[out] sourceIsLocal flag indicating whether the source is local or not
   * @param[out] sourceNodeIds indices of the nodes of the element where the source is located
   * @param[out] sourceNodeConstants constant part of the source terms
   * @param[in] receiverCoordinates coordinates of the receiver terms
   * @param[out] receiverIsLocal flag indicating whether the receiver is local or not
   * @param[out] receiverNodeIds indices of the nodes of the element where the receiver is located
   * @param[out] receiverNodeConstants constant part of the receiver term
   */
  template< typename EXEC_POLICY, typename FE_TYPE >
  static void
  launch( localIndex const size,
          localIndex const numNodesPerElem,
          arrayView2d< real64 const, nodes::REFERENCE_POSITION_USD > const X,
          arrayView1d< integer const > const elemGhostRank,
          arrayView2d< localIndex const, cells::NODE_MAP_USD > const & elemsToNodes,
          arrayView2d< localIndex const > const elemsToFaces,
          ArrayOfArraysView< localIndex const > const & facesToNodes,
          arrayView2d< real64 const > const & elemCenter,
          arrayView2d< real64 const > const sourceCoordinates,
          arrayView1d< localIndex > const sourceIsLocal,
          arrayView2d< localIndex > const sourceNodeIds,
          arrayView2d< real64 > const sourceConstants,
          arrayView2d< real64 const > const receiverCoordinates,
          arrayView1d< localIndex > const receiverIsLocal,
          arrayView2d< localIndex > const receiverNodeIds,
          arrayView2d< real64 > const receiverConstants,
          arrayView2d< real64 > const sourceValue,
          real64 const dt,
          real64 const timeSourceFrequency,
          localIndex const rickerOrder )
  {

    forAll< EXEC_POLICY >( size, [=] GEOSX_HOST_DEVICE ( localIndex const k )
    {
      real64 const center[3] = { elemCenter[k][0],
                                 elemCenter[k][1],
                                 elemCenter[k][2] };

      // Step 1: locate the sources, and precompute the source term

      /// loop over all the source that haven't been found yet
      for( localIndex isrc = 0; isrc < sourceCoordinates.size( 0 ); ++isrc )
      {
        if( sourceIsLocal[isrc] == 0 )
        {
          real64 const coords[3] = { sourceCoordinates[isrc][0],
                                     sourceCoordinates[isrc][1],
                                     sourceCoordinates[isrc][2] };

          real64 coordsOnRefElem[3]{};
          bool const sourceFound =
            computeCoordinatesOnReferenceElement< FE_TYPE >( coords,
                                                             center,
                                                             elemsToNodes[k],
                                                             elemsToFaces[k],
                                                             facesToNodes,
                                                             X,
                                                             coordsOnRefElem );
          if( sourceFound && elemGhostRank[k] < 0 )
          {
            sourceIsLocal[isrc] = 1;
            real64 Ntest[FE_TYPE::numNodes];
            FE_TYPE::calcN( coordsOnRefElem, Ntest );

            for( localIndex a = 0; a < numNodesPerElem; ++a )
            {
              sourceNodeIds[isrc][a] = elemsToNodes[k][a];
              sourceConstants[isrc][a] = Ntest[a];
            }

            for( localIndex cycle = 0; cycle < sourceValue.size( 0 ); ++cycle )
            {
              real64 const time = cycle*dt;
              sourceValue[cycle][isrc] = evaluateRicker( time, timeSourceFrequency, rickerOrder );
            }
          }
        }
      } // end loop over all sources


      // Step 2: locate the receivers, and precompute the receiver term

      /// loop over all the receivers that haven't been found yet
      for( localIndex ircv = 0; ircv < receiverCoordinates.size( 0 ); ++ircv )
      {
        if( receiverIsLocal[ircv] == 0 )
        {
          real64 const coords[3] = { receiverCoordinates[ircv][0],
                                     receiverCoordinates[ircv][1],
                                     receiverCoordinates[ircv][2] };

          real64 coordsOnRefElem[3]{};
          bool const receiverFound =
            computeCoordinatesOnReferenceElement< FE_TYPE >( coords,
                                                             center,
                                                             elemsToNodes[k],
                                                             elemsToFaces[k],
                                                             facesToNodes,
                                                             X,
                                                             coordsOnRefElem );

          if( receiverFound && elemGhostRank[k] < 0 )
          {
            receiverIsLocal[ircv] = 1;

<<<<<<< HEAD
            real64 Ntest[FE_TYPE::numNodes];
            FE_TYPE::calcN( coordsOnRefElem, Ntest );

=======
            real64 Ntest[8];
            finiteElement::LagrangeBasis1::TensorProduct3D::value( coordsOnRefElem, Ntest );
>>>>>>> 233f1616
            for( localIndex a = 0; a < numNodesPerElem; ++a )
            {
              receiverNodeIds[ircv][a] = elemsToNodes[k][a];
              receiverConstants[ircv][a] = Ntest[a];
            }
          }
        }
      } // end loop over receivers

    } );

  }
};

template< typename FE_TYPE >
struct MassAndDampingMatrixKernel
{

  MassAndDampingMatrixKernel( FE_TYPE const & finiteElement )
    : m_finiteElement( finiteElement )
  {}

  /**
   * @brief Launches the precomputation of the mass and damping matrices
   * @tparam EXEC_POLICY the execution policy
   * @tparam ATOMIC_POLICY the atomic policy
   * @param[in] size the number of cells in the subRegion
   * @param[in] numFacesPerElem number of faces per element
   * @param[in] numNodesPerFace number of nodes per face
   * @param[in] X coordinates of the nodes
   * @param[in] elemsToNodes map from element to nodes
   * @param[in] elemsToFaces map from element to faces
   * @param[in] facesToNodes map from face to nodes
   * @param[in] facesDomainBoundaryIndicator flag equal to 1 if the face is on the boundary, and to 0 otherwise
   * @param[in] freeSurfaceFaceIndicator flag equal to 1 if the face is on the free surface, and to 0 otherwise
   * @param[in] faceNormal normal vectors at the faces
   * @param[in] velocity cell-wise velocity
   * @param[out] mass diagonal of the mass matrix
   * @param[out] damping diagonal of the damping matrix
   */
  template< typename EXEC_POLICY, typename ATOMIC_POLICY >
  void
  launch( localIndex const size,
          localIndex const numFacesPerElem,
          localIndex const numNodesPerFace,
          arrayView2d< real64 const, nodes::REFERENCE_POSITION_USD > const X,
          arrayView2d< localIndex const, cells::NODE_MAP_USD > const elemsToNodes,
          arrayView2d< localIndex const > const elemsToFaces,
          ArrayOfArraysView< localIndex const > const facesToNodes,
          arrayView1d< integer const > const facesDomainBoundaryIndicator,
          arrayView1d< localIndex const > const freeSurfaceFaceIndicator,
          arrayView2d< real64 const > const faceNormal,
          arrayView1d< real64 const > const velocity,
          arrayView1d< real64 > const mass,
          arrayView1d< real64 > const damping )
  {
    forAll< EXEC_POLICY >( size, [=] GEOSX_HOST_DEVICE ( localIndex const k )
    {

      constexpr localIndex numNodesPerElem = FE_TYPE::numNodes;
      constexpr localIndex numQuadraturePointsPerElem = FE_TYPE::numQuadraturePoints;

      real64 const invC2 = 1.0 / ( velocity[k] * velocity[k] );
      real64 xLocal[ numNodesPerElem ][ 3 ];
      for( localIndex a = 0; a < numNodesPerElem; ++a )
      {
        for( localIndex i = 0; i < 3; ++i )
        {
          xLocal[a][i] = X( elemsToNodes( k, a ), i );
        }
      }

      real64 N[ numNodesPerElem ];
      real64 gradN[ numNodesPerElem ][ 3 ];

      for( localIndex q = 0; q < numQuadraturePointsPerElem; ++q )
      {
        FE_TYPE::calcN( q, N );
        real64 const detJ = m_finiteElement.template getGradN< FE_TYPE >( k, q, xLocal, gradN );

        for( localIndex a = 0; a < numNodesPerElem; ++a )
        {
          real64 const localIncrement = invC2 * detJ * N[a];
          RAJA::atomicAdd< ATOMIC_POLICY >( &mass[elemsToNodes[k][a]], localIncrement );
        }
      }

      real64 const alpha = 1.0 / velocity[k];

      for( localIndex kfe = 0; kfe < numFacesPerElem; ++kfe )
      {
        localIndex const iface = elemsToFaces[k][kfe];

        // face on the domain boundary and not on free surface
        if( facesDomainBoundaryIndicator[iface] == 1 && freeSurfaceFaceIndicator[iface] != 1 )
        {
          for( localIndex q = 0; q < numQuadraturePointsPerElem; ++q )
          {
            FE_TYPE::calcN( q, N );
            real64 const detJ = m_finiteElement.template getGradN< FE_TYPE >( k, q, xLocal, gradN );

            real64 invJ[3][3]{};
            FE_TYPE::invJacobianTransformation( q, xLocal, invJ );

            for( localIndex a = 0; a < numNodesPerFace; ++a )
            {
              // compute ds = || detJ*invJ*normalFace_{kfe} ||

              real64 ds = 0.0;
              for( localIndex i = 0; i < 3; ++i )
              {
                real64 tmp = 0.0;
                for( localIndex j = 0; j < 3; ++j )
                {
                  tmp += invJ[j][i] * faceNormal[iface][j];
                }
                ds += tmp * tmp;
              }
              ds = sqrt( ds );

              real64 const localIncrement = alpha * detJ * ds * N[a];
              RAJA::atomicAdd< ATOMIC_POLICY >( &damping[facesToNodes[iface][a]], localIncrement );
            }
          }
        }
      }
    } ); // end loop over element
  }

  /// The finite element space/discretization object for the element type in the subRegion
  FE_TYPE const & m_finiteElement;

};


/**
 * @brief Implements kernels for solving the acoustic wave equations
 *   explicit central FD method and SEM
 * @copydoc geosx::finiteElement::KernelBase
 * @tparam SUBREGION_TYPE The type of subregion that the kernel will act on.
 *
 * ### AcousticWaveEquationSEMKernel Description
 * Implements the KernelBase interface functions required for solving
 * the acoustic wave equations using the
 * "finite element kernel application" functions such as
 * geosx::finiteElement::RegionBasedKernelApplication.
 *
 * The number of degrees of freedom per support point for both
 * the test and trial spaces are specified as `1`.
 */


template< typename SUBREGION_TYPE,
          typename CONSTITUTIVE_TYPE,
          typename FE_TYPE >
class ExplicitAcousticSEM : public finiteElement::KernelBase< SUBREGION_TYPE,
                                                              CONSTITUTIVE_TYPE,
                                                              FE_TYPE,
                                                              1,
                                                              1 >
{
public:

  /// Alias for the base class;
  using Base = finiteElement::KernelBase< SUBREGION_TYPE,
                                          CONSTITUTIVE_TYPE,
                                          FE_TYPE,
                                          1,
                                          1 >;

  /// Maximum number of nodes per element, which is equal to the maxNumTestSupportPointPerElem and
  /// maxNumTrialSupportPointPerElem by definition. When the FE_TYPE is not a Virtual Element, this
  /// will be the actual number of nodes per element.
  static constexpr int numNodesPerElem = Base::maxNumTestSupportPointsPerElem;

  using Base::numDofPerTestSupportPoint;
  using Base::numDofPerTrialSupportPoint;
  using Base::m_elemsToNodes;
  using Base::m_elemGhostRank;
  using Base::m_constitutiveUpdate;
  using Base::m_finiteElementSpace;

//*****************************************************************************
  /**
   * @brief Constructor
   * @copydoc geosx::finiteElement::KernelBase::KernelBase
   * @param nodeManager Reference to the NodeManager object.
   * @param edgeManager Reference to the EdgeManager object.
   * @param faceManager Reference to the FaceManager object.
   * @param targetRegionIndex Index of the region the subregion belongs to.
   * @param dt The time interval for the step.
   *   elements to be processed during this kernel launch.
   */
  ExplicitAcousticSEM( NodeManager & nodeManager,
                       EdgeManager const & edgeManager,
                       FaceManager const & faceManager,
                       localIndex const targetRegionIndex,
                       SUBREGION_TYPE const & elementSubRegion,
                       FE_TYPE const & finiteElementSpace,
                       CONSTITUTIVE_TYPE & inputConstitutiveType,
                       real64 const dt ):
    Base( elementSubRegion,
          finiteElementSpace,
          inputConstitutiveType ),
    m_X( nodeManager.referencePosition() ),
    m_p_n( nodeManager.getExtrinsicData< extrinsicMeshData::Pressure_n >() ),
    m_stiffnessVector( nodeManager.getExtrinsicData< extrinsicMeshData::StiffnessVector >() ),
    m_dt( dt )
  {
    GEOSX_UNUSED_VAR( edgeManager );
    GEOSX_UNUSED_VAR( faceManager );
    GEOSX_UNUSED_VAR( targetRegionIndex );
  }



  //*****************************************************************************
  /**
   * @copydoc geosx::finiteElement::KernelBase::StackVariables
   *
   * ### ExplicitAcousticSEM Description
   * Adds a stack arrays for the nodal force, primary displacement variable, etc.
   */
  struct StackVariables : Base::StackVariables
  {
public:
    GEOSX_HOST_DEVICE
    StackVariables():
      xLocal()
    {}

    /// C-array stack storage for element local the nodal positions.
    real64 xLocal[ numNodesPerElem ][ 3 ];
  };
  //***************************************************************************


  /**
   * @copydoc geosx::finiteElement::KernelBase::setup
   *
   * Copies the primary variable, and position into the local stack array.
   */
  GEOSX_HOST_DEVICE
  GEOSX_FORCE_INLINE
  void setup( localIndex const k,
              StackVariables & stack ) const
  {
    /// numDofPerTrialSupportPoint = 1
    for( localIndex a=0; a< numNodesPerElem; ++a )
    {
      localIndex const nodeIndex = m_elemsToNodes( k, a );
      for( int i=0; i< 3; ++i )
      {
        stack.xLocal[ a ][ i ] = m_X[ nodeIndex ][ i ];
      }
    }
  }

  /**
   * @copydoc geosx::finiteElement::KernelBase::quadraturePointKernel
   *
   * ### ExplicitAcousticSEM Description
   * Calculates stiffness vector
   *
   */
  GEOSX_HOST_DEVICE
  GEOSX_FORCE_INLINE
  void quadraturePointKernel( localIndex const k,
                              localIndex const q,
                              StackVariables & stack ) const
  {
    real64 gradN[ numNodesPerElem ][ 3 ];

    real64 const detJ = m_finiteElementSpace.template getGradN< FE_TYPE >( k, q, stack.xLocal, gradN );

    for( localIndex i=0; i<numNodesPerElem; ++i )
    {
      for( localIndex j=0; j<numNodesPerElem; ++j )
      {
        real64 const Rh_ij = detJ * LvArray::tensorOps::AiBi< 3 >( gradN[ i ], gradN[ j ] );
        real64 const localIncrement = Rh_ij*m_p_n[m_elemsToNodes[k][j]];

        RAJA::atomicAdd< parallelDeviceAtomic >( &m_stiffnessVector[m_elemsToNodes[k][i]], localIncrement );
      }
    }
  }


protected:
  /// The array containing the nodal position array.
  arrayView2d< real64 const, nodes::REFERENCE_POSITION_USD > const m_X;

  /// The array containing the nodal pressure array.
  arrayView1d< real64 const > const m_p_n;

  /// The array containing the product of the stiffness matrix and the nodal pressure.
  arrayView1d< real64 > const m_stiffnessVector;

  /// The time increment for this time integration step.
  real64 const m_dt;


};


/// The factory used to construct a ExplicitAcousticWaveEquation kernel.
using ExplicitAcousticSEMFactory = finiteElement::KernelFactory< ExplicitAcousticSEM,
                                                                 real64 >;

} // namespace acousticWaveEquationSEMKernels

} // namespace geosx

#endif //GEOSX_PHYSICSSOLVERS_WAVEPROPAGATION_ACOUSTICWAVEEQUATIONSEMKERNEL_HPP_<|MERGE_RESOLUTION|>--- conflicted
+++ resolved
@@ -245,14 +245,9 @@
           {
             receiverIsLocal[ircv] = 1;
 
-<<<<<<< HEAD
             real64 Ntest[FE_TYPE::numNodes];
             FE_TYPE::calcN( coordsOnRefElem, Ntest );
 
-=======
-            real64 Ntest[8];
-            finiteElement::LagrangeBasis1::TensorProduct3D::value( coordsOnRefElem, Ntest );
->>>>>>> 233f1616
             for( localIndex a = 0; a < numNodesPerElem; ++a )
             {
               receiverNodeIds[ircv][a] = elemsToNodes[k][a];
