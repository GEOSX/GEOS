/*
 * ------------------------------------------------------------------------------------------------------------
 * SPDX-License-Identifier: LGPL-2.1-only
 *
 * Copyright (c) 2018-2020 Lawrence Livermore National Security LLC
 * Copyright (c) 2018-2020 The Board of Trustees of the Leland Stanford Junior University
 * Copyright (c) 2018-2020 TotalEnergies
 * Copyright (c) 2019-     GEOS Contributors
 * All rights reserved
 *
 * See top level LICENSE, COPYRIGHT, CONTRIBUTORS, NOTICE, and ACKNOWLEDGEMENTS files for details.
 * ------------------------------------------------------------------------------------------------------------
 */


/**
 * @file ElasticFirstOrderWaveEquationSEM.cpp
 */

#include "ElasticFirstOrderWaveEquationSEM.hpp"
#include "ElasticFirstOrderWaveEquationSEMKernel.hpp"

#include "finiteElement/FiniteElementDiscretization.hpp"
#include "fieldSpecification/FieldSpecificationManager.hpp"
#include "mainInterface/ProblemManager.hpp"
#include "mesh/ElementType.hpp"
#include "mesh/mpiCommunications/CommunicationTools.hpp"

namespace geos
{

using namespace dataRepository;
using namespace fields;

ElasticFirstOrderWaveEquationSEM::ElasticFirstOrderWaveEquationSEM( const std::string & name,
                                                                    Group * const parent ):

  WaveSolverBase( name,
                  parent )
{

  registerWrapper( viewKeyStruct::displacementxNp1AtReceiversString(), &m_displacementxNp1AtReceivers ).
    setInputFlag( InputFlags::FALSE ).
    setSizedFromParent( 0 ).
    setDescription( "Displacement value at each receiver for each timestep (x-components)" );

  registerWrapper( viewKeyStruct::displacementyNp1AtReceiversString(), &m_displacementyNp1AtReceivers ).
    setInputFlag( InputFlags::FALSE ).
    setSizedFromParent( 0 ).
    setDescription( "Displacement value at each receiver for each timestep (y-components)" );

  registerWrapper( viewKeyStruct::displacementzNp1AtReceiversString(), &m_displacementzNp1AtReceivers ).
    setInputFlag( InputFlags::FALSE ).
    setSizedFromParent( 0 ).
    setDescription( "Displacement value at each receiver for each timestep (z-components)" );

  registerWrapper( viewKeyStruct::sigmaxxNp1AtReceiversString(), &m_sigmaxxNp1AtReceivers ).
    setInputFlag( InputFlags::FALSE ).
    setSizedFromParent( 0 ).
    setDescription( "Displacement value at each receiver for each timestep (z-components)" );

  registerWrapper( viewKeyStruct::sigmayyNp1AtReceiversString(), &m_sigmayyNp1AtReceivers ).
    setInputFlag( InputFlags::FALSE ).
    setSizedFromParent( 0 ).
    setDescription( "Displacement value at each receiver for each timestep (z-components)" );

  registerWrapper( viewKeyStruct::sigmazzNp1AtReceiversString(), &m_sigmazzNp1AtReceivers ).
    setInputFlag( InputFlags::FALSE ).
    setSizedFromParent( 0 ).
    setDescription( "Displacement value at each receiver for each timestep (z-components)" );

  registerWrapper( viewKeyStruct::sigmaxyNp1AtReceiversString(), &m_sigmaxyNp1AtReceivers ).
    setInputFlag( InputFlags::FALSE ).
    setSizedFromParent( 0 ).
    setDescription( "Displacement value at each receiver for each timestep (z-components)" );

  registerWrapper( viewKeyStruct::sigmaxzNp1AtReceiversString(), &m_sigmaxzNp1AtReceivers ).
    setInputFlag( InputFlags::FALSE ).
    setSizedFromParent( 0 ).
    setDescription( "Displacement value at each receiver for each timestep (z-components)" );

  registerWrapper( viewKeyStruct::sigmayzNp1AtReceiversString(), &m_sigmayzNp1AtReceivers ).
    setInputFlag( InputFlags::FALSE ).
    setSizedFromParent( 0 ).
    setDescription( "Displacement value at each receiver for each timestep (z-components)" );

  registerWrapper( viewKeyStruct::sourceElemString(), &m_sourceElem ).
    setInputFlag( InputFlags::FALSE ).
    setSizedFromParent( 0 ).
    setDescription( "Element containing the sources" );

  registerWrapper( viewKeyStruct::receiverElemString(), &m_receiverElem ).
    setInputFlag( InputFlags::FALSE ).
    setSizedFromParent( 0 ).
    setDescription( "Element containing the receivers" );

  registerWrapper( viewKeyStruct::sourceRegionString(), &m_sourceRegion ).
    setInputFlag( InputFlags::FALSE ).
    setSizedFromParent( 0 ).
    setDescription( "Region containing the sources" );

  registerWrapper( viewKeyStruct::receiverRegionString(), &m_receiverRegion ).
    setInputFlag( InputFlags::FALSE ).
    setSizedFromParent( 0 ).
    setDescription( "Region containing the receivers" );

}

ElasticFirstOrderWaveEquationSEM::~ElasticFirstOrderWaveEquationSEM()
{
  // TODO Auto-generated destructor stub
}

void ElasticFirstOrderWaveEquationSEM::initializePreSubGroups()
{
  WaveSolverBase::initializePreSubGroups();
}


void ElasticFirstOrderWaveEquationSEM::registerDataOnMesh( Group & meshBodies )
{
  WaveSolverBase::registerDataOnMesh( meshBodies );

  forDiscretizationOnMeshTargets( meshBodies, [&] ( string const &,
                                                    MeshLevel & mesh,
                                                    arrayView1d< string const > const & )

  {
    NodeManager & nodeManager = mesh.getNodeManager();

    nodeManager.registerField< elasticFirstOrderSemFields::Displacementx_np1,
                               elasticFirstOrderSemFields::Displacementy_np1,
                               elasticFirstOrderSemFields::Displacementz_np1,
                               matricialFields::MassVector,
                               matricialFields::DampingVectorx,
                               matricialFields::DampingVectory,
                               matricialFields::DampingVectorz,
                               geophysicalFields::FreeSurfaceNodeIndicator >( this->getName() );

    FaceManager & faceManager = mesh.getFaceManager();
    faceManager.registerField< geophysicalFields::FreeSurfaceFaceIndicator >( this->getName() );

    ElementRegionManager & elemManager = mesh.getElemManager();

    elemManager.forElementSubRegions< CellElementSubRegion >( [&]( CellElementSubRegion & subRegion )
    {
      subRegion.registerField< geophysicalFields::Pwavespeed >( this->getName() );
      subRegion.registerField< geophysicalFields::Swavespeed >( this->getName() );
      subRegion.registerField< geophysicalFields::Density >( this->getName() );
      subRegion.registerField< geophysicalFields::Lambda >( this->getName() );
      subRegion.registerField< geophysicalFields::Mu >( this->getName() );

      subRegion.registerField< elasticFirstOrderSemFields::Stresstensorxx >( this->getName());
      subRegion.registerField< elasticFirstOrderSemFields::Stresstensoryy >( this->getName());
      subRegion.registerField< elasticFirstOrderSemFields::Stresstensorzz >( this->getName());
      subRegion.registerField< elasticFirstOrderSemFields::Stresstensorxy >( this->getName());
      subRegion.registerField< elasticFirstOrderSemFields::Stresstensorxz >( this->getName());
      subRegion.registerField< elasticFirstOrderSemFields::Stresstensoryz >( this->getName());

      finiteElement::FiniteElementBase const & fe = subRegion.getReference< finiteElement::FiniteElementBase >( getDiscretizationName() );

      finiteElement::FiniteElementDispatchHandler< SEM_FE_TYPES >::dispatch3D( fe, [&] ( auto const finiteElement )
      {

        using FE_TYPE = TYPEOFREF( finiteElement );

        constexpr localIndex numNodesPerElem = FE_TYPE::numNodes;

        subRegion.getField< elasticFirstOrderSemFields::Stresstensorxx >().resizeDimension< 1 >( numNodesPerElem );
        subRegion.getField< elasticFirstOrderSemFields::Stresstensoryy >().resizeDimension< 1 >( numNodesPerElem );
        subRegion.getField< elasticFirstOrderSemFields::Stresstensorzz >().resizeDimension< 1 >( numNodesPerElem );
        subRegion.getField< elasticFirstOrderSemFields::Stresstensorxy >().resizeDimension< 1 >( numNodesPerElem );
        subRegion.getField< elasticFirstOrderSemFields::Stresstensorxz >().resizeDimension< 1 >( numNodesPerElem );
        subRegion.getField< elasticFirstOrderSemFields::Stresstensoryz >().resizeDimension< 1 >( numNodesPerElem );
      } );


    } );

  } );
}



void ElasticFirstOrderWaveEquationSEM::postProcessInput()
{

  WaveSolverBase::postProcessInput();

  localIndex const numSourcesGlobal = m_sourceCoordinates.size( 0 );
  m_sourceElem.resize( numSourcesGlobal );
  m_sourceRegion.resize( numSourcesGlobal );

  localIndex const numReceiversGlobal = m_receiverCoordinates.size( 0 );
<<<<<<< HEAD
  m_receiverElem.resize( numReceiversGlobal );
=======
  m_rcvElem.resize( numReceiversGlobal );
  m_receiverRegion.resize( numReceiversGlobal );
>>>>>>> 667470b3

  m_displacementxNp1AtReceivers.resize( m_nsamplesSeismoTrace, numReceiversGlobal );
  m_displacementyNp1AtReceivers.resize( m_nsamplesSeismoTrace, numReceiversGlobal );
  m_displacementzNp1AtReceivers.resize( m_nsamplesSeismoTrace, numReceiversGlobal );

  m_sigmaxxNp1AtReceivers.resize( m_nsamplesSeismoTrace, numReceiversGlobal );
  m_sigmayyNp1AtReceivers.resize( m_nsamplesSeismoTrace, numReceiversGlobal );
  m_sigmazzNp1AtReceivers.resize( m_nsamplesSeismoTrace, numReceiversGlobal );
  m_sigmaxyNp1AtReceivers.resize( m_nsamplesSeismoTrace, numReceiversGlobal );
  m_sigmaxzNp1AtReceivers.resize( m_nsamplesSeismoTrace, numReceiversGlobal );
  m_sigmayzNp1AtReceivers.resize( m_nsamplesSeismoTrace, numReceiversGlobal );


}


void ElasticFirstOrderWaveEquationSEM::precomputeSourceAndReceiverTerm( MeshLevel & mesh, arrayView1d< string const > const & regionNames )
{
  NodeManager const & nodeManager = mesh.getNodeManager();
  FaceManager const & faceManager = mesh.getFaceManager();

  arrayView2d< wsCoordType const, nodes::REFERENCE_POSITION_USD > const X = nodeManager.getField< fields::referencePosition32 >().toViewConst();
  arrayView2d< real64 const > const faceNormal  = faceManager.faceNormal();
  arrayView2d< real64 const > const faceCenter  = faceManager.faceCenter();

  arrayView2d< real64 const > const sourceCoordinates = m_sourceCoordinates.toViewConst();
  arrayView2d< localIndex > const sourceNodeIds = m_sourceNodeIds.toView();
  arrayView2d< real64 > const sourceConstants = m_sourceConstants.toView();
  arrayView1d< localIndex > const sourceIsAccessible = m_sourceIsAccessible.toView();
  arrayView1d< localIndex > const sourceElem = m_sourceElem.toView();
  arrayView1d< localIndex > const sourceRegion = m_sourceRegion.toView();
  sourceNodeIds.setValues< serialPolicy >( -1 );
  sourceConstants.setValues< serialPolicy >( -1 );
  sourceIsAccessible.zero();

  arrayView2d< real64 const > const receiverCoordinates = m_receiverCoordinates.toViewConst();
  arrayView2d< localIndex > const receiverNodeIds = m_receiverNodeIds.toView();
  arrayView2d< real64 > const receiverConstants = m_receiverConstants.toView();
  arrayView1d< localIndex > const receiverIsLocal = m_receiverIsLocal.toView();
<<<<<<< HEAD
  arrayView1d< localIndex > const receiverElem = m_receiverElem.toView();
=======
  arrayView1d< localIndex > const rcvElem = m_rcvElem.toView();
  arrayView1d< localIndex > const receiverRegion = m_receiverRegion.toView();
>>>>>>> 667470b3

  receiverNodeIds.setValues< serialPolicy >( -1 );
  receiverConstants.setValues< serialPolicy >( -1 );
  receiverIsLocal.zero();

  real32 const timeSourceFrequency = this->m_timeSourceFrequency;
  localIndex const rickerOrder = this->m_rickerOrder;
  arrayView2d< real32 > const sourceValue = m_sourceValue.toView();
  real64 dt = 0;
  EventManager const & event = this->getGroupByPath< EventManager >( "/Problem/Events" );

  for( localIndex numSubEvent = 0; numSubEvent < event.numSubGroups(); ++numSubEvent )
  {
    EventBase const * subEvent = static_cast< EventBase const * >( event.getSubGroups()[numSubEvent] );
    if( subEvent->getEventName() == "/Solvers/" + this->getName() )
    {
      dt = subEvent->getReference< real64 >( EventBase::viewKeyStruct::forceDtString() );
    }
  }

  mesh.getElemManager().forElementSubRegions< CellElementSubRegion >( regionNames, [&]( localIndex const regionIndex,
                                                                                        CellElementSubRegion & elementSubRegion )
  {

    GEOS_THROW_IF( elementSubRegion.getElementType() != ElementType::Hexahedron,
                   "Invalid type of element, the elastic solver is designed for hexahedral meshes only (C3D8) ",
                   InputError );

    arrayView2d< localIndex const > const elemsToFaces = elementSubRegion.faceList();
    arrayView2d< localIndex const, cells::NODE_MAP_USD > const & elemsToNodes = elementSubRegion.nodeList();
    arrayView2d< real64 const > const elemCenter = elementSubRegion.getElementCenter();
    arrayView1d< integer const > const elemGhostRank = elementSubRegion.ghostRank();

    finiteElement::FiniteElementBase const &
    fe = elementSubRegion.getReference< finiteElement::FiniteElementBase >( getDiscretizationName() );
    finiteElement::FiniteElementDispatchHandler< SEM_FE_TYPES >::dispatch3D( fe, [&] ( auto const finiteElement )
    {
      using FE_TYPE = TYPEOFREF( finiteElement );

      constexpr localIndex numNodesPerElem = FE_TYPE::numNodes;
      localIndex const numFacesPerElem = elementSubRegion.numFacesPerElement();

      elasticFirstOrderWaveEquationSEMKernels::
        PrecomputeSourceAndReceiverKernel::
        launch< EXEC_POLICY, FE_TYPE >
        ( elementSubRegion.size(),
        regionIndex,
        numNodesPerElem,
        numFacesPerElem,
        X,
        elemGhostRank,
        elemsToNodes,
        elemsToFaces,
        elemCenter,
        faceNormal,
        faceCenter,
        sourceCoordinates,
        sourceIsAccessible,
        sourceElem,
        sourceNodeIds,
        sourceConstants,
        sourceRegion,
        receiverCoordinates,
        receiverIsLocal,
        receiverElem,
        receiverNodeIds,
        receiverConstants,
        receiverRegion,
        sourceValue,
        dt,
        timeSourceFrequency,
        rickerOrder );
    } );
  } );
}

void ElasticFirstOrderWaveEquationSEM::initializePostInitialConditionsPreSubGroups()
{

  WaveSolverBase::initializePostInitialConditionsPreSubGroups();

  DomainPartition & domain = this->getGroupByPath< DomainPartition >( "/Problem/domain" );

  real64 const time = 0.0;
  applyFreeSurfaceBC( time, domain );

  forDiscretizationOnMeshTargets( domain.getMeshBodies(), [&] ( string const &,
                                                                MeshLevel & mesh,
                                                                arrayView1d< string const > const & regionNames )
  {
    precomputeSourceAndReceiverTerm( mesh, regionNames );

    NodeManager & nodeManager = mesh.getNodeManager();
    FaceManager & faceManager = mesh.getFaceManager();

    /// get the array of indicators: 1 if the face is on the boundary; 0 otherwise
    arrayView1d< integer > const & facesDomainBoundaryIndicator = faceManager.getDomainBoundaryIndicator();
    arrayView2d< wsCoordType const, nodes::REFERENCE_POSITION_USD > const X = nodeManager.getField< fields::referencePosition32 >().toViewConst();
    arrayView2d< real64 const > const faceNormal  = faceManager.faceNormal();

    /// get face to node map
    ArrayOfArraysView< localIndex const > const facesToNodes = faceManager.nodeList().toViewConst();

    // mass matrix to be computed in this function
    arrayView1d< real32 > const mass = nodeManager.getField< matricialFields::MassVector >();
    mass.zero();
    /// damping matrix to be computed for each dof in the boundary of the mesh
    arrayView1d< real32 > const dampingx = nodeManager.getField< matricialFields::DampingVectorx >();
    arrayView1d< real32 > const dampingy = nodeManager.getField< matricialFields::DampingVectory >();
    arrayView1d< real32 > const dampingz = nodeManager.getField< matricialFields::DampingVectorz >();
    dampingx.zero();
    dampingy.zero();
    dampingz.zero();

    /// get array of indicators: 1 if face is on the free surface; 0 otherwise
    arrayView1d< localIndex const > const freeSurfaceFaceIndicator = faceManager.getField< geophysicalFields::FreeSurfaceFaceIndicator >();

    mesh.getElemManager().forElementSubRegions< CellElementSubRegion >( regionNames, [&]( localIndex const,
                                                                                          CellElementSubRegion & elementSubRegion )
    {

      arrayView2d< localIndex const, cells::NODE_MAP_USD > const elemsToNodes = elementSubRegion.nodeList();
      arrayView2d< localIndex const > const facesToElements = faceManager.elementList();
      arrayView1d< real32 > const density = elementSubRegion.getField< geophysicalFields::Density >();
      arrayView1d< real32 > const Vp = elementSubRegion.getField< geophysicalFields::Pwavespeed >();
      arrayView1d< real32 > const Vs = elementSubRegion.getField< geophysicalFields::Swavespeed >();

      finiteElement::FiniteElementBase const &
      fe = elementSubRegion.getReference< finiteElement::FiniteElementBase >( getDiscretizationName() );

      finiteElement::FiniteElementDispatchHandler< SEM_FE_TYPES >::dispatch3D( fe,
                                                                               [&]
                                                                                 ( auto const finiteElement )
      {
        using FE_TYPE = TYPEOFREF( finiteElement );

        elasticFirstOrderWaveEquationSEMKernels::MassMatrixKernel< FE_TYPE > kernelM( finiteElement );

        kernelM.template launch< EXEC_POLICY, ATOMIC_POLICY >( elementSubRegion.size(),
                                                               X,
                                                               elemsToNodes,
                                                               density,
                                                               mass );

        elasticFirstOrderWaveEquationSEMKernels::DampingMatrixKernel< FE_TYPE > kernelD( finiteElement );

        kernelD.template launch< EXEC_POLICY, ATOMIC_POLICY >( faceManager.size(),
                                                               X,
                                                               facesToElements,
                                                               facesToNodes,
                                                               facesDomainBoundaryIndicator,
                                                               freeSurfaceFaceIndicator,
                                                               faceNormal,
                                                               density,
                                                               Vp,
                                                               Vs,
                                                               dampingx,
                                                               dampingy,
                                                               dampingz );
      } );
    } );
  } );
}


void ElasticFirstOrderWaveEquationSEM::applyFreeSurfaceBC( real64 const time, DomainPartition & domain )
{
  FieldSpecificationManager & fsManager = FieldSpecificationManager::getInstance();
  FunctionManager const & functionManager = FunctionManager::getInstance();

  FaceManager & faceManager = domain.getMeshBody( 0 ).getMeshLevel( m_discretizationName ).getFaceManager();
  NodeManager & nodeManager = domain.getMeshBody( 0 ).getMeshLevel( m_discretizationName ).getNodeManager();

  arrayView1d< real32 > const ux_np1 = nodeManager.getField< elasticFirstOrderSemFields::Displacementx_np1 >();
  arrayView1d< real32 > const uy_np1 = nodeManager.getField< elasticFirstOrderSemFields::Displacementy_np1 >();
  arrayView1d< real32 > const uz_np1 = nodeManager.getField< elasticFirstOrderSemFields::Displacementz_np1 >();

  ArrayOfArraysView< localIndex const > const faceToNodeMap = faceManager.nodeList().toViewConst();

  /// set array of indicators: 1 if a face is on on free surface; 0 otherwise
  arrayView1d< localIndex > const freeSurfaceFaceIndicator = faceManager.getField< geophysicalFields::FreeSurfaceFaceIndicator >();

  /// set array of indicators: 1 if a node is on on free surface; 0 otherwise
  arrayView1d< localIndex > const freeSurfaceNodeIndicator = nodeManager.getField< geophysicalFields::FreeSurfaceNodeIndicator >();

  fsManager.apply( time,
                   domain.getMeshBody( 0 ).getMeshLevel( m_discretizationName ),
                   string( "FreeSurface" ),
                   [&]( FieldSpecificationBase const & bc,
                        string const &,
                        SortedArrayView< localIndex const > const & targetSet,
                        Group &,
                        string const & )
  {
    string const & functionName = bc.getFunctionName();

    if( functionName.empty() || functionManager.getGroup< FunctionBase >( functionName ).isFunctionOfTime() == 2 )
    {
      real64 const value = bc.getScale();

      for( localIndex i = 0; i < targetSet.size(); ++i )
      {
        localIndex const kf = targetSet[ i ];
        freeSurfaceFaceIndicator[kf] = 1;

        localIndex const numNodes = faceToNodeMap.sizeOfArray( kf );
        for( localIndex a=0; a < numNodes; ++a )
        {
          localIndex const dof = faceToNodeMap( kf, a );
          freeSurfaceNodeIndicator[dof] = 1;

          ux_np1[dof] = value;
          uy_np1[dof] = value;
          uz_np1[dof] = value;
        }
      }
    }
    else
    {
      GEOS_ERROR( "This option is not supported yet" );
    }
  } );
}

real64 ElasticFirstOrderWaveEquationSEM::explicitStepForward( real64 const & time_n,
                                                              real64 const & dt,
                                                              integer cycleNumber,
                                                              DomainPartition & domain,
                                                              bool GEOS_UNUSED_PARAM( computeGradient ) )
{
  real64 dtOut = explicitStepInternal( time_n, dt, cycleNumber, domain );
  return dtOut;
}



real64 ElasticFirstOrderWaveEquationSEM::explicitStepBackward( real64 const & time_n,
                                                               real64 const & dt,
                                                               integer cycleNumber,
                                                               DomainPartition & domain,
                                                               bool GEOS_UNUSED_PARAM( computeGradient ) )
{
  GEOS_ERROR( "Backward propagation for the first order elastic wave propagator not yet implemented" );
  real64 dtOut = explicitStepInternal( time_n, dt, cycleNumber, domain );
  return dtOut;
}

real64 ElasticFirstOrderWaveEquationSEM::explicitStepInternal( real64 const & time_n,
                                                               real64 const & dt,
                                                               integer const cycleNumber,
                                                               DomainPartition & domain )
{

  GEOS_MARK_FUNCTION;

  GEOS_UNUSED_VAR( time_n, dt, cycleNumber );


  arrayView2d< real64 const > const sourceConstants = m_sourceConstants.toView();
  arrayView1d< localIndex const > const sourceIsAccessible = m_sourceIsAccessible.toView();
  arrayView1d< localIndex const > const sourceElem = m_sourceElem.toView();
  arrayView1d< localIndex const > const sourceRegion = m_sourceRegion.toView();
  arrayView2d< real32 const > const sourceValue = m_sourceValue.toView();


  forDiscretizationOnMeshTargets( domain.getMeshBodies(), [&] ( string const &,
                                                                MeshLevel & mesh,
                                                                arrayView1d< string const > const & regionNames )

  {

    NodeManager & nodeManager = mesh.getNodeManager();

    arrayView2d< wsCoordType const, nodes::REFERENCE_POSITION_USD > const X = nodeManager.getField< fields::referencePosition32 >().toViewConst();

    arrayView1d< real32 const > const mass = nodeManager.getField< matricialFields::MassVector >();
    arrayView1d< real32 > const dampingx = nodeManager.getField< matricialFields::DampingVectorx >();
    arrayView1d< real32 > const dampingy = nodeManager.getField< matricialFields::DampingVectory >();
    arrayView1d< real32 > const dampingz = nodeManager.getField< matricialFields::DampingVectorz >();


    arrayView1d< real32 > const ux_np1 = nodeManager.getField< elasticFirstOrderSemFields::Displacementx_np1 >();
    arrayView1d< real32 > const uy_np1 = nodeManager.getField< elasticFirstOrderSemFields::Displacementy_np1 >();
    arrayView1d< real32 > const uz_np1 = nodeManager.getField< elasticFirstOrderSemFields::Displacementz_np1 >();

    mesh.getElemManager().forElementSubRegions< CellElementSubRegion >( regionNames, [&]( localIndex const regionIndex,
                                                                                          CellElementSubRegion & elementSubRegion )
    {

      arrayView2d< localIndex const, cells::NODE_MAP_USD > const & elemsToNodes = elementSubRegion.nodeList();

      arrayView1d< real32 const > const Vp = elementSubRegion.getField< geophysicalFields::Pwavespeed >();
      arrayView1d< real32 const > const Vs = elementSubRegion.getField< geophysicalFields::Swavespeed >();
      arrayView1d< real32 const > const density = elementSubRegion.getField< geophysicalFields::Density >();

      arrayView1d< real32 > const lambda = elementSubRegion.getField< geophysicalFields::Lambda >();
      arrayView1d< real32 > const mu = elementSubRegion.getField< geophysicalFields::Mu >();

      arrayView2d< real32 > const stressxx = elementSubRegion.getField< elasticFirstOrderSemFields::Stresstensorxx >();
      arrayView2d< real32 > const stressyy = elementSubRegion.getField< elasticFirstOrderSemFields::Stresstensoryy >();
      arrayView2d< real32 > const stresszz = elementSubRegion.getField< elasticFirstOrderSemFields::Stresstensorzz >();
      arrayView2d< real32 > const stressxy = elementSubRegion.getField< elasticFirstOrderSemFields::Stresstensorxy >();
      arrayView2d< real32 > const stressxz = elementSubRegion.getField< elasticFirstOrderSemFields::Stresstensorxz >();
      arrayView2d< real32 > const stressyz = elementSubRegion.getField< elasticFirstOrderSemFields::Stresstensoryz >();


      finiteElement::FiniteElementBase const &
      fe = elementSubRegion.getReference< finiteElement::FiniteElementBase >( getDiscretizationName() );
      finiteElement::FiniteElementDispatchHandler< SEM_FE_TYPES >::dispatch3D( fe, [&] ( auto const finiteElement )
      {
        using FE_TYPE = TYPEOFREF( finiteElement );

        elasticFirstOrderWaveEquationSEMKernels::
          StressComputation< FE_TYPE > kernel( finiteElement );
        kernel.template launch< EXEC_POLICY, ATOMIC_POLICY >
          ( elementSubRegion.size(),
          regionIndex,
          X,
          elemsToNodes,
          ux_np1,
          uy_np1,
          uz_np1,
          density,
          Vp,
          Vs,
          lambda,
          mu,
          sourceConstants,
          sourceIsAccessible,
          sourceElem,
          sourceRegion,
          sourceValue,
          dt,
          cycleNumber,
          stressxx,
          stressyy,
          stresszz,
          stressxy,
          stressxz,
          stressyz );

        elasticFirstOrderWaveEquationSEMKernels::
          VelocityComputation< FE_TYPE > kernel2( finiteElement );
        kernel2.template launch< EXEC_POLICY, ATOMIC_POLICY >
          ( elementSubRegion.size(),
          nodeManager.size(),
          X,
          elemsToNodes,
          stressxx,
          stressyy,
          stresszz,
          stressxy,
          stressxz,
          stressyz,
          mass,
          dampingx,
          dampingy,
          dampingz,
          dt,
          ux_np1,
          uy_np1,
          uz_np1 );


      } );

      arrayView2d< real32 > const sigmaxxReceivers   = m_sigmaxxNp1AtReceivers.toView();
      arrayView2d< real32 > const sigmayyReceivers   = m_sigmayyNp1AtReceivers.toView();
      arrayView2d< real32 > const sigmazzReceivers   = m_sigmazzNp1AtReceivers.toView();
      arrayView2d< real32 > const sigmaxyReceivers   = m_sigmaxyNp1AtReceivers.toView();
      arrayView2d< real32 > const sigmaxzReceivers   = m_sigmaxzNp1AtReceivers.toView();
      arrayView2d< real32 > const sigmayzReceivers   = m_sigmayzNp1AtReceivers.toView();

      compute2dVariableAllSeismoTraces( regionIndex, time_n, dt, stressxx, stressxx, sigmaxxReceivers );
      compute2dVariableAllSeismoTraces( regionIndex, time_n, dt, stressyy, stressyy, sigmayyReceivers );
      compute2dVariableAllSeismoTraces( regionIndex, time_n, dt, stresszz, stresszz, sigmazzReceivers );
      compute2dVariableAllSeismoTraces( regionIndex, time_n, dt, stressxy, stressxy, sigmaxyReceivers );
      compute2dVariableAllSeismoTraces( regionIndex, time_n, dt, stressxz, stressxz, sigmaxzReceivers );
      compute2dVariableAllSeismoTraces( regionIndex, time_n, dt, stressyz, stressyz, sigmayzReceivers );


    } );

    FieldIdentifiers fieldsToBeSync;
    fieldsToBeSync.addFields( FieldLocation::Node,
                              { elasticFirstOrderSemFields::Displacementx_np1::key(), elasticFirstOrderSemFields::Displacementy_np1::key(), elasticFirstOrderSemFields::Displacementz_np1::key()} );
    fieldsToBeSync.addElementFields( {elasticFirstOrderSemFields::Stresstensorxx::key(), elasticFirstOrderSemFields::Stresstensoryy::key(), elasticFirstOrderSemFields::Stresstensorzz::key(),
                                      elasticFirstOrderSemFields::Stresstensorxy::key(),
                                      elasticFirstOrderSemFields::Stresstensorxz::key(), elasticFirstOrderSemFields::Stresstensoryz::key()}, regionNames );


    CommunicationTools & syncFields = CommunicationTools::getInstance();
    syncFields.synchronizeFields( fieldsToBeSync,
                                  domain.getMeshBody( 0 ).getMeshLevel( m_discretizationName ),
                                  domain.getNeighbors(),
                                  true );

    // compute the seismic traces since last step.
    arrayView2d< real32 > const uxReceivers   = m_displacementxNp1AtReceivers.toView();
    arrayView2d< real32 > const uyReceivers   = m_displacementyNp1AtReceivers.toView();
    arrayView2d< real32 > const uzReceivers   = m_displacementzNp1AtReceivers.toView();

    computeAllSeismoTraces( time_n, dt, ux_np1, ux_np1, uxReceivers );
    computeAllSeismoTraces( time_n, dt, uy_np1, uy_np1, uyReceivers );
    computeAllSeismoTraces( time_n, dt, uz_np1, uz_np1, uzReceivers );

    // increment m_indexSeismoTrace
    while( (m_dtSeismoTrace*m_indexSeismoTrace) <= (time_n + epsilonLoc) && m_indexSeismoTrace < m_nsamplesSeismoTrace )
    {
      m_indexSeismoTrace++;
    }

  } );

  return dt;

}

void ElasticFirstOrderWaveEquationSEM::cleanup( real64 const time_n,
                                                integer const cycleNumber,
                                                integer const eventCounter,
                                                real64 const eventProgress,
                                                DomainPartition & domain )
{
  SolverBase::cleanup( time_n, cycleNumber, eventCounter, eventProgress, domain );

  // compute the remaining seismic traces, if needed
  forDiscretizationOnMeshTargets( domain.getMeshBodies(), [&] ( string const &,
                                                                MeshLevel & mesh,
                                                                arrayView1d< string const > const & regionNames )
  {
    NodeManager & nodeManager = mesh.getNodeManager();

    mesh.getElemManager().forElementSubRegions< CellElementSubRegion >( regionNames, [&]( localIndex const regionIndex,
                                                                                          CellElementSubRegion & elementSubRegion )
    {
      arrayView2d< real32 const > const stressxx = elementSubRegion.getField< elasticFirstOrderSemFields::Stresstensorxx >();
      arrayView2d< real32 const > const stressyy = elementSubRegion.getField< elasticFirstOrderSemFields::Stresstensoryy >();
      arrayView2d< real32 const > const stresszz = elementSubRegion.getField< elasticFirstOrderSemFields::Stresstensorzz >();
      arrayView2d< real32 const > const stressxy = elementSubRegion.getField< elasticFirstOrderSemFields::Stresstensorxy >();
      arrayView2d< real32 const > const stressxz = elementSubRegion.getField< elasticFirstOrderSemFields::Stresstensorxz >();
      arrayView2d< real32 const > const stressyz = elementSubRegion.getField< elasticFirstOrderSemFields::Stresstensoryz >();

      arrayView2d< real32 > const sigmaxxReceivers   = m_sigmaxxNp1AtReceivers.toView();
      arrayView2d< real32 > const sigmayyReceivers   = m_sigmayyNp1AtReceivers.toView();
      arrayView2d< real32 > const sigmazzReceivers   = m_sigmazzNp1AtReceivers.toView();
      arrayView2d< real32 > const sigmaxyReceivers   = m_sigmaxyNp1AtReceivers.toView();
      arrayView2d< real32 > const sigmaxzReceivers   = m_sigmaxzNp1AtReceivers.toView();
      arrayView2d< real32 > const sigmayzReceivers   = m_sigmayzNp1AtReceivers.toView();

      compute2dVariableAllSeismoTraces( regionIndex, time_n, 0, stressxx, stressxx, sigmaxxReceivers );
      compute2dVariableAllSeismoTraces( regionIndex, time_n, 0, stressyy, stressyy, sigmayyReceivers );
      compute2dVariableAllSeismoTraces( regionIndex, time_n, 0, stresszz, stresszz, sigmazzReceivers );
      compute2dVariableAllSeismoTraces( regionIndex, time_n, 0, stressxy, stressxy, sigmaxyReceivers );
      compute2dVariableAllSeismoTraces( regionIndex, time_n, 0, stressxz, stressxz, sigmaxzReceivers );
      compute2dVariableAllSeismoTraces( regionIndex, time_n, 0, stressyz, stressyz, sigmayzReceivers );
    } );
    arrayView1d< real32 > const ux_np1 = nodeManager.getField< elasticFirstOrderSemFields::Displacementx_np1 >();
    arrayView1d< real32 > const uy_np1 = nodeManager.getField< elasticFirstOrderSemFields::Displacementy_np1 >();
    arrayView1d< real32 > const uz_np1 = nodeManager.getField< elasticFirstOrderSemFields::Displacementz_np1 >();

    // compute the seismic traces since last step.
    arrayView2d< real32 > const uxReceivers   = m_displacementxNp1AtReceivers.toView();
    arrayView2d< real32 > const uyReceivers   = m_displacementyNp1AtReceivers.toView();
    arrayView2d< real32 > const uzReceivers   = m_displacementzNp1AtReceivers.toView();

    computeAllSeismoTraces( time_n, 0, ux_np1, ux_np1, uxReceivers );
    computeAllSeismoTraces( time_n, 0, uy_np1, uy_np1, uyReceivers );
    computeAllSeismoTraces( time_n, 0, uz_np1, uz_np1, uzReceivers );

  } );

// increment m_indexSeismoTrace
  while( (m_dtSeismoTrace*m_indexSeismoTrace) <= (time_n + epsilonLoc) && m_indexSeismoTrace < m_nsamplesSeismoTrace )
  {
    m_indexSeismoTrace++;
  }

}

void ElasticFirstOrderWaveEquationSEM::computeAllSeismoTraces( real64 const time_n,
                                                               real64 const dt,
                                                               arrayView1d< real32 const > const var_np1,
                                                               arrayView1d< real32 const > const var_n,
                                                               arrayView2d< real32 > varAtReceivers )
{

  localIndex indexSeismoTrace = m_indexSeismoTrace;
  for( real64 timeSeismo;
       (timeSeismo = m_dtSeismoTrace*indexSeismoTrace) <= (time_n + epsilonLoc) && indexSeismoTrace < m_nsamplesSeismoTrace;
       indexSeismoTrace++ )
  {
    WaveSolverUtils::computeSeismoTrace( time_n, dt, timeSeismo, indexSeismoTrace, m_receiverNodeIds, m_receiverConstants, m_receiverIsLocal,
                                         m_nsamplesSeismoTrace, m_outputSeismoTrace, var_np1, var_n, varAtReceivers );
  }
}

void ElasticFirstOrderWaveEquationSEM::compute2dVariableAllSeismoTraces( localIndex const regionIndex,
                                                                         real64 const time_n,
                                                                         real64 const dt,
                                                                         arrayView2d< real32 const > const var_np1,
                                                                         arrayView2d< real32 const > const var_n,
                                                                         arrayView2d< real32 > varAtReceivers )
{
  localIndex indexSeismoTrace = m_indexSeismoTrace;
  for( real64 timeSeismo;
       (timeSeismo = m_dtSeismoTrace*indexSeismoTrace) <= (time_n + epsilonLoc) && indexSeismoTrace < m_nsamplesSeismoTrace;
       indexSeismoTrace++ )
  {
<<<<<<< HEAD
    WaveSolverUtils::compute2dVariableSeismoTrace( time_n, dt, timeSeismo, indexSeismoTrace, m_receiverElem, m_receiverConstants, m_receiverIsLocal,
=======
    WaveSolverUtils::compute2dVariableSeismoTrace( time_n, dt, regionIndex, m_receiverRegion, timeSeismo, indexSeismoTrace, m_rcvElem, m_receiverConstants, m_receiverIsLocal,
>>>>>>> 667470b3
                                                   m_nsamplesSeismoTrace, m_outputSeismoTrace, var_np1, var_n, varAtReceivers );
  }
}

void ElasticFirstOrderWaveEquationSEM::initializePML()
{
  GEOS_ERROR( "PML for the first order elastic wave propagator not yet implemented" );
}

void ElasticFirstOrderWaveEquationSEM::applyPML( real64 const, DomainPartition & )
{
  GEOS_ERROR( "PML for the first order elastic wave propagator not yet implemented" );
}

REGISTER_CATALOG_ENTRY( SolverBase, ElasticFirstOrderWaveEquationSEM, string const &, dataRepository::Group * const )

} /* namespace geos */<|MERGE_RESOLUTION|>--- conflicted
+++ resolved
@@ -192,12 +192,8 @@
   m_sourceRegion.resize( numSourcesGlobal );
 
   localIndex const numReceiversGlobal = m_receiverCoordinates.size( 0 );
-<<<<<<< HEAD
   m_receiverElem.resize( numReceiversGlobal );
-=======
-  m_rcvElem.resize( numReceiversGlobal );
   m_receiverRegion.resize( numReceiversGlobal );
->>>>>>> 667470b3
 
   m_displacementxNp1AtReceivers.resize( m_nsamplesSeismoTrace, numReceiversGlobal );
   m_displacementyNp1AtReceivers.resize( m_nsamplesSeismoTrace, numReceiversGlobal );
@@ -237,12 +233,8 @@
   arrayView2d< localIndex > const receiverNodeIds = m_receiverNodeIds.toView();
   arrayView2d< real64 > const receiverConstants = m_receiverConstants.toView();
   arrayView1d< localIndex > const receiverIsLocal = m_receiverIsLocal.toView();
-<<<<<<< HEAD
   arrayView1d< localIndex > const receiverElem = m_receiverElem.toView();
-=======
-  arrayView1d< localIndex > const rcvElem = m_rcvElem.toView();
   arrayView1d< localIndex > const receiverRegion = m_receiverRegion.toView();
->>>>>>> 667470b3
 
   receiverNodeIds.setValues< serialPolicy >( -1 );
   receiverConstants.setValues< serialPolicy >( -1 );
@@ -752,11 +744,7 @@
        (timeSeismo = m_dtSeismoTrace*indexSeismoTrace) <= (time_n + epsilonLoc) && indexSeismoTrace < m_nsamplesSeismoTrace;
        indexSeismoTrace++ )
   {
-<<<<<<< HEAD
-    WaveSolverUtils::compute2dVariableSeismoTrace( time_n, dt, timeSeismo, indexSeismoTrace, m_receiverElem, m_receiverConstants, m_receiverIsLocal,
-=======
-    WaveSolverUtils::compute2dVariableSeismoTrace( time_n, dt, regionIndex, m_receiverRegion, timeSeismo, indexSeismoTrace, m_rcvElem, m_receiverConstants, m_receiverIsLocal,
->>>>>>> 667470b3
+    WaveSolverUtils::compute2dVariableSeismoTrace( time_n, dt, regionIndex, m_receiverRegion, timeSeismo, indexSeismoTrace, m_receiverElem, m_receiverConstants, m_receiverIsLocal,
                                                    m_nsamplesSeismoTrace, m_outputSeismoTrace, var_np1, var_n, varAtReceivers );
   }
 }
