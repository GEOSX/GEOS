--- conflicted
+++ resolved
@@ -120,11 +120,6 @@
                WRITE_AND_READ,
                "Free surface indicator, 1 if a node is on free surface 0 otherwise." );
 
-<<<<<<< HEAD
-//Pressure fileds for DG
-DECLARE_FIELD( PressureDG_np1,
-               "pressure_np1",
-=======
 DECLARE_FIELD( Displacementx_np1,
                "displacementx_np1",
                array1d< real32 >,
@@ -175,44 +170,26 @@
 
 DECLARE_FIELD( Stresstensorxy,
                "stresstensorxy",
->>>>>>> bbf2bef6
-               array2d< real32 >,
-               0,
-               LEVEL_0,
-               WRITE_AND_READ,
-<<<<<<< HEAD
-               "Scalar pressure at time n+1 for discontinuous galerkin solver." );
-
-DECLARE_FIELD( PressureDG_n,
-               "pressure_n",
-=======
+               array2d< real32 >,
+               0,
+               LEVEL_0,
+               WRITE_AND_READ,
                "xy-components of the stress tensor (symetric of yx-component)." );
 
 DECLARE_FIELD( Stresstensorxz,
                "stresstensorxz",
->>>>>>> bbf2bef6
-               array2d< real32 >,
-               0,
-               LEVEL_0,
-               WRITE_AND_READ,
-<<<<<<< HEAD
-               "Scalar pressure at time n for discontinuous galerkin solver." );
-
-DECLARE_FIELD( PressureDG_nm1,
-               "pressure_nm1",
-=======
+               array2d< real32 >,
+               0,
+               LEVEL_0,
+               WRITE_AND_READ,
                "xz-components of the stress tensor (symetric of zx-component)." );
 
 DECLARE_FIELD( Stresstensoryz,
                "stresstensoryz",
->>>>>>> bbf2bef6
-               array2d< real32 >,
-               0,
-               LEVEL_0,
-               WRITE_AND_READ,
-<<<<<<< HEAD
-               "Scalar pressure at time n-1 for discontinuous galerkin solver." );
-=======
+               array2d< real32 >,
+               0,
+               LEVEL_0,
+               WRITE_AND_READ,
                "yz-components of the stress tensor (symetric of zy-component)." );
 
 DECLARE_FIELD( DampingVectorx,
@@ -270,7 +247,31 @@
                NOPLOT,
                WRITE_AND_READ,
                "Second Lame parameter: mu" );
->>>>>>> bbf2bef6
+
+//Pressure fileds for DG                                                        
+DECLARE_FIELD( PressureDG_np1,                                                  
+               "pressure_np1",                                                  
+               array2d< real32 >,                                               
+               0,                                                               
+               LEVEL_0,                                                         
+               WRITE_AND_READ,                                                  
+               "Scalar pressure at time n+1 for discontinuous galerkin solver." );
+                                                                                
+DECLARE_FIELD( PressureDG_n,                                                    
+               "pressure_n",                                                    
+               array2d< real32 >,                                               
+               0,                                                               
+               LEVEL_0,                                                         
+               WRITE_AND_READ,                                                  
+               "Scalar pressure at time n for discontinuous galerkin solver." );
+                                                                                
+DECLARE_FIELD( PressureDG_nm1,                                                  
+               "pressure_nm1",                                                  
+               array2d< real32 >,                                               
+               0,                                                               
+               LEVEL_0,                                                         
+               WRITE_AND_READ,                                                  
+               "Scalar pressure at time n-1 for discontinuous galerkin solver." );
 
 
 }
