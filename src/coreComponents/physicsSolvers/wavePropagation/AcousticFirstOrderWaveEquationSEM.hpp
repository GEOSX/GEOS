/*
 * ------------------------------------------------------------------------------------------------------------
 * SPDX-License-Identifier: LGPL-2.1-only
 *
 * Copyright (c) 2018-2020 Lawrence Livermore National Security LLC
 * Copyright (c) 2018-2020 The Board of Trustees of the Leland Stanford Junior University
 * Copyright (c) 2018-2020 TotalEnergies
 * Copyright (c) 2019-     GEOSX Contributors
 * All rights reserved
 *
 * See top level LICENSE, COPYRIGHT, CONTRIBUTORS, NOTICE, and ACKNOWLEDGEMENTS files for details.
 * ------------------------------------------------------------------------------------------------------------
 */


/**
 * @file AcousticFirstOrderWaveEquationSEM.hpp
 */

#ifndef GEOS_PHYSICSSOLVERS_WAVEPROPAGATION_ACOUSTICFIRSTORDERWAVEEQUATIONSEM_HPP_
#define GEOS_PHYSICSSOLVERS_WAVEPROPAGATION_ACOUSTICFIRSTORDERWAVEEQUATIONSEM_HPP_

#include "mesh/MeshFields.hpp"
#include "AcousticFields.hpp"
#include "WaveSolverBase.hpp"

namespace geos
{

class AcousticFirstOrderWaveEquationSEM : public WaveSolverBase
{
public:

  using EXEC_POLICY = parallelDevicePolicy< >;
  using ATOMIC_POLICY = parallelDeviceAtomic;

  AcousticFirstOrderWaveEquationSEM( const std::string & name,
                                     Group * const parent );

  virtual ~AcousticFirstOrderWaveEquationSEM() override;

  static string catalogName() { return "AcousticFirstOrderSEM"; }
  /**
   * @copydoc SolverBase::getCatalogName()
   */
  string getCatalogName() const override { return catalogName(); }

  virtual void initializePreSubGroups() override;

  virtual void registerDataOnMesh( Group & meshBodies ) override final;


  /**
   * @defgroup Solver Interface Functions
   *
   * These functions provide the primary interface that is required for derived classes
   */
  /**@{*/
  virtual real64 explicitStepForward( real64 const & time_n,
                                      real64 const & dt,
                                      integer const cycleNumber,
                                      DomainPartition & domain,
                                      bool const computeGradient ) override;

  virtual real64 explicitStepBackward( real64 const & time_n,
                                       real64 const & dt,
                                       integer const cycleNumber,
                                       DomainPartition & domain,
                                       bool const computeGradient ) override;
<<<<<<< HEAD
  /**@}*/

  // /**
  //  * @brief Multiply the precomputed term by the Ricker and add to the right-hand side
  //  * @param cycleNumber the cycle number/step number of evaluation of the source
  //  * @param rhs the right hand side vector to be computed
  //  */
  // virtual void addSourceToRightHandSide( integer const & cycleNumber, arrayView1d< real32 > const rhs );

=======
>>>>>>> e44dd692

  /**
   * @brief Initialize Perfectly Matched Layer (PML) information
   */
  virtual void initializePML() override;


  /**
   * @brief Overridden from ExecutableGroup. Used to write last seismogram if needed.
   */
  virtual void cleanup( real64 const time_n, integer const cycleNumber, integer const eventCounter, real64 const eventProgress, DomainPartition & domain ) override;


  struct viewKeyStruct : WaveSolverBase::viewKeyStruct
  {

    static constexpr char const * pressureNp1AtReceiversString() { return "pressureNp1AtReceivers"; }

    static constexpr char const * uxNp1AtReceiversString() { return "uxNp1AtReceivers"; }
    static constexpr char const * uyNp1AtReceiversString() { return "uyNp1AtReceivers"; }
    static constexpr char const * uzNp1AtReceiversString() { return "uzNp1AtReceivers"; }

    static constexpr char const * sourceElemString() { return "sourceElem"; }
    static constexpr char const * sourceRegionString() { return "sourceRegion"; }

  } waveEquationViewKeys;

  /** internal function to the class to compute explicitStep either for backward or forward.
   * (requires not to be private because it is called from GEOS_HOST_DEVICE method)
   * @param time_n time at the beginning of the step
   * @param dt the perscribed timestep
   * @param cycleNumber the current cycle number
   * @param domain the domain object
   * @return return the timestep that was achieved during the step.
   */
  real64 explicitStepInternal( real64 const & time_n,
                               real64 const & dt,
                               integer const cycleNumber,
                               DomainPartition & domain );

protected:

  virtual void postProcessInput() override final;

  virtual void initializePostInitialConditionsPreSubGroups() override final;

private:

  /**
   * @brief Locate sources and receivers position in the mesh elements, evaluate the basis functions at each point and save them to the
   * corresponding elements nodes.
   * @param mesh mesh of the computational domain
   */
  virtual void precomputeSourceAndReceiverTerm( MeshLevel & mesh, arrayView1d< string const > const & regionNames ) override;

  /**
   * @brief Apply free surface condition to the face define in the geometry box from the xml
   * @param time the time to apply the BC
   * @param domain the partition domain
   */
  virtual void applyFreeSurfaceBC( real64 const time, DomainPartition & domain ) override;

  /**
   * @brief Apply Perfectly Matched Layer (PML) to the regions defined in the geometry box from the xml
   * @param time the time to apply the BC
   * @param domain the partition domain
   */
  virtual void applyPML( real64 const time, DomainPartition & domain ) override;

  /// Pressure_np1 at the receiver location for each time step for each receiver
  array2d< real32 > m_pressureNp1AtReceivers;

  /// Pressure_np1 at the receiver location for each time step for each receiver
  array2d< real32 > m_uxNp1AtReceivers;

  /// Pressure_np1 at the receiver location for each time step for each receiver
  array2d< real32 > m_uyNp1AtReceivers;

  /// Pressure_np1 at the receiver location for each time step for each receiver
  array2d< real32 > m_uzNp1AtReceivers;

  /// Array containing the elements which contain a source
  array1d< localIndex > m_sourceElem;

  /// Array containing the elements which contain the region which the source belongs
  array1d< localIndex > m_sourceRegion;
};


} /* namespace geos */

#endif /* GEOS_PHYSICSSOLVERS_WAVEPROPAGATION_ACOUSTICFIRSTORDERWAVEEQUATIONSEM_HPP_ */<|MERGE_RESOLUTION|>--- conflicted
+++ resolved
@@ -67,18 +67,6 @@
                                        integer const cycleNumber,
                                        DomainPartition & domain,
                                        bool const computeGradient ) override;
-<<<<<<< HEAD
-  /**@}*/
-
-  // /**
-  //  * @brief Multiply the precomputed term by the Ricker and add to the right-hand side
-  //  * @param cycleNumber the cycle number/step number of evaluation of the source
-  //  * @param rhs the right hand side vector to be computed
-  //  */
-  // virtual void addSourceToRightHandSide( integer const & cycleNumber, arrayView1d< real32 > const rhs );
-
-=======
->>>>>>> e44dd692
 
   /**
    * @brief Initialize Perfectly Matched Layer (PML) information
