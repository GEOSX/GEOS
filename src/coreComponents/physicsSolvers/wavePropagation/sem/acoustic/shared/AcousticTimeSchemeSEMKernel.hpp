--- conflicted
+++ resolved
@@ -75,10 +75,7 @@
    * @param[out] p_np1 pressure array at time n+1 (updated here)
    * @param[in] p_n pressure array at time n
    * @param[in] p_nm1 pressure array at time n-1
-<<<<<<< HEAD
    * @param[in] divpsi divergence of the acoustic memory variable
-=======
->>>>>>> d737e8d9
    * @param[in] mass the mass matrix
    * @param[in] stiffnessVector array containing the product of the stiffness matrix R and the pressure at time n
    * @param[in] stiffnessVectorA array containing the product of the attenuation stiffness matrix R and the pressure at time n
@@ -86,38 +83,26 @@
    * @param[in] rhs the right-hand-side
    * @param[in] freeSurfaceNodeIndicator array which contains indicators to tell if we are on a free-surface boundary or not
    * @param[in] solverTargetNodesSet the targetted nodeset (useful in particular when we do elasto-acoustic simulation )
-<<<<<<< HEAD
    * @param[in] referenceFrequencies the reference frequencies for each SLS
    * @param[in] anelasticityCoefficients the coefficients of anelasticity for each SLS
-=======
->>>>>>> d737e8d9
    */
   static void AttenuationLeapFrogWithoutPML( real64 const dt,
                                              arrayView1d< real32 > const p_np1,
                                              arrayView1d< real32 > const p_n,
                                              arrayView1d< real32 > const p_nm1,
-<<<<<<< HEAD
                                              arrayView2d< real32 > const divpsi,
-=======
->>>>>>> d737e8d9
                                              arrayView1d< real32 const > const mass,
                                              arrayView1d< real32 > const stiffnessVector,
                                              arrayView1d< real32 > const stiffnessVectorA,
                                              arrayView1d< real32 const > const damping,
                                              arrayView1d< real32 > const rhs,
                                              arrayView1d< localIndex const > const freeSurfaceNodeIndicator,
-<<<<<<< HEAD
                                              SortedArrayView< localIndex const > const solverTargetNodesSet,
                                              arrayView1d< real32 > referenceFrequencies,
                                              arrayView1d< real32 > anelasticityCoefficients )
   {
     real64 const dt2 = pow( dt, 2 );
     integer nl = referenceFrequencies.size( 0 );
-=======
-                                             SortedArrayView< localIndex const > const solverTargetNodesSet )
-  {
-    real64 const dt2 = pow( dt, 2 );
->>>>>>> d737e8d9
     forAll< EXEC_POLICY >( solverTargetNodesSet.size(), [=] GEOS_HOST_DEVICE ( localIndex const n )
     {
       localIndex const a = solverTargetNodesSet[n];
@@ -200,19 +185,6 @@
         q_np1[a] += stiffnessVector_q[a];
         q_np1[a] += rhs[a];
 
-        // Apply attenuation
-        for( integer l = 0; l < nl; l++ )
-        {
-          real32 gammal = ( 2.0 - referenceFrequencies[ l ] * dt )/( 2.0 + referenceFrequencies[ l ] * dt );
-          real32 betal =  anelasticityCoefficients[ l ] * referenceFrequencies[ l ] * 2.0 * dt /( 2.0 + referenceFrequencies[ l ] * dt );
-          real32 gammalp = 0.5 + 0.5 * gammal;
-          real32 betalp = 0.5 * betal;
-          p_np1[a] += ( gammalp * divpsi( a, l ) + betalp * stiffnessVectorA_p[ a ] );
-          q_np1[a] += ( gammalp * divpsi( a, l ) + betalp * stiffnessVectorA_q[ a ] );
-          divpsi_p( a, l ) = gammal * divpsi_p( a, l ) + betal * stiffnessVectorA_p[ a ];
-          divpsi_q( a, l ) = gammal * divpsi_q( a, l ) + betal * stiffnessVectorA_q[ a ];
-        }
-
         if( lateralSurfaceNodeIndicator[a] != 1 && bottomSurfaceNodeIndicator[a] != 1 )
         {
           // Interior node, no boundary terms
@@ -256,11 +228,8 @@
    * @param[out] q_np1 auxiliary pressure array at time n+1 (updated here)
    * @param[in] q_n auxiliary pressure array at time n
    * @param[in] q_nm1 auxiliary pressure array at time n-1
-<<<<<<< HEAD
    * @param[in] divpsi_p divergence of the p-type acoustc memory variable
    * @param[in] divpsi_q divergence of the q-type acoustc memory variable
-=======
->>>>>>> d737e8d9
    * @param[in] mass the mass matrix
    * @param[in] stiffnessVector_p array containing the product of the stiffness matrix R and the pressure at time n
    * @param[in] stiffnessVector_q array containing the product of the stiffness matrix R and the auxiliary pressure at time n
@@ -274,7 +243,6 @@
    * @param[in] freeSurfaceNodeIndicator array which contains indicators to tell if we are on a free-surface boundary or not
    * @param[in] lateralSurfaceNodeIndicator array which contains indicators to tell if we are on a lateral boundary or not
    * @param[in] bottomSurfaceNodeIndicator array which contains indicators to telle if we are on the bottom boundary or not
-<<<<<<< HEAD
    * @param[in] referenceFrequencies the reference frequencies for each SLS
    * @param[in] anelasticityCoefficients the coefficients of anelasticity for each SLS
    */
@@ -307,31 +275,6 @@
   {
     real64 const dt2 = pow( dt, 2 );
     integer nl = referenceFrequencies.size( 0 );
-=======
-   */
-  static void LeapFrogforVTI( localIndex const size,
-                              real64 const dt,
-                              arrayView1d< real32 > const p_np1,
-                              arrayView1d< real32 > const p_n,
-                              arrayView1d< real32 > const p_nm1,
-                              arrayView1d< real32 > const q_np1,
-                              arrayView1d< real32 > const q_n,
-                              arrayView1d< real32 > const q_nm1,
-                              arrayView1d< real32 const > const mass,
-                              arrayView1d< real32 > const stiffnessVector_p,
-                              arrayView1d< real32 > const stiffnessVector_q,
-                              arrayView1d< real32 const > const damping_p,
-                              arrayView1d< real32 const > const damping_pq,
-                              arrayView1d< real32 const > const damping_q,
-                              arrayView1d< real32 const > const damping_qp,
-                              arrayView1d< real32 > const rhs,
-                              arrayView1d< localIndex const > const freeSurfaceNodeIndicator,
-                              arrayView1d< localIndex const > const lateralSurfaceNodeIndicator,
-                              arrayView1d< localIndex const > const bottomSurfaceNodeIndicator )
-
-  {
-    real64 const dt2 = pow( dt, 2 );
->>>>>>> d737e8d9
     forAll< EXEC_POLICY >( size, [=] GEOS_HOST_DEVICE ( localIndex const a )
     {
       if( freeSurfaceNodeIndicator[a] != 1 )
@@ -346,7 +289,6 @@
         q_np1[a] += stiffnessVector_q[a];
         q_np1[a] += rhs[a];
 
-<<<<<<< HEAD
         // Apply attenuation
         for( integer l = 0; l < nl; l++ )
         {
@@ -360,8 +302,6 @@
           divpsi_q( a, l ) = gammal * divpsi_q( a, l ) + betal * stiffnessVectorA_q[ a ];
         }
 
-=======
->>>>>>> d737e8d9
         if( lateralSurfaceNodeIndicator[a] != 1 && bottomSurfaceNodeIndicator[a] != 1 )
         {
           // Interior node, no boundary terms
