--- conflicted
+++ resolved
@@ -161,27 +161,7 @@
                0,
                NOPLOT,
                WRITE_AND_READ,
-<<<<<<< HEAD
                "Acoustic attenuation stiffness vector." );
-=======
-               "acoustic attenuation stiffness vector." );
-
-DECLARE_FIELD( StiffnessVectorA_p,
-               "stiffnessVectorA_p",
-               array1d< real32 >,
-               0,
-               NOPLOT,
-               WRITE_AND_READ,
-               "p-type acoustic attenuation stiffness vector." );
-
-DECLARE_FIELD( StiffnessVectorA_q,
-               "stiffnessVectorA_q",
-               array1d< real32 >,
-               0,
-               NOPLOT,
-               WRITE_AND_READ,
-               "q-type acoustic attenuation stiffness vector." );
->>>>>>> d737e8d9
 
 DECLARE_FIELD( DampingVector,
                "dampingVector",
