/*
 * ------------------------------------------------------------------------------------------------------------
 * SPDX-License-Identifier: LGPL-2.1-only
 *
 * Copyright (c) 2016-2024 Lawrence Livermore National Security LLC
 * Copyright (c) 2018-2024 Total, S.A
 * Copyright (c) 2018-2024 The Board of Trustees of the Leland Stanford Junior University
 * Copyright (c) 2023-2024 Chevron
 * Copyright (c) 2019-     GEOS/GEOSX Contributors
 * All rights reserved
 *
 * See top level LICENSE, COPYRIGHT, CONTRIBUTORS, NOTICE, and ACKNOWLEDGEMENTS files for details.
 * ------------------------------------------------------------------------------------------------------------
 */


/**
 * @file AcousticFields.hpp
 */

#ifndef GEOS_PHYSICSSOLVERS_WAVEPROPAGATION_ACOUSTICFIELDS_HPP_
#define GEOS_PHYSICSSOLVERS_WAVEPROPAGATION_ACOUSTICFIELDS_HPP_

#include "common/DataLayouts.hpp"
#include "mesh/MeshFields.hpp"


namespace geos
{

namespace fields
{

namespace acousticfields
{

DECLARE_FIELD( Pressure_nm1,
               "pressure_nm1",
               array1d< real32 >,
               0,
               NOPLOT,
               WRITE_AND_READ,
               "Scalar pressure at time n-1." );

DECLARE_FIELD( Pressure_n,
               "pressure_n",
               array1d< real32 >,
               0,
               NOPLOT,
               WRITE_AND_READ,
               "Scalar pressure at time n." );


DECLARE_FIELD( Pressure_np1,
               "pressure_np1",
               array1d< real32 >,
               0,
               LEVEL_0,
               WRITE_AND_READ,
               "Scalar pressure at time n+1." );

DECLARE_FIELD( DivPsi,
               "divpsi",
               array2d< real32 >,
               0,
               NOPLOT,
               WRITE_AND_READ,
               "memory variable for acoustic attenuation." );

<<<<<<< HEAD
DECLARE_FIELD( PressureDoubleDerivative,
               "pressureDoubleDerivative",
=======
DECLARE_FIELD( DivPsi_p,
               "divpsi_p",
               array2d< real32 >,
               0,
               NOPLOT,
               WRITE_AND_READ,
               "p-type memory variable for acoustic VTI attenuation." );

DECLARE_FIELD( DivPsi_q,
               "divpsi_q",
               array2d< real32 >,
               0,
               NOPLOT,
               WRITE_AND_READ,
               "q-type memory variable for acoustic VTI attenuation." );

DECLARE_FIELD( PressureForward,
               "pressureForward",
>>>>>>> c06ac4e1
               array1d< real32 >,
               0,
               NOPLOT,
               WRITE_AND_READ,
               "Pressure field from forward pass on each node to compute the gradient" );

DECLARE_FIELD( Velocity_x,
               "velocity_x",
               array2d< real32 >,
               0,
               LEVEL_0,
               WRITE_AND_READ,
               "Velocity in the x-direction." );

DECLARE_FIELD( Velocity_y,
               "velocity_y",
               array2d< real32 >,
               0,
               LEVEL_0,
               WRITE_AND_READ,
               "Velocity in the y-direction." );

DECLARE_FIELD( Velocity_z,
               "velocity_z",
               array2d< real32 >,
               0,
               LEVEL_0,
               WRITE_AND_READ,
               "Velocity in the z-direction." );

DECLARE_FIELD( PartialGradient,
               "partialGradient",
               array1d< real32 >,
               0,
               NOPLOT,
               WRITE_AND_READ,
               "Partiel gradient computed during backward propagation" );

DECLARE_FIELD( PartialGradient2,
               "partialGradient2",
               array1d< real32 >,
               0,
               NOPLOT,
               WRITE_AND_READ,
               "Partial gradient for density/velocity computed during backward propagation" );

DECLARE_FIELD( ForcingRHS,
               "rhs",
               array1d< real32 >,
               0,
               NOPLOT,
               WRITE_AND_READ,
               "RHS" );

DECLARE_FIELD( AcousticMassVector,
               "acousticMassVector",
               array1d< real32 >,
               0,
               NOPLOT,
               WRITE_AND_READ,
               "Diagonal of the Mass Matrix." );

DECLARE_FIELD( StiffnessVector,
               "stiffnessVector",
               array1d< real32 >,
               0,
               NOPLOT,
               WRITE_AND_READ,
               "Stiffness vector contains R_h*Pressure_n." );

DECLARE_FIELD( StiffnessVectorA,
               "stiffnessVectorA",
               array1d< real32 >,
               0,
               NOPLOT,
               WRITE_AND_READ,
<<<<<<< HEAD
               "Acoustic attenuation stiffness vector." );
=======
               "acoustic attenuation stiffness vector." );

DECLARE_FIELD( StiffnessVectorA_p,
               "stiffnessVectorA_p",
               array1d< real32 >,
               0,
               NOPLOT,
               WRITE_AND_READ,
               "p-type acoustic attenuation stiffness vector." );

DECLARE_FIELD( StiffnessVectorA_q,
               "stiffnessVectorA_q",
               array1d< real32 >,
               0,
               NOPLOT,
               WRITE_AND_READ,
               "q-type acoustic attenuation stiffness vector." );
>>>>>>> c06ac4e1

DECLARE_FIELD( DampingVector,
               "dampingVector",
               array1d< real32 >,
               0,
               NOPLOT,
               WRITE_AND_READ,
               "Diagonal of the Damping Matrix." );

DECLARE_FIELD( AcousticVelocity,
               "acousticVelocity",
               array1d< real32 >,
               0,
               NOPLOT,
               WRITE_AND_READ,
               "Medium velocity of the cell" );

DECLARE_FIELD( AcousticDensity,
               "acousticDensity",
               array1d< real32 >,
               1,
               NOPLOT,
               WRITE_AND_READ,
               "Medium density of the cell" );

DECLARE_FIELD( AcousticQualityFactor,
               "acousticQualityFactor",
               array1d< real32 >,
               0,
               NOPLOT,
               WRITE_AND_READ,
               "Quality factor for acoustic wave attenuation in the cell" );

DECLARE_FIELD( AcousticFreeSurfaceFaceIndicator,
               "acousticFreeSurfaceFaceIndicator",
               array1d< localIndex >,
               0,
               NOPLOT,
               WRITE_AND_READ,
               "Free surface indicator, 1 if a face is on free surface 0 otherwise." );

DECLARE_FIELD( AcousticFreeSurfaceNodeIndicator,
               "acousticFreeSurfaceNodeIndicator",
               array1d< localIndex >,
               0,
               NOPLOT,
               WRITE_AND_READ,
               "Free surface indicator, 1 if a node is on free surface 0 otherwise." );

DECLARE_FIELD( AuxiliaryVar1PML,
               "auxiliaryVar1PML",
               array2d< real32 >,
               0,
               NOPLOT,
               WRITE_AND_READ,
               "PML vectorial auxiliary variable 1." );

DECLARE_FIELD( AuxiliaryVar2PML,
               "auxiliaryVar2PML",
               array2d< real32 >,
               0,
               NOPLOT,
               NO_WRITE,
               "PML vectorial auxiliary variable 2." );

DECLARE_FIELD( AuxiliaryVar3PML,
               "auxiliaryVar3PML",
               array1d< real32 >,
               0,
               NOPLOT,
               NO_WRITE,
               "PML scalar auxiliary variable 3." );

DECLARE_FIELD( AuxiliaryVar4PML,
               "auxiliaryVar4PML",
               array1d< real32 >,
               0,
               NOPLOT,
               WRITE_AND_READ,
               "PML scalar auxiliary variable 4." );

}

}

} /* namespace geos */

#endif /* GEOS_PHYSICSSOLVERS_WAVEPROPAGATION__HPP_ACOUSTICFIELDS */<|MERGE_RESOLUTION|>--- conflicted
+++ resolved
@@ -67,10 +67,6 @@
                WRITE_AND_READ,
                "memory variable for acoustic attenuation." );
 
-<<<<<<< HEAD
-DECLARE_FIELD( PressureDoubleDerivative,
-               "pressureDoubleDerivative",
-=======
 DECLARE_FIELD( DivPsi_p,
                "divpsi_p",
                array2d< real32 >,
@@ -89,7 +85,6 @@
 
 DECLARE_FIELD( PressureForward,
                "pressureForward",
->>>>>>> c06ac4e1
                array1d< real32 >,
                0,
                NOPLOT,
@@ -166,27 +161,7 @@
                0,
                NOPLOT,
                WRITE_AND_READ,
-<<<<<<< HEAD
                "Acoustic attenuation stiffness vector." );
-=======
-               "acoustic attenuation stiffness vector." );
-
-DECLARE_FIELD( StiffnessVectorA_p,
-               "stiffnessVectorA_p",
-               array1d< real32 >,
-               0,
-               NOPLOT,
-               WRITE_AND_READ,
-               "p-type acoustic attenuation stiffness vector." );
-
-DECLARE_FIELD( StiffnessVectorA_q,
-               "stiffnessVectorA_q",
-               array1d< real32 >,
-               0,
-               NOPLOT,
-               WRITE_AND_READ,
-               "q-type acoustic attenuation stiffness vector." );
->>>>>>> c06ac4e1
 
 DECLARE_FIELD( DampingVector,
                "dampingVector",
