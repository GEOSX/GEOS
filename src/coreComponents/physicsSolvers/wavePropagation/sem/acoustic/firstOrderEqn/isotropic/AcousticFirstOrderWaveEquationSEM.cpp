/*
 * ------------------------------------------------------------------------------------------------------------
 * SPDX-License-Identifier: LGPL-2.1-only
 *
 * Copyright (c) 2016-2024 Lawrence Livermore National Security LLC
 * Copyright (c) 2018-2024 Total, S.A
 * Copyright (c) 2018-2024 The Board of Trustees of the Leland Stanford Junior University
 * Copyright (c) 2023-2024 Chevron
 * Copyright (c) 2019-     GEOS/GEOSX Contributors
 * All rights reserved
 *
 * See top level LICENSE, COPYRIGHT, CONTRIBUTORS, NOTICE, and ACKNOWLEDGEMENTS files for details.
 * ------------------------------------------------------------------------------------------------------------
 */


/**
 * @file AcousticFirstOrderWaveEquationSEM.cpp
 */

#include "AcousticFirstOrderWaveEquationSEM.hpp"
#include "AcousticFirstOrderWaveEquationSEMKernel.hpp"


#include "finiteElement/FiniteElementDiscretization.hpp"
#include "fieldSpecification/FieldSpecificationManager.hpp"
#include "mainInterface/ProblemManager.hpp"
#include "mesh/ElementType.hpp"
#include "mesh/DomainPartition.hpp"
#include "mesh/mpiCommunications/CommunicationTools.hpp"

namespace geos
{

using namespace dataRepository;
using namespace fields;

AcousticFirstOrderWaveEquationSEM::AcousticFirstOrderWaveEquationSEM( const std::string & name,
                                                                      Group * const parent ):
  WaveSolverBase( name,
                  parent )
{

  registerWrapper( viewKeyStruct::pressureNp1AtReceiversString(), &m_pressureNp1AtReceivers ).
    setInputFlag( InputFlags::FALSE ).
    setSizedFromParent( 0 ).
    setDescription( "Pressure value at each receiver for each timestep" );

  registerWrapper( viewKeyStruct::uxNp1AtReceiversString(), &m_uxNp1AtReceivers ).
    setInputFlag( InputFlags::FALSE ).
    setSizedFromParent( 0 ).
    setDescription( "Ux value at each receiver for each timestep" );

  registerWrapper( viewKeyStruct::uyNp1AtReceiversString(), &m_uyNp1AtReceivers ).
    setInputFlag( InputFlags::FALSE ).
    setSizedFromParent( 0 ).
    setDescription( "Uy value at each receiver for each timestep" );

  registerWrapper( viewKeyStruct::uzNp1AtReceiversString(), &m_uzNp1AtReceivers ).
    setInputFlag( InputFlags::FALSE ).
    setSizedFromParent( 0 ).
    setDescription( "Uz value at each receiver for each timestep" );

  registerWrapper( viewKeyStruct::sourceElemString(), &m_sourceElem ).
    setInputFlag( InputFlags::FALSE ).
    setSizedFromParent( 0 ).
    setDescription( "Element containing the sources" );

  registerWrapper( viewKeyStruct::sourceRegionString(), &m_sourceRegion ).
    setInputFlag( InputFlags::FALSE ).
    setSizedFromParent( 0 ).
    setDescription( "Region containing the sources" );
}

AcousticFirstOrderWaveEquationSEM::~AcousticFirstOrderWaveEquationSEM()
{
  // TODO Auto-generated destructor stub
}

void AcousticFirstOrderWaveEquationSEM::initializePreSubGroups()
{
  WaveSolverBase::initializePreSubGroups();


}


void AcousticFirstOrderWaveEquationSEM::registerDataOnMesh( Group & meshBodies )
{
  WaveSolverBase::registerDataOnMesh( meshBodies );

  forDiscretizationOnMeshTargets( meshBodies, [&] ( string const &,
                                                    MeshLevel & mesh,
                                                    arrayView1d< string const > const & )
  {
    NodeManager & nodeManager = mesh.getNodeManager();

    nodeManager.registerField< acousticfields::Pressure_np1,
                               acousticfields::ForcingRHS,
                               acousticfields::AcousticMassVector,
                               acousticfields::DampingVector,
                               acousticfields::AcousticFreeSurfaceNodeIndicator >( getName() );

    FaceManager & faceManager = mesh.getFaceManager();
    faceManager.registerField< acousticfields::AcousticFreeSurfaceFaceIndicator >( getName() );

    ElementRegionManager & elemManager = mesh.getElemManager();

    elemManager.forElementSubRegions< CellElementSubRegion >( [&]( CellElementSubRegion & subRegion )
    {
      subRegion.registerField< acousticfields::AcousticVelocity >( getName() );
      subRegion.registerField< acousticfields::AcousticDensity >( getName() );

      subRegion.registerField< acousticfields::Velocity_x >( getName() );
      subRegion.registerField< acousticfields::Velocity_y >( getName() );
      subRegion.registerField< acousticfields::Velocity_z >( getName() );

      finiteElement::FiniteElementBase const & fe = subRegion.getReference< finiteElement::FiniteElementBase >( getDiscretizationName() );

      finiteElement::FiniteElementDispatchHandler< SEM_FE_TYPES >::dispatch3D( fe, [&] ( auto const finiteElement )
      {

        using FE_TYPE = TYPEOFREF( finiteElement );

        constexpr localIndex numNodesPerElem = FE_TYPE::numNodes;

        subRegion.getField< acousticfields::Velocity_x >().resizeDimension< 1 >( numNodesPerElem );
        subRegion.getField< acousticfields::Velocity_y >().resizeDimension< 1 >( numNodesPerElem );
        subRegion.getField< acousticfields::Velocity_z >().resizeDimension< 1 >( numNodesPerElem );

      } );

    } );
  } );
}


void AcousticFirstOrderWaveEquationSEM::postInputInitialization()
{
  WaveSolverBase::postInputInitialization();

  localIndex const numSourcesGlobal = m_sourceCoordinates.size( 0 );
  localIndex const numReceiversGlobal = m_receiverCoordinates.size( 0 );
  m_pressureNp1AtReceivers.resize( m_nsamplesSeismoTrace, numReceiversGlobal + 1 );
  m_uxNp1AtReceivers.resize( m_nsamplesSeismoTrace, numReceiversGlobal + 1 );
  m_uyNp1AtReceivers.resize( m_nsamplesSeismoTrace, numReceiversGlobal + 1 );
  m_uzNp1AtReceivers.resize( m_nsamplesSeismoTrace, numReceiversGlobal + 1 );
  m_sourceElem.resize( numSourcesGlobal );
  m_sourceRegion.resize( numSourcesGlobal );
  m_receiverElem.resize( numReceiversGlobal );
  m_receiverRegion.resize( numReceiversGlobal );
}

void AcousticFirstOrderWaveEquationSEM::precomputeSourceAndReceiverTerm( MeshLevel & baseMesh, MeshLevel & mesh, arrayView1d< string const > const & regionNames )
{
  GEOS_MARK_FUNCTION;

  arrayView1d< globalIndex const > const nodeLocalToGlobal = baseMesh.getNodeManager().localToGlobalMap().toViewConst();
  ArrayOfArraysView< localIndex const > const nodesToElements = baseMesh.getNodeManager().elementList().toViewConst();
  ArrayOfArraysView< localIndex const > const facesToNodes = baseMesh.getFaceManager().nodeList().toViewConst();
  arrayView2d< real64 const, nodes::REFERENCE_POSITION_USD > const nodeCoords = baseMesh.getNodeManager().referencePosition();

  arrayView2d< real64 const > const sourceCoordinates = m_sourceCoordinates.toViewConst();
  arrayView2d< localIndex > const sourceNodeIds = m_sourceNodeIds.toView();
  arrayView2d< real64 > const sourceConstants = m_sourceConstants.toView();
  arrayView1d< localIndex > const sourceIsAccessible = m_sourceIsAccessible.toView();
  arrayView1d< localIndex > const sourceElem = m_sourceElem.toView();
  arrayView1d< localIndex > const sourceRegion = m_sourceRegion.toView();
  sourceNodeIds.setValues< EXEC_POLICY >( -1 );
  sourceConstants.setValues< EXEC_POLICY >( -1 );
  sourceIsAccessible.zero();

  arrayView2d< real64 const > const receiverCoordinates = m_receiverCoordinates.toViewConst();
  arrayView2d< localIndex > const receiverNodeIds = m_receiverNodeIds.toView();
  arrayView2d< real64 > const receiverConstants = m_receiverConstants.toView();
  arrayView1d< localIndex > const receiverIsLocal = m_receiverIsLocal.toView();
  arrayView1d< localIndex > const receiverElem = m_receiverElem.toView();
  arrayView1d< localIndex > const receiverRegion = m_receiverRegion.toView();
  receiverNodeIds.setValues< EXEC_POLICY >( -1 );
  receiverConstants.setValues< EXEC_POLICY >( -1 );
  receiverIsLocal.zero();

  mesh.getElemManager().forElementSubRegionsComplete< CellElementSubRegion >( regionNames, [&]( localIndex const,
                                                                                                localIndex const regionIndex,
                                                                                                localIndex const esr,
                                                                                                ElementRegionBase &,
                                                                                                CellElementSubRegion & elementSubRegion )
  {
    GEOS_THROW_IF( elementSubRegion.getElementType() != ElementType::Hexahedron,
                   getDataContext() << ": Invalid type of element, the acoustic solver is designed for hexahedral meshes only (C3D8) ",
                   InputError );

    arrayView2d< localIndex const > const elemsToFaces = elementSubRegion.faceList();
    arrayView2d< localIndex const, cells::NODE_MAP_USD > const & elemsToNodes = elementSubRegion.nodeList();
    arrayView2d< localIndex const, cells::NODE_MAP_USD > const & baseElemsToNodes = baseMesh.getElemManager().getRegion( regionIndex ).getSubRegion< CellElementSubRegion >( esr ).nodeList();
    arrayView2d< real64 const > const elemCenter = elementSubRegion.getElementCenter();
    arrayView1d< integer const > const elemGhostRank = elementSubRegion.ghostRank();
    arrayView1d< globalIndex const > const elemLocalToGlobal = elementSubRegion.localToGlobalMap().toViewConst();

    finiteElement::FiniteElementBase const &
    fe = elementSubRegion.getReference< finiteElement::FiniteElementBase >( getDiscretizationName() );
    finiteElement::FiniteElementDispatchHandler< SEM_FE_TYPES >::dispatch3D( fe, [&] ( auto const finiteElement )
    {
      using FE_TYPE = TYPEOFREF( finiteElement );

<<<<<<< HEAD
      localIndex const numFacesPerElem = elementSubRegion.numFacesPerElement();

      acousticFirstOrderWaveEquationSEMKernels::
        PrecomputeSourceAndReceiverKernel::
        launch< EXEC_POLICY, FE_TYPE >
=======
      PreComputeSourcesAndReceivers::
        Compute1DSourceAndReceiverConstantsWithElementsAndRegionStorage
      < EXEC_POLICY, FE_TYPE >
>>>>>>> 31de5c1a
        ( elementSubRegion.size(),
        regionIndex,
        facesToNodes,
        nodeCoords,
        nodeLocalToGlobal,
        elemLocalToGlobal,
        nodesToElements,
        baseElemsToNodes,
        elemGhostRank,
        elemsToNodes,
        elemsToFaces,
        elemCenter,
        sourceCoordinates,
        sourceIsAccessible,
        sourceElem,
        sourceNodeIds,
        sourceConstants,
        sourceRegion,
        receiverCoordinates,
        receiverIsLocal,
        receiverElem,
        receiverNodeIds,
        receiverConstants,
        receiverRegion );
    } );
    elementSubRegion.faceList().freeOnDevice();
    baseMesh.getElemManager().getRegion( regionIndex ).getSubRegion< CellElementSubRegion >( esr ).nodeList().freeOnDevice();
    elementSubRegion.getElementCenter().freeOnDevice();
    elementSubRegion.ghostRank().freeOnDevice();
    elementSubRegion.localToGlobalMap().freeOnDevice();
  } );
  baseMesh.getNodeManager().localToGlobalMap().freeOnDevice();
  baseMesh.getNodeManager().elementList().toView().freeOnDevice();
  baseMesh.getFaceManager().nodeList().toView().freeOnDevice();
  baseMesh.getNodeManager().referencePosition().freeOnDevice();
  facesToNodes.freeOnDevice();
  nodesToElements.freeOnDevice();
}

void AcousticFirstOrderWaveEquationSEM::initializePostInitialConditionsPreSubGroups()
{
  WaveSolverBase::initializePostInitialConditionsPreSubGroups();

  DomainPartition & domain = getGroupByPath< DomainPartition >( "/Problem/domain" );

  applyFreeSurfaceBC( 0.0, domain );

  forDiscretizationOnMeshTargets( domain.getMeshBodies(), [&] ( string const & meshBodyName,
                                                                MeshLevel & mesh,
                                                                arrayView1d< string const > const & regionNames )
  {
    MeshLevel & baseMesh = domain.getMeshBodies().getGroup< MeshBody >( meshBodyName ).getBaseDiscretization();
    precomputeSourceAndReceiverTerm( baseMesh, mesh, regionNames );

    NodeManager & nodeManager = mesh.getNodeManager();
    FaceManager & faceManager = mesh.getFaceManager();

    /// get the array of indicators: 1 if the face is on the boundary; 0 otherwise
    arrayView1d< integer const > const & facesDomainBoundaryIndicator = faceManager.getDomainBoundaryIndicator();
    arrayView2d< wsCoordType const, nodes::REFERENCE_POSITION_USD > const X = nodeManager.getField< fields::referencePosition32 >().toViewConst();

    /// get table containing face to nodes map
    ArrayOfArraysView< localIndex const > const facesToNodes = faceManager.nodeList().toViewConst();

    // mass matrix to be computed in this function
    arrayView1d< real32 > const mass = nodeManager.getField< acousticfields::AcousticMassVector >();

    /// damping matrix to be computed for each dof in the boundary of the mesh
    arrayView1d< real32 > const damping = nodeManager.getField< acousticfields::DampingVector >();
    damping.zero();
    mass.zero();

    /// get array of indicators: 1 if face is on the free surface; 0 otherwise
    arrayView1d< localIndex const > const freeSurfaceFaceIndicator = faceManager.getField< acousticfields::AcousticFreeSurfaceFaceIndicator >();

    mesh.getElemManager().forElementSubRegions< CellElementSubRegion >( regionNames, [&]( localIndex const,
                                                                                          CellElementSubRegion & elementSubRegion )
    {
      arrayView2d< localIndex const, cells::NODE_MAP_USD > const elemsToNodes = elementSubRegion.nodeList();
      arrayView2d< localIndex const > const elemsToFaces = elementSubRegion.faceList();
      arrayView1d< real32 const > const velocity = elementSubRegion.getField< acousticfields::AcousticVelocity >();
      arrayView1d< real32 const > const density = elementSubRegion.getField< acousticfields::AcousticDensity >();

      finiteElement::FiniteElementBase const &
      fe = elementSubRegion.getReference< finiteElement::FiniteElementBase >( getDiscretizationName() );
      finiteElement::FiniteElementDispatchHandler< SEM_FE_TYPES >::dispatch3D( fe, [&] ( auto const finiteElement )
      {
        using FE_TYPE = TYPEOFREF( finiteElement );

        acousticFirstOrderWaveEquationSEMKernels::MassMatrixKernel< FE_TYPE > kernelM( finiteElement );

        kernelM.template launch< EXEC_POLICY, ATOMIC_POLICY >( elementSubRegion.size(),
                                                               X,
                                                               elemsToNodes,
                                                               velocity,
                                                               density,
                                                               mass );

        acousticFirstOrderWaveEquationSEMKernels::DampingMatrixKernel< FE_TYPE > kernelD( finiteElement );

        kernelD.template launch< EXEC_POLICY, ATOMIC_POLICY >( elementSubRegion.size(),
                                                               X,
                                                               elemsToFaces,
                                                               facesToNodes,
                                                               facesDomainBoundaryIndicator,
                                                               freeSurfaceFaceIndicator,
                                                               velocity,
                                                               damping );
      } );
    } );
  } );

  WaveSolverUtils::initTrace( "seismoTraceReceiver", getName(), m_outputSeismoTrace, m_receiverConstants.size( 0 ), m_receiverIsLocal );
}

real64 AcousticFirstOrderWaveEquationSEM::computeTimeStep( real64 & dtOut )
{
  GEOS_ERROR( getDataContext() << ":  Time-Step computation for the first order acoustic wave propagator not yet implemented" );
  return dtOut;
}


void AcousticFirstOrderWaveEquationSEM::applyFreeSurfaceBC( real64 const time, DomainPartition & domain )
{
  FieldSpecificationManager & fsManager = FieldSpecificationManager::getInstance();
  FunctionManager const & functionManager = FunctionManager::getInstance();

  FaceManager & faceManager = domain.getMeshBody( 0 ).getMeshLevel( m_discretizationName ).getFaceManager();
  NodeManager & nodeManager = domain.getMeshBody( 0 ).getMeshLevel( m_discretizationName ).getNodeManager();

  arrayView1d< real32 > const p_np1 = nodeManager.getField< acousticfields::Pressure_np1 >();

  ArrayOfArraysView< localIndex const > const faceToNodeMap = faceManager.nodeList().toViewConst();

  /// array of indicators: 1 if a face is on on free surface; 0 otherwise
  arrayView1d< localIndex > const freeSurfaceFaceIndicator = faceManager.getField< acousticfields::AcousticFreeSurfaceFaceIndicator >();

  /// array of indicators: 1 if a node is on on free surface; 0 otherwise
  arrayView1d< localIndex > const freeSurfaceNodeIndicator = nodeManager.getField< acousticfields::AcousticFreeSurfaceNodeIndicator >();


  freeSurfaceFaceIndicator.zero();
  freeSurfaceNodeIndicator.zero();

  fsManager.apply< FaceManager >( time,
                                  domain.getMeshBody( 0 ).getMeshLevel( m_discretizationName ),
                                  WaveSolverBase::viewKeyStruct::freeSurfaceString(),
                                  [&]( FieldSpecificationBase const & bc,
                                       string const &,
                                       SortedArrayView< localIndex const > const & targetSet,
                                       FaceManager &,
                                       string const & )
  {
    string const & functionName = bc.getFunctionName();

    if( functionName.empty() || functionManager.getGroup< FunctionBase >( functionName ).isFunctionOfTime() == 2 )
    {
      real64 const value = bc.getScale();

      for( localIndex i = 0; i < targetSet.size(); ++i )
      {
        localIndex const kf = targetSet[ i ];
        freeSurfaceFaceIndicator[kf] = 1;

        localIndex const numNodes = faceToNodeMap.sizeOfArray( kf );
        for( localIndex a=0; a < numNodes; ++a )
        {
          localIndex const dof = faceToNodeMap( kf, a );
          freeSurfaceNodeIndicator[dof] = 1;

          p_np1[dof] = value;
        }
      }
    }
    else
    {
      GEOS_ERROR( "This option is not supported yet" );
    }
  } );
}

// Here for retrocompatibily
real64 AcousticFirstOrderWaveEquationSEM::explicitStepForward( real64 const & time_n,
                                                               real64 const & dt,
                                                               integer cycleNumber,
                                                               DomainPartition & domain,
                                                               bool GEOS_UNUSED_PARAM( computeGradient ) )
{
  real64 dtOut = explicitStepInternal( time_n, dt, cycleNumber, domain );
  return dtOut;
}



real64 AcousticFirstOrderWaveEquationSEM::explicitStepBackward( real64 const & time_n,
                                                                real64 const & dt,
                                                                integer cycleNumber,
                                                                DomainPartition & domain,
                                                                bool GEOS_UNUSED_PARAM( computeGradient ) )
{
  GEOS_ERROR( getDataContext() << ": Backward propagation for the first-order wave propagator not yet implemented" );
  real64 dtOut = explicitStepInternal( time_n, dt, cycleNumber, domain );
  return dtOut;
}


real64 AcousticFirstOrderWaveEquationSEM::explicitStepInternal( real64 const & time_n,
                                                                real64 const & dt,
                                                                integer const cycleNumber,
                                                                DomainPartition & domain )
{
  GEOS_MARK_FUNCTION;

  GEOS_UNUSED_VAR( time_n, dt, cycleNumber );

  arrayView2d< real64 const > const sourceConstants = m_sourceConstants.toView();
  arrayView1d< localIndex const > const sourceIsAccessible = m_sourceIsAccessible.toView();
  arrayView1d< localIndex const > const sourceElem = m_sourceElem.toView();
  arrayView1d< localIndex const > const sourceRegion = m_sourceRegion.toView();

  GEOS_LOG_RANK_0_IF( dt < epsilonLoc, "Warning! Value for dt: " << dt << "s is smaller than local threshold: " << epsilonLoc );

  forDiscretizationOnMeshTargets( domain.getMeshBodies(),
                                  [&] ( string const &,
                                        MeshLevel & mesh,
                                        arrayView1d< string const > const & regionNames )
  {
    NodeManager & nodeManager = mesh.getNodeManager();

    arrayView2d< wsCoordType const, nodes::REFERENCE_POSITION_USD > const nodeCoords = nodeManager.getField< fields::referencePosition32 >().toViewConst();

    arrayView1d< real32 const > const mass = nodeManager.getField< acousticfields::AcousticMassVector >();
    arrayView1d< real32 const > const damping = nodeManager.getField< acousticfields::DampingVector >();

    arrayView1d< real32 > const p_np1 = nodeManager.getField< acousticfields::Pressure_np1 >();

    arrayView1d< real32 > const rhs = nodeManager.getField< acousticfields::ForcingRHS >();

    mesh.getElemManager().forElementSubRegions< CellElementSubRegion >( regionNames, [&]( localIndex const regionIndex,
                                                                                          CellElementSubRegion & elementSubRegion )
    {
      arrayView2d< localIndex const, cells::NODE_MAP_USD > const & elemsToNodes = elementSubRegion.nodeList();
      arrayView1d< real32 const > const density = elementSubRegion.getField< acousticfields::AcousticDensity >();
      arrayView2d< real32 > const velocity_x = elementSubRegion.getField< acousticfields::Velocity_x >();
      arrayView2d< real32 > const velocity_y = elementSubRegion.getField< acousticfields::Velocity_y >();
      arrayView2d< real32 > const velocity_z = elementSubRegion.getField< acousticfields::Velocity_z >();
      finiteElement::FiniteElementBase const &
      fe = elementSubRegion.getReference< finiteElement::FiniteElementBase >( getDiscretizationName() );
      finiteElement::FiniteElementDispatchHandler< SEM_FE_TYPES >::dispatch3D( fe, [&] ( auto const finiteElement )
      {
        using FE_TYPE = TYPEOFREF( finiteElement );

        acousticFirstOrderWaveEquationSEMKernels::
          VelocityComputation< FE_TYPE > kernel( finiteElement );
        kernel.template launch< EXEC_POLICY, ATOMIC_POLICY >
          ( elementSubRegion.size(),
          nodeCoords,
          elemsToNodes,
          p_np1,
          density,
          dt,
          velocity_x,
          velocity_y,
          velocity_z );
        acousticFirstOrderWaveEquationSEMKernels::
          PressureComputation< FE_TYPE > kernel2( finiteElement );
        kernel2.template launch< EXEC_POLICY, ATOMIC_POLICY >
          ( elementSubRegion.size(),
          regionIndex,
          nodeManager.size(),
          nodeCoords,
          elemsToNodes,
          velocity_x,
          velocity_y,
          velocity_z,
          mass,
          damping,
          sourceConstants,
          sourceIsAccessible,
          sourceElem,
          sourceRegion,
          dt,
          time_n,
          m_timeSourceFrequency,
          m_timeSourceDelay,
          m_rickerOrder,
          m_useSourceWaveletTables,
          m_sourceWaveletTableWrappers,
          p_np1 );
      } );
      arrayView2d< real32 > const uxReceivers = m_uxNp1AtReceivers.toView();
      arrayView2d< real32 > const uyReceivers = m_uyNp1AtReceivers.toView();
      arrayView2d< real32 > const uzReceivers = m_uzNp1AtReceivers.toView();

      compute2dVariableAllSeismoTraces( regionIndex, time_n, dt, velocity_x, velocity_x, uxReceivers );
      compute2dVariableAllSeismoTraces( regionIndex, time_n, dt, velocity_y, velocity_y, uyReceivers );
      compute2dVariableAllSeismoTraces( regionIndex, time_n, dt, velocity_z, velocity_z, uzReceivers );

    } );

    FieldIdentifiers fieldsToBeSync;
    fieldsToBeSync.addFields( FieldLocation::Node, { acousticfields::Pressure_np1::key() } );
    fieldsToBeSync.addElementFields( {acousticfields::Velocity_x::key(), acousticfields::Velocity_y::key(), acousticfields::Velocity_z::key()}, regionNames );

    CommunicationTools & syncFields = CommunicationTools::getInstance();
    syncFields.synchronizeFields( fieldsToBeSync,
                                  mesh,
                                  domain.getNeighbors(),
                                  true );

    // compute the seismic traces since last step.
    arrayView2d< real32 > const pReceivers = m_pressureNp1AtReceivers.toView();
    computeAllSeismoTraces( time_n, dt, p_np1, p_np1, pReceivers );

    incrementIndexSeismoTrace( time_n );
  } );

  return dt;
}

void AcousticFirstOrderWaveEquationSEM::cleanup( real64 const time_n, integer const, integer const, real64 const, DomainPartition & domain )
{
  // compute the remaining seismic traces, if needed
  forDiscretizationOnMeshTargets( domain.getMeshBodies(), [&] ( string const &,
                                                                MeshLevel & mesh,
                                                                arrayView1d< string const > const & regionNames )
  {
    NodeManager & nodeManager = mesh.getNodeManager();
    arrayView1d< real32 const > const p_np1 = nodeManager.getField< acousticfields::Pressure_np1 >();
    mesh.getElemManager().forElementSubRegions< CellElementSubRegion >( regionNames, [&]( localIndex const regionIndex,
                                                                                          CellElementSubRegion & elementSubRegion )
    {
      arrayView2d< real32 > const velocity_x = elementSubRegion.getField< acousticfields::Velocity_x >();
      arrayView2d< real32 > const velocity_y = elementSubRegion.getField< acousticfields::Velocity_y >();
      arrayView2d< real32 > const velocity_z = elementSubRegion.getField< acousticfields::Velocity_z >();

      arrayView2d< real32 > const uxReceivers = m_uxNp1AtReceivers.toView();
      arrayView2d< real32 > const uyReceivers = m_uyNp1AtReceivers.toView();
      arrayView2d< real32 > const uzReceivers = m_uzNp1AtReceivers.toView();

      compute2dVariableAllSeismoTraces( regionIndex, time_n, 0.0, velocity_x, velocity_x, uxReceivers );
      compute2dVariableAllSeismoTraces( regionIndex, time_n, 0.0, velocity_y, velocity_y, uyReceivers );
      compute2dVariableAllSeismoTraces( regionIndex, time_n, 0.0, velocity_z, velocity_z, uzReceivers );

      WaveSolverUtils::writeSeismoTraceVector( "seismoTraceReceiver", getName(), m_outputSeismoTrace, m_receiverConstants.size( 0 ),
                                               m_receiverIsLocal, m_nsamplesSeismoTrace, uxReceivers, uyReceivers, uzReceivers );

    } );
    arrayView2d< real32 > const pReceivers = m_pressureNp1AtReceivers.toView();
    computeAllSeismoTraces( time_n, 0.0, p_np1, p_np1, pReceivers );
    WaveSolverUtils::writeSeismoTrace( "seismoTraceReceiver", getName(), m_outputSeismoTrace, m_receiverConstants.size( 0 ),
                                       m_receiverIsLocal, m_nsamplesSeismoTrace, pReceivers );

  } );
}

void AcousticFirstOrderWaveEquationSEM::initializePML()
{
  GEOS_ERROR( getDataContext() << ": PML for the first order acoustic wave propagator not yet implemented" );
}

void AcousticFirstOrderWaveEquationSEM::applyPML( real64 const, DomainPartition & )
{
  GEOS_ERROR( getDataContext() << ": PML for the first order acoustic wave propagator not yet implemented" );
}

REGISTER_CATALOG_ENTRY( PhysicsSolverBase, AcousticFirstOrderWaveEquationSEM, string const &, dataRepository::Group * const )

} /* namespace geos */<|MERGE_RESOLUTION|>--- conflicted
+++ resolved
@@ -203,17 +203,9 @@
     {
       using FE_TYPE = TYPEOFREF( finiteElement );
 
-<<<<<<< HEAD
-      localIndex const numFacesPerElem = elementSubRegion.numFacesPerElement();
-
-      acousticFirstOrderWaveEquationSEMKernels::
-        PrecomputeSourceAndReceiverKernel::
-        launch< EXEC_POLICY, FE_TYPE >
-=======
       PreComputeSourcesAndReceivers::
         Compute1DSourceAndReceiverConstantsWithElementsAndRegionStorage
       < EXEC_POLICY, FE_TYPE >
->>>>>>> 31de5c1a
         ( elementSubRegion.size(),
         regionIndex,
         facesToNodes,
