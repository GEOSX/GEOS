--- conflicted
+++ resolved
@@ -87,21 +87,12 @@
     if( m_attenuationType == WaveSolverUtils::AttenuationType::sls )
     {
       integer l = m_slsReferenceAngularFrequencies.size( 0 );
-<<<<<<< HEAD
       nodeManager.registerField< acousticvtifields::DivPsi_p,
                                  acousticvtifields::DivPsi_q,
                                  acousticvtifields::StiffnessVectorA_p,
                                  acousticvtifields::StiffnessVectorA_q >( getName() );
       nodeManager.getField< acousticvtifields::DivPsi_p >().resizeDimension< 1 >( l );
       nodeManager.getField< acousticvtifields::DivPsi_q >().resizeDimension< 1 >( l );
-=======
-      nodeManager.registerField< elasticfields::DivPsi_p,
-                                 elasticfields::DivPsi_q,
-                                 elasticfields::StiffnessVectorA_p,
-                                 elasticfields::StiffnessVectorA_q >( getName() );
-      nodeManager.getField< elasticfields::DivPsi_p >().resizeDimension< 1 >( l );
-      nodeManager.getField< elasticfields::DivPsi_q >().resizeDimension< 1 >( l );
->>>>>>> 0e81bedc
     }
 
     FaceManager & faceManager = mesh.getFaceManager();
@@ -619,7 +610,6 @@
                                                             "",
                                                             kernelFactory );
 
-<<<<<<< HEAD
 
     if( m_attenuationType == WaveSolverUtils::AttenuationType::sls )
     {
@@ -634,10 +624,7 @@
                                                               kernelFactory );
     }
 
-    addSourceToRightHandSide( cycleNumber, rhs );
-=======
     addSourceToRightHandSide( time_n, rhs );
->>>>>>> 0e81bedc
 
     /// calculate your time integrators
 
@@ -645,7 +632,6 @@
 
     if( m_attenuationType == WaveSolverUtils::AttenuationType::sls )
     {
-<<<<<<< HEAD
       arrayView1d< real32 > const stiffnessVectorA_p = nodeManager.getField< acousticvtifields::StiffnessVectorA_p >();
       arrayView1d< real32 > const stiffnessVectorA_q = nodeManager.getField< acousticvtifields::StiffnessVectorA_q >();
       arrayView2d< real32 > const divpsi_p = nodeManager.getField< acousticvtifields::DivPsi_p >();
@@ -656,17 +642,6 @@
                                                         stiffnessVector_q, stiffnessVectorA_p, stiffnessVectorA_q, damping_p, damping_pq, damping_q, damping_qp, rhs, 
                                                         freeSurfaceNodeIndicator, lateralSurfaceNodeIndicator, bottomSurfaceNodeIndicator, referenceFrequencies,
                                                         anelasticityCoefficients );
-=======
-      arrayView1d< real32 > const stiffnessVectorA_p = nodeManager.getField< elasticfields::StiffnessVectorA_p >();
-      arrayView1d< real32 > const stiffnessVectorA_q = nodeManager.getField< elasticfields::StiffnessVectorA_q >();
-      arrayView2d< real32 > const divpsix = nodeManager.getField< elasticfields::DivPsi_p >();
-      arrayView2d< real32 > const divpsiy = nodeManager.getField< elasticfields::DivPsi_q >();
-      arrayView1d< real32 > const referenceFrequencies = m_slsReferenceAngularFrequencies.toView();
-      arrayView1d< real32 > const anelasticityCoefficients = m_slsAnelasticityCoefficients.toView();
-      AcousticTimeSchemeSEM::AttenuationLeapFrogforVTI( nodeManager.size(), dt, p_np1, p_n, p_nm1, q_np1, q_n, q_nm1, mass, stiffnessVector_p,
-                                                        stiffnessVector_q, stiffnessVectorA_p, stiffnessVectorA_q, damping_p, damping_pq, damping_q, 
-                                                        damping_qp, rhs, freeSurfaceNodeIndicator, lateralSurfaceNodeIndicator, bottomSurfaceNodeIndicator );
->>>>>>> 0e81bedc
     }
     else
     {
@@ -706,15 +681,9 @@
     } );
     if( m_attenuationType == WaveSolverUtils::AttenuationType::sls )
     {
-<<<<<<< HEAD
       arrayView1d< real32 > const stiffnessVectorA_p = nodeManager.getField< acousticvtifields::StiffnessVectorA_p >();
       arrayView1d< real32 > const stiffnessVectorA_q = nodeManager.getField< acousticvtifields::StiffnessVectorA_q >();
       forAll< EXEC_POLICY >( nodeManager.size() , [=] GEOS_HOST_DEVICE ( localIndex const a )
-=======
-      arrayView1d< real32 > const stiffnessVectorA_p = nodeManager.getField< elasticfields::StiffnessVectorA_p >();
-      arrayView1d< real32 > const stiffnessVectorA_q = nodeManager.getField< elasticfields::StiffnessVectorA_q >();
-      forAll< EXEC_POLICY >( nodeManager.size() , [=] GEOS_HOST_DEVICE ( localIndex const q )
->>>>>>> 0e81bedc
       {
         stiffnessVectorA_p[a] = stiffnessVectorA_q[a] = 0.0;
       } );
