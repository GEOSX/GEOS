/*
 * ------------------------------------------------------------------------------------------------------------
 * SPDX-License-Identifier: LGPL-2.1-only
 *
 * Copyright (c) 2016-2024 Lawrence Livermore National Security LLC
 * Copyright (c) 2018-2024 Total, S.A
 * Copyright (c) 2018-2024 The Board of Trustees of the Leland Stanford Junior University
 * Copyright (c) 2023-2024 Chevron
 * Copyright (c) 2019-     GEOS/GEOSX Contributors
 * All rights reserved
 *
 * See top level LICENSE, COPYRIGHT, CONTRIBUTORS, NOTICE, and ACKNOWLEDGEMENTS files for details.
 * ------------------------------------------------------------------------------------------------------------
 */


/**
 * @file AcousticWaveEquationSEM.cpp
 */

#include "AcousticWaveEquationSEM.hpp"
#include "AcousticWaveEquationSEMKernel.hpp"

#include "finiteElement/FiniteElementDiscretization.hpp"
#include "fieldSpecification/FieldSpecificationManager.hpp"
#include "fieldSpecification/PerfectlyMatchedLayer.hpp"
#include "mainInterface/ProblemManager.hpp"
#include "mesh/ElementType.hpp"
#include "mesh/DomainPartition.hpp"
#include "mesh/mpiCommunications/CommunicationTools.hpp"
#include "physicsSolvers/wavePropagation/shared/WaveSolverUtils.hpp"
#include "physicsSolvers/wavePropagation/sem/acoustic/shared/AcousticTimeSchemeSEMKernel.hpp"
#include "physicsSolvers/wavePropagation/sem/acoustic/shared/AcousticMatricesSEMKernel.hpp"
#include "events/EventManager.hpp"
#include "AcousticPMLSEMKernel.hpp"
#include "physicsSolvers/wavePropagation/shared/TaperKernel.hpp"
#include "physicsSolvers/wavePropagation/shared/PrecomputeSourcesAndReceiversKernel.hpp"

namespace geos
{

using namespace dataRepository;
using namespace fields;

AcousticWaveEquationSEM::AcousticWaveEquationSEM( const std::string & name,
                                                  Group * const parent ):
  WaveSolverBase( name,
                  parent )
{

  registerWrapper( viewKeyStruct::pressureNp1AtReceiversString(), &m_pressureNp1AtReceivers ).
    setInputFlag( InputFlags::FALSE ).
    setSizedFromParent( 0 ).
    setDescription( "Pressure value at each receiver for each timestep" );

}

AcousticWaveEquationSEM::~AcousticWaveEquationSEM()
{
  // TODO Auto-generated destructor stub
}

void AcousticWaveEquationSEM::initializePreSubGroups()
{
  WaveSolverBase::initializePreSubGroups();
}


void AcousticWaveEquationSEM::registerDataOnMesh( Group & meshBodies )
{
  WaveSolverBase::registerDataOnMesh( meshBodies );
  forDiscretizationOnMeshTargets( meshBodies, [&] ( string const &,
                                                    MeshLevel & mesh,
                                                    arrayView1d< string const > const & )
  {
    NodeManager & nodeManager = mesh.getNodeManager();

    nodeManager.registerField< acousticfields::Pressure_nm1,
                               acousticfields::Pressure_n,
                               acousticfields::Pressure_np1,
                               acousticfields::PressureDoubleDerivative,
                               acousticfields::ForcingRHS,
                               acousticfields::AcousticMassVector,
                               acousticfields::DampingVector,
                               acousticfields::StiffnessVector,
                               acousticfields::AcousticFreeSurfaceNodeIndicator >( getName() );

    /// register  PML auxiliary variables only when a PML is specified in the xml
    if( m_usePML )
    {
      nodeManager.registerField< acousticfields::AuxiliaryVar1PML,
                                 acousticfields::AuxiliaryVar2PML,
                                 acousticfields::AuxiliaryVar3PML,
                                 acousticfields::AuxiliaryVar4PML >( getName() );

      nodeManager.getField< acousticfields::AuxiliaryVar1PML >().resizeDimension< 1 >( 3 );
      nodeManager.getField< acousticfields::AuxiliaryVar2PML >().resizeDimension< 1 >( 3 );
    }

    FaceManager & faceManager = mesh.getFaceManager();
    faceManager.registerField< acousticfields::AcousticFreeSurfaceFaceIndicator >( getName() );

    ElementRegionManager & elemManager = mesh.getElemManager();

    elemManager.forElementSubRegions< CellElementSubRegion >( [&]( CellElementSubRegion & subRegion )
    {
      subRegion.registerField< acousticfields::AcousticVelocity >( getName() );
      subRegion.registerField< acousticfields::AcousticDensity >( getName() );
      subRegion.registerField< acousticfields::PartialGradient >( getName() );
    } );

  } );
}


void AcousticWaveEquationSEM::postInputInitialization()
{
  WaveSolverBase::postInputInitialization();

  m_pressureNp1AtReceivers.resize( m_nsamplesSeismoTrace, m_receiverCoordinates.size( 0 ) + 1 );
}

real32 AcousticWaveEquationSEM::getGlobalMaxWavespeed( MeshLevel & mesh, arrayView1d< string const > const & regionNames )
{

  real32 localMaxWavespeed = 0;

  mesh.getElemManager().forElementSubRegions< CellElementSubRegion >( regionNames, [&]( localIndex const,
                                                                                        CellElementSubRegion & elementSubRegion )
  {
    arrayView1d< real32 const > const velocity = elementSubRegion.getField< acousticfields::AcousticVelocity >();
    real32 subRegionMaxWavespeed = *std::max_element( velocity.begin(), velocity.end());
    if( localMaxWavespeed < subRegionMaxWavespeed )
    {
      localMaxWavespeed = subRegionMaxWavespeed;
    }
  } );

  real32 const globalMaxWavespeed = MpiWrapper::max( localMaxWavespeed );

  return globalMaxWavespeed;

}

void AcousticWaveEquationSEM::precomputeSourceAndReceiverTerm( MeshLevel & baseMesh, MeshLevel & mesh,
                                                               arrayView1d< string const > const & regionNames )
{

  //This two variables are used for for Taper
  NodeManager & nodeManager = mesh.getNodeManager();
  arrayView2d< wsCoordType const, nodes::REFERENCE_POSITION_USD > const nodeCoords32 =
    nodeManager.getField< fields::referencePosition32 >().toViewConst();


  GEOS_MARK_FUNCTION;

  arrayView1d< globalIndex const > const nodeLocalToGlobalMap = baseMesh.getNodeManager().localToGlobalMap().toViewConst();
  ArrayOfArraysView< localIndex const > const nodesToElements = baseMesh.getNodeManager().elementList().toViewConst();
  ArrayOfArraysView< localIndex const > const facesToNodes = baseMesh.getFaceManager().nodeList().toViewConst();
  arrayView2d< real64 const, nodes::REFERENCE_POSITION_USD > const nodeCoords = baseMesh.getNodeManager().referencePosition();

  arrayView2d< real64 const > const sourceCoordinates = m_sourceCoordinates.toViewConst();
  arrayView2d< localIndex > const sourceNodeIds = m_sourceNodeIds.toView();
  arrayView2d< real64 > const sourceConstants = m_sourceConstants.toView();
  arrayView1d< localIndex > const sourceIsAccessible = m_sourceIsAccessible.toView();
  sourceNodeIds.setValues< EXEC_POLICY >( -1 );
  sourceConstants.setValues< EXEC_POLICY >( -1 );
  sourceIsAccessible.zero();

  arrayView2d< real64 const > const receiverCoordinates = m_receiverCoordinates.toViewConst();
  arrayView2d< localIndex > const receiverNodeIds = m_receiverNodeIds.toView();
  arrayView2d< real64 > const receiverConstants = m_receiverConstants.toView();
  arrayView1d< localIndex > const receiverIsLocal = m_receiverIsLocal.toView();
  receiverNodeIds.setValues< EXEC_POLICY >( -1 );
  receiverConstants.setValues< EXEC_POLICY >( -1 );
  receiverIsLocal.zero();

<<<<<<< HEAD
  arrayView2d< real32 > const sourceValue = m_sourceValue.toView();
  real64 dt = 0;
  EventManager const & event = getGroupByPath< EventManager >( "/Problem/Events" );
  for( localIndex numSubEvent = 0; numSubEvent < event.numSubGroups(); ++numSubEvent )
  {
    EventBase const * subEvent = static_cast< EventBase const * >( event.getSubGroups()[numSubEvent] );
    if( subEvent->getEventName() == "/Solvers/" + getName() )
    {
      dt = subEvent->getReference< real64 >( EventBase::viewKeyStruct::forceDtString() );
    }
  }


  if( m_useTaper==1 )
  {
    real32 vMax;
    vMax = getGlobalMaxWavespeed( mesh, regionNames );

    arrayView1d< real32 > const taperCoeff = nodeManager.getField< fields::taperCoeff >();
    TaperKernel::computeTaperCoeff< EXEC_POLICY >( nodeManager.size(), nodeCoords32, m_xMinTaper, m_xMaxTaper, m_thicknessMinXYZTaper, m_thicknessMaxXYZTaper, dt, vMax, m_reflectivityCoeff,
                                                   taperCoeff );
  }

=======
>>>>>>> d19bdd72
  mesh.getElemManager().forElementSubRegionsComplete< CellElementSubRegion >( regionNames, [&]( localIndex const,
                                                                                                localIndex const er,
                                                                                                localIndex const esr,
                                                                                                ElementRegionBase &,
                                                                                                CellElementSubRegion & elementSubRegion )
  {
    GEOS_THROW_IF( elementSubRegion.getElementType() != ElementType::Hexahedron,
                   getDataContext() << ": Invalid type of element, the acoustic solver is designed for hexahedral meshes only (C3D8), using the SEM formulation",
                   InputError );

    arrayView2d< localIndex const > const elemsToFaces = elementSubRegion.faceList();
    arrayView2d< localIndex const, cells::NODE_MAP_USD > const & elemsToNodes = elementSubRegion.nodeList();
    arrayView2d< localIndex const, cells::NODE_MAP_USD > const & baseElemsToNodes = baseMesh.getElemManager().getRegion( er ).getSubRegion< CellElementSubRegion >( esr ).nodeList();
    arrayView2d< real64 const > const elemCenter = elementSubRegion.getElementCenter();
    arrayView1d< integer const > const elemGhostRank = elementSubRegion.ghostRank();
    arrayView1d< globalIndex const > const elemLocalToGlobalMap = elementSubRegion.localToGlobalMap().toViewConst();

    finiteElement::FiniteElementBase const &
    fe = elementSubRegion.getReference< finiteElement::FiniteElementBase >( getDiscretizationName() );
    finiteElement::FiniteElementDispatchHandler< SEM_FE_TYPES >::dispatch3D( fe, [&] ( auto const finiteElement )
    {
      using FE_TYPE = TYPEOFREF( finiteElement );

      {
        GEOS_MARK_SCOPE( acousticWaveEquationSEMKernels::PrecomputeSourceAndReceiverKernel );
        PreComputeSourcesAndReceivers::
          Compute1DSourceAndReceiverConstants
        < EXEC_POLICY, FE_TYPE >
          ( elementSubRegion.size(),
          facesToNodes,
          nodeCoords,
          nodeLocalToGlobalMap,
          elemLocalToGlobalMap,
          nodesToElements,
          baseElemsToNodes,
          elemGhostRank,
          elemsToNodes,
          elemsToFaces,
          elemCenter,
          sourceCoordinates,
          sourceIsAccessible,
          sourceNodeIds,
          sourceConstants,
          receiverCoordinates,
          receiverIsLocal,
          receiverNodeIds,
          receiverConstants );
      }
    } );
    elementSubRegion.faceList().freeOnDevice();
    baseMesh.getElemManager().getRegion( er ).getSubRegion< CellElementSubRegion >( esr ).nodeList().freeOnDevice();
    elementSubRegion.getElementCenter().freeOnDevice();
    elementSubRegion.ghostRank().freeOnDevice();
    elementSubRegion.localToGlobalMap().freeOnDevice();
  } );
  baseMesh.getNodeManager().localToGlobalMap().freeOnDevice();
  baseMesh.getNodeManager().elementList().toView().freeOnDevice();
  baseMesh.getFaceManager().nodeList().toView().freeOnDevice();
  baseMesh.getNodeManager().referencePosition().freeOnDevice();
  facesToNodes.freeOnDevice();
  nodesToElements.freeOnDevice();
}

void AcousticWaveEquationSEM::addSourceToRightHandSide( real64 const & time_n, arrayView1d< real32 > const rhs )
{
  arrayView2d< localIndex const > const sourceNodeIds = m_sourceNodeIds.toViewConst();
  arrayView2d< real64 const > const sourceConstants   = m_sourceConstants.toViewConst();
  arrayView1d< localIndex const > const sourceIsAccessible = m_sourceIsAccessible.toViewConst();
  real32 const timeSourceFrequency = m_timeSourceFrequency;
  real32 const timeSourceDelay = m_timeSourceDelay;
  localIndex const rickerOrder = m_rickerOrder;
  bool useSourceWaveletTables = m_useSourceWaveletTables;
  arrayView1d< TableFunction::KernelWrapper const > const sourceWaveletTableWrappers = m_sourceWaveletTableWrappers.toViewConst();
  forAll< EXEC_POLICY >( sourceConstants.size( 0 ), [=] GEOS_HOST_DEVICE ( localIndex const isrc )
  {
    if( sourceIsAccessible[isrc] == 1 )
    {
      real64 const srcValue =
        useSourceWaveletTables ? sourceWaveletTableWrappers[ isrc ].compute( &time_n ) : WaveSolverUtils::evaluateRicker( time_n, timeSourceFrequency, timeSourceDelay, rickerOrder );
      for( localIndex inode = 0; inode < sourceConstants.size( 1 ); ++inode )
      {
        real32 const localIncrement = sourceConstants[isrc][inode] * srcValue;
        RAJA::atomicAdd< ATOMIC_POLICY >( &rhs[sourceNodeIds[isrc][inode]], localIncrement );
      }
    }
  } );
}

void AcousticWaveEquationSEM::initializePostInitialConditionsPreSubGroups()
{
  GEOS_MARK_FUNCTION;
  {
    GEOS_MARK_SCOPE( WaveSolverBase::initializePostInitialConditionsPreSubGroups );
    WaveSolverBase::initializePostInitialConditionsPreSubGroups();
  }
  if( m_usePML )
  {
    AcousticWaveEquationSEM::initializePML();
  }

  DomainPartition & domain = getGroupByPath< DomainPartition >( "/Problem/domain" );

  applyFreeSurfaceBC( 0.0, domain );



  forDiscretizationOnMeshTargets( domain.getMeshBodies(), [&] ( string const & meshBodyName,
                                                                MeshLevel & mesh,
                                                                arrayView1d< string const > const & regionNames )
  {
    MeshLevel & baseMesh = domain.getMeshBodies().getGroup< MeshBody >( meshBodyName ).getBaseDiscretization();
    precomputeSourceAndReceiverTerm( baseMesh, mesh, regionNames );

    NodeManager & nodeManager = mesh.getNodeManager();
    FaceManager & faceManager = mesh.getFaceManager();
    ElementRegionManager & elemManager = mesh.getElemManager();

    /// get the array of indicators: 1 if the face is on the boundary; 0 otherwise
    arrayView1d< integer const > const & facesDomainBoundaryIndicator = faceManager.getDomainBoundaryIndicator();
    arrayView2d< wsCoordType const, nodes::REFERENCE_POSITION_USD > const nodeCoords = nodeManager.getField< fields::referencePosition32 >().toViewConst();

    /// get face to node map
    ArrayOfArraysView< localIndex const > const facesToNodes = faceManager.nodeList().toViewConst();

    // mass matrix to be computed in this function
    arrayView1d< real32 > const mass = nodeManager.getField< acousticfields::AcousticMassVector >();
    mass.zero();

    /// damping matrix to be computed for each dof in the boundary of the mesh
    arrayView1d< real32 > const damping = nodeManager.getField< acousticfields::DampingVector >();
    damping.zero();

    /// get array of indicators: 1 if face is on the free surface; 0 otherwise
    arrayView1d< localIndex const > const freeSurfaceFaceIndicator = faceManager.getField< acousticfields::AcousticFreeSurfaceFaceIndicator >();

    elemManager.forElementSubRegions< CellElementSubRegion >( regionNames, [&]( localIndex const,
                                                                                CellElementSubRegion & elementSubRegion )
    {
      finiteElement::FiniteElementBase const &
      fe = elementSubRegion.getReference< finiteElement::FiniteElementBase >( getDiscretizationName() );

      arrayView2d< localIndex const, cells::NODE_MAP_USD > const elemsToNodes = elementSubRegion.nodeList();
      arrayView2d< localIndex const > const elemsToFaces = elementSubRegion.faceList();

      computeTargetNodeSet( elemsToNodes, elementSubRegion.size(), fe.getNumQuadraturePoints() );

      arrayView1d< real32 const > const velocity = elementSubRegion.getField< acousticfields::AcousticVelocity >();
      arrayView1d< real32 const > const density = elementSubRegion.getField< acousticfields::AcousticDensity >();

      /// Partial gradient if gradient as to be computed
      arrayView1d< real32 > grad = elementSubRegion.getField< acousticfields::PartialGradient >();

      grad.zero();

      finiteElement::FiniteElementDispatchHandler< SEM_FE_TYPES >::dispatch3D( fe, [&] ( auto const finiteElement )
      {
        using FE_TYPE = TYPEOFREF( finiteElement );

        AcousticMatricesSEM::MassMatrix< FE_TYPE > kernelM( finiteElement );
        kernelM.template computeMassMatrix< EXEC_POLICY, ATOMIC_POLICY >( elementSubRegion.size(),
                                                                          nodeCoords,
                                                                          elemsToNodes,
                                                                          velocity,
                                                                          density,
                                                                          mass );

        AcousticMatricesSEM::DampingMatrix< FE_TYPE > kernelD( finiteElement );
        kernelD.template computeDampingMatrix< EXEC_POLICY, ATOMIC_POLICY >( elementSubRegion.size(),
                                                                             nodeCoords,
                                                                             elemsToFaces,
                                                                             facesToNodes,
                                                                             facesDomainBoundaryIndicator,
                                                                             freeSurfaceFaceIndicator,
                                                                             velocity,
                                                                             density,
                                                                             damping );


      } );
    } );
  } );

  if( m_timestepStabilityLimit==1 )
  {
    real64 dtOut = 0.0;
    computeTimeStep( dtOut );
    m_timestepStabilityLimit = 0;
    m_timeStep=dtOut;
  }


  WaveSolverUtils::initTrace( "seismoTraceReceiver", getName(), m_outputSeismoTrace, m_receiverConstants.size( 0 ), m_receiverIsLocal );
}

//This function is only to give an easy accesss to the computation of the time-step for Pygeosx interface and avoid to exit the code when
// using Pygeosx

real64 AcousticWaveEquationSEM::computeTimeStep( real64 & dtOut )
{

  DomainPartition & domain = getGroupByPath< DomainPartition >( "/Problem/domain" );

  forDiscretizationOnMeshTargets( domain.getMeshBodies(), [&] ( string const &,
                                                                MeshLevel & mesh,
                                                                arrayView1d< string const > const & regionNames )
  {

    NodeManager & nodeManager = mesh.getNodeManager();

    arrayView1d< real32 > const mass = nodeManager.getField< acousticfields::AcousticMassVector >();
    arrayView1d< real32 > const p   = nodeManager.getField< acousticfields::Pressure_n >();
    arrayView1d< real32 > const stiffnessVector = nodeManager.getField< acousticfields::StiffnessVector >();

    localIndex const sizeNode = nodeManager.size();

    real64 const epsilon = 0.00001;
    localIndex const nIterMax = 10000;
    localIndex numberIter = 0;
    localIndex counter = 0;
    real64 lambdaNew = 0.0;

    //Randomize p values
    srand( time( NULL ));
    for( localIndex a = 0; a < sizeNode; ++a )
    {
      p[a] = (real64)rand()/(real64) RAND_MAX;
    }

    //Step 1: Normalize randomized pressure
    real64 normP= 0.0;
    WaveSolverUtils::dotProduct( sizeNode, p, p, normP );

    forAll< EXEC_POLICY >( sizeNode, [=] GEOS_HOST_DEVICE ( localIndex const a )
    {
      p[a]/= sqrt( normP );
    } );

    //Step 2: Iterations of M^{-1}K)p until we found the max eigenvalues
    auto kernelFactory = acousticWaveEquationSEMKernels::ExplicitAcousticSEMFactory( dtOut );
    real64 dotProductPPaux = 0.0;
    real64 normPaux = 0.0;
    real64 lambdaOld = lambdaNew;
    do
    {
      stiffnessVector.zero();

      finiteElement::
        regionBasedKernelApplication< EXEC_POLICY,
                                      constitutive::NullModel,
                                      CellElementSubRegion >( mesh,
                                                              regionNames,
                                                              getDiscretizationName(),
                                                              "",
                                                              kernelFactory );

      forAll< EXEC_POLICY >( sizeNode, [=] GEOS_HOST_DEVICE ( localIndex const a )
      {
        stiffnessVector[a]/= mass[a];
      } );

      lambdaOld = lambdaNew;

      dotProductPPaux = 0.0;
      normP=0.0;
      WaveSolverUtils::dotProduct( sizeNode, p, stiffnessVector, dotProductPPaux );
      WaveSolverUtils::dotProduct( sizeNode, p, p, normP );

      lambdaNew = dotProductPPaux/normP;

      normPaux = 0.0;
      WaveSolverUtils::dotProduct( sizeNode, stiffnessVector, stiffnessVector, normPaux );

      forAll< EXEC_POLICY >( sizeNode, [=] GEOS_HOST_DEVICE ( localIndex const a )
      {
        p[a] = stiffnessVector[a]/( normPaux );
      } );

      if( LvArray::math::abs( lambdaNew-lambdaOld )/LvArray::math::abs( lambdaNew )<= epsilon )
      {
        counter++;
      }
      else
      {
        counter=0;
      }

      numberIter++;


    }
    while (counter < 10 && numberIter < nIterMax);

    GEOS_THROW_IF( numberIter> nIterMax, "Power Iteration algorithm does not converge", std::runtime_error );

    // We use 1.99 instead of 2 to have a 5% margin error
    real64 dt = 1.99/sqrt( LvArray::math::abs( lambdaNew ));

    dtOut = MpiWrapper::min( dt );

    stiffnessVector.zero();
    p.zero();
  } );
  return m_timeStep * m_cflFactor;
}



void AcousticWaveEquationSEM::applyFreeSurfaceBC( real64 time, DomainPartition & domain )
{
  GEOS_MARK_FUNCTION;
  FieldSpecificationManager & fsManager = FieldSpecificationManager::getInstance();
  FunctionManager const & functionManager = FunctionManager::getInstance();

  FaceManager & faceManager = domain.getMeshBody( 0 ).getMeshLevel( m_discretizationName ).getFaceManager();
  NodeManager & nodeManager = domain.getMeshBody( 0 ).getMeshLevel( m_discretizationName ).getNodeManager();

  arrayView1d< real32 > const p_nm1 = nodeManager.getField< acousticfields::Pressure_nm1 >();
  arrayView1d< real32 > const p_n = nodeManager.getField< acousticfields::Pressure_n >();
  arrayView1d< real32 > const p_np1 = nodeManager.getField< acousticfields::Pressure_np1 >();

  ArrayOfArraysView< localIndex const > const faceToNodeMap = faceManager.nodeList().toViewConst();

  /// array of indicators: 1 if a face is on on free surface; 0 otherwise
  arrayView1d< localIndex > const freeSurfaceFaceIndicator = faceManager.getField< acousticfields::AcousticFreeSurfaceFaceIndicator >();

  /// array of indicators: 1 if a node is on on free surface; 0 otherwise
  arrayView1d< localIndex > const freeSurfaceNodeIndicator = nodeManager.getField< acousticfields::AcousticFreeSurfaceNodeIndicator >();

  fsManager.apply< FaceManager >( time,
                                  domain.getMeshBody( 0 ).getMeshLevel( m_discretizationName ),
                                  string( "FreeSurface" ),
                                  [&]( FieldSpecificationBase const & bc,
                                       string const &,
                                       SortedArrayView< localIndex const > const & targetSet,
                                       FaceManager &,
                                       string const & )
  {
    string const & functionName = bc.getFunctionName();

    if( functionName.empty() || functionManager.getGroup< FunctionBase >( functionName ).isFunctionOfTime() == 2 )
    {
      real64 const value = bc.getScale();

      for( localIndex i = 0; i < targetSet.size(); ++i )
      {
        localIndex const kf = targetSet[ i ];
        freeSurfaceFaceIndicator[kf] = 1;

        localIndex const numNodes = faceToNodeMap.sizeOfArray( kf );
        for( localIndex a=0; a < numNodes; ++a )
        {
          localIndex const dof = faceToNodeMap( kf, a );
          freeSurfaceNodeIndicator[dof] = 1;

          p_np1[dof] = value;
          p_n[dof]   = value;
          p_nm1[dof] = value;
        }
      }
    }
    else
    {
      GEOS_ERROR( "This option is not supported yet" );
    }
  } );
}

void AcousticWaveEquationSEM::initializePML()
{
  GEOS_MARK_FUNCTION;

  registerWrapper< parametersPML >( viewKeyStruct::parametersPMLString() ).
    setInputFlag( InputFlags::FALSE ).
    setSizedFromParent( 0 ).
    setRestartFlags( RestartFlags::NO_WRITE ).
    setDescription( "Parameters needed to compute damping in the PML region" );

  parametersPML & param = getReference< parametersPML >( viewKeyStruct::parametersPMLString() );

  /// Get the default thicknesses and wave speeds in the PML regions from the PerfectlyMatchedLayer
  /// field specification parameters (from the xml)
  real32 minThicknessPML=0;
  real32 smallestXMinPML=0;
  real32 largestXMaxPML=0;
  FieldSpecificationManager & fsManager = FieldSpecificationManager::getInstance();
  fsManager.forSubGroups< PerfectlyMatchedLayer >( [&] ( PerfectlyMatchedLayer const & fs )
  {
    param.xMinPML=fs.getMin();
    param.xMaxPML=fs.getMax();
    param.thicknessMinXYZPML=fs.getThicknessMinXYZ();
    param.thicknessMaxXYZPML=fs.getThicknessMaxXYZ();
    param.reflectivityPML = fs.getReflectivity();
    param.waveSpeedMinXYZPML=fs.getWaveSpeedMinXYZ();
    param.waveSpeedMaxXYZPML=fs.getWaveSpeedMaxXYZ();
    minThicknessPML=fs.minThickness;
    smallestXMinPML=fs.smallestXMin;
    largestXMaxPML=fs.largestXMax;
  } );

  /// Now compute the PML parameters above internally
  DomainPartition & domain = getGroupByPath< DomainPartition >( "/Problem/domain" );
  forDiscretizationOnMeshTargets( domain.getMeshBodies(), [&] ( string const &,
                                                                MeshLevel & mesh,
                                                                arrayView1d< string const > const & )
  {

    NodeManager & nodeManager = mesh.getNodeManager();
    /// WARNING: the array below is one of the PML auxiliary variables
    arrayView1d< real32 > const indicatorPML = nodeManager.getField< acousticfields::AuxiliaryVar4PML >();
    arrayView2d< WaveSolverBase::wsCoordType const, nodes::REFERENCE_POSITION_USD > const nodeCoords32 = nodeManager.getField< fields::referencePosition32 >().toViewConst();
    indicatorPML.zero();

    real32 xInteriorMin[3]{};
    real32 xInteriorMax[3]{};
    real32 xGlobalMin[3]{};
    real32 xGlobalMax[3]{};
    real32 cMin[3]{};
    real32 cMax[3]{};
    integer counterMin[3]{};
    integer counterMax[3]{};

    /// Set a node-based flag in the PML regions
    /// WARNING: the array used as a flag is one of the PML
    /// auxiliary variables to save memory
    fsManager.apply< ElementSubRegionBase,
                     PerfectlyMatchedLayer >( 0.0,
                                              mesh,
                                              PerfectlyMatchedLayer::catalogName(),
                                              [&]( PerfectlyMatchedLayer const &,
                                                   string const &,
                                                   SortedArrayView< localIndex const > const & targetSet,
                                                   ElementSubRegionBase & subRegion,
                                                   string const & )

    {
      CellElementSubRegion::NodeMapType const & elemToNodes =
        subRegion.getReference< CellElementSubRegion::NodeMapType >( CellElementSubRegion::viewKeyStruct::nodeListString() );
      traits::ViewTypeConst< CellElementSubRegion::NodeMapType > const elemToNodesViewConst = elemToNodes.toViewConst();

      forAll< EXEC_POLICY >( targetSet.size(), [=] GEOS_HOST_DEVICE ( localIndex const l )
      {
        localIndex const k = targetSet[ l ];
        localIndex const numNodesPerElem = elemToNodesViewConst[k].size();

        for( localIndex i=0; i<numNodesPerElem; ++i )
        {
          indicatorPML[elemToNodesViewConst[k][i]]=1.0;
        }
      } );
    } );


    /// find the interior and global coordinates limits
    RAJA::ReduceMin< parallelDeviceReduce, real32 > xMinGlobal( LvArray::NumericLimits< real32 >::max );
    RAJA::ReduceMin< parallelDeviceReduce, real32 > yMinGlobal( LvArray::NumericLimits< real32 >::max );
    RAJA::ReduceMin< parallelDeviceReduce, real32 > zMinGlobal( LvArray::NumericLimits< real32 >::max );
    RAJA::ReduceMax< parallelDeviceReduce, real32 > xMaxGlobal( -LvArray::NumericLimits< real32 >::max );
    RAJA::ReduceMax< parallelDeviceReduce, real32 > yMaxGlobal( -LvArray::NumericLimits< real32 >::max );
    RAJA::ReduceMax< parallelDeviceReduce, real32 > zMaxGlobal( -LvArray::NumericLimits< real32 >::max );
    RAJA::ReduceMin< parallelDeviceReduce, real32 > xMinInterior( LvArray::NumericLimits< real32 >::max );
    RAJA::ReduceMin< parallelDeviceReduce, real32 > yMinInterior( LvArray::NumericLimits< real32 >::max );
    RAJA::ReduceMin< parallelDeviceReduce, real32 > zMinInterior( LvArray::NumericLimits< real32 >::max );
    RAJA::ReduceMax< parallelDeviceReduce, real32 > xMaxInterior( -LvArray::NumericLimits< real32 >::max );
    RAJA::ReduceMax< parallelDeviceReduce, real32 > yMaxInterior( -LvArray::NumericLimits< real32 >::max );
    RAJA::ReduceMax< parallelDeviceReduce, real32 > zMaxInterior( -LvArray::NumericLimits< real32 >::max );

    forAll< EXEC_POLICY >( nodeManager.size(), [=] GEOS_HOST_DEVICE ( localIndex const a )
    {
      xMinGlobal.min( nodeCoords32[a][0] );
      yMinGlobal.min( nodeCoords32[a][1] );
      zMinGlobal.min( nodeCoords32[a][2] );
      xMaxGlobal.max( nodeCoords32[a][0] );
      yMaxGlobal.max( nodeCoords32[a][1] );
      zMaxGlobal.max( nodeCoords32[a][2] );
      if( !isZero( indicatorPML[a] - 1.0 ))
      {
        xMinInterior.min( nodeCoords32[a][0] );
        yMinInterior.min( nodeCoords32[a][1] );
        zMinInterior.min( nodeCoords32[a][2] );
        xMaxInterior.max( nodeCoords32[a][0] );
        yMaxInterior.max( nodeCoords32[a][1] );
        zMaxInterior.max( nodeCoords32[a][2] );
      }
    } );

    xGlobalMin[0] = xMinGlobal.get();
    xGlobalMin[1] = yMinGlobal.get();
    xGlobalMin[2] = zMinGlobal.get();
    xGlobalMax[0] = xMaxGlobal.get();
    xGlobalMax[1] = yMaxGlobal.get();
    xGlobalMax[2] = zMaxGlobal.get();
    xInteriorMin[0] = xMinInterior.get();
    xInteriorMin[1] = yMinInterior.get();
    xInteriorMin[2] = zMinInterior.get();
    xInteriorMax[0] = xMaxInterior.get();
    xInteriorMax[1] = yMaxInterior.get();
    xInteriorMax[2] = zMaxInterior.get();

    for( integer i=0; i<3; ++i )
    {
      xGlobalMin[i] = MpiWrapper::min( xGlobalMin[i] );
      xGlobalMax[i] = MpiWrapper::max( xGlobalMax[i] );
      xInteriorMin[i] = MpiWrapper::min( xInteriorMin[i] );
      xInteriorMax[i] = MpiWrapper::max( xInteriorMax[i] );
    }


    /// if the coordinates limits and PML thicknesses are not provided
    /// from the xml, replace them with the above
    for( integer i=0; i<3; ++i )
    {
      if( param.xMinPML[i]<smallestXMinPML )
        param.xMinPML[i] = xInteriorMin[i];
      if( param.xMaxPML[i]>largestXMaxPML )
        param.xMaxPML[i] = xInteriorMax[i];
      if( param.thicknessMinXYZPML[i]<0 )
        param.thicknessMinXYZPML[i] = xInteriorMin[i]-xGlobalMin[i];
      if( param.thicknessMaxXYZPML[i]<0 )
        param.thicknessMaxXYZPML[i] = xGlobalMax[i]-xInteriorMax[i];
    }

    /// Compute the average wave speeds in the PML regions internally
    /// using the actual velocity field
    fsManager.apply< ElementSubRegionBase,
                     PerfectlyMatchedLayer >( 0.0,
                                              mesh,
                                              PerfectlyMatchedLayer::catalogName(),
                                              [&]( PerfectlyMatchedLayer const &,
                                                   string const &,
                                                   SortedArrayView< localIndex const > const & targetSet,
                                                   ElementSubRegionBase & subRegion,
                                                   string const & )

    {
      CellElementSubRegion::NodeMapType const & elemToNodes =
        subRegion.getReference< CellElementSubRegion::NodeMapType >( CellElementSubRegion::viewKeyStruct::nodeListString() );
      traits::ViewTypeConst< CellElementSubRegion::NodeMapType > const elemToNodesViewConst = elemToNodes.toViewConst();
      arrayView1d< real32 const > const vel = subRegion.getReference< array1d< real32 > >( acousticfields::AcousticVelocity::key());
      finiteElement::FiniteElementBase const &
      fe = subRegion.getReference< finiteElement::FiniteElementBase >( getDiscretizationName() );

      real32 const xMin[3]{param.xMinPML[0], param.xMinPML[1], param.xMinPML[2]};
      real32 const xMax[3]{param.xMaxPML[0], param.xMaxPML[1], param.xMaxPML[2]};

      finiteElement::FiniteElementDispatchHandler< SEM_FE_TYPES >::dispatch3D( fe, [&] ( auto const finiteElement )
      {
        using FE_TYPE = TYPEOFREF( finiteElement );

        AcousticPMLSEM::
          waveSpeedPMLKernel< FE_TYPE > kernel( finiteElement );
        kernel.template launch< EXEC_POLICY, ATOMIC_POLICY >
          ( targetSet,
          nodeCoords32,
          elemToNodesViewConst,
          vel,
          xMin,
          xMax,
          cMin,
          cMax,
          counterMin,
          counterMax );
      } );
    } );

    for( integer i=0; i<3; ++i )
    {
      cMin[i] = MpiWrapper::sum( cMin[i] );
      cMax[i] = MpiWrapper::sum( cMax[i] );
      counterMin[i] = MpiWrapper::sum( counterMin[i] );
      counterMax[i] = MpiWrapper::sum( counterMax[i] );
    }
    for( integer i=0; i<3; ++i )
    {
      cMin[i] /= std::max( 1, counterMin[i] );
      cMax[i] /= std::max( 1, counterMax[i] );
    }

    /// if the PML wave speeds are not provided from the xml
    /// replace them with the above
    for( integer i=0; i<3; ++i )
    {
      if( param.waveSpeedMinXYZPML[i]<0 )
        param.waveSpeedMinXYZPML[i] = cMin[i];
      if( param.waveSpeedMaxXYZPML[i]<0 )
        param.waveSpeedMaxXYZPML[i] = cMax[i];
    }

    /// add safeguards when PML thickness is negative or too small
    for( integer i=0; i<3; ++i )
    {
      if( param.thicknessMinXYZPML[i] <= minThicknessPML )
      {
        param.thicknessMinXYZPML[i] = LvArray::NumericLimits< real32 >::max;
        param.waveSpeedMinXYZPML[i] = 0;
      }
      if( param.thicknessMaxXYZPML[i]<=minThicknessPML )
      {
        param.thicknessMaxXYZPML[i] = LvArray::NumericLimits< real32 >::max;
        param.waveSpeedMaxXYZPML[i] = 0;
      }
    }

    /// WARNING: don't forget to reset the indicator to zero
    /// so it can be used by the PML application
    indicatorPML.zero();

    GEOS_LOG_LEVEL_RANK_0( 1,
                           "PML parameters are: \n"
                           << "\t inner boundaries xMin = "<<param.xMinPML<<"\n"
                           << "\t inner boundaries xMax = "<<param.xMaxPML<<"\n"
                           << "\t left, front, top max PML thicknesses  = "<<param.thicknessMinXYZPML<<"\n"
                           << "\t right, back, bottom max PML thicknesses  = "<<param.thicknessMaxXYZPML<<"\n"
                           << "\t left, front, top average wave speed  = "<<param.waveSpeedMinXYZPML<<"\n"
                           << "\t right, back, bottom average wave speed  = "<<param.waveSpeedMaxXYZPML<<"\n"
                           << "\t theoretical reflectivity = "<< param.reflectivityPML );

  } );
}



void AcousticWaveEquationSEM::applyPML( real64 const time, DomainPartition & domain )
{
  GEOS_MARK_FUNCTION;

  FieldSpecificationManager & fsManager = FieldSpecificationManager::getInstance();
  parametersPML const & param = getReference< parametersPML >( viewKeyStruct::parametersPMLString() );

  /// Loop over the different mesh bodies; for wave propagation, there is only one mesh body
  /// which is the whole mesh
  forDiscretizationOnMeshTargets( domain.getMeshBodies(), [&] ( string const &,
                                                                MeshLevel & mesh,
                                                                arrayView1d< string const > const & )
  {

    NodeManager & nodeManager = mesh.getNodeManager();

    /// Array views of the pressure p, PML auxiliary variables, and node coordinates
    arrayView1d< real32 const > const p_n = nodeManager.getField< acousticfields::Pressure_n >();
    arrayView2d< real32 const > const v_n = nodeManager.getField< acousticfields::AuxiliaryVar1PML >();
    arrayView2d< real32 > const grad_n = nodeManager.getField< acousticfields::AuxiliaryVar2PML >();
    arrayView1d< real32 > const divV_n = nodeManager.getField< acousticfields::AuxiliaryVar3PML >();
    arrayView1d< real32 const > const u_n = nodeManager.getField< acousticfields::AuxiliaryVar4PML >();
    arrayView2d< wsCoordType const, nodes::REFERENCE_POSITION_USD > const nodeCoords32 = nodeManager.getField< fields::referencePosition32 >().toViewConst();

    /// Select the subregions concerned by the PML (specified in the xml by the Field Specification)
    /// 'targetSet' contains the indices of the elements in a given subregion
    fsManager.apply< ElementSubRegionBase,
                     PerfectlyMatchedLayer >( time,
                                              mesh,
                                              PerfectlyMatchedLayer::catalogName(),
                                              [&]( PerfectlyMatchedLayer const &,
                                                   string const &,
                                                   SortedArrayView< localIndex const > const & targetSet,
                                                   ElementSubRegionBase & subRegion,
                                                   string const & )

    {

      /// Get the element to nodes mapping in the subregion
      CellElementSubRegion::NodeMapType const & elemToNodes =
        subRegion.getReference< CellElementSubRegion::NodeMapType >( CellElementSubRegion::viewKeyStruct::nodeListString() );

      /// Get a const ArrayView of the mapping above
      traits::ViewTypeConst< CellElementSubRegion::NodeMapType > const elemToNodesViewConst = elemToNodes.toViewConst();

      /// Array view of the wave speed
      arrayView1d< real32 const > const vel = subRegion.getReference< array1d< real32 > >( acousticfields::AcousticVelocity::key());

      /// Get the object needed to determine the type of the element in the subregion
      finiteElement::FiniteElementBase const &
      fe = subRegion.getReference< finiteElement::FiniteElementBase >( getDiscretizationName() );

      real32 xMin[3];
      real32 xMax[3];
      real32 dMin[3];
      real32 dMax[3];
      real32 cMin[3];
      real32 cMax[3];
      for( integer i=0; i<3; ++i )
      {
        xMin[i] = param.xMinPML[i];
        xMax[i] = param.xMaxPML[i];
        dMin[i] = param.thicknessMinXYZPML[i];
        dMax[i] = param.thicknessMaxXYZPML[i];
        cMin[i] = param.waveSpeedMinXYZPML[i];
        cMax[i] = param.waveSpeedMaxXYZPML[i];
      }
      real32 const r = param.reflectivityPML;

      /// Get the type of the elements in the subregion
      finiteElement::FiniteElementDispatchHandler< SEM_FE_TYPES >::dispatch3D( fe, [&] ( auto const finiteElement )
      {
        using FE_TYPE = TYPEOFREF( finiteElement );

        /// apply the PML kernel
        AcousticPMLSEM::
          PMLKernel< FE_TYPE > kernel( finiteElement );
        kernel.template launch< EXEC_POLICY, ATOMIC_POLICY >
          ( targetSet,
          nodeCoords32,
          elemToNodesViewConst,
          vel,
          p_n,
          v_n,
          u_n,
          xMin,
          xMax,
          dMin,
          dMax,
          cMin,
          cMax,
          r,
          grad_n,
          divV_n );
      } );
    } );
  } );

}

real64 AcousticWaveEquationSEM::explicitStepForward( real64 const & time_n,
                                                     real64 const & dt,
                                                     integer cycleNumber,
                                                     DomainPartition & domain,
                                                     bool computeGradient )
{
  real64 dtCompute = explicitStepInternal( time_n, dt, domain );

  forDiscretizationOnMeshTargets( domain.getMeshBodies(),
                                  [&] ( string const &,
                                        MeshLevel & mesh,
                                        arrayView1d< string const > const & GEOS_UNUSED_PARAM ( regionNames ) )
  {
    NodeManager & nodeManager = mesh.getNodeManager();

    arrayView1d< real32 > const p_nm1 = nodeManager.getField< acousticfields::Pressure_nm1 >();
    arrayView1d< real32 > const p_n = nodeManager.getField< acousticfields::Pressure_n >();
    arrayView1d< real32 > const p_np1 = nodeManager.getField< acousticfields::Pressure_np1 >();

    if( computeGradient && cycleNumber >= 0 )
    {

      arrayView1d< real32 > const p_dt2 = nodeManager.getField< acousticfields::PressureDoubleDerivative >();

      if( m_enableLifo )
      {
        if( !m_lifo )
        {
          int const rank = MpiWrapper::commRank( MPI_COMM_GEOS );
          std::string lifoPrefix = GEOS_FMT( "lifo/rank_{:05}/pdt2_shot{:06}", rank, m_shotIndex );
          m_lifo = std::make_unique< LifoStorage< real32, localIndex > >( lifoPrefix, p_dt2, m_lifoOnDevice, m_lifoOnHost, m_lifoSize );
        }

        m_lifo->pushWait();
      }
      forAll< EXEC_POLICY >( nodeManager.size(), [=] GEOS_HOST_DEVICE ( localIndex const nodeIdx )
      {
        p_dt2[nodeIdx] = (p_np1[nodeIdx] - 2*p_n[nodeIdx] + p_nm1[nodeIdx]) / pow( dt, 2 );
      } );

      if( m_enableLifo )
      {
        // Need to tell LvArray data is on GPU to avoir HtoD copy
        p_dt2.move( LvArray::MemorySpace::cuda, false );
        m_lifo->pushAsync( p_dt2 );
      }
      else
      {
        GEOS_MARK_SCOPE ( DirectWrite );
        p_dt2.move( LvArray::MemorySpace::host, false );
        int const rank = MpiWrapper::commRank( MPI_COMM_GEOS );
        std::string fileName = GEOS_FMT( "lifo/rank_{:05}/pressuredt2_{:06}_{:08}.dat", rank, m_shotIndex, cycleNumber );
        int lastDirSeparator = fileName.find_last_of( "/\\" );
        std::string dirName = fileName.substr( 0, lastDirSeparator );
        if( string::npos != (size_t)lastDirSeparator && !directoryExists( dirName ))
        {
          makeDirsForPath( dirName );
        }

        std::ofstream wf( fileName, std::ios::out | std::ios::binary );
        GEOS_THROW_IF( !wf,
                       getDataContext() << ": Could not open file "<< fileName << " for writing",
                       InputError );
        wf.write( (char *)&p_dt2[0], p_dt2.size()*sizeof( real32 ) );
        wf.close( );
        GEOS_THROW_IF( !wf.good(),
                       getDataContext() << ": An error occured while writing "<< fileName,
                       InputError );
      }

    }

    prepareNextTimestep( mesh );
  } );

  return dtCompute;
}


real64 AcousticWaveEquationSEM::explicitStepBackward( real64 const & time_n,
                                                      real64 const & dt,
                                                      integer cycleNumber,
                                                      DomainPartition & domain,
                                                      bool computeGradient )
{
  real64 dtCompute = explicitStepInternal( time_n, dt, domain );
  forDiscretizationOnMeshTargets( domain.getMeshBodies(),
                                  [&] ( string const &,
                                        MeshLevel & mesh,
                                        arrayView1d< string const > const & regionNames )
  {
    NodeManager & nodeManager = mesh.getNodeManager();

    arrayView1d< real32 const > const mass = nodeManager.getField< acousticfields::AcousticMassVector >();

    arrayView1d< real32 > const p_nm1 = nodeManager.getField< acousticfields::Pressure_nm1 >();
    arrayView1d< real32 > const p_n = nodeManager.getField< acousticfields::Pressure_n >();
    arrayView1d< real32 > const p_np1 = nodeManager.getField< acousticfields::Pressure_np1 >();

    EventManager const & event = getGroupByPath< EventManager >( "/Problem/Events" );
    real64 const & maxTime = event.getReference< real64 >( EventManager::viewKeyStruct::maxTimeString() );
    int const maxCycle = int(round( maxTime / dt ));

    if( computeGradient && cycleNumber < maxCycle )
    {
      ElementRegionManager & elemManager = mesh.getElemManager();

      arrayView1d< real32 > const p_dt2 = nodeManager.getField< acousticfields::PressureDoubleDerivative >();

      if( m_enableLifo )
      {
        m_lifo->pop( p_dt2 );
        if( m_lifo->empty() )
          delete m_lifo.release();
      }
      else
      {
        GEOS_MARK_SCOPE ( DirectRead );

        int const rank = MpiWrapper::commRank( MPI_COMM_GEOS );
        std::string fileName = GEOS_FMT( "lifo/rank_{:05}/pressuredt2_{:06}_{:08}.dat", rank, m_shotIndex, cycleNumber );
        std::ifstream wf( fileName, std::ios::in | std::ios::binary );
        GEOS_THROW_IF( !wf,
                       getDataContext() << ": Could not open file "<< fileName << " for reading",
                       InputError );

        p_dt2.move( LvArray::MemorySpace::host, true );
        wf.read( (char *)&p_dt2[0], p_dt2.size()*sizeof( real32 ) );
        wf.close( );
        remove( fileName.c_str() );
      }
      elemManager.forElementSubRegions< CellElementSubRegion >( regionNames, [&]( localIndex const,
                                                                                  CellElementSubRegion & elementSubRegion )
      {
        arrayView1d< real32 const > const velocity = elementSubRegion.getField< acousticfields::AcousticVelocity >();
        arrayView1d< real32 > grad = elementSubRegion.getField< acousticfields::PartialGradient >();
        arrayView2d< localIndex const, cells::NODE_MAP_USD > const & elemsToNodes = elementSubRegion.nodeList();
        constexpr localIndex numNodesPerElem = 8;
        arrayView1d< integer const > const elemGhostRank = elementSubRegion.ghostRank();
        GEOS_MARK_SCOPE ( updatePartialGradient );
        forAll< EXEC_POLICY >( elementSubRegion.size(), [=] GEOS_HOST_DEVICE ( localIndex const eltIdx )
        {
          if( elemGhostRank[eltIdx]<0 )
          {
            for( localIndex i = 0; i < numNodesPerElem; ++i )
            {
              localIndex nodeIdx = elemsToNodes[eltIdx][i];
              grad[eltIdx] += (-2/velocity[eltIdx]) * mass[nodeIdx]/8.0 * (p_dt2[nodeIdx] * p_n[nodeIdx]);
            }
          }
        } );
      } );
    }

    prepareNextTimestep( mesh );
  } );

  return dtCompute;
}

void AcousticWaveEquationSEM::prepareNextTimestep( MeshLevel & mesh )
{
  NodeManager & nodeManager = mesh.getNodeManager();

  arrayView1d< real32 > const p_nm1 = nodeManager.getField< acousticfields::Pressure_nm1 >();
  arrayView1d< real32 > const p_n   = nodeManager.getField< acousticfields::Pressure_n >();
  arrayView1d< real32 > const p_np1 = nodeManager.getField< acousticfields::Pressure_np1 >();

  arrayView1d< real32 > const stiffnessVector = nodeManager.getField< acousticfields::StiffnessVector >();
  arrayView1d< real32 > const rhs = nodeManager.getField< acousticfields::ForcingRHS >();

  SortedArrayView< localIndex const > const solverTargetNodesSet = m_solverTargetNodesSet.toViewConst();

  forAll< EXEC_POLICY >( solverTargetNodesSet.size(), [=] GEOS_HOST_DEVICE ( localIndex const n )
  {
    localIndex const a = solverTargetNodesSet[n];

    p_nm1[a] = p_n[a];
    p_n[a]   = p_np1[a];

    stiffnessVector[a] = rhs[a] = 0.0;
  } );
}

void AcousticWaveEquationSEM::computeUnknowns( real64 const & time_n,
                                               real64 const & dt,
                                               DomainPartition & domain,
                                               MeshLevel & mesh,
                                               arrayView1d< string const > const & regionNames )
{
  NodeManager & nodeManager = mesh.getNodeManager();

  arrayView1d< real32 const > const mass = nodeManager.getField< acousticfields::AcousticMassVector >();
  arrayView1d< real32 const > const damping = nodeManager.getField< acousticfields::DampingVector >();

  arrayView1d< real32 > const p_nm1 = nodeManager.getField< acousticfields::Pressure_nm1 >();
  arrayView1d< real32 > const p_n = nodeManager.getField< acousticfields::Pressure_n >();
  arrayView1d< real32 > const p_np1 = nodeManager.getField< acousticfields::Pressure_np1 >();

  arrayView1d< real32 > const taperCoeff = nodeManager.getField< fields::taperCoeff >();

  arrayView1d< localIndex const > const freeSurfaceNodeIndicator = nodeManager.getField< acousticfields::AcousticFreeSurfaceNodeIndicator >();
  arrayView1d< real32 > const stiffnessVector = nodeManager.getField< acousticfields::StiffnessVector >();
  arrayView1d< real32 > const rhs = nodeManager.getField< acousticfields::ForcingRHS >();

  auto kernelFactory = acousticWaveEquationSEMKernels::ExplicitAcousticSEMFactory( dt );

  finiteElement::
    regionBasedKernelApplication< EXEC_POLICY,
                                  constitutive::NullModel,
                                  CellElementSubRegion >( mesh,
                                                          regionNames,
                                                          getDiscretizationName(),
                                                          "",
                                                          kernelFactory );
  //Modification of cycleNember useful when minTime < 0
  addSourceToRightHandSide( time_n, rhs );

  /// calculate your time integrators
  real64 const dt2 = pow( dt, 2 );

  SortedArrayView< localIndex const > const solverTargetNodesSet = m_solverTargetNodesSet.toViewConst();
  if( !m_usePML )
  {
    GEOS_MARK_SCOPE ( updateP );
    AcousticTimeSchemeSEM::LeapFrogWithoutPML( dt, p_np1, p_n, p_nm1, mass, stiffnessVector, damping,
                                               rhs, freeSurfaceNodeIndicator, solverTargetNodesSet );


    if( m_useTaper==1 )
    {
      TaperKernel::multiplyByTaperCoeff< EXEC_POLICY >( nodeManager.size(), taperCoeff, p_np1 );
      TaperKernel::multiplyByTaperCoeff< EXEC_POLICY >( nodeManager.size(), taperCoeff, p_n );
    }
  }
  else
  {
    parametersPML const & param = getReference< parametersPML >( viewKeyStruct::parametersPMLString() );
    arrayView2d< real32 > const v_n = nodeManager.getField< acousticfields::AuxiliaryVar1PML >();
    arrayView2d< real32 > const grad_n = nodeManager.getField< acousticfields::AuxiliaryVar2PML >();
    arrayView1d< real32 > const divV_n = nodeManager.getField< acousticfields::AuxiliaryVar3PML >();
    arrayView1d< real32 > const u_n = nodeManager.getField< acousticfields::AuxiliaryVar4PML >();
    arrayView2d< wsCoordType const, nodes::REFERENCE_POSITION_USD > const
    nodeCoords32 = nodeManager.getField< fields::referencePosition32 >().toViewConst();

    real32 const xMin[3] = {param.xMinPML[0], param.xMinPML[1], param.xMinPML[2]};
    real32 const xMax[3] = {param.xMaxPML[0], param.xMaxPML[1], param.xMaxPML[2]};
    real32 const dMin[3] = {param.thicknessMinXYZPML[0], param.thicknessMinXYZPML[1], param.thicknessMinXYZPML[2]};
    real32 const dMax[3] = {param.thicknessMaxXYZPML[0], param.thicknessMaxXYZPML[1], param.thicknessMaxXYZPML[2]};
    real32 const cMin[3] = {param.waveSpeedMinXYZPML[0], param.waveSpeedMinXYZPML[1], param.waveSpeedMinXYZPML[2]};
    real32 const cMax[3] = {param.waveSpeedMaxXYZPML[0], param.waveSpeedMaxXYZPML[1], param.waveSpeedMaxXYZPML[2]};
    real32 const r = param.reflectivityPML;

    /// apply the main function to update some of the PML auxiliary variables
    /// Compute (divV) and (B.pressureGrad - C.auxUGrad) vectors for the PML region
    applyPML( time_n, domain );

    GEOS_MARK_SCOPE ( updatePWithPML );
    forAll< EXEC_POLICY >( solverTargetNodesSet.size(), [=] GEOS_HOST_DEVICE ( localIndex const n )
    {
      localIndex const a = solverTargetNodesSet[n];
      if( freeSurfaceNodeIndicator[a] != 1 )
      {
        real32 sigma[3];
        real32 xLocal[ 3 ];

        for( integer i=0; i<3; ++i )
        {
          xLocal[i] = nodeCoords32[a][i];
        }

        AcousticPMLSEM::ComputeDamping::computeDampingProfile(
          xLocal,
          xMin,
          xMax,
          dMin,
          dMax,
          cMin,
          cMax,
          r,
          sigma );

        real32 const alpha = sigma[0] + sigma[1] + sigma[2];

        p_np1[a] = dt2 * ((rhs[a] - stiffnessVector[a]) / mass[a] - divV_n[a]) -
                   (1 - 0.5*alpha*dt)*p_nm1[a] + 2 * p_n[a];

        p_np1[a] = p_np1[a] / (1 + 0.5 * alpha * dt);

        for( integer i=0; i<3; ++i )
        {
          v_n[a][i] = (1 - dt * sigma[i]) * v_n[a][i] - dt * grad_n[a][i];
        }
        u_n[a] += dt * p_n[a];
      }
    } );
  }
}

void AcousticWaveEquationSEM::synchronizeUnknowns( real64 const & time_n,
                                                   real64 const & dt,
                                                   DomainPartition & domain,
                                                   MeshLevel & mesh,
                                                   arrayView1d< string const > const & )
{
  NodeManager & nodeManager = mesh.getNodeManager();

  arrayView1d< real32 > const p_n = nodeManager.getField< acousticfields::Pressure_n >();
  arrayView1d< real32 > const p_np1 = nodeManager.getField< acousticfields::Pressure_np1 >();

  arrayView1d< real32 > const stiffnessVector = nodeManager.getField< acousticfields::StiffnessVector >();
  arrayView1d< real32 > const rhs = nodeManager.getField< acousticfields::ForcingRHS >();

  /// synchronize pressure fields
  FieldIdentifiers fieldsToBeSync;
  fieldsToBeSync.addFields( FieldLocation::Node, { acousticfields::Pressure_np1::key() } );

  if( m_usePML )
  {
    fieldsToBeSync.addFields( FieldLocation::Node, {
        acousticfields::AuxiliaryVar1PML::key(),
        acousticfields::AuxiliaryVar4PML::key() } );
  }


  CommunicationTools & syncFields = CommunicationTools::getInstance();
  syncFields.synchronizeFields( fieldsToBeSync,
                                mesh,
                                domain.getNeighbors(),
                                true );
  /// compute the seismic traces since last step.
  arrayView2d< real32 > const pReceivers = m_pressureNp1AtReceivers.toView();

  computeAllSeismoTraces( time_n, dt, p_np1, p_n, pReceivers );
  incrementIndexSeismoTrace( time_n );

  if( m_usePML )
  {
    arrayView2d< real32 > const grad_n = nodeManager.getField< acousticfields::AuxiliaryVar2PML >();
    arrayView1d< real32 > const divV_n = nodeManager.getField< acousticfields::AuxiliaryVar3PML >();
    grad_n.zero();
    divV_n.zero();
  }
}

real64 AcousticWaveEquationSEM::explicitStepInternal( real64 const & time_n,
                                                      real64 const & dt,
                                                      DomainPartition & domain )
{
  GEOS_MARK_FUNCTION;

  GEOS_LOG_RANK_0_IF( dt < epsilonLoc, "Warning! Value for dt: " << dt << "s is smaller than local threshold: " << epsilonLoc );

  real64 dtCompute;
  forDiscretizationOnMeshTargets( domain.getMeshBodies(), [&] ( string const &,
                                                                MeshLevel & mesh,
                                                                arrayView1d< string const > const & regionNames )
  {
    localIndex nSubSteps = (int) ceil( dt/m_timeStep );
    dtCompute = dt/nSubSteps;
    computeUnknowns( time_n, dtCompute, domain, mesh, regionNames );
    synchronizeUnknowns( time_n, dtCompute, domain, mesh, regionNames );
  } );

  return dtCompute;
}

void AcousticWaveEquationSEM::cleanup( real64 const time_n,
                                       integer const cycleNumber,
                                       integer const eventCounter,
                                       real64 const eventProgress,
                                       DomainPartition & domain )
{
  // call the base class cleanup (for reporting purposes)
  SolverBase::cleanup( time_n, cycleNumber, eventCounter, eventProgress, domain );

  // compute the remaining seismic traces, if needed
  forDiscretizationOnMeshTargets( domain.getMeshBodies(), [&] ( string const &,
                                                                MeshLevel & mesh,
                                                                arrayView1d< string const > const & )
  {
    NodeManager & nodeManager = mesh.getNodeManager();
    arrayView1d< real32 const > const p_n = nodeManager.getField< acousticfields::Pressure_n >();
    arrayView1d< real32 const > const p_np1 = nodeManager.getField< acousticfields::Pressure_np1 >();
    arrayView2d< real32 > const pReceivers = m_pressureNp1AtReceivers.toView();
    computeAllSeismoTraces( time_n, 0.0, p_np1, p_n, pReceivers );

    WaveSolverUtils::writeSeismoTrace( "seismoTraceReceiver", getName(), m_outputSeismoTrace, m_receiverConstants.size( 0 ),
                                       m_receiverIsLocal, m_nsamplesSeismoTrace, pReceivers );
  } );
}

REGISTER_CATALOG_ENTRY( SolverBase, AcousticWaveEquationSEM, string const &, dataRepository::Group * const )

} /* namespace geos */<|MERGE_RESOLUTION|>--- conflicted
+++ resolved
@@ -175,32 +175,6 @@
   receiverConstants.setValues< EXEC_POLICY >( -1 );
   receiverIsLocal.zero();
 
-<<<<<<< HEAD
-  arrayView2d< real32 > const sourceValue = m_sourceValue.toView();
-  real64 dt = 0;
-  EventManager const & event = getGroupByPath< EventManager >( "/Problem/Events" );
-  for( localIndex numSubEvent = 0; numSubEvent < event.numSubGroups(); ++numSubEvent )
-  {
-    EventBase const * subEvent = static_cast< EventBase const * >( event.getSubGroups()[numSubEvent] );
-    if( subEvent->getEventName() == "/Solvers/" + getName() )
-    {
-      dt = subEvent->getReference< real64 >( EventBase::viewKeyStruct::forceDtString() );
-    }
-  }
-
-
-  if( m_useTaper==1 )
-  {
-    real32 vMax;
-    vMax = getGlobalMaxWavespeed( mesh, regionNames );
-
-    arrayView1d< real32 > const taperCoeff = nodeManager.getField< fields::taperCoeff >();
-    TaperKernel::computeTaperCoeff< EXEC_POLICY >( nodeManager.size(), nodeCoords32, m_xMinTaper, m_xMaxTaper, m_thicknessMinXYZTaper, m_thicknessMaxXYZTaper, dt, vMax, m_reflectivityCoeff,
-                                                   taperCoeff );
-  }
-
-=======
->>>>>>> d19bdd72
   mesh.getElemManager().forElementSubRegionsComplete< CellElementSubRegion >( regionNames, [&]( localIndex const,
                                                                                                 localIndex const er,
                                                                                                 localIndex const esr,
@@ -381,15 +355,38 @@
 
       } );
     } );
-  } );
-
-  if( m_timestepStabilityLimit==1 )
-  {
-    real64 dtOut = 0.0;
-    computeTimeStep( dtOut );
-    m_timestepStabilityLimit = 0;
-    m_timeStep=dtOut;
-  }
+    if( m_timestepStabilityLimit==1 )
+    {
+      real64 dtOut = 0.0;
+      computeTimeStep( dtOut );
+      m_timestepStabilityLimit = 0;
+      m_timeStep=dtOut;
+    }
+    else
+    {
+      EventManager const & event = getGroupByPath< EventManager >( "/Problem/Events" );
+      for( localIndex numSubEvent = 0; numSubEvent < event.numSubGroups(); ++numSubEvent )
+      {
+        EventBase const * subEvent = static_cast< EventBase const * >( event.getSubGroups()[numSubEvent] );
+        if( subEvent->getEventName() == "/Solvers/" + getName() )
+        {
+          m_timeStep = subEvent->getReference< real64 >( EventBase::viewKeyStruct::forceDtString() );
+        }
+      }
+
+    }
+
+    if( m_useTaper==1 )
+    {
+      real32 vMax;
+      vMax = getGlobalMaxWavespeed( mesh, regionNames );
+
+      arrayView1d< real32 > const taperCoeff = nodeManager.getField< fields::taperCoeff >();
+      TaperKernel::computeTaperCoeff< EXEC_POLICY >( nodeManager.size(), nodeCoords, m_xMinTaper, m_xMaxTaper, m_thicknessMinXYZTaper, m_thicknessMaxXYZTaper, m_timeStep, vMax, m_reflectivityCoeff,
+                                                     taperCoeff );
+    }
+  } );
+
 
 
   WaveSolverUtils::initTrace( "seismoTraceReceiver", getName(), m_outputSeismoTrace, m_receiverConstants.size( 0 ), m_receiverIsLocal );
