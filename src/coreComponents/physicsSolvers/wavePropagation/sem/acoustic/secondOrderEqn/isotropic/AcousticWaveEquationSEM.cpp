--- conflicted
+++ resolved
@@ -87,15 +87,9 @@
     if( m_attenuationType == WaveSolverUtils::AttenuationType::sls )
     {
       integer l = m_slsReferenceAngularFrequencies.size( 0 );
-<<<<<<< HEAD
       nodeManager.registerField< acousticfields::DivPsi,
                                  acousticfields::StiffnessVectorA >( getName() );
       nodeManager.getField< acousticfields::DivPsi >().resizeDimension< 1 >( l );
-=======
-      nodeManager.registerField< elasticfields::DivPsi,
-                                 elasticfields::StiffnessVectorA >( getName() );
-      nodeManager.getField< elasticfields::DivPsi >().resizeDimension< 1 >( l );
->>>>>>> c06ac4e1
     }
 
     /// register  PML auxiliary variables only when a PML is specified in the xml
@@ -124,10 +118,7 @@
       {
         subRegion.registerField< acousticfields::AcousticQualityFactor >( getName() );
       }
-<<<<<<< HEAD
-=======
       subRegion.registerField< acousticfields::PartialGradient2 >( getName() );
->>>>>>> c06ac4e1
     } );
 
   } );
@@ -347,23 +338,6 @@
                                                                              damping );
       } );
     } );
-
-    // check anelasticity coefficient and/or compute it if needed
-    if( m_attenuationType == WaveSolverUtils::AttenuationType::sls )
-    {
-      real32 minQVal = computeGlobalMinQFactor();
-      if( m_slsAnelasticityCoefficients.size( 0 ) == 1 && m_slsAnelasticityCoefficients[ 0 ] < 0 )
-      {
-        m_slsAnelasticityCoefficients[ 0 ] = 2.0 * minQVal / ( minQVal - 1.0 );
-      }
-      // test if anelasticity is too high and artifacts could appear
-      real32 ySum = 0.0;
-      for( integer l = 0; l < m_slsAnelasticityCoefficients.size( 0 ); l++ )
-      {
-        ySum += m_slsAnelasticityCoefficients[ l ];
-      }
-      GEOS_WARNING_IF( ySum > minQVal, "The anelasticity parameters are too high for the given quality factor. This could lead to solution artifacts such as zero-velocity waves." );
-    }
   } );
 
   // check anelasticity coefficient and/or compute it if needed
@@ -1116,11 +1090,7 @@
   } );
   if( m_attenuationType == WaveSolverUtils::AttenuationType::sls )
   {
-<<<<<<< HEAD
     arrayView1d< real32 > const stiffnessVectorA = nodeManager.getField< acousticfields::StiffnessVectorA >();
-=======
-    arrayView1d< real32 > const stiffnessVectorA = nodeManager.getField< elasticfields::StiffnessVectorA >();
->>>>>>> c06ac4e1
     forAll< EXEC_POLICY >( solverTargetNodesSet.size(), [=] GEOS_HOST_DEVICE ( localIndex const n )
     {
       localIndex const a = solverTargetNodesSet[n];
@@ -1186,7 +1156,6 @@
     GEOS_MARK_SCOPE ( updateP );
     if( m_attenuationType == WaveSolverUtils::AttenuationType::sls )
     {
-<<<<<<< HEAD
       arrayView1d< real32 > const stiffnessVectorA = nodeManager.getField< acousticfields::StiffnessVectorA >();
       arrayView2d< real32 > const divpsi = nodeManager.getField< acousticfields::DivPsi >();
       arrayView1d< real32 > const referenceFrequencies = m_slsReferenceAngularFrequencies.toView();
@@ -1199,19 +1168,6 @@
     {
       AcousticTimeSchemeSEM::LeapFrogWithoutPML( dt, p_np1, p_n, p_nm1, mass, stiffnessVector, damping,
                                                  rhs, freeSurfaceNodeIndicator, solverTargetNodesSet );
-=======
-      AcousticTimeSchemeSEM::LeapFrogWithoutPML( dt, p_np1, p_n, p_nm1, mass, stiffnessVector, damping,
-                                                 rhs, freeSurfaceNodeIndicator, solverTargetNodesSet );
-    }
-    else
-    {
-      arrayView1d< real32 > const stiffnessVectorA = nodeManager.getField< elasticfields::StiffnessVectorA >();
-      arrayView2d< real32 > const divpsi = nodeManager.getField< elasticfields::DivPsi >();
-      arrayView1d< real32 > const referenceFrequencies = m_slsReferenceAngularFrequencies.toView();
-      arrayView1d< real32 > const anelasticityCoefficients = m_slsAnelasticityCoefficients.toView();
-      AcousticTimeSchemeSEM::AttenuationLeapFrogWithoutPML( dt, p_np1, p_n, p_nm1, mass, stiffnessVector, stiffnessVectorA, 
-                                                            damping, rhs, freeSurfaceNodeIndicator, solverTargetNodesSet );
->>>>>>> c06ac4e1
     }
   }
   else
