--- conflicted
+++ resolved
@@ -32,412 +32,6 @@
 namespace elasticVTIWaveEquationSEMKernels
 {
 
-<<<<<<< HEAD
-struct PrecomputeSourceAndReceiverKernel
-{
-
-  /**
-   * @brief Launches the precomputation of the source and receiver terms
-   * @tparam EXEC_POLICY execution policy
-   * @tparam FE_TYPE finite element type
-   * @param[in] size the number of cells in the subRegion
-   * @param[in] numFacesPerElem number of face on an element
-   * @param[in] nodeCoords coordinates of the nodes
-   * @param[in] elemGhostRank array containing the ghost rank
-   * @param[in] elemsToNodes map from element to nodes
-   * @param[in] elemsToFaces map from element to faces
-   * @param[in] elemCenter coordinates of the element centers
-   * @param[in] faceNormal array containing the normal of all faces
-   * @param[in] faceCenter array containing the center of all faces
-   * @param[in] sourceCoordinates coordinates of the source terms
-   * @param[in] receiverCoordinates coordinates of the receiver terms
-   * @param[in] dt time-step
-   * @param[in] timeSourceFrequency Peak frequency of the source
-   * @param[in] sourceForce force vector of the source
-   * @param[in] sourceMoment moment (symmetric rank-2 tensor) of the source
-   * @param[in] useDAS parameter that determines which kind of receiver needs to be modeled (DAS or not, and which type)
-   * @param[in] linearDASSamples parameter that gives the number of integration points to be used when computing the DAS signal via strain
-   * integration
-   * @param[in] linearDASGeometry geometry of the linear DAS receivers, if needed
-   * @param[in] rickerOrder Order of the Ricker wavelet
-   * @param[out] sourceIsAccessible flag indicating whether the source is accessible or not
-   * @param[out] sourceNodeIds indices of the nodes of the element where the source is located
-   * @param[out] sourceConstantsx constant part of the source terms in x-direction
-   * @param[out] sourceConstantsy constant part of the source terms in y-direction
-   * @param[out] sourceConstantsz constant part of the source terms in z-direction
-   * @param[out] receiverIsLocal flag indicating whether the receiver is local or not
-   * @param[out] receiverNodeIds indices of the nodes of the element where the receiver is located
-   * @param[out] receiverNodeConstants constant part of the receiver term
-   * @param[out] sourceValue array containing the value of the time dependent source (Ricker for e.g)
-   */
-  template< typename EXEC_POLICY, typename FE_TYPE >
-  static void
-  launch( localIndex const size,
-          localIndex const numFacesPerElem,
-          arrayView2d< WaveSolverBase::wsCoordType const, nodes::REFERENCE_POSITION_USD > const nodeCoords,
-          arrayView1d< integer const > const elemGhostRank,
-          arrayView2d< localIndex const, cells::NODE_MAP_USD > const & elemsToNodes,
-          arrayView2d< localIndex const > const elemsToFaces,
-          arrayView2d< real64 const > const & elemCenter,
-          arrayView2d< real64 const > const faceNormal,
-          arrayView2d< real64 const > const faceCenter,
-          arrayView2d< real64 const > const sourceCoordinates,
-          arrayView1d< localIndex > const sourceIsAccessible,
-          arrayView2d< localIndex > const sourceNodeIds,
-          arrayView2d< real64 > const sourceConstantsx,
-          arrayView2d< real64 > const sourceConstantsy,
-          arrayView2d< real64 > const sourceConstantsz,
-          arrayView2d< real64 const > const receiverCoordinates,
-          arrayView1d< localIndex > const receiverIsLocal,
-          arrayView2d< localIndex > const receiverNodeIds,
-          arrayView2d< real64 > const receiverConstants,
-          arrayView2d< real32 > const sourceValue,
-          real64 const dt,
-          real32 const timeSourceFrequency,
-          real32 const timeSourceDelay,
-          localIndex const rickerOrder,
-          WaveSolverUtils::DASType useDAS,
-          integer linearDASSamples,
-          arrayView2d< real64 const > const linearDASGeometry,
-          R1Tensor const sourceForce,
-          R2SymTensor const sourceMoment )
-  {
-    constexpr localIndex numNodesPerElem = FE_TYPE::numNodes;
-    integer nSamples = useDAS == WaveSolverUtils::DASType::none ? 1 : linearDASSamples;
-    array1d< real64 > const samplePointLocationsA( nSamples );
-    arrayView1d< real64 > const samplePointLocations = samplePointLocationsA.toView();
-    array1d< real64 > const sampleIntegrationConstantsA( nSamples );
-    arrayView1d< real64 > const sampleIntegrationConstants = sampleIntegrationConstantsA.toView();
-
-    forAll< EXEC_POLICY >( size, [=] GEOS_HOST_DEVICE ( localIndex const k )
-    {
-      real64 const center[3] = { elemCenter[k][0],
-                                 elemCenter[k][1],
-                                 elemCenter[k][2] };
-
-      // Step 1: locate the sources, and precompute the source term
-
-      /// loop over all the source that haven't been found yet
-      for( localIndex isrc = 0; isrc < sourceCoordinates.size( 0 ); ++isrc )
-      {
-        if( sourceIsAccessible[isrc] == 0 )
-        {
-          real64 const coords[3] = { sourceCoordinates[isrc][0],
-                                     sourceCoordinates[isrc][1],
-                                     sourceCoordinates[isrc][2] };
-
-          real64 xLocal[numNodesPerElem][3];
-
-          for( localIndex a=0; a< numNodesPerElem; ++a )
-          {
-            for( localIndex i=0; i<3; ++i )
-            {
-              xLocal[a][i] = nodeCoords( elemsToNodes( k, a ), i );
-            }
-          }
-
-
-          bool const sourceFound =
-            WaveSolverUtils::locateSourceElement( numFacesPerElem,
-                                                  center,
-                                                  faceNormal,
-                                                  faceCenter,
-                                                  elemsToFaces[k],
-                                                  coords );
-
-          if( sourceFound )
-          {
-            real64 coordsOnRefElem[3]{};
-
-
-            WaveSolverUtils::computeCoordinatesOnReferenceElement< FE_TYPE >( coords,
-                                                                              elemsToNodes[k],
-                                                                              nodeCoords,
-                                                                              coordsOnRefElem );
-            sourceIsAccessible[isrc] = 1;
-
-            real64 N[numNodesPerElem];
-            real64 gradN[numNodesPerElem][3];
-            FE_TYPE::calcN( coordsOnRefElem, N );
-            FE_TYPE::calcGradN( coordsOnRefElem, xLocal, gradN );
-            R2SymTensor moment = sourceMoment;
-            for( localIndex q=0; q< numNodesPerElem; ++q )
-            {
-              real64 inc[3] = { 0, 0, 0 };
-              sourceNodeIds[isrc][q] = elemsToNodes( k, q );
-              inc[0] += sourceForce[0] * N[q];
-              inc[1] += sourceForce[1] * N[q];
-              inc[2] += sourceForce[2] * N[q];
-
-              LvArray::tensorOps::Ri_add_symAijBj< 3 >( inc, moment.data, gradN[q] );
-              sourceConstantsx[isrc][q] += inc[0];
-              sourceConstantsy[isrc][q] += inc[1];
-              sourceConstantsz[isrc][q] += inc[2];
-            }
-
-            for( localIndex cycle = 0; cycle < sourceValue.size( 0 ); ++cycle )
-            {
-              sourceValue[cycle][isrc] = WaveSolverUtils::evaluateRicker( cycle * dt, timeSourceFrequency, timeSourceDelay, rickerOrder );
-            }
-
-          }
-        }
-      } // end loop over all sources
-
-      // Step 2: locate the receivers, and precompute the receiver term
-
-      // for geophones, we need only a point per receiver.
-      // for DAS, we need multiple points
-
-      /// compute locations of samples along receiver
-      if( nSamples == 1 )
-      {
-        samplePointLocations[ 0 ] = 0;
-      }
-      else
-      {
-        for( integer i = 0; i < nSamples; ++i )
-        {
-          samplePointLocations[ i ] = -0.5 + (real64) i / ( linearDASSamples - 1 );
-        }
-      }
-
-      /// compute integration constants of samples
-      /// for displacement difference (dipole) DAS, take the discrete derivative of the pair of geophones
-      if( useDAS == WaveSolverUtils::DASType::dipole )
-      {
-        sampleIntegrationConstants[ 0 ] = -1.0;
-        sampleIntegrationConstants[ 1 ] = 1.0;
-      }
-      /// for strain integration DAS, take the average of strains to average strain data
-      else if( nSamples == 1 )
-      {
-        sampleIntegrationConstants[ 0 ] = 1.0;
-      }
-      else
-      {
-        for( integer i = 0; i < linearDASSamples; i++ )
-        {
-          sampleIntegrationConstants[ i ] = 1.0 / nSamples;
-        }
-      }
-
-      /// loop over all the receivers
-      for( localIndex ircv = 0; ircv < receiverCoordinates.size( 0 ); ++ircv )
-      {
-        R1Tensor receiverCenter = { receiverCoordinates[ ircv ][ 0 ], receiverCoordinates[ ircv ][ 1 ], receiverCoordinates[ ircv ][ 2 ] };
-        R1Tensor receiverVector;
-        if( useDAS == WaveSolverUtils::DASType::none )
-        {
-          receiverVector = { 0, 0, 0 };
-        }
-        else
-        {
-          receiverVector =  WaveSolverUtils::computeDASVector( linearDASGeometry[ ircv ][ 0 ], linearDASGeometry[ ircv ][ 1 ] );
-        }
-        real64 receiverLength = useDAS == WaveSolverUtils::DASType::none ? 0 : linearDASGeometry[ ircv ][ 2 ];
-        /// loop over samples
-        for( integer iSample = 0; iSample < nSamples; ++iSample )
-        {
-          /// compute sample coordinates and locate the element containing it
-          real64 const coords[3] = { receiverCenter[ 0 ] + receiverVector[ 0 ] * receiverLength * samplePointLocations[ iSample ],
-                                     receiverCenter[ 1 ] + receiverVector[ 1 ] * receiverLength * samplePointLocations[ iSample ],
-                                     receiverCenter[ 2 ] + receiverVector[ 2 ] * receiverLength * samplePointLocations[ iSample ] };
-          bool const sampleFound =
-            WaveSolverUtils::locateSourceElement( numFacesPerElem,
-                                                  center,
-                                                  faceNormal,
-                                                  faceCenter,
-                                                  elemsToFaces[k],
-                                                  coords );
-          if( sampleFound && elemGhostRank[k] < 0 )
-          {
-            real64 coordsOnRefElem[3]{};
-            real64 xLocal[numNodesPerElem][3];
-
-            for( localIndex a=0; a< numNodesPerElem; ++a )
-            {
-              for( localIndex i=0; i<3; ++i )
-              {
-                xLocal[a][i] = nodeCoords( elemsToNodes( k, a ), i );
-              }
-            }
-
-            WaveSolverUtils::computeCoordinatesOnReferenceElement< FE_TYPE >( coords,
-                                                                              elemsToNodes[k],
-                                                                              nodeCoords,
-                                                                              coordsOnRefElem );
-            real64 N[numNodesPerElem];
-            real64 gradN[numNodesPerElem][3];
-            FE_TYPE::calcN( coordsOnRefElem, N );
-            FE_TYPE::calcGradN( coordsOnRefElem, xLocal, gradN );
-            for( localIndex a = 0; a < numNodesPerElem; ++a )
-            {
-              receiverNodeIds[ircv][iSample * numNodesPerElem + a] = elemsToNodes( k,
-                                                                                   a );
-              if( useDAS == WaveSolverUtils::DASType::strainIntegration )
-              {
-                receiverConstants[ircv][iSample * numNodesPerElem + a] += ( gradN[a][0] * receiverVector[0] + gradN[a][1] * receiverVector[1] + gradN[a][2] * receiverVector[2] ) *
-                                                                          sampleIntegrationConstants[ iSample ];
-              }
-              else
-              {
-                receiverConstants[ircv][iSample * numNodesPerElem + a] += N[a] * sampleIntegrationConstants[ iSample ];
-              }
-            }
-            receiverIsLocal[ ircv ] = 2;
-          }
-        } // end loop over samples
-        // determine if the current rank is the owner of this receiver
-        real64 const coords[3] = { receiverCenter[ 0 ], receiverCenter[ 1 ], receiverCenter[ 2 ] };
-        bool const receiverFound =
-          WaveSolverUtils::locateSourceElement( numFacesPerElem,
-                                                center,
-                                                faceNormal,
-                                                faceCenter,
-                                                elemsToFaces[k],
-                                                coords );
-        if( receiverFound && elemGhostRank[k] < 0 )
-        {
-          receiverIsLocal[ ircv ] = 1;
-        }
-      } // end loop over receivers
-    } );
-
-  }
-};
-
-template< typename FE_TYPE >
-struct MassMatrixKernel
-{
-
-  MassMatrixKernel( FE_TYPE const & finiteElement )
-    : m_finiteElement( finiteElement )
-  {}
-
-  /**
-   * @brief Launches the precomputation of the mass matrices
-   * @tparam EXEC_POLICY the execution policy
-   * @tparam ATOMIC_POLICY the atomic policy
-   * @param[in] size the number of cells in the subRegion
-   * @param[in] numFacesPerElem number of faces per element
-   * @param[in] nodeCoords coordinates of the nodes
-   * @param[in] elemsToNodes map from element to nodes
-   * @param[in] velocity cell-wise velocity
-   * @param[out] mass diagonal of the mass matrix
-   */
-  template< typename EXEC_POLICY, typename ATOMIC_POLICY >
-  //std::enable_if_t< geos::is_sem_formulation< std::remove_cv_t< FE_TYPE_ > >::value, void >
-  void
-  launch( localIndex const size,
-          arrayView2d< WaveSolverBase::wsCoordType const, nodes::REFERENCE_POSITION_USD > const nodeCoords,
-          arrayView2d< localIndex const, cells::NODE_MAP_USD > const elemsToNodes,
-          arrayView1d< real32 const > const density,
-          arrayView1d< real32 > const mass )
-
-  {
-    forAll< EXEC_POLICY >( size, [=] GEOS_HOST_DEVICE ( localIndex const e )
-    {
-
-      // only the eight corners of the mesh cell are needed to compute the Jacobian
-      real64 xLocal[ 8 ][ 3 ];
-      for( localIndex a = 0; a < 8; ++a )
-      {
-        localIndex const nodeIndex = elemsToNodes( e, FE_TYPE::meshIndexToLinearIndex3D( a ) );
-        for( localIndex i = 0; i < 3; ++i )
-        {
-          xLocal[a][i] = nodeCoords( nodeIndex, i );
-        }
-      }
-
-      constexpr localIndex numQuadraturePointsPerElem = FE_TYPE::numQuadraturePoints;
-      for( localIndex q = 0; q < numQuadraturePointsPerElem; ++q )
-      {
-        real32 const localIncrement = density[e] * m_finiteElement.computeMassTerm( q, xLocal );
-        RAJA::atomicAdd< ATOMIC_POLICY >( &mass[elemsToNodes( e, q )], localIncrement );
-      }
-    } ); // end loop over element
-  }
-
-  /// The finite element space/discretization object for the element type in the subRegion
-  FE_TYPE const & m_finiteElement;
-
-};
-
-template< typename FE_TYPE >
-struct DampingMatrixKernel
-{
-
-  DampingMatrixKernel( FE_TYPE const & finiteElement )
-    : m_finiteElement( finiteElement )
-  {}
-
-  /**
-   * @brief Launches the precomputation of the damping matrices
-   * @tparam EXEC_POLICY the execution policy
-   * @tparam ATOMIC_POLICY the atomic policy
-   * @param[in] size the number of cells in the subRegion
-   * @param[in] nodeCoords coordinates of the nodes
-   * @param[in] elemsToFaces map from elements to faces
-   * @param[in] facesToNodes map from face to nodes
-   * @param[in] facesDomainBoundaryIndicator flag equal to 1 if the face is on the boundary, and to 0 otherwise
-   * @param[in] freeSurfaceFaceIndicator flag equal to 1 if the face is on the free surface, and to 0 otherwise
-   * @param[in] velocity cell-wise velocity
-   * @param[out] damping diagonal of the damping matrix
-   */
-  template< typename EXEC_POLICY, typename ATOMIC_POLICY >
-  //std::enable_if_t< geos::is_sem_formulation< std::remove_cv_t< FE_TYPE_ > >::value, void >
-  void
-  launch( localIndex const size,
-          arrayView2d< WaveSolverBase::wsCoordType const, nodes::REFERENCE_POSITION_USD > const nodeCoords,
-          arrayView2d< localIndex const > const elemsToFaces,
-          ArrayOfArraysView< localIndex const > const facesToNodes,
-          arrayView1d< integer const > const facesDomainBoundaryIndicator,
-          arrayView1d< localIndex const > const freeSurfaceFaceIndicator,
-          arrayView2d< real64 const > const faceNormal,
-          arrayView1d< real32 const > const density,
-          arrayView1d< real32 const > const velocityVp,
-          arrayView1d< real32 const > const velocityVs,
-          arrayView1d< real32 > const dampingx,
-          arrayView1d< real32 > const dampingy,
-          arrayView1d< real32 > const dampingz )
-  {
-    forAll< EXEC_POLICY >( size, [=] GEOS_HOST_DEVICE ( localIndex const e )
-    {
-      for( localIndex i = 0; i < elemsToFaces.size( 1 ); ++i )
-      {
-        localIndex const f = elemsToFaces( e, i );
-        // face on the domain boundary and not on free surface
-        if( facesDomainBoundaryIndicator[f] == 1 && freeSurfaceFaceIndicator[f] != 1 )
-        {
-          // only the four corners of the mesh face are needed to compute the Jacobian
-          real64 xLocal[ 4 ][ 3 ];
-          for( localIndex a = 0; a < 4; ++a )
-          {
-            localIndex const nodeIndex = facesToNodes( f, FE_TYPE::meshIndexToLinearIndex2D( a ) );
-            for( localIndex d = 0; d < 3; ++d )
-            {
-              xLocal[a][d] = nodeCoords( nodeIndex, d );
-            }
-          }
-
-          real32 const nx = faceNormal( f, 0 ), ny = faceNormal( f, 1 ), nz = faceNormal( f, 2 );
-          constexpr localIndex numNodesPerFace = FE_TYPE::numNodesPerFace;
-          for( localIndex q = 0; q < numNodesPerFace; ++q )
-          {
-            real32 const aux = density[e] * m_finiteElement.computeDampingTerm( q, xLocal );
-            real32 const localIncrementx = aux * ( velocityVp[e] * LvArray::math::abs( nx ) + velocityVs[e] * LvArray::math::sqrt( pow( ny, 2 ) + pow( nz, 2 ) ) );
-            real32 const localIncrementy = aux * ( velocityVp[e] * LvArray::math::abs( ny ) + velocityVs[e] * LvArray::math::sqrt( pow( nx, 2 ) + pow( nz, 2 ) ) );
-            real32 const localIncrementz = aux * ( velocityVp[e] * LvArray::math::abs( nz ) + velocityVs[e] * LvArray::math::sqrt( pow( nx, 2 ) + pow( ny, 2 ) ) );
-
-            RAJA::atomicAdd< ATOMIC_POLICY >( &dampingx[facesToNodes( f, q )], localIncrementx );
-            RAJA::atomicAdd< ATOMIC_POLICY >( &dampingy[facesToNodes( f, q )], localIncrementy );
-            RAJA::atomicAdd< ATOMIC_POLICY >( &dampingz[facesToNodes( f, q )], localIncrementz );
-          }
-        }
-      }
-    } );
-=======
 template< typename FE_TYPE >
 struct ComputeTimeStep
 {
@@ -720,15 +314,10 @@
 
     return dt;
 
->>>>>>> 31de5c1a
   }
 
   /// The finite element space/discretization object for the element type in the subRegion
   FE_TYPE const & m_finiteElement;
-<<<<<<< HEAD
-
-=======
->>>>>>> 31de5c1a
 };
 
 /**
