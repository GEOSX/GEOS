/*
 * ------------------------------------------------------------------------------------------------------------
 * SPDX-License-Identifier: LGPL-2.1-only
 *
 * Copyright (c) 2018-2020 Lawrence Livermore National Security LLC
 * Copyright (c) 2018-2020 The Board of Trustees of the Leland Stanford Junior University
 * Copyright (c) 2018-2020 TotalEnergies
 * Copyright (c) 2019-     GEOSX Contributors
 * All rights reserved
 *
 * See top level LICENSE, COPYRIGHT, CONTRIBUTORS, NOTICE, and ACKNOWLEDGEMENTS files for details.
 * ------------------------------------------------------------------------------------------------------------
 */


/**
 * @file ElasticWaveEquationSEM.cpp
 */

#include "ElasticWaveEquationSEM.hpp"
#include "ElasticWaveEquationSEMKernel.hpp"
#include "physicsSolvers/wavePropagation/sem/elastic/secondOrderEqn/anisotropic/ElasticVTIWaveEquationSEMKernel.hpp"

#include "fieldSpecification/FieldSpecificationManager.hpp"
#include "finiteElement/FiniteElementDiscretization.hpp"
#include "mainInterface/ProblemManager.hpp"
#include "mesh/ElementType.hpp"
#include "mesh/mpiCommunications/CommunicationTools.hpp"
#include "physicsSolvers/wavePropagation/shared/WaveSolverUtils.hpp"
#include "physicsSolvers/wavePropagation/shared/PrecomputeSourcesAndReceiversKernel.hpp"
#include "physicsSolvers/wavePropagation/sem/elastic/shared/ElasticTimeSchemeSEMKernel.hpp"
#include "physicsSolvers/wavePropagation/sem/elastic/shared/ElasticMatricesSEMKernel.hpp"
#include "events/EventManager.hpp"

namespace geos
{

using namespace dataRepository;
using namespace fields;

ElasticWaveEquationSEM::ElasticWaveEquationSEM( const std::string & name,
                                                Group * const parent ):

  WaveSolverBase( name,
                  parent )
{
  registerWrapper( viewKeyStruct::sourceConstantsString(), &m_sourceConstantsx ).
    setInputFlag( InputFlags::FALSE ).
    setSizedFromParent( 0 ).
    setDescription( "Constant part of the source for the nodes listed in m_sourceNodeIds in x-direction" );

  registerWrapper( viewKeyStruct::sourceConstantsString(), &m_sourceConstantsy ).
    setInputFlag( InputFlags::FALSE ).
    setSizedFromParent( 0 ).
    setDescription( "Constant part of the source for the nodes listed in m_sourceNodeIds in y-direction" );

  registerWrapper( viewKeyStruct::sourceConstantsString(), &m_sourceConstantsz ).
    setInputFlag( InputFlags::FALSE ).
    setSizedFromParent( 0 ).
    setDescription( "Constant part of the source for the nodes listed in m_sourceNodeIds in z-direction" );

  registerWrapper( viewKeyStruct::displacementXNp1AtReceiversString(), &m_displacementXNp1AtReceivers ).
    setInputFlag( InputFlags::FALSE ).
    setSizedFromParent( 0 ).
    setDescription( "Displacement value at each receiver for each timestep (x-component)" );

  registerWrapper( viewKeyStruct::displacementYNp1AtReceiversString(), &m_displacementYNp1AtReceivers ).
    setInputFlag( InputFlags::FALSE ).
    setSizedFromParent( 0 ).
    setDescription( "Displacement value at each receiver for each timestep (y-component)" );

  registerWrapper( viewKeyStruct::displacementZNp1AtReceiversString(), &m_displacementZNp1AtReceivers ).
    setInputFlag( InputFlags::FALSE ).
    setSizedFromParent( 0 ).
    setDescription( "Displacement value at each receiver for each timestep (z-component)" );

  registerWrapper( viewKeyStruct::dasSignalNp1AtReceiversString(), &m_dasSignalNp1AtReceivers ).
    setInputFlag( InputFlags::FALSE ).
    setSizedFromParent( 0 ).
    setDescription( "DAS signal value at each receiver for each timestep" );

  registerWrapper( viewKeyStruct::sourceForceString(), &m_sourceForce ).
    setInputFlag( InputFlags::OPTIONAL ).
    setSizedFromParent( 0 ).
    setApplyDefaultValue( { 0.0, 0.0, 0.0 } ).
    setDescription( "Force of the source: 3 real values for a vector source, and 6 real values for a tensor source (in Voigt notation)."
                    "The default value is { 0, 0, 0 } (no net force)." );

  registerWrapper( viewKeyStruct::sourceMomentString(), &m_sourceMoment ).
    setInputFlag( InputFlags::OPTIONAL ).
    setSizedFromParent( 0 ).
    setApplyDefaultValue( { 1.0, 1.0, 1.0, 0.0, 0.0, 0.0 } ).
    setDescription( "Moment of the source: 6 real values describing a symmetric tensor in Voigt notation."
                    "The default value is { 1, 1, 1, 0, 0, 0 } (diagonal moment, corresponding to a pure explosion)." );


  registerWrapper( viewKeyStruct::useVtiString(), &m_useVTI ).
    setInputFlag( InputFlags::OPTIONAL ).
    setSizedFromParent( 0 ).
    setApplyDefaultValue( 0 ).
    setDescription( "Flag to apply VTI anisotropy. The default is to use isotropic physic." );
}

ElasticWaveEquationSEM::~ElasticWaveEquationSEM()
{
  // TODO Auto-generated destructor stub
}

void ElasticWaveEquationSEM::initializePreSubGroups()
{

  WaveSolverBase::initializePreSubGroups();

  localIndex const numNodesPerElem = WaveSolverBase::getNumNodesPerElem();

  localIndex const numSourcesGlobal = m_sourceCoordinates.size( 0 );
  m_sourceConstantsx.resize( numSourcesGlobal, numNodesPerElem );
  m_sourceConstantsy.resize( numSourcesGlobal, numNodesPerElem );
  m_sourceConstantsz.resize( numSourcesGlobal, numNodesPerElem );

  localIndex const numReceiversGlobal = m_receiverCoordinates.size( 0 );
  integer nsamples = m_useDAS == WaveSolverUtils::DASType::none ? 1 : m_linearDASSamples;
  m_receiverConstants.resize( numReceiversGlobal, nsamples * numNodesPerElem );
  m_receiverNodeIds.resize( numReceiversGlobal, nsamples * numNodesPerElem );
}


void ElasticWaveEquationSEM::registerDataOnMesh( Group & meshBodies )
{
  WaveSolverBase::registerDataOnMesh( meshBodies );

  forDiscretizationOnMeshTargets( meshBodies, [&] ( string const &,
                                                    MeshLevel & mesh,
                                                    arrayView1d< string const > const & )
  {
    NodeManager & nodeManager = mesh.getNodeManager();

    nodeManager.registerField< elasticfields::Displacementx_nm1,
                               elasticfields::Displacementy_nm1,
                               elasticfields::Displacementz_nm1,
                               elasticfields::Displacementx_n,
                               elasticfields::Displacementy_n,
                               elasticfields::Displacementz_n,
                               elasticfields::Displacementx_np1,
                               elasticfields::Displacementy_np1,
                               elasticfields::Displacementz_np1,
                               elasticfields::ForcingRHSx,
                               elasticfields::ForcingRHSy,
                               elasticfields::ForcingRHSz,
                               elasticfields::ElasticMassVector,
                               elasticfields::DampingVectorx,
                               elasticfields::DampingVectory,
                               elasticfields::DampingVectorz,
                               elasticfields::StiffnessVectorx,
                               elasticfields::StiffnessVectory,
                               elasticfields::StiffnessVectorz,
                               elasticfields::ElasticFreeSurfaceNodeIndicator >( getName() );

    if( m_attenuationType == WaveSolverUtils::AttenuationType::sls )
    {
      integer l = m_slsReferenceAngularFrequencies.size( 0 );
      nodeManager.registerField< elasticfields::DivPsix,
                                 elasticfields::DivPsiy,
                                 elasticfields::DivPsiz,
                                 elasticfields::StiffnessVectorAx,
                                 elasticfields::StiffnessVectorAy,
                                 elasticfields::StiffnessVectorAz >( getName() );
      nodeManager.getField< elasticfields::DivPsix >().resizeDimension< 1 >( l );
      nodeManager.getField< elasticfields::DivPsiy >().resizeDimension< 1 >( l );
      nodeManager.getField< elasticfields::DivPsiz >().resizeDimension< 1 >( l );
    }

    FaceManager & faceManager = mesh.getFaceManager();
    faceManager.registerField< elasticfields::ElasticFreeSurfaceFaceIndicator >( getName() );

    ElementRegionManager & elemManager = mesh.getElemManager();

    elemManager.forElementSubRegions< CellElementSubRegion >( [&]( CellElementSubRegion & subRegion )
    {
      subRegion.registerField< elasticfields::ElasticVelocityVp >( getName() );
      subRegion.registerField< elasticfields::ElasticVelocityVs >( getName() );
      subRegion.registerField< elasticfields::ElasticDensity >( getName() );
      if( m_attenuationType == WaveSolverUtils::AttenuationType::sls )
      {
        subRegion.registerField< elasticfields::ElasticQualityFactorP >( getName() );
        subRegion.registerField< elasticfields::ElasticQualityFactorS >( getName() );
      }

      if( m_useVTI )
      {
        subRegion.registerField< elasticvtifields::Gamma >( getName() );
        subRegion.registerField< elasticvtifields::Epsilon >( getName() );
        subRegion.registerField< elasticvtifields::Delta >( getName() );
      }
    } );

  } );
}



void ElasticWaveEquationSEM::postInputInitialization()
{
  WaveSolverBase::postInputInitialization();
<<<<<<< HEAD

  EventManager const & event = getGroupByPath< EventManager >( GEOS_FMT("/{}/Events", dataRepository::keys::ProblemManager ) );
  real64 const & maxTime = event.getReference< real64 >( EventManager::viewKeyStruct::maxTimeString() );
  real64 dt = 0;
  for( localIndex numSubEvent = 0; numSubEvent < event.numSubGroups(); ++numSubEvent )
  {
    EventBase const * subEvent = static_cast< EventBase const * >( event.getSubGroups()[numSubEvent] );
    if( subEvent->getEventName() == "/Solvers/" + getName() )
    {
      dt = subEvent->getReference< real64 >( EventBase::viewKeyStruct::forceDtString() );
    }
  }

  GEOS_THROW_IF( dt < epsilonLoc*maxTime, getDataContext() << ": Value for dt: " << dt <<" is smaller than local threshold: " << epsilonLoc, std::runtime_error );

  if( m_dtSeismoTrace > 0 )
  {
    m_nsamplesSeismoTrace = int( maxTime / m_dtSeismoTrace ) + 1;
  }
  else
  {
    m_nsamplesSeismoTrace = 0;
  }
  localIndex const nsamples = int( maxTime / dt ) + 1;

  localIndex const numSourcesGlobal = m_sourceCoordinates.size( 0 );
  m_sourceIsAccessible.resize( numSourcesGlobal );
  m_sourceValue.resize( nsamples, numSourcesGlobal );
=======
>>>>>>> 9a144b87

  if( m_useDAS == WaveSolverUtils::DASType::none )
  {
    localIndex const numReceiversGlobal = m_receiverCoordinates.size( 0 );
    m_displacementXNp1AtReceivers.resize( m_nsamplesSeismoTrace, numReceiversGlobal + 1 );
    m_displacementYNp1AtReceivers.resize( m_nsamplesSeismoTrace, numReceiversGlobal + 1 );
    m_displacementZNp1AtReceivers.resize( m_nsamplesSeismoTrace, numReceiversGlobal + 1 );
    m_displacementXNp1AtReceivers.zero();
    m_displacementYNp1AtReceivers.zero();
    m_displacementZNp1AtReceivers.zero();
  }
  else
  {
    localIndex const numReceiversGlobal = m_linearDASGeometry.size( 0 );
    m_dasSignalNp1AtReceivers.resize( m_nsamplesSeismoTrace, numReceiversGlobal + 1 );
    m_dasSignalNp1AtReceivers.zero();
  }
}


void ElasticWaveEquationSEM::precomputeSourceAndReceiverTerm( MeshLevel & mesh, arrayView1d< string const > const & regionNames )
{
  NodeManager const & nodeManager = mesh.getNodeManager();
  FaceManager const & faceManager = mesh.getFaceManager();

  arrayView2d< wsCoordType const, nodes::REFERENCE_POSITION_USD > const X =
    nodeManager.getField< fields::referencePosition32 >().toViewConst();
  arrayView2d< real64 const > const faceNormal  = faceManager.faceNormal();
  arrayView2d< real64 const > const faceCenter  = faceManager.faceCenter();

  arrayView2d< real64 const > const sourceCoordinates = m_sourceCoordinates.toViewConst();
  arrayView2d< localIndex > const sourceNodeIds = m_sourceNodeIds.toView();
  arrayView2d< real64 > const sourceConstantsx = m_sourceConstantsx.toView();
  arrayView2d< real64 > const sourceConstantsy = m_sourceConstantsy.toView();
  arrayView2d< real64 > const sourceConstantsz = m_sourceConstantsz.toView();
  arrayView1d< localIndex > const sourceIsAccessible = m_sourceIsAccessible.toView();

  sourceNodeIds.setValues< EXEC_POLICY >( -1 );
  sourceConstantsx.setValues< EXEC_POLICY >( 0 );
  sourceConstantsy.setValues< EXEC_POLICY >( 0 );
  sourceConstantsz.setValues< EXEC_POLICY >( 0 );
  sourceIsAccessible.zero();

  arrayView2d< real64 const > const receiverCoordinates = m_receiverCoordinates.toViewConst();
  arrayView2d< localIndex > const receiverNodeIds = m_receiverNodeIds.toView();
  arrayView2d< real64 > const receiverConstants = m_receiverConstants.toView();
  arrayView1d< localIndex > const receiverIsLocal = m_receiverIsLocal.toView();
  receiverNodeIds.setValues< EXEC_POLICY >( -1 );
  receiverConstants.setValues< EXEC_POLICY >( 0 );
  receiverIsLocal.zero();

  arrayView2d< real32 > const sourceValue = m_sourceValue.toView();

  real64 dt = 0;
  EventManager const & event = getGroupByPath< EventManager >( GEOS_FMT("/{}/Events", dataRepository::keys::ProblemManager ) );
  for( localIndex numSubEvent = 0; numSubEvent < event.numSubGroups(); ++numSubEvent )
  {
    EventBase const * subEvent = static_cast< EventBase const * >( event.getSubGroups()[numSubEvent] );
    if( subEvent->getEventName() == "/Solvers/" + getName() )
    {
      dt = subEvent->getReference< real64 >( EventBase::viewKeyStruct::forceDtString() );
    }
  }

  mesh.getElemManager().forElementSubRegions< CellElementSubRegion >( regionNames, [&]( localIndex const,
                                                                                        CellElementSubRegion & elementSubRegion )
  {

    GEOS_THROW_IF( elementSubRegion.getElementType() != ElementType::Hexahedron,
                   getDataContext() << ": Invalid type of element, the elastic solver is designed for hexahedral meshes only (C3D8) ",
                   InputError );

    arrayView2d< localIndex const > const elemsToFaces = elementSubRegion.faceList();
    arrayView2d< localIndex const, cells::NODE_MAP_USD > const & elemsToNodes = elementSubRegion.nodeList();
    arrayView2d< real64 const > const elemCenter = elementSubRegion.getElementCenter();
    arrayView1d< integer const > const elemGhostRank = elementSubRegion.ghostRank();

    finiteElement::FiniteElementBase const &
    fe = elementSubRegion.getReference< finiteElement::FiniteElementBase >( getDiscretizationName() );
    finiteElement::FiniteElementDispatchHandler< SEM_FE_TYPES >::dispatch3D( fe, [&] ( auto const finiteElement )
    {
      using FE_TYPE = TYPEOFREF( finiteElement );

      localIndex const numFacesPerElem = elementSubRegion.numFacesPerElement();
      PreComputeSourcesAndReceivers::
        Compute3DSourceAndReceiverConstantsWithDAS
      < EXEC_POLICY, FE_TYPE >
        ( elementSubRegion.size(),
        numFacesPerElem,
        X,
        elemGhostRank,
        elemsToNodes,
        elemsToFaces,
        elemCenter,
        faceNormal,
        faceCenter,
        sourceCoordinates,
        sourceIsAccessible,
        sourceNodeIds,
        sourceConstantsx,
        sourceConstantsy,
        sourceConstantsz,
        receiverCoordinates,
        receiverIsLocal,
        receiverNodeIds,
        receiverConstants,
        sourceValue,
        dt,
        m_timeSourceFrequency,
        m_timeSourceDelay,
        m_rickerOrder,
        m_useDAS,
        m_linearDASSamples,
        m_linearDASGeometry.toViewConst(),
        m_sourceForce,
        m_sourceMoment );
    } );
  } );
}

void ElasticWaveEquationSEM::addSourceToRightHandSide( integer const & cycleNumber,
                                                       arrayView1d< real32 > const rhsx,
                                                       arrayView1d< real32 > const rhsy,
                                                       arrayView1d< real32 > const rhsz )
{
  arrayView2d< localIndex const > const sourceNodeIds = m_sourceNodeIds.toViewConst();
  arrayView2d< real64 const > const sourceConstantsx   = m_sourceConstantsx.toViewConst();
  arrayView2d< real64 const > const sourceConstantsy   = m_sourceConstantsy.toViewConst();
  arrayView2d< real64 const > const sourceConstantsz   = m_sourceConstantsz.toViewConst();

  arrayView1d< localIndex const > const sourceIsAccessible = m_sourceIsAccessible.toViewConst();
  arrayView2d< real32 const > const sourceValue   = m_sourceValue.toViewConst();

  GEOS_THROW_IF( cycleNumber > sourceValue.size( 0 ), getDataContext() << ": Too many steps compared to array size", std::runtime_error );
  forAll< EXEC_POLICY >( m_sourceConstantsx.size( 0 ), [=] GEOS_HOST_DEVICE ( localIndex const isrc )
  {
    if( sourceIsAccessible[isrc] == 1 )
    {
      for( localIndex inode = 0; inode < sourceConstantsx.size( 1 ); ++inode )
      {
        real32 const localIncrementx = sourceConstantsx[isrc][inode] * sourceValue[cycleNumber][isrc];
        RAJA::atomicAdd< ATOMIC_POLICY >( &rhsx[sourceNodeIds[isrc][inode]], localIncrementx );
        real32 const localIncrementy = sourceConstantsy[isrc][inode] * sourceValue[cycleNumber][isrc];
        RAJA::atomicAdd< ATOMIC_POLICY >( &rhsy[sourceNodeIds[isrc][inode]], localIncrementy );
        real32 const localIncrementz = sourceConstantsz[isrc][inode] * sourceValue[cycleNumber][isrc];
        RAJA::atomicAdd< ATOMIC_POLICY >( &rhsz[sourceNodeIds[isrc][inode]], localIncrementz );
      }
    }
  } );
}

void ElasticWaveEquationSEM::initializePostInitialConditionsPreSubGroups()
{

  WaveSolverBase::initializePostInitialConditionsPreSubGroups();

  DomainPartition & domain = getGroupByPath< DomainPartition >( GEOS_FMT("/{}/domain", dataRepository::keys::ProblemManager ) );

  applyFreeSurfaceBC( 0.0, domain );

  forDiscretizationOnMeshTargets( domain.getMeshBodies(), [&] ( string const &,
                                                                MeshLevel & mesh,
                                                                arrayView1d< string const > const & regionNames )
  {
    precomputeSourceAndReceiverTerm( mesh, regionNames );

    NodeManager & nodeManager = mesh.getNodeManager();
    FaceManager & faceManager = mesh.getFaceManager();
    ElementRegionManager & elemManager = mesh.getElemManager();

    arrayView2d< wsCoordType const, nodes::REFERENCE_POSITION_USD > const nodeCoords = nodeManager.getField< fields::referencePosition32 >().toViewConst();

    // mass matrix to be computed in this function
    arrayView1d< real32 > const mass = nodeManager.getField< elasticfields::ElasticMassVector >();
    mass.zero();
    /// damping matrix to be computed for each dof in the boundary of the mesh
    arrayView1d< real32 > const dampingx = nodeManager.getField< elasticfields::DampingVectorx >();
    arrayView1d< real32 > const dampingy = nodeManager.getField< elasticfields::DampingVectory >();
    arrayView1d< real32 > const dampingz = nodeManager.getField< elasticfields::DampingVectorz >();
    dampingx.zero();
    dampingy.zero();
    dampingz.zero();

    /// get array of indicators: 1 if face is on the free surface; 0 otherwise
    arrayView1d< localIndex const > const freeSurfaceFaceIndicator    = faceManager.getField< elasticfields::ElasticFreeSurfaceFaceIndicator >();
    arrayView1d< integer const > const & facesDomainBoundaryIndicator = faceManager.getDomainBoundaryIndicator();
    ArrayOfArraysView< localIndex const > const facesToNodes          = faceManager.nodeList().toViewConst();
    arrayView2d< real64 const > const faceNormal                      = faceManager.faceNormal();

    elemManager.forElementSubRegions< CellElementSubRegion >( regionNames, [&]( localIndex const,
                                                                                CellElementSubRegion & elementSubRegion )
    {
      finiteElement::FiniteElementBase const &
      fe = elementSubRegion.getReference< finiteElement::FiniteElementBase >( getDiscretizationName() );

      arrayView2d< localIndex const, cells::NODE_MAP_USD > const elemsToNodes = elementSubRegion.nodeList();
      arrayView2d< localIndex const > const elemsToFaces = elementSubRegion.faceList();

      computeTargetNodeSet( elemsToNodes, elementSubRegion.size(), fe.getNumQuadraturePoints() );

      arrayView1d< real32 const > const density = elementSubRegion.getField< elasticfields::ElasticDensity >();
      arrayView1d< real32 const > const velocityVp = elementSubRegion.getField< elasticfields::ElasticVelocityVp >();
      arrayView1d< real32 const > const velocityVs = elementSubRegion.getField< elasticfields::ElasticVelocityVs >();

      finiteElement::FiniteElementDispatchHandler< SEM_FE_TYPES >::dispatch3D( fe, [&] ( auto const finiteElement )
      {
        using FE_TYPE = TYPEOFREF( finiteElement );

        ElasticMatricesSEM::MassMatrix< FE_TYPE > kernelM( finiteElement );
        kernelM.template computeMassMatrix< EXEC_POLICY, ATOMIC_POLICY >( elementSubRegion.size(),
                                                                          nodeCoords,
                                                                          elemsToNodes,
                                                                          density,
                                                                          mass );

        ElasticMatricesSEM::DampingMatrix< FE_TYPE > kernelD( finiteElement );
        kernelD.template computeDampingMatrix< EXEC_POLICY, ATOMIC_POLICY >( elementSubRegion.size(),
                                                                             nodeCoords,
                                                                             elemsToFaces,
                                                                             facesToNodes,
                                                                             facesDomainBoundaryIndicator,
                                                                             freeSurfaceFaceIndicator,
                                                                             faceNormal,
                                                                             density,
                                                                             velocityVp,
                                                                             velocityVs,
                                                                             dampingx,
                                                                             dampingy,
                                                                             dampingz );
      } );
    } );

    // check anelasticity coefficient and/or compute it if needed
    if( m_attenuationType == WaveSolverUtils::AttenuationType::sls )
    {
      real32 minQVal = computeGlobalMinQFactor();
      if( m_slsAnelasticityCoefficients.size( 0 ) == 1 && m_slsAnelasticityCoefficients[ 0 ] < 0 )
      {
        m_slsAnelasticityCoefficients[ 0 ] = 2.0 * minQVal / ( minQVal - 1.0 );
      }
      // test if anelasticity is too high and artifacts could appear
      real32 ySum = 0.0;
      for( integer l = 0; l < m_slsAnelasticityCoefficients.size( 0 ); l++ )
      {
        ySum += m_slsAnelasticityCoefficients[ l ];
      }
      GEOS_WARNING_IF( ySum > minQVal, "The anelasticity parameters are too high for the given quality factor. This could lead to solution artifacts such as zero-velocity waves." );
    }

  } );

  WaveSolverUtils::initTrace( "seismoTraceReceiver", getName(), m_outputSeismoTrace, m_receiverConstants.size( 0 ), m_receiverIsLocal );
  WaveSolverUtils::initTrace( "dasTraceReceiver", getName(), m_outputSeismoTrace, m_linearDASGeometry.size( 0 ), m_receiverIsLocal );
}

real32 ElasticWaveEquationSEM::computeGlobalMinQFactor()
{
  RAJA::ReduceMin< ReducePolicy< EXEC_POLICY >, real32 > minQ( LvArray::NumericLimits< real32 >::max );
  DomainPartition & domain = getGroupByPath< DomainPartition >( "/Problem/domain" );

  forDiscretizationOnMeshTargets( domain.getMeshBodies(), [&] ( string const &,
                                                                MeshLevel & mesh,
                                                                arrayView1d< string const > const & regionNames )
  {
    mesh.getElemManager().forElementSubRegions< CellElementSubRegion >( regionNames, [&]( localIndex const,
                                                                                          CellElementSubRegion & elementSubRegion )
    {
      arrayView1d< real32 const > const qp = elementSubRegion.getField< elasticfields::ElasticQualityFactorP >();
      arrayView1d< real32 const > const qs = elementSubRegion.getField< elasticfields::ElasticQualityFactorS >();
      forAll< EXEC_POLICY >( elementSubRegion.size(), [=] GEOS_HOST_DEVICE ( localIndex const e ) {
        minQ.min( qp[e] );
        minQ.min( qs[e] );
      } );
    } );
  } );
  real32 minQVal = minQ.get();
  return MpiWrapper::min< real32 >( minQVal );
}

void ElasticWaveEquationSEM::applyFreeSurfaceBC( real64 const time, DomainPartition & domain )
{
  FieldSpecificationManager & fsManager = FieldSpecificationManager::getInstance();
  FunctionManager const & functionManager = FunctionManager::getInstance();

  FaceManager & faceManager = domain.getMeshBody( 0 ).getMeshLevel( m_discretizationName ).getFaceManager();
  NodeManager & nodeManager = domain.getMeshBody( 0 ).getMeshLevel( m_discretizationName ).getNodeManager();

  arrayView1d< real32 > const ux_np1 = nodeManager.getField< elasticfields::Displacementx_np1 >();
  arrayView1d< real32 > const uy_np1 = nodeManager.getField< elasticfields::Displacementy_np1 >();
  arrayView1d< real32 > const uz_np1 = nodeManager.getField< elasticfields::Displacementz_np1 >();
  arrayView1d< real32 > const ux_n   = nodeManager.getField< elasticfields::Displacementx_n >();
  arrayView1d< real32 > const uy_n   = nodeManager.getField< elasticfields::Displacementy_n >();
  arrayView1d< real32 > const uz_n   = nodeManager.getField< elasticfields::Displacementz_n >();
  arrayView1d< real32 > const ux_nm1 = nodeManager.getField< elasticfields::Displacementx_nm1 >();
  arrayView1d< real32 > const uy_nm1 = nodeManager.getField< elasticfields::Displacementy_nm1 >();
  arrayView1d< real32 > const uz_nm1 = nodeManager.getField< elasticfields::Displacementz_nm1 >();

  ArrayOfArraysView< localIndex const > const faceToNodeMap = faceManager.nodeList().toViewConst();

  /// set array of indicators: 1 if a face is on on free surface; 0 otherwise
  arrayView1d< localIndex > const freeSurfaceFaceIndicator = faceManager.getField< elasticfields::ElasticFreeSurfaceFaceIndicator >();

  /// set array of indicators: 1 if a node is on on free surface; 0 otherwise
  arrayView1d< localIndex > const freeSurfaceNodeIndicator = nodeManager.getField< elasticfields::ElasticFreeSurfaceNodeIndicator >();


  fsManager.apply( time,
                   domain.getMeshBody( 0 ).getMeshLevel( m_discretizationName ),
                   WaveSolverBase::viewKeyStruct::freeSurfaceString(),
                   [&]( FieldSpecificationBase const & bc,
                        string const &,
                        SortedArrayView< localIndex const > const & targetSet,
                        Group &,
                        string const & )
  {
    string const & functionName = bc.getFunctionName();

    if( functionName.empty() || functionManager.getGroup< FunctionBase >( functionName ).isFunctionOfTime() == 2 )
    {
      real64 const value = bc.getScale();

      for( localIndex i = 0; i < targetSet.size(); ++i )
      {
        localIndex const kf = targetSet[ i ];
        freeSurfaceFaceIndicator[kf] = 1;

        localIndex const numNodes = faceToNodeMap.sizeOfArray( kf );
        for( localIndex a=0; a < numNodes; ++a )
        {
          localIndex const dof = faceToNodeMap( kf, a );
          freeSurfaceNodeIndicator[dof] = 1;

          ux_np1[dof] = value;
          uy_np1[dof] = value;
          uz_np1[dof] = value;
          ux_n[dof] = value;
          uy_n[dof] = value;
          uz_n[dof] = value;
          ux_nm1[dof] = value;
          uy_nm1[dof] = value;
          uz_nm1[dof] = value;
        }
      }
    }
    else
    {
      GEOS_ERROR( getDataContext() << ": This option is not supported yet" );
    }
  } );
}



real64 ElasticWaveEquationSEM::explicitStepForward( real64 const & time_n,
                                                    real64 const & dt,
                                                    integer cycleNumber,
                                                    DomainPartition & domain,
                                                    bool GEOS_UNUSED_PARAM( computeGradient ) )
{
  real64 dtOut = explicitStepInternal( time_n, dt, cycleNumber, domain );
  return dtOut;
}



real64 ElasticWaveEquationSEM::explicitStepBackward( real64 const & time_n,
                                                     real64 const & dt,
                                                     integer cycleNumber,
                                                     DomainPartition & domain,
                                                     bool GEOS_UNUSED_PARAM( computeGradient ) )
{
  GEOS_ERROR( getDataContext() << ": Backward propagation for the elastic wave propagator not yet implemented" );
  real64 dtOut = explicitStepInternal( time_n, dt, cycleNumber, domain );
  return dtOut;
}

void ElasticWaveEquationSEM::computeUnknowns( real64 const &,
                                              real64 const & dt,
                                              integer const cycleNumber,
                                              DomainPartition &,
                                              MeshLevel & mesh,
                                              arrayView1d< string const > const & regionNames )
{
  NodeManager & nodeManager = mesh.getNodeManager();

  arrayView1d< real32 const > const mass = nodeManager.getField< elasticfields::ElasticMassVector >();
  arrayView1d< real32 const > const dampingx = nodeManager.getField< elasticfields::DampingVectorx >();
  arrayView1d< real32 const > const dampingy = nodeManager.getField< elasticfields::DampingVectory >();
  arrayView1d< real32 const > const dampingz = nodeManager.getField< elasticfields::DampingVectorz >();
  arrayView1d< real32 > const stiffnessVectorx = nodeManager.getField< elasticfields::StiffnessVectorx >();
  arrayView1d< real32 > const stiffnessVectory = nodeManager.getField< elasticfields::StiffnessVectory >();
  arrayView1d< real32 > const stiffnessVectorz = nodeManager.getField< elasticfields::StiffnessVectorz >();

  arrayView1d< real32 > const ux_nm1 = nodeManager.getField< elasticfields::Displacementx_nm1 >();
  arrayView1d< real32 > const uy_nm1 = nodeManager.getField< elasticfields::Displacementy_nm1 >();
  arrayView1d< real32 > const uz_nm1 = nodeManager.getField< elasticfields::Displacementz_nm1 >();
  arrayView1d< real32 > const ux_n = nodeManager.getField< elasticfields::Displacementx_n >();
  arrayView1d< real32 > const uy_n = nodeManager.getField< elasticfields::Displacementy_n >();
  arrayView1d< real32 > const uz_n = nodeManager.getField< elasticfields::Displacementz_n >();
  arrayView1d< real32 > const ux_np1 = nodeManager.getField< elasticfields::Displacementx_np1 >();
  arrayView1d< real32 > const uy_np1 = nodeManager.getField< elasticfields::Displacementy_np1 >();
  arrayView1d< real32 > const uz_np1 = nodeManager.getField< elasticfields::Displacementz_np1 >();

  arrayView1d< real32 > const rhsx = nodeManager.getField< elasticfields::ForcingRHSx >();
  arrayView1d< real32 > const rhsy = nodeManager.getField< elasticfields::ForcingRHSy >();
  arrayView1d< real32 > const rhsz = nodeManager.getField< elasticfields::ForcingRHSz >();

  if( m_useVTI )
  {
    auto kernelFactory = elasticVTIWaveEquationSEMKernels::ExplicitElasticVTISEMFactory( dt );
    finiteElement::
      regionBasedKernelApplication< EXEC_POLICY,
                                    constitutive::NullModel,
                                    CellElementSubRegion >( mesh,
                                                            regionNames,
                                                            getDiscretizationName(),
                                                            "",
                                                            kernelFactory );
  }
  else
  {
    auto kernelFactory = elasticWaveEquationSEMKernels::ExplicitElasticSEMFactory( dt );
    finiteElement::
      regionBasedKernelApplication< EXEC_POLICY,
                                    constitutive::NullModel,
                                    CellElementSubRegion >( mesh,
                                                            regionNames,
                                                            getDiscretizationName(),
                                                            "",
                                                            kernelFactory );
  }

  if( m_attenuationType == WaveSolverUtils::AttenuationType::sls )
  {
    auto kernelFactory = elasticWaveEquationSEMKernels::ExplicitElasticAttenuativeSEMFactory( dt );
    finiteElement::
      regionBasedKernelApplication< EXEC_POLICY,
                                    constitutive::NullModel,
                                    CellElementSubRegion >( mesh,
                                                            regionNames,
                                                            getDiscretizationName(),
                                                            "",
                                                            kernelFactory );
  }

  //Modification of cycleNember useful when minTime < 0
  EventManager const & event = getGroupByPath< EventManager >( "/Problem/Events" );
  real64 const & minTime = event.getReference< real64 >( EventManager::viewKeyStruct::minTimeString() );
  integer const cycleForSource = int(round( -minTime / dt + cycleNumber ));

  addSourceToRightHandSide( cycleForSource, rhsx, rhsy, rhsz );

  SortedArrayView< localIndex const > const solverTargetNodesSet = m_solverTargetNodesSet.toViewConst();
  if( m_attenuationType == WaveSolverUtils::AttenuationType::sls )
  {
    arrayView1d< real32 > const stiffnessVectorAx = nodeManager.getField< elasticfields::StiffnessVectorAx >();
    arrayView1d< real32 > const stiffnessVectorAy = nodeManager.getField< elasticfields::StiffnessVectorAy >();
    arrayView1d< real32 > const stiffnessVectorAz = nodeManager.getField< elasticfields::StiffnessVectorAz >();
    arrayView2d< real32 > const divpsix = nodeManager.getField< elasticfields::DivPsix >();
    arrayView2d< real32 > const divpsiy = nodeManager.getField< elasticfields::DivPsiy >();
    arrayView2d< real32 > const divpsiz = nodeManager.getField< elasticfields::DivPsiz >();
    arrayView1d< real32 > const referenceFrequencies = m_slsReferenceAngularFrequencies.toView();
    arrayView1d< real32 > const anelasticityCoefficients = m_slsAnelasticityCoefficients.toView();
    ElasticTimeSchemeSEM::AttenuationLeapFrog( dt, ux_np1, ux_n, ux_nm1, uy_np1, uy_n, uy_nm1, uz_np1, uz_n, uz_nm1,
                                               divpsix, divpsiy, divpsiz,
                                               mass, dampingx, dampingy, dampingz, stiffnessVectorx, stiffnessVectory,
                                               stiffnessVectorz, stiffnessVectorAx, stiffnessVectorAy, stiffnessVectorAz,
                                               rhsx, rhsy, rhsz, solverTargetNodesSet,
                                               referenceFrequencies, anelasticityCoefficients );
  }
  else
  {
    ElasticTimeSchemeSEM::LeapFrog( dt, ux_np1, ux_n, ux_nm1, uy_np1, uy_n, uy_nm1, uz_np1, uz_n, uz_nm1,
                                    mass, dampingx, dampingy, dampingz, stiffnessVectorx, stiffnessVectory,
                                    stiffnessVectorz, rhsx, rhsy, rhsz, solverTargetNodesSet );
  }
}

void ElasticWaveEquationSEM::synchronizeUnknowns( real64 const & time_n,
                                                  real64 const & dt,
                                                  integer const,
                                                  DomainPartition & domain,
                                                  MeshLevel & mesh,
                                                  arrayView1d< string const > const & )
{
  NodeManager & nodeManager = mesh.getNodeManager();

  arrayView1d< real32 > const ux_n   = nodeManager.getField< elasticfields::Displacementx_n >();
  arrayView1d< real32 > const uy_n   = nodeManager.getField< elasticfields::Displacementy_n >();
  arrayView1d< real32 > const uz_n   = nodeManager.getField< elasticfields::Displacementz_n >();
  arrayView1d< real32 > const ux_np1 = nodeManager.getField< elasticfields::Displacementx_np1 >();
  arrayView1d< real32 > const uy_np1 = nodeManager.getField< elasticfields::Displacementy_np1 >();
  arrayView1d< real32 > const uz_np1 = nodeManager.getField< elasticfields::Displacementz_np1 >();

  /// synchronize displacement fields
  FieldIdentifiers fieldsToBeSync;
  fieldsToBeSync.addFields( FieldLocation::Node, { elasticfields::Displacementx_np1::key(), elasticfields::Displacementy_np1::key(), elasticfields::Displacementz_np1::key() } );

  if( m_slsReferenceAngularFrequencies.size( 0 ) > 0 )
  {
    fieldsToBeSync.addFields( FieldLocation::Node, { elasticfields::DivPsix::key(), elasticfields::DivPsiy::key(), elasticfields::DivPsiz::key() } );
  }

  CommunicationTools & syncFields = CommunicationTools::getInstance();
  syncFields.synchronizeFields( fieldsToBeSync,
                                domain.getMeshBody( 0 ).getMeshLevel( m_discretizationName ),
                                domain.getNeighbors(),
                                true );

  // compute the seismic traces since last step.
  if( m_useDAS == WaveSolverUtils::DASType::none )
  {
    arrayView2d< real32 > const uXReceivers = m_displacementXNp1AtReceivers.toView();
    arrayView2d< real32 > const uYReceivers = m_displacementYNp1AtReceivers.toView();
    arrayView2d< real32 > const uZReceivers = m_displacementZNp1AtReceivers.toView();
    computeAllSeismoTraces( time_n, dt, ux_np1, ux_n, uXReceivers );
    computeAllSeismoTraces( time_n, dt, uy_np1, uy_n, uYReceivers );
    computeAllSeismoTraces( time_n, dt, uz_np1, uz_n, uZReceivers );
  }
  else
  {
    arrayView2d< real32 > const dasReceivers  = m_dasSignalNp1AtReceivers.toView();
    computeAllSeismoTraces( time_n, dt, ux_np1, ux_n, dasReceivers, m_linearDASVectorX.toView(), true );
    computeAllSeismoTraces( time_n, dt, uy_np1, uy_n, dasReceivers, m_linearDASVectorY.toView(), true );
    computeAllSeismoTraces( time_n, dt, uz_np1, uz_n, dasReceivers, m_linearDASVectorZ.toView(), true );
  }

  incrementIndexSeismoTrace( time_n );
}

void ElasticWaveEquationSEM::prepareNextTimestep( MeshLevel & mesh )
{
  NodeManager & nodeManager = mesh.getNodeManager();

  arrayView1d< real32 > const ux_nm1 = nodeManager.getField< elasticfields::Displacementx_nm1 >();
  arrayView1d< real32 > const uy_nm1 = nodeManager.getField< elasticfields::Displacementy_nm1 >();
  arrayView1d< real32 > const uz_nm1 = nodeManager.getField< elasticfields::Displacementz_nm1 >();
  arrayView1d< real32 > const ux_n   = nodeManager.getField< elasticfields::Displacementx_n >();
  arrayView1d< real32 > const uy_n   = nodeManager.getField< elasticfields::Displacementy_n >();
  arrayView1d< real32 > const uz_n   = nodeManager.getField< elasticfields::Displacementz_n >();
  arrayView1d< real32 > const ux_np1 = nodeManager.getField< elasticfields::Displacementx_np1 >();
  arrayView1d< real32 > const uy_np1 = nodeManager.getField< elasticfields::Displacementy_np1 >();
  arrayView1d< real32 > const uz_np1 = nodeManager.getField< elasticfields::Displacementz_np1 >();

  arrayView1d< real32 > const stiffnessVectorx = nodeManager.getField< elasticfields::StiffnessVectorx >();
  arrayView1d< real32 > const stiffnessVectory = nodeManager.getField< elasticfields::StiffnessVectory >();
  arrayView1d< real32 > const stiffnessVectorz = nodeManager.getField< elasticfields::StiffnessVectorz >();

  arrayView1d< real32 > const rhsx = nodeManager.getField< elasticfields::ForcingRHSx >();
  arrayView1d< real32 > const rhsy = nodeManager.getField< elasticfields::ForcingRHSy >();
  arrayView1d< real32 > const rhsz = nodeManager.getField< elasticfields::ForcingRHSz >();

  SortedArrayView< localIndex const > const solverTargetNodesSet = m_solverTargetNodesSet.toViewConst();

  forAll< EXEC_POLICY >( solverTargetNodesSet.size(), [=] GEOS_HOST_DEVICE ( localIndex const n )
  {
    localIndex const a = solverTargetNodesSet[n];
    ux_nm1[a] = ux_n[a];
    uy_nm1[a] = uy_n[a];
    uz_nm1[a] = uz_n[a];
    ux_n[a] = ux_np1[a];
    uy_n[a] = uy_np1[a];
    uz_n[a] = uz_np1[a];

    stiffnessVectorx[a] = stiffnessVectory[a] = stiffnessVectorz[a] = 0.0;
    rhsx[a] = rhsy[a] = rhsz[a] = 0.0;
  } );
  if( m_attenuationType == WaveSolverUtils::AttenuationType::sls )
  {
    arrayView1d< real32 > const stiffnessVectorAx = nodeManager.getField< elasticfields::StiffnessVectorAx >();
    arrayView1d< real32 > const stiffnessVectorAy = nodeManager.getField< elasticfields::StiffnessVectorAy >();
    arrayView1d< real32 > const stiffnessVectorAz = nodeManager.getField< elasticfields::StiffnessVectorAz >();
    forAll< EXEC_POLICY >( solverTargetNodesSet.size(), [=] GEOS_HOST_DEVICE ( localIndex const n )
    {
      localIndex const a = solverTargetNodesSet[n];
      stiffnessVectorAx[a] = stiffnessVectorAy[a] = stiffnessVectorAz[a] = 0.0;
    } );
  }

}

real64 ElasticWaveEquationSEM::explicitStepInternal( real64 const & time_n,
                                                     real64 const & dt,
                                                     integer const cycleNumber,
                                                     DomainPartition & domain )
{
  GEOS_MARK_FUNCTION;

  GEOS_LOG_RANK_0_IF( dt < epsilonLoc, "Warning! Value for dt: " << dt << "s is smaller than local threshold: " << epsilonLoc );

  forDiscretizationOnMeshTargets( domain.getMeshBodies(), [&] ( string const &,
                                                                MeshLevel & mesh,
                                                                arrayView1d< string const > const & regionNames )
  {
    computeUnknowns( time_n, dt, cycleNumber, domain, mesh, regionNames );
    synchronizeUnknowns( time_n, dt, cycleNumber, domain, mesh, regionNames );
    prepareNextTimestep( mesh );
  } );

  return dt;
}

void ElasticWaveEquationSEM::cleanup( real64 const time_n,
                                      integer const cycleNumber,
                                      integer const eventCounter,
                                      real64 const eventProgress,
                                      DomainPartition & domain )
{
  // call the base class cleanup (for reporting purposes)
  SolverBase::cleanup( time_n, cycleNumber, eventCounter, eventProgress, domain );

  // compute the remaining seismic traces, if needed
  forDiscretizationOnMeshTargets( domain.getMeshBodies(), [&] ( string const &,
                                                                MeshLevel & mesh,
                                                                arrayView1d< string const > const & )
  {
    NodeManager & nodeManager = mesh.getNodeManager();
    arrayView1d< real32 const > const ux_n   = nodeManager.getField< elasticfields::Displacementx_n >();
    arrayView1d< real32 const > const ux_np1 = nodeManager.getField< elasticfields::Displacementx_np1 >();
    arrayView1d< real32 const > const uy_n   = nodeManager.getField< elasticfields::Displacementy_n >();
    arrayView1d< real32 const > const uy_np1 = nodeManager.getField< elasticfields::Displacementy_np1 >();
    arrayView1d< real32 const > const uz_n   = nodeManager.getField< elasticfields::Displacementz_n >();
    arrayView1d< real32 const > const uz_np1 = nodeManager.getField< elasticfields::Displacementz_np1 >();

    if( m_useDAS == WaveSolverUtils::DASType::none )
    {
      arrayView2d< real32 > const uXReceivers  = m_displacementXNp1AtReceivers.toView();
      arrayView2d< real32 > const uYReceivers  = m_displacementYNp1AtReceivers.toView();
      arrayView2d< real32 > const uZReceivers  = m_displacementZNp1AtReceivers.toView();
      computeAllSeismoTraces( time_n, 0.0, ux_np1, ux_n, uXReceivers );
      computeAllSeismoTraces( time_n, 0.0, uy_np1, uy_n, uYReceivers );
      computeAllSeismoTraces( time_n, 0.0, uz_np1, uz_n, uZReceivers );
      WaveSolverUtils::writeSeismoTraceVector( "seismoTraceReceiver", getName(), m_outputSeismoTrace, m_receiverConstants.size( 0 ),
                                               m_receiverIsLocal, m_nsamplesSeismoTrace, uXReceivers, uYReceivers, uZReceivers );
    }
    else
    {
      arrayView2d< real32 > const dasReceivers  = m_dasSignalNp1AtReceivers.toView();
      computeAllSeismoTraces( time_n, 0.0, ux_np1, ux_n, dasReceivers, m_linearDASVectorX.toView(), true );
      computeAllSeismoTraces( time_n, 0.0, uy_np1, uy_n, dasReceivers, m_linearDASVectorY.toView(), true );
      computeAllSeismoTraces( time_n, 0.0, uz_np1, uz_n, dasReceivers, m_linearDASVectorZ.toView(), true );
      // sum contributions from all MPI ranks, since some receivers might be split among multiple ranks
      MpiWrapper::allReduce( dasReceivers.data(),
                             dasReceivers.data(),
                             m_linearDASGeometry.size( 0 ),
                             MpiWrapper::getMpiOp( MpiWrapper::Reduction::Sum ),
                             MPI_COMM_GEOSX );
      WaveSolverUtils::writeSeismoTrace( "dasTraceReceiver", getName(), m_outputSeismoTrace, m_linearDASGeometry.size( 0 ),
                                         m_receiverIsLocal, m_nsamplesSeismoTrace, dasReceivers );
    }
  } );
}

void ElasticWaveEquationSEM::initializePML()
{
  GEOS_ERROR( getDataContext() << ": PML for the elastic wave propagator not yet implemented" );
}

void ElasticWaveEquationSEM::applyPML( real64 const, DomainPartition & )
{
  GEOS_ERROR( getDataContext() << ": PML for the elastic wave propagator not yet implemented" );
}

REGISTER_CATALOG_ENTRY( SolverBase, ElasticWaveEquationSEM, string const &, dataRepository::Group * const )

} /* namespace geos */<|MERGE_RESOLUTION|>--- conflicted
+++ resolved
@@ -202,8 +202,6 @@
 void ElasticWaveEquationSEM::postInputInitialization()
 {
   WaveSolverBase::postInputInitialization();
-<<<<<<< HEAD
-
   EventManager const & event = getGroupByPath< EventManager >( GEOS_FMT("/{}/Events", dataRepository::keys::ProblemManager ) );
   real64 const & maxTime = event.getReference< real64 >( EventManager::viewKeyStruct::maxTimeString() );
   real64 dt = 0;
@@ -231,8 +229,6 @@
   localIndex const numSourcesGlobal = m_sourceCoordinates.size( 0 );
   m_sourceIsAccessible.resize( numSourcesGlobal );
   m_sourceValue.resize( nsamples, numSourcesGlobal );
-=======
->>>>>>> 9a144b87
 
   if( m_useDAS == WaveSolverUtils::DASType::none )
   {
