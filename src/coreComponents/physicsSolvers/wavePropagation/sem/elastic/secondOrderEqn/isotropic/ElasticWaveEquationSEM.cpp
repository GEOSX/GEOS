/*
 * ------------------------------------------------------------------------------------------------------------
 * SPDX-License-Identifier: LGPL-2.1-only
 *
 * Copyright (c) 2016-2024 Lawrence Livermore National Security LLC
 * Copyright (c) 2018-2024 Total, S.A
 * Copyright (c) 2018-2024 The Board of Trustees of the Leland Stanford Junior University
 * Copyright (c) 2023-2024 Chevron
 * Copyright (c) 2019-     GEOS/GEOSX Contributors
 * All rights reserved
 *
 * See top level LICENSE, COPYRIGHT, CONTRIBUTORS, NOTICE, and ACKNOWLEDGEMENTS files for details.
 * ------------------------------------------------------------------------------------------------------------
 */


/**
 * @file ElasticWaveEquationSEM.cpp
 */

#include "ElasticWaveEquationSEM.hpp"
#include "ElasticWaveEquationSEMKernel.hpp"
#include "physicsSolvers/wavePropagation/sem/elastic/secondOrderEqn/anisotropic/ElasticVTIWaveEquationSEMKernel.hpp"

#include "fieldSpecification/FieldSpecificationManager.hpp"
#include "finiteElement/FiniteElementDiscretization.hpp"
#include "mainInterface/ProblemManager.hpp"
#include "mesh/ElementType.hpp"
#include "mesh/DomainPartition.hpp"
#include "mesh/mpiCommunications/CommunicationTools.hpp"
#include "physicsSolvers/wavePropagation/shared/WaveSolverUtils.hpp"
#include "physicsSolvers/wavePropagation/shared/PrecomputeSourcesAndReceiversKernel.hpp"
#include "physicsSolvers/wavePropagation/sem/elastic/shared/ElasticTimeSchemeSEMKernel.hpp"
#include "physicsSolvers/wavePropagation/sem/elastic/shared/ElasticMatricesSEMKernel.hpp"
#include "physicsSolvers/wavePropagation/shared/TaperKernel.hpp"
#include "events/EventManager.hpp"

namespace geos
{

using namespace dataRepository;
using namespace fields;

ElasticWaveEquationSEM::ElasticWaveEquationSEM( const std::string & name,
                                                Group * const parent ):

  WaveSolverBase( name,
                  parent )
{
  registerWrapper( viewKeyStruct::sourceConstantsString(), &m_sourceConstantsx ).
    setInputFlag( InputFlags::FALSE ).
    setSizedFromParent( 0 ).
    setDescription( "Constant part of the source for the nodes listed in m_sourceNodeIds in x-direction" );

  registerWrapper( viewKeyStruct::sourceConstantsString(), &m_sourceConstantsy ).
    setInputFlag( InputFlags::FALSE ).
    setSizedFromParent( 0 ).
    setDescription( "Constant part of the source for the nodes listed in m_sourceNodeIds in y-direction" );

  registerWrapper( viewKeyStruct::sourceConstantsString(), &m_sourceConstantsz ).
    setInputFlag( InputFlags::FALSE ).
    setSizedFromParent( 0 ).
    setDescription( "Constant part of the source for the nodes listed in m_sourceNodeIds in z-direction" );

  registerWrapper( viewKeyStruct::displacementXNp1AtReceiversString(), &m_displacementXNp1AtReceivers ).
    setInputFlag( InputFlags::FALSE ).
    setSizedFromParent( 0 ).
    setDescription( "Displacement value at each receiver for each timestep (x-component)" );

  registerWrapper( viewKeyStruct::displacementYNp1AtReceiversString(), &m_displacementYNp1AtReceivers ).
    setInputFlag( InputFlags::FALSE ).
    setSizedFromParent( 0 ).
    setDescription( "Displacement value at each receiver for each timestep (y-component)" );

  registerWrapper( viewKeyStruct::displacementZNp1AtReceiversString(), &m_displacementZNp1AtReceivers ).
    setInputFlag( InputFlags::FALSE ).
    setSizedFromParent( 0 ).
    setDescription( "Displacement value at each receiver for each timestep (z-component)" );

  registerWrapper( viewKeyStruct::dasSignalNp1AtReceiversString(), &m_dasSignalNp1AtReceivers ).
    setInputFlag( InputFlags::FALSE ).
    setSizedFromParent( 0 ).
    setDescription( "DAS signal value at each receiver for each timestep" );

  registerWrapper( viewKeyStruct::sourceForceString(), &m_sourceForce ).
    setInputFlag( InputFlags::OPTIONAL ).
    setSizedFromParent( 0 ).
    setApplyDefaultValue( { 0.0, 0.0, 0.0 } ).
    setDescription( "Force of the source: 3 real values for a vector source, and 6 real values for a tensor source (in Voigt notation)."
                    "The default value is { 0, 0, 0 } (no net force)." );

  registerWrapper( viewKeyStruct::sourceMomentString(), &m_sourceMoment ).
    setInputFlag( InputFlags::OPTIONAL ).
    setSizedFromParent( 0 ).
    setApplyDefaultValue( { 1.0, 1.0, 1.0, 0.0, 0.0, 0.0 } ).
    setDescription( "Moment of the source: 6 real values describing a symmetric tensor in Voigt notation."
                    "The default value is { 1, 1, 1, 0, 0, 0 } (diagonal moment, corresponding to a seismic charge)." );


  registerWrapper( viewKeyStruct::useVtiString(), &m_useVTI ).
    setInputFlag( InputFlags::OPTIONAL ).
    setSizedFromParent( 0 ).
    setApplyDefaultValue( 0 ).
    setDescription( "Flag to apply VTI anisotropy. The default is to use isotropic physic." );
}

ElasticWaveEquationSEM::~ElasticWaveEquationSEM()
{
  // TODO Auto-generated destructor stub
}

void ElasticWaveEquationSEM::initializePreSubGroups()
{

  WaveSolverBase::initializePreSubGroups();

  localIndex const numNodesPerElem = WaveSolverBase::getNumNodesPerElem();

  localIndex const numSourcesGlobal = m_sourceCoordinates.size( 0 );
  m_sourceConstantsx.resize( numSourcesGlobal, numNodesPerElem );
  m_sourceConstantsy.resize( numSourcesGlobal, numNodesPerElem );
  m_sourceConstantsz.resize( numSourcesGlobal, numNodesPerElem );

  localIndex const numReceiversGlobal = m_receiverCoordinates.size( 0 );
  integer nsamples = m_useDAS == WaveSolverUtils::DASType::none ? 1 : m_linearDASSamples;
  m_receiverConstants.resize( numReceiversGlobal, nsamples * numNodesPerElem );
  m_receiverNodeIds.resize( numReceiversGlobal, nsamples * numNodesPerElem );
}


void ElasticWaveEquationSEM::registerDataOnMesh( Group & meshBodies )
{
  WaveSolverBase::registerDataOnMesh( meshBodies );

  forDiscretizationOnMeshTargets( meshBodies, [&] ( string const &,
                                                    MeshLevel & mesh,
                                                    arrayView1d< string const > const & )
  {
    NodeManager & nodeManager = mesh.getNodeManager();

    nodeManager.registerField< elasticfields::Displacementx_nm1,
                               elasticfields::Displacementy_nm1,
                               elasticfields::Displacementz_nm1,
                               elasticfields::Displacementx_n,
                               elasticfields::Displacementy_n,
                               elasticfields::Displacementz_n,
                               elasticfields::Displacementx_np1,
                               elasticfields::Displacementy_np1,
                               elasticfields::Displacementz_np1,
                               elasticfields::ForcingRHSx,
                               elasticfields::ForcingRHSy,
                               elasticfields::ForcingRHSz,
                               elasticfields::ElasticMassVector,
                               elasticfields::DampingVectorx,
                               elasticfields::DampingVectory,
                               elasticfields::DampingVectorz,
                               elasticfields::StiffnessVectorx,
                               elasticfields::StiffnessVectory,
                               elasticfields::StiffnessVectorz,
                               elasticfields::ElasticFreeSurfaceNodeIndicator >( getName() );

    if( m_attenuationType == WaveSolverUtils::AttenuationType::sls )
    {
      integer l = m_slsReferenceAngularFrequencies.size( 0 );
      nodeManager.registerField< elasticfields::DivPsix,
                                 elasticfields::DivPsiy,
                                 elasticfields::DivPsiz,
                                 elasticfields::StiffnessVectorAx,
                                 elasticfields::StiffnessVectorAy,
                                 elasticfields::StiffnessVectorAz >( getName() );
      nodeManager.getField< elasticfields::DivPsix >().resizeDimension< 1 >( l );
      nodeManager.getField< elasticfields::DivPsiy >().resizeDimension< 1 >( l );
      nodeManager.getField< elasticfields::DivPsiz >().resizeDimension< 1 >( l );
    }

    FaceManager & faceManager = mesh.getFaceManager();
    faceManager.registerField< elasticfields::ElasticFreeSurfaceFaceIndicator >( getName() );

    ElementRegionManager & elemManager = mesh.getElemManager();

    elemManager.forElementSubRegions< CellElementSubRegion >( [&]( CellElementSubRegion & subRegion )
    {
      subRegion.registerField< elasticfields::ElasticVelocityVp >( getName() );
      subRegion.registerField< elasticfields::ElasticVelocityVs >( getName() );
      subRegion.registerField< elasticfields::ElasticDensity >( getName() );
      if( m_attenuationType == WaveSolverUtils::AttenuationType::sls )
      {
        subRegion.registerField< elasticfields::ElasticQualityFactorP >( getName() );
        subRegion.registerField< elasticfields::ElasticQualityFactorS >( getName() );
      }

      if( m_useVTI )
      {
        subRegion.registerField< elasticvtifields::Gamma >( getName() );
        subRegion.registerField< elasticvtifields::Epsilon >( getName() );
        subRegion.registerField< elasticvtifields::Delta >( getName() );
      }
    } );

  } );
}



void ElasticWaveEquationSEM::postInputInitialization()
{
  WaveSolverBase::postInputInitialization();

  if( m_useDAS == WaveSolverUtils::DASType::none )
  {
    localIndex const numReceiversGlobal = m_receiverCoordinates.size( 0 );
    m_displacementXNp1AtReceivers.resize( m_nsamplesSeismoTrace, numReceiversGlobal + 1 );
    m_displacementYNp1AtReceivers.resize( m_nsamplesSeismoTrace, numReceiversGlobal + 1 );
    m_displacementZNp1AtReceivers.resize( m_nsamplesSeismoTrace, numReceiversGlobal + 1 );
    m_displacementXNp1AtReceivers.zero();
    m_displacementYNp1AtReceivers.zero();
    m_displacementZNp1AtReceivers.zero();
  }
  else
  {
    localIndex const numReceiversGlobal = m_linearDASGeometry.size( 0 );
    m_dasSignalNp1AtReceivers.resize( m_nsamplesSeismoTrace, numReceiversGlobal + 1 );
    m_dasSignalNp1AtReceivers.zero();
  }
}

real32 ElasticWaveEquationSEM::getGlobalMaxWavespeed( MeshLevel & mesh, arrayView1d< string const > const & regionNames )
{

  real32 localMaxWavespeed = 0;

  mesh.getElemManager().forElementSubRegions< CellElementSubRegion >( regionNames, [&]( localIndex const,
                                                                                        CellElementSubRegion & elementSubRegion )
  {
    arrayView1d< real32 const > const velocity = elementSubRegion.getField< elasticfields::ElasticVelocityVp >();
    real32 subRegionMaxWavespeed = *std::max_element( velocity.begin(), velocity.end());
    if( localMaxWavespeed < subRegionMaxWavespeed )
    {
      localMaxWavespeed = subRegionMaxWavespeed;
    }
  } );

  real32 const globalMaxWavespeed = MpiWrapper::max( localMaxWavespeed );

  return globalMaxWavespeed;

}

void ElasticWaveEquationSEM::precomputeSourceAndReceiverTerm( MeshLevel & baseMesh, MeshLevel & mesh, arrayView1d< string const > const & regionNames )
{
  GEOS_MARK_FUNCTION;

  //This two variables are used for for Taper
  NodeManager & nodeManager = mesh.getNodeManager();
  arrayView2d< wsCoordType const, nodes::REFERENCE_POSITION_USD > const nodeCoords32 =
    nodeManager.getField< fields::referencePosition32 >().toViewConst();

  arrayView1d< globalIndex const > const nodeLocalToGlobal = baseMesh.getNodeManager().localToGlobalMap().toViewConst();
  ArrayOfArraysView< localIndex const > const nodesToElements = baseMesh.getNodeManager().elementList().toViewConst();
  ArrayOfArraysView< localIndex const > const facesToNodes = baseMesh.getFaceManager().nodeList().toViewConst();
  arrayView2d< real64 const, nodes::REFERENCE_POSITION_USD > const nodeCoords = baseMesh.getNodeManager().referencePosition();

  arrayView2d< real64 const > const sourceCoordinates = m_sourceCoordinates.toViewConst();
  arrayView2d< localIndex > const sourceNodeIds = m_sourceNodeIds.toView();
  arrayView2d< real64 > const sourceConstantsx = m_sourceConstantsx.toView();
  arrayView2d< real64 > const sourceConstantsy = m_sourceConstantsy.toView();
  arrayView2d< real64 > const sourceConstantsz = m_sourceConstantsz.toView();
  arrayView1d< localIndex > const sourceIsAccessible = m_sourceIsAccessible.toView();

  sourceNodeIds.setValues< EXEC_POLICY >( -1 );
  sourceConstantsx.setValues< EXEC_POLICY >( 0 );
  sourceConstantsy.setValues< EXEC_POLICY >( 0 );
  sourceConstantsz.setValues< EXEC_POLICY >( 0 );
  sourceIsAccessible.zero();

  arrayView2d< real64 const > const receiverCoordinates = m_receiverCoordinates.toViewConst();
  arrayView2d< localIndex > const receiverNodeIds = m_receiverNodeIds.toView();
  arrayView2d< real64 > const receiverConstants = m_receiverConstants.toView();
  arrayView1d< localIndex > const receiverIsLocal = m_receiverIsLocal.toView();
  receiverNodeIds.setValues< EXEC_POLICY >( -1 );
  receiverConstants.setValues< EXEC_POLICY >( 0 );
  receiverIsLocal.zero();

<<<<<<< HEAD
  arrayView2d< real32 > const sourceValue = m_sourceValue.toView();

  real64 dt = 0;
  EventManager const & event = getGroupByPath< EventManager >( "/Problem/Events" );
  for( localIndex numSubEvent = 0; numSubEvent < event.numSubGroups(); ++numSubEvent )
  {
    EventBase const * subEvent = static_cast< EventBase const * >( event.getSubGroups()[numSubEvent] );
    if( subEvent->getEventName() == "/Solvers/" + getName() )
    {
      dt = subEvent->getReference< real64 >( EventBase::viewKeyStruct::forceDtString() );
    }
  }


  if( m_useTaper==1 )
  {
    real32 vMax;
    vMax = getGlobalMaxWavespeed( mesh, regionNames );

    arrayView1d< real32 > const taperCoeff = nodeManager.getField< fields::taperCoeff >();
    TaperKernel::computeTaperCoeff< EXEC_POLICY >( nodeManager.size(), nodeCoords32, m_xMinTaper, m_xMaxTaper, m_thicknessMinXYZTaper, m_thicknessMaxXYZTaper, dt, vMax, m_reflectivityCoeff,
                                                   taperCoeff );
  }

=======
>>>>>>> d19bdd72
  mesh.getElemManager().forElementSubRegionsComplete< CellElementSubRegion >( regionNames, [&]( localIndex const,
                                                                                                localIndex const er,
                                                                                                localIndex const esr,
                                                                                                ElementRegionBase &,
                                                                                                CellElementSubRegion & elementSubRegion )
  {

    GEOS_THROW_IF( elementSubRegion.getElementType() != ElementType::Hexahedron,
                   getDataContext() << ": Invalid type of element, the elastic solver is designed for hexahedral meshes only (C3D8) ",
                   InputError );

    arrayView2d< localIndex const > const elemsToFaces = elementSubRegion.faceList();
    arrayView2d< localIndex const, cells::NODE_MAP_USD > const & elemsToNodes = elementSubRegion.nodeList();
    arrayView2d< localIndex const, cells::NODE_MAP_USD > const & baseElemsToNodes = baseMesh.getElemManager().getRegion( er ).getSubRegion< CellElementSubRegion >( esr ).nodeList();
    arrayView2d< real64 const > const elemCenter = elementSubRegion.getElementCenter();
    arrayView1d< integer const > const elemGhostRank = elementSubRegion.ghostRank();
    arrayView1d< globalIndex const > const elemLocalToGlobal = elementSubRegion.localToGlobalMap().toViewConst();

    finiteElement::FiniteElementBase const &
    fe = elementSubRegion.getReference< finiteElement::FiniteElementBase >( getDiscretizationName() );
    finiteElement::FiniteElementDispatchHandler< SEM_FE_TYPES >::dispatch3D( fe, [&] ( auto const finiteElement )
    {
      using FE_TYPE = TYPEOFREF( finiteElement );

      PreComputeSourcesAndReceivers::
        Compute3DSourceAndReceiverConstantsWithDAS
      < EXEC_POLICY, FE_TYPE >
        ( elementSubRegion.size(),
        facesToNodes,
        nodeCoords,
        nodeLocalToGlobal,
        elemLocalToGlobal,
        nodesToElements,
        baseElemsToNodes,
        elemGhostRank,
        elemsToNodes,
        elemsToFaces,
        elemCenter,
        sourceCoordinates,
        sourceIsAccessible,
        sourceNodeIds,
        sourceConstantsx,
        sourceConstantsy,
        sourceConstantsz,
        receiverCoordinates,
        receiverIsLocal,
        receiverNodeIds,
        receiverConstants,
        m_useDAS,
        m_linearDASSamples,
        m_linearDASGeometry.toViewConst(),
        m_sourceForce,
        m_sourceMoment );
    } );
    elementSubRegion.faceList().freeOnDevice();
    baseMesh.getElemManager().getRegion( er ).getSubRegion< CellElementSubRegion >( esr ).nodeList().freeOnDevice();
    elementSubRegion.getElementCenter().freeOnDevice();
    elementSubRegion.ghostRank().freeOnDevice();
    elementSubRegion.localToGlobalMap().freeOnDevice();
  } );
  baseMesh.getNodeManager().localToGlobalMap().freeOnDevice();
  baseMesh.getNodeManager().elementList().toView().freeOnDevice();
  baseMesh.getFaceManager().nodeList().toView().freeOnDevice();
  baseMesh.getNodeManager().referencePosition().freeOnDevice();
  facesToNodes.freeOnDevice();
  nodesToElements.freeOnDevice();
}

void ElasticWaveEquationSEM::addSourceToRightHandSide( real64 const & time_n,
                                                       arrayView1d< real32 > const rhsx,
                                                       arrayView1d< real32 > const rhsy,
                                                       arrayView1d< real32 > const rhsz )
{
  arrayView2d< localIndex const > const sourceNodeIds = m_sourceNodeIds.toViewConst();
  arrayView2d< real64 const > const sourceConstantsx   = m_sourceConstantsx.toViewConst();
  arrayView2d< real64 const > const sourceConstantsy   = m_sourceConstantsy.toViewConst();
  arrayView2d< real64 const > const sourceConstantsz   = m_sourceConstantsz.toViewConst();
  arrayView1d< localIndex const > const sourceIsAccessible = m_sourceIsAccessible.toViewConst();
  real32 const timeSourceFrequency = m_timeSourceFrequency;
  real32 const timeSourceDelay = m_timeSourceDelay;
  localIndex const rickerOrder = m_rickerOrder;
  bool useSourceWaveletTables = m_useSourceWaveletTables;
  arrayView1d< TableFunction::KernelWrapper const > const sourceWaveletTableWrappers = m_sourceWaveletTableWrappers.toViewConst();
  forAll< EXEC_POLICY >( m_sourceConstantsx.size( 0 ), [=] GEOS_HOST_DEVICE ( localIndex const isrc )
  {
    if( sourceIsAccessible[isrc] == 1 )
    {
      real64 const srcValue =
        useSourceWaveletTables ? sourceWaveletTableWrappers[ isrc ].compute( &time_n ) : WaveSolverUtils::evaluateRicker( time_n, timeSourceFrequency, timeSourceDelay, rickerOrder );
      for( localIndex inode = 0; inode < sourceConstantsx.size( 1 ); ++inode )
      {
        real32 const localIncrementx = sourceConstantsx[isrc][inode] * srcValue;
        RAJA::atomicAdd< ATOMIC_POLICY >( &rhsx[sourceNodeIds[isrc][inode]], localIncrementx );
        real32 const localIncrementy = sourceConstantsy[isrc][inode] * srcValue;
        RAJA::atomicAdd< ATOMIC_POLICY >( &rhsy[sourceNodeIds[isrc][inode]], localIncrementy );
        real32 const localIncrementz = sourceConstantsz[isrc][inode] * srcValue;
        RAJA::atomicAdd< ATOMIC_POLICY >( &rhsz[sourceNodeIds[isrc][inode]], localIncrementz );
      }
    }
  } );
}

void ElasticWaveEquationSEM::initializePostInitialConditionsPreSubGroups()
{

  WaveSolverBase::initializePostInitialConditionsPreSubGroups();

  DomainPartition & domain = getGroupByPath< DomainPartition >( "/Problem/domain" );

  applyFreeSurfaceBC( 0.0, domain );

  forDiscretizationOnMeshTargets( domain.getMeshBodies(), [&] ( string const & meshBodyName,
                                                                MeshLevel & mesh,
                                                                arrayView1d< string const > const & regionNames )
  {
    MeshLevel & baseMesh = domain.getMeshBodies().getGroup< MeshBody >( meshBodyName ).getBaseDiscretization();
    precomputeSourceAndReceiverTerm( baseMesh, mesh, regionNames );

    NodeManager & nodeManager = mesh.getNodeManager();
    FaceManager & faceManager = mesh.getFaceManager();
    ElementRegionManager & elemManager = mesh.getElemManager();

    arrayView2d< wsCoordType const, nodes::REFERENCE_POSITION_USD > const nodeCoords = nodeManager.getField< fields::referencePosition32 >().toViewConst();

    // mass matrix to be computed in this function
    arrayView1d< real32 > const mass = nodeManager.getField< elasticfields::ElasticMassVector >();
    mass.zero();
    /// damping matrix to be computed for each dof in the boundary of the mesh
    arrayView1d< real32 > const dampingx = nodeManager.getField< elasticfields::DampingVectorx >();
    arrayView1d< real32 > const dampingy = nodeManager.getField< elasticfields::DampingVectory >();
    arrayView1d< real32 > const dampingz = nodeManager.getField< elasticfields::DampingVectorz >();
    dampingx.zero();
    dampingy.zero();
    dampingz.zero();

    /// get array of indicators: 1 if face is on the free surface; 0 otherwise
    arrayView1d< localIndex const > const freeSurfaceFaceIndicator    = faceManager.getField< elasticfields::ElasticFreeSurfaceFaceIndicator >();
    arrayView1d< integer const > const & facesDomainBoundaryIndicator = faceManager.getDomainBoundaryIndicator();
    ArrayOfArraysView< localIndex const > const facesToNodes          = faceManager.nodeList().toViewConst();
    arrayView2d< real64 const > const faceNormal                      = faceManager.faceNormal();

    elemManager.forElementSubRegions< CellElementSubRegion >( regionNames, [&]( localIndex const,
                                                                                CellElementSubRegion & elementSubRegion )
    {
      finiteElement::FiniteElementBase const &
      fe = elementSubRegion.getReference< finiteElement::FiniteElementBase >( getDiscretizationName() );

      arrayView2d< localIndex const, cells::NODE_MAP_USD > const elemsToNodes = elementSubRegion.nodeList();
      arrayView2d< localIndex const > const elemsToFaces = elementSubRegion.faceList();

      computeTargetNodeSet( elemsToNodes, elementSubRegion.size(), fe.getNumQuadraturePoints() );

      arrayView1d< real32 const > const density = elementSubRegion.getField< elasticfields::ElasticDensity >();
      arrayView1d< real32 const > const velocityVp = elementSubRegion.getField< elasticfields::ElasticVelocityVp >();
      arrayView1d< real32 const > const velocityVs = elementSubRegion.getField< elasticfields::ElasticVelocityVs >();

      finiteElement::FiniteElementDispatchHandler< SEM_FE_TYPES >::dispatch3D( fe, [&] ( auto const finiteElement )
      {
        using FE_TYPE = TYPEOFREF( finiteElement );

        ElasticMatricesSEM::MassMatrix< FE_TYPE > kernelM( finiteElement );
        kernelM.template computeMassMatrix< EXEC_POLICY, ATOMIC_POLICY >( elementSubRegion.size(),
                                                                          nodeCoords,
                                                                          elemsToNodes,
                                                                          density,
                                                                          mass );



        ElasticMatricesSEM::DampingMatrix< FE_TYPE > kernelD( finiteElement );
        kernelD.template computeDampingMatrix< EXEC_POLICY, ATOMIC_POLICY >( elementSubRegion.size(),
                                                                             nodeCoords,
                                                                             elemsToFaces,
                                                                             facesToNodes,
                                                                             facesDomainBoundaryIndicator,
                                                                             freeSurfaceFaceIndicator,
                                                                             faceNormal,
                                                                             density,
                                                                             velocityVp,
                                                                             velocityVs,
                                                                             dampingx,
                                                                             dampingy,
                                                                             dampingz );
      } );
    } );

    // check anelasticity coefficient and/or compute it if needed
    if( m_attenuationType == WaveSolverUtils::AttenuationType::sls )
    {
      real32 minQVal = computeGlobalMinQFactor();
      if( m_slsAnelasticityCoefficients.size( 0 ) == 1 && m_slsAnelasticityCoefficients[ 0 ] < 0 )
      {
        m_slsAnelasticityCoefficients[ 0 ] = 2.0 * minQVal / ( minQVal - 1.0 );
      }
      // test if anelasticity is too high and artifacts could appear
      real32 ySum = 0.0;
      for( integer l = 0; l < m_slsAnelasticityCoefficients.size( 0 ); l++ )
      {
        ySum += m_slsAnelasticityCoefficients[ l ];
      }
      GEOS_WARNING_IF( ySum > minQVal, "The anelasticity parameters are too high for the given quality factor. This could lead to solution artifacts such as zero-velocity waves." );
    }

  } );

  if( m_timestepStabilityLimit==1 )
  {
    real64 dtOut = 0.0;
    computeTimeStep( dtOut );
    m_timestepStabilityLimit = 0;
    m_timeStep=dtOut;
  }

  WaveSolverUtils::initTrace( "seismoTraceReceiver", getName(), m_outputSeismoTrace, m_receiverConstants.size( 0 ), m_receiverIsLocal );
  WaveSolverUtils::initTrace( "dasTraceReceiver", getName(), m_outputSeismoTrace, m_linearDASGeometry.size( 0 ), m_receiverIsLocal );
}

real64 ElasticWaveEquationSEM::computeTimeStep( real64 & dtOut )
{

  DomainPartition & domain = getGroupByPath< DomainPartition >( "/Problem/domain" );

  forDiscretizationOnMeshTargets( domain.getMeshBodies(), [&] ( string const &,
                                                                MeshLevel & mesh,
                                                                arrayView1d< string const > const & regionNames )
  {

    NodeManager & nodeManager = mesh.getNodeManager();

    // mass matrix to be computed in this function
    arrayView1d< real32 > const mass = nodeManager.getField< elasticfields::ElasticMassVector >();
    arrayView1d< real32 > const stiffnessVectorx = nodeManager.getField< elasticfields::StiffnessVectorx >();
    arrayView1d< real32 > const stiffnessVectory = nodeManager.getField< elasticfields::StiffnessVectory >();
    arrayView1d< real32 > const stiffnessVectorz = nodeManager.getField< elasticfields::StiffnessVectorz >();

    arrayView1d< real32 > const ux_n = nodeManager.getField< elasticfields::Displacementx_n >();
    arrayView1d< real32 > const uy_n = nodeManager.getField< elasticfields::Displacementy_n >();
    arrayView1d< real32 > const uz_n = nodeManager.getField< elasticfields::Displacementz_n >();

    localIndex const sizeNode = nodeManager.size();

    real64 const epsilon = 0.00001;
    localIndex const nIterMax = 10000;
    localIndex numberIter = 0;
    localIndex counter = 0;
    real64 lambdaNew = 0.0;

    //Randomize p values
    srand( time( NULL ));
    for( localIndex a = 0; a < sizeNode; ++a )
    {
      ux_n[a] = (real64)rand()/(real64) RAND_MAX;
      uy_n[a] = (real64)rand()/(real64) RAND_MAX;
      uy_n[a] = (real64)rand()/(real64) RAND_MAX;
    }

    //Step 1: Normalize randomized pressure
    real64 normUx= 0.0;
    real64 normUy= 0.0;
    real64 normUz= 0.0;
    WaveSolverUtils::dotProduct( sizeNode, ux_n, ux_n, normUx );
    WaveSolverUtils::dotProduct( sizeNode, uy_n, uy_n, normUy );
    WaveSolverUtils::dotProduct( sizeNode, uz_n, uz_n, normUz );
    real64 normUtot = normUx+normUy+normUz;

    forAll< EXEC_POLICY >( sizeNode, [=] GEOS_HOST_DEVICE ( localIndex const a )
    {
      ux_n[a]/= sqrt( normUtot );
      uy_n[a]/= sqrt( normUtot );
      uz_n[a]/= sqrt( normUtot );
    } );

    //Step 2: Iterations of M^{-1}K)p until we found the max eigenvalues
    auto kernelFactory = elasticWaveEquationSEMKernels::ExplicitElasticSEMFactory( dtOut );
    real64 lambdaOld = lambdaNew;
    real64 dotProductUxUxaux = 0.0;
    real64 dotProductUyUyaux = 0.0;
    real64 dotProductUzUzaux = 0.0;
    real64 dotProductUtotUtotAux = dotProductUxUxaux+dotProductUyUyaux+dotProductUzUzaux;
    real64 normUxaux = 0.0;
    real64 normUyaux = 0.0;
    real64 normUzaux = 0.0;
    real64 normUtotAux = normUxaux+normUyaux+normUzaux;

    do
    {

      stiffnessVectorx.zero();
      stiffnessVectory.zero();
      stiffnessVectorz.zero();

      finiteElement::
        regionBasedKernelApplication< EXEC_POLICY,
                                      constitutive::NullModel,
                                      CellElementSubRegion >( mesh,
                                                              regionNames,
                                                              getDiscretizationName(),
                                                              "",
                                                              kernelFactory );



      forAll< EXEC_POLICY >( sizeNode, [=] GEOS_HOST_DEVICE ( localIndex const a )
      {
        stiffnessVectorx[a]/= mass[a];
        stiffnessVectory[a]/= mass[a];
        stiffnessVectorz[a]/= mass[a];
      } );
      lambdaOld = lambdaNew;

      //Compute lambdaNew using two dotProducts
      dotProductUzUzaux = 0.0;
      dotProductUxUxaux = 0.0;
      dotProductUyUyaux = 0.0;
      normUx= 0.0;
      normUy= 0.0;
      normUz= 0.0;

      WaveSolverUtils::dotProduct( sizeNode, ux_n, stiffnessVectorx, dotProductUxUxaux );
      WaveSolverUtils::dotProduct( sizeNode, uy_n, stiffnessVectory, dotProductUyUyaux );
      WaveSolverUtils::dotProduct( sizeNode, ux_n, stiffnessVectorz, dotProductUzUzaux );
      dotProductUtotUtotAux = dotProductUxUxaux+dotProductUyUyaux+dotProductUzUzaux;
      WaveSolverUtils::dotProduct( sizeNode, ux_n, ux_n, normUx );
      WaveSolverUtils::dotProduct( sizeNode, uy_n, ux_n, normUy );
      WaveSolverUtils::dotProduct( sizeNode, uz_n, ux_n, normUz );
      normUtot = normUx+normUy+normUz;

      lambdaNew = dotProductUtotUtotAux/normUtot;

      normUxaux = 0.0;
      normUyaux = 0.0;
      normUzaux = 0.0;
      WaveSolverUtils::dotProduct( sizeNode, stiffnessVectorx, stiffnessVectorx, normUxaux );
      WaveSolverUtils::dotProduct( sizeNode, stiffnessVectory, stiffnessVectory, normUyaux );
      WaveSolverUtils::dotProduct( sizeNode, stiffnessVectorz, stiffnessVectorz, normUzaux );

      normUtotAux = normUxaux+normUyaux+normUzaux;

      forAll< EXEC_POLICY >( sizeNode, [=] GEOS_HOST_DEVICE ( localIndex const a )
      {
        ux_n[a] = stiffnessVectorx[a]/( normUtotAux );
        uy_n[a] = stiffnessVectory[a]/( normUtotAux );
        uz_n[a] = stiffnessVectorz[a]/( normUtotAux );
      } );

      if( LvArray::math::abs( lambdaNew-lambdaOld )/LvArray::math::abs( lambdaNew )<= epsilon )
      {
        counter++;
      }
      else
      {
        counter=0;
      }

      numberIter++;


    }
    while (counter < 10 && numberIter < nIterMax);

    GEOS_THROW_IF( numberIter> nIterMax, "Power Iteration algorithm does not converge", std::runtime_error );

    //We use 1.99 instead of 2 to have a 5% margin error
    real64 dt = 1.99/sqrt( LvArray::math::abs( lambdaNew ));

    dtOut = MpiWrapper::min( dt );

    stiffnessVectorx.zero();
    stiffnessVectory.zero();
    stiffnessVectorz.zero();
    ux_n.zero();
    uy_n.zero();
    uz_n.zero();
  } );
  return m_timeStep * m_cflFactor;
}

real32 ElasticWaveEquationSEM::computeGlobalMinQFactor()
{
  RAJA::ReduceMin< ReducePolicy< EXEC_POLICY >, real32 > minQ( LvArray::NumericLimits< real32 >::max );
  DomainPartition & domain = getGroupByPath< DomainPartition >( "/Problem/domain" );

  forDiscretizationOnMeshTargets( domain.getMeshBodies(), [&] ( string const &,
                                                                MeshLevel & mesh,
                                                                arrayView1d< string const > const & regionNames )
  {
    mesh.getElemManager().forElementSubRegions< CellElementSubRegion >( regionNames, [&]( localIndex const,
                                                                                          CellElementSubRegion & elementSubRegion )
    {
      arrayView1d< real32 const > const qp = elementSubRegion.getField< elasticfields::ElasticQualityFactorP >();
      arrayView1d< real32 const > const qs = elementSubRegion.getField< elasticfields::ElasticQualityFactorS >();
      forAll< EXEC_POLICY >( elementSubRegion.size(), [=] GEOS_HOST_DEVICE ( localIndex const e ) {
        minQ.min( qp[e] );
        minQ.min( qs[e] );
      } );
    } );
  } );
  real32 minQVal = minQ.get();
  return MpiWrapper::min< real32 >( minQVal );
}

void ElasticWaveEquationSEM::applyFreeSurfaceBC( real64 const time, DomainPartition & domain )
{
  FieldSpecificationManager & fsManager = FieldSpecificationManager::getInstance();
  FunctionManager const & functionManager = FunctionManager::getInstance();

  FaceManager & faceManager = domain.getMeshBody( 0 ).getMeshLevel( m_discretizationName ).getFaceManager();
  NodeManager & nodeManager = domain.getMeshBody( 0 ).getMeshLevel( m_discretizationName ).getNodeManager();

  arrayView1d< real32 > const ux_np1 = nodeManager.getField< elasticfields::Displacementx_np1 >();
  arrayView1d< real32 > const uy_np1 = nodeManager.getField< elasticfields::Displacementy_np1 >();
  arrayView1d< real32 > const uz_np1 = nodeManager.getField< elasticfields::Displacementz_np1 >();
  arrayView1d< real32 > const ux_n   = nodeManager.getField< elasticfields::Displacementx_n >();
  arrayView1d< real32 > const uy_n   = nodeManager.getField< elasticfields::Displacementy_n >();
  arrayView1d< real32 > const uz_n   = nodeManager.getField< elasticfields::Displacementz_n >();
  arrayView1d< real32 > const ux_nm1 = nodeManager.getField< elasticfields::Displacementx_nm1 >();
  arrayView1d< real32 > const uy_nm1 = nodeManager.getField< elasticfields::Displacementy_nm1 >();
  arrayView1d< real32 > const uz_nm1 = nodeManager.getField< elasticfields::Displacementz_nm1 >();

  ArrayOfArraysView< localIndex const > const faceToNodeMap = faceManager.nodeList().toViewConst();

  /// set array of indicators: 1 if a face is on on free surface; 0 otherwise
  arrayView1d< localIndex > const freeSurfaceFaceIndicator = faceManager.getField< elasticfields::ElasticFreeSurfaceFaceIndicator >();

  /// set array of indicators: 1 if a node is on on free surface; 0 otherwise
  arrayView1d< localIndex > const freeSurfaceNodeIndicator = nodeManager.getField< elasticfields::ElasticFreeSurfaceNodeIndicator >();


  fsManager.apply( time,
                   domain.getMeshBody( 0 ).getMeshLevel( m_discretizationName ),
                   WaveSolverBase::viewKeyStruct::freeSurfaceString(),
                   [&]( FieldSpecificationBase const & bc,
                        string const &,
                        SortedArrayView< localIndex const > const & targetSet,
                        Group &,
                        string const & )
  {
    string const & functionName = bc.getFunctionName();

    if( functionName.empty() || functionManager.getGroup< FunctionBase >( functionName ).isFunctionOfTime() == 2 )
    {
      real64 const value = bc.getScale();

      for( localIndex i = 0; i < targetSet.size(); ++i )
      {
        localIndex const kf = targetSet[ i ];
        freeSurfaceFaceIndicator[kf] = 1;

        localIndex const numNodes = faceToNodeMap.sizeOfArray( kf );
        for( localIndex a=0; a < numNodes; ++a )
        {
          localIndex const dof = faceToNodeMap( kf, a );
          freeSurfaceNodeIndicator[dof] = 1;

          ux_np1[dof] = value;
          uy_np1[dof] = value;
          uz_np1[dof] = value;
          ux_n[dof] = value;
          uy_n[dof] = value;
          uz_n[dof] = value;
          ux_nm1[dof] = value;
          uy_nm1[dof] = value;
          uz_nm1[dof] = value;
        }
      }
    }
    else
    {
      GEOS_ERROR( getDataContext() << ": This option is not supported yet" );
    }
  } );
}



real64 ElasticWaveEquationSEM::explicitStepForward( real64 const & time_n,
                                                    real64 const & dt,
                                                    integer,
                                                    DomainPartition & domain,
                                                    bool GEOS_UNUSED_PARAM( computeGradient ) )
{
  real64 dtCompute = explicitStepInternal( time_n, dt, domain );
  return dtCompute;
}



real64 ElasticWaveEquationSEM::explicitStepBackward( real64 const & time_n,
                                                     real64 const & dt,
                                                     integer,
                                                     DomainPartition & domain,
                                                     bool GEOS_UNUSED_PARAM( computeGradient ) )
{
  GEOS_ERROR( getDataContext() << ": Backward propagation for the elastic wave propagator not yet implemented" );
  real64 dtOut = explicitStepInternal( time_n, dt, domain );
  return dtOut;
}

void ElasticWaveEquationSEM::computeUnknowns( real64 const & time_n,
                                              real64 const & dt,
                                              DomainPartition &,
                                              MeshLevel & mesh,
                                              arrayView1d< string const > const & regionNames )
{
  NodeManager & nodeManager = mesh.getNodeManager();

  arrayView1d< real32 const > const mass = nodeManager.getField< elasticfields::ElasticMassVector >();
  arrayView1d< real32 const > const dampingx = nodeManager.getField< elasticfields::DampingVectorx >();
  arrayView1d< real32 const > const dampingy = nodeManager.getField< elasticfields::DampingVectory >();
  arrayView1d< real32 const > const dampingz = nodeManager.getField< elasticfields::DampingVectorz >();
  arrayView1d< real32 > const stiffnessVectorx = nodeManager.getField< elasticfields::StiffnessVectorx >();
  arrayView1d< real32 > const stiffnessVectory = nodeManager.getField< elasticfields::StiffnessVectory >();
  arrayView1d< real32 > const stiffnessVectorz = nodeManager.getField< elasticfields::StiffnessVectorz >();

  arrayView1d< real32 > const ux_nm1 = nodeManager.getField< elasticfields::Displacementx_nm1 >();
  arrayView1d< real32 > const uy_nm1 = nodeManager.getField< elasticfields::Displacementy_nm1 >();
  arrayView1d< real32 > const uz_nm1 = nodeManager.getField< elasticfields::Displacementz_nm1 >();
  arrayView1d< real32 > const ux_n = nodeManager.getField< elasticfields::Displacementx_n >();
  arrayView1d< real32 > const uy_n = nodeManager.getField< elasticfields::Displacementy_n >();
  arrayView1d< real32 > const uz_n = nodeManager.getField< elasticfields::Displacementz_n >();
  arrayView1d< real32 > const ux_np1 = nodeManager.getField< elasticfields::Displacementx_np1 >();
  arrayView1d< real32 > const uy_np1 = nodeManager.getField< elasticfields::Displacementy_np1 >();
  arrayView1d< real32 > const uz_np1 = nodeManager.getField< elasticfields::Displacementz_np1 >();

  arrayView1d< real32 > const taperCoeff = nodeManager.getField< fields::taperCoeff >();

  arrayView1d< real32 > const rhsx = nodeManager.getField< elasticfields::ForcingRHSx >();
  arrayView1d< real32 > const rhsy = nodeManager.getField< elasticfields::ForcingRHSy >();
  arrayView1d< real32 > const rhsz = nodeManager.getField< elasticfields::ForcingRHSz >();

  if( m_useVTI )
  {
    auto kernelFactory = elasticVTIWaveEquationSEMKernels::ExplicitElasticVTISEMFactory( dt );
    finiteElement::
      regionBasedKernelApplication< EXEC_POLICY,
                                    constitutive::NullModel,
                                    CellElementSubRegion >( mesh,
                                                            regionNames,
                                                            getDiscretizationName(),
                                                            "",
                                                            kernelFactory );
  }
  else
  {
    auto kernelFactory = elasticWaveEquationSEMKernels::ExplicitElasticSEMFactory( dt );
    finiteElement::
      regionBasedKernelApplication< EXEC_POLICY,
                                    constitutive::NullModel,
                                    CellElementSubRegion >( mesh,
                                                            regionNames,
                                                            getDiscretizationName(),
                                                            "",
                                                            kernelFactory );
  }

  if( m_attenuationType == WaveSolverUtils::AttenuationType::sls )
  {
    auto kernelFactory = elasticWaveEquationSEMKernels::ExplicitElasticAttenuativeSEMFactory( dt );
    finiteElement::
      regionBasedKernelApplication< EXEC_POLICY,
                                    constitutive::NullModel,
                                    CellElementSubRegion >( mesh,
                                                            regionNames,
                                                            getDiscretizationName(),
                                                            "",
                                                            kernelFactory );
  }

  addSourceToRightHandSide( time_n, rhsx, rhsy, rhsz );

  SortedArrayView< localIndex const > const solverTargetNodesSet = m_solverTargetNodesSet.toViewConst();
  if( m_attenuationType == WaveSolverUtils::AttenuationType::sls )
  {
    arrayView1d< real32 > const stiffnessVectorAx = nodeManager.getField< elasticfields::StiffnessVectorAx >();
    arrayView1d< real32 > const stiffnessVectorAy = nodeManager.getField< elasticfields::StiffnessVectorAy >();
    arrayView1d< real32 > const stiffnessVectorAz = nodeManager.getField< elasticfields::StiffnessVectorAz >();
    arrayView2d< real32 > const divpsix = nodeManager.getField< elasticfields::DivPsix >();
    arrayView2d< real32 > const divpsiy = nodeManager.getField< elasticfields::DivPsiy >();
    arrayView2d< real32 > const divpsiz = nodeManager.getField< elasticfields::DivPsiz >();
    arrayView1d< real32 > const referenceFrequencies = m_slsReferenceAngularFrequencies.toView();
    arrayView1d< real32 > const anelasticityCoefficients = m_slsAnelasticityCoefficients.toView();
    ElasticTimeSchemeSEM::AttenuationLeapFrog( dt, ux_np1, ux_n, ux_nm1, uy_np1, uy_n, uy_nm1, uz_np1, uz_n, uz_nm1,
                                               divpsix, divpsiy, divpsiz,
                                               mass, dampingx, dampingy, dampingz, stiffnessVectorx, stiffnessVectory,
                                               stiffnessVectorz, stiffnessVectorAx, stiffnessVectorAy, stiffnessVectorAz,
                                               rhsx, rhsy, rhsz, solverTargetNodesSet,
                                               referenceFrequencies, anelasticityCoefficients );
  }
  else
  {
    ElasticTimeSchemeSEM::LeapFrog( dt, ux_np1, ux_n, ux_nm1, uy_np1, uy_n, uy_nm1, uz_np1, uz_n, uz_nm1,
                                    mass, dampingx, dampingy, dampingz, stiffnessVectorx, stiffnessVectory,
                                    stiffnessVectorz, rhsx, rhsy, rhsz, solverTargetNodesSet );
  }

  if( m_useTaper==1 )
  {
    TaperKernel::multiplyByTaperCoeff< EXEC_POLICY >( nodeManager.size(), taperCoeff, ux_np1 );
    TaperKernel::multiplyByTaperCoeff< EXEC_POLICY >( nodeManager.size(), taperCoeff, ux_n );
    TaperKernel::multiplyByTaperCoeff< EXEC_POLICY >( nodeManager.size(), taperCoeff, uy_np1 );
    TaperKernel::multiplyByTaperCoeff< EXEC_POLICY >( nodeManager.size(), taperCoeff, uy_n );
    TaperKernel::multiplyByTaperCoeff< EXEC_POLICY >( nodeManager.size(), taperCoeff, uz_np1 );
    TaperKernel::multiplyByTaperCoeff< EXEC_POLICY >( nodeManager.size(), taperCoeff, uz_n );
  }


}

void ElasticWaveEquationSEM::synchronizeUnknowns( real64 const & time_n,
                                                  real64 const & dt,
                                                  DomainPartition & domain,
                                                  MeshLevel & mesh,
                                                  arrayView1d< string const > const & )
{
  NodeManager & nodeManager = mesh.getNodeManager();

  arrayView1d< real32 > const ux_n   = nodeManager.getField< elasticfields::Displacementx_n >();
  arrayView1d< real32 > const uy_n   = nodeManager.getField< elasticfields::Displacementy_n >();
  arrayView1d< real32 > const uz_n   = nodeManager.getField< elasticfields::Displacementz_n >();
  arrayView1d< real32 > const ux_np1 = nodeManager.getField< elasticfields::Displacementx_np1 >();
  arrayView1d< real32 > const uy_np1 = nodeManager.getField< elasticfields::Displacementy_np1 >();
  arrayView1d< real32 > const uz_np1 = nodeManager.getField< elasticfields::Displacementz_np1 >();

  /// synchronize displacement fields
  FieldIdentifiers fieldsToBeSync;
  fieldsToBeSync.addFields( FieldLocation::Node, { elasticfields::Displacementx_np1::key(), elasticfields::Displacementy_np1::key(), elasticfields::Displacementz_np1::key() } );

  if( m_slsReferenceAngularFrequencies.size( 0 ) > 0 )
  {
    fieldsToBeSync.addFields( FieldLocation::Node, { elasticfields::DivPsix::key(), elasticfields::DivPsiy::key(), elasticfields::DivPsiz::key() } );
  }

  CommunicationTools & syncFields = CommunicationTools::getInstance();
  syncFields.synchronizeFields( fieldsToBeSync,
                                domain.getMeshBody( 0 ).getMeshLevel( m_discretizationName ),
                                domain.getNeighbors(),
                                true );

  // compute the seismic traces since last step.
  if( m_useDAS == WaveSolverUtils::DASType::none )
  {
    arrayView2d< real32 > const uXReceivers = m_displacementXNp1AtReceivers.toView();
    arrayView2d< real32 > const uYReceivers = m_displacementYNp1AtReceivers.toView();
    arrayView2d< real32 > const uZReceivers = m_displacementZNp1AtReceivers.toView();
    computeAllSeismoTraces( time_n, dt, ux_np1, ux_n, uXReceivers );
    computeAllSeismoTraces( time_n, dt, uy_np1, uy_n, uYReceivers );
    computeAllSeismoTraces( time_n, dt, uz_np1, uz_n, uZReceivers );
  }
  else
  {
    arrayView2d< real32 > const dasReceivers  = m_dasSignalNp1AtReceivers.toView();
    computeAllSeismoTraces( time_n, dt, ux_np1, ux_n, dasReceivers, m_linearDASVectorX.toView(), true );
    computeAllSeismoTraces( time_n, dt, uy_np1, uy_n, dasReceivers, m_linearDASVectorY.toView(), true );
    computeAllSeismoTraces( time_n, dt, uz_np1, uz_n, dasReceivers, m_linearDASVectorZ.toView(), true );
  }

  incrementIndexSeismoTrace( time_n );
}

void ElasticWaveEquationSEM::prepareNextTimestep( MeshLevel & mesh )
{
  NodeManager & nodeManager = mesh.getNodeManager();

  arrayView1d< real32 > const ux_nm1 = nodeManager.getField< elasticfields::Displacementx_nm1 >();
  arrayView1d< real32 > const uy_nm1 = nodeManager.getField< elasticfields::Displacementy_nm1 >();
  arrayView1d< real32 > const uz_nm1 = nodeManager.getField< elasticfields::Displacementz_nm1 >();
  arrayView1d< real32 > const ux_n   = nodeManager.getField< elasticfields::Displacementx_n >();
  arrayView1d< real32 > const uy_n   = nodeManager.getField< elasticfields::Displacementy_n >();
  arrayView1d< real32 > const uz_n   = nodeManager.getField< elasticfields::Displacementz_n >();
  arrayView1d< real32 > const ux_np1 = nodeManager.getField< elasticfields::Displacementx_np1 >();
  arrayView1d< real32 > const uy_np1 = nodeManager.getField< elasticfields::Displacementy_np1 >();
  arrayView1d< real32 > const uz_np1 = nodeManager.getField< elasticfields::Displacementz_np1 >();

  arrayView1d< real32 > const stiffnessVectorx = nodeManager.getField< elasticfields::StiffnessVectorx >();
  arrayView1d< real32 > const stiffnessVectory = nodeManager.getField< elasticfields::StiffnessVectory >();
  arrayView1d< real32 > const stiffnessVectorz = nodeManager.getField< elasticfields::StiffnessVectorz >();

  arrayView1d< real32 > const rhsx = nodeManager.getField< elasticfields::ForcingRHSx >();
  arrayView1d< real32 > const rhsy = nodeManager.getField< elasticfields::ForcingRHSy >();
  arrayView1d< real32 > const rhsz = nodeManager.getField< elasticfields::ForcingRHSz >();

  SortedArrayView< localIndex const > const solverTargetNodesSet = m_solverTargetNodesSet.toViewConst();

  forAll< EXEC_POLICY >( solverTargetNodesSet.size(), [=] GEOS_HOST_DEVICE ( localIndex const n )
  {
    localIndex const a = solverTargetNodesSet[n];
    ux_nm1[a] = ux_n[a];
    uy_nm1[a] = uy_n[a];
    uz_nm1[a] = uz_n[a];
    ux_n[a] = ux_np1[a];
    uy_n[a] = uy_np1[a];
    uz_n[a] = uz_np1[a];

    stiffnessVectorx[a] = stiffnessVectory[a] = stiffnessVectorz[a] = 0.0;
    rhsx[a] = rhsy[a] = rhsz[a] = 0.0;
  } );
  if( m_attenuationType == WaveSolverUtils::AttenuationType::sls )
  {
    arrayView1d< real32 > const stiffnessVectorAx = nodeManager.getField< elasticfields::StiffnessVectorAx >();
    arrayView1d< real32 > const stiffnessVectorAy = nodeManager.getField< elasticfields::StiffnessVectorAy >();
    arrayView1d< real32 > const stiffnessVectorAz = nodeManager.getField< elasticfields::StiffnessVectorAz >();
    forAll< EXEC_POLICY >( solverTargetNodesSet.size(), [=] GEOS_HOST_DEVICE ( localIndex const n )
    {
      localIndex const a = solverTargetNodesSet[n];
      stiffnessVectorAx[a] = stiffnessVectorAy[a] = stiffnessVectorAz[a] = 0.0;
    } );
  }

}

real64 ElasticWaveEquationSEM::explicitStepInternal( real64 const & time_n,
                                                     real64 const & dt,
                                                     DomainPartition & domain )
{
  GEOS_MARK_FUNCTION;

  GEOS_LOG_RANK_0_IF( dt < epsilonLoc, "Warning! Value for dt: " << dt << "s is smaller than local threshold: " << epsilonLoc );

  real64 dtCompute;
  forDiscretizationOnMeshTargets( domain.getMeshBodies(), [&] ( string const &,
                                                                MeshLevel & mesh,
                                                                arrayView1d< string const > const & regionNames )
  {
    localIndex nSubSteps = (int) ceil( dt/m_timeStep );
    dtCompute = dt/nSubSteps;
    computeUnknowns( time_n, dtCompute, domain, mesh, regionNames );
    synchronizeUnknowns( time_n, dtCompute, domain, mesh, regionNames );
    prepareNextTimestep( mesh );
  } );

  return dtCompute;
}

void ElasticWaveEquationSEM::cleanup( real64 const time_n,
                                      integer const cycleNumber,
                                      integer const eventCounter,
                                      real64 const eventProgress,
                                      DomainPartition & domain )
{
  // call the base class cleanup (for reporting purposes)
  SolverBase::cleanup( time_n, cycleNumber, eventCounter, eventProgress, domain );

  // compute the remaining seismic traces, if needed
  forDiscretizationOnMeshTargets( domain.getMeshBodies(), [&] ( string const &,
                                                                MeshLevel & mesh,
                                                                arrayView1d< string const > const & )
  {
    NodeManager & nodeManager = mesh.getNodeManager();
    arrayView1d< real32 const > const ux_n   = nodeManager.getField< elasticfields::Displacementx_n >();
    arrayView1d< real32 const > const ux_np1 = nodeManager.getField< elasticfields::Displacementx_np1 >();
    arrayView1d< real32 const > const uy_n   = nodeManager.getField< elasticfields::Displacementy_n >();
    arrayView1d< real32 const > const uy_np1 = nodeManager.getField< elasticfields::Displacementy_np1 >();
    arrayView1d< real32 const > const uz_n   = nodeManager.getField< elasticfields::Displacementz_n >();
    arrayView1d< real32 const > const uz_np1 = nodeManager.getField< elasticfields::Displacementz_np1 >();

    if( m_useDAS == WaveSolverUtils::DASType::none )
    {
      arrayView2d< real32 > const uXReceivers  = m_displacementXNp1AtReceivers.toView();
      arrayView2d< real32 > const uYReceivers  = m_displacementYNp1AtReceivers.toView();
      arrayView2d< real32 > const uZReceivers  = m_displacementZNp1AtReceivers.toView();
      computeAllSeismoTraces( time_n, 0.0, ux_np1, ux_n, uXReceivers );
      computeAllSeismoTraces( time_n, 0.0, uy_np1, uy_n, uYReceivers );
      computeAllSeismoTraces( time_n, 0.0, uz_np1, uz_n, uZReceivers );
      WaveSolverUtils::writeSeismoTraceVector( "seismoTraceReceiver", getName(), m_outputSeismoTrace, m_receiverConstants.size( 0 ),
                                               m_receiverIsLocal, m_nsamplesSeismoTrace, uXReceivers, uYReceivers, uZReceivers );
    }
    else
    {
      arrayView2d< real32 > const dasReceivers  = m_dasSignalNp1AtReceivers.toView();
      computeAllSeismoTraces( time_n, 0.0, ux_np1, ux_n, dasReceivers, m_linearDASVectorX.toView(), true );
      computeAllSeismoTraces( time_n, 0.0, uy_np1, uy_n, dasReceivers, m_linearDASVectorY.toView(), true );
      computeAllSeismoTraces( time_n, 0.0, uz_np1, uz_n, dasReceivers, m_linearDASVectorZ.toView(), true );
      // sum contributions from all MPI ranks, since some receivers might be split among multiple ranks
      MpiWrapper::allReduce( dasReceivers.data(),
                             dasReceivers.data(),
                             m_linearDASGeometry.size( 0 ),
                             MpiWrapper::getMpiOp( MpiWrapper::Reduction::Sum ),
                             MPI_COMM_GEOS );
      WaveSolverUtils::writeSeismoTrace( "dasTraceReceiver", getName(), m_outputSeismoTrace, m_linearDASGeometry.size( 0 ),
                                         m_receiverIsLocal, m_nsamplesSeismoTrace, dasReceivers );
    }
  } );
}

void ElasticWaveEquationSEM::initializePML()
{
  GEOS_ERROR( getDataContext() << ": PML for the elastic wave propagator not yet implemented" );
}

void ElasticWaveEquationSEM::applyPML( real64 const, DomainPartition & )
{
  GEOS_ERROR( getDataContext() << ": PML for the elastic wave propagator not yet implemented" );
}

REGISTER_CATALOG_ENTRY( SolverBase, ElasticWaveEquationSEM, string const &, dataRepository::Group * const )

} /* namespace geos */<|MERGE_RESOLUTION|>--- conflicted
+++ resolved
@@ -281,33 +281,6 @@
   receiverConstants.setValues< EXEC_POLICY >( 0 );
   receiverIsLocal.zero();
 
-<<<<<<< HEAD
-  arrayView2d< real32 > const sourceValue = m_sourceValue.toView();
-
-  real64 dt = 0;
-  EventManager const & event = getGroupByPath< EventManager >( "/Problem/Events" );
-  for( localIndex numSubEvent = 0; numSubEvent < event.numSubGroups(); ++numSubEvent )
-  {
-    EventBase const * subEvent = static_cast< EventBase const * >( event.getSubGroups()[numSubEvent] );
-    if( subEvent->getEventName() == "/Solvers/" + getName() )
-    {
-      dt = subEvent->getReference< real64 >( EventBase::viewKeyStruct::forceDtString() );
-    }
-  }
-
-
-  if( m_useTaper==1 )
-  {
-    real32 vMax;
-    vMax = getGlobalMaxWavespeed( mesh, regionNames );
-
-    arrayView1d< real32 > const taperCoeff = nodeManager.getField< fields::taperCoeff >();
-    TaperKernel::computeTaperCoeff< EXEC_POLICY >( nodeManager.size(), nodeCoords32, m_xMinTaper, m_xMaxTaper, m_thicknessMinXYZTaper, m_thicknessMaxXYZTaper, dt, vMax, m_reflectivityCoeff,
-                                                   taperCoeff );
-  }
-
-=======
->>>>>>> d19bdd72
   mesh.getElemManager().forElementSubRegionsComplete< CellElementSubRegion >( regionNames, [&]( localIndex const,
                                                                                                 localIndex const er,
                                                                                                 localIndex const esr,
@@ -511,15 +484,40 @@
       GEOS_WARNING_IF( ySum > minQVal, "The anelasticity parameters are too high for the given quality factor. This could lead to solution artifacts such as zero-velocity waves." );
     }
 
+    if( m_timestepStabilityLimit==1 )
+    {
+      real64 dtOut = 0.0;
+      computeTimeStep( dtOut );
+      m_timestepStabilityLimit = 0;
+      m_timeStep=dtOut;
+    }
+    else
+    {
+      EventManager const & event = getGroupByPath< EventManager >( "/Problem/Events" );
+      for( localIndex numSubEvent = 0; numSubEvent < event.numSubGroups(); ++numSubEvent )
+      {
+        EventBase const * subEvent = static_cast< EventBase const * >( event.getSubGroups()[numSubEvent] );
+        if( subEvent->getEventName() == "/Solvers/" + getName() )
+        {
+          m_timeStep = subEvent->getReference< real64 >( EventBase::viewKeyStruct::forceDtString() );
+        }
+      }
+
+    }
+
+    if( m_useTaper==1 )
+    {
+      real32 vMax;
+      vMax = getGlobalMaxWavespeed( mesh, regionNames );
+
+      arrayView1d< real32 > const taperCoeff = nodeManager.getField< fields::taperCoeff >();
+      TaperKernel::computeTaperCoeff< EXEC_POLICY >( nodeManager.size(), nodeCoords, m_xMinTaper, m_xMaxTaper, m_thicknessMinXYZTaper, m_thicknessMaxXYZTaper, m_timeStep, vMax, m_reflectivityCoeff,
+                                                     taperCoeff );
+    }
+
   } );
 
-  if( m_timestepStabilityLimit==1 )
-  {
-    real64 dtOut = 0.0;
-    computeTimeStep( dtOut );
-    m_timestepStabilityLimit = 0;
-    m_timeStep=dtOut;
-  }
+
 
   WaveSolverUtils::initTrace( "seismoTraceReceiver", getName(), m_outputSeismoTrace, m_receiverConstants.size( 0 ), m_receiverIsLocal );
   WaveSolverUtils::initTrace( "dasTraceReceiver", getName(), m_outputSeismoTrace, m_linearDASGeometry.size( 0 ), m_receiverIsLocal );
