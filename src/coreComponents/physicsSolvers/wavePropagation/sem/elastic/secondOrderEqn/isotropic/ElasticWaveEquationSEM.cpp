/*
 * ------------------------------------------------------------------------------------------------------------
 * SPDX-License-Identifier: LGPL-2.1-only
 *
 * Copyright (c) 2016-2024 Lawrence Livermore National Security LLC
 * Copyright (c) 2018-2024 Total, S.A
 * Copyright (c) 2018-2024 The Board of Trustees of the Leland Stanford Junior University
 * Copyright (c) 2023-2024 Chevron
 * Copyright (c) 2019-     GEOS/GEOSX Contributors
 * All rights reserved
 *
 * See top level LICENSE, COPYRIGHT, CONTRIBUTORS, NOTICE, and ACKNOWLEDGEMENTS files for details.
 * ------------------------------------------------------------------------------------------------------------
 */


/**
 * @file ElasticWaveEquationSEM.cpp
 */

#include "ElasticWaveEquationSEM.hpp"
#include "ElasticWaveEquationSEMKernel.hpp"
#include "physicsSolvers/wavePropagation/sem/elastic/secondOrderEqn/anisotropic/ElasticVTIWaveEquationSEMKernel.hpp"

#include "fieldSpecification/FieldSpecificationManager.hpp"
#include "finiteElement/FiniteElementDiscretization.hpp"
#include "mainInterface/ProblemManager.hpp"
#include "mesh/ElementType.hpp"
#include "mesh/DomainPartition.hpp"
#include "mesh/mpiCommunications/CommunicationTools.hpp"
#include "physicsSolvers/wavePropagation/shared/WaveSolverUtils.hpp"
#include "physicsSolvers/wavePropagation/shared/PrecomputeSourcesAndReceiversKernel.hpp"
#include "physicsSolvers/wavePropagation/sem/elastic/shared/ElasticTimeSchemeSEMKernel.hpp"
#include "physicsSolvers/wavePropagation/sem/elastic/shared/ElasticMatricesSEMKernel.hpp"
#include "events/EventManager.hpp"

namespace geos
{

using namespace dataRepository;
using namespace fields;

ElasticWaveEquationSEM::ElasticWaveEquationSEM( const std::string & name,
                                                Group * const parent ):

  WaveSolverBase( name,
                  parent )
{
  registerWrapper( viewKeyStruct::sourceConstantsString(), &m_sourceConstantsx ).
    setInputFlag( InputFlags::FALSE ).
    setSizedFromParent( 0 ).
    setDescription( "Constant part of the source for the nodes listed in m_sourceNodeIds in x-direction" );

  registerWrapper( viewKeyStruct::sourceConstantsString(), &m_sourceConstantsy ).
    setInputFlag( InputFlags::FALSE ).
    setSizedFromParent( 0 ).
    setDescription( "Constant part of the source for the nodes listed in m_sourceNodeIds in y-direction" );

  registerWrapper( viewKeyStruct::sourceConstantsString(), &m_sourceConstantsz ).
    setInputFlag( InputFlags::FALSE ).
    setSizedFromParent( 0 ).
    setDescription( "Constant part of the source for the nodes listed in m_sourceNodeIds in z-direction" );

  registerWrapper( viewKeyStruct::displacementXNp1AtReceiversString(), &m_displacementXNp1AtReceivers ).
    setInputFlag( InputFlags::FALSE ).
    setSizedFromParent( 0 ).
    setDescription( "Displacement value at each receiver for each timestep (x-component)" );

  registerWrapper( viewKeyStruct::displacementYNp1AtReceiversString(), &m_displacementYNp1AtReceivers ).
    setInputFlag( InputFlags::FALSE ).
    setSizedFromParent( 0 ).
    setDescription( "Displacement value at each receiver for each timestep (y-component)" );

  registerWrapper( viewKeyStruct::displacementZNp1AtReceiversString(), &m_displacementZNp1AtReceivers ).
    setInputFlag( InputFlags::FALSE ).
    setSizedFromParent( 0 ).
    setDescription( "Displacement value at each receiver for each timestep (z-component)" );

  registerWrapper( viewKeyStruct::dasSignalNp1AtReceiversString(), &m_dasSignalNp1AtReceivers ).
    setInputFlag( InputFlags::FALSE ).
    setSizedFromParent( 0 ).
    setDescription( "DAS signal value at each receiver for each timestep" );

  registerWrapper( viewKeyStruct::sourceForceString(), &m_sourceForce ).
    setInputFlag( InputFlags::OPTIONAL ).
    setSizedFromParent( 0 ).
    setApplyDefaultValue( { 0.0, 0.0, 0.0 } ).
    setDescription( "Force of the source: 3 real values for a vector source, and 6 real values for a tensor source (in Voigt notation)."
                    "The default value is { 0, 0, 0 } (no net force)." );

  registerWrapper( viewKeyStruct::sourceMomentString(), &m_sourceMoment ).
    setInputFlag( InputFlags::OPTIONAL ).
    setSizedFromParent( 0 ).
    setApplyDefaultValue( { 1.0, 1.0, 1.0, 0.0, 0.0, 0.0 } ).
    setDescription( "Moment of the source: 6 real values describing a symmetric tensor in Voigt notation."
                    "The default value is { 1, 1, 1, 0, 0, 0 } (diagonal moment, corresponding to a seismic charge)." );


  registerWrapper( viewKeyStruct::useVtiString(), &m_useVTI ).
    setInputFlag( InputFlags::OPTIONAL ).
    setSizedFromParent( 0 ).
    setApplyDefaultValue( 0 ).
    setDescription( "Flag to apply VTI anisotropy. The default is to use isotropic physic." );
}

ElasticWaveEquationSEM::~ElasticWaveEquationSEM()
{
  // TODO Auto-generated destructor stub
}

void ElasticWaveEquationSEM::initializePreSubGroups()
{

  WaveSolverBase::initializePreSubGroups();

  localIndex const numNodesPerElem = WaveSolverBase::getNumNodesPerElem();

  localIndex const numSourcesGlobal = m_sourceCoordinates.size( 0 );
  m_sourceConstantsx.resize( numSourcesGlobal, numNodesPerElem );
  m_sourceConstantsy.resize( numSourcesGlobal, numNodesPerElem );
  m_sourceConstantsz.resize( numSourcesGlobal, numNodesPerElem );

  localIndex const numReceiversGlobal = m_receiverCoordinates.size( 0 );
  integer nsamples = m_useDAS == WaveSolverUtils::DASType::none ? 1 : m_linearDASSamples;
  m_receiverConstants.resize( numReceiversGlobal, nsamples * numNodesPerElem );
  m_receiverNodeIds.resize( numReceiversGlobal, nsamples * numNodesPerElem );
}


void ElasticWaveEquationSEM::registerDataOnMesh( Group & meshBodies )
{
  WaveSolverBase::registerDataOnMesh( meshBodies );

  forDiscretizationOnMeshTargets( meshBodies, [&] ( string const &,
                                                    MeshLevel & mesh,
                                                    arrayView1d< string const > const & )
  {
    NodeManager & nodeManager = mesh.getNodeManager();

    nodeManager.registerField< elasticfields::Displacementx_nm1,
                               elasticfields::Displacementy_nm1,
                               elasticfields::Displacementz_nm1,
                               elasticfields::Displacementx_n,
                               elasticfields::Displacementy_n,
                               elasticfields::Displacementz_n,
                               elasticfields::Displacementx_np1,
                               elasticfields::Displacementy_np1,
                               elasticfields::Displacementz_np1,
                               elasticfields::ForcingRHSx,
                               elasticfields::ForcingRHSy,
                               elasticfields::ForcingRHSz,
                               elasticfields::ElasticMassVector,
                               elasticfields::DampingVectorx,
                               elasticfields::DampingVectory,
                               elasticfields::DampingVectorz,
                               elasticfields::StiffnessVectorx,
                               elasticfields::StiffnessVectory,
                               elasticfields::StiffnessVectorz,
                               elasticfields::ElasticFreeSurfaceNodeIndicator >( getName() );

    if( m_attenuationType == WaveSolverUtils::AttenuationType::sls )
    {
      integer l = m_slsReferenceAngularFrequencies.size( 0 );
      nodeManager.registerField< elasticfields::DivPsix,
                                 elasticfields::DivPsiy,
                                 elasticfields::DivPsiz,
                                 elasticfields::StiffnessVectorAx,
                                 elasticfields::StiffnessVectorAy,
                                 elasticfields::StiffnessVectorAz >( getName() );
      nodeManager.getField< elasticfields::DivPsix >().resizeDimension< 1 >( l );
      nodeManager.getField< elasticfields::DivPsiy >().resizeDimension< 1 >( l );
      nodeManager.getField< elasticfields::DivPsiz >().resizeDimension< 1 >( l );
    }

    FaceManager & faceManager = mesh.getFaceManager();
    faceManager.registerField< elasticfields::ElasticFreeSurfaceFaceIndicator >( getName() );

    ElementRegionManager & elemManager = mesh.getElemManager();

    elemManager.forElementSubRegions< CellElementSubRegion >( [&]( CellElementSubRegion & subRegion )
    {
      subRegion.registerField< elasticfields::ElasticVelocityVp >( getName() );
      subRegion.registerField< elasticfields::ElasticVelocityVs >( getName() );
      subRegion.registerField< elasticfields::ElasticDensity >( getName() );
      if( m_attenuationType == WaveSolverUtils::AttenuationType::sls )
      {
        subRegion.registerField< elasticfields::ElasticQualityFactorP >( getName() );
        subRegion.registerField< elasticfields::ElasticQualityFactorS >( getName() );
      }

      if( m_useVTI )
      {
        subRegion.registerField< elasticvtifields::Gamma >( getName() );
        subRegion.registerField< elasticvtifields::Epsilon >( getName() );
        subRegion.registerField< elasticvtifields::Delta >( getName() );
      }
    } );

  } );
}



void ElasticWaveEquationSEM::postInputInitialization()
{
  WaveSolverBase::postInputInitialization();

  if( m_useDAS == WaveSolverUtils::DASType::none )
  {
    localIndex const numReceiversGlobal = m_receiverCoordinates.size( 0 );
    m_displacementXNp1AtReceivers.resize( m_nsamplesSeismoTrace, numReceiversGlobal + 1 );
    m_displacementYNp1AtReceivers.resize( m_nsamplesSeismoTrace, numReceiversGlobal + 1 );
    m_displacementZNp1AtReceivers.resize( m_nsamplesSeismoTrace, numReceiversGlobal + 1 );
    m_displacementXNp1AtReceivers.zero();
    m_displacementYNp1AtReceivers.zero();
    m_displacementZNp1AtReceivers.zero();
  }
  else
  {
    localIndex const numReceiversGlobal = m_linearDASGeometry.size( 0 );
    m_dasSignalNp1AtReceivers.resize( m_nsamplesSeismoTrace, numReceiversGlobal + 1 );
    m_dasSignalNp1AtReceivers.zero();
  }
}


void ElasticWaveEquationSEM::precomputeSourceAndReceiverTerm( MeshLevel & baseMesh, MeshLevel & mesh, arrayView1d< string const > const & regionNames )
{
  GEOS_MARK_FUNCTION;

  arrayView1d< globalIndex const > const nodeLocalToGlobal = baseMesh.getNodeManager().localToGlobalMap().toViewConst();
  ArrayOfArraysView< localIndex const > const nodesToElements = baseMesh.getNodeManager().elementList().toViewConst();
  ArrayOfArraysView< localIndex const > const facesToNodes = baseMesh.getFaceManager().nodeList().toViewConst();
  arrayView2d< real64 const, nodes::REFERENCE_POSITION_USD > const nodeCoords = baseMesh.getNodeManager().referencePosition();

  arrayView2d< real64 const > const sourceCoordinates = m_sourceCoordinates.toViewConst();
  arrayView2d< localIndex > const sourceNodeIds = m_sourceNodeIds.toView();
  arrayView2d< real64 > const sourceConstantsx = m_sourceConstantsx.toView();
  arrayView2d< real64 > const sourceConstantsy = m_sourceConstantsy.toView();
  arrayView2d< real64 > const sourceConstantsz = m_sourceConstantsz.toView();
  arrayView1d< localIndex > const sourceIsAccessible = m_sourceIsAccessible.toView();

  sourceNodeIds.setValues< EXEC_POLICY >( -1 );
  sourceConstantsx.setValues< EXEC_POLICY >( 0 );
  sourceConstantsy.setValues< EXEC_POLICY >( 0 );
  sourceConstantsz.setValues< EXEC_POLICY >( 0 );
  sourceIsAccessible.zero();

  arrayView2d< real64 const > const receiverCoordinates = m_receiverCoordinates.toViewConst();
  arrayView2d< localIndex > const receiverNodeIds = m_receiverNodeIds.toView();
  arrayView2d< real64 > const receiverConstants = m_receiverConstants.toView();
  arrayView1d< localIndex > const receiverIsLocal = m_receiverIsLocal.toView();
  receiverNodeIds.setValues< EXEC_POLICY >( -1 );
  receiverConstants.setValues< EXEC_POLICY >( 0 );
  receiverIsLocal.zero();

  mesh.getElemManager().forElementSubRegionsComplete< CellElementSubRegion >( regionNames, [&]( localIndex const,
                                                                                                localIndex const er,
                                                                                                localIndex const esr,
                                                                                                ElementRegionBase &,
                                                                                                CellElementSubRegion & elementSubRegion )
  {

    GEOS_THROW_IF( elementSubRegion.getElementType() != ElementType::Hexahedron,
                   getDataContext() << ": Invalid type of element, the elastic solver is designed for hexahedral meshes only (C3D8) ",
                   InputError );

    arrayView2d< localIndex const > const elemsToFaces = elementSubRegion.faceList();
    arrayView2d< localIndex const, cells::NODE_MAP_USD > const & elemsToNodes = elementSubRegion.nodeList();
    arrayView2d< localIndex const, cells::NODE_MAP_USD > const & baseElemsToNodes = baseMesh.getElemManager().getRegion( er ).getSubRegion< CellElementSubRegion >( esr ).nodeList();
    arrayView2d< real64 const > const elemCenter = elementSubRegion.getElementCenter();
    arrayView1d< integer const > const elemGhostRank = elementSubRegion.ghostRank();
    arrayView1d< globalIndex const > const elemLocalToGlobal = elementSubRegion.localToGlobalMap().toViewConst();

    finiteElement::FiniteElementBase const &
    fe = elementSubRegion.getReference< finiteElement::FiniteElementBase >( getDiscretizationName() );
    finiteElement::FiniteElementDispatchHandler< SEM_FE_TYPES >::dispatch3D( fe, [&] ( auto const finiteElement )
    {
      using FE_TYPE = TYPEOFREF( finiteElement );

<<<<<<< HEAD
      localIndex const numFacesPerElem = elementSubRegion.numFacesPerElement();
      elasticWaveEquationSEMKernels::
        PrecomputeSourceAndReceiverKernel::
        launch< EXEC_POLICY, FE_TYPE >
=======
      PreComputeSourcesAndReceivers::
        Compute3DSourceAndReceiverConstantsWithDAS
      < EXEC_POLICY, FE_TYPE >
>>>>>>> 31de5c1a
        ( elementSubRegion.size(),
        facesToNodes,
        nodeCoords,
        nodeLocalToGlobal,
        elemLocalToGlobal,
        nodesToElements,
        baseElemsToNodes,
        elemGhostRank,
        elemsToNodes,
        elemsToFaces,
        elemCenter,
        sourceCoordinates,
        sourceIsAccessible,
        sourceNodeIds,
        sourceConstantsx,
        sourceConstantsy,
        sourceConstantsz,
        receiverCoordinates,
        receiverIsLocal,
        receiverNodeIds,
        receiverConstants,
        m_useDAS,
        m_linearDASSamples,
        m_linearDASGeometry.toViewConst(),
        m_sourceForce,
        m_sourceMoment );
    } );
    elementSubRegion.faceList().freeOnDevice();
    baseMesh.getElemManager().getRegion( er ).getSubRegion< CellElementSubRegion >( esr ).nodeList().freeOnDevice();
    elementSubRegion.getElementCenter().freeOnDevice();
    elementSubRegion.ghostRank().freeOnDevice();
    elementSubRegion.localToGlobalMap().freeOnDevice();
  } );
  baseMesh.getNodeManager().localToGlobalMap().freeOnDevice();
  baseMesh.getNodeManager().elementList().toView().freeOnDevice();
  baseMesh.getFaceManager().nodeList().toView().freeOnDevice();
  baseMesh.getNodeManager().referencePosition().freeOnDevice();
  facesToNodes.freeOnDevice();
  nodesToElements.freeOnDevice();
}

void ElasticWaveEquationSEM::addSourceToRightHandSide( real64 const & time_n,
                                                       arrayView1d< real32 > const rhsx,
                                                       arrayView1d< real32 > const rhsy,
                                                       arrayView1d< real32 > const rhsz )
{
  arrayView2d< localIndex const > const sourceNodeIds = m_sourceNodeIds.toViewConst();
  arrayView2d< real64 const > const sourceConstantsx   = m_sourceConstantsx.toViewConst();
  arrayView2d< real64 const > const sourceConstantsy   = m_sourceConstantsy.toViewConst();
  arrayView2d< real64 const > const sourceConstantsz   = m_sourceConstantsz.toViewConst();
  arrayView1d< localIndex const > const sourceIsAccessible = m_sourceIsAccessible.toViewConst();
  real32 const timeSourceFrequency = m_timeSourceFrequency;
  real32 const timeSourceDelay = m_timeSourceDelay;
  localIndex const rickerOrder = m_rickerOrder;
  bool useSourceWaveletTables = m_useSourceWaveletTables;
  arrayView1d< TableFunction::KernelWrapper const > const sourceWaveletTableWrappers = m_sourceWaveletTableWrappers.toViewConst();
  forAll< EXEC_POLICY >( m_sourceConstantsx.size( 0 ), [=] GEOS_HOST_DEVICE ( localIndex const isrc )
  {
    if( sourceIsAccessible[isrc] == 1 )
    {
      real64 const srcValue =
        useSourceWaveletTables ? sourceWaveletTableWrappers[ isrc ].compute( &time_n ) : WaveSolverUtils::evaluateRicker( time_n, timeSourceFrequency, timeSourceDelay, rickerOrder );
      for( localIndex inode = 0; inode < sourceConstantsx.size( 1 ); ++inode )
      {
        real32 const localIncrementx = sourceConstantsx[isrc][inode] * srcValue;
        RAJA::atomicAdd< ATOMIC_POLICY >( &rhsx[sourceNodeIds[isrc][inode]], localIncrementx );
        real32 const localIncrementy = sourceConstantsy[isrc][inode] * srcValue;
        RAJA::atomicAdd< ATOMIC_POLICY >( &rhsy[sourceNodeIds[isrc][inode]], localIncrementy );
        real32 const localIncrementz = sourceConstantsz[isrc][inode] * srcValue;
        RAJA::atomicAdd< ATOMIC_POLICY >( &rhsz[sourceNodeIds[isrc][inode]], localIncrementz );
      }
    }
  } );
}

void ElasticWaveEquationSEM::initializePostInitialConditionsPreSubGroups()
{

  WaveSolverBase::initializePostInitialConditionsPreSubGroups();

  DomainPartition & domain = getGroupByPath< DomainPartition >( "/Problem/domain" );

  applyFreeSurfaceBC( 0.0, domain );

  forDiscretizationOnMeshTargets( domain.getMeshBodies(), [&] ( string const & meshBodyName,
                                                                MeshLevel & mesh,
                                                                arrayView1d< string const > const & regionNames )
  {
    MeshLevel & baseMesh = domain.getMeshBodies().getGroup< MeshBody >( meshBodyName ).getBaseDiscretization();
    precomputeSourceAndReceiverTerm( baseMesh, mesh, regionNames );

    NodeManager & nodeManager = mesh.getNodeManager();
    FaceManager & faceManager = mesh.getFaceManager();
    ElementRegionManager & elemManager = mesh.getElemManager();

    arrayView2d< wsCoordType const, nodes::REFERENCE_POSITION_USD > const nodeCoords = nodeManager.getField< fields::referencePosition32 >().toViewConst();

    // mass matrix to be computed in this function
    arrayView1d< real32 > const mass = nodeManager.getField< elasticfields::ElasticMassVector >();
    mass.zero();
    /// damping matrix to be computed for each dof in the boundary of the mesh
    arrayView1d< real32 > const dampingx = nodeManager.getField< elasticfields::DampingVectorx >();
    arrayView1d< real32 > const dampingy = nodeManager.getField< elasticfields::DampingVectory >();
    arrayView1d< real32 > const dampingz = nodeManager.getField< elasticfields::DampingVectorz >();
    dampingx.zero();
    dampingy.zero();
    dampingz.zero();

    /// get array of indicators: 1 if face is on the free surface; 0 otherwise
    arrayView1d< localIndex const > const freeSurfaceFaceIndicator    = faceManager.getField< elasticfields::ElasticFreeSurfaceFaceIndicator >();
    arrayView1d< integer const > const & facesDomainBoundaryIndicator = faceManager.getDomainBoundaryIndicator();
    ArrayOfArraysView< localIndex const > const facesToNodes          = faceManager.nodeList().toViewConst();
    arrayView2d< real64 const > const faceNormal                      = faceManager.faceNormal();

    elemManager.forElementSubRegions< CellElementSubRegion >( regionNames, [&]( localIndex const,
                                                                                CellElementSubRegion & elementSubRegion )
    {
      finiteElement::FiniteElementBase const &
      fe = elementSubRegion.getReference< finiteElement::FiniteElementBase >( getDiscretizationName() );

      arrayView2d< localIndex const, cells::NODE_MAP_USD > const elemsToNodes = elementSubRegion.nodeList();
      arrayView2d< localIndex const > const elemsToFaces = elementSubRegion.faceList();

      computeTargetNodeSet( elemsToNodes, elementSubRegion.size(), fe.getNumQuadraturePoints() );

      arrayView1d< real32 const > const density = elementSubRegion.getField< elasticfields::ElasticDensity >();
      arrayView1d< real32 const > const velocityVp = elementSubRegion.getField< elasticfields::ElasticVelocityVp >();
      arrayView1d< real32 const > const velocityVs = elementSubRegion.getField< elasticfields::ElasticVelocityVs >();

      finiteElement::FiniteElementDispatchHandler< SEM_FE_TYPES >::dispatch3D( fe, [&] ( auto const finiteElement )
      {
        using FE_TYPE = TYPEOFREF( finiteElement );

<<<<<<< HEAD
        elasticWaveEquationSEMKernels::MassMatrixKernel< FE_TYPE > kernelM( finiteElement );
        kernelM.template launch< EXEC_POLICY, ATOMIC_POLICY >( elementSubRegion.size(),
                                                               nodeCoords,
                                                               elemsToNodes,
                                                               density,
                                                               mass );

        elasticWaveEquationSEMKernels::DampingMatrixKernel< FE_TYPE > kernelD( finiteElement );
        kernelD.template launch< EXEC_POLICY, ATOMIC_POLICY >( elementSubRegion.size(),
                                                               nodeCoords,
                                                               elemsToFaces,
                                                               facesToNodes,
                                                               facesDomainBoundaryIndicator,
                                                               freeSurfaceFaceIndicator,
                                                               faceNormal,
                                                               density,
                                                               velocityVp,
                                                               velocityVs,
                                                               dampingx,
                                                               dampingy,
                                                               dampingz );
=======
        ElasticMatricesSEM::MassMatrix< FE_TYPE > kernelM( finiteElement );
        kernelM.template computeMassMatrix< EXEC_POLICY, ATOMIC_POLICY >( elementSubRegion.size(),
                                                                          nodeCoords,
                                                                          elemsToNodes,
                                                                          density,
                                                                          mass );



        ElasticMatricesSEM::DampingMatrix< FE_TYPE > kernelD( finiteElement );
        kernelD.template computeDampingMatrix< EXEC_POLICY, ATOMIC_POLICY >( elementSubRegion.size(),
                                                                             nodeCoords,
                                                                             elemsToFaces,
                                                                             facesToNodes,
                                                                             facesDomainBoundaryIndicator,
                                                                             freeSurfaceFaceIndicator,
                                                                             faceNormal,
                                                                             density,
                                                                             velocityVp,
                                                                             velocityVs,
                                                                             dampingx,
                                                                             dampingy,
                                                                             dampingz );
>>>>>>> 31de5c1a
      } );
    } );

    // check anelasticity coefficient and/or compute it if needed
    if( m_attenuationType == WaveSolverUtils::AttenuationType::sls )
    {
      real32 minQVal = computeGlobalMinQFactor();
      if( m_slsAnelasticityCoefficients.size( 0 ) == 1 && m_slsAnelasticityCoefficients[ 0 ] < 0 )
      {
        m_slsAnelasticityCoefficients[ 0 ] = 2.0 * minQVal / ( minQVal - 1.0 );
      }
      // test if anelasticity is too high and artifacts could appear
      real32 ySum = 0.0;
      for( integer l = 0; l < m_slsAnelasticityCoefficients.size( 0 ); l++ )
      {
        ySum += m_slsAnelasticityCoefficients[ l ];
      }
      GEOS_WARNING_IF( ySum > minQVal, "The anelasticity parameters are too high for the given quality factor. This could lead to solution artifacts such as zero-velocity waves." );
    }

  } );

  if( m_timestepStabilityLimit==1 )
  {
    real64 dtOut = 0.0;
    computeTimeStep( dtOut );
    m_timestepStabilityLimit = 0;
    m_timeStep=dtOut;
  }

  WaveSolverUtils::initTrace( "seismoTraceReceiver", getName(), m_outputSeismoTrace, m_receiverConstants.size( 0 ), m_receiverIsLocal );
  WaveSolverUtils::initTrace( "dasTraceReceiver", getName(), m_outputSeismoTrace, m_linearDASGeometry.size( 0 ), m_receiverIsLocal );
}

real64 ElasticWaveEquationSEM::computeTimeStep( real64 & dtOut )
{

  DomainPartition & domain = getGroupByPath< DomainPartition >( "/Problem/domain" );

  forDiscretizationOnMeshTargets( domain.getMeshBodies(), [&] ( string const &,
                                                                MeshLevel & mesh,
                                                                arrayView1d< string const > const & regionNames )
  {

    NodeManager & nodeManager = mesh.getNodeManager();

    // mass matrix to be computed in this function
    arrayView1d< real32 > const mass = nodeManager.getField< elasticfields::ElasticMassVector >();
    arrayView1d< real32 > const stiffnessVectorx = nodeManager.getField< elasticfields::StiffnessVectorx >();
    arrayView1d< real32 > const stiffnessVectory = nodeManager.getField< elasticfields::StiffnessVectory >();
    arrayView1d< real32 > const stiffnessVectorz = nodeManager.getField< elasticfields::StiffnessVectorz >();

    arrayView1d< real32 > const ux_n = nodeManager.getField< elasticfields::Displacementx_n >();
    arrayView1d< real32 > const uy_n = nodeManager.getField< elasticfields::Displacementy_n >();
    arrayView1d< real32 > const uz_n = nodeManager.getField< elasticfields::Displacementz_n >();

    localIndex const sizeNode = nodeManager.size();

    real64 const epsilon = 0.00001;
    localIndex const nIterMax = 10000;
    localIndex numberIter = 0;
    localIndex counter = 0;
    real64 lambdaNew = 0.0;

    //Randomize p values
    srand( time( NULL ));
    for( localIndex a = 0; a < sizeNode; ++a )
    {
      ux_n[a] = (real64)rand()/(real64) RAND_MAX;
      uy_n[a] = (real64)rand()/(real64) RAND_MAX;
      uz_n[a] = (real64)rand()/(real64) RAND_MAX;
    }

    //Step 1: Normalize randomized pressure
    real64 normUx= 0.0;
    real64 normUy= 0.0;
    real64 normUz= 0.0;
    WaveSolverUtils::dotProduct( sizeNode, ux_n, ux_n, normUx );
    WaveSolverUtils::dotProduct( sizeNode, uy_n, uy_n, normUy );
    WaveSolverUtils::dotProduct( sizeNode, uz_n, uz_n, normUz );
    real64 normUtot = normUx+normUy+normUz;

    forAll< EXEC_POLICY >( sizeNode, [=] GEOS_HOST_DEVICE ( localIndex const a )
    {
      ux_n[a]/= sqrt( normUtot );
      uy_n[a]/= sqrt( normUtot );
      uz_n[a]/= sqrt( normUtot );
    } );

    //Step 2: Iterations of M^{-1}K)p until we found the max eigenvalues
    auto kernelFactory = elasticWaveEquationSEMKernels::ExplicitElasticSEMFactory( dtOut );
    real64 lambdaOld = lambdaNew;
    real64 dotProductUxUxaux = 0.0;
    real64 dotProductUyUyaux = 0.0;
    real64 dotProductUzUzaux = 0.0;
    real64 dotProductUtotUtotAux = dotProductUxUxaux+dotProductUyUyaux+dotProductUzUzaux;
    real64 normUxaux = 0.0;
    real64 normUyaux = 0.0;
    real64 normUzaux = 0.0;
    real64 normUtotAux = normUxaux+normUyaux+normUzaux;

    do
    {

      stiffnessVectorx.zero();
      stiffnessVectory.zero();
      stiffnessVectorz.zero();

      finiteElement::
        regionBasedKernelApplication< EXEC_POLICY,
                                      constitutive::NullModel,
                                      CellElementSubRegion >( mesh,
                                                              regionNames,
                                                              getDiscretizationName(),
                                                              "",
                                                              kernelFactory );



      forAll< EXEC_POLICY >( sizeNode, [=] GEOS_HOST_DEVICE ( localIndex const a )
      {
        stiffnessVectorx[a]/= mass[a];
        stiffnessVectory[a]/= mass[a];
        stiffnessVectorz[a]/= mass[a];
      } );
      lambdaOld = lambdaNew;

      //Compute lambdaNew using two dotProducts
      dotProductUxUxaux = 0.0;
      dotProductUyUyaux = 0.0;
      dotProductUzUzaux = 0.0;
      normUx= 0.0;
      normUy= 0.0;
      normUz= 0.0;

      WaveSolverUtils::dotProduct( sizeNode, ux_n, stiffnessVectorx, dotProductUxUxaux );
      WaveSolverUtils::dotProduct( sizeNode, uy_n, stiffnessVectory, dotProductUyUyaux );
      WaveSolverUtils::dotProduct( sizeNode, uz_n, stiffnessVectorz, dotProductUzUzaux );
      dotProductUtotUtotAux = dotProductUxUxaux+dotProductUyUyaux+dotProductUzUzaux;
      WaveSolverUtils::dotProduct( sizeNode, ux_n, ux_n, normUx );
      WaveSolverUtils::dotProduct( sizeNode, uy_n, uy_n, normUy );
      WaveSolverUtils::dotProduct( sizeNode, uz_n, uz_n, normUz );
      normUtot = normUx+normUy+normUz;

      lambdaNew = dotProductUtotUtotAux/normUtot;

      normUxaux = 0.0;
      normUyaux = 0.0;
      normUzaux = 0.0;
      WaveSolverUtils::dotProduct( sizeNode, stiffnessVectorx, stiffnessVectorx, normUxaux );
      WaveSolverUtils::dotProduct( sizeNode, stiffnessVectory, stiffnessVectory, normUyaux );
      WaveSolverUtils::dotProduct( sizeNode, stiffnessVectorz, stiffnessVectorz, normUzaux );

      normUtotAux = normUxaux+normUyaux+normUzaux;

      forAll< EXEC_POLICY >( sizeNode, [=] GEOS_HOST_DEVICE ( localIndex const a )
      {
        ux_n[a] = stiffnessVectorx[a]/( normUtotAux );
        uy_n[a] = stiffnessVectory[a]/( normUtotAux );
        uz_n[a] = stiffnessVectorz[a]/( normUtotAux );
      } );

      if( LvArray::math::abs( lambdaNew-lambdaOld )/LvArray::math::abs( lambdaNew )<= epsilon )
      {
        counter++;
      }
      else
      {
        counter=0;
      }

      numberIter++;


    }
    while (counter < 10 && numberIter < nIterMax);

    GEOS_THROW_IF( numberIter> nIterMax, "Power Iteration algorithm does not converge", std::runtime_error );

    //We use 1.99 instead of 2 to have a 5% margin error
    real64 dt = 1.99/sqrt( LvArray::math::abs( lambdaNew ));

    dtOut = MpiWrapper::min( dt );

    stiffnessVectorx.zero();
    stiffnessVectory.zero();
    stiffnessVectorz.zero();
    ux_n.zero();
    uy_n.zero();
    uz_n.zero();
  } );
  return m_timeStep * m_cflFactor;
}

real32 ElasticWaveEquationSEM::computeGlobalMinQFactor()
{
  RAJA::ReduceMin< ReducePolicy< EXEC_POLICY >, real32 > minQ( LvArray::NumericLimits< real32 >::max );
  DomainPartition & domain = getGroupByPath< DomainPartition >( "/Problem/domain" );

  forDiscretizationOnMeshTargets( domain.getMeshBodies(), [&] ( string const &,
                                                                MeshLevel & mesh,
                                                                arrayView1d< string const > const & regionNames )
  {
    mesh.getElemManager().forElementSubRegions< CellElementSubRegion >( regionNames, [&]( localIndex const,
                                                                                          CellElementSubRegion & elementSubRegion )
    {
      arrayView1d< real32 const > const qp = elementSubRegion.getField< elasticfields::ElasticQualityFactorP >();
      arrayView1d< real32 const > const qs = elementSubRegion.getField< elasticfields::ElasticQualityFactorS >();
      forAll< EXEC_POLICY >( elementSubRegion.size(), [=] GEOS_HOST_DEVICE ( localIndex const e ) {
        minQ.min( qp[e] );
        minQ.min( qs[e] );
      } );
    } );
  } );
  real32 minQVal = minQ.get();
  return MpiWrapper::min< real32 >( minQVal );
}

void ElasticWaveEquationSEM::applyFreeSurfaceBC( real64 const time, DomainPartition & domain )
{
  FieldSpecificationManager & fsManager = FieldSpecificationManager::getInstance();
  FunctionManager const & functionManager = FunctionManager::getInstance();

  FaceManager & faceManager = domain.getMeshBody( 0 ).getMeshLevel( m_discretizationName ).getFaceManager();
  NodeManager & nodeManager = domain.getMeshBody( 0 ).getMeshLevel( m_discretizationName ).getNodeManager();

  arrayView1d< real32 > const ux_np1 = nodeManager.getField< elasticfields::Displacementx_np1 >();
  arrayView1d< real32 > const uy_np1 = nodeManager.getField< elasticfields::Displacementy_np1 >();
  arrayView1d< real32 > const uz_np1 = nodeManager.getField< elasticfields::Displacementz_np1 >();
  arrayView1d< real32 > const ux_n   = nodeManager.getField< elasticfields::Displacementx_n >();
  arrayView1d< real32 > const uy_n   = nodeManager.getField< elasticfields::Displacementy_n >();
  arrayView1d< real32 > const uz_n   = nodeManager.getField< elasticfields::Displacementz_n >();
  arrayView1d< real32 > const ux_nm1 = nodeManager.getField< elasticfields::Displacementx_nm1 >();
  arrayView1d< real32 > const uy_nm1 = nodeManager.getField< elasticfields::Displacementy_nm1 >();
  arrayView1d< real32 > const uz_nm1 = nodeManager.getField< elasticfields::Displacementz_nm1 >();

  ArrayOfArraysView< localIndex const > const faceToNodeMap = faceManager.nodeList().toViewConst();

  /// set array of indicators: 1 if a face is on on free surface; 0 otherwise
  arrayView1d< localIndex > const freeSurfaceFaceIndicator = faceManager.getField< elasticfields::ElasticFreeSurfaceFaceIndicator >();

  /// set array of indicators: 1 if a node is on on free surface; 0 otherwise
  arrayView1d< localIndex > const freeSurfaceNodeIndicator = nodeManager.getField< elasticfields::ElasticFreeSurfaceNodeIndicator >();


  fsManager.apply( time,
                   domain.getMeshBody( 0 ).getMeshLevel( m_discretizationName ),
                   WaveSolverBase::viewKeyStruct::freeSurfaceString(),
                   [&]( FieldSpecificationBase const & bc,
                        string const &,
                        SortedArrayView< localIndex const > const & targetSet,
                        Group &,
                        string const & )
  {
    string const & functionName = bc.getFunctionName();

    if( functionName.empty() || functionManager.getGroup< FunctionBase >( functionName ).isFunctionOfTime() == 2 )
    {
      real64 const value = bc.getScale();

      for( localIndex i = 0; i < targetSet.size(); ++i )
      {
        localIndex const kf = targetSet[ i ];
        freeSurfaceFaceIndicator[kf] = 1;

        localIndex const numNodes = faceToNodeMap.sizeOfArray( kf );
        for( localIndex a=0; a < numNodes; ++a )
        {
          localIndex const dof = faceToNodeMap( kf, a );
          freeSurfaceNodeIndicator[dof] = 1;

          ux_np1[dof] = value;
          uy_np1[dof] = value;
          uz_np1[dof] = value;
          ux_n[dof] = value;
          uy_n[dof] = value;
          uz_n[dof] = value;
          ux_nm1[dof] = value;
          uy_nm1[dof] = value;
          uz_nm1[dof] = value;
        }
      }
    }
    else
    {
      GEOS_ERROR( getDataContext() << ": This option is not supported yet" );
    }
  } );
}



real64 ElasticWaveEquationSEM::explicitStepForward( real64 const & time_n,
                                                    real64 const & dt,
                                                    integer,
                                                    DomainPartition & domain,
                                                    bool GEOS_UNUSED_PARAM( computeGradient ) )
{
  real64 dtCompute = explicitStepInternal( time_n, dt, domain );
  return dtCompute;
}



real64 ElasticWaveEquationSEM::explicitStepBackward( real64 const & time_n,
                                                     real64 const & dt,
                                                     integer,
                                                     DomainPartition & domain,
                                                     bool GEOS_UNUSED_PARAM( computeGradient ) )
{
  GEOS_ERROR( getDataContext() << ": Backward propagation for the elastic wave propagator not yet implemented" );
  real64 dtOut = explicitStepInternal( time_n, dt, domain );
  return dtOut;
}

void ElasticWaveEquationSEM::computeUnknowns( real64 const & time_n,
                                              real64 const & dt,
                                              DomainPartition &,
                                              MeshLevel & mesh,
                                              arrayView1d< string const > const & regionNames )
{
  NodeManager & nodeManager = mesh.getNodeManager();

  arrayView1d< real32 const > const mass = nodeManager.getField< elasticfields::ElasticMassVector >();
  arrayView1d< real32 const > const dampingx = nodeManager.getField< elasticfields::DampingVectorx >();
  arrayView1d< real32 const > const dampingy = nodeManager.getField< elasticfields::DampingVectory >();
  arrayView1d< real32 const > const dampingz = nodeManager.getField< elasticfields::DampingVectorz >();
  arrayView1d< real32 > const stiffnessVectorx = nodeManager.getField< elasticfields::StiffnessVectorx >();
  arrayView1d< real32 > const stiffnessVectory = nodeManager.getField< elasticfields::StiffnessVectory >();
  arrayView1d< real32 > const stiffnessVectorz = nodeManager.getField< elasticfields::StiffnessVectorz >();

  arrayView1d< real32 > const ux_nm1 = nodeManager.getField< elasticfields::Displacementx_nm1 >();
  arrayView1d< real32 > const uy_nm1 = nodeManager.getField< elasticfields::Displacementy_nm1 >();
  arrayView1d< real32 > const uz_nm1 = nodeManager.getField< elasticfields::Displacementz_nm1 >();
  arrayView1d< real32 > const ux_n = nodeManager.getField< elasticfields::Displacementx_n >();
  arrayView1d< real32 > const uy_n = nodeManager.getField< elasticfields::Displacementy_n >();
  arrayView1d< real32 > const uz_n = nodeManager.getField< elasticfields::Displacementz_n >();
  arrayView1d< real32 > const ux_np1 = nodeManager.getField< elasticfields::Displacementx_np1 >();
  arrayView1d< real32 > const uy_np1 = nodeManager.getField< elasticfields::Displacementy_np1 >();
  arrayView1d< real32 > const uz_np1 = nodeManager.getField< elasticfields::Displacementz_np1 >();

  arrayView1d< real32 > const rhsx = nodeManager.getField< elasticfields::ForcingRHSx >();
  arrayView1d< real32 > const rhsy = nodeManager.getField< elasticfields::ForcingRHSy >();
  arrayView1d< real32 > const rhsz = nodeManager.getField< elasticfields::ForcingRHSz >();

  if( m_useVTI )
  {
    auto kernelFactory = elasticVTIWaveEquationSEMKernels::ExplicitElasticVTISEMFactory( dt );
    finiteElement::
      regionBasedKernelApplication< EXEC_POLICY,
                                    constitutive::NullModel,
                                    CellElementSubRegion >( mesh,
                                                            regionNames,
                                                            getDiscretizationName(),
                                                            "",
                                                            kernelFactory );
  }
  else
  {
    auto kernelFactory = elasticWaveEquationSEMKernels::ExplicitElasticSEMFactory( dt );
    finiteElement::
      regionBasedKernelApplication< EXEC_POLICY,
                                    constitutive::NullModel,
                                    CellElementSubRegion >( mesh,
                                                            regionNames,
                                                            getDiscretizationName(),
                                                            "",
                                                            kernelFactory );
  }

  if( m_attenuationType == WaveSolverUtils::AttenuationType::sls )
  {
    auto kernelFactory = elasticWaveEquationSEMKernels::ExplicitElasticAttenuativeSEMFactory( dt );
    finiteElement::
      regionBasedKernelApplication< EXEC_POLICY,
                                    constitutive::NullModel,
                                    CellElementSubRegion >( mesh,
                                                            regionNames,
                                                            getDiscretizationName(),
                                                            "",
                                                            kernelFactory );
  }

  addSourceToRightHandSide( time_n, rhsx, rhsy, rhsz );

  real64 const dt2 = pow( dt, 2 );
  SortedArrayView< localIndex const > const solverTargetNodesSet = m_solverTargetNodesSet.toViewConst();
  if( m_attenuationType == WaveSolverUtils::AttenuationType::sls )
  {
    arrayView1d< real32 > const stiffnessVectorAx = nodeManager.getField< elasticfields::StiffnessVectorAx >();
    arrayView1d< real32 > const stiffnessVectorAy = nodeManager.getField< elasticfields::StiffnessVectorAy >();
    arrayView1d< real32 > const stiffnessVectorAz = nodeManager.getField< elasticfields::StiffnessVectorAz >();
    arrayView2d< real32 > const divpsix = nodeManager.getField< elasticfields::DivPsix >();
    arrayView2d< real32 > const divpsiy = nodeManager.getField< elasticfields::DivPsiy >();
    arrayView2d< real32 > const divpsiz = nodeManager.getField< elasticfields::DivPsiz >();
    arrayView1d< real32 > const referenceFrequencies = m_slsReferenceAngularFrequencies.toView();
    arrayView1d< real32 > const anelasticityCoefficients = m_slsAnelasticityCoefficients.toView();
    ElasticTimeSchemeSEM::AttenuationLeapFrog( dt, ux_np1, ux_n, ux_nm1, uy_np1, uy_n, uy_nm1, uz_np1, uz_n, uz_nm1,
                                               divpsix, divpsiy, divpsiz,
                                               mass, dampingx, dampingy, dampingz, stiffnessVectorx, stiffnessVectory,
                                               stiffnessVectorz, stiffnessVectorAx, stiffnessVectorAy, stiffnessVectorAz,
                                               rhsx, rhsy, rhsz, solverTargetNodesSet,
                                               referenceFrequencies, anelasticityCoefficients );
  }
  else
  {
    ElasticTimeSchemeSEM::LeapFrog( dt, ux_np1, ux_n, ux_nm1, uy_np1, uy_n, uy_nm1, uz_np1, uz_n, uz_nm1,
                                    mass, dampingx, dampingy, dampingz, stiffnessVectorx, stiffnessVectory,
                                    stiffnessVectorz, rhsx, rhsy, rhsz, solverTargetNodesSet );
  }
}

void ElasticWaveEquationSEM::synchronizeUnknowns( real64 const & time_n,
                                                  real64 const & dt,
                                                  DomainPartition & domain,
                                                  MeshLevel & mesh,
                                                  arrayView1d< string const > const & )
{
  NodeManager & nodeManager = mesh.getNodeManager();

  arrayView1d< real32 > const ux_n   = nodeManager.getField< elasticfields::Displacementx_n >();
  arrayView1d< real32 > const uy_n   = nodeManager.getField< elasticfields::Displacementy_n >();
  arrayView1d< real32 > const uz_n   = nodeManager.getField< elasticfields::Displacementz_n >();
  arrayView1d< real32 > const ux_np1 = nodeManager.getField< elasticfields::Displacementx_np1 >();
  arrayView1d< real32 > const uy_np1 = nodeManager.getField< elasticfields::Displacementy_np1 >();
  arrayView1d< real32 > const uz_np1 = nodeManager.getField< elasticfields::Displacementz_np1 >();

  /// synchronize displacement fields
  FieldIdentifiers fieldsToBeSync;
  fieldsToBeSync.addFields( FieldLocation::Node, { elasticfields::Displacementx_np1::key(), elasticfields::Displacementy_np1::key(), elasticfields::Displacementz_np1::key() } );

  if( m_slsReferenceAngularFrequencies.size( 0 ) > 0 )
  {
    fieldsToBeSync.addFields( FieldLocation::Node, { elasticfields::DivPsix::key(), elasticfields::DivPsiy::key(), elasticfields::DivPsiz::key() } );
  }

  CommunicationTools & syncFields = CommunicationTools::getInstance();
  syncFields.synchronizeFields( fieldsToBeSync,
                                domain.getMeshBody( 0 ).getMeshLevel( m_discretizationName ),
                                domain.getNeighbors(),
                                true );

  // compute the seismic traces since last step.
  if( m_useDAS == WaveSolverUtils::DASType::none )
  {
    arrayView2d< real32 > const uXReceivers = m_displacementXNp1AtReceivers.toView();
    arrayView2d< real32 > const uYReceivers = m_displacementYNp1AtReceivers.toView();
    arrayView2d< real32 > const uZReceivers = m_displacementZNp1AtReceivers.toView();
    computeAllSeismoTraces( time_n, dt, ux_np1, ux_n, uXReceivers );
    computeAllSeismoTraces( time_n, dt, uy_np1, uy_n, uYReceivers );
    computeAllSeismoTraces( time_n, dt, uz_np1, uz_n, uZReceivers );
  }
  else
  {
    arrayView2d< real32 > const dasReceivers  = m_dasSignalNp1AtReceivers.toView();
    computeAllSeismoTraces( time_n, dt, ux_np1, ux_n, dasReceivers, m_linearDASVectorX.toView(), true );
    computeAllSeismoTraces( time_n, dt, uy_np1, uy_n, dasReceivers, m_linearDASVectorY.toView(), true );
    computeAllSeismoTraces( time_n, dt, uz_np1, uz_n, dasReceivers, m_linearDASVectorZ.toView(), true );
  }

  incrementIndexSeismoTrace( time_n );
}

void ElasticWaveEquationSEM::prepareNextTimestep( MeshLevel & mesh )
{
  NodeManager & nodeManager = mesh.getNodeManager();

  arrayView1d< real32 > const ux_nm1 = nodeManager.getField< elasticfields::Displacementx_nm1 >();
  arrayView1d< real32 > const uy_nm1 = nodeManager.getField< elasticfields::Displacementy_nm1 >();
  arrayView1d< real32 > const uz_nm1 = nodeManager.getField< elasticfields::Displacementz_nm1 >();
  arrayView1d< real32 > const ux_n   = nodeManager.getField< elasticfields::Displacementx_n >();
  arrayView1d< real32 > const uy_n   = nodeManager.getField< elasticfields::Displacementy_n >();
  arrayView1d< real32 > const uz_n   = nodeManager.getField< elasticfields::Displacementz_n >();
  arrayView1d< real32 > const ux_np1 = nodeManager.getField< elasticfields::Displacementx_np1 >();
  arrayView1d< real32 > const uy_np1 = nodeManager.getField< elasticfields::Displacementy_np1 >();
  arrayView1d< real32 > const uz_np1 = nodeManager.getField< elasticfields::Displacementz_np1 >();

  arrayView1d< real32 > const stiffnessVectorx = nodeManager.getField< elasticfields::StiffnessVectorx >();
  arrayView1d< real32 > const stiffnessVectory = nodeManager.getField< elasticfields::StiffnessVectory >();
  arrayView1d< real32 > const stiffnessVectorz = nodeManager.getField< elasticfields::StiffnessVectorz >();

  arrayView1d< real32 > const rhsx = nodeManager.getField< elasticfields::ForcingRHSx >();
  arrayView1d< real32 > const rhsy = nodeManager.getField< elasticfields::ForcingRHSy >();
  arrayView1d< real32 > const rhsz = nodeManager.getField< elasticfields::ForcingRHSz >();

  SortedArrayView< localIndex const > const solverTargetNodesSet = m_solverTargetNodesSet.toViewConst();

  forAll< EXEC_POLICY >( solverTargetNodesSet.size(), [=] GEOS_HOST_DEVICE ( localIndex const n )
  {
    localIndex const a = solverTargetNodesSet[n];
    ux_nm1[a] = ux_n[a];
    uy_nm1[a] = uy_n[a];
    uz_nm1[a] = uz_n[a];
    ux_n[a] = ux_np1[a];
    uy_n[a] = uy_np1[a];
    uz_n[a] = uz_np1[a];

    stiffnessVectorx[a] = stiffnessVectory[a] = stiffnessVectorz[a] = 0.0;
    rhsx[a] = rhsy[a] = rhsz[a] = 0.0;
  } );
  if( m_attenuationType == WaveSolverUtils::AttenuationType::sls )
  {
    arrayView1d< real32 > const stiffnessVectorAx = nodeManager.getField< elasticfields::StiffnessVectorAx >();
    arrayView1d< real32 > const stiffnessVectorAy = nodeManager.getField< elasticfields::StiffnessVectorAy >();
    arrayView1d< real32 > const stiffnessVectorAz = nodeManager.getField< elasticfields::StiffnessVectorAz >();
    forAll< EXEC_POLICY >( solverTargetNodesSet.size(), [=] GEOS_HOST_DEVICE ( localIndex const n )
    {
      localIndex const a = solverTargetNodesSet[n];
      stiffnessVectorAx[a] = stiffnessVectorAy[a] = stiffnessVectorAz[a] = 0.0;
    } );
  }

}

real64 ElasticWaveEquationSEM::explicitStepInternal( real64 const & time_n,
                                                     real64 const & dt,
                                                     DomainPartition & domain )
{
  GEOS_MARK_FUNCTION;

  GEOS_LOG_RANK_0_IF( dt < epsilonLoc, "Warning! Value for dt: " << dt << "s is smaller than local threshold: " << epsilonLoc );

  real64 dtCompute;
  forDiscretizationOnMeshTargets( domain.getMeshBodies(), [&] ( string const &,
                                                                MeshLevel & mesh,
                                                                arrayView1d< string const > const & regionNames )
  {
    localIndex nSubSteps = (int) ceil( dt/m_timeStep );
    dtCompute = dt/nSubSteps;
    computeUnknowns( time_n, dtCompute, domain, mesh, regionNames );
    synchronizeUnknowns( time_n, dtCompute, domain, mesh, regionNames );
    prepareNextTimestep( mesh );
  } );

  return dtCompute;
}

void ElasticWaveEquationSEM::cleanup( real64 const time_n,
                                      integer const cycleNumber,
                                      integer const eventCounter,
                                      real64 const eventProgress,
                                      DomainPartition & domain )
{
  // call the base class cleanup (for reporting purposes)
  PhysicsSolverBase::cleanup( time_n, cycleNumber, eventCounter, eventProgress, domain );

  // compute the remaining seismic traces, if needed
  forDiscretizationOnMeshTargets( domain.getMeshBodies(), [&] ( string const &,
                                                                MeshLevel & mesh,
                                                                arrayView1d< string const > const & )
  {
    NodeManager & nodeManager = mesh.getNodeManager();
    arrayView1d< real32 const > const ux_n   = nodeManager.getField< elasticfields::Displacementx_n >();
    arrayView1d< real32 const > const ux_np1 = nodeManager.getField< elasticfields::Displacementx_np1 >();
    arrayView1d< real32 const > const uy_n   = nodeManager.getField< elasticfields::Displacementy_n >();
    arrayView1d< real32 const > const uy_np1 = nodeManager.getField< elasticfields::Displacementy_np1 >();
    arrayView1d< real32 const > const uz_n   = nodeManager.getField< elasticfields::Displacementz_n >();
    arrayView1d< real32 const > const uz_np1 = nodeManager.getField< elasticfields::Displacementz_np1 >();

    if( m_useDAS == WaveSolverUtils::DASType::none )
    {
      arrayView2d< real32 > const uXReceivers  = m_displacementXNp1AtReceivers.toView();
      arrayView2d< real32 > const uYReceivers  = m_displacementYNp1AtReceivers.toView();
      arrayView2d< real32 > const uZReceivers  = m_displacementZNp1AtReceivers.toView();
      computeAllSeismoTraces( time_n, 0.0, ux_np1, ux_n, uXReceivers );
      computeAllSeismoTraces( time_n, 0.0, uy_np1, uy_n, uYReceivers );
      computeAllSeismoTraces( time_n, 0.0, uz_np1, uz_n, uZReceivers );
      WaveSolverUtils::writeSeismoTraceVector( "seismoTraceReceiver", getName(), m_outputSeismoTrace, m_receiverConstants.size( 0 ),
                                               m_receiverIsLocal, m_nsamplesSeismoTrace, uXReceivers, uYReceivers, uZReceivers );
    }
    else
    {
      arrayView2d< real32 > const dasReceivers  = m_dasSignalNp1AtReceivers.toView();
      computeAllSeismoTraces( time_n, 0.0, ux_np1, ux_n, dasReceivers, m_linearDASVectorX.toView(), true );
      computeAllSeismoTraces( time_n, 0.0, uy_np1, uy_n, dasReceivers, m_linearDASVectorY.toView(), true );
      computeAllSeismoTraces( time_n, 0.0, uz_np1, uz_n, dasReceivers, m_linearDASVectorZ.toView(), true );
      // sum contributions from all MPI ranks, since some receivers might be split among multiple ranks
      MpiWrapper::allReduce( dasReceivers.data(),
                             dasReceivers.data(),
                             m_linearDASGeometry.size( 0 ),
                             MpiWrapper::getMpiOp( MpiWrapper::Reduction::Sum ),
                             MPI_COMM_GEOS );
      WaveSolverUtils::writeSeismoTrace( "dasTraceReceiver", getName(), m_outputSeismoTrace, m_linearDASGeometry.size( 0 ),
                                         m_receiverIsLocal, m_nsamplesSeismoTrace, dasReceivers );
    }
  } );
}

void ElasticWaveEquationSEM::initializePML()
{
  GEOS_ERROR( getDataContext() << ": PML for the elastic wave propagator not yet implemented" );
}

void ElasticWaveEquationSEM::applyPML( real64 const, DomainPartition & )
{
  GEOS_ERROR( getDataContext() << ": PML for the elastic wave propagator not yet implemented" );
}

REGISTER_CATALOG_ENTRY( PhysicsSolverBase, ElasticWaveEquationSEM, string const &, dataRepository::Group * const )

} /* namespace geos */<|MERGE_RESOLUTION|>--- conflicted
+++ resolved
@@ -278,16 +278,9 @@
     {
       using FE_TYPE = TYPEOFREF( finiteElement );
 
-<<<<<<< HEAD
-      localIndex const numFacesPerElem = elementSubRegion.numFacesPerElement();
-      elasticWaveEquationSEMKernels::
-        PrecomputeSourceAndReceiverKernel::
-        launch< EXEC_POLICY, FE_TYPE >
-=======
       PreComputeSourcesAndReceivers::
         Compute3DSourceAndReceiverConstantsWithDAS
       < EXEC_POLICY, FE_TYPE >
->>>>>>> 31de5c1a
         ( elementSubRegion.size(),
         facesToNodes,
         nodeCoords,
@@ -421,35 +414,12 @@
       {
         using FE_TYPE = TYPEOFREF( finiteElement );
 
-<<<<<<< HEAD
         elasticWaveEquationSEMKernels::MassMatrixKernel< FE_TYPE > kernelM( finiteElement );
         kernelM.template launch< EXEC_POLICY, ATOMIC_POLICY >( elementSubRegion.size(),
                                                                nodeCoords,
                                                                elemsToNodes,
                                                                density,
                                                                mass );
-
-        elasticWaveEquationSEMKernels::DampingMatrixKernel< FE_TYPE > kernelD( finiteElement );
-        kernelD.template launch< EXEC_POLICY, ATOMIC_POLICY >( elementSubRegion.size(),
-                                                               nodeCoords,
-                                                               elemsToFaces,
-                                                               facesToNodes,
-                                                               facesDomainBoundaryIndicator,
-                                                               freeSurfaceFaceIndicator,
-                                                               faceNormal,
-                                                               density,
-                                                               velocityVp,
-                                                               velocityVs,
-                                                               dampingx,
-                                                               dampingy,
-                                                               dampingz );
-=======
-        ElasticMatricesSEM::MassMatrix< FE_TYPE > kernelM( finiteElement );
-        kernelM.template computeMassMatrix< EXEC_POLICY, ATOMIC_POLICY >( elementSubRegion.size(),
-                                                                          nodeCoords,
-                                                                          elemsToNodes,
-                                                                          density,
-                                                                          mass );
 
 
 
@@ -467,7 +437,6 @@
                                                                              dampingx,
                                                                              dampingy,
                                                                              dampingz );
->>>>>>> 31de5c1a
       } );
     } );
 
