/*
 * ------------------------------------------------------------------------------------------------------------
 * SPDX-License-Identifier: LGPL-2.1-only
 *
 * Copyright (c) 2016-2024 Lawrence Livermore National Security LLC
 * Copyright (c) 2018-2024 Total, S.A
 * Copyright (c) 2018-2024 The Board of Trustees of the Leland Stanford Junior University
 * Copyright (c) 2023-2024 Chevron
 * Copyright (c) 2019-     GEOS/GEOSX Contributors
 * All rights reserved
 *
 * See top level LICENSE, COPYRIGHT, CONTRIBUTORS, NOTICE, and ACKNOWLEDGEMENTS files for details.
 * ------------------------------------------------------------------------------------------------------------
 */


/**
 * @file ElasticFirstOrderWaveEquationSEM.cpp
 */

#include "ElasticFirstOrderWaveEquationSEM.hpp"
#include "ElasticFirstOrderWaveEquationSEMKernel.hpp"

#include "finiteElement/FiniteElementDiscretization.hpp"
#include "fieldSpecification/FieldSpecificationManager.hpp"
#include "mainInterface/ProblemManager.hpp"
#include "mesh/ElementType.hpp"
#include "mesh/DomainPartition.hpp"
#include "mesh/mpiCommunications/CommunicationTools.hpp"
#include "physicsSolvers/wavePropagation/sem/elastic/shared/ElasticMatricesSEMKernel.hpp"
#include "physicsSolvers/wavePropagation/shared/PrecomputeSourcesAndReceiversKernel.hpp"
#include "events/EventManager.hpp"

namespace geos
{

using namespace dataRepository;
using namespace fields;

ElasticFirstOrderWaveEquationSEM::ElasticFirstOrderWaveEquationSEM( const std::string & name,
                                                                    Group * const parent ):

  WaveSolverBase( name,
                  parent )
{

  registerWrapper( viewKeyStruct::displacementxNp1AtReceiversString(), &m_displacementxNp1AtReceivers ).
    setInputFlag( InputFlags::FALSE ).
    setSizedFromParent( 0 ).
    setDescription( "Displacement value at each receiver for each timestep (x-components)" );

  registerWrapper( viewKeyStruct::displacementyNp1AtReceiversString(), &m_displacementyNp1AtReceivers ).
    setInputFlag( InputFlags::FALSE ).
    setSizedFromParent( 0 ).
    setDescription( "Displacement value at each receiver for each timestep (y-components)" );

  registerWrapper( viewKeyStruct::displacementzNp1AtReceiversString(), &m_displacementzNp1AtReceivers ).
    setInputFlag( InputFlags::FALSE ).
    setSizedFromParent( 0 ).
    setDescription( "Displacement value at each receiver for each timestep (z-components)" );

  registerWrapper( viewKeyStruct::sigmaxxNp1AtReceiversString(), &m_sigmaxxNp1AtReceivers ).
    setInputFlag( InputFlags::FALSE ).
    setSizedFromParent( 0 ).
    setDescription( "Displacement value at each receiver for each timestep (z-components)" );

  registerWrapper( viewKeyStruct::sigmayyNp1AtReceiversString(), &m_sigmayyNp1AtReceivers ).
    setInputFlag( InputFlags::FALSE ).
    setSizedFromParent( 0 ).
    setDescription( "Displacement value at each receiver for each timestep (z-components)" );

  registerWrapper( viewKeyStruct::sigmazzNp1AtReceiversString(), &m_sigmazzNp1AtReceivers ).
    setInputFlag( InputFlags::FALSE ).
    setSizedFromParent( 0 ).
    setDescription( "Displacement value at each receiver for each timestep (z-components)" );

  registerWrapper( viewKeyStruct::sigmaxyNp1AtReceiversString(), &m_sigmaxyNp1AtReceivers ).
    setInputFlag( InputFlags::FALSE ).
    setSizedFromParent( 0 ).
    setDescription( "Displacement value at each receiver for each timestep (z-components)" );

  registerWrapper( viewKeyStruct::sigmaxzNp1AtReceiversString(), &m_sigmaxzNp1AtReceivers ).
    setInputFlag( InputFlags::FALSE ).
    setSizedFromParent( 0 ).
    setDescription( "Displacement value at each receiver for each timestep (z-components)" );

  registerWrapper( viewKeyStruct::sigmayzNp1AtReceiversString(), &m_sigmayzNp1AtReceivers ).
    setInputFlag( InputFlags::FALSE ).
    setSizedFromParent( 0 ).
    setDescription( "Displacement value at each receiver for each timestep (z-components)" );

  registerWrapper( viewKeyStruct::sourceElemString(), &m_sourceElem ).
    setInputFlag( InputFlags::FALSE ).
    setSizedFromParent( 0 ).
    setDescription( "Element containing the sources" );

  registerWrapper( viewKeyStruct::sourceRegionString(), &m_sourceRegion ).
    setInputFlag( InputFlags::FALSE ).
    setSizedFromParent( 0 ).
    setDescription( "Region containing the sources" );
}

ElasticFirstOrderWaveEquationSEM::~ElasticFirstOrderWaveEquationSEM()
{
  // TODO Auto-generated destructor stub
}

void ElasticFirstOrderWaveEquationSEM::initializePreSubGroups()
{
  WaveSolverBase::initializePreSubGroups();
}


void ElasticFirstOrderWaveEquationSEM::registerDataOnMesh( Group & meshBodies )
{
  WaveSolverBase::registerDataOnMesh( meshBodies );

  forDiscretizationOnMeshTargets( meshBodies, [&] ( string const &,
                                                    MeshLevel & mesh,
                                                    arrayView1d< string const > const & )

  {
    NodeManager & nodeManager = mesh.getNodeManager();

    nodeManager.registerField< elasticfields::Displacementx_np1,
                               elasticfields::Displacementy_np1,
                               elasticfields::Displacementz_np1,
                               elasticfields::ForcingRHS,
                               elasticfields::ElasticMassVector,
                               elasticfields::DampingVectorx,
                               elasticfields::DampingVectory,
                               elasticfields::DampingVectorz,
                               elasticfields::ElasticFreeSurfaceNodeIndicator >( getName() );

    FaceManager & faceManager = mesh.getFaceManager();
    faceManager.registerField< elasticfields::ElasticFreeSurfaceFaceIndicator >( getName() );

    ElementRegionManager & elemManager = mesh.getElemManager();

    elemManager.forElementSubRegions< CellElementSubRegion >( [&]( CellElementSubRegion & subRegion )
    {
      subRegion.registerField< elasticfields::ElasticVelocityVp >( getName() );
      subRegion.registerField< elasticfields::ElasticVelocityVs >( getName() );
      subRegion.registerField< elasticfields::ElasticDensity >( getName() );
      subRegion.registerField< elasticfields::Lambda >( getName() );
      subRegion.registerField< elasticfields::Mu >( getName() );

      subRegion.registerField< elasticfields::Stresstensorxx >( getName());
      subRegion.registerField< elasticfields::Stresstensoryy >( getName());
      subRegion.registerField< elasticfields::Stresstensorzz >( getName());
      subRegion.registerField< elasticfields::Stresstensorxy >( getName());
      subRegion.registerField< elasticfields::Stresstensorxz >( getName());
      subRegion.registerField< elasticfields::Stresstensoryz >( getName());

      finiteElement::FiniteElementBase const & fe = subRegion.getReference< finiteElement::FiniteElementBase >( getDiscretizationName() );

      finiteElement::FiniteElementDispatchHandler< SEM_FE_TYPES >::dispatch3D( fe, [&] ( auto const finiteElement )
      {

        using FE_TYPE = TYPEOFREF( finiteElement );

        constexpr localIndex numNodesPerElem = FE_TYPE::numNodes;

        subRegion.getField< elasticfields::Stresstensorxx >().resizeDimension< 1 >( numNodesPerElem );
        subRegion.getField< elasticfields::Stresstensoryy >().resizeDimension< 1 >( numNodesPerElem );
        subRegion.getField< elasticfields::Stresstensorzz >().resizeDimension< 1 >( numNodesPerElem );
        subRegion.getField< elasticfields::Stresstensorxy >().resizeDimension< 1 >( numNodesPerElem );
        subRegion.getField< elasticfields::Stresstensorxz >().resizeDimension< 1 >( numNodesPerElem );
        subRegion.getField< elasticfields::Stresstensoryz >().resizeDimension< 1 >( numNodesPerElem );
      } );


    } );

  } );
}



void ElasticFirstOrderWaveEquationSEM::postInputInitialization()
{

  WaveSolverBase::postInputInitialization();

  localIndex const numSourcesGlobal = m_sourceCoordinates.size( 0 );
  m_sourceElem.resize( numSourcesGlobal );
  m_sourceRegion.resize( numSourcesGlobal );

  localIndex const numReceiversGlobal = m_receiverCoordinates.size( 0 );
  m_receiverElem.resize( numReceiversGlobal );
  m_receiverRegion.resize( numReceiversGlobal );

  m_displacementxNp1AtReceivers.resize( m_nsamplesSeismoTrace, numReceiversGlobal + 1 );
  m_displacementyNp1AtReceivers.resize( m_nsamplesSeismoTrace, numReceiversGlobal + 1 );
  m_displacementzNp1AtReceivers.resize( m_nsamplesSeismoTrace, numReceiversGlobal + 1 );

  m_sigmaxxNp1AtReceivers.resize( m_nsamplesSeismoTrace, numReceiversGlobal + 1 );
  m_sigmayyNp1AtReceivers.resize( m_nsamplesSeismoTrace, numReceiversGlobal + 1 );
  m_sigmazzNp1AtReceivers.resize( m_nsamplesSeismoTrace, numReceiversGlobal + 1 );
  m_sigmaxyNp1AtReceivers.resize( m_nsamplesSeismoTrace, numReceiversGlobal + 1 );
  m_sigmaxzNp1AtReceivers.resize( m_nsamplesSeismoTrace, numReceiversGlobal + 1 );
  m_sigmayzNp1AtReceivers.resize( m_nsamplesSeismoTrace, numReceiversGlobal + 1 );
}


void ElasticFirstOrderWaveEquationSEM::precomputeSourceAndReceiverTerm( MeshLevel & baseMesh, MeshLevel & mesh, arrayView1d< string const > const & regionNames )
{
  GEOS_MARK_FUNCTION;

  arrayView1d< globalIndex const > const nodeLocalToGlobal = baseMesh.getNodeManager().localToGlobalMap().toViewConst();
  ArrayOfArraysView< localIndex const > const nodesToElements = baseMesh.getNodeManager().elementList().toViewConst();
  ArrayOfArraysView< localIndex const > const facesToNodes = baseMesh.getFaceManager().nodeList().toViewConst();
  arrayView2d< real64 const, nodes::REFERENCE_POSITION_USD > const nodeCoords = baseMesh.getNodeManager().referencePosition();

  arrayView2d< real64 const > const sourceCoordinates = m_sourceCoordinates.toViewConst();
  arrayView2d< localIndex > const sourceNodeIds = m_sourceNodeIds.toView();
  arrayView2d< real64 > const sourceConstants = m_sourceConstants.toView();
  arrayView1d< localIndex > const sourceIsAccessible = m_sourceIsAccessible.toView();
  arrayView1d< localIndex > const sourceElem = m_sourceElem.toView();
  arrayView1d< localIndex > const sourceRegion = m_sourceRegion.toView();
  sourceNodeIds.setValues< serialPolicy >( -1 );
  sourceConstants.setValues< serialPolicy >( -1 );
  sourceIsAccessible.zero();

  arrayView2d< real64 const > const receiverCoordinates = m_receiverCoordinates.toViewConst();
  arrayView2d< localIndex > const receiverNodeIds = m_receiverNodeIds.toView();
  arrayView2d< real64 > const receiverConstants = m_receiverConstants.toView();
  arrayView1d< localIndex > const receiverIsLocal = m_receiverIsLocal.toView();
  arrayView1d< localIndex > const receiverElem = m_receiverElem.toView();
  arrayView1d< localIndex > const receiverRegion = m_receiverRegion.toView();

  receiverNodeIds.setValues< serialPolicy >( -1 );
  receiverConstants.setValues< serialPolicy >( -1 );
  receiverIsLocal.zero();

  mesh.getElemManager().forElementSubRegionsComplete< CellElementSubRegion >( regionNames, [&]( localIndex const,
                                                                                                localIndex const regionIndex,
                                                                                                localIndex const esr,
                                                                                                ElementRegionBase &,
                                                                                                CellElementSubRegion & elementSubRegion )
  {

    GEOS_THROW_IF( elementSubRegion.getElementType() != ElementType::Hexahedron,
                   getDataContext() << ": Invalid type of element, the elastic solver is designed for hexahedral meshes only (C3D8) ",
                   InputError );

    arrayView2d< localIndex const > const elemsToFaces = elementSubRegion.faceList();
    arrayView2d< localIndex const, cells::NODE_MAP_USD > const & elemsToNodes = elementSubRegion.nodeList();
    arrayView2d< localIndex const, cells::NODE_MAP_USD > const & baseElemsToNodes = baseMesh.getElemManager().getRegion( regionIndex ).getSubRegion< CellElementSubRegion >( esr ).nodeList();
    arrayView2d< real64 const > const elemCenter = elementSubRegion.getElementCenter();
    arrayView1d< integer const > const elemGhostRank = elementSubRegion.ghostRank();
    arrayView1d< globalIndex const > const elemLocalToGlobal = elementSubRegion.localToGlobalMap().toViewConst();

    finiteElement::FiniteElementBase const &
    fe = elementSubRegion.getReference< finiteElement::FiniteElementBase >( getDiscretizationName() );
    finiteElement::FiniteElementDispatchHandler< SEM_FE_TYPES >::dispatch3D( fe, [&] ( auto const finiteElement )
    {
      using FE_TYPE = TYPEOFREF( finiteElement );

<<<<<<< HEAD
      localIndex const numFacesPerElem = elementSubRegion.numFacesPerElement();

      elasticFirstOrderWaveEquationSEMKernels::
        PrecomputeSourceAndReceiverKernel::
        launch< EXEC_POLICY, FE_TYPE >
=======
      PreComputeSourcesAndReceivers::
        Compute1DSourceAndReceiverConstantsWithElementsAndRegionStorage
      < EXEC_POLICY, FE_TYPE >
>>>>>>> 31de5c1a
        ( elementSubRegion.size(),
        regionIndex,
        facesToNodes,
        nodeCoords,
        nodeLocalToGlobal,
        elemLocalToGlobal,
        nodesToElements,
        baseElemsToNodes,
        elemGhostRank,
        elemsToNodes,
        elemsToFaces,
        elemCenter,
        sourceCoordinates,
        sourceIsAccessible,
        sourceElem,
        sourceNodeIds,
        sourceConstants,
        sourceRegion,
        receiverCoordinates,
        receiverIsLocal,
        receiverElem,
        receiverNodeIds,
        receiverConstants,
        receiverRegion );
    } );
    elementSubRegion.faceList().freeOnDevice();
    baseMesh.getElemManager().getRegion( regionIndex ).getSubRegion< CellElementSubRegion >( esr ).nodeList().freeOnDevice();
    elementSubRegion.getElementCenter().freeOnDevice();
    elementSubRegion.ghostRank().freeOnDevice();
    elementSubRegion.localToGlobalMap().freeOnDevice();
  } );
  baseMesh.getNodeManager().localToGlobalMap().freeOnDevice();
  baseMesh.getNodeManager().elementList().toView().freeOnDevice();
  baseMesh.getFaceManager().nodeList().toView().freeOnDevice();
  baseMesh.getNodeManager().referencePosition().freeOnDevice();
  facesToNodes.freeOnDevice();
  nodesToElements.freeOnDevice();
}

void ElasticFirstOrderWaveEquationSEM::initializePostInitialConditionsPreSubGroups()
{

  WaveSolverBase::initializePostInitialConditionsPreSubGroups();

  DomainPartition & domain = getGroupByPath< DomainPartition >( "/Problem/domain" );

  real64 const time = 0.0;
  applyFreeSurfaceBC( time, domain );

  forDiscretizationOnMeshTargets( domain.getMeshBodies(), [&] ( string const & meshBodyName,
                                                                MeshLevel & mesh,
                                                                arrayView1d< string const > const & regionNames )
  {
    MeshLevel & baseMesh = domain.getMeshBodies().getGroup< MeshBody >( meshBodyName ).getBaseDiscretization();
    precomputeSourceAndReceiverTerm( baseMesh, mesh, regionNames );

    NodeManager & nodeManager = mesh.getNodeManager();
    FaceManager & faceManager = mesh.getFaceManager();

    /// get the array of indicators: 1 if the face is on the boundary; 0 otherwise
    arrayView1d< integer const > const & facesDomainBoundaryIndicator = faceManager.getDomainBoundaryIndicator();
    arrayView2d< wsCoordType const, nodes::REFERENCE_POSITION_USD > const X = nodeManager.getField< fields::referencePosition32 >().toViewConst();
    arrayView2d< real64 const > const faceNormal  = faceManager.faceNormal();

    /// get face to node map
    ArrayOfArraysView< localIndex const > const facesToNodes = faceManager.nodeList().toViewConst();

    // mass matrix to be computed in this function
    arrayView1d< real32 > const mass = nodeManager.getField< elasticfields::ElasticMassVector >();
    mass.zero();
    /// damping matrix to be computed for each dof in the boundary of the mesh
    arrayView1d< real32 > const dampingx = nodeManager.getField< elasticfields::DampingVectorx >();
    arrayView1d< real32 > const dampingy = nodeManager.getField< elasticfields::DampingVectory >();
    arrayView1d< real32 > const dampingz = nodeManager.getField< elasticfields::DampingVectorz >();
    dampingx.zero();
    dampingy.zero();
    dampingz.zero();

    /// get array of indicators: 1 if face is on the free surface; 0 otherwise
    arrayView1d< localIndex const > const freeSurfaceFaceIndicator = faceManager.getField< elasticfields::ElasticFreeSurfaceFaceIndicator >();

    mesh.getElemManager().forElementSubRegions< CellElementSubRegion >( regionNames, [&]( localIndex const,
                                                                                          CellElementSubRegion & elementSubRegion )
    {

      arrayView2d< localIndex const, cells::NODE_MAP_USD > const elemsToNodes = elementSubRegion.nodeList();
      arrayView2d< localIndex const > const elemsToFaces = elementSubRegion.faceList();
      arrayView1d< real32 const > const density = elementSubRegion.getField< elasticfields::ElasticDensity >();
      arrayView1d< real32 const > const velocityVp = elementSubRegion.getField< elasticfields::ElasticVelocityVp >();
      arrayView1d< real32 const > const velocityVs = elementSubRegion.getField< elasticfields::ElasticVelocityVs >();
      arrayView1d< real32 > const lambda = elementSubRegion.getField< elasticfields::Lambda >();
      arrayView1d< real32 > const mu = elementSubRegion.getField< elasticfields::Mu >();

      finiteElement::FiniteElementBase const &
      fe = elementSubRegion.getReference< finiteElement::FiniteElementBase >( getDiscretizationName() );

      finiteElement::FiniteElementDispatchHandler< SEM_FE_TYPES >::dispatch3D( fe,
                                                                               [&]
                                                                                 ( auto const finiteElement )
      {
        using FE_TYPE = TYPEOFREF( finiteElement );

<<<<<<< HEAD
        elasticFirstOrderWaveEquationSEMKernels::MassMatrixKernel< FE_TYPE > kernelM( finiteElement );

        kernelM.template launch< EXEC_POLICY, ATOMIC_POLICY >( elementSubRegion.size(),
                                                               X,
                                                               elemsToNodes,
                                                               density,
                                                               mass );

        elasticFirstOrderWaveEquationSEMKernels::DampingMatrixKernel< FE_TYPE > kernelD( finiteElement );

        kernelD.template launch< EXEC_POLICY, ATOMIC_POLICY >( elementSubRegion.size(),
                                                               X,
                                                               elemsToFaces,
                                                               facesToNodes,
                                                               facesDomainBoundaryIndicator,
                                                               freeSurfaceFaceIndicator,
                                                               faceNormal,
                                                               density,
                                                               velocityVp,
                                                               velocityVs,
                                                               dampingx,
                                                               dampingy,
                                                               dampingz );
=======
        ElasticMatricesSEM::MassMatrix< FE_TYPE > kernelM( finiteElement );

        kernelM.template computeMassMatrix< EXEC_POLICY, ATOMIC_POLICY >( elementSubRegion.size(),
                                                                          nodeCoords,
                                                                          elemsToNodes,
                                                                          density,
                                                                          mass );


        ElasticMatricesSEM::DampingMatrix< FE_TYPE > kernelD( finiteElement );

        kernelD.template computeDampingMatrix< EXEC_POLICY, ATOMIC_POLICY >( elementSubRegion.size(),
                                                                             nodeCoords,
                                                                             elemsToFaces,
                                                                             facesToNodes,
                                                                             facesDomainBoundaryIndicator,
                                                                             freeSurfaceFaceIndicator,
                                                                             faceNormal,
                                                                             density,
                                                                             velocityVp,
                                                                             velocityVs,
                                                                             dampingx,
                                                                             dampingy,
                                                                             dampingz );
>>>>>>> 31de5c1a
      } );
    } );
  } );
}

real64 ElasticFirstOrderWaveEquationSEM::computeTimeStep( real64 & dtOut )
{
  GEOS_ERROR( getDataContext() << ":  Time-Step computation for the first order elastic wave propagator not yet implemented" );
  return dtOut;
}

void ElasticFirstOrderWaveEquationSEM::applyFreeSurfaceBC( real64 const time, DomainPartition & domain )
{
  FieldSpecificationManager & fsManager = FieldSpecificationManager::getInstance();
  FunctionManager const & functionManager = FunctionManager::getInstance();

  FaceManager & faceManager = domain.getMeshBody( 0 ).getMeshLevel( m_discretizationName ).getFaceManager();
  NodeManager & nodeManager = domain.getMeshBody( 0 ).getMeshLevel( m_discretizationName ).getNodeManager();

  arrayView1d< real32 > const ux_np1 = nodeManager.getField< elasticfields::Displacementx_np1 >();
  arrayView1d< real32 > const uy_np1 = nodeManager.getField< elasticfields::Displacementy_np1 >();
  arrayView1d< real32 > const uz_np1 = nodeManager.getField< elasticfields::Displacementz_np1 >();

  ArrayOfArraysView< localIndex const > const faceToNodeMap = faceManager.nodeList().toViewConst();

  /// set array of indicators: 1 if a face is on on free surface; 0 otherwise
  arrayView1d< localIndex > const freeSurfaceFaceIndicator = faceManager.getField< elasticfields::ElasticFreeSurfaceFaceIndicator >();

  /// set array of indicators: 1 if a node is on on free surface; 0 otherwise
  arrayView1d< localIndex > const freeSurfaceNodeIndicator = nodeManager.getField< elasticfields::ElasticFreeSurfaceNodeIndicator >();

  freeSurfaceFaceIndicator.zero();
  freeSurfaceNodeIndicator.zero();

  fsManager.apply( time,
                   domain.getMeshBody( 0 ).getMeshLevel( m_discretizationName ),
                   WaveSolverBase::viewKeyStruct::freeSurfaceString(),
                   [&]( FieldSpecificationBase const & bc,
                        string const &,
                        SortedArrayView< localIndex const > const & targetSet,
                        Group &,
                        string const & )
  {
    string const & functionName = bc.getFunctionName();

    if( functionName.empty() || functionManager.getGroup< FunctionBase >( functionName ).isFunctionOfTime() == 2 )
    {
      real64 const value = bc.getScale();

      for( localIndex i = 0; i < targetSet.size(); ++i )
      {
        localIndex const kf = targetSet[ i ];
        freeSurfaceFaceIndicator[kf] = 1;

        localIndex const numNodes = faceToNodeMap.sizeOfArray( kf );
        for( localIndex a=0; a < numNodes; ++a )
        {
          localIndex const dof = faceToNodeMap( kf, a );
          freeSurfaceNodeIndicator[dof] = 1;

          ux_np1[dof] = value;
          uy_np1[dof] = value;
          uz_np1[dof] = value;
        }
      }
    }
    else
    {
      GEOS_ERROR( "This option is not supported yet" );
    }
  } );
}

real64 ElasticFirstOrderWaveEquationSEM::explicitStepForward( real64 const & time_n,
                                                              real64 const & dt,
                                                              integer cycleNumber,
                                                              DomainPartition & domain,
                                                              bool GEOS_UNUSED_PARAM( computeGradient ) )
{
  real64 dtOut = explicitStepInternal( time_n, dt, cycleNumber, domain );
  return dtOut;
}



real64 ElasticFirstOrderWaveEquationSEM::explicitStepBackward( real64 const & time_n,
                                                               real64 const & dt,
                                                               integer cycleNumber,
                                                               DomainPartition & domain,
                                                               bool GEOS_UNUSED_PARAM( computeGradient ) )
{
  GEOS_ERROR( getDataContext() << ": Backward propagation for the first order elastic wave propagator not yet implemented" );
  real64 dtOut = explicitStepInternal( time_n, dt, cycleNumber, domain );
  return dtOut;
}

real64 ElasticFirstOrderWaveEquationSEM::explicitStepInternal( real64 const & time_n,
                                                               real64 const & dt,
                                                               integer const cycleNumber,
                                                               DomainPartition & domain )
{

  GEOS_MARK_FUNCTION;

  GEOS_UNUSED_VAR( time_n, dt, cycleNumber );


  arrayView2d< real64 const > const sourceConstants = m_sourceConstants.toView();
  arrayView1d< localIndex const > const sourceIsAccessible = m_sourceIsAccessible.toView();
  arrayView1d< localIndex const > const sourceElem = m_sourceElem.toView();
  arrayView1d< localIndex const > const sourceRegion = m_sourceRegion.toView();


  forDiscretizationOnMeshTargets( domain.getMeshBodies(), [&] ( string const &,
                                                                MeshLevel & mesh,
                                                                arrayView1d< string const > const & regionNames )

  {

    NodeManager & nodeManager = mesh.getNodeManager();

    arrayView2d< wsCoordType const, nodes::REFERENCE_POSITION_USD > const nodeCoords = nodeManager.getField< fields::referencePosition32 >().toViewConst();

    arrayView1d< real32 const > const mass = nodeManager.getField< elasticfields::ElasticMassVector >();
    arrayView1d< real32 > const dampingx = nodeManager.getField< elasticfields::DampingVectorx >();
    arrayView1d< real32 > const dampingy = nodeManager.getField< elasticfields::DampingVectory >();
    arrayView1d< real32 > const dampingz = nodeManager.getField< elasticfields::DampingVectorz >();


    arrayView1d< real32 > const ux_np1 = nodeManager.getField< elasticfields::Displacementx_np1 >();
    arrayView1d< real32 > const uy_np1 = nodeManager.getField< elasticfields::Displacementy_np1 >();
    arrayView1d< real32 > const uz_np1 = nodeManager.getField< elasticfields::Displacementz_np1 >();

    mesh.getElemManager().forElementSubRegions< CellElementSubRegion >( regionNames, [&]( localIndex const regionIndex,
                                                                                          CellElementSubRegion & elementSubRegion )
    {

      arrayView2d< localIndex const, cells::NODE_MAP_USD > const & elemsToNodes = elementSubRegion.nodeList();

      arrayView1d< real32 const > const velocityVp = elementSubRegion.getField< elasticfields::ElasticVelocityVp >();
      arrayView1d< real32 const > const velocityVs = elementSubRegion.getField< elasticfields::ElasticVelocityVs >();
      arrayView1d< real32 const > const density = elementSubRegion.getField< elasticfields::ElasticDensity >();

      arrayView1d< real32 > const lambda = elementSubRegion.getField< elasticfields::Lambda >();
      arrayView1d< real32 > const mu = elementSubRegion.getField< elasticfields::Mu >();

      arrayView2d< real32 > const stressxx = elementSubRegion.getField< elasticfields::Stresstensorxx >();
      arrayView2d< real32 > const stressyy = elementSubRegion.getField< elasticfields::Stresstensoryy >();
      arrayView2d< real32 > const stresszz = elementSubRegion.getField< elasticfields::Stresstensorzz >();
      arrayView2d< real32 > const stressxy = elementSubRegion.getField< elasticfields::Stresstensorxy >();
      arrayView2d< real32 > const stressxz = elementSubRegion.getField< elasticfields::Stresstensorxz >();
      arrayView2d< real32 > const stressyz = elementSubRegion.getField< elasticfields::Stresstensoryz >();


      finiteElement::FiniteElementBase const &
      fe = elementSubRegion.getReference< finiteElement::FiniteElementBase >( getDiscretizationName() );
      finiteElement::FiniteElementDispatchHandler< SEM_FE_TYPES >::dispatch3D( fe, [&] ( auto const finiteElement )
      {
        using FE_TYPE = TYPEOFREF( finiteElement );

        //Modification of cycleNember useful when minTime < 0

        elasticFirstOrderWaveEquationSEMKernels::
          StressComputation< FE_TYPE > kernel( finiteElement );
        kernel.template launch< EXEC_POLICY, ATOMIC_POLICY >
          ( elementSubRegion.size(),
          regionIndex,
          nodeCoords,
          elemsToNodes,
          ux_np1,
          uy_np1,
          uz_np1,
          density,
          velocityVp,
          velocityVs,
          lambda,
          mu,
          sourceConstants,
          sourceIsAccessible,
          sourceElem,
          sourceRegion,
          dt,
          time_n,
          m_timeSourceFrequency,
          m_timeSourceDelay,
          m_rickerOrder,
          m_useSourceWaveletTables,
          m_sourceWaveletTableWrappers,
          stressxx,
          stressyy,
          stresszz,
          stressxy,
          stressxz,
          stressyz );

        elasticFirstOrderWaveEquationSEMKernels::
          VelocityComputation< FE_TYPE > kernel2( finiteElement );
        kernel2.template launch< EXEC_POLICY, ATOMIC_POLICY >
          ( elementSubRegion.size(),
          nodeManager.size(),
          nodeCoords,
          elemsToNodes,
          stressxx,
          stressyy,
          stresszz,
          stressxy,
          stressxz,
          stressyz,
          mass,
          dampingx,
          dampingy,
          dampingz,
          dt,
          ux_np1,
          uy_np1,
          uz_np1 );


      } );

      arrayView2d< real32 > const sigmaxxReceivers   = m_sigmaxxNp1AtReceivers.toView();
      arrayView2d< real32 > const sigmayyReceivers   = m_sigmayyNp1AtReceivers.toView();
      arrayView2d< real32 > const sigmazzReceivers   = m_sigmazzNp1AtReceivers.toView();
      arrayView2d< real32 > const sigmaxyReceivers   = m_sigmaxyNp1AtReceivers.toView();
      arrayView2d< real32 > const sigmaxzReceivers   = m_sigmaxzNp1AtReceivers.toView();
      arrayView2d< real32 > const sigmayzReceivers   = m_sigmayzNp1AtReceivers.toView();

      compute2dVariableAllSeismoTraces( regionIndex, time_n, dt, stressxx, stressxx, sigmaxxReceivers );
      compute2dVariableAllSeismoTraces( regionIndex, time_n, dt, stressyy, stressyy, sigmayyReceivers );
      compute2dVariableAllSeismoTraces( regionIndex, time_n, dt, stresszz, stresszz, sigmazzReceivers );
      compute2dVariableAllSeismoTraces( regionIndex, time_n, dt, stressxy, stressxy, sigmaxyReceivers );
      compute2dVariableAllSeismoTraces( regionIndex, time_n, dt, stressxz, stressxz, sigmaxzReceivers );
      compute2dVariableAllSeismoTraces( regionIndex, time_n, dt, stressyz, stressyz, sigmayzReceivers );
    } );

    FieldIdentifiers fieldsToBeSync;
    fieldsToBeSync.addFields( FieldLocation::Node, { elasticfields::Displacementx_np1::key(), elasticfields::Displacementy_np1::key(), elasticfields::Displacementz_np1::key()} );
    fieldsToBeSync.addElementFields( {elasticfields::Stresstensorxx::key(), elasticfields::Stresstensoryy::key(), elasticfields::Stresstensorzz::key(),
                                      elasticfields::Stresstensorxy::key(),
                                      elasticfields::Stresstensorxz::key(), elasticfields::Stresstensoryz::key()}, regionNames );


    CommunicationTools & syncFields = CommunicationTools::getInstance();
    syncFields.synchronizeFields( fieldsToBeSync,
                                  domain.getMeshBody( 0 ).getMeshLevel( m_discretizationName ),
                                  domain.getNeighbors(),
                                  true );

    // compute the seismic traces since last step.
    arrayView2d< real32 > const uxReceivers   = m_displacementxNp1AtReceivers.toView();
    arrayView2d< real32 > const uyReceivers   = m_displacementyNp1AtReceivers.toView();
    arrayView2d< real32 > const uzReceivers   = m_displacementzNp1AtReceivers.toView();

    computeAllSeismoTraces( time_n, dt, ux_np1, ux_np1, uxReceivers );
    computeAllSeismoTraces( time_n, dt, uy_np1, uy_np1, uyReceivers );
    computeAllSeismoTraces( time_n, dt, uz_np1, uz_np1, uzReceivers );

    incrementIndexSeismoTrace( time_n );
  } );

  return dt;

}

void ElasticFirstOrderWaveEquationSEM::cleanup( real64 const time_n,
                                                integer const cycleNumber,
                                                integer const eventCounter,
                                                real64 const eventProgress,
                                                DomainPartition & domain )
{
  PhysicsSolverBase::cleanup( time_n, cycleNumber, eventCounter, eventProgress, domain );

  // compute the remaining seismic traces, if needed
  forDiscretizationOnMeshTargets( domain.getMeshBodies(), [&] ( string const &,
                                                                MeshLevel & mesh,
                                                                arrayView1d< string const > const & regionNames )
  {
    NodeManager & nodeManager = mesh.getNodeManager();

    mesh.getElemManager().forElementSubRegions< CellElementSubRegion >( regionNames, [&]( localIndex const regionIndex,
                                                                                          CellElementSubRegion & elementSubRegion )
    {
      arrayView2d< real32 const > const stressxx = elementSubRegion.getField< elasticfields::Stresstensorxx >();
      arrayView2d< real32 const > const stressyy = elementSubRegion.getField< elasticfields::Stresstensoryy >();
      arrayView2d< real32 const > const stresszz = elementSubRegion.getField< elasticfields::Stresstensorzz >();
      arrayView2d< real32 const > const stressxy = elementSubRegion.getField< elasticfields::Stresstensorxy >();
      arrayView2d< real32 const > const stressxz = elementSubRegion.getField< elasticfields::Stresstensorxz >();
      arrayView2d< real32 const > const stressyz = elementSubRegion.getField< elasticfields::Stresstensoryz >();

      arrayView2d< real32 > const sigmaxxReceivers   = m_sigmaxxNp1AtReceivers.toView();
      arrayView2d< real32 > const sigmayyReceivers   = m_sigmayyNp1AtReceivers.toView();
      arrayView2d< real32 > const sigmazzReceivers   = m_sigmazzNp1AtReceivers.toView();
      arrayView2d< real32 > const sigmaxyReceivers   = m_sigmaxyNp1AtReceivers.toView();
      arrayView2d< real32 > const sigmaxzReceivers   = m_sigmaxzNp1AtReceivers.toView();
      arrayView2d< real32 > const sigmayzReceivers   = m_sigmayzNp1AtReceivers.toView();

      compute2dVariableAllSeismoTraces( regionIndex, time_n, 0.0, stressxx, stressxx, sigmaxxReceivers );
      compute2dVariableAllSeismoTraces( regionIndex, time_n, 0.0, stressyy, stressyy, sigmayyReceivers );
      compute2dVariableAllSeismoTraces( regionIndex, time_n, 0.0, stresszz, stresszz, sigmazzReceivers );
      compute2dVariableAllSeismoTraces( regionIndex, time_n, 0.0, stressxy, stressxy, sigmaxyReceivers );
      compute2dVariableAllSeismoTraces( regionIndex, time_n, 0.0, stressxz, stressxz, sigmaxzReceivers );
      compute2dVariableAllSeismoTraces( regionIndex, time_n, 0.0, stressyz, stressyz, sigmayzReceivers );

      WaveSolverUtils::writeSeismoTraceVector( "seismoTraceReceiver", getName(), m_outputSeismoTrace, m_receiverConstants.size( 0 ),
                                               m_receiverIsLocal, m_nsamplesSeismoTrace, sigmaxxReceivers, sigmayyReceivers, sigmazzReceivers );
      WaveSolverUtils::writeSeismoTraceVector( "seismoTraceReceiver", getName(), m_outputSeismoTrace, m_receiverConstants.size( 0 ),
                                               m_receiverIsLocal, m_nsamplesSeismoTrace, sigmaxyReceivers, sigmaxzReceivers, sigmayzReceivers );

    } );
    arrayView1d< real32 > const ux_np1 = nodeManager.getField< elasticfields::Displacementx_np1 >();
    arrayView1d< real32 > const uy_np1 = nodeManager.getField< elasticfields::Displacementy_np1 >();
    arrayView1d< real32 > const uz_np1 = nodeManager.getField< elasticfields::Displacementz_np1 >();

    // compute the seismic traces since last step.
    arrayView2d< real32 > const uxReceivers = m_displacementxNp1AtReceivers.toView();
    arrayView2d< real32 > const uyReceivers = m_displacementyNp1AtReceivers.toView();
    arrayView2d< real32 > const uzReceivers = m_displacementzNp1AtReceivers.toView();

    computeAllSeismoTraces( time_n, 0.0, ux_np1, ux_np1, uxReceivers );
    computeAllSeismoTraces( time_n, 0.0, uy_np1, uy_np1, uyReceivers );
    computeAllSeismoTraces( time_n, 0.0, uz_np1, uz_np1, uzReceivers );

    WaveSolverUtils::writeSeismoTraceVector( "seismoTraceReceiver", getName(), m_outputSeismoTrace, m_receiverConstants.size( 0 ),
                                             m_receiverIsLocal, m_nsamplesSeismoTrace, uxReceivers, uyReceivers, uzReceivers );
  } );
}

void ElasticFirstOrderWaveEquationSEM::initializePML()
{
  GEOS_ERROR( getDataContext() << ": PML for the first order elastic wave propagator not yet implemented" );
}

void ElasticFirstOrderWaveEquationSEM::applyPML( real64 const, DomainPartition & )
{
  GEOS_ERROR( getDataContext() << ": PML for the first order elastic wave propagator not yet implemented" );
}

REGISTER_CATALOG_ENTRY( PhysicsSolverBase, ElasticFirstOrderWaveEquationSEM, string const &, dataRepository::Group * const )

} /* namespace geos */<|MERGE_RESOLUTION|>--- conflicted
+++ resolved
@@ -257,17 +257,9 @@
     {
       using FE_TYPE = TYPEOFREF( finiteElement );
 
-<<<<<<< HEAD
-      localIndex const numFacesPerElem = elementSubRegion.numFacesPerElement();
-
-      elasticFirstOrderWaveEquationSEMKernels::
-        PrecomputeSourceAndReceiverKernel::
-        launch< EXEC_POLICY, FE_TYPE >
-=======
       PreComputeSourcesAndReceivers::
         Compute1DSourceAndReceiverConstantsWithElementsAndRegionStorage
       < EXEC_POLICY, FE_TYPE >
->>>>>>> 31de5c1a
         ( elementSubRegion.size(),
         regionIndex,
         facesToNodes,
@@ -370,7 +362,6 @@
       {
         using FE_TYPE = TYPEOFREF( finiteElement );
 
-<<<<<<< HEAD
         elasticFirstOrderWaveEquationSEMKernels::MassMatrixKernel< FE_TYPE > kernelM( finiteElement );
 
         kernelM.template launch< EXEC_POLICY, ATOMIC_POLICY >( elementSubRegion.size(),
@@ -379,7 +370,8 @@
                                                                density,
                                                                mass );
 
-        elasticFirstOrderWaveEquationSEMKernels::DampingMatrixKernel< FE_TYPE > kernelD( finiteElement );
+
+        ElasticMatricesSEM::DampingMatrix< FE_TYPE > kernelD( finiteElement );
 
         kernelD.template launch< EXEC_POLICY, ATOMIC_POLICY >( elementSubRegion.size(),
                                                                X,
@@ -394,32 +386,6 @@
                                                                dampingx,
                                                                dampingy,
                                                                dampingz );
-=======
-        ElasticMatricesSEM::MassMatrix< FE_TYPE > kernelM( finiteElement );
-
-        kernelM.template computeMassMatrix< EXEC_POLICY, ATOMIC_POLICY >( elementSubRegion.size(),
-                                                                          nodeCoords,
-                                                                          elemsToNodes,
-                                                                          density,
-                                                                          mass );
-
-
-        ElasticMatricesSEM::DampingMatrix< FE_TYPE > kernelD( finiteElement );
-
-        kernelD.template computeDampingMatrix< EXEC_POLICY, ATOMIC_POLICY >( elementSubRegion.size(),
-                                                                             nodeCoords,
-                                                                             elemsToFaces,
-                                                                             facesToNodes,
-                                                                             facesDomainBoundaryIndicator,
-                                                                             freeSurfaceFaceIndicator,
-                                                                             faceNormal,
-                                                                             density,
-                                                                             velocityVp,
-                                                                             velocityVs,
-                                                                             dampingx,
-                                                                             dampingy,
-                                                                             dampingz );
->>>>>>> 31de5c1a
       } );
     } );
   } );
