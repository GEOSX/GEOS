/*
 * ------------------------------------------------------------------------------------------------------------
 * SPDX-License-Identifier: LGPL-2.1-only
 *
 * Copyright (c) 2018-2020 Lawrence Livermore National Security LLC
 * Copyright (c) 2018-2020 The Board of Trustees of the Leland Stanford Junior University
 * Copyright (c) 2018-2020 TotalEnergies
 * Copyright (c) 2019-     GEOSX Contributors
 * All rights reserved
 *
 * See top level LICENSE, COPYRIGHT, CONTRIBUTORS, NOTICE, and ACKNOWLEDGEMENTS files for details.
 * ------------------------------------------------------------------------------------------------------------
 */


/**
 * @file ElasticWaveEquationSEM.hpp
 */

#ifndef SRC_CORECOMPONENTS_PHYSICSSOLVERS_WAVEPROPAGATION_ELASTICWAVEEQUATIONSEM_HPP_
#define SRC_CORECOMPONENTS_PHYSICSSOLVERS_WAVEPROPAGATION_ELASTICWAVEEQUATIONSEM_HPP_

#include "WaveSolverBase.hpp"
#include "mesh/MeshFields.hpp"
#include "physicsSolvers/SolverBase.hpp"

namespace geos
{

class ElasticWaveEquationSEM : public WaveSolverBase
{
public:

  using EXEC_POLICY = parallelDevicePolicy<  >;
  using ATOMIC_POLICY = parallelDeviceAtomic;

  /**
   * @brief Safeguard for timeStep. Used to avoid memory issue due to too small value.
   */
  static constexpr real64 epsilonLoc = 1e-8;

  ElasticWaveEquationSEM( const std::string & name,
                          Group * const parent );

  virtual ~ElasticWaveEquationSEM() override;

  ElasticWaveEquationSEM() = delete;
  ElasticWaveEquationSEM( ElasticWaveEquationSEM const & ) = delete;
  ElasticWaveEquationSEM( ElasticWaveEquationSEM && ) = default;

  ElasticWaveEquationSEM & operator=( ElasticWaveEquationSEM const & ) = delete;
  ElasticWaveEquationSEM & operator=( ElasticWaveEquationSEM && ) = delete;


  static string catalogName() { return "ElasticSEM"; }
  /**
   * @copydoc SolverBase::getCatalogName()
   */
  string getCatalogName() const override { return catalogName(); }

  virtual void initializePreSubGroups() override;

  virtual void registerDataOnMesh( Group & meshBodies ) override final;


  /**
   * @defgroup Solver Interface Functions
   *
   * These functions provide the primary interface that is required for derived classes
   */
  /**@{*/
  virtual real64 explicitStepForward( real64 const & time_n,
                                      real64 const & dt,
                                      integer const cycleNumber,
                                      DomainPartition & domain,
                                      bool const computeGradient ) override;

  virtual real64 explicitStepBackward( real64 const & time_n,
                                       real64 const & dt,
                                       integer const cycleNumber,
                                       DomainPartition & domain,
                                       bool const computeGradient ) override;
  /**@}*/

  /**
   * @brief Multiply the precomputed term by the Ricker and add to the right-hand side
   * @param cycleNumber the cycle number/step number of evaluation of the source
   * @param rhsx the right hand side vector to be computed (x-component)
   * @param rhsy the right hand side vector to be computed (y-component)
   * @param rhsz the right hand side vector to be computed (z-component)
   */
  void addSourceToRightHandSide( integer const & cycleNumber, arrayView1d< real32 > const rhsx, arrayView1d< real32 > const rhsy, arrayView1d< real32 > const rhsz );

  /**
   * TODO: move implementation into WaveSolverBase once 'm_receiverIsLocal' is also moved
   * @brief Compute DAS data from the appropriate three-component receiver pairs
   * @param xCompRcv the array holding the x-component of pairs of receivers
   * @param yCompRcv the array holding the y-component of pairs of receivers
   * @param zCompRcv the array holding the z-component of pairs of receivers
   */
  void computeDAS( arrayView2d< real32 > const xCompRcv,
                   arrayView2d< real32 > const yCompRcv,
                   arrayView2d< real32 > const zCompRcv );


  /**
   * @brief Overridden from ExecutableGroup. Used to write last seismogram if needed.
   */
  virtual void cleanup( real64 const time_n,
                        integer const cycleNumber,
                        integer const eventCounter,
                        real64 const eventProgress,
                        DomainPartition & domain ) override;

  struct viewKeyStruct : WaveSolverBase::viewKeyStruct
  {
    static constexpr char const * displacementXNp1AtReceiversString() { return "displacementXNp1AtReceivers"; }
    static constexpr char const * displacementYNp1AtReceiversString() { return "displacementYNp1AtReceivers"; }
    static constexpr char const * displacementZNp1AtReceiversString() { return "displacementZNp1AtReceivers"; }

    static constexpr char const * sourceForceString() { return "sourceForce"; }
    static constexpr char const * sourceMomentString() { return "sourceMoment"; }

  } waveEquationViewKeys;


  /** internal function to the class to compute explicitStep either for backward or forward.
   * (requires not to be private because it is called from GEOS_HOST_DEVICE method)
   * @param time_n time at the beginning of the step
   * @param dt the perscribed timestep
   * @param cycleNumber the current cycle number
   * @param domain the domain object
   * @return return the timestep that was achieved during the step.
   */
  real64 explicitStepInternal( real64 const & time_n,
                               real64 const & dt,
                               integer const cycleNumber,
                               DomainPartition & domain );
protected:

  virtual void postProcessInput() override final;

  virtual void initializePostInitialConditionsPreSubGroups() override final;

private:

  /**
   * @brief Locate sources and receivers position in the mesh elements, evaluate the basis functions at each point and save them to the
   * corresponding elements nodes.
   * @param mesh mesh of the computational domain
   * @param regionNames the names of the region you loop on
   */
  virtual void precomputeSourceAndReceiverTerm( MeshLevel & mesh, arrayView1d< string const > const & regionNames ) override;

  /**
   * @brief Apply free surface condition to the face define in the geometry box from the xml
   * @param time the time to apply the BC
   * @param domain the partition domain
   */
  virtual void applyFreeSurfaceBC( real64 const time, DomainPartition & domain ) override;

  /**
   * @brief Initialize Perfectly Matched Layer (PML) information
   */
  virtual void initializePML() override;

  /**
   * @brief Apply Perfectly Matched Layer (PML) to the regions defined in the geometry box from the xml
   * @param time the time to apply the BC
   * @param domain the partition domain
   */
  virtual void applyPML( real64 const time, DomainPartition & domain ) override;

<<<<<<< HEAD
  virtual real64 computeTimeStep(real64 & dtOut) override;

  localIndex getNumNodesPerElem();

  /// Indices of the nodes (in the right order) for each source point
  array2d< localIndex > m_sourceNodeIds;

=======
>>>>>>> 39e75de5
  /// Constant part of the source for the nodes listed in m_sourceNodeIds in x-direction
  array2d< real64 > m_sourceConstantsx;

  /// Constant part of the source for the nodes listed in m_sourceNodeIds in x-direction
  array2d< real64 > m_sourceConstantsy;

  /// Constant part of the source for the nodes listed in m_sourceNodeIds in x-direction
  array2d< real64 > m_sourceConstantsz;

  /// Displacement_np1 at the receiver location for each time step for each receiver (x-component)
  array2d< real32 > m_displacementXNp1AtReceivers;

  /// Displacement_np1 at the receiver location for each time step for each receiver (y-component)
  array2d< real32 > m_displacementYNp1AtReceivers;

  /// Displacement_np1 at the receiver location for each time step for each receiver (z-component)
  array2d< real32 > m_displacementZNp1AtReceivers;

  /// Vector describing the force of the source
  R1Tensor m_sourceForce;

  /// Symmetric tensor describing the moment of the source
  R2SymTensor m_sourceMoment;

};


namespace fields
{

DECLARE_FIELD( Displacementx_nm1,
               "displacementx_nm1",
               array1d< real32 >,
               0,
               NOPLOT,
               WRITE_AND_READ,
               "x-component of displacement at time n-1." );

DECLARE_FIELD( Displacementy_nm1,
               "displacementy_nm1",
               array1d< real32 >,
               0,
               NOPLOT,
               WRITE_AND_READ,
               "y-component of displacement at time n-1." );

DECLARE_FIELD( Displacementz_nm1,
               "displacementz_nm1",
               array1d< real32 >,
               0,
               NOPLOT,
               WRITE_AND_READ,
               "z-component of displacement at time n-1." );

DECLARE_FIELD( Displacementx_n,
               "displacementx_n",
               array1d< real32 >,
               0,
               NOPLOT,
               WRITE_AND_READ,
               "x-component of displacement at time n." );

DECLARE_FIELD( Displacementy_n,
               "displacementy_n",
               array1d< real32 >,
               0,
               NOPLOT,
               WRITE_AND_READ,
               "y-component of displacement at time n." );

DECLARE_FIELD( Displacementz_n,
               "displacementz_n",
               array1d< real32 >,
               0,
               NOPLOT,
               WRITE_AND_READ,
               "z-component of displacement at time n." );

DECLARE_FIELD( Displacementx_np1,
               "displacementx_np1",
               array1d< real32 >,
               0,
               LEVEL_0,
               WRITE_AND_READ,
               "x-component of displacement at time n+1." );

DECLARE_FIELD( Displacementy_np1,
               "displacementy_np1",
               array1d< real32 >,
               0,
               LEVEL_0,
               WRITE_AND_READ,
               "y-component of displacement at time n+1." );

DECLARE_FIELD( Displacementz_np1,
               "displacementz_np1",
               array1d< real32 >,
               0,
               LEVEL_0,
               WRITE_AND_READ,
               "z-component of displacement at time n+1." );

DECLARE_FIELD( ForcingRHSx,
               "rhsx",
               array1d< real32 >,
               0,
               NOPLOT,
               WRITE_AND_READ,
               "RHS for x-direction" );

DECLARE_FIELD( ForcingRHSy,
               "rhsy",
               array1d< real32 >,
               0,
               NOPLOT,
               WRITE_AND_READ,
               "RHS for y-direction" );

DECLARE_FIELD( ForcingRHSz,
               "rhsz",
               array1d< real32 >,
               0,
               NOPLOT,
               WRITE_AND_READ,
               "RHS for z-direction" );

DECLARE_FIELD( MassVector,
               "massVector",
               array1d< real32 >,
               0,
               NOPLOT,
               WRITE_AND_READ,
               "Diagonal Mass Matrix." );

DECLARE_FIELD( DampingVectorx,
               "dampingVectorx",
               array1d< real32 >,
               0,
               NOPLOT,
               WRITE_AND_READ,
               "Diagonal Damping Matrix in x-direction." );

DECLARE_FIELD( DampingVectory,
               "dampingVectory",
               array1d< real32 >,
               0,
               NOPLOT,
               WRITE_AND_READ,
               "Diagonal Damping Matrix in y-direction." );

DECLARE_FIELD( DampingVectorz,
               "dampingVectorz",
               array1d< real32 >,
               0,
               NOPLOT,
               WRITE_AND_READ,
               "Diagonal Damping Matrix in z-direction." );

DECLARE_FIELD( StiffnessVectorx,
               "stiffnessVectorx",
               array1d< real32 >,
               0,
               NOPLOT,
               WRITE_AND_READ,
               "x-component of stiffness vector." );

DECLARE_FIELD( StiffnessVectory,
               "stiffnessVectory",
               array1d< real32 >,
               0,
               NOPLOT,
               WRITE_AND_READ,
               "y-component of stiffness vector." );

DECLARE_FIELD( StiffnessVectorz,
               "stiffnessVectorz",
               array1d< real32 >,
               0,
               NOPLOT,
               WRITE_AND_READ,
               "z-component of stiffness vector." );

DECLARE_FIELD( MediumVelocityVp,
               "mediumVelocityVp",
               array1d< real32 >,
               0,
               NOPLOT,
               WRITE_AND_READ,
               "P-waves speed in the cell" );

DECLARE_FIELD( MediumVelocityVs,
               "mediumVelocityVs",
               array1d< real32 >,
               0,
               NOPLOT,
               WRITE_AND_READ,
               "S-waves speed in the cell" );

DECLARE_FIELD( MediumDensity,
               "mediumDensity",
               array1d< real32 >,
               0,
               NOPLOT,
               WRITE_AND_READ,
               "Medium density of the cell" );

DECLARE_FIELD( FreeSurfaceFaceIndicator,
               "freeSurfaceFaceIndicator",
               array1d< localIndex >,
               0,
               NOPLOT,
               WRITE_AND_READ,
               "Free surface indicator, 1 if a face is on free surface 0 otherwise." );

DECLARE_FIELD( FreeSurfaceNodeIndicator,
               "freeSurfaceNodeIndicator",
               array1d< localIndex >,
               0,
               NOPLOT,
               WRITE_AND_READ,
               "Free surface indicator, 1 if a node is on free surface 0 otherwise." );

}


} /* namespace geos */

#endif /* SRC_CORECOMPONENTS_PHYSICSSOLVERS_WAVEPROPAGATION_ELASSTICWAVEEQUATIONSEM_HPP_ */<|MERGE_RESOLUTION|>--- conflicted
+++ resolved
@@ -171,16 +171,8 @@
    */
   virtual void applyPML( real64 const time, DomainPartition & domain ) override;
 
-<<<<<<< HEAD
   virtual real64 computeTimeStep(real64 & dtOut) override;
 
-  localIndex getNumNodesPerElem();
-
-  /// Indices of the nodes (in the right order) for each source point
-  array2d< localIndex > m_sourceNodeIds;
-
-=======
->>>>>>> 39e75de5
   /// Constant part of the source for the nodes listed in m_sourceNodeIds in x-direction
   array2d< real64 > m_sourceConstantsx;
 
