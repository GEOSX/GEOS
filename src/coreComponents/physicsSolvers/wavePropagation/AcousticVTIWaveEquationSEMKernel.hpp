/*
 * ------------------------------------------------------------------------------------------------------------
 * SPDX-License-Identifier: LGPL-2.1-only
 *
 * Copyright (c) 2018-2020 Lawrence Livermore National Security LLC
 * Copyright (c) 2018-2020 The Board of Trustees of the Leland Stanford Junior University
 * Copyright (c) 2018-2020 TotalEnergies
 * Copyright (c) 2019-     GEOS Contributors
 * All rights reserved
 *
 * See top level LICENSE, COPYRIGHT, CONTRIBUTORS, NOTICE, and ACKNOWLEDGEMENTS files for details.
 * ------------------------------------------------------------------------------------------------------------
 */

/**
 * @file AcousticVTIWaveEquationSEMKernel.hpp
 */

#ifndef GEOS_PHYSICSSOLVERS_WAVEPROPAGATION_ACOUSTICVTIWAVEEQUATIONSEMKERNEL_HPP_
#define GEOS_PHYSICSSOLVERS_WAVEPROPAGATION_ACOUSTICVTIWAVEEQUATIONSEMKERNEL_HPP_

#include "finiteElement/elementFormulations/Qk_Hexahedron_Lagrange_GaussLobatto.hpp"
#include "finiteElement/kernelInterface/KernelBase.hpp"
#include "WaveSolverBaseFields.hpp"
#include "WaveSolverUtils.hpp"


namespace geos
{

/// Namespace to contain the acoustic wave kernels.
namespace acousticVTIWaveEquationSEMKernels
{

struct PrecomputeSourceAndReceiverKernel
{
  /**
   * @brief Launches the precomputation of the source and receiver terms
   * @tparam EXEC_POLICY execution policy
   * @tparam FE_TYPE finite element type
   * @param[in] size the number of cells in the subRegion
   * @param[in] numFacesPerElem number of faces per element
   * @param[in] nodeCoords coordinates of the nodes
   * @param[in] elemGhostRank the ghost ranks
   * @param[in] elemsToNodes map from element to nodes
   * @param[in] elemsToFaces map from element to faces
   * @param[in] facesToNodes map from faces to nodes
   * @param[in] elemCenter coordinates of the element centers
   * @param[in] sourceCoordinates coordinates of the source terms
   * @param[out] sourceIsAccessible flag indicating whether the source is accessible or not
   * @param[out] sourceNodeIds indices of the nodes of the element where the source is located
   * @param[out] sourceNodeConstants constant part of the source terms
   * @param[in] receiverCoordinates coordinates of the receiver terms
   * @param[out] receiverIsLocal flag indicating whether the receiver is local or not
   * @param[out] receiverNodeIds indices of the nodes of the element where the receiver is located
   * @param[out] receiverNodeConstants constant part of the receiver term
   * @param[out] sourceValue the value of the source
   * @param[in] dt the time step size
   * @param[in] timeSourceFrequency the time frequency of the source
   * @param[in] timeSourceDelay the time delay of the source
   * @param[in] rickerOrder the order of the ricker
   */
  template< typename EXEC_POLICY, typename FE_TYPE >
  static void
  launch( localIndex const size,
          localIndex const numFacesPerElem,
          arrayView2d< WaveSolverBase::wsCoordType const, nodes::REFERENCE_POSITION_USD > const nodeCoords,
          arrayView1d< integer const > const elemGhostRank,
          arrayView2d< localIndex const, cells::NODE_MAP_USD > const & elemsToNodes,
          arrayView2d< localIndex const > const elemsToFaces,
          arrayView2d< real64 const > const & elemCenter,
          arrayView2d< real64 const > const faceNormal,
          arrayView2d< real64 const > const faceCenter,
          arrayView2d< real64 const > const sourceCoordinates,
          arrayView1d< localIndex > const sourceIsAccessible,
          arrayView2d< localIndex > const sourceNodeIds,
          arrayView2d< real64 > const sourceConstants,
          arrayView2d< real64 const > const receiverCoordinates,
          arrayView1d< localIndex > const receiverIsLocal,
          arrayView2d< localIndex > const receiverNodeIds,
          arrayView2d< real64 > const receiverConstants,
          arrayView2d< real32 > const sourceValue,
          real64 const dt,
          real32 const timeSourceFrequency,
          real32 const timeSourceDelay,
          localIndex const rickerOrder )
  {
    constexpr localIndex numNodesPerElem = FE_TYPE::numNodes;

    forAll< EXEC_POLICY >( size, [=] GEOS_HOST_DEVICE ( localIndex const k )
    {
      real64 const center[3] = { elemCenter[k][0],
                                 elemCenter[k][1],
                                 elemCenter[k][2] };

      // Step 1: locate the sources, and precompute the source term

      /// loop over all the source that haven't been found yet
      for( localIndex isrc = 0; isrc < sourceCoordinates.size( 0 ); ++isrc )
      {
        if( sourceIsAccessible[isrc] == 0 )
        {
          real64 const coords[3] = { sourceCoordinates[isrc][0],
                                     sourceCoordinates[isrc][1],
                                     sourceCoordinates[isrc][2] };

          bool const sourceFound =
            WaveSolverUtils::locateSourceElement( numFacesPerElem,
                                                  center,
                                                  faceNormal,
                                                  faceCenter,
                                                  elemsToFaces[k],
                                                  coords );
          if( sourceFound )
          {
            real64 coordsOnRefElem[3]{};


            WaveSolverUtils::computeCoordinatesOnReferenceElement< FE_TYPE >( coords,
                                                                              elemsToNodes[k],
                                                                              nodeCoords,
                                                                              coordsOnRefElem );

            sourceIsAccessible[isrc] = 1;
            real64 Ntest[numNodesPerElem];
            FE_TYPE::calcN( coordsOnRefElem, Ntest );

            for( localIndex a = 0; a < numNodesPerElem; ++a )
            {
              sourceNodeIds[isrc][a] = elemsToNodes[k][a];
              sourceConstants[isrc][a] = Ntest[a];
            }

            for( localIndex cycle = 0; cycle < sourceValue.size( 0 ); ++cycle )
            {
              sourceValue[cycle][isrc] = WaveSolverUtils::evaluateRicker( cycle * dt, timeSourceFrequency, timeSourceDelay, rickerOrder );
            }
          }
        }
      } // end loop over all sources


      // Step 2: locate the receivers, and precompute the receiver term

      /// loop over all the receivers that haven't been found yet
      for( localIndex ircv = 0; ircv < receiverCoordinates.size( 0 ); ++ircv )
      {
        if( receiverIsLocal[ircv] == 0 )
        {
          real64 const coords[3] = { receiverCoordinates[ircv][0],
                                     receiverCoordinates[ircv][1],
                                     receiverCoordinates[ircv][2] };

          real64 coordsOnRefElem[3]{};
          bool const receiverFound =
            WaveSolverUtils::locateSourceElement( numFacesPerElem,
                                                  center,
                                                  faceNormal,
                                                  faceCenter,
                                                  elemsToFaces[k],
                                                  coords );

          if( receiverFound && elemGhostRank[k] < 0 )
          {
            WaveSolverUtils::computeCoordinatesOnReferenceElement< FE_TYPE >( coords,
                                                                              elemsToNodes[k],
                                                                              nodeCoords,
                                                                              coordsOnRefElem );

            receiverIsLocal[ircv] = 1;

            real64 Ntest[numNodesPerElem];
            FE_TYPE::calcN( coordsOnRefElem, Ntest );

            for( localIndex a = 0; a < numNodesPerElem; ++a )
            {
              receiverNodeIds[ircv][a] = elemsToNodes[k][a];
              receiverConstants[ircv][a] = Ntest[a];
            }
          }
        }
      } // end loop over receivers

    } );

  }
};

template< typename FE_TYPE >
struct MassMatrixKernel
{

  MassMatrixKernel( FE_TYPE const & finiteElement )
    : m_finiteElement( finiteElement )
  {}

  /**
   * @brief Launches the precomputation of the mass matrices
   * @tparam EXEC_POLICY the execution policy
   * @tparam ATOMIC_POLICY the atomic policy
   * @param[in] size the number of cells in the subRegion
   * @param[in] nodeCoords coordinates of the nodes
   * @param[in] elemsToNodes map from element to nodes
   * @param[in] velocity cell-wise velocity
   * @param[out] mass diagonal of the mass matrix
   */
  template< typename EXEC_POLICY, typename ATOMIC_POLICY >
  void
  launch( localIndex const size,
          arrayView2d< WaveSolverBase::wsCoordType const, nodes::REFERENCE_POSITION_USD > const nodeCoords,
          arrayView2d< localIndex const, cells::NODE_MAP_USD > const elemsToNodes,
          arrayView1d< real32 const > const velocity,
          arrayView1d< real32 > const mass )

  {
    forAll< EXEC_POLICY >( size, [=] GEOS_HOST_DEVICE ( localIndex const e )
    {


      real32 const invC2 = 1.0 / pow( velocity[e], 2 );
<<<<<<< HEAD
=======
      // only the eight corners of the mesh cell are needed to compute the Jacobian
>>>>>>> d306d3f8
      real64 xLocal[ 8 ][ 3 ];
      for( localIndex a = 0; a < 8; ++a )
      {
        localIndex const nodeIndex = elemsToNodes( e, FE_TYPE::meshIndexToLinearIndex3D( a ) );
        for( localIndex i = 0; i < 3; ++i )
        {
          xLocal[a][i] = nodeCoords( nodeIndex, i );
        }
      }

      constexpr localIndex numQuadraturePointsPerElem = FE_TYPE::numQuadraturePoints;
      for( localIndex q = 0; q < numQuadraturePointsPerElem; ++q )
      {
        real32 const localIncrement = invC2 * m_finiteElement.computeMassTerm( q, xLocal );
        RAJA::atomicAdd< ATOMIC_POLICY >( &mass[elemsToNodes( e, q )], localIncrement );
      }
    } ); // end loop over element
  }

  /// The finite element space/discretization object for the element type in the subRegion
  FE_TYPE const & m_finiteElement;

};

template< typename FE_TYPE >
struct DampingMatrixKernel
{

  DampingMatrixKernel( FE_TYPE const & finiteElement )
    : m_finiteElement( finiteElement )
  {}

  /**
   * @brief Launches the precomputation of the damping matrices
   * @tparam EXEC_POLICY the execution policy
   * @tparam ATOMIC_POLICY the atomic policy
   * @param[in] size the number of cells in the subRegion
   * @param[in] nodeCoords coordinates of the nodes
   * @param[in] elemsToFaces map from faces to elements
   * @param[in] facesToNodes map from face to nodes
   * @param[in] facesDomainBoundaryIndicator flag equal to 1 if the face is on the boundary, and to 0 otherwise
   * @param[in] freeSurfaceFaceIndicator flag equal to 1 if the face is on the free surface, and to 0 otherwise
   * @param[in] lateralSurfaceFaceIndicator flag equal to 1 if the face is on a lateral surface, and to 0 otherwise
   * @param[in] bottomSurfaceFaceIndicator flag equal to 1 if the face is on the bottom surface, and to 0 otherwise
   * @param[in] velocity cell-wise velocity
   * @param[in] epsilon cell-wise Thomsen epsilon parameter
   * @param[in] delta cell-wise Thomsen delta parameter
   * @param[in] vti_f cell-wise f parameter in Fletcher's equation
   * @param[out] damping_p diagonal of the damping matrix for quantities in p in p-equation
   * @param[out] damping_q diagonal of the damping matrix for quantities in q in q-equation
   * @param[out] damping_pq diagonal of the damping matrix for quantities in q in p-equation
   * @param[out] damping_qp diagonal of the damping matrix for quantities in p in q-equation
   */
  template< typename EXEC_POLICY, typename ATOMIC_POLICY >
  void
  launch( localIndex const size,
          arrayView2d< WaveSolverBase::wsCoordType const, nodes::REFERENCE_POSITION_USD > const nodeCoords,
          arrayView2d< localIndex const > const elemsToFaces,
          ArrayOfArraysView< localIndex const > const facesToNodes,
          arrayView1d< integer const > const facesDomainBoundaryIndicator,
          arrayView1d< localIndex const > const freeSurfaceFaceIndicator,
          arrayView1d< localIndex const > const lateralSurfaceFaceIndicator,
          arrayView1d< localIndex const > const bottomSurfaceFaceIndicator,
          arrayView1d< real32 const > const velocity,
          arrayView1d< real32 const > const epsilon,
          arrayView1d< real32 const > const delta,
          arrayView1d< real32 const > const vti_f,
          arrayView1d< real32 > const damping_p,
          arrayView1d< real32 > const damping_q,
          arrayView1d< real32 > const damping_pq,
          arrayView1d< real32 > const damping_qp )
  {
    forAll< EXEC_POLICY >( size, [=] GEOS_HOST_DEVICE ( localIndex const e )
    {
      for( localIndex i = 0; i < elemsToFaces.size( 1 ); ++i )
      {
        localIndex const f = elemsToFaces( e, i );
        // face on the domain boundary and not on free surface
        if( facesDomainBoundaryIndicator[f] == 1 && freeSurfaceFaceIndicator[f] != 1 )
        {
          // ABC coefficients
          real32 alpha = 1.0 / velocity[e];
          // VTI coefficients
          real32 vti_p_xy= 0, vti_p_z = 0, vti_pq_z = 0;
          real32 vti_q_xy= 0, vti_q_z = 0, vti_qp_xy= 0;
          if( lateralSurfaceFaceIndicator[f] == 1 )
          {
            // ABC coefficients updated to fit horizontal velocity
            alpha /= sqrt( 1+2*epsilon[e] );

            vti_p_xy  = (1+2*epsilon[e]);
            vti_q_xy  = -(vti_f[e]-1);
            vti_qp_xy = (vti_f[e]+2*delta[e]);
          }
          if( bottomSurfaceFaceIndicator[f] == 1 )
          {
            // ABC coefficients updated to fit horizontal velocity
            alpha /= sqrt( 1+2*delta[e] );
            vti_p_z  = -(vti_f[e]-1);
            vti_pq_z = vti_f[e];
            vti_q_z  = 1;
          }
<<<<<<< HEAD

=======
          // only the four corners of the mesh face are needed to compute the Jacobian
>>>>>>> d306d3f8
          real64 xLocal[ 4 ][ 3 ];
          for( localIndex a = 0; a < 4; ++a )
          {
            localIndex const nodeIndex = facesToNodes( f, FE_TYPE::meshIndexToLinearIndex2D( a ) );
            for( localIndex d = 0; d < 3; ++d )
            {
              xLocal[a][d] = nodeCoords( nodeIndex, d );
            }
          }

          constexpr localIndex numNodesPerFace = FE_TYPE::numNodesPerFace;
          for( localIndex q = 0; q < numNodesPerFace; ++q )
          {
            real32 const aux = m_finiteElement.computeDampingTerm( q, xLocal );
            real32 const localIncrement_p = alpha*(vti_p_xy + vti_p_z) * aux;
            RAJA::atomicAdd< ATOMIC_POLICY >( &damping_p[facesToNodes( f, q )], localIncrement_p );

            real32 const localIncrement_pq = alpha*vti_pq_z * aux;
            RAJA::atomicAdd< ATOMIC_POLICY >( &damping_pq[facesToNodes( f, q )], localIncrement_pq );

            real32 const localIncrement_q = alpha*(vti_q_xy + vti_q_z) * aux;
            RAJA::atomicAdd< ATOMIC_POLICY >( &damping_q[facesToNodes( f, q )], localIncrement_q );

            real32 const localIncrement_qp = alpha*vti_qp_xy * aux;
            RAJA::atomicAdd< ATOMIC_POLICY >( &damping_qp[facesToNodes( f, q )], localIncrement_qp );
          }
        }
      }
    } );
  }

  /// The finite element space/discretization object for the element type in the subRegion
  FE_TYPE const & m_finiteElement;

};



/**
 * @brief Implements kernels for solving the acoustic wave equations
 *   explicit central FD method and SEM
 * @copydoc geos::finiteElement::KernelBase
 * @tparam SUBREGION_TYPE The type of subregion that the kernel will act on.
 *
 * ### AcousticVTIWaveEquationSEMKernel Description
 * Implements the KernelBase interface functions required for solving
 * the acoustic wave equations using the
 * "finite element kernel application" functions such as
 * geos::finiteElement::RegionBasedKernelApplication.
 *
 * The number of degrees of freedom per support point for both
 * the test and trial spaces are specified as `1`.
 */


template< typename SUBREGION_TYPE,
          typename CONSTITUTIVE_TYPE,
          typename FE_TYPE >
class ExplicitAcousticVTISEM : public finiteElement::KernelBase< SUBREGION_TYPE,
                                                                 CONSTITUTIVE_TYPE,
                                                                 FE_TYPE,
                                                                 1,
                                                                 1 >
{
public:

  /// Alias for the base class;
  using Base = finiteElement::KernelBase< SUBREGION_TYPE,
                                          CONSTITUTIVE_TYPE,
                                          FE_TYPE,
                                          1,
                                          1 >;

  /// Maximum number of nodes per element, which is equal to the maxNumTestSupportPointPerElem and
  /// maxNumTrialSupportPointPerElem by definition. When the FE_TYPE is not a Virtual Element, this
  /// will be the actual number of nodes per element.
  static constexpr int numNodesPerElem = Base::maxNumTestSupportPointsPerElem;

  using Base::numDofPerTestSupportPoint;
  using Base::numDofPerTrialSupportPoint;
  using Base::m_elemsToNodes;
  using Base::m_elemGhostRank;
  using Base::m_constitutiveUpdate;
  using Base::m_finiteElementSpace;

//*****************************************************************************
  /**
   * @brief Constructor
   * @copydoc geos::finiteElement::KernelBase::KernelBase
   * @param nodeManager Reference to the NodeManager object.
   * @param edgeManager Reference to the EdgeManager object.
   * @param faceManager Reference to the FaceManager object.
   * @param targetRegionIndex Index of the region the subregion belongs to.
   * @param dt The time interval for the step.
   *   elements to be processed during this kernel launch.
   */
  ExplicitAcousticVTISEM( NodeManager & nodeManager,
                          EdgeManager const & edgeManager,
                          FaceManager const & faceManager,
                          localIndex const targetRegionIndex,
                          SUBREGION_TYPE const & elementSubRegion,
                          FE_TYPE const & finiteElementSpace,
                          CONSTITUTIVE_TYPE & inputConstitutiveType,
                          real64 const dt ):
    Base( elementSubRegion,
          finiteElementSpace,
          inputConstitutiveType ),
    m_nodeCoords( nodeManager.getField< fields::referencePosition32 >() ),
    m_p_n( nodeManager.getField< fields::wavesolverfields::Pressure_p_n >() ),
    m_q_n( nodeManager.getField< fields::wavesolverfields::Pressure_q_n >() ),
    m_stiffnessVector_p( nodeManager.getField< fields::wavesolverfields::StiffnessVector_p >() ),
    m_stiffnessVector_q( nodeManager.getField< fields::wavesolverfields::StiffnessVector_q >() ),
    m_epsilon( elementSubRegion.template getField< fields::wavesolverfields::Epsilon >() ),
    m_delta( elementSubRegion.template getField< fields::wavesolverfields::Delta >() ),
    m_vti_f( elementSubRegion.template getField< fields::wavesolverfields::F >() ),
    m_dt( dt )
  {
    GEOS_UNUSED_VAR( edgeManager );
    GEOS_UNUSED_VAR( faceManager );
    GEOS_UNUSED_VAR( targetRegionIndex );
  }

  //*****************************************************************************
  /**
   * @copydoc geos::finiteElement::KernelBase::StackVariables
   *
   * ### ExplicitAcousticVTISEM Description
   * Adds a stack arrays for the nodal force, primary displacement variable, etc.
   */
  struct StackVariables : Base::StackVariables
  {
public:
    GEOS_HOST_DEVICE
    StackVariables():
      xLocal(),
      stiffnessVectorLocal_p(),
      stiffnessVectorLocal_q()
    {}

    /// C-array stack storage for element local the nodal positions.
<<<<<<< HEAD
    real64 xLocal[ 8 ][ 3 ];
=======
    /// only the eight corners of the mesh cell are needed to compute the Jacobian
    real64 xLocal[ 8 ][ 3 ];
    /// local (to this element) stiffness vectors
>>>>>>> d306d3f8
    real32 stiffnessVectorLocal_p[ numNodesPerElem ]{};
    real32 stiffnessVectorLocal_q[ numNodesPerElem ]{};
  };
  //***************************************************************************


  /**
   * @copydoc geos::finiteElement::KernelBase::setup
   *
   * Copies the primary variable, and position into the local stack array.
   */
  GEOS_HOST_DEVICE
  GEOS_FORCE_INLINE
  void setup( localIndex const k,
              StackVariables & stack ) const
  {
    /// numDofPerTrialSupportPoint = 1
    for( localIndex a=0; a< 8; a++ )
    {
      localIndex const nodeIndex = m_elemsToNodes( k, FE_TYPE::meshIndexToLinearIndex3D( a ) );
      for( int i=0; i< 3; ++i )
      {
        stack.xLocal[ a ][ i ] = m_nodeCoords[ nodeIndex ][ i ];
      }
    }
  }

  GEOS_HOST_DEVICE
  GEOS_FORCE_INLINE
  real64 complete( localIndex const k,
                   StackVariables & stack ) const
  {
    for( int i=0; i<numNodesPerElem; i++ )
    {
      RAJA::atomicAdd< parallelDeviceAtomic >( &m_stiffnessVector_p[m_elemsToNodes[k][i]], stack.stiffnessVectorLocal_p[i] );
      RAJA::atomicAdd< parallelDeviceAtomic >( &m_stiffnessVector_q[m_elemsToNodes[k][i]], stack.stiffnessVectorLocal_q[i] );
    }
    return 0;
  }
  /**
   * @copydoc geos::finiteElement::KernelBase::quadraturePointKernel
   *
   * ### ExplicitAcousticVTISEM Description
   * Calculates stiffness vector
   *
   */
  GEOS_HOST_DEVICE
  GEOS_FORCE_INLINE
  void quadraturePointKernel( localIndex const q,
                              localIndex const k,
                              StackVariables & stack ) const
  {
    // Pseudo Stiffness xy
    m_finiteElementSpace.template computeStiffnessxyTerm( q, stack.xLocal, [&] ( int i, int j, real64 val )
    {
      real32 const localIncrement_p = val*(-1-2*m_epsilon[k])*m_p_n[m_elemsToNodes[k][j]];
      stack.stiffnessVectorLocal_p[ i ] += localIncrement_p;
      real32 const localIncrement_q = val*((-2*m_delta[k]-m_vti_f[k])*m_p_n[m_elemsToNodes[k][j]] +(m_vti_f[k]-1)*m_q_n[m_elemsToNodes[k][j]]);
      stack.stiffnessVectorLocal_q[ i ] += localIncrement_q;
    } );

    // Pseudo-Stiffness z

    m_finiteElementSpace.template computeStiffnesszTerm( q, stack.xLocal, [&] ( int i, int j, real64 val )
    {
      real32 const localIncrement_p = val*((m_vti_f[k]-1)*m_p_n[m_elemsToNodes[k][j]] - m_vti_f[k]*m_q_n[m_elemsToNodes[k][j]]);
      stack.stiffnessVectorLocal_p[ i ] += localIncrement_p;

      real32 const localIncrement_q = -val*m_q_n[m_elemsToNodes[k][j]];
      stack.stiffnessVectorLocal_q[ i ] += localIncrement_q;
    } );
  }

protected:
  /// The array containing the nodal position array.
  arrayView2d< WaveSolverBase::wsCoordType const, nodes::REFERENCE_POSITION_USD > const m_nodeCoords;

  /// The array containing the nodal pressure array.
  arrayView1d< real32 const > const m_p_n;

  /// The array containing the nodal auxiliary variable array.
  arrayView1d< real32 const > const m_q_n;

  /// The array containing the product of the stiffness matrix and the nodal pressure for the equation in p.
  arrayView1d< real32 > const m_stiffnessVector_p;

  /// The array containing the product of the stiffness matrix and the nodal pressure for the equation in q.
  arrayView1d< real32 > const m_stiffnessVector_q;

  /// The array containing the epsilon Thomsen parameter.
  arrayView1d< real32 const > const m_epsilon;

  /// The array containing the delta Thomsen parameter.
  arrayView1d< real32 const > const m_delta;

  /// The array containing the f parameter.
  arrayView1d< real32 const > const m_vti_f;

  /// The time increment for this time integration step.
  real64 const m_dt;


};



/// The factory used to construct a ExplicitAcousticWaveEquation kernel.
using ExplicitAcousticVTISEMFactory = finiteElement::KernelFactory< ExplicitAcousticVTISEM,
                                                                    real64 >;

} // namespace acousticVTIWaveEquationSEMKernels

} // namespace geos

#endif //GEOS_PHYSICSSOLVERS_WAVEPROPAGATION_ACOUSTICVTIWAVEEQUATIONSEMKERNEL_HPP_<|MERGE_RESOLUTION|>--- conflicted
+++ resolved
@@ -218,10 +218,7 @@
 
 
       real32 const invC2 = 1.0 / pow( velocity[e], 2 );
-<<<<<<< HEAD
-=======
       // only the eight corners of the mesh cell are needed to compute the Jacobian
->>>>>>> d306d3f8
       real64 xLocal[ 8 ][ 3 ];
       for( localIndex a = 0; a < 8; ++a )
       {
@@ -324,11 +321,7 @@
             vti_pq_z = vti_f[e];
             vti_q_z  = 1;
           }
-<<<<<<< HEAD
-
-=======
           // only the four corners of the mesh face are needed to compute the Jacobian
->>>>>>> d306d3f8
           real64 xLocal[ 4 ][ 3 ];
           for( localIndex a = 0; a < 4; ++a )
           {
@@ -469,13 +462,9 @@
     {}
 
     /// C-array stack storage for element local the nodal positions.
-<<<<<<< HEAD
-    real64 xLocal[ 8 ][ 3 ];
-=======
     /// only the eight corners of the mesh cell are needed to compute the Jacobian
     real64 xLocal[ 8 ][ 3 ];
     /// local (to this element) stiffness vectors
->>>>>>> d306d3f8
     real32 stiffnessVectorLocal_p[ numNodesPerElem ]{};
     real32 stiffnessVectorLocal_q[ numNodesPerElem ]{};
   };
@@ -524,8 +513,8 @@
    */
   GEOS_HOST_DEVICE
   GEOS_FORCE_INLINE
-  void quadraturePointKernel( localIndex const q,
-                              localIndex const k,
+  void quadraturePointKernel( localIndex const k,
+                              localIndex const q,
                               StackVariables & stack ) const
   {
     // Pseudo Stiffness xy
