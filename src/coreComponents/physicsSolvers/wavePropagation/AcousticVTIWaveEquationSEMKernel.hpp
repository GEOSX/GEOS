--- conflicted
+++ resolved
@@ -219,15 +219,9 @@
       constexpr localIndex numNodesPerElem = FE_TYPE::numNodes;
       constexpr localIndex numQuadraturePointsPerElem = FE_TYPE::numQuadraturePoints;
 
-<<<<<<< HEAD
-      real32 const invC2 = 1.0 / ( velocity[e] * velocity[e] );
+      real32 const invC2 = 1.0 / pow( velocity[e], 2 );
       real64 xLocal[ 8 ][ 3 ];
       for( localIndex a = 0; a < 8; ++a )
-=======
-      real32 const invC2 = 1.0 / pow( velocity[e], 2 );
-      real64 xLocal[ numNodesPerElem ][ 3 ];
-      for( localIndex a = 0; a < numNodesPerElem; ++a )
->>>>>>> a9d105c7
       {
         localIndex const nodeIndex = elemsToNodes( e, FE_TYPE::meshIndexToLinearIndex3D( a ) );
         for( localIndex i = 0; i < 3; ++i )
