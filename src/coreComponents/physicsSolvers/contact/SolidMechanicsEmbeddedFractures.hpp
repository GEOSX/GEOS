--- conflicted
+++ resolved
@@ -5,11 +5,7 @@
  * Copyright (c) 2016-2024 Lawrence Livermore National Security LLC
  * Copyright (c) 2018-2024 Total, S.A
  * Copyright (c) 2018-2024 The Board of Trustees of the Leland Stanford Junior University
-<<<<<<< HEAD
- * Copyright (c) 2018-2024 Chevron
-=======
  * Copyright (c) 2023-2024 Chevron
->>>>>>> fe987d81
  * Copyright (c) 2019-     GEOS/GEOSX Contributors
  * All rights reserved
  *
@@ -29,10 +25,6 @@
 
 namespace geos
 {
-<<<<<<< HEAD
-using namespace constitutive;
-=======
->>>>>>> fe987d81
 
 class SolidMechanicsEmbeddedFractures : public ContactSolverBase
 {
@@ -51,11 +43,7 @@
     return "SolidMechanicsEmbeddedFractures";
   }
   /**
-<<<<<<< HEAD
-   * @copydoc SolverBase::getCatalogName()
-=======
    * @copydoc PhysicsSolverBase::getCatalogName()
->>>>>>> fe987d81
    */
   string getCatalogName() const override { return catalogName(); }
 
@@ -129,11 +117,8 @@
   struct viewKeyStruct : ContactSolverBase::viewKeyStruct
   {
     constexpr static char const * useStaticCondensationString() { return "useStaticCondensation"; }
-<<<<<<< HEAD
-=======
 
     constexpr static char const * contactPenaltyStiffnessString() { return "contactPenaltyStiffness"; }
->>>>>>> fe987d81
   };
 
 protected:
@@ -151,12 +136,9 @@
   /// decide whether to use static condensation or not
   integer m_useStaticCondensation;
 
-<<<<<<< HEAD
-=======
   // TODO: activate when solidMechanicsPenalty contact is used and this is removed from base solver.
   // real64 m_contactPenaltyStiffness;
 
->>>>>>> fe987d81
 };
 
 
