/*
 * ------------------------------------------------------------------------------------------------------------
 * SPDX-License-Identifier: LGPL-2.1-only
 *
 * Copyright (c) 2016-2024 Lawrence Livermore National Security LLC
 * Copyright (c) 2018-2024 Total, S.A
 * Copyright (c) 2018-2024 The Board of Trustees of the Leland Stanford Junior University
<<<<<<< HEAD
 * Copyright (c) 2018-2024 Chevron
=======
 * Copyright (c) 2023-2024 Chevron
>>>>>>> fe987d81
 * Copyright (c) 2019-     GEOS/GEOSX Contributors
 * All rights reserved
 *
 * See top level LICENSE, COPYRIGHT, CONTRIBUTORS, NOTICE, and ACKNOWLEDGEMENTS files for details.
 * ------------------------------------------------------------------------------------------------------------
 */

/*
 * SolidMechanicsEmbeddedFractures.cpp
 */

#include "SolidMechanicsEmbeddedFractures.hpp"

#include "common/TimingMacros.hpp"
#include "common/GEOS_RAJA_Interface.hpp"
#include "constitutive/ConstitutiveManager.hpp"
#include "constitutive/contact/FrictionSelector.hpp"
#include "constitutive/solid/ElasticIsotropic.hpp"
#include "fieldSpecification/FieldSpecificationManager.hpp"
#include "finiteElement/elementFormulations/FiniteElementBase.hpp"
#include "linearAlgebra/utilities/LAIHelperFunctions.hpp"
#include "mesh/DomainPartition.hpp"
#include "mesh/NodeManager.hpp"
#include "mesh/SurfaceElementRegion.hpp"
#include "physicsSolvers/solidMechanics/SolidMechanicsFields.hpp"
#include "physicsSolvers/solidMechanics/SolidMechanicsLagrangianFEM.hpp"
#include "physicsSolvers/contact/SolidMechanicsEFEMKernels.hpp"
#include "physicsSolvers/contact/SolidMechanicsEFEMStaticCondensationKernels.hpp"
#include "physicsSolvers/contact/SolidMechanicsEFEMJumpUpdateKernels.hpp"

namespace geos
{

using namespace constitutive;
using namespace dataRepository;
using namespace fields;

SolidMechanicsEmbeddedFractures::SolidMechanicsEmbeddedFractures( const string & name,
                                                                  Group * const parent ):
  ContactSolverBase( name, parent )
{
  registerWrapper( viewKeyStruct::useStaticCondensationString(), &m_useStaticCondensation ).
    setInputFlag( InputFlags::OPTIONAL ).
    setApplyDefaultValue( 0 ).
    setDescription( "Defines whether to use static condensation or not." );
<<<<<<< HEAD
=======

  getWrapperBase( viewKeyStruct::contactPenaltyStiffnessString() ).
    setInputFlag( InputFlags::REQUIRED ).
    setDescription( "Value of the penetration penalty stiffness. Units of Pressure/length" );
>>>>>>> fe987d81
}

SolidMechanicsEmbeddedFractures::~SolidMechanicsEmbeddedFractures()
{
  // TODO Auto-generated destructor stub
}

void SolidMechanicsEmbeddedFractures::postInputInitialization()
{
  SolidMechanicsLagrangianFEM::postInputInitialization();

  LinearSolverParameters & linParams = m_linearSolverParameters.get();

  linParams.dofsPerNode = 3;
  if( m_useStaticCondensation )
  {
    linParams.dofsPerNode = 3;
    linParams.isSymmetric = true;
    linParams.amg.separateComponents = true;
  }
  else
  {
    linParams.mgr.strategy = LinearSolverParameters::MGR::StrategyType::solidMechanicsEmbeddedFractures;
<<<<<<< HEAD
=======
    linParams.mgr.separateComponents = true;
>>>>>>> fe987d81
  }
}

void SolidMechanicsEmbeddedFractures::registerDataOnMesh( dataRepository::Group & meshBodies )
{
  ContactSolverBase::registerDataOnMesh( meshBodies );

  using namespace fields::contact;

  forFractureRegionOnMeshTargets( meshBodies, [&] ( SurfaceElementRegion & fractureRegion )
  {
    fractureRegion.forElementSubRegions< SurfaceElementSubRegion >( [&]( SurfaceElementSubRegion & subRegion )
    {
      subRegion.registerField< dTraction_dJump >( getName() ).
        reference().resizeDimension< 1, 2 >( 3, 3 );
    } );
  } );
}

void SolidMechanicsEmbeddedFractures::initializePostInitialConditionsPreSubGroups()
{
  SolidMechanicsLagrangianFEM::initializePostInitialConditionsPreSubGroups();
  updateState( this->getGroupByPath< DomainPartition >( "/Problem/domain" ) );
}

void SolidMechanicsEmbeddedFractures::resetStateToBeginningOfStep( DomainPartition & domain )
{
  SolidMechanicsLagrangianFEM::resetStateToBeginningOfStep( domain );

  // reset displacementJump
  forFractureRegionOnMeshTargets( domain.getMeshBodies(), [&] ( SurfaceElementRegion & fractureRegion )
  {
    fractureRegion.forElementSubRegions< EmbeddedSurfaceSubRegion >( [&]( EmbeddedSurfaceSubRegion & subRegion )
    {
      arrayView2d< real64 > const & jump  =
        subRegion.getField< contact::dispJump >();

      arrayView2d< real64 const > const & oldJump  =
        subRegion.getField< contact::oldDispJump >();

      arrayView2d< real64 > const & deltaJump  =
        subRegion.getField< contact::deltaDispJump >();


      forAll< parallelDevicePolicy<> >( subRegion.size(), [=] GEOS_HOST_DEVICE ( localIndex const kfe )
      {
        for( localIndex i = 0; i < 3; ++i )
        {
          jump( kfe, i ) = oldJump( kfe, i );
          deltaJump( kfe, i ) = 0.0;
        }
      } );
    } );
  } );

  updateState( domain );
}

void SolidMechanicsEmbeddedFractures::implicitStepComplete( real64 const & time_n,
                                                            real64 const & dt,
                                                            DomainPartition & domain )
{
  SolidMechanicsLagrangianFEM::implicitStepComplete( time_n, dt, domain );

  forDiscretizationOnMeshTargets( domain.getMeshBodies(), [&] ( string const &,
                                                                MeshLevel & mesh,
                                                                arrayView1d< string const > const & )
  {

    ElementRegionManager & elemManager = mesh.getElemManager();
    SurfaceElementRegion & region = elemManager.getRegion< SurfaceElementRegion >( getUniqueFractureRegionName() );
    EmbeddedSurfaceSubRegion & subRegion = region.getSubRegion< EmbeddedSurfaceSubRegion >( 0 );

    arrayView2d< real64 > oldDispJump = subRegion.getField< contact::oldDispJump >();
    arrayView2d< real64 const > const dispJump = subRegion.getField< contact::dispJump >();

    forAll< parallelDevicePolicy<> >( subRegion.size(),
                                      [=] GEOS_HOST_DEVICE ( localIndex const k )
    {
      LvArray::tensorOps::copy< 3 >( oldDispJump[k], dispJump[k] );
    } );
  } );
}

void SolidMechanicsEmbeddedFractures::setupDofs( DomainPartition const & domain,
                                                 DofManager & dofManager ) const
{
  GEOS_MARK_FUNCTION;
  SolidMechanicsLagrangianFEM::setupDofs( domain, dofManager );

  if( !m_useStaticCondensation )
  {
    map< std::pair< string, string >, array1d< string > > meshTargets;
    forDiscretizationOnMeshTargets( domain.getMeshBodies(), [&] ( string const & meshBodyName,
                                                                  MeshLevel const & meshLevel,
                                                                  arrayView1d< string const > const & )
    {
      array1d< string > regions;
      regions.emplace_back( getUniqueFractureRegionName() );
      meshTargets[std::make_pair( meshBodyName, meshLevel.getName())] = std::move( regions );
    } );

    dofManager.addField( contact::dispJump::key(),
                         FieldLocation::Elem,
                         3,
                         meshTargets );

    dofManager.addCoupling( contact::dispJump::key(),
                            contact::dispJump::key(),
                            DofManager::Connector::Elem );
  }
}

void SolidMechanicsEmbeddedFractures::setupSystem( DomainPartition & domain,
                                                   DofManager & dofManager,
                                                   CRSMatrix< real64, globalIndex > & localMatrix,
                                                   ParallelVector & rhs,
                                                   ParallelVector & solution,
                                                   bool const setSparsity )
{
  GEOS_MARK_FUNCTION;

  if( !m_useStaticCondensation )
  {

    GEOS_UNUSED_VAR( setSparsity );

    dofManager.setDomain( domain );
    setupDofs( domain, dofManager );
    dofManager.reorderByRank();

    // Set the sparsity pattern without the Kwu and Kuw blocks.
    SparsityPattern< globalIndex > patternDiag;
    dofManager.setSparsityPattern( patternDiag );

    // Get the original row lengths (diagonal blocks only)
    array1d< localIndex > rowLengths( patternDiag.numRows() );
    for( localIndex localRow = 0; localRow < patternDiag.numRows(); ++localRow )
    {
      rowLengths[localRow] = patternDiag.numNonZeros( localRow );
    }

    // Add the number of nonzeros induced by coupling
    addCouplingNumNonzeros( domain, dofManager, rowLengths.toView() );

    // Create a new pattern with enough capacity for coupled matrix
    SparsityPattern< globalIndex > pattern;
    pattern.resizeFromRowCapacities< parallelHostPolicy >( patternDiag.numRows(), patternDiag.numColumns(), rowLengths.data() );

    // Copy the original nonzeros
    for( localIndex localRow = 0; localRow < patternDiag.numRows(); ++localRow )
    {
      globalIndex const * cols = patternDiag.getColumns( localRow ).dataIfContiguous();
      pattern.insertNonZeros( localRow, cols, cols + patternDiag.numNonZeros( localRow ) );
    }

    // Add the nonzeros from coupling
    addCouplingSparsityPattern( domain, dofManager, pattern.toView() );

    // Finally, steal the pattern into a CRS matrix
    localMatrix.assimilate< parallelDevicePolicy<> >( std::move( pattern ) );
    localMatrix.setName( this->getName() + "/localMatrix" );

    rhs.setName( this->getName() + "/rhs" );
    rhs.create( dofManager.numLocalDofs(), MPI_COMM_GEOS );

    solution.setName( this->getName() + "/solution" );
    solution.create( dofManager.numLocalDofs(), MPI_COMM_GEOS );
  }
  else
  {
    SolidMechanicsLagrangianFEM::setupSystem( domain, dofManager, localMatrix, rhs, solution, setSparsity );
  }
}

void SolidMechanicsEmbeddedFractures::assembleSystem( real64 const time,
                                                      real64 const dt,
                                                      DomainPartition & domain,
                                                      DofManager const & dofManager,
                                                      CRSMatrixView< real64, globalIndex const > const & localMatrix,
                                                      arrayView1d< real64 > const & localRhs )
{
  GEOS_MARK_FUNCTION;

  SolidMechanicsLagrangianFEM::assembleSystem( time,
                                               dt,
                                               domain,
                                               dofManager,
                                               localMatrix,
                                               localRhs );

  // If specified as a b.c. apply traction
  applyTractionBC( time, dt, domain );

  forDiscretizationOnMeshTargets( domain.getMeshBodies(), [&] ( string const &,
                                                                MeshLevel & mesh,
                                                                arrayView1d< string const > const & regionNames )
  {
    NodeManager const & nodeManager = mesh.getNodeManager();
    ElementRegionManager & elemManager = mesh.getElemManager();
    SurfaceElementRegion & region = elemManager.getRegion< SurfaceElementRegion >( getUniqueFractureRegionName() );
    EmbeddedSurfaceSubRegion & subRegion = region.getSubRegion< EmbeddedSurfaceSubRegion >( 0 );

    string const dispDofKey = dofManager.getKey( solidMechanics::totalDisplacement::key() );

    arrayView1d< globalIndex const > const dispDofNumber = nodeManager.getReference< globalIndex_array >( dispDofKey );

    real64 const gravityVectorData[3] = LVARRAY_TENSOROPS_INIT_LOCAL_3( gravityVector() );

    if( !m_useStaticCondensation )
    {
      string const jumpDofKey = dofManager.getKey( contact::dispJump::key() );
      arrayView1d< globalIndex const > const jumpDofNumber = subRegion.getReference< globalIndex_array >( jumpDofKey );

      solidMechanicsEFEMKernels::EFEMFactory kernelFactory( subRegion,
                                                            dispDofNumber,
                                                            jumpDofNumber,
                                                            dofManager.rankOffset(),
                                                            localMatrix,
                                                            localRhs,
                                                            dt,
                                                            gravityVectorData );

      real64 maxTraction = finiteElement::
                             regionBasedKernelApplication
                           < parallelDevicePolicy< >,
                             constitutive::ElasticIsotropic,
                             CellElementSubRegion >( mesh,
                                                     regionNames,
                                                     getDiscretizationName(),
                                                     SolidMechanicsLagrangianFEM::viewKeyStruct::solidMaterialNamesString(),
                                                     kernelFactory );

      GEOS_UNUSED_VAR( maxTraction );

    }
    else
    {
      solidMechanicsEFEMKernels::EFEMStaticCondensationFactory kernelFactory( subRegion,
                                                                              dispDofNumber,
                                                                              dofManager.rankOffset(),
                                                                              localMatrix,
                                                                              localRhs,
                                                                              dt,
                                                                              gravityVectorData );
      real64 maxTraction = finiteElement::
                             regionBasedKernelApplication
                           < parallelDevicePolicy< >,
                             constitutive::SolidBase,
                             CellElementSubRegion >( mesh,
                                                     regionNames,
                                                     getDiscretizationName(),
                                                     SolidMechanicsLagrangianFEM::viewKeyStruct::solidMaterialNamesString(),
                                                     kernelFactory );

      GEOS_UNUSED_VAR( maxTraction );


    }

  } );
}

void SolidMechanicsEmbeddedFractures::addCouplingNumNonzeros( DomainPartition & domain,
                                                              DofManager & dofManager,
                                                              arrayView1d< localIndex > const & rowLengths ) const
{
  forDiscretizationOnMeshTargets( domain.getMeshBodies(), [&] ( string const &,
                                                                MeshLevel const & mesh,
                                                                arrayView1d< string const > const & regionNames )
  {
    NodeManager const & nodeManager          = mesh.getNodeManager();
    ElementRegionManager const & elemManager = mesh.getElemManager();

    string const jumpDofKey = dofManager.getKey( contact::dispJump::key() );
    string const dispDofKey = dofManager.getKey( solidMechanics::totalDisplacement::key() );

    arrayView1d< globalIndex const > const &
    dispDofNumber =  nodeManager.getReference< globalIndex_array >( dispDofKey );

    globalIndex const rankOffset = dofManager.rankOffset();

    SurfaceElementRegion const & fractureRegion = elemManager.getRegion< SurfaceElementRegion >( getUniqueFractureRegionName() );

    EmbeddedSurfaceSubRegion const & embeddedSurfaceSubRegion = fractureRegion.getSubRegion< EmbeddedSurfaceSubRegion >( 0 );

    arrayView1d< globalIndex const > const &
    jumpDofNumber = embeddedSurfaceSubRegion.getReference< array1d< globalIndex > >( jumpDofKey );

    elemManager.forElementSubRegions< CellElementSubRegion >( regionNames, [&]( localIndex const, CellElementSubRegion const & cellElementSubRegion )
    {

      SortedArrayView< localIndex const > const fracturedElements = cellElementSubRegion.fracturedElementsList();

      ArrayOfArraysView< localIndex const > const cellsToEmbeddedSurfaces = cellElementSubRegion.embeddedSurfacesList().toViewConst();

      localIndex const numDispDof = 3*cellElementSubRegion.numNodesPerElement();

      for( localIndex ei=0; ei<fracturedElements.size(); ++ei )
      {
        localIndex const cellIndex = fracturedElements[ei];

        localIndex k = cellsToEmbeddedSurfaces[cellIndex][0];
        localIndex const localRow = LvArray::integerConversion< localIndex >( jumpDofNumber[k] - rankOffset );
        if( localRow >= 0 && localRow < rowLengths.size() )
        {
          for( localIndex i=0; i<3; ++i )
          {
            rowLengths[localRow + i] += numDispDof;
          }
        }

        for( localIndex a=0; a<cellElementSubRegion.numNodesPerElement(); ++a )
        {
          const localIndex & node = cellElementSubRegion.nodeList( cellIndex, a );
          localIndex const localDispRow = LvArray::integerConversion< localIndex >( dispDofNumber[node] - rankOffset );

          if( localDispRow >= 0 && localDispRow < rowLengths.size() )
          {
            for( int d=0; d<3; ++d )
            {
              rowLengths[localDispRow + d] += 3;
            }
          }
        }
      }

    } );
  } );
}

void SolidMechanicsEmbeddedFractures::addCouplingSparsityPattern( DomainPartition const & domain,
                                                                  DofManager const & dofManager,
                                                                  SparsityPatternView< globalIndex > const & pattern ) const
{
  forDiscretizationOnMeshTargets( domain.getMeshBodies(), [&] ( string const &,
                                                                MeshLevel const & mesh,
                                                                arrayView1d< string const > const & regionNames )
  {
    NodeManager const & nodeManager          = mesh.getNodeManager();
    ElementRegionManager const & elemManager = mesh.getElemManager();

    string const jumpDofKey = dofManager.getKey( contact::dispJump::key() );
    string const dispDofKey = dofManager.getKey( solidMechanics::totalDisplacement::key() );

    arrayView1d< globalIndex const > const &
    dispDofNumber =  nodeManager.getReference< globalIndex_array >( dispDofKey );

    globalIndex const rankOffset = dofManager.rankOffset();

    SurfaceElementRegion const & fractureRegion = elemManager.getRegion< SurfaceElementRegion >( getUniqueFractureRegionName() );

    EmbeddedSurfaceSubRegion const & embeddedSurfaceSubRegion = fractureRegion.getSubRegion< EmbeddedSurfaceSubRegion >( 0 );

    arrayView1d< globalIndex const > const &
    jumpDofNumber = embeddedSurfaceSubRegion.getReference< array1d< globalIndex > >( jumpDofKey );

    static constexpr int maxNumDispDof = 3 * 8;

    elemManager.forElementSubRegions< CellElementSubRegion >( regionNames, [&]( localIndex const,
                                                                                CellElementSubRegion const & cellElementSubRegion )
    {

      SortedArrayView< localIndex const > const fracturedElements = cellElementSubRegion.fracturedElementsList();

      ArrayOfArraysView< localIndex const > const cellsToEmbeddedSurfaces = cellElementSubRegion.embeddedSurfacesList().toViewConst();

      localIndex const numDispDof = 3*cellElementSubRegion.numNodesPerElement();

      for( localIndex ei=0; ei<fracturedElements.size(); ++ei )
      {
        localIndex const cellIndex = fracturedElements[ei];
        localIndex const k = cellsToEmbeddedSurfaces[cellIndex][0];

        // working arrays
        stackArray1d< globalIndex, maxNumDispDof > eqnRowIndicesDisp ( numDispDof );
        stackArray1d< globalIndex, 3 > eqnRowIndicesJump( 3 );
        stackArray1d< globalIndex, maxNumDispDof > dofColIndicesDisp ( numDispDof );
        stackArray1d< globalIndex, 3 > dofColIndicesJump( 3 );

        for( localIndex idof = 0; idof < 3; ++idof )
        {
          eqnRowIndicesJump[idof] = jumpDofNumber[k] + idof - rankOffset;
          dofColIndicesJump[idof] = jumpDofNumber[k] + idof;
        }

        for( localIndex a=0; a<cellElementSubRegion.numNodesPerElement(); ++a )
        {
          const localIndex & node = cellElementSubRegion.nodeList( cellIndex, a );
          for( localIndex idof = 0; idof < 3; ++idof )
          {
            eqnRowIndicesDisp[3*a + idof] = dispDofNumber[node] + idof - rankOffset;
            dofColIndicesDisp[3*a + idof] = dispDofNumber[node] + idof;
          }
        }

        for( localIndex i = 0; i < eqnRowIndicesDisp.size(); ++i )
        {
          if( eqnRowIndicesDisp[i] >= 0 && eqnRowIndicesDisp[i] < pattern.numRows() )
          {
            for( localIndex j = 0; j < dofColIndicesJump.size(); ++j )
            {
              pattern.insertNonZero( eqnRowIndicesDisp[i], dofColIndicesJump[j] );
            }
          }
        }

        for( localIndex i = 0; i < eqnRowIndicesJump.size(); ++i )
        {
          if( eqnRowIndicesJump[i] >= 0 && eqnRowIndicesJump[i] < pattern.numRows() )
          {
            for( localIndex j=0; j < dofColIndicesDisp.size(); ++j )
            {
              pattern.insertNonZero( eqnRowIndicesJump[i], dofColIndicesDisp[j] );
            }
          }
        }
      }

    } );
  } );

}

void SolidMechanicsEmbeddedFractures::applyTractionBC( real64 const time_n,
                                                       real64 const dt,
                                                       DomainPartition & domain )
{
  FieldSpecificationManager & fsManager = FieldSpecificationManager::getInstance();

  forDiscretizationOnMeshTargets( domain.getMeshBodies(), [&]( string const &,
                                                               MeshLevel & mesh,
                                                               arrayView1d< string const > const & )
  {

    fsManager.apply< ElementSubRegionBase >( time_n+ dt,
                                             mesh,
                                             contact::traction::key(),
                                             [&] ( FieldSpecificationBase const & fs,
                                                   string const &,
                                                   SortedArrayView< localIndex const > const & targetSet,
                                                   ElementSubRegionBase & subRegion,
                                                   string const & )
    {
      fs.applyFieldValue< FieldSpecificationEqual, parallelHostPolicy >( targetSet,
                                                                         time_n+dt,
                                                                         subRegion,
                                                                         contact::traction::key() );
    } );
  } );
}

real64 SolidMechanicsEmbeddedFractures::calculateResidualNorm( real64 const & time,
                                                               real64 const & dt,
                                                               DomainPartition const & domain,
                                                               DofManager const & dofManager,
                                                               arrayView1d< real64 const > const & localRhs )
{
  GEOS_MARK_FUNCTION;

  // Matrix residual
  real64 const solidResidualNorm = SolidMechanicsLagrangianFEM::calculateResidualNorm( time, dt, domain, dofManager, localRhs );

  if( !m_useStaticCondensation )
  {
    real64 const fractureResidualNorm = calculateFractureResidualNorm( domain, dofManager, localRhs );

    return sqrt( solidResidualNorm * solidResidualNorm + fractureResidualNorm * fractureResidualNorm );
  }
  else
  {
    return solidResidualNorm;
  }
}

real64 SolidMechanicsEmbeddedFractures::calculateFractureResidualNorm( DomainPartition const & domain,
                                                                       DofManager const & dofManager,
                                                                       arrayView1d< real64 const > const & localRhs ) const
{
  string const jumpDofKey = dofManager.getKey( contact::dispJump::key() );

  globalIndex const rankOffset = dofManager.rankOffset();

  RAJA::ReduceSum< parallelDeviceReduce, real64 > localSum( 0.0 );

  // globalResidualNorm[0]: the sum of all the local sum(rhs^2).
  // globalResidualNorm[1]: max of max force of each rank. Basically max force globally
  real64 globalResidualNorm[2] = {0.0, 0.0};

  // Fracture residual
  forFractureRegionOnMeshTargets( domain.getMeshBodies(), [&] ( SurfaceElementRegion const & fractureRegion )
  {
    fractureRegion.forElementSubRegions< SurfaceElementSubRegion >( [&]( SurfaceElementSubRegion const & subRegion )
    {
      arrayView1d< globalIndex const > const &
      dofNumber = subRegion.getReference< array1d< globalIndex > >( jumpDofKey );
      arrayView1d< integer const > const & ghostRank = subRegion.ghostRank();

      forAll< parallelDevicePolicy<> >( subRegion.size(),
                                        [localRhs, localSum, dofNumber, rankOffset, ghostRank] GEOS_HOST_DEVICE ( localIndex const k )
      {
        if( ghostRank[k] < 0 )
        {
          localIndex const localRow = LvArray::integerConversion< localIndex >( dofNumber[k] - rankOffset );
          for( int i = 0; i < 3; ++i )
          {
            localSum += localRhs[localRow + i] * localRhs[localRow + i];
          }
        }
      } );

    } );

    real64 const localResidualNorm[2] = { localSum.get(), SolidMechanicsLagrangianFEM::getMaxForce() };

<<<<<<< HEAD
    int const rank     = MpiWrapper::commRank( MPI_COMM_GEOSX );
    int const numRanks = MpiWrapper::commSize( MPI_COMM_GEOSX );
=======
    int const rank     = MpiWrapper::commRank( MPI_COMM_GEOS );
    int const numRanks = MpiWrapper::commSize( MPI_COMM_GEOS );
>>>>>>> fe987d81
    array1d< real64 > globalValues( numRanks * 2 );

    // Everything is done on rank 0
    MpiWrapper::gather( localResidualNorm,
                        2,
                        globalValues.data(),
                        2,
                        0,
<<<<<<< HEAD
                        MPI_COMM_GEOSX );
=======
                        MPI_COMM_GEOS );
>>>>>>> fe987d81

    if( rank==0 )
    {
      for( int r=0; r<numRanks; ++r )
      {
        // sum/max across all ranks
        globalResidualNorm[0] += globalValues[r*2];
        globalResidualNorm[1] = std::max( globalResidualNorm[1], globalValues[r*2+1] );
      }
    }

<<<<<<< HEAD
    MpiWrapper::bcast( globalResidualNorm, 2, 0, MPI_COMM_GEOSX );
=======
    MpiWrapper::bcast( globalResidualNorm, 2, 0, MPI_COMM_GEOS );
>>>>>>> fe987d81
  } );

  real64 const fractureResidualNorm = sqrt( globalResidualNorm[0] )/(globalResidualNorm[1]+1);  // the + 1 is for the first
                                                                                                // time-step when maxForce = 0;

  if( getLogLevel() >= 1 && logger::internal::rank==0 )
  {
    std::cout << GEOS_FMT( "        ( RFracture ) = ( {:4.2e} )", fractureResidualNorm );
  }

  return fractureResidualNorm;
}

void SolidMechanicsEmbeddedFractures::applySystemSolution( DofManager const & dofManager,
                                                           arrayView1d< real64 const > const & localSolution,
                                                           real64 const scalingFactor,
                                                           real64 const dt,
                                                           DomainPartition & domain )
{
  GEOS_MARK_FUNCTION;

  SolidMechanicsLagrangianFEM::applySystemSolution( dofManager,
                                                    localSolution,
                                                    scalingFactor,
                                                    dt,
                                                    domain );

  if( !m_useStaticCondensation )
  {
    dofManager.addVectorToField( localSolution, contact::dispJump::key(), contact::deltaDispJump::key(), scalingFactor );

    dofManager.addVectorToField( localSolution, contact::dispJump::key(), contact::dispJump::key(), scalingFactor );
  }
  else
  {
    updateJump( dofManager, dt, domain );
  }

  forDiscretizationOnMeshTargets( domain.getMeshBodies(), [&] ( string const &,
                                                                MeshLevel & mesh,
                                                                arrayView1d< string const > const & )
  {
    FieldIdentifiers fieldsToBeSync;

    fieldsToBeSync.addElementFields( { contact::dispJump::key(),
                                       contact::deltaDispJump::key() },
                                     { getUniqueFractureRegionName() } );

    CommunicationTools::getInstance().synchronizeFields( fieldsToBeSync,
                                                         mesh,
                                                         domain.getNeighbors(),
                                                         true );
  } );
}

void SolidMechanicsEmbeddedFractures::updateJump( DofManager const & dofManager,
                                                  real64 const dt,
                                                  DomainPartition & domain )
{
  forDiscretizationOnMeshTargets( domain.getMeshBodies(), [&] ( string const &,
                                                                MeshLevel & mesh,
                                                                arrayView1d< string const > const & regionNames )
  {
    NodeManager const & nodeManager = mesh.getNodeManager();
    ElementRegionManager & elemManager = mesh.getElemManager();
    SurfaceElementRegion & region = elemManager.getRegion< SurfaceElementRegion >( getUniqueFractureRegionName() );
    EmbeddedSurfaceSubRegion & subRegion = region.getSubRegion< EmbeddedSurfaceSubRegion >( 0 );

    string const dispDofKey = dofManager.getKey( solidMechanics::totalDisplacement::key() );

    arrayView1d< globalIndex const > const dispDofNumber = nodeManager.getReference< globalIndex_array >( dispDofKey );

    real64 const gravityVectorData[3] = LVARRAY_TENSOROPS_INIT_LOCAL_3( gravityVector() );

    CRSMatrix< real64, globalIndex >  voidMatrix;
    array1d< real64 > voidRhs;

    solidMechanicsEFEMKernels::EFEMJumpUpdateFactory kernelFactory( subRegion,
                                                                    dispDofNumber,
                                                                    dofManager.rankOffset(),
                                                                    voidMatrix.toViewConstSizes(),
                                                                    voidRhs.toView(),
                                                                    dt,
                                                                    gravityVectorData );

    real64 maxTraction = finiteElement::
                           regionBasedKernelApplication
                         < parallelDevicePolicy< >,
                           constitutive::SolidBase,
                           CellElementSubRegion >( mesh,
                                                   regionNames,
                                                   getDiscretizationName(),
                                                   SolidMechanicsLagrangianFEM::viewKeyStruct::solidMaterialNamesString(),
                                                   kernelFactory );

    GEOS_UNUSED_VAR( maxTraction );
  } );
}

void SolidMechanicsEmbeddedFractures::updateState( DomainPartition & domain )
{
  GEOS_MARK_FUNCTION;

  forFractureRegionOnMeshTargets( domain.getMeshBodies(), [&] ( SurfaceElementRegion & fractureRegion )
  {
    fractureRegion.forElementSubRegions< SurfaceElementSubRegion >( [&]( SurfaceElementSubRegion & subRegion )
    {
<<<<<<< HEAD
      string const & contactRelationName = subRegion.template getReference< string >( viewKeyStruct::contactRelationNameString() );
      ContactBase const & contact = getConstitutiveModel< ContactBase >( subRegion, contactRelationName );
=======
      string const & frictionLawName = subRegion.template getReference< string >( viewKeyStruct::frictionLawNameString() );
      FrictionBase const & frictionLaw = getConstitutiveModel< FrictionBase >( subRegion, frictionLawName );
>>>>>>> fe987d81

      arrayView2d< real64 const > const & jump = subRegion.getField< contact::dispJump >();

      arrayView2d< real64 const > const & oldJump = subRegion.getField< contact::oldDispJump >();

      arrayView2d< real64 > const & fractureTraction = subRegion.getField< contact::traction >();

      arrayView3d< real64 > const & dFractureTraction_dJump = subRegion.getField< contact::dTraction_dJump >();

      arrayView1d< integer const > const & fractureState = subRegion.getField< contact::fractureState >();

      arrayView1d< real64 > const & slip = subRegion.getField< fields::contact::slip >();

<<<<<<< HEAD
      constitutiveUpdatePassThru( contact, [&] ( auto & castedContact )
=======
      constitutiveUpdatePassThru( frictionLaw, [&] ( auto & castedFrictionLaw )
>>>>>>> fe987d81
      {
        using FrictionType = TYPEOFREF( castedFrictionLaw );
        typename FrictionType::KernelWrapper frictionWrapper = castedFrictionLaw.createKernelUpdates();

        solidMechanicsEFEMKernels::StateUpdateKernel::
          launch< parallelDevicePolicy<> >( subRegion.size(),
                                            frictionWrapper,
                                            m_contactPenaltyStiffness,
                                            oldJump,
                                            jump,
                                            fractureTraction,
                                            dFractureTraction_dJump,
                                            fractureState,
                                            slip );
      } );
    } );
  } );
}

bool SolidMechanicsEmbeddedFractures::updateConfiguration( DomainPartition & domain )
{
  int hasConfigurationConverged = true;

  forFractureRegionOnMeshTargets( domain.getMeshBodies(), [&] ( SurfaceElementRegion & fractureRegion )
  {
    fractureRegion.forElementSubRegions< SurfaceElementSubRegion >( [&]( SurfaceElementSubRegion & subRegion )
    {
      arrayView1d< integer const > const & ghostRank = subRegion.ghostRank();
      arrayView2d< real64 const > const & dispJump = subRegion.getField< fields::contact::dispJump >();
      arrayView2d< real64 const > const & traction = subRegion.getField< fields::contact::traction >();
      arrayView1d< integer > const & fractureState = subRegion.getField< fields::contact::fractureState >();

<<<<<<< HEAD
      string const & contactRelationName = subRegion.template getReference< string >( viewKeyStruct::contactRelationNameString() );
      ContactBase const & contact = getConstitutiveModel< ContactBase >( subRegion, contactRelationName );
=======
      string const & frictionLawName = subRegion.template getReference< string >( viewKeyStruct::frictionLawNameString() );
      FrictionBase const & frictionLaw = getConstitutiveModel< FrictionBase >( subRegion, frictionLawName );
>>>>>>> fe987d81

      constitutiveUpdatePassThru( frictionLaw, [&] ( auto & castedFrictionLaw )
      {
        using FrictionType = TYPEOFREF( castedFrictionLaw );
        typename FrictionType::KernelWrapper frictionWrapper = castedFrictionLaw.createKernelUpdates();

        RAJA::ReduceMin< parallelHostReduce, integer > checkActiveSetSub( 1 );

        forAll< parallelHostPolicy >( subRegion.size(), [=] ( localIndex const kfe )
        {
          if( ghostRank[kfe] < 0 )
          {
            integer const originalFractureState = fractureState[kfe];
            frictionWrapper.updateFractureState( kfe, dispJump[kfe], traction[kfe], fractureState[kfe] );
            checkActiveSetSub.min( compareFractureStates( originalFractureState, fractureState[kfe] ) );
          }
        } );
        hasConfigurationConverged &= checkActiveSetSub.get();
      } );
    } );
  } );

  // Need to synchronize the fracture state due to the use will be made of in AssemblyStabilization
  synchronizeFractureState( domain );

  // Compute if globally the fracture state has changed
  int hasConfigurationConvergedGlobally;
  MpiWrapper::allReduce( &hasConfigurationConverged,
                         &hasConfigurationConvergedGlobally,
                         1,
                         MPI_LAND,
                         MPI_COMM_GEOS );

  // for this solver it makes sense to reset the state.
  // if( !hasConfigurationConvergedGlobally )
  //   resetStateToBeginningOfStep( domain );

  return hasConfigurationConvergedGlobally;
}

REGISTER_CATALOG_ENTRY( PhysicsSolverBase, SolidMechanicsEmbeddedFractures, string const &, Group * const )
} /* namespace geos */<|MERGE_RESOLUTION|>--- conflicted
+++ resolved
@@ -5,11 +5,7 @@
  * Copyright (c) 2016-2024 Lawrence Livermore National Security LLC
  * Copyright (c) 2018-2024 Total, S.A
  * Copyright (c) 2018-2024 The Board of Trustees of the Leland Stanford Junior University
-<<<<<<< HEAD
- * Copyright (c) 2018-2024 Chevron
-=======
  * Copyright (c) 2023-2024 Chevron
->>>>>>> fe987d81
  * Copyright (c) 2019-     GEOS/GEOSX Contributors
  * All rights reserved
  *
@@ -55,13 +51,10 @@
     setInputFlag( InputFlags::OPTIONAL ).
     setApplyDefaultValue( 0 ).
     setDescription( "Defines whether to use static condensation or not." );
-<<<<<<< HEAD
-=======
 
   getWrapperBase( viewKeyStruct::contactPenaltyStiffnessString() ).
     setInputFlag( InputFlags::REQUIRED ).
     setDescription( "Value of the penetration penalty stiffness. Units of Pressure/length" );
->>>>>>> fe987d81
 }
 
 SolidMechanicsEmbeddedFractures::~SolidMechanicsEmbeddedFractures()
@@ -85,10 +78,7 @@
   else
   {
     linParams.mgr.strategy = LinearSolverParameters::MGR::StrategyType::solidMechanicsEmbeddedFractures;
-<<<<<<< HEAD
-=======
     linParams.mgr.separateComponents = true;
->>>>>>> fe987d81
   }
 }
 
@@ -604,13 +594,8 @@
 
     real64 const localResidualNorm[2] = { localSum.get(), SolidMechanicsLagrangianFEM::getMaxForce() };
 
-<<<<<<< HEAD
-    int const rank     = MpiWrapper::commRank( MPI_COMM_GEOSX );
-    int const numRanks = MpiWrapper::commSize( MPI_COMM_GEOSX );
-=======
     int const rank     = MpiWrapper::commRank( MPI_COMM_GEOS );
     int const numRanks = MpiWrapper::commSize( MPI_COMM_GEOS );
->>>>>>> fe987d81
     array1d< real64 > globalValues( numRanks * 2 );
 
     // Everything is done on rank 0
@@ -619,11 +604,7 @@
                         globalValues.data(),
                         2,
                         0,
-<<<<<<< HEAD
-                        MPI_COMM_GEOSX );
-=======
                         MPI_COMM_GEOS );
->>>>>>> fe987d81
 
     if( rank==0 )
     {
@@ -635,11 +616,7 @@
       }
     }
 
-<<<<<<< HEAD
-    MpiWrapper::bcast( globalResidualNorm, 2, 0, MPI_COMM_GEOSX );
-=======
     MpiWrapper::bcast( globalResidualNorm, 2, 0, MPI_COMM_GEOS );
->>>>>>> fe987d81
   } );
 
   real64 const fractureResidualNorm = sqrt( globalResidualNorm[0] )/(globalResidualNorm[1]+1);  // the + 1 is for the first
@@ -747,13 +724,8 @@
   {
     fractureRegion.forElementSubRegions< SurfaceElementSubRegion >( [&]( SurfaceElementSubRegion & subRegion )
     {
-<<<<<<< HEAD
-      string const & contactRelationName = subRegion.template getReference< string >( viewKeyStruct::contactRelationNameString() );
-      ContactBase const & contact = getConstitutiveModel< ContactBase >( subRegion, contactRelationName );
-=======
       string const & frictionLawName = subRegion.template getReference< string >( viewKeyStruct::frictionLawNameString() );
       FrictionBase const & frictionLaw = getConstitutiveModel< FrictionBase >( subRegion, frictionLawName );
->>>>>>> fe987d81
 
       arrayView2d< real64 const > const & jump = subRegion.getField< contact::dispJump >();
 
@@ -767,11 +739,7 @@
 
       arrayView1d< real64 > const & slip = subRegion.getField< fields::contact::slip >();
 
-<<<<<<< HEAD
-      constitutiveUpdatePassThru( contact, [&] ( auto & castedContact )
-=======
       constitutiveUpdatePassThru( frictionLaw, [&] ( auto & castedFrictionLaw )
->>>>>>> fe987d81
       {
         using FrictionType = TYPEOFREF( castedFrictionLaw );
         typename FrictionType::KernelWrapper frictionWrapper = castedFrictionLaw.createKernelUpdates();
@@ -804,13 +772,8 @@
       arrayView2d< real64 const > const & traction = subRegion.getField< fields::contact::traction >();
       arrayView1d< integer > const & fractureState = subRegion.getField< fields::contact::fractureState >();
 
-<<<<<<< HEAD
-      string const & contactRelationName = subRegion.template getReference< string >( viewKeyStruct::contactRelationNameString() );
-      ContactBase const & contact = getConstitutiveModel< ContactBase >( subRegion, contactRelationName );
-=======
       string const & frictionLawName = subRegion.template getReference< string >( viewKeyStruct::frictionLawNameString() );
       FrictionBase const & frictionLaw = getConstitutiveModel< FrictionBase >( subRegion, frictionLawName );
->>>>>>> fe987d81
 
       constitutiveUpdatePassThru( frictionLaw, [&] ( auto & castedFrictionLaw )
       {
