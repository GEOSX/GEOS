--- conflicted
+++ resolved
@@ -157,10 +157,6 @@
     // update elastic slip before copying dispJump to oldDispJump
     string const & frictionLawName = subRegion.template getReference< string >( viewKeyStruct::frictionLawNameString() );
     FrictionBase const & frictionLaw = getConstitutiveModel< FrictionBase >( subRegion, frictionLawName );
-<<<<<<< HEAD
-    arrayView1d< integer const > const & ghostRank = subRegion.ghostRank();
-=======
->>>>>>> 2586344b
     arrayView2d< real64 const > const & traction = subRegion.getField< fields::contact::traction >();
     arrayView1d< integer > const & fractureState = subRegion.getField< fields::contact::fractureState >();
     constitutiveUpdatePassThru( frictionLaw, [&] ( auto & castedFrictionLaw )
@@ -168,17 +164,7 @@
       using FrictionType = TYPEOFREF( castedFrictionLaw );
       typename FrictionType::KernelWrapper frictionWrapper = castedFrictionLaw.createKernelUpdates();
 
-<<<<<<< HEAD
-      forAll< parallelDevicePolicy<> >( subRegion.size(), [=] GEOS_HOST_DEVICE ( localIndex const kfe )
-      {
-        if( ghostRank[kfe] < 0 )
-        {
-          frictionWrapper.updateElasticSlip( kfe, dispJump[kfe], oldDispJump[kfe], traction[kfe], fractureState[kfe] );
-        }
-      } );
-=======
       updateElasticSlip( subRegion, frictionWrapper, dispJump, oldDispJump, traction, fractureState );
->>>>>>> 2586344b
     } );
 
     // now update oldDispJump = dispJump
