/*
 * ------------------------------------------------------------------------------------------------------------
 * SPDX-License-Identifier: LGPL-2.1-only
 *
 * Copyright (c) 2016-2024 Lawrence Livermore National Security LLC
 * Copyright (c) 2018-2024 Total, S.A
 * Copyright (c) 2018-2024 The Board of Trustees of the Leland Stanford Junior University
 * Copyright (c) 2023-2024 Chevron
 * Copyright (c) 2019-     GEOS/GEOSX Contributors
 * All rights reserved
 *
 * See top level LICENSE, COPYRIGHT, CONTRIBUTORS, NOTICE, and ACKNOWLEDGEMENTS files for details.
 * ------------------------------------------------------------------------------------------------------------
 */

/*
 * SolidMechanicsEmbeddedFractures.cpp
 */

#include "SolidMechanicsEmbeddedFractures.hpp"

#include "common/TimingMacros.hpp"
#include "common/GEOS_RAJA_Interface.hpp"
#include "constitutive/ConstitutiveManager.hpp"
#include "constitutive/contact/FrictionSelector.hpp"
#include "constitutive/solid/ElasticIsotropic.hpp"
#include "fieldSpecification/FieldSpecificationManager.hpp"
#include "finiteElement/elementFormulations/FiniteElementBase.hpp"
#include "linearAlgebra/utilities/LAIHelperFunctions.hpp"
#include "mesh/DomainPartition.hpp"
#include "mesh/NodeManager.hpp"
#include "mesh/SurfaceElementRegion.hpp"
#include "physicsSolvers/solidMechanics/SolidMechanicsFields.hpp"
#include "physicsSolvers/solidMechanics/SolidMechanicsLagrangianFEM.hpp"
#include "physicsSolvers/contact/SolidMechanicsEFEMKernels.hpp"
#include "physicsSolvers/contact/SolidMechanicsEFEMStaticCondensationKernels.hpp"
#include "physicsSolvers/contact/SolidMechanicsEFEMJumpUpdateKernels.hpp"

namespace geos
{

using namespace constitutive;
using namespace dataRepository;
using namespace fields;

SolidMechanicsEmbeddedFractures::SolidMechanicsEmbeddedFractures( const string & name,
                                                                  Group * const parent ):
  ContactSolverBase( name, parent )
{
  registerWrapper( viewKeyStruct::useStaticCondensationString(), &m_useStaticCondensation ).
    setInputFlag( InputFlags::OPTIONAL ).
    setApplyDefaultValue( 0 ).
    setDescription( "Defines whether to use static condensation or not." );

  getWrapperBase( viewKeyStruct::contactPenaltyStiffnessString() ).
    setInputFlag( InputFlags::REQUIRED ).
    setDescription( "Value of the penetration penalty stiffness. Units of Pressure/length" );
}

SolidMechanicsEmbeddedFractures::~SolidMechanicsEmbeddedFractures()
{
  // TODO Auto-generated destructor stub
}

void SolidMechanicsEmbeddedFractures::postInputInitialization()
{
  ContactSolverBase::postInputInitialization();

  linParams.dofsPerNode = 3;
  if( m_useStaticCondensation )
  {
<<<<<<< HEAD
    // configure AMG
    LinearSolverParameters & linearSolverParameters = m_linearSolverParameters.get();
    linearSolverParameters.dofsPerNode = 3;
    linearSolverParameters.isSymmetric = true;
    linearSolverParameters.amg.separateComponents = true;
  }
  else
  {
    setMGRStrategy();
=======
    linParams.isSymmetric = true;
    linParams.amg.separateComponents = true;
  }
  else
  {
    linParams.mgr.strategy = LinearSolverParameters::MGR::StrategyType::solidMechanicsEmbeddedFractures;
    linParams.mgr.separateComponents = true;
>>>>>>> fe987d81
  }
}

void SolidMechanicsEmbeddedFractures::setMGRStrategy()
{
  LinearSolverParameters & linearSolverParameters = m_linearSolverParameters.get();

  if( linearSolverParameters.preconditionerType != LinearSolverParameters::PreconditionerType::mgr )
    return;

  linearSolverParameters.mgr.strategy = LinearSolverParameters::MGR::StrategyType::solidMechanicsEmbeddedFractures;
  GEOS_LOG_LEVEL_RANK_0( 1, GEOS_FMT( "{}: MGR strategy set to {}", getName(),
                                      EnumStrings< LinearSolverParameters::MGR::StrategyType >::toString( linearSolverParameters.mgr.strategy )));
}

void SolidMechanicsEmbeddedFractures::registerDataOnMesh( dataRepository::Group & meshBodies )
{
  ContactSolverBase::registerDataOnMesh( meshBodies );

  using namespace fields::contact;

  forFractureRegionOnMeshTargets( meshBodies, [&] ( SurfaceElementRegion & fractureRegion )
  {
    fractureRegion.forElementSubRegions< SurfaceElementSubRegion >( [&]( SurfaceElementSubRegion & subRegion )
    {
      subRegion.registerField< dTraction_dJump >( getName() ).
        reference().resizeDimension< 1, 2 >( 3, 3 );
    } );
  } );
}

void SolidMechanicsEmbeddedFractures::initializePostInitialConditionsPreSubGroups()
{
  SolidMechanicsLagrangianFEM::initializePostInitialConditionsPreSubGroups();
  updateState( this->getGroupByPath< DomainPartition >( "/Problem/domain" ) );
}

void SolidMechanicsEmbeddedFractures::resetStateToBeginningOfStep( DomainPartition & domain )
{
  SolidMechanicsLagrangianFEM::resetStateToBeginningOfStep( domain );

  // reset displacementJump
  forFractureRegionOnMeshTargets( domain.getMeshBodies(), [&] ( SurfaceElementRegion & fractureRegion )
  {
    fractureRegion.forElementSubRegions< EmbeddedSurfaceSubRegion >( [&]( EmbeddedSurfaceSubRegion & subRegion )
    {
      arrayView2d< real64 > const & jump  =
        subRegion.getField< contact::dispJump >();

      arrayView2d< real64 const > const & oldJump  =
        subRegion.getField< contact::oldDispJump >();

      arrayView2d< real64 > const & deltaJump  =
        subRegion.getField< contact::deltaDispJump >();


      forAll< parallelDevicePolicy<> >( subRegion.size(), [=] GEOS_HOST_DEVICE ( localIndex const kfe )
      {
        for( localIndex i = 0; i < 3; ++i )
        {
          jump( kfe, i ) = oldJump( kfe, i );
          deltaJump( kfe, i ) = 0.0;
        }
      } );
    } );
  } );

  updateState( domain );
}

void SolidMechanicsEmbeddedFractures::implicitStepComplete( real64 const & time_n,
                                                            real64 const & dt,
                                                            DomainPartition & domain )
{
  SolidMechanicsLagrangianFEM::implicitStepComplete( time_n, dt, domain );

  forDiscretizationOnMeshTargets( domain.getMeshBodies(), [&] ( string const &,
                                                                MeshLevel & mesh,
                                                                arrayView1d< string const > const & )
  {

    ElementRegionManager & elemManager = mesh.getElemManager();
    SurfaceElementRegion & region = elemManager.getRegion< SurfaceElementRegion >( getUniqueFractureRegionName() );
    EmbeddedSurfaceSubRegion & subRegion = region.getSubRegion< EmbeddedSurfaceSubRegion >( 0 );

    arrayView2d< real64 > oldDispJump = subRegion.getField< contact::oldDispJump >();
    arrayView2d< real64 const > const dispJump = subRegion.getField< contact::dispJump >();

    forAll< parallelDevicePolicy<> >( subRegion.size(),
                                      [=] GEOS_HOST_DEVICE ( localIndex const k )
    {
      LvArray::tensorOps::copy< 3 >( oldDispJump[k], dispJump[k] );
    } );
  } );
}

void SolidMechanicsEmbeddedFractures::setupDofs( DomainPartition const & domain,
                                                 DofManager & dofManager ) const
{
  GEOS_MARK_FUNCTION;
  SolidMechanicsLagrangianFEM::setupDofs( domain, dofManager );

  if( !m_useStaticCondensation )
  {
    map< std::pair< string, string >, array1d< string > > meshTargets;
    forDiscretizationOnMeshTargets( domain.getMeshBodies(), [&] ( string const & meshBodyName,
                                                                  MeshLevel const & meshLevel,
                                                                  arrayView1d< string const > const & )
    {
      array1d< string > regions;
      regions.emplace_back( getUniqueFractureRegionName() );
      meshTargets[std::make_pair( meshBodyName, meshLevel.getName())] = std::move( regions );
    } );

    dofManager.addField( contact::dispJump::key(),
                         FieldLocation::Elem,
                         3,
                         meshTargets );

    dofManager.addCoupling( contact::dispJump::key(),
                            contact::dispJump::key(),
                            DofManager::Connector::Elem );
  }
}

void SolidMechanicsEmbeddedFractures::setupSystem( DomainPartition & domain,
                                                   DofManager & dofManager,
                                                   CRSMatrix< real64, globalIndex > & localMatrix,
                                                   ParallelVector & rhs,
                                                   ParallelVector & solution,
                                                   bool const setSparsity )
{
  GEOS_MARK_FUNCTION;

  if( !m_useStaticCondensation )
  {

    GEOS_UNUSED_VAR( setSparsity );

    dofManager.setDomain( domain );
    setupDofs( domain, dofManager );
    dofManager.reorderByRank();

    // Set the sparsity pattern without the Kwu and Kuw blocks.
    SparsityPattern< globalIndex > patternDiag;
    dofManager.setSparsityPattern( patternDiag );

    // Get the original row lengths (diagonal blocks only)
    array1d< localIndex > rowLengths( patternDiag.numRows() );
    for( localIndex localRow = 0; localRow < patternDiag.numRows(); ++localRow )
    {
      rowLengths[localRow] = patternDiag.numNonZeros( localRow );
    }

    // Add the number of nonzeros induced by coupling
    addCouplingNumNonzeros( domain, dofManager, rowLengths.toView() );

    // Create a new pattern with enough capacity for coupled matrix
    SparsityPattern< globalIndex > pattern;
    pattern.resizeFromRowCapacities< parallelHostPolicy >( patternDiag.numRows(), patternDiag.numColumns(), rowLengths.data() );

    // Copy the original nonzeros
    for( localIndex localRow = 0; localRow < patternDiag.numRows(); ++localRow )
    {
      globalIndex const * cols = patternDiag.getColumns( localRow ).dataIfContiguous();
      pattern.insertNonZeros( localRow, cols, cols + patternDiag.numNonZeros( localRow ) );
    }

    // Add the nonzeros from coupling
    addCouplingSparsityPattern( domain, dofManager, pattern.toView() );

    // Finally, steal the pattern into a CRS matrix
    localMatrix.assimilate< parallelDevicePolicy<> >( std::move( pattern ) );
    localMatrix.setName( this->getName() + "/localMatrix" );

    rhs.setName( this->getName() + "/rhs" );
    rhs.create( dofManager.numLocalDofs(), MPI_COMM_GEOS );

    solution.setName( this->getName() + "/solution" );
    solution.create( dofManager.numLocalDofs(), MPI_COMM_GEOS );
  }
  else
  {
    SolidMechanicsLagrangianFEM::setupSystem( domain, dofManager, localMatrix, rhs, solution, setSparsity );
  }
}

void SolidMechanicsEmbeddedFractures::assembleSystem( real64 const time,
                                                      real64 const dt,
                                                      DomainPartition & domain,
                                                      DofManager const & dofManager,
                                                      CRSMatrixView< real64, globalIndex const > const & localMatrix,
                                                      arrayView1d< real64 > const & localRhs )
{
  GEOS_MARK_FUNCTION;

  SolidMechanicsLagrangianFEM::assembleSystem( time,
                                               dt,
                                               domain,
                                               dofManager,
                                               localMatrix,
                                               localRhs );

  // If specified as a b.c. apply traction
  applyTractionBC( time, dt, domain );

  forDiscretizationOnMeshTargets( domain.getMeshBodies(), [&] ( string const &,
                                                                MeshLevel & mesh,
                                                                arrayView1d< string const > const & regionNames )
  {
    NodeManager const & nodeManager = mesh.getNodeManager();
    ElementRegionManager & elemManager = mesh.getElemManager();
    SurfaceElementRegion & region = elemManager.getRegion< SurfaceElementRegion >( getUniqueFractureRegionName() );
    EmbeddedSurfaceSubRegion & subRegion = region.getSubRegion< EmbeddedSurfaceSubRegion >( 0 );

    string const dispDofKey = dofManager.getKey( solidMechanics::totalDisplacement::key() );

    arrayView1d< globalIndex const > const dispDofNumber = nodeManager.getReference< globalIndex_array >( dispDofKey );

    real64 const gravityVectorData[3] = LVARRAY_TENSOROPS_INIT_LOCAL_3( gravityVector() );

    if( !m_useStaticCondensation )
    {
      string const jumpDofKey = dofManager.getKey( contact::dispJump::key() );
      arrayView1d< globalIndex const > const jumpDofNumber = subRegion.getReference< globalIndex_array >( jumpDofKey );

      solidMechanicsEFEMKernels::EFEMFactory kernelFactory( subRegion,
                                                            dispDofNumber,
                                                            jumpDofNumber,
                                                            dofManager.rankOffset(),
                                                            localMatrix,
                                                            localRhs,
                                                            dt,
                                                            gravityVectorData );

      real64 maxTraction = finiteElement::
                             regionBasedKernelApplication
                           < parallelDevicePolicy< >,
                             constitutive::ElasticIsotropic,
                             CellElementSubRegion >( mesh,
                                                     regionNames,
                                                     getDiscretizationName(),
                                                     SolidMechanicsLagrangianFEM::viewKeyStruct::solidMaterialNamesString(),
                                                     kernelFactory );

      GEOS_UNUSED_VAR( maxTraction );

    }
    else
    {
      solidMechanicsEFEMKernels::EFEMStaticCondensationFactory kernelFactory( subRegion,
                                                                              dispDofNumber,
                                                                              dofManager.rankOffset(),
                                                                              localMatrix,
                                                                              localRhs,
                                                                              dt,
                                                                              gravityVectorData );
      real64 maxTraction = finiteElement::
                             regionBasedKernelApplication
                           < parallelDevicePolicy< >,
                             constitutive::SolidBase,
                             CellElementSubRegion >( mesh,
                                                     regionNames,
                                                     getDiscretizationName(),
                                                     SolidMechanicsLagrangianFEM::viewKeyStruct::solidMaterialNamesString(),
                                                     kernelFactory );

      GEOS_UNUSED_VAR( maxTraction );


    }

  } );
}

void SolidMechanicsEmbeddedFractures::addCouplingNumNonzeros( DomainPartition & domain,
                                                              DofManager & dofManager,
                                                              arrayView1d< localIndex > const & rowLengths ) const
{
  forDiscretizationOnMeshTargets( domain.getMeshBodies(), [&] ( string const &,
                                                                MeshLevel const & mesh,
                                                                arrayView1d< string const > const & regionNames )
  {
    NodeManager const & nodeManager          = mesh.getNodeManager();
    ElementRegionManager const & elemManager = mesh.getElemManager();

    string const jumpDofKey = dofManager.getKey( contact::dispJump::key() );
    string const dispDofKey = dofManager.getKey( solidMechanics::totalDisplacement::key() );

    arrayView1d< globalIndex const > const &
    dispDofNumber =  nodeManager.getReference< globalIndex_array >( dispDofKey );

    globalIndex const rankOffset = dofManager.rankOffset();

    SurfaceElementRegion const & fractureRegion = elemManager.getRegion< SurfaceElementRegion >( getUniqueFractureRegionName() );

    EmbeddedSurfaceSubRegion const & embeddedSurfaceSubRegion = fractureRegion.getSubRegion< EmbeddedSurfaceSubRegion >( 0 );

    arrayView1d< globalIndex const > const &
    jumpDofNumber = embeddedSurfaceSubRegion.getReference< array1d< globalIndex > >( jumpDofKey );

    elemManager.forElementSubRegions< CellElementSubRegion >( regionNames, [&]( localIndex const, CellElementSubRegion const & cellElementSubRegion )
    {

      SortedArrayView< localIndex const > const fracturedElements = cellElementSubRegion.fracturedElementsList();

      ArrayOfArraysView< localIndex const > const cellsToEmbeddedSurfaces = cellElementSubRegion.embeddedSurfacesList().toViewConst();

      localIndex const numDispDof = 3*cellElementSubRegion.numNodesPerElement();

      for( localIndex ei=0; ei<fracturedElements.size(); ++ei )
      {
        localIndex const cellIndex = fracturedElements[ei];

        localIndex k = cellsToEmbeddedSurfaces[cellIndex][0];
        localIndex const localRow = LvArray::integerConversion< localIndex >( jumpDofNumber[k] - rankOffset );
        if( localRow >= 0 && localRow < rowLengths.size() )
        {
          for( localIndex i=0; i<3; ++i )
          {
            rowLengths[localRow + i] += numDispDof;
          }
        }

        for( localIndex a=0; a<cellElementSubRegion.numNodesPerElement(); ++a )
        {
          const localIndex & node = cellElementSubRegion.nodeList( cellIndex, a );
          localIndex const localDispRow = LvArray::integerConversion< localIndex >( dispDofNumber[node] - rankOffset );

          if( localDispRow >= 0 && localDispRow < rowLengths.size() )
          {
            for( int d=0; d<3; ++d )
            {
              rowLengths[localDispRow + d] += 3;
            }
          }
        }
      }

    } );
  } );
}

void SolidMechanicsEmbeddedFractures::addCouplingSparsityPattern( DomainPartition const & domain,
                                                                  DofManager const & dofManager,
                                                                  SparsityPatternView< globalIndex > const & pattern ) const
{
  forDiscretizationOnMeshTargets( domain.getMeshBodies(), [&] ( string const &,
                                                                MeshLevel const & mesh,
                                                                arrayView1d< string const > const & regionNames )
  {
    NodeManager const & nodeManager          = mesh.getNodeManager();
    ElementRegionManager const & elemManager = mesh.getElemManager();

    string const jumpDofKey = dofManager.getKey( contact::dispJump::key() );
    string const dispDofKey = dofManager.getKey( solidMechanics::totalDisplacement::key() );

    arrayView1d< globalIndex const > const &
    dispDofNumber =  nodeManager.getReference< globalIndex_array >( dispDofKey );

    globalIndex const rankOffset = dofManager.rankOffset();

    SurfaceElementRegion const & fractureRegion = elemManager.getRegion< SurfaceElementRegion >( getUniqueFractureRegionName() );

    EmbeddedSurfaceSubRegion const & embeddedSurfaceSubRegion = fractureRegion.getSubRegion< EmbeddedSurfaceSubRegion >( 0 );

    arrayView1d< globalIndex const > const &
    jumpDofNumber = embeddedSurfaceSubRegion.getReference< array1d< globalIndex > >( jumpDofKey );

    static constexpr int maxNumDispDof = 3 * 8;

    elemManager.forElementSubRegions< CellElementSubRegion >( regionNames, [&]( localIndex const,
                                                                                CellElementSubRegion const & cellElementSubRegion )
    {

      SortedArrayView< localIndex const > const fracturedElements = cellElementSubRegion.fracturedElementsList();

      ArrayOfArraysView< localIndex const > const cellsToEmbeddedSurfaces = cellElementSubRegion.embeddedSurfacesList().toViewConst();

      localIndex const numDispDof = 3*cellElementSubRegion.numNodesPerElement();

      for( localIndex ei=0; ei<fracturedElements.size(); ++ei )
      {
        localIndex const cellIndex = fracturedElements[ei];
        localIndex const k = cellsToEmbeddedSurfaces[cellIndex][0];

        // working arrays
        stackArray1d< globalIndex, maxNumDispDof > eqnRowIndicesDisp ( numDispDof );
        stackArray1d< globalIndex, 3 > eqnRowIndicesJump( 3 );
        stackArray1d< globalIndex, maxNumDispDof > dofColIndicesDisp ( numDispDof );
        stackArray1d< globalIndex, 3 > dofColIndicesJump( 3 );

        for( localIndex idof = 0; idof < 3; ++idof )
        {
          eqnRowIndicesJump[idof] = jumpDofNumber[k] + idof - rankOffset;
          dofColIndicesJump[idof] = jumpDofNumber[k] + idof;
        }

        for( localIndex a=0; a<cellElementSubRegion.numNodesPerElement(); ++a )
        {
          const localIndex & node = cellElementSubRegion.nodeList( cellIndex, a );
          for( localIndex idof = 0; idof < 3; ++idof )
          {
            eqnRowIndicesDisp[3*a + idof] = dispDofNumber[node] + idof - rankOffset;
            dofColIndicesDisp[3*a + idof] = dispDofNumber[node] + idof;
          }
        }

        for( localIndex i = 0; i < eqnRowIndicesDisp.size(); ++i )
        {
          if( eqnRowIndicesDisp[i] >= 0 && eqnRowIndicesDisp[i] < pattern.numRows() )
          {
            for( localIndex j = 0; j < dofColIndicesJump.size(); ++j )
            {
              pattern.insertNonZero( eqnRowIndicesDisp[i], dofColIndicesJump[j] );
            }
          }
        }

        for( localIndex i = 0; i < eqnRowIndicesJump.size(); ++i )
        {
          if( eqnRowIndicesJump[i] >= 0 && eqnRowIndicesJump[i] < pattern.numRows() )
          {
            for( localIndex j=0; j < dofColIndicesDisp.size(); ++j )
            {
              pattern.insertNonZero( eqnRowIndicesJump[i], dofColIndicesDisp[j] );
            }
          }
        }
      }

    } );
  } );

}

void SolidMechanicsEmbeddedFractures::applyTractionBC( real64 const time_n,
                                                       real64 const dt,
                                                       DomainPartition & domain )
{
  FieldSpecificationManager & fsManager = FieldSpecificationManager::getInstance();

  forDiscretizationOnMeshTargets( domain.getMeshBodies(), [&]( string const &,
                                                               MeshLevel & mesh,
                                                               arrayView1d< string const > const & )
  {

    fsManager.apply< ElementSubRegionBase >( time_n+ dt,
                                             mesh,
                                             contact::traction::key(),
                                             [&] ( FieldSpecificationBase const & fs,
                                                   string const &,
                                                   SortedArrayView< localIndex const > const & targetSet,
                                                   ElementSubRegionBase & subRegion,
                                                   string const & )
    {
      fs.applyFieldValue< FieldSpecificationEqual, parallelHostPolicy >( targetSet,
                                                                         time_n+dt,
                                                                         subRegion,
                                                                         contact::traction::key() );
    } );
  } );
}

real64 SolidMechanicsEmbeddedFractures::calculateResidualNorm( real64 const & time,
                                                               real64 const & dt,
                                                               DomainPartition const & domain,
                                                               DofManager const & dofManager,
                                                               arrayView1d< real64 const > const & localRhs )
{
  GEOS_MARK_FUNCTION;

  // Matrix residual
  real64 const solidResidualNorm = SolidMechanicsLagrangianFEM::calculateResidualNorm( time, dt, domain, dofManager, localRhs );

  if( !m_useStaticCondensation )
  {
    real64 const fractureResidualNorm = calculateFractureResidualNorm( domain, dofManager, localRhs );

    return sqrt( solidResidualNorm * solidResidualNorm + fractureResidualNorm * fractureResidualNorm );
  }
  else
  {
    return solidResidualNorm;
  }
}

real64 SolidMechanicsEmbeddedFractures::calculateFractureResidualNorm( DomainPartition const & domain,
                                                                       DofManager const & dofManager,
                                                                       arrayView1d< real64 const > const & localRhs ) const
{
  string const jumpDofKey = dofManager.getKey( contact::dispJump::key() );

  globalIndex const rankOffset = dofManager.rankOffset();

  RAJA::ReduceSum< parallelDeviceReduce, real64 > localSum( 0.0 );

  // globalResidualNorm[0]: the sum of all the local sum(rhs^2).
  // globalResidualNorm[1]: max of max force of each rank. Basically max force globally
  real64 globalResidualNorm[2] = {0.0, 0.0};

  // Fracture residual
  forFractureRegionOnMeshTargets( domain.getMeshBodies(), [&] ( SurfaceElementRegion const & fractureRegion )
  {
    fractureRegion.forElementSubRegions< SurfaceElementSubRegion >( [&]( SurfaceElementSubRegion const & subRegion )
    {
      arrayView1d< globalIndex const > const &
      dofNumber = subRegion.getReference< array1d< globalIndex > >( jumpDofKey );
      arrayView1d< integer const > const & ghostRank = subRegion.ghostRank();

      forAll< parallelDevicePolicy<> >( subRegion.size(),
                                        [localRhs, localSum, dofNumber, rankOffset, ghostRank] GEOS_HOST_DEVICE ( localIndex const k )
      {
        if( ghostRank[k] < 0 )
        {
          localIndex const localRow = LvArray::integerConversion< localIndex >( dofNumber[k] - rankOffset );
          for( int i = 0; i < 3; ++i )
          {
            localSum += localRhs[localRow + i] * localRhs[localRow + i];
          }
        }
      } );

    } );

    real64 const localResidualNorm[2] = { localSum.get(), SolidMechanicsLagrangianFEM::getMaxForce() };

    int const rank     = MpiWrapper::commRank( MPI_COMM_GEOS );
    int const numRanks = MpiWrapper::commSize( MPI_COMM_GEOS );
    array1d< real64 > globalValues( numRanks * 2 );

    // Everything is done on rank 0
    MpiWrapper::gather( localResidualNorm,
                        2,
                        globalValues.data(),
                        2,
                        0,
                        MPI_COMM_GEOS );

    if( rank==0 )
    {
      for( int r=0; r<numRanks; ++r )
      {
        // sum/max across all ranks
        globalResidualNorm[0] += globalValues[r*2];
        globalResidualNorm[1] = std::max( globalResidualNorm[1], globalValues[r*2+1] );
      }
    }

    MpiWrapper::bcast( globalResidualNorm, 2, 0, MPI_COMM_GEOS );
  } );

  real64 const fractureResidualNorm = sqrt( globalResidualNorm[0] )/(globalResidualNorm[1]+1);  // the + 1 is for the first
                                                                                                // time-step when maxForce = 0;

  if( getLogLevel() >= 1 && logger::internal::rank==0 )
  {
    std::cout << GEOS_FMT( "        ( RFracture ) = ( {:4.2e} )", fractureResidualNorm );
  }

  return fractureResidualNorm;
}

void SolidMechanicsEmbeddedFractures::applySystemSolution( DofManager const & dofManager,
                                                           arrayView1d< real64 const > const & localSolution,
                                                           real64 const scalingFactor,
                                                           real64 const dt,
                                                           DomainPartition & domain )
{
  GEOS_MARK_FUNCTION;

  SolidMechanicsLagrangianFEM::applySystemSolution( dofManager,
                                                    localSolution,
                                                    scalingFactor,
                                                    dt,
                                                    domain );

  if( !m_useStaticCondensation )
  {
    dofManager.addVectorToField( localSolution, contact::dispJump::key(), contact::deltaDispJump::key(), scalingFactor );

    dofManager.addVectorToField( localSolution, contact::dispJump::key(), contact::dispJump::key(), scalingFactor );
  }
  else
  {
    updateJump( dofManager, dt, domain );
  }

  forDiscretizationOnMeshTargets( domain.getMeshBodies(), [&] ( string const &,
                                                                MeshLevel & mesh,
                                                                arrayView1d< string const > const & )
  {
    FieldIdentifiers fieldsToBeSync;

    fieldsToBeSync.addElementFields( { contact::dispJump::key(),
                                       contact::deltaDispJump::key() },
                                     { getUniqueFractureRegionName() } );

    CommunicationTools::getInstance().synchronizeFields( fieldsToBeSync,
                                                         mesh,
                                                         domain.getNeighbors(),
                                                         true );
  } );
}

void SolidMechanicsEmbeddedFractures::updateJump( DofManager const & dofManager,
                                                  real64 const dt,
                                                  DomainPartition & domain )
{
  forDiscretizationOnMeshTargets( domain.getMeshBodies(), [&] ( string const &,
                                                                MeshLevel & mesh,
                                                                arrayView1d< string const > const & regionNames )
  {
    NodeManager const & nodeManager = mesh.getNodeManager();
    ElementRegionManager & elemManager = mesh.getElemManager();
    SurfaceElementRegion & region = elemManager.getRegion< SurfaceElementRegion >( getUniqueFractureRegionName() );
    EmbeddedSurfaceSubRegion & subRegion = region.getSubRegion< EmbeddedSurfaceSubRegion >( 0 );

    string const dispDofKey = dofManager.getKey( solidMechanics::totalDisplacement::key() );

    arrayView1d< globalIndex const > const dispDofNumber = nodeManager.getReference< globalIndex_array >( dispDofKey );

    real64 const gravityVectorData[3] = LVARRAY_TENSOROPS_INIT_LOCAL_3( gravityVector() );

    CRSMatrix< real64, globalIndex >  voidMatrix;
    array1d< real64 > voidRhs;

    solidMechanicsEFEMKernels::EFEMJumpUpdateFactory kernelFactory( subRegion,
                                                                    dispDofNumber,
                                                                    dofManager.rankOffset(),
                                                                    voidMatrix.toViewConstSizes(),
                                                                    voidRhs.toView(),
                                                                    dt,
                                                                    gravityVectorData );

    real64 maxTraction = finiteElement::
                           regionBasedKernelApplication
                         < parallelDevicePolicy< >,
                           constitutive::SolidBase,
                           CellElementSubRegion >( mesh,
                                                   regionNames,
                                                   getDiscretizationName(),
                                                   SolidMechanicsLagrangianFEM::viewKeyStruct::solidMaterialNamesString(),
                                                   kernelFactory );

    GEOS_UNUSED_VAR( maxTraction );
  } );
}

void SolidMechanicsEmbeddedFractures::updateState( DomainPartition & domain )
{
  GEOS_MARK_FUNCTION;

  forFractureRegionOnMeshTargets( domain.getMeshBodies(), [&] ( SurfaceElementRegion & fractureRegion )
  {
    fractureRegion.forElementSubRegions< SurfaceElementSubRegion >( [&]( SurfaceElementSubRegion & subRegion )
    {
      string const & frictionLawName = subRegion.template getReference< string >( viewKeyStruct::frictionLawNameString() );
      FrictionBase const & frictionLaw = getConstitutiveModel< FrictionBase >( subRegion, frictionLawName );

      arrayView2d< real64 const > const & jump = subRegion.getField< contact::dispJump >();

      arrayView2d< real64 const > const & oldJump = subRegion.getField< contact::oldDispJump >();

      arrayView2d< real64 > const & fractureTraction = subRegion.getField< contact::traction >();

      arrayView3d< real64 > const & dFractureTraction_dJump = subRegion.getField< contact::dTraction_dJump >();

      arrayView1d< integer const > const & fractureState = subRegion.getField< contact::fractureState >();

      arrayView1d< real64 > const & slip = subRegion.getField< fields::contact::slip >();

      constitutiveUpdatePassThru( frictionLaw, [&] ( auto & castedFrictionLaw )
      {
        using FrictionType = TYPEOFREF( castedFrictionLaw );
        typename FrictionType::KernelWrapper frictionWrapper = castedFrictionLaw.createKernelUpdates();

        solidMechanicsEFEMKernels::StateUpdateKernel::
          launch< parallelDevicePolicy<> >( subRegion.size(),
                                            frictionWrapper,
                                            m_contactPenaltyStiffness,
                                            oldJump,
                                            jump,
                                            fractureTraction,
                                            dFractureTraction_dJump,
                                            fractureState,
                                            slip );
      } );
    } );
  } );
}

bool SolidMechanicsEmbeddedFractures::updateConfiguration( DomainPartition & domain )
{
  int hasConfigurationConverged = true;

  forFractureRegionOnMeshTargets( domain.getMeshBodies(), [&] ( SurfaceElementRegion & fractureRegion )
  {
    fractureRegion.forElementSubRegions< SurfaceElementSubRegion >( [&]( SurfaceElementSubRegion & subRegion )
    {
      arrayView1d< integer const > const & ghostRank = subRegion.ghostRank();
      arrayView2d< real64 const > const & dispJump = subRegion.getField< fields::contact::dispJump >();
      arrayView2d< real64 const > const & traction = subRegion.getField< fields::contact::traction >();
      arrayView1d< integer > const & fractureState = subRegion.getField< fields::contact::fractureState >();

      string const & frictionLawName = subRegion.template getReference< string >( viewKeyStruct::frictionLawNameString() );
      FrictionBase const & frictionLaw = getConstitutiveModel< FrictionBase >( subRegion, frictionLawName );

      constitutiveUpdatePassThru( frictionLaw, [&] ( auto & castedFrictionLaw )
      {
        using FrictionType = TYPEOFREF( castedFrictionLaw );
        typename FrictionType::KernelWrapper frictionWrapper = castedFrictionLaw.createKernelUpdates();

        RAJA::ReduceMin< parallelHostReduce, integer > checkActiveSetSub( 1 );

        forAll< parallelHostPolicy >( subRegion.size(), [=] ( localIndex const kfe )
        {
          if( ghostRank[kfe] < 0 )
          {
            integer const originalFractureState = fractureState[kfe];
            frictionWrapper.updateFractureState( kfe, dispJump[kfe], traction[kfe], fractureState[kfe] );
            checkActiveSetSub.min( compareFractureStates( originalFractureState, fractureState[kfe] ) );
          }
        } );
        hasConfigurationConverged &= checkActiveSetSub.get();
      } );
    } );
  } );

  // Need to synchronize the fracture state due to the use will be made of in AssemblyStabilization
  synchronizeFractureState( domain );

  // Compute if globally the fracture state has changed
  int hasConfigurationConvergedGlobally;
  MpiWrapper::allReduce( &hasConfigurationConverged,
                         &hasConfigurationConvergedGlobally,
                         1,
                         MPI_LAND,
                         MPI_COMM_GEOS );

  // for this solver it makes sense to reset the state.
  // if( !hasConfigurationConvergedGlobally )
  //   resetStateToBeginningOfStep( domain );

  return hasConfigurationConvergedGlobally;
}

REGISTER_CATALOG_ENTRY( PhysicsSolverBase, SolidMechanicsEmbeddedFractures, string const &, Group * const )
} /* namespace geos */<|MERGE_RESOLUTION|>--- conflicted
+++ resolved
@@ -66,28 +66,17 @@
 {
   ContactSolverBase::postInputInitialization();
 
-  linParams.dofsPerNode = 3;
+  LinearSolverParameters & linearSolverParameters = m_linearSolverParameters.get();
   if( m_useStaticCondensation )
   {
-<<<<<<< HEAD
     // configure AMG
-    LinearSolverParameters & linearSolverParameters = m_linearSolverParameters.get();
-    linearSolverParameters.dofsPerNode = 3;
     linearSolverParameters.isSymmetric = true;
     linearSolverParameters.amg.separateComponents = true;
+    linearSolverParameters.dofsPerNode = 3;
   }
   else
   {
     setMGRStrategy();
-=======
-    linParams.isSymmetric = true;
-    linParams.amg.separateComponents = true;
-  }
-  else
-  {
-    linParams.mgr.strategy = LinearSolverParameters::MGR::StrategyType::solidMechanicsEmbeddedFractures;
-    linParams.mgr.separateComponents = true;
->>>>>>> fe987d81
   }
 }
 
@@ -97,6 +86,9 @@
 
   if( linearSolverParameters.preconditionerType != LinearSolverParameters::PreconditionerType::mgr )
     return;
+
+  linearSolverParameters.mgr.separateComponents = true;
+  linearSolverParameters.dofsPerNode = 3;
 
   linearSolverParameters.mgr.strategy = LinearSolverParameters::MGR::StrategyType::solidMechanicsEmbeddedFractures;
   GEOS_LOG_LEVEL_RANK_0( 1, GEOS_FMT( "{}: MGR strategy set to {}", getName(),
