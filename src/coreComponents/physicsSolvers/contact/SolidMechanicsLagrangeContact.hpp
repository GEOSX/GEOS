/*
 * ------------------------------------------------------------------------------------------------------------
 * SPDX-License-Identifier: LGPL-2.1-only
 *
 * Copyright (c) 2018-2020 Lawrence Livermore National Security LLC
 * Copyright (c) 2018-2020 The Board of Trustees of the Leland Stanford Junior University
 * Copyright (c) 2018-2020 TotalEnergies
 * Copyright (c) 2019-     GEOSX Contributors
 * All rights reserved
 *
 * See top level LICENSE, COPYRIGHT, CONTRIBUTORS, NOTICE, and ACKNOWLEDGEMENTS files for details.
 * ------------------------------------------------------------------------------------------------------------
 */

/**
 * @file SolidMechanicsLagrangeContact.hpp
 *
 */

#ifndef GEOS_PHYSICSSOLVERS_CONTACT_SOLIDMECHANICSLAGRANGECONTACT_HPP_
#define GEOS_PHYSICSSOLVERS_CONTACT_SOLIDMECHANICSLAGRANGECONTACT_HPP_

#include "physicsSolvers/contact/ContactSolverBase.hpp"

namespace geos
{

class NumericalMethodsManager;

class SolidMechanicsLagrangeContact : public ContactSolverBase
{
public:

  SolidMechanicsLagrangeContact( const string & name,
                                 Group * const parent );

  ~SolidMechanicsLagrangeContact() override;

  /**
   * @brief name of the node manager in the object catalog
   * @return string that contains the catalog name to generate a new NodeManager object through the object catalog.
   */
  static string catalogName()
  {
    return "SolidMechanicsLagrangeContact";
  }
  /**
   * @copydoc SolverBase::getCatalogName()
   */
  string getCatalogName() const override { return catalogName(); }

  virtual void initializePreSubGroups() override;

  virtual void registerDataOnMesh( Group & MeshBodies ) override final;

  virtual void
  setupDofs( DomainPartition const & domain,
             DofManager & dofManager ) const override;

  virtual void
  setupSystem( DomainPartition & domain,
               DofManager & dofManager,
               CRSMatrix< real64, globalIndex > & localMatrix,
               ParallelVector & rhs,
               ParallelVector & solution,
               bool const setSparsity = true ) override final;

  virtual void
  implicitStepSetup( real64 const & time_n,
                     real64 const & dt,
                     DomainPartition & domain ) override final;

  virtual void
  implicitStepComplete( real64 const & time_n,
                        real64 const & dt,
                        DomainPartition & domain ) override final;

  virtual void
  assembleSystem( real64 const time,
                  real64 const dt,
                  DomainPartition & domain,
                  DofManager const & dofManager,
                  CRSMatrixView< real64, globalIndex const > const & localMatrix,
                  arrayView1d< real64 > const & localRhs ) override;

  virtual real64
  calculateResidualNorm( real64 const & time,
                         real64 const & dt,
                         DomainPartition const & domain,
                         DofManager const & dofManager,
                         arrayView1d< real64 const > const & localRhs ) override;

  virtual void
  applySystemSolution( DofManager const & dofManager,
                       arrayView1d< real64 const > const & localSolution,
                       real64 const scalingFactor,
                       real64 const dt,
                       DomainPartition & domain ) override;

  virtual void
  resetStateToBeginningOfStep( DomainPartition & domain ) override;

  virtual real64
  setNextDt( real64 const & currentDt,
             DomainPartition & domain ) override;

  void updateState( DomainPartition & domain ) override final;

  void assembleContact( DomainPartition & domain,
                        DofManager const & dofManager,
                        CRSMatrixView< real64, globalIndex const > const & localMatrix,
                        arrayView1d< real64 > const & localRhs );

  void assembleForceResidualDerivativeWrtTraction( MeshLevel const & mesh,
                                                   arrayView1d< string const > const & regionNames,
                                                   DofManager const & dofManager,
                                                   CRSMatrixView< real64, globalIndex const > const & localMatrix,
                                                   arrayView1d< real64 > const & localRhs );

  void assembleTractionResidualDerivativeWrtDisplacementAndTraction( MeshLevel const & mesh,
                                                                     arrayView1d< string const > const & regionNames,
                                                                     DofManager const & dofManager,
                                                                     CRSMatrixView< real64, globalIndex const > const & localMatrix,
                                                                     arrayView1d< real64 > const & localRhs );

  void assembleForceResidualPressureContribution( MeshLevel const & mesh,
                                                  arrayView1d< string const > const & regionNames,
                                                  DofManager const & dofManager,
                                                  CRSMatrixView< real64, globalIndex const > const & localMatrix,
                                                  arrayView1d< real64 > const & localRhs );

  void assembleStabilization( MeshLevel const & mesh,
                              NumericalMethodsManager const & numericalMethodManager,
                              DofManager const & dofManager,
                              CRSMatrixView< real64, globalIndex const > const & localMatrix,
                              arrayView1d< real64 > const & localRhs );

  bool resetConfigurationToDefault( DomainPartition & domain ) const override final;

  bool updateConfiguration( DomainPartition & domain ) override final;

  bool isFractureAllInStickCondition( DomainPartition const & domain ) const;

  void computeRotationMatrices( DomainPartition & domain ) const;

  void computeTolerances( DomainPartition & domain ) const;

  void computeFaceNodalArea( localIndex const kf0,
                             arrayView2d< real64 const, nodes::REFERENCE_POSITION_USD > const & nodePosition,
                             ArrayOfArraysView< localIndex const > const & faceToNodeMap,
<<<<<<< HEAD
                             localIndex const kf0,
                             stackArray1d< real64, FaceManager::maxFaceNodes() > & nodalArea ) const;
=======
                             ArrayOfArraysView< localIndex const > const & faceToEdgeMap,
                             arrayView2d< localIndex const > const & edgeToNodeMap,
                             arrayView2d< real64 const > const faceCenters,
                             arrayView2d< real64 const > const faceNormals,
                             arrayView1d< real64 const > const faceAreas,
                             array1d< real64 > & basisIntegrals ) const;

  void computeFaceIntegrals( arrayView2d< real64 const, nodes::REFERENCE_POSITION_USD > const & nodesCoords,
                             localIndex const (&faceToNodes)[11],
                             localIndex const (&faceToEdges)[11],
                             localIndex const & numFaceVertices,
                             real64 const & faceArea,
                             real64 const (&faceCenter)[3],
                             real64 const (&faceNormal)[3],
                             arrayView2d< localIndex const > const & edgeToNodes,
                             real64 const & invCellDiameter,
                             real64 const (&cellCenter)[3],
                             array1d< real64 > & basisIntegrals,
                             real64 ( &threeDMonomialIntegrals )[3] ) const;
>>>>>>> 746c6da2

  real64 const machinePrecision = std::numeric_limits< real64 >::epsilon();

  string getStabilizationName() const { return m_stabilizationName; }

protected:

  real64 calculateContactResidualNorm( DomainPartition const & domain,
                                       DofManager const & dofManager,
                                       arrayView1d< real64 const > const & localRhs );

private:
  string m_stabilizationName;

  real64 const m_slidingCheckTolerance = 0.05;

  real64 m_stabilitzationScalingCoefficient = 1.0;

  static const localIndex m_maxFaceNodes; // Maximum number of nodes on a contact face

  void createPreconditioner( DomainPartition const & domain );

  void computeFaceDisplacementJump( DomainPartition & domain );

  struct viewKeyStruct : ContactSolverBase::viewKeyStruct
  {
    constexpr static char const * stabilizationNameString() { return "stabilizationName"; }

    constexpr static char const * rotationMatrixString() { return "rotationMatrix"; }

    constexpr static char const * normalDisplacementToleranceString() { return "normalDisplacementTolerance"; }

    constexpr static char const * normalTractionToleranceString() { return "normalTractionTolerance"; }

    constexpr static char const * slidingToleranceString() { return "slidingTolerance"; }

    constexpr static char const * transMultiplierString() { return "penaltyStiffnessTransMultiplier"; }

    constexpr static char const * stabilizationScalingCoefficientString() { return "stabilizationScalingCoefficient"; }
  };

};

} /* namespace geos */

#endif /* GEOS_PHYSICSSOLVERS_CONTACT_SOLIDMECHANICSLAGRANGECONTACT_HPP_ */<|MERGE_RESOLUTION|>--- conflicted
+++ resolved
@@ -148,16 +148,11 @@
   void computeFaceNodalArea( localIndex const kf0,
                              arrayView2d< real64 const, nodes::REFERENCE_POSITION_USD > const & nodePosition,
                              ArrayOfArraysView< localIndex const > const & faceToNodeMap,
-<<<<<<< HEAD
-                             localIndex const kf0,
-                             stackArray1d< real64, FaceManager::maxFaceNodes() > & nodalArea ) const;
-=======
-                             ArrayOfArraysView< localIndex const > const & faceToEdgeMap,
                              arrayView2d< localIndex const > const & edgeToNodeMap,
                              arrayView2d< real64 const > const faceCenters,
                              arrayView2d< real64 const > const faceNormals,
                              arrayView1d< real64 const > const faceAreas,
-                             array1d< real64 > & basisIntegrals ) const;
+                             stackArray1d< real64, FaceManager::maxFaceNodes() > & nodalArea ) const;
 
   void computeFaceIntegrals( arrayView2d< real64 const, nodes::REFERENCE_POSITION_USD > const & nodesCoords,
                              localIndex const (&faceToNodes)[11],
@@ -169,9 +164,8 @@
                              arrayView2d< localIndex const > const & edgeToNodes,
                              real64 const & invCellDiameter,
                              real64 const (&cellCenter)[3],
-                             array1d< real64 > & basisIntegrals,
+                             stackArray1d< real64, FaceManager::maxFaceNodes() > & basisIntegrals,
                              real64 ( &threeDMonomialIntegrals )[3] ) const;
->>>>>>> 746c6da2
 
   real64 const machinePrecision = std::numeric_limits< real64 >::epsilon();
 
