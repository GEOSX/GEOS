--- conflicted
+++ resolved
@@ -100,14 +100,6 @@
   virtual void
   resetStateToBeginningOfStep( DomainPartition & domain ) override;
 
-<<<<<<< HEAD
-  virtual real64
-  setNextDt( real64 const & currentTime,
-             real64 const & currentDt,
-             DomainPartition & domain ) override;
-
-=======
->>>>>>> b3592de6
   void updateState( DomainPartition & domain ) override final;
 
   void assembleContact( DomainPartition & domain,
