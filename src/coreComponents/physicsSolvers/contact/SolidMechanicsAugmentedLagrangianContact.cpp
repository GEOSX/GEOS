/*
 * ------------------------------------------------------------------------------------------------------------
 * SPDX-License-Identifier: LGPL-2.1-only
 *
 * Copyright (c) 2016-2024 Lawrence Livermore National Security LLC
 * Copyright (c) 2018-2024 TotalEnergies
 * Copyright (c) 2018-2024 The Board of Trustees of the Leland Stanford Junior University
 * Copyright (c) 2023-2024 Chevron
 * Copyright (c) 2019-     GEOS/GEOSX Contributors
 * All rights reserved
 *
 * See top level LICENSE, COPYRIGHT, CONTRIBUTORS, NOTICE, and ACKNOWLEDGEMENTS files for details.
 * ------------------------------------------------------------------------------------------------------------
 */

/*
 * SolidMechanicsAugmentedLagrangianContact.cpp
 */

#include "mesh/DomainPartition.hpp"
#include "SolidMechanicsAugmentedLagrangianContact.hpp"

#include "physicsSolvers/contact/kernels/SolidMechanicsConformingContactKernelsBase.hpp"
#include "physicsSolvers/contact/kernels/SolidMechanicsALMKernels.hpp"
#include "physicsSolvers/contact/kernels/SolidMechanicsALMKernelsBase.hpp"
#include "physicsSolvers/contact/kernels/SolidMechanicsALMSimultaneousKernels.hpp"
#include "physicsSolvers/contact/kernels/SolidMechanicsDisplacementJumpUpdateKernels.hpp"
#include "physicsSolvers/contact/kernels/SolidMechanicsContactFaceBubbleKernels.hpp"
#include "physicsSolvers/contact/LogLevelsInfo.hpp"

#include "constitutive/ConstitutiveManager.hpp"
#include "constitutive/contact/FrictionSelector.hpp"

namespace geos
{

using namespace constitutive;
using namespace dataRepository;
using namespace fields;

SolidMechanicsAugmentedLagrangianContact::SolidMechanicsAugmentedLagrangianContact( const string & name,
                                                                                    Group * const parent ):
  ContactSolverBase( name, parent )
{

  m_faceTypeToFiniteElements["Quadrilateral"] =  std::make_unique< finiteElement::H1_QuadrilateralFace_Lagrange1_GaussLegendre2 >();
  m_faceTypeToFiniteElements["Triangle"] =  std::make_unique< finiteElement::H1_TriangleFace_Lagrange1_Gauss1 >();

<<<<<<< HEAD
  registerWrapper( viewKeyStruct::simultaneousString(), &m_simultaneous ).
    setInputFlag( InputFlags::OPTIONAL ).
    setApplyDefaultValue( 1 ).
    setDescription( "Flag to update the Lagrange multiplier at each Newton iteration (true), or only after the Newton loop has converged (false)" );

  registerWrapper( viewKeyStruct::symmetricString(), &m_symmetric ).
    setInputFlag( InputFlags::OPTIONAL ).
    setApplyDefaultValue( 1 ).
    setDescription( "Flag to neglect the non-symmetric contribution in the tangential matrix" );

  registerWrapper( viewKeyStruct::iterativePenaltyNFacString(), &m_iterPenaltyNFac ).
    setInputFlag( InputFlags::OPTIONAL ).
    setApplyDefaultValue( 10.0 ).
    setDescription( "Factor for tuning the iterative penalty coefficient for normal traction" );

  registerWrapper( viewKeyStruct::iterativePenaltyTFacString(), &m_iterPenaltyTFac ).
    setInputFlag( InputFlags::OPTIONAL ).
    setApplyDefaultValue( 0.1 ).
    setDescription( "Factor for tuning the iterative penalty coefficient for tangential traction" );

  registerWrapper( viewKeyStruct::tolJumpDispNFacString(), &m_tolJumpDispNFac ).
    setInputFlag( InputFlags::OPTIONAL ).
    setApplyDefaultValue( 1.e-07 ).
    setDescription( "Factor to adjust the tolerance for normal jump" );

  registerWrapper( viewKeyStruct::tolJumpDispTFacString(), &m_tolJumpDispTFac ).
    setInputFlag( InputFlags::OPTIONAL ).
    setApplyDefaultValue( 1.e-05 ).
    setDescription( "Factor to adjust the tolerance for tangential jump" );

  registerWrapper( viewKeyStruct::tolNormalTracFacString(), &m_tolNormalTracFac ).
    setInputFlag( InputFlags::OPTIONAL ).
    setApplyDefaultValue( 0.5 ).
    setDescription( "Factor to adjust the tolerance for normal traction" );

  registerWrapper( viewKeyStruct::tolTauLimitString(), &m_slidingCheckTolerance ).
    setInputFlag( InputFlags::OPTIONAL ).
    setApplyDefaultValue( 1.e-05 ).
    setDescription( "Tolerance for the sliding check" );
 
  // Set the default linear solver parameters
  LinearSolverParameters & linSolParams = m_linearSolverParameters.get();
  // Strategy: AMG with separate displacement components
  linSolParams.dofsPerNode = 3;
  linSolParams.isSymmetric = true;
  linSolParams.amg.separateComponents = true;

  // Strategy: static condensation of bubble dofs using MGR
  linSolParams.mgr.strategy = LinearSolverParameters::MGR::StrategyType::augmentedLagrangianContactMechanics;
  linSolParams.mgr.separateComponents = true;
  linSolParams.mgr.displacementFieldName = solidMechanics::totalDisplacement::key();
=======
  LinearSolverParameters & linParams = m_linearSolverParameters.get();
  addLogLevel< logInfo::Configuration >();

  linParams.isSymmetric = true;
  linParams.dofsPerNode = 3;
  linParams.mgr.separateComponents = true;
  // TODO Implement the MGR strategy
  //linParams.mgr.strategy = LinearSolverParameters::MGR::StrategyType::solidMechanicsAugumentedLagrangianContact;
>>>>>>> 907fb3f2
}

SolidMechanicsAugmentedLagrangianContact::~SolidMechanicsAugmentedLagrangianContact()
{}

void SolidMechanicsAugmentedLagrangianContact::registerDataOnMesh( dataRepository::Group & meshBodies )
{

  ContactSolverBase::registerDataOnMesh( meshBodies );

  forDiscretizationOnMeshTargets( meshBodies, [&] ( string const &,
                                                    MeshLevel & meshLevel,
                                                    arrayView1d< string const > const & )
  {
    FaceManager & faceManager = meshLevel.getFaceManager();

    // Register the total bubble displacement
    faceManager.registerField< solidMechanics::totalBubbleDisplacement >( this->getName() ).
      reference().resizeDimension< 1 >( 3 );

    // Register the incremental bubble displacement
    faceManager.registerField< solidMechanics::incrementalBubbleDisplacement >( this->getName() ).
      reference().resizeDimension< 1 >( 3 );
  } );

  forFractureRegionOnMeshTargets( meshBodies, [&] ( SurfaceElementRegion & fractureRegion )
  {
    fractureRegion.forElementSubRegions< SurfaceElementSubRegion >( [&]( SurfaceElementSubRegion & subRegion )
    {
      subRegion.registerField< fields::contact::deltaTraction >( getName() ).
        reference().resizeDimension< 1 >( 3 );

      // Register the rotation matrix
      subRegion.registerField< contact::rotationMatrix >( this->getName() ).
        reference().resizeDimension< 1, 2 >( 3, 3 );

      // Register the penalty coefficients for the iterative procedure
      subRegion.registerField< contact::iterativePenalty >( this->getName() ).
        reference().resizeDimension< 1 >( 5 );

      subRegion.registerWrapper< array1d< real64 > >( viewKeyStruct::normalTractionToleranceString() ).
        setPlotLevel( PlotLevel::NOPLOT ).
        setRegisteringObjects( this->getName()).
        setDescription( "An array that holds the normal traction tolerance." );

      subRegion.registerWrapper< array1d< real64 > >( viewKeyStruct::normalDisplacementToleranceString() ).
        setPlotLevel( PlotLevel::NOPLOT ).
        setRegisteringObjects( this->getName()).
        setDescription( "An array that holds the normal displacement tolerance." );

      subRegion.registerWrapper< array1d< real64 > >( viewKeyStruct::slidingToleranceString() ).
        setPlotLevel( PlotLevel::NOPLOT ).
        setRegisteringObjects( this->getName()).
        setDescription( "An array that holds the sliding tolerance." );

      subRegion.registerWrapper< array2d< real64 > >( viewKeyStruct::dispJumpUpdPenaltyString() ).
        setPlotLevel( PlotLevel::NOPLOT ).
        setRegisteringObjects( this->getName()).
        setDescription( "An array that stores the displacement jumps used to update the penalty coefficients." ).
        reference().resizeDimension< 1 >( 3 );

    } );
  } );

}

void SolidMechanicsAugmentedLagrangianContact::setupDofs( DomainPartition const & domain,
                                                          DofManager & dofManager ) const
{

  GEOS_MARK_FUNCTION;
  SolidMechanicsLagrangianFEM::setupDofs( domain, dofManager );

  map< std::pair< string, string >, array1d< string > > meshTargets;
  forDiscretizationOnMeshTargets( domain.getMeshBodies(), [&] ( string const & meshBodyName,
                                                                MeshLevel const & meshLevel,
                                                                arrayView1d< string const > const & )
  {
    array1d< string > regions;
    regions.emplace_back( getUniqueFractureRegionName() );
    meshTargets[std::make_pair( meshBodyName, meshLevel.getName())] = std::move( regions );
  } );

  dofManager.addField( solidMechanics::totalBubbleDisplacement::key(),
                       FieldLocation::Face,
                       3,
                       meshTargets );

  // Add coupling between bubble
  // Useful to create connection between bubble dofs for Augmented Lagrangian formulation
  dofManager.addCoupling( solidMechanics::totalBubbleDisplacement::key(),
                          solidMechanics::totalBubbleDisplacement::key(),
                          DofManager::Connector::Elem );

}

void SolidMechanicsAugmentedLagrangianContact::setupSystem( DomainPartition & domain,
                                                            DofManager & dofManager,
                                                            CRSMatrix< real64, globalIndex > & localMatrix,
                                                            ParallelVector & rhs,
                                                            ParallelVector & solution,
                                                            bool const setSparsity )
{

  GEOS_MARK_FUNCTION;
  GEOS_UNUSED_VAR( setSparsity );

  // Create the lists of interface elements that have same type.
  createFaceTypeList( domain );

  // Create the lists of interface elements that have same type and same fracture state.
  updateStickSlipList( domain );

  // Create the list of cell elements that they are enriched with bubble functions.
  createBubbleCellList( domain );

  dofManager.setDomain( domain );
  setupDofs( domain, dofManager );
  dofManager.reorderByRank();

  // Set the sparsity pattern without the Abu and Aub blocks.
  SparsityPattern< globalIndex > patternDiag;
  dofManager.setSparsityPattern( patternDiag );

  // Get the original row lengths (diagonal blocks only)
  array1d< localIndex > rowLengths( patternDiag.numRows() );
  for( localIndex localRow = 0; localRow < patternDiag.numRows(); ++localRow )
  {
    rowLengths[localRow] = patternDiag.numNonZeros( localRow );
  }

  // Add the number of nonzeros induced by coupling
  this->addCouplingNumNonzeros( domain, dofManager, rowLengths.toView() );

  // Create a new pattern with enough capacity for coupled matrix
  SparsityPattern< globalIndex > pattern;
  pattern.resizeFromRowCapacities< parallelHostPolicy >( patternDiag.numRows(), patternDiag.numColumns(), rowLengths.data() );

  // Copy the original nonzeros
  for( localIndex localRow = 0; localRow < patternDiag.numRows(); ++localRow )
  {
    globalIndex const * cols = patternDiag.getColumns( localRow ).dataIfContiguous();
    pattern.insertNonZeros( localRow, cols, cols + patternDiag.numNonZeros( localRow ) );
  }

  // Add the nonzeros from coupling
  this->addCouplingSparsityPattern( domain, dofManager, pattern.toView() );

  // Finally, steal the pattern into a CRS matrix
  localMatrix.assimilate< parallelDevicePolicy<> >( std::move( pattern ) );
  localMatrix.setName( this->getName() + "/localMatrix" );

  rhs.setName( this->getName() + "/rhs" );
  rhs.create( dofManager.numLocalDofs(), MPI_COMM_GEOS );

  solution.setName( this->getName() + "/solution" );
  solution.create( dofManager.numLocalDofs(), MPI_COMM_GEOS );

}

void SolidMechanicsAugmentedLagrangianContact::implicitStepSetup( real64 const & time_n,
                                                                  real64 const & dt,
                                                                  DomainPartition & domain )
{

  SolidMechanicsLagrangianFEM::implicitStepSetup( time_n, dt, domain );

  forDiscretizationOnMeshTargets( domain.getMeshBodies(), [&] ( string const &,
                                                                MeshLevel & mesh,
                                                                arrayView1d< string const > const & )
  {

    FaceManager & faceManager = mesh.getFaceManager();
    ElementRegionManager & elemManager = mesh.getElemManager();

    SurfaceElementRegion & region = elemManager.getRegion< SurfaceElementRegion >( getUniqueFractureRegionName() );
    FaceElementSubRegion & subRegion = region.getUniqueSubRegion< FaceElementSubRegion >();

    arrayView2d< real64 const > const faceNormal = faceManager.faceNormal();
    arrayView2d< localIndex const > const elemsToFaces = subRegion.faceList().toViewConst();

    arrayView2d< real64 > const incrBubbleDisp =
      faceManager.getField< fields::solidMechanics::incrementalBubbleDisplacement >();

    arrayView3d< real64 > const
    rotationMatrix = subRegion.getField< fields::contact::rotationMatrix >().toView();

    arrayView2d< real64 > const unitNormal   = subRegion.getNormalVector();
    arrayView2d< real64 > const unitTangent1 = subRegion.getTangentVector1();
    arrayView2d< real64 > const unitTangent2 = subRegion.getTangentVector2();

    // Compute rotation matrices
    solidMechanicsConformingContactKernels::ComputeRotationMatricesKernel::
      launch< parallelDevicePolicy<> >( subRegion.size(),
                                        faceNormal,
                                        elemsToFaces,
                                        rotationMatrix,
                                        unitNormal,
                                        unitTangent1,
                                        unitTangent2 );

    // Set the tollerances
    computeTolerances( domain );

    // Set array to update penalty coefficients
    arrayView2d< real64 > const dispJumpUpdPenalty =
      subRegion.getReference< array2d< real64 > >( viewKeyStruct::dispJumpUpdPenaltyString() );

    arrayView2d< real64 > const
    iterativePenalty = subRegion.getField< fields::contact::iterativePenalty >().toView();
    arrayView1d< integer const > const fractureState = subRegion.getField< contact::fractureState >();

    if( m_simultaneous )
    {
      // Set the iterative penalty coefficients
      forAll< parallelDevicePolicy<> >( subRegion.size(),
                                        [=]
                                        GEOS_HOST_DEVICE ( localIndex const k )
      {
        if( fractureState[k] == contact::FractureState::Stick )
        {
          iterativePenalty[k][2] = iterativePenalty[k][1];
          iterativePenalty[k][3] = iterativePenalty[k][1];
          iterativePenalty[k][4] = 0.0;
        }
        else
        {
          iterativePenalty[k][2] = 0.0;
          iterativePenalty[k][3] = 0.0;
          iterativePenalty[k][4] = 0.0;
        }
      } );
    }

    forAll< parallelDevicePolicy<> >( subRegion.size(),
                                      [ = ]
                                      GEOS_HOST_DEVICE ( localIndex const k )
    {
      LvArray::tensorOps::fill< 3 >( dispJumpUpdPenalty[k], 0.0 );
      localIndex const kf0 = elemsToFaces[k][0];
      localIndex const kf1 = elemsToFaces[k][1];
      LvArray::tensorOps::fill< 3 >( incrBubbleDisp[kf0], 0.0 );
      LvArray::tensorOps::fill< 3 >( incrBubbleDisp[kf1], 0.0 );
    } );
  } );

  // Sync iterativePenalty
  forDiscretizationOnMeshTargets( domain.getMeshBodies(), [&] ( string const &,
                                                                MeshLevel & mesh,
                                                                arrayView1d< string const > const & )
  {
    FieldIdentifiers fieldsToBeSync;

    fieldsToBeSync.addElementFields( { contact::iterativePenalty::key() },
                                     { getUniqueFractureRegionName() } );

    CommunicationTools::getInstance().synchronizeFields( fieldsToBeSync,
                                                         mesh,
                                                         domain.getNeighbors(),
                                                         true );
  } );

}

void SolidMechanicsAugmentedLagrangianContact::assembleSystem( real64 const time,
                                                               real64 const dt,
                                                               DomainPartition & domain,
                                                               DofManager const & dofManager,
                                                               CRSMatrixView< real64, globalIndex const > const & localMatrix,
                                                               arrayView1d< real64 > const & localRhs )
{

  GEOS_MARK_FUNCTION;

  synchronizeFractureState( domain );

  SolidMechanicsLagrangianFEM::assembleSystem( time,
                                               dt,
                                               domain,
                                               dofManager,
                                               localMatrix,
                                               localRhs );

  //ParallelMatrix parallel_matrix;
  //parallel_matrix.create( localMatrix.toViewConst(), dofManager.numLocalDofs(), MPI_COMM_GEOS );
  //parallel_matrix.write("mech.mtx");

  // Loop for assembling contributes from interface elements (Aut*eps^-1*Atu and Aub*eps^-1*Abu)
  forDiscretizationOnMeshTargets( domain.getMeshBodies(), [&] ( string const & meshName,
                                                                MeshLevel & mesh,
                                                                arrayView1d< string const > const & )

  {

    NodeManager const & nodeManager = mesh.getNodeManager();
    FaceManager const & faceManager = mesh.getFaceManager();

    string const & dispDofKey = dofManager.getKey( solidMechanics::totalDisplacement::key() );
    string const & bubbleDofKey = dofManager.getKey( solidMechanics::totalBubbleDisplacement::key() );

    arrayView1d< globalIndex const > const dispDofNumber = nodeManager.getReference< globalIndex_array >( dispDofKey );
    arrayView1d< globalIndex const > const bubbleDofNumber = faceManager.getReference< globalIndex_array >( bubbleDofKey );

    string const & fractureRegionName = this->getUniqueFractureRegionName();

    forFiniteElementOnStickFractureSubRegions( meshName, [&] ( string const &,
                                                               finiteElement::FiniteElementBase const & subRegionFE,
                                                               arrayView1d< localIndex const > const & faceElementList,
                                                               bool const )
    {

      if( m_simultaneous )
      {
        solidMechanicsALMKernels::ALMSimultaneousFactory kernelFactory( dispDofNumber,
                                                                        bubbleDofNumber,
                                                                        dofManager.rankOffset(),
                                                                        localMatrix,
                                                                        localRhs,
                                                                        dt,
                                                                        faceElementList );

        real64 maxTraction = finiteElement::
                               interfaceBasedKernelApplication
                             < parallelDevicePolicy< >,
                               constitutive::CoulombFriction >( mesh,
                                                                fractureRegionName,
                                                                faceElementList,
                                                                subRegionFE,
                                                                viewKeyStruct::frictionLawNameString(),
                                                                kernelFactory );

        GEOS_UNUSED_VAR( maxTraction );

      }
      else
      {
        solidMechanicsALMKernels::ALMFactory kernelFactory( dispDofNumber,
                                                            bubbleDofNumber,
                                                            dofManager.rankOffset(),
                                                            localMatrix,
                                                            localRhs,
                                                            dt,
                                                            faceElementList,
                                                            m_symmetric );

        real64 maxTraction = finiteElement::
                               interfaceBasedKernelApplication
                             < parallelDevicePolicy< >,
                               constitutive::CoulombFriction >( mesh,
                                                                fractureRegionName,
                                                                faceElementList,
                                                                subRegionFE,
                                                                viewKeyStruct::frictionLawNameString(),
                                                                kernelFactory );

        GEOS_UNUSED_VAR( maxTraction );
      }

    } );

    forFiniteElementOnSlipFractureSubRegions( meshName, [&] ( string const &,
                                                              finiteElement::FiniteElementBase const & subRegionFE,
                                                              arrayView1d< localIndex const > const & faceElementList,
                                                              bool const )
    {

      if( m_simultaneous )
      {
        solidMechanicsALMKernels::ALMSimultaneousFactory kernelFactory( dispDofNumber,
                                                                        bubbleDofNumber,
                                                                        dofManager.rankOffset(),
                                                                        localMatrix,
                                                                        localRhs,
                                                                        dt,
                                                                        faceElementList );

        real64 maxTraction = finiteElement::
                               interfaceBasedKernelApplication
                             < parallelDevicePolicy< >,
                               constitutive::CoulombFriction >( mesh,
                                                                fractureRegionName,
                                                                faceElementList,
                                                                subRegionFE,
                                                                viewKeyStruct::frictionLawNameString(),
                                                                kernelFactory );

        GEOS_UNUSED_VAR( maxTraction );

      }
      else
      {
        solidMechanicsALMKernels::ALMFactory kernelFactory( dispDofNumber,
                                                            bubbleDofNumber,
                                                            dofManager.rankOffset(),
                                                            localMatrix,
                                                            localRhs,
                                                            dt,
                                                            faceElementList,
                                                            m_symmetric );

        real64 maxTraction = finiteElement::
                               interfaceBasedKernelApplication
                             < parallelDevicePolicy< >,
                               constitutive::CoulombFriction >( mesh,
                                                                fractureRegionName,
                                                                faceElementList,
                                                                subRegionFE,
                                                                viewKeyStruct::frictionLawNameString(),
                                                                kernelFactory );

        GEOS_UNUSED_VAR( maxTraction );
      }

    } );

  } );

  // Loop for assembling contributes of bubble elements (Abb, Abu, Aub)
  forDiscretizationOnMeshTargets( domain.getMeshBodies(), [&] ( string const &,
                                                                MeshLevel & mesh,
                                                                arrayView1d< string const > const & regionNames )
  {
    NodeManager const & nodeManager = mesh.getNodeManager();
    FaceManager const & faceManager = mesh.getFaceManager();

    string const & dispDofKey = dofManager.getKey( solidMechanics::totalDisplacement::key() );
    string const & bubbleDofKey = dofManager.getKey( solidMechanics::totalBubbleDisplacement::key() );

    arrayView1d< globalIndex const > const dispDofNumber = nodeManager.getReference< globalIndex_array >( dispDofKey );
    arrayView1d< globalIndex const > const bubbleDofNumber = faceManager.getReference< globalIndex_array >( bubbleDofKey );

    real64 const gravityVectorData[3] = LVARRAY_TENSOROPS_INIT_LOCAL_3( gravityVector() );


    solidMechanicsConformingContactKernels::FaceBubbleFactory kernelFactory( dispDofNumber,
                                                                             bubbleDofNumber,
                                                                             dofManager.rankOffset(),
                                                                             localMatrix,
                                                                             localRhs,
                                                                             dt,
                                                                             gravityVectorData );

    real64 maxTraction = finiteElement::
                           regionBasedKernelApplication
                         < parallelDevicePolicy< >,
                           constitutive::ElasticIsotropic,
                           CellElementSubRegion >( mesh,
                                                   regionNames,
                                                   getDiscretizationName(),
                                                   SolidMechanicsLagrangianFEM::viewKeyStruct::solidMaterialNamesString(),
                                                   kernelFactory );

    GEOS_UNUSED_VAR( maxTraction );

  } );

}

void SolidMechanicsAugmentedLagrangianContact::implicitStepComplete( real64 const & time_n,
                                                                     real64 const & dt,
                                                                     DomainPartition & domain )
{

  SolidMechanicsLagrangianFEM::implicitStepComplete( time_n, dt, domain );

  forDiscretizationOnMeshTargets( domain.getMeshBodies(), [&] ( string const &,
                                                                MeshLevel & mesh,
                                                                arrayView1d< string const > const & )
  {
    ElementRegionManager & elemManager = mesh.getElemManager();
    SurfaceElementRegion & region = elemManager.getRegion< SurfaceElementRegion >( getUniqueFractureRegionName() );
    FaceElementSubRegion & subRegion = region.getUniqueSubRegion< FaceElementSubRegion >();

    arrayView2d< real64 const > const dispJump = subRegion.getField< contact::dispJump >();
    arrayView2d< real64 > const oldDispJump = subRegion.getField< contact::oldDispJump >();
    arrayView2d< real64 > const deltaDispJump  = subRegion.getField< contact::deltaDispJump >();

    arrayView2d< real64 > const traction  = subRegion.getField< contact::traction >();

    arrayView1d< integer const > const fractureState = subRegion.getField< contact::fractureState >();
    arrayView1d< integer > const oldFractureState = subRegion.getField< contact::oldFractureState >();

    arrayView1d< real64 > const slip = subRegion.getField< contact::slip >();
    arrayView1d< real64 > const tangentialTraction  = subRegion.getField< contact::tangentialTraction >();

    forAll< parallelDevicePolicy<> >( subRegion.size(),
                                      [ = ]
                                      GEOS_HOST_DEVICE ( localIndex const kfe )
    {
      // Compute the slip
      real64 const deltaDisp[2] = { deltaDispJump[kfe][1],
                                    deltaDispJump[kfe][2] };
      slip[kfe] = LvArray::tensorOps::l2Norm< 2 >( deltaDisp );

      // Compute current Tau and limit Tau
      real64 const tau[2] = { traction[kfe][1],
                              traction[kfe][2] };
      tangentialTraction[kfe] = LvArray::tensorOps::l2Norm< 2 >( tau );

      LvArray::tensorOps::fill< 3 >( deltaDispJump[kfe], 0.0 );
      LvArray::tensorOps::copy< 3 >( oldDispJump[kfe], dispJump[kfe] );
      oldFractureState[kfe] = fractureState[kfe];



    } );

  } );

}

real64 SolidMechanicsAugmentedLagrangianContact::calculateResidualNorm( real64 const & time,
                                                                        real64 const & dt,
                                                                        DomainPartition const & domain,
                                                                        DofManager const & dofManager,
                                                                        arrayView1d< real64 const > const & localRhs )
{

  GEOS_MARK_FUNCTION;

  real64 const solidResidualNorm = SolidMechanicsLagrangianFEM::calculateResidualNorm( time, dt, domain, dofManager, localRhs );

  string const bubbleDofKey = dofManager.getKey( solidMechanics::totalBubbleDisplacement::key() );

  globalIndex const rankOffset = dofManager.rankOffset();

  RAJA::ReduceSum< parallelDeviceReduce, real64 > localSum( 0.0 );

  // globalResidualNorm[0]: the sum of all the local sum(rhs^2).
  // globalResidualNorm[1]: max of max force of each rank. Basically max force globally
  real64 globalResidualNorm[2] = {0, 0};

  // Bubble residual
  forDiscretizationOnMeshTargets( domain.getMeshBodies(), [&] ( string const &,
                                                                MeshLevel const & mesh,
                                                                arrayView1d< string const > const )
  {
    FaceManager const & faceManager = mesh.getFaceManager();
    ElementRegionManager const & elemManager = mesh.getElemManager();

    SurfaceElementRegion const & region = elemManager.getRegion< SurfaceElementRegion >( getUniqueFractureRegionName() );
    FaceElementSubRegion const & subRegion = region.getUniqueSubRegion< FaceElementSubRegion >();

    arrayView1d< integer const > const ghostRank = subRegion.ghostRank();

    arrayView2d< localIndex const > const elemsToFaces = subRegion.faceList().toViewConst();

    arrayView1d< globalIndex const > const bubbleDofNumber = faceManager.getReference< globalIndex_array >( bubbleDofKey );

    forAll< parallelDevicePolicy<> >( subRegion.size(),
                                      [ = ]
                                      GEOS_HOST_DEVICE ( localIndex const kfe )
    {

      if( ghostRank[kfe] < 0 )
      {
        for( int kk=0; kk<2; ++kk )
        {
          localIndex const k = elemsToFaces[kfe][kk];
          localIndex const localRow = LvArray::integerConversion< localIndex >( bubbleDofNumber[k] - rankOffset );
          for( localIndex i = 0; i < 3; ++i )
          {
            localSum += localRhs[localRow + i] * localRhs[localRow + i];
          }
        }
      }

    } );
    real64 const localResidualNorm[2] = { localSum.get(), SolidMechanicsLagrangianFEM::getMaxForce() };

    int const rank     = MpiWrapper::commRank( MPI_COMM_GEOS );
    int const numRanks = MpiWrapper::commSize( MPI_COMM_GEOS );
    array1d< real64 > globalValues( numRanks * 2 );

    // Everything is done on rank 0
    MpiWrapper::gather( localResidualNorm,
                        2,
                        globalValues.data(),
                        2,
                        0,
                        MPI_COMM_GEOS );

    if( rank==0 )
    {
      for( int r=0; r<numRanks; ++r )
      {
        // sum/max across all ranks
        globalResidualNorm[0] += globalValues[r*2];
        globalResidualNorm[1] = std::max( globalResidualNorm[1], globalValues[r*2+1] );
      }
    }

    MpiWrapper::bcast( globalResidualNorm, 2, 0, MPI_COMM_GEOS );
  } );

  real64 const bubbleResidualNorm = sqrt( globalResidualNorm[0] )/(globalResidualNorm[1]+1);  // the + 1 is for the first
  // time-step when maxForce = 0;

  if( getLogLevel() >= 1 && logger::internal::rank==0 )
  {
    std::cout << GEOS_FMT( "        ( RBubbleDisp ) = ( {:4.2e} )", bubbleResidualNorm );
  }

  return sqrt( solidResidualNorm * solidResidualNorm + bubbleResidualNorm * bubbleResidualNorm );

}

void SolidMechanicsAugmentedLagrangianContact::applySystemSolution( DofManager const & dofManager,
                                                                    arrayView1d< real64 const > const & localSolution,
                                                                    real64 const scalingFactor,
                                                                    real64 const dt,
                                                                    DomainPartition & domain )
{

  GEOS_MARK_FUNCTION;

  SolidMechanicsLagrangianFEM::applySystemSolution( dofManager,
                                                    localSolution,
                                                    scalingFactor,
                                                    dt,
                                                    domain );

  dofManager.addVectorToField( localSolution,
                               solidMechanics::totalBubbleDisplacement::key(),
                               solidMechanics::totalBubbleDisplacement::key(),
                               scalingFactor );

  dofManager.addVectorToField( localSolution,
                               solidMechanics::totalBubbleDisplacement::key(),
                               solidMechanics::incrementalBubbleDisplacement::key(),
                               scalingFactor );


  // Loop for updating the displacement jump
  forDiscretizationOnMeshTargets( domain.getMeshBodies(), [&] ( string const & meshName,
                                                                MeshLevel & mesh,
                                                                arrayView1d< string const > const & )

  {

    NodeManager const & nodeManager = mesh.getNodeManager();
    FaceManager const & faceManager = mesh.getFaceManager();

    string const & dispDofKey = dofManager.getKey( solidMechanics::totalDisplacement::key() );
    string const & bubbleDofKey = dofManager.getKey( solidMechanics::totalBubbleDisplacement::key() );

    arrayView1d< globalIndex const > const dispDofNumber = nodeManager.getReference< globalIndex_array >( dispDofKey );
    arrayView1d< globalIndex const > const bubbleDofNumber = faceManager.getReference< globalIndex_array >( bubbleDofKey );

    string const & fractureRegionName = this->getUniqueFractureRegionName();

    CRSMatrix< real64, globalIndex > const voidMatrix;
    array1d< real64 > const voidRhs;

    forFiniteElementOnFractureSubRegions( meshName, [&] ( string const &,
                                                          finiteElement::FiniteElementBase const & subRegionFE,
                                                          arrayView1d< localIndex const > const & faceElementList )
    {

      solidMechanicsConformingContactKernels::DispJumpUpdateFactory kernelFactory( dispDofNumber,
                                                                                   bubbleDofNumber,
                                                                                   dofManager.rankOffset(),
                                                                                   voidMatrix.toViewConstSizes(),
                                                                                   voidRhs.toView(),
                                                                                   dt,
                                                                                   faceElementList );

      real64 maxTraction = finiteElement::
                             interfaceBasedKernelApplication
                           < parallelDevicePolicy< >,
                             constitutive::NullModel >( mesh,
                                                        fractureRegionName,
                                                        faceElementList,
                                                        subRegionFE,
                                                        "",
                                                        kernelFactory );

      GEOS_UNUSED_VAR( maxTraction );

    } );
  } );

  forDiscretizationOnMeshTargets( domain.getMeshBodies(), [&] ( string const &,
                                                                MeshLevel & mesh,
                                                                arrayView1d< string const > const & )

  {
    FieldIdentifiers fieldsToBeSync;

    fieldsToBeSync.addFields( FieldLocation::Face,
                              { solidMechanics::incrementalBubbleDisplacement::key(),
                                solidMechanics::totalBubbleDisplacement::key() } );

    fieldsToBeSync.addElementFields( { contact::dispJump::key(),
                                       contact::deltaDispJump::key() },
                                     { getUniqueFractureRegionName() } );

    CommunicationTools::getInstance().synchronizeFields( fieldsToBeSync,
                                                         mesh,
                                                         domain.getNeighbors(),
                                                         true );
  } );

}

void SolidMechanicsAugmentedLagrangianContact::updateState( DomainPartition & domain )
{
  GEOS_UNUSED_VAR( domain );
}

bool SolidMechanicsAugmentedLagrangianContact::updateConfiguration( DomainPartition & domain )
{
  GEOS_MARK_FUNCTION;

  array1d< int > condConv;
  localIndex globalCondConv[5] = {0, 0, 0, 0, 0};

  array2d< real64 > traction_new;

  forDiscretizationOnMeshTargets( domain.getMeshBodies(), [&] ( string const &,
                                                                MeshLevel & mesh,
                                                                arrayView1d< string const > const & regionNames )
  {
    ElementRegionManager & elemManager = mesh.getElemManager();

    elemManager.forElementSubRegions< FaceElementSubRegion >( regionNames, [&]( localIndex const,
                                                                                FaceElementSubRegion & subRegion )
    {

      string const & frictionLawName = subRegion.template getReference< string >( viewKeyStruct::frictionLawNameString() );
      FrictionBase const & frictionLaw = getConstitutiveModel< FrictionBase >( subRegion, frictionLawName );

      arrayView1d< integer const > const ghostRank = subRegion.ghostRank();
      arrayView2d< real64 const > const traction = subRegion.getField< contact::traction >();
      arrayView2d< real64 const > const dispJump = subRegion.getField< contact::dispJump >();

      arrayView2d< real64 const > const deltaDispJump = subRegion.getField< contact::deltaDispJump >();
      arrayView2d< real64 const > const iterativePenalty = subRegion.getField< contact::iterativePenalty >();
      arrayView1d< integer const > const fractureState = subRegion.getField< contact::fractureState >();

      arrayView1d< real64 const > const normalDisplacementTolerance =
        subRegion.getReference< array1d< real64 > >( viewKeyStruct::normalDisplacementToleranceString() );
      arrayView1d< real64 > const & slidingTolerance =
        subRegion.getReference< array1d< real64 > >( viewKeyStruct::slidingToleranceString() );
      arrayView1d< real64 const > const & normalTractionTolerance =
        subRegion.getReference< array1d< real64 > >( viewKeyStruct::normalTractionToleranceString() );

<<<<<<< HEAD
      //arrayView1d< real64 const > const area = subRegion.getElementArea().toViewConst();
=======
      arrayView1d< real64 const > const faceElementArea = subRegion.getElementArea().toViewConst();
>>>>>>> 907fb3f2

      std::ptrdiff_t const sizes[ 2 ] = {subRegion.size(), 3};
      traction_new.resize( 2, sizes );
      arrayView2d< real64 > const traction_new_v = traction_new.toView();

      condConv.resize( subRegion.size());
      arrayView1d< int > const condConv_v = condConv.toView();

      // Update the traction field based on the displacement results from the nonlinear solve
      constitutiveUpdatePassThru( frictionLaw, [&] ( auto & castedFrictionLaw )
      {
        using FrictionType = TYPEOFREF( castedFrictionLaw );
        typename FrictionType::KernelWrapper frictionWrapper = castedFrictionLaw.createKernelUpdates();

        if( m_simultaneous )
        {
          solidMechanicsALMKernels::ComputeTractionSimultaneousKernel::
            launch< parallelDevicePolicy<> >( subRegion.size(),
                                              iterativePenalty,
                                              traction,
                                              dispJump,
                                              deltaDispJump,
                                              faceElementArea,
                                              traction_new_v );
        }
        else
        {
          solidMechanicsALMKernels::ComputeTractionKernel::
            launch< parallelDevicePolicy<> >( subRegion.size(),
                                              frictionWrapper,
                                              iterativePenalty,
                                              traction,
                                              dispJump,
                                              deltaDispJump,
                                              faceElementArea,
                                              traction_new_v );
        }
      } );

      real64 const slidingCheckTolerance = m_slidingCheckTolerance;

      constitutiveUpdatePassThru( frictionLaw, [&] ( auto & castedFrictionLaw )
      {
        using FrictionType = TYPEOFREF( castedFrictionLaw );
        typename FrictionType::KernelWrapper frictionWrapper = castedFrictionLaw.createKernelUpdates();

        solidMechanicsALMKernels::ConstraintCheckKernel::
          launch< parallelDevicePolicy<> >( subRegion.size(),
                                            frictionWrapper,
                                            ghostRank,
                                            traction_new_v,
                                            dispJump,
                                            deltaDispJump,
                                            normalTractionTolerance,
                                            normalDisplacementTolerance,
                                            slidingTolerance,
                                            slidingCheckTolerance,
                                            fractureState,
                                            condConv_v );
      } );

      RAJA::ReduceSum< parallelDeviceReduce, localIndex > localSum[5] =
      { RAJA::ReduceSum< parallelDeviceReduce, localIndex >( 0 ),
        RAJA::ReduceSum< parallelDeviceReduce, localIndex >( 0 ),
        RAJA::ReduceSum< parallelDeviceReduce, localIndex >( 0 ),
        RAJA::ReduceSum< parallelDeviceReduce, localIndex >( 0 ),
        RAJA::ReduceSum< parallelDeviceReduce, localIndex >( 0 ) };
      forAll< parallelDevicePolicy<> >( subRegion.size(), [ = ] GEOS_HOST_DEVICE ( localIndex const kfe )
      {
        if( ghostRank[kfe] < 0 )
        {
          localSum[condConv_v[kfe]] += 1;
        }
      } );

      localIndex const localConvCond[5] = { static_cast< localIndex >( localSum[0].get()),
                                            static_cast< localIndex >( localSum[1].get()),
                                            static_cast< localIndex >( localSum[2].get()),
                                            static_cast< localIndex >( localSum[3].get()),
                                            static_cast< localIndex >( localSum[4].get()) };

      int const rank     = MpiWrapper::commRank( MPI_COMM_GEOS );
      int const numRanks = MpiWrapper::commSize( MPI_COMM_GEOS );
      array1d< localIndex > globalValues( numRanks * 5 );

      // Everything is done on rank 0
      MpiWrapper::gather( localConvCond,
                          5,
                          globalValues.data(),
                          5,
                          0,
                          MPI_COMM_GEOS );

      if( rank==0 )
      {
        for( int r=0; r<numRanks; ++r )
        {
          // sum/max across all ranks
          for( int i=0; i<5; ++i )
          {
            globalCondConv[i] += globalValues[r*5+i];
          }
        }
      }

      MpiWrapper::bcast( globalCondConv, 5, 0, MPI_COMM_GEOS );

    } );
  } );

  localIndex totCondNotConv = 0;
  for( int i=0; i<4; ++i )
  {
    totCondNotConv+=globalCondConv[i+1];
  }

  int hasConfigurationConvergedGlobally = (totCondNotConv == 0) ? true : false;

  GEOS_LOG_LEVEL_INFO_RANK_0( logInfo::Convergence,
                              GEOS_FMT( "  ALM convergence summary:"
                                        " converged: {:6} | stick & gn>0: {:6} | compenetration:  {:6} | stick & gt>lim:  {:6} | tau>tauLim:  {:6}\n",
                                        globalCondConv[0], globalCondConv[1], globalCondConv[2],
                                        globalCondConv[3], globalCondConv[4] ));

  if( hasConfigurationConvergedGlobally )
  {

    forDiscretizationOnMeshTargets( domain.getMeshBodies(), [&] ( string const &,
                                                                  MeshLevel & mesh,
                                                                  arrayView1d< string const > const & regionNames )
    {
      ElementRegionManager & elemManager = mesh.getElemManager();

      elemManager.forElementSubRegions< FaceElementSubRegion >( regionNames, [&]( localIndex const,
                                                                                  FaceElementSubRegion & subRegion )
      {

        arrayView2d< real64 > const traction_new_v = traction_new.toView();
        arrayView2d< real64 > const traction = subRegion.getField< contact::traction >();

        forAll< parallelDevicePolicy<> >( subRegion.size(), [ = ] GEOS_HOST_DEVICE ( localIndex const kfe )
        {
          LvArray::tensorOps::copy< 3 >( traction[kfe], traction_new_v[kfe] );
        } );
      } );
    } );
  }
  else
  {
    forDiscretizationOnMeshTargets( domain.getMeshBodies(), [&] ( string const &,
                                                                  MeshLevel & mesh,
                                                                  arrayView1d< string const > const & regionNames )
    {
      ElementRegionManager & elemManager = mesh.getElemManager();

      elemManager.forElementSubRegions< FaceElementSubRegion >( regionNames, [&]( localIndex const,
                                                                                  FaceElementSubRegion & subRegion )
      {

        string const & frictionLawName = subRegion.template getReference< string >( viewKeyStruct::frictionLawNameString() );
        FrictionBase const & frictionLaw = getConstitutiveModel< FrictionBase >( subRegion, frictionLawName );

        arrayView2d< real64 > const traction = subRegion.getField< contact::traction >();

        arrayView1d< real64 const > const normalTractionTolerance =
          subRegion.getReference< array1d< real64 > >( viewKeyStruct::normalTractionToleranceString() );

        arrayView2d< real64 > const iterativePenalty = subRegion.getField< fields::contact::iterativePenalty >().toView();

        arrayView2d< real64 > const dispJumpUpdPenalty =
          subRegion.getReference< array2d< real64 > >( viewKeyStruct::dispJumpUpdPenaltyString() );

        arrayView1d< integer > const fractureState = subRegion.getField< contact::fractureState >();

        arrayView2d< real64 const > const dispJump = subRegion.getField< contact::dispJump >();

        arrayView2d< real64 const > const oldDispJump = subRegion.getField< contact::oldDispJump >();

        arrayView2d< real64 const > const deltaDispJump = subRegion.getField< contact::deltaDispJump >();

        arrayView1d< real64 const > const faceElementArea = subRegion.getField< fields::elementArea >();

        constitutiveUpdatePassThru( frictionLaw, [&] ( auto & castedFrictionLaw )
        {
          using FrictionType = TYPEOFREF( castedFrictionLaw );
          typename FrictionType::KernelWrapper frictionWrapper = castedFrictionLaw.createKernelUpdates();

          solidMechanicsALMKernels::UpdateStateKernel::
            launch< parallelDevicePolicy<> >( subRegion.size(),
                                              frictionWrapper,
                                              oldDispJump,
                                              dispJump,
                                              iterativePenalty,
                                              faceElementArea,
                                              m_symmetric,
                                              normalTractionTolerance,
                                              traction,
                                              fractureState );
        } );

        forAll< parallelDevicePolicy<> >( subRegion.size(), [ = ]
                                          GEOS_HOST_DEVICE ( localIndex const kfe )
        {
          dispJumpUpdPenalty[kfe][0] = dispJump[kfe][0];
          dispJumpUpdPenalty[kfe][1] = deltaDispJump[kfe][1];
          dispJumpUpdPenalty[kfe][2] = deltaDispJump[kfe][2];
        } );
      } );
    } );
  }

  // Need to synchronize the fracture state due to the use will be made of in AssemblyStabilization
  synchronizeFractureState( domain );

  // Update lists of stick and slip elements
  if( !hasConfigurationConvergedGlobally )
  {
    updateStickSlipList( domain );
  }

  return hasConfigurationConvergedGlobally;

}

void SolidMechanicsAugmentedLagrangianContact::updateStickSlipList( DomainPartition const & domain )
{

  forDiscretizationOnMeshTargets( domain.getMeshBodies(), [&] ( string const & meshName,
                                                                MeshLevel const & mesh,
                                                                arrayView1d< string const > const & )

  {

    ElementRegionManager const & elemManager = mesh.getElemManager();
    SurfaceElementRegion const & region = elemManager.getRegion< SurfaceElementRegion >( getUniqueFractureRegionName() );
    FaceElementSubRegion const & subRegion = region.getUniqueSubRegion< FaceElementSubRegion >();

    arrayView1d< integer const > const fractureState = subRegion.getField< contact::fractureState >();

    forFiniteElementOnFractureSubRegions( meshName, [&] ( string const & finiteElementName,
                                                          finiteElement::FiniteElementBase const &,
                                                          arrayView1d< localIndex const > const & faceElementList )
    {

      array1d< localIndex > keys( subRegion.size());
      array1d< localIndex > vals( subRegion.size());
      array1d< localIndex > stickList;
      array1d< localIndex > slipList;
      RAJA::ReduceSum< ReducePolicy< parallelDevicePolicy<> >, localIndex > nStick_r( 0 );
      RAJA::ReduceSum< ReducePolicy< parallelDevicePolicy<> >, localIndex > nSlip_r( 0 );

      arrayView1d< localIndex > const keys_v = keys.toView();
      arrayView1d< localIndex > const vals_v = vals.toView();
      forAll< parallelDevicePolicy<> >( faceElementList.size(),
                                        [ = ]
                                        GEOS_HOST_DEVICE ( localIndex const kfe )
      {

        localIndex const faceIndex = faceElementList[kfe];
        if( fractureState[faceIndex] == contact::FractureState::Stick )
        {
          keys_v[kfe]=0;
          vals_v[kfe]=faceIndex;
          nStick_r += 1;
        }
        else if(( fractureState[faceIndex] == contact::FractureState::Slip ) ||
                (fractureState[faceIndex] == contact::FractureState::NewSlip))
        {
          keys_v[kfe]=1;
          vals_v[kfe]=faceIndex;
          nSlip_r += 1;
        }
        else
        {
          keys_v[kfe] = 2;
        }

      } );

      localIndex nStick = static_cast< localIndex >(nStick_r.get());
      localIndex nSlip = static_cast< localIndex >(nSlip_r.get());

      // Sort vals according to keys to ensure that
      // elements of the same type are adjacent in the vals list.
      // This arrangement allows for efficient copying into the container
      // by leveraging parallelism.
      RAJA::sort_pairs< parallelDevicePolicy<> >( keys_v, vals_v );

      stickList.resize( nStick );
      slipList.resize( nSlip );
      arrayView1d< localIndex > const stickList_v = stickList.toView();
      arrayView1d< localIndex > const slipList_v = slipList.toView();

      forAll< parallelDevicePolicy<> >( nStick, [ = ]
                                        GEOS_HOST_DEVICE ( localIndex const kfe )
      {
        stickList_v[kfe] = vals_v[kfe];
      } );

      forAll< parallelDevicePolicy<> >( nSlip, [ = ]
                                        GEOS_HOST_DEVICE ( localIndex const kfe )
      {
        slipList_v[kfe] = vals_v[nStick+kfe];
      } );

      this->m_faceTypesToFaceElementsStick[meshName][finiteElementName] =  stickList;
      this->m_faceTypesToFaceElementsSlip[meshName][finiteElementName]  =  slipList;

      GEOS_LOG_LEVEL_INFO_RANK_0( logInfo::Configuration, GEOS_FMT( "# stick elements: {}, # slip elements: {}", nStick, nSlip ))
    } );
  } );

}

void SolidMechanicsAugmentedLagrangianContact::createFaceTypeList( DomainPartition const & domain )
{

  // Generate lists containing elements of various face types
  forDiscretizationOnMeshTargets( domain.getMeshBodies(), [&] ( string const & meshName,
                                                                MeshLevel const & mesh,
                                                                arrayView1d< string const > const )
  {
    FaceManager const & faceManager = mesh.getFaceManager();
    ElementRegionManager const & elemManager = mesh.getElemManager();
    ArrayOfArraysView< localIndex const > const faceToNodeMap = faceManager.nodeList().toViewConst();

    SurfaceElementRegion const & region = elemManager.getRegion< SurfaceElementRegion >( getUniqueFractureRegionName() );
    FaceElementSubRegion const & subRegion = region.getUniqueSubRegion< FaceElementSubRegion >();

    ArrayOfArraysView< localIndex const > const elemsToFaces = subRegion.faceList().toViewConst();

    array1d< localIndex > keys( subRegion.size());
    array1d< localIndex > vals( subRegion.size());
    array1d< localIndex > quadList;
    array1d< localIndex > triList;
    RAJA::ReduceSum< ReducePolicy< parallelDevicePolicy<> >, localIndex > nTri_r( 0 );
    RAJA::ReduceSum< ReducePolicy< parallelDevicePolicy<> >, localIndex > nQuad_r( 0 );

    arrayView1d< localIndex > const keys_v = keys.toView();
    arrayView1d< localIndex > const vals_v = vals.toView();
    // Determine the size of the lists and generate the vector keys and vals for parallel indexing into lists.
    // (With RAJA, parallelizing this operation seems the most viable approach.)
    forAll< parallelDevicePolicy<> >( subRegion.size(),
                                      [ = ] GEOS_HOST_DEVICE ( localIndex const kfe )
    {
      localIndex const kf0 = elemsToFaces[kfe][0];
      localIndex const numNodesPerFace = faceToNodeMap.sizeOfArray( kf0 );
      if( numNodesPerFace == 3 )
      {
        keys_v[kfe]=0;
        vals_v[kfe]=kfe;
        nTri_r += 1;
      }
      else if( numNodesPerFace == 4 )
      {
        keys_v[kfe]=1;
        vals_v[kfe]=kfe;
        nQuad_r += 1;
      }
      else
      {
        GEOS_ERROR( "SolidMechanicsAugmentedLagrangianContact:: invalid face type" );
      }
    } );

    localIndex nQuad = static_cast< localIndex >(nQuad_r.get());
    localIndex nTri = static_cast< localIndex >(nTri_r.get());

    // Sort vals according to keys to ensure that
    // elements of the same type are adjacent in the vals list.
    // This arrangement allows for efficient copying into the container
    // by leveraging parallelism.
    RAJA::sort_pairs< parallelDevicePolicy<> >( keys_v, vals_v );

    quadList.resize( nQuad );
    triList.resize( nTri );
    arrayView1d< localIndex > const quadList_v = quadList.toView();
    arrayView1d< localIndex > const triList_v = triList.toView();

    forAll< parallelDevicePolicy<> >( nTri, [ = ] GEOS_HOST_DEVICE ( localIndex const kfe )
    {
      triList_v[kfe] = vals_v[kfe];
    } );

    forAll< parallelDevicePolicy<> >( nQuad, [ = ] GEOS_HOST_DEVICE ( localIndex const kfe )
    {
      quadList_v[kfe] = vals_v[nTri+kfe];
    } );

    this->m_faceTypesToFaceElements[meshName]["Quadrilateral"] =  quadList;
    this->m_faceTypesToFaceElements[meshName]["Triangle"] =  triList;
  } );

}

void SolidMechanicsAugmentedLagrangianContact::createBubbleCellList( DomainPartition & domain ) const
{

  forDiscretizationOnMeshTargets( domain.getMeshBodies(), [&] ( string const &,
                                                                MeshLevel & mesh,
                                                                arrayView1d< string const > const regionNames )
  {
    ElementRegionManager & elemManager = mesh.getElemManager();

    SurfaceElementRegion const & region = elemManager.getRegion< SurfaceElementRegion >( getUniqueFractureRegionName() );
    FaceElementSubRegion const & subRegion = region.getUniqueSubRegion< FaceElementSubRegion >();
    // Array to store face indexes
    array1d< localIndex > tmpSpace( 2*subRegion.size());
    SortedArray< localIndex > faceIdList;

    arrayView1d< localIndex > const tmpSpace_v = tmpSpace.toView();
    // Store indexes of faces in the temporany array.
    {
      arrayView2d< localIndex const > const elemsToFaces = subRegion.faceList().toViewConst();

      forAll< parallelDevicePolicy<> >( subRegion.size(), [ = ] GEOS_HOST_DEVICE ( localIndex const kfe )
      {

        localIndex const kf0 = elemsToFaces[kfe][0], kf1 = elemsToFaces[kfe][1];
        tmpSpace_v[2*kfe] = kf0, tmpSpace_v[2*kfe+1] = kf1;

      } );
    }

    // Sort indexes to enable efficient searching using binary search.
    RAJA::stable_sort< parallelDevicePolicy<> >( tmpSpace_v );
    faceIdList.insert( tmpSpace_v.begin(), tmpSpace_v.end());

    // Search for bubble element on each CellElementSubRegion and
    // store element indexes, global and local face indexes.
    elemManager.forElementSubRegions< CellElementSubRegion >( regionNames, [&]( localIndex const, CellElementSubRegion & cellElementSubRegion )
    {

      arrayView2d< localIndex const > const elemsToFaces = cellElementSubRegion.faceList().toViewConst();

      RAJA::ReduceSum< ReducePolicy< parallelDevicePolicy<> >, localIndex > nBubElems_r( 0 );

      localIndex const n_max = cellElementSubRegion.size() * elemsToFaces.size( 1 );
      array1d< localIndex > keys( n_max );
      array1d< localIndex > perms( n_max );
      array1d< localIndex > vals( n_max );
      array1d< localIndex > localFaceIds( n_max );

      arrayView1d< localIndex > const keys_v = keys.toView();
      arrayView1d< localIndex > const perms_v = perms.toView();
      arrayView1d< localIndex > const vals_v = vals.toView();
      arrayView1d< localIndex > const localFaceIds_v = localFaceIds.toView();
      SortedArrayView< localIndex const > const faceIdList_v = faceIdList.toViewConst();

      forAll< parallelDevicePolicy<> >( cellElementSubRegion.size(),
                                        [ = ]
                                        GEOS_HOST_DEVICE ( localIndex const kfe )
      {
        for( int i=0; i < elemsToFaces.size( 1 ); ++i )
        {
          perms_v[kfe*elemsToFaces.size( 1 )+i] = kfe*elemsToFaces.size( 1 )+i;
          if( faceIdList_v.contains( elemsToFaces[kfe][i] ))
          {
            keys_v[kfe*elemsToFaces.size( 1 )+i] = 0;
            vals_v[kfe*elemsToFaces.size( 1 )+i] = kfe;
            localFaceIds_v[kfe*elemsToFaces.size( 1 )+i] = i;
            nBubElems_r += 1;
          }
          else
          {
            keys_v[kfe*elemsToFaces.size( 1 )+i] = 1;
            vals_v[kfe*elemsToFaces.size( 1 )+i] = -1;
            localFaceIds_v[kfe*elemsToFaces.size( 1 )+i] = -1;
          }
        }
      } );

      // Sort perms according to keys to ensure that bubble elements are adjacent
      // and occupy the first positions of the list.
      // This arrangement allows for efficient copying into the container
      // by leveraging parallelism.
      localIndex nBubElems = static_cast< localIndex >(nBubElems_r.get());
      RAJA::sort_pairs< parallelDevicePolicy<> >( keys_v, perms_v );

      array1d< localIndex > bubbleElemsList;
      bubbleElemsList.resize( nBubElems );

      arrayView1d< localIndex > const bubbleElemsList_v = bubbleElemsList.toView();

      forAll< parallelDevicePolicy<> >( n_max, [ = ] GEOS_HOST_DEVICE ( localIndex const k )
      {
        keys_v[k] = vals_v[perms_v[k]];
      } );

      forAll< parallelDevicePolicy<> >( nBubElems, [ = ] GEOS_HOST_DEVICE ( localIndex const k )
      {
        bubbleElemsList_v[k] = keys_v[k];
      } );
      cellElementSubRegion.setBubbleElementsList( bubbleElemsList.toViewConst());

      forAll< parallelDevicePolicy<> >( n_max, [ = ] GEOS_HOST_DEVICE ( localIndex const k )
      {
        keys_v[k] = localFaceIds_v[perms_v[k]];
      } );

      array2d< localIndex > faceElemsList;
      faceElemsList.resize( nBubElems, 2 );

      arrayView2d< localIndex > const faceElemsList_v = faceElemsList.toView();

//////////////////////////////////////////////////////////////////////////////////////////
/*
      FaceManager const & faceManager = mesh.getFaceManager();
      ArrayOfArraysView< localIndex const > const faceToNodeMap = faceManager.nodeList().toViewConst();
      NodeManager const & nodeManager = mesh.getNodeManager();

      arrayView2d< localIndex const > const elemsToNodeMap = cellElementSubRegion.nodeList().toViewConst();
      arrayView2d< real64 const > const elemsCenter = cellElementSubRegion.getElementCenter().toViewConst();

      arrayView2d< real64 const, nodes::REFERENCE_POSITION_USD > const nodePosition = nodeManager.referencePosition();
*/
//////////////////////////////////////////////////////////////////////////////////////////

      forAll< parallelDevicePolicy<> >( nBubElems,
                                        [ = ]
                                        GEOS_HOST_DEVICE ( localIndex const k )
      {
        localIndex const kfe =  bubbleElemsList_v[k];
        faceElemsList_v[k][0] = elemsToFaces[kfe][keys_v[k]];
        faceElemsList_v[k][1] = keys_v[k];
//////////////////////////////////////////////////////////////////////////////////////////
/*
        std::cout << "GlobID: " << faceElemsList_v[k][0] << " LocalID: " << faceElemsList_v[k][1] << std::endl;
        std::cout << "FACE NODES: " << std::endl;
        real64 x = 0;
        real64 y = 0;
        real64 z = 0;
        for (int nod=0; nod<3; ++nod)
        {
          std::cout << faceToNodeMap( faceElemsList_v[k][0], nod) << " ";
          x +=  nodePosition[faceToNodeMap( faceElemsList_v[k][0], nod)][0]; 
          y +=  nodePosition[faceToNodeMap( faceElemsList_v[k][0], nod)][1]; 
          z +=  nodePosition[faceToNodeMap( faceElemsList_v[k][0], nod)][2]; 
        }
        std::cout << std::endl;
        std::cout << "FACE CENTERS: " << std::endl;
        std::cout << x/3 << " " << y/3 << " " << z/3 << std::endl;
        std::cout << "ELEMENT CENTERS: " << kfe << std::endl;
        std::cout << elemsCenter[kfe][0] << " " << elemsCenter[kfe][1] << " " << elemsCenter[kfe][2] << std::endl;
        std::cout << "ELMENT NODES: " << std::endl;
        if (faceElemsList_v[k][1] == 0) 
        {
          std::cout << elemsToNodeMap(kfe, 0) << " "; 
          std::cout << elemsToNodeMap(kfe, 1) << " ";
          std::cout << elemsToNodeMap(kfe, 3) << " ";
          std::cout << std::endl;
        }
        else if (faceElemsList_v[k][1] == 1) 
        {
          std::cout << elemsToNodeMap(kfe, 0) << " "; 
          std::cout << elemsToNodeMap(kfe, 2) << " ";
          std::cout << elemsToNodeMap(kfe, 1) << " ";
          std::cout << std::endl;
        }
        else if (faceElemsList_v[k][1] == 2) 
        {
          std::cout << elemsToNodeMap(kfe, 0) << " "; 
          std::cout << elemsToNodeMap(kfe, 3) << " ";
          std::cout << elemsToNodeMap(kfe, 2) << " ";
          std::cout << std::endl;
        }
        else if (faceElemsList_v[k][1] == 3) 
        {
          std::cout << elemsToNodeMap(kfe, 1) << " "; 
          std::cout << elemsToNodeMap(kfe, 2) << " ";
          std::cout << elemsToNodeMap(kfe, 3) << " ";
          std::cout << std::endl;
        }
        std::cout << std::endl;
*/
//////////////////////////////////////////////////////////////////////////////////////////
      } );
      cellElementSubRegion.setFaceElementsList( faceElemsList.toViewConst());

    } );

  } );

}

void SolidMechanicsAugmentedLagrangianContact::addCouplingNumNonzeros( DomainPartition & domain,
                                                                       DofManager & dofManager,
                                                                       arrayView1d< localIndex > const & rowLengths ) const
{

  forDiscretizationOnMeshTargets( domain.getMeshBodies(), [&] ( string const &,
                                                                MeshLevel const & mesh,
                                                                arrayView1d< string const > const & regionNames )
  {

    ElementRegionManager const & elemManager = mesh.getElemManager();
    NodeManager const & nodeManager = mesh.getNodeManager();
    FaceManager const & faceManager = mesh.getFaceManager();

    ArrayOfArraysView< localIndex const > const faceToNodeMap = faceManager.nodeList().toViewConst();

    globalIndex const rankOffset = dofManager.rankOffset();

    string const bubbleDofKey = dofManager.getKey( solidMechanics::totalBubbleDisplacement::key() );
    string const dispDofKey = dofManager.getKey( solidMechanics::totalDisplacement::key() );

    arrayView1d< globalIndex const > const bubbleDofNumber = faceManager.getReference< globalIndex_array >( bubbleDofKey );
    arrayView1d< globalIndex const > const dispDofNumber =  nodeManager.getReference< globalIndex_array >( dispDofKey );

    elemManager.forElementSubRegions< CellElementSubRegion >( regionNames, [&]( localIndex const, CellElementSubRegion const & cellElementSubRegion )
    {

      arrayView1d< localIndex const > const bubbleElemsList = cellElementSubRegion.bubbleElementsList();
      arrayView2d< localIndex const > const faceElemsList = cellElementSubRegion.faceElementsList();

      localIndex const numDispDof = 3*cellElementSubRegion.numNodesPerElement();

      for( localIndex bi=0; bi<bubbleElemsList.size(); ++bi )
      {
        localIndex const cellIndex = bubbleElemsList[bi];
        localIndex const k = faceElemsList[bi][0];

        localIndex const localRow = LvArray::integerConversion< localIndex >( bubbleDofNumber[k] - rankOffset );

        if( localRow >= 0 && localRow < rowLengths.size() )
        {
          for( localIndex i=0; i<3; ++i )
          {
            rowLengths[localRow + i] += numDispDof;
          }
        }

        for( localIndex a=0; a<cellElementSubRegion.numNodesPerElement(); ++a )
        {
          const localIndex & node = cellElementSubRegion.nodeList( cellIndex, a );
          localIndex const localDispRow = LvArray::integerConversion< localIndex >( dispDofNumber[node] - rankOffset );

          if( localDispRow >= 0 && localDispRow < rowLengths.size() )
          {
            for( int d=0; d<3; ++d )
            {
              rowLengths[localDispRow + d] += 3;
            }
          }
        }
      }

    } );

    SurfaceElementRegion const & region = elemManager.getRegion< SurfaceElementRegion >( getUniqueFractureRegionName() );
    FaceElementSubRegion const & subRegion = region.getUniqueSubRegion< FaceElementSubRegion >();
    arrayView2d< localIndex const > const elemsToFaces = subRegion.faceList().toViewConst();

    for( localIndex kfe=0; kfe<subRegion.size(); ++kfe )
    {
      localIndex const kf0 = elemsToFaces[kfe][0];
      localIndex const numNodesPerFace = faceToNodeMap.sizeOfArray( kf0 );
      localIndex const numDispDof = 3*numNodesPerFace;

      for( int k=0; k<2; ++k )
      {
        localIndex const kf = elemsToFaces[kfe][k];

        localIndex const localRow = LvArray::integerConversion< localIndex >( bubbleDofNumber[kf] - rankOffset );

        if( localRow >= 0 && localRow < rowLengths.size() )
        {
          for( localIndex i=0; i<3; ++i )
          {
            rowLengths[localRow + i] += numDispDof;
          }
        }

        for( localIndex a=0; a<numNodesPerFace; ++a )
        {
          const localIndex & node = faceToNodeMap( kf, a );
          localIndex const localDispRow = LvArray::integerConversion< localIndex >( dispDofNumber[node] - rankOffset );

          if( localDispRow >= 0 && localDispRow < rowLengths.size() )
          {
            for( int d=0; d<3; ++d )
            {
              rowLengths[localDispRow + d] += 3;
            }
          }
        }
      }

    }

  } );
}

void SolidMechanicsAugmentedLagrangianContact::addCouplingSparsityPattern( DomainPartition const & domain,
                                                                           DofManager const & dofManager,
                                                                           SparsityPatternView< globalIndex > const & pattern ) const
{

  forDiscretizationOnMeshTargets( domain.getMeshBodies(), [&] ( string const &,
                                                                MeshLevel const & mesh,
                                                                arrayView1d< string const > const & regionNames )
  {

    ElementRegionManager const & elemManager = mesh.getElemManager();
    NodeManager const & nodeManager = mesh.getNodeManager();
    FaceManager const & faceManager = mesh.getFaceManager();

    globalIndex const rankOffset = dofManager.rankOffset();

    string const bubbleDofKey = dofManager.getKey( solidMechanics::totalBubbleDisplacement::key() );
    string const dispDofKey = dofManager.getKey( solidMechanics::totalDisplacement::key() );

    arrayView1d< globalIndex const > const bubbleDofNumber = faceManager.getReference< globalIndex_array >( bubbleDofKey );
    arrayView1d< globalIndex const > const dispDofNumber =  nodeManager.getReference< globalIndex_array >( dispDofKey );

    static constexpr int maxNumDispDof = 3 * 8;

    elemManager.forElementSubRegions< CellElementSubRegion >( regionNames, [&]( localIndex const, CellElementSubRegion const & cellElementSubRegion )
    {

      arrayView1d< localIndex const > const bubbleElemsList = cellElementSubRegion.bubbleElementsList();
      arrayView2d< localIndex const > const faceElemsList = cellElementSubRegion.faceElementsList();

      localIndex const numDispDof = 3*cellElementSubRegion.numNodesPerElement();

      for( localIndex bi=0; bi<bubbleElemsList.size(); ++bi )
      {
        localIndex const cellIndex = bubbleElemsList[bi];
        localIndex const k = faceElemsList[bi][0];

        // working arrays
        stackArray1d< globalIndex, maxNumDispDof > eqnRowIndicesDisp ( numDispDof );
        stackArray1d< globalIndex, 3 > eqnRowIndicesBubble( 3 );
        stackArray1d< globalIndex, maxNumDispDof > dofColIndicesDisp ( numDispDof );
        stackArray1d< globalIndex, 3 > dofColIndicesBubble( 3 );

        for( localIndex idof = 0; idof < 3; ++idof )
        {
          eqnRowIndicesBubble[idof] = bubbleDofNumber[k] + idof - rankOffset;
          dofColIndicesBubble[idof] = bubbleDofNumber[k] + idof;
        }

        for( localIndex a=0; a<cellElementSubRegion.numNodesPerElement(); ++a )
        {
          const localIndex & node = cellElementSubRegion.nodeList( cellIndex, a );
          for( localIndex idof = 0; idof < 3; ++idof )
          {
            eqnRowIndicesDisp[3*a + idof] = dispDofNumber[node] + idof - rankOffset;
            dofColIndicesDisp[3*a + idof] = dispDofNumber[node] + idof;
          }
        }

        for( localIndex i = 0; i < eqnRowIndicesDisp.size(); ++i )
        {
          if( eqnRowIndicesDisp[i] >= 0 && eqnRowIndicesDisp[i] < pattern.numRows() )
          {
            for( localIndex j = 0; j < dofColIndicesBubble.size(); ++j )
            {
              pattern.insertNonZero( eqnRowIndicesDisp[i], dofColIndicesBubble[j] );
            }
          }
        }

        for( localIndex i = 0; i < eqnRowIndicesBubble.size(); ++i )
        {
          if( eqnRowIndicesBubble[i] >= 0 && eqnRowIndicesBubble[i] < pattern.numRows() )
          {
            for( localIndex j=0; j < dofColIndicesDisp.size(); ++j )
            {
              pattern.insertNonZero( eqnRowIndicesBubble[i], dofColIndicesDisp[j] );
            }
          }
        }

      }

    } );

    SurfaceElementRegion const & region = elemManager.getRegion< SurfaceElementRegion >( getUniqueFractureRegionName() );
    FaceElementSubRegion const & subRegion = region.getUniqueSubRegion< FaceElementSubRegion >();
    arrayView2d< localIndex const > const elemsToFaces = subRegion.faceList().toViewConst();
    ArrayOfArraysView< localIndex const > const faceToNodeMap = faceManager.nodeList().toViewConst();

    static constexpr int maxNumDispFaceDof = 3 * 4;

    for( localIndex kfe=0; kfe<subRegion.size(); ++kfe )
    {

      localIndex const kf0 = elemsToFaces[kfe][0];
      localIndex const numNodesPerFace = faceToNodeMap.sizeOfArray( kf0 );
      localIndex const numDispDof = 3*numNodesPerFace;

      for( int k=0; k<2; ++k )
      {
        localIndex const kf = elemsToFaces[kfe][k];
        localIndex const kf_other = elemsToFaces[kfe][(1+k)%2];

        // working arrays
        stackArray1d< globalIndex, maxNumDispFaceDof > eqnRowIndicesDisp ( numDispDof );
        stackArray1d< globalIndex, 3 > eqnRowIndicesBubble( 3 );
        stackArray1d< globalIndex, maxNumDispFaceDof > dofColIndicesDisp ( numDispDof );
        stackArray1d< globalIndex, 3 > dofColIndicesBubble( 3 );

        for( localIndex idof = 0; idof < 3; ++idof )
        {
          eqnRowIndicesBubble[idof] = bubbleDofNumber[kf] + idof - rankOffset;
          dofColIndicesBubble[idof] = bubbleDofNumber[kf] + idof;
        }

        for( localIndex a=0; a<numNodesPerFace; ++a )
        {
          const localIndex & node = faceToNodeMap( kf_other, a );
          for( localIndex idof = 0; idof < 3; ++idof )
          {
            eqnRowIndicesDisp[3*a + idof] = dispDofNumber[node] + idof - rankOffset;
            dofColIndicesDisp[3*a + idof] = dispDofNumber[node] + idof;
          }
        }

        for( localIndex i = 0; i < eqnRowIndicesDisp.size(); ++i )
        {
          if( eqnRowIndicesDisp[i] >= 0 && eqnRowIndicesDisp[i] < pattern.numRows() )
          {
            for( localIndex j = 0; j < dofColIndicesBubble.size(); ++j )
            {
              pattern.insertNonZero( eqnRowIndicesDisp[i], dofColIndicesBubble[j] );
            }
          }
        }

        for( localIndex i = 0; i < eqnRowIndicesBubble.size(); ++i )
        {
          if( eqnRowIndicesBubble[i] >= 0 && eqnRowIndicesBubble[i] < pattern.numRows() )
          {
            for( localIndex j=0; j < dofColIndicesDisp.size(); ++j )
            {
              pattern.insertNonZero( eqnRowIndicesBubble[i], dofColIndicesDisp[j] );
            }
          }
        }

      }
    }
  } );

}

void SolidMechanicsAugmentedLagrangianContact::computeTolerances( DomainPartition & domain ) const
{
  GEOS_MARK_FUNCTION;

  forDiscretizationOnMeshTargets( domain.getMeshBodies(), [&] ( string const &,
                                                                MeshLevel & mesh,
                                                                arrayView1d< string const > const & )
  {
    FaceManager const & faceManager = mesh.getFaceManager();
    NodeManager const & nodeManager = mesh.getNodeManager();
    ElementRegionManager & elemManager = mesh.getElemManager();

    // Get the "face to element" map (valid for the entire mesh)
    FaceManager::ElemMapType const & faceToElem = faceManager.toElementRelation();
    arrayView2d< localIndex const > const faceToElemRegion = faceToElem.m_toElementRegion;
    arrayView2d< localIndex const > const faceToElemSubRegion = faceToElem.m_toElementSubRegion;
    arrayView2d< localIndex const > const faceToElemIndex = faceToElem.m_toElementIndex;

    // Get the volume for all elements
    ElementRegionManager::ElementViewAccessor< arrayView1d< real64 const > > const elemVolume =
      elemManager.constructViewAccessor< array1d< real64 >, arrayView1d< real64 const > >( ElementSubRegionBase::viewKeyStruct::elementVolumeString() );

    // Get the coordinates for all nodes
    arrayView2d< real64 const, nodes::REFERENCE_POSITION_USD > const nodePosition = nodeManager.referencePosition();

    // Bulk modulus accessor
    ElementRegionManager::ElementViewAccessor< arrayView1d< real64 const > > const bulkModulus =
      elemManager.constructMaterialViewAccessor< ElasticIsotropic, array1d< real64 >, arrayView1d< real64 const > >( ElasticIsotropic::viewKeyStruct::bulkModulusString() );
    // Shear modulus accessor
    ElementRegionManager::ElementViewAccessor< arrayView1d< real64 const > > const shearModulus =
      elemManager.constructMaterialViewAccessor< ElasticIsotropic, array1d< real64 >, arrayView1d< real64 const > >( ElasticIsotropic::viewKeyStruct::shearModulusString() );

    using NodeMapViewType = arrayView2d< localIndex const, cells::NODE_MAP_USD >;
    ElementRegionManager::ElementViewAccessor< NodeMapViewType > const elemToNode =
      elemManager.constructViewAccessor< CellElementSubRegion::NodeMapType, NodeMapViewType >( ElementSubRegionBase::viewKeyStruct::nodeListString() );
    ElementRegionManager::ElementViewConst< NodeMapViewType > const elemToNodeView = elemToNode.toNestedViewConst();

    elemManager.forElementSubRegions< FaceElementSubRegion >( [&]( FaceElementSubRegion & subRegion )
    {
      if( subRegion.hasField< contact::traction >() )
      {
        arrayView1d< real64 const > const faceArea = subRegion.getElementArea().toViewConst();
        arrayView3d< real64 const > const faceRotationMatrix = subRegion.getField< fields::contact::rotationMatrix >().toView();
        arrayView2d< localIndex const > const elemsToFaces = subRegion.faceList().toViewConst();

        arrayView1d< real64 > const normalTractionTolerance =
          subRegion.getReference< array1d< real64 > >( viewKeyStruct::normalTractionToleranceString() );
        arrayView1d< real64 > const normalDisplacementTolerance =
          subRegion.getReference< array1d< real64 > >( viewKeyStruct::normalDisplacementToleranceString() );
        arrayView1d< real64 > const slidingTolerance =
          subRegion.getReference< array1d< real64 > >( viewKeyStruct::slidingToleranceString() );

        arrayView2d< real64 > const
        iterativePenalty = subRegion.getField< fields::contact::iterativePenalty >().toView();

        arrayView1d< integer const > const ghostRank = subRegion.ghostRank();

        forAll< parallelHostPolicy >( subRegion.size(), [=] ( localIndex const kfe )
        {

          if( ghostRank[kfe] < 0 )
          {
            real64 const area = faceArea[kfe];
            // approximation of the stiffness along coordinate directions
            // ( first, second ) index -> ( element index, direction )
            // 1. T -> top (index 0), B -> bottom (index 1)
            // 2. the coordinate direction (x, y, z)
            real64 stiffDiagApprox[ 2 ][ 3 ];
            real64 averageYoungModulus = 0.0;
            real64 averageConstrainedModulus = 0.0;
            real64 averageBoxSize0 = 0.0;

            for( localIndex i = 0; i < 2; ++i )
            {
              localIndex const faceIndex = elemsToFaces[kfe][i];
              localIndex const er = faceToElemRegion[faceIndex][0];
              localIndex const esr = faceToElemSubRegion[faceIndex][0];
              localIndex const ei = faceToElemIndex[faceIndex][0];

              real64 const volume = elemVolume[er][esr][ei];

              // Get the "element to node" map for the specific region/subregion
              NodeMapViewType const & cellElemsToNodes = elemToNodeView[er][esr];
              localIndex const numNodesPerElem = cellElemsToNodes.size( 1 );

              // Compute the box size
              real64 maxSize[3];
              real64 minSize[3];
              for( localIndex j = 0; j < 3; ++j )
              {
                maxSize[j] = nodePosition[cellElemsToNodes[ei][0]][j];
                minSize[j] = nodePosition[cellElemsToNodes[ei][0]][j];
              }
              for( localIndex a = 1; a < numNodesPerElem; ++a )
              {
                for( localIndex j = 0; j < 3; ++j )
                {
                  maxSize[j] = fmax( maxSize[j], nodePosition[cellElemsToNodes[ei][a]][j] );
                  minSize[j] = fmin( minSize[j], nodePosition[cellElemsToNodes[ei][a]][j] );
                }
              }

              real64 boxSize[3];
              for( localIndex j = 0; j < 3; ++j )
              {
                boxSize[j] = maxSize[j] - minSize[j];
              }

              // Get linear elastic isotropic constitutive parameters for the element
              real64 const K = bulkModulus[er][esr][ei];
              real64 const G = shearModulus[er][esr][ei];
              real64 const E = 9.0 * K * G / ( 3.0 * K + G );
              real64 const nu = ( 3.0 * K - 2.0 * G ) / ( 2.0 * ( 3.0 * K + G ) );
              real64 const M = K + 4.0 / 3.0 * G;

              // Combine E and nu to obtain a stiffness approximation (like it was an hexahedron)
              for( localIndex j = 0; j < 3; ++j )
              {
                stiffDiagApprox[ i ][ j ] = E / ( ( 1.0 + nu )*( 1.0 - 2.0*nu ) ) * 4.0 / 9.0 * ( 2.0 - 3.0 * nu ) * volume / ( boxSize[j]*boxSize[j] );
              }

              averageYoungModulus += 0.5*E;
              averageConstrainedModulus += 0.5*M;
              averageBoxSize0 += 0.5*boxSize[0];
            }

            // Average the stiffness and compute the inverse
            real64 invStiffApprox[ 3 ][ 3 ] = { { 0 } };
            for( localIndex j = 0; j < 3; ++j )
            {
              invStiffApprox[ j ][ j ] = ( stiffDiagApprox[ 0 ][ j ] + stiffDiagApprox[ 1 ][ j ] ) / ( stiffDiagApprox[ 0 ][ j ] * stiffDiagApprox[ 1 ][ j ] );
            }

            // Rotate in the local reference system, computing R^T * (invK) * R
            real64 temp[ 3 ][ 3 ];
            LvArray::tensorOps::Rij_eq_AkiBkj< 3, 3, 3 >( temp, faceRotationMatrix[ kfe ], invStiffApprox );
            real64 rotatedInvStiffApprox[ 3 ][ 3 ];
            LvArray::tensorOps::Rij_eq_AikBkj< 3, 3, 3 >( rotatedInvStiffApprox, temp, faceRotationMatrix[ kfe ] );
            LvArray::tensorOps::scale< 3, 3 >( rotatedInvStiffApprox, area );

            // Finally, compute tolerances for the given fracture element
            normalDisplacementTolerance[kfe] = rotatedInvStiffApprox[ 0 ][ 0 ] * averageYoungModulus * m_tolJumpDispNFac;
            slidingTolerance[kfe] = sqrt( pow( rotatedInvStiffApprox[ 1 ][ 1 ], 2 ) +
                                          pow( rotatedInvStiffApprox[ 2 ][ 2 ], 2 )) * averageYoungModulus * m_tolJumpDispTFac;
            normalTractionTolerance[kfe] = m_tolNormalTracFac * (averageConstrainedModulus / averageBoxSize0) *
                                           (normalDisplacementTolerance[kfe]);

            GEOS_LOG_LEVEL( 2,
                      GEOS_FMT( "kfe: {}, normalDisplacementTolerance: {}, slidingTolerance: {}, normalTractionTolerance: {}",
                                 kfe, normalDisplacementTolerance[kfe], slidingTolerance[kfe], normalTractionTolerance[kfe]));

            iterativePenalty[kfe][0] = m_iterPenaltyNFac*averageConstrainedModulus/(averageBoxSize0);
            iterativePenalty[kfe][1] = m_iterPenaltyTFac*averageConstrainedModulus/(averageBoxSize0);
          }
        } );
      }
    } );
  } );
}

REGISTER_CATALOG_ENTRY( PhysicsSolverBase, SolidMechanicsAugmentedLagrangianContact, string const &, Group * const )
} /* namespace geos */<|MERGE_RESOLUTION|>--- conflicted
+++ resolved
@@ -46,7 +46,6 @@
   m_faceTypeToFiniteElements["Quadrilateral"] =  std::make_unique< finiteElement::H1_QuadrilateralFace_Lagrange1_GaussLegendre2 >();
   m_faceTypeToFiniteElements["Triangle"] =  std::make_unique< finiteElement::H1_TriangleFace_Lagrange1_Gauss1 >();
 
-<<<<<<< HEAD
   registerWrapper( viewKeyStruct::simultaneousString(), &m_simultaneous ).
     setInputFlag( InputFlags::OPTIONAL ).
     setApplyDefaultValue( 1 ).
@@ -89,6 +88,8 @@
  
   // Set the default linear solver parameters
   LinearSolverParameters & linSolParams = m_linearSolverParameters.get();
+  addLogLevel< logInfo::Configuration >();
+
   // Strategy: AMG with separate displacement components
   linSolParams.dofsPerNode = 3;
   linSolParams.isSymmetric = true;
@@ -97,17 +98,7 @@
   // Strategy: static condensation of bubble dofs using MGR
   linSolParams.mgr.strategy = LinearSolverParameters::MGR::StrategyType::augmentedLagrangianContactMechanics;
   linSolParams.mgr.separateComponents = true;
-  linSolParams.mgr.displacementFieldName = solidMechanics::totalDisplacement::key();
-=======
-  LinearSolverParameters & linParams = m_linearSolverParameters.get();
-  addLogLevel< logInfo::Configuration >();
-
-  linParams.isSymmetric = true;
-  linParams.dofsPerNode = 3;
-  linParams.mgr.separateComponents = true;
-  // TODO Implement the MGR strategy
-  //linParams.mgr.strategy = LinearSolverParameters::MGR::StrategyType::solidMechanicsAugumentedLagrangianContact;
->>>>>>> 907fb3f2
+
 }
 
 SolidMechanicsAugmentedLagrangianContact::~SolidMechanicsAugmentedLagrangianContact()
@@ -855,12 +846,6 @@
       arrayView1d< real64 const > const & normalTractionTolerance =
         subRegion.getReference< array1d< real64 > >( viewKeyStruct::normalTractionToleranceString() );
 
-<<<<<<< HEAD
-      //arrayView1d< real64 const > const area = subRegion.getElementArea().toViewConst();
-=======
-      arrayView1d< real64 const > const faceElementArea = subRegion.getElementArea().toViewConst();
->>>>>>> 907fb3f2
-
       std::ptrdiff_t const sizes[ 2 ] = {subRegion.size(), 3};
       traction_new.resize( 2, sizes );
       arrayView2d< real64 > const traction_new_v = traction_new.toView();
@@ -882,7 +867,6 @@
                                               traction,
                                               dispJump,
                                               deltaDispJump,
-                                              faceElementArea,
                                               traction_new_v );
         }
         else
@@ -894,7 +878,6 @@
                                               traction,
                                               dispJump,
                                               deltaDispJump,
-                                              faceElementArea,
                                               traction_new_v );
         }
       } );
@@ -1040,8 +1023,6 @@
 
         arrayView2d< real64 const > const deltaDispJump = subRegion.getField< contact::deltaDispJump >();
 
-        arrayView1d< real64 const > const faceElementArea = subRegion.getField< fields::elementArea >();
-
         constitutiveUpdatePassThru( frictionLaw, [&] ( auto & castedFrictionLaw )
         {
           using FrictionType = TYPEOFREF( castedFrictionLaw );
@@ -1053,7 +1034,6 @@
                                               oldDispJump,
                                               dispJump,
                                               iterativePenalty,
-                                              faceElementArea,
                                               m_symmetric,
                                               normalTractionTolerance,
                                               traction,
@@ -1189,7 +1169,7 @@
     SurfaceElementRegion const & region = elemManager.getRegion< SurfaceElementRegion >( getUniqueFractureRegionName() );
     FaceElementSubRegion const & subRegion = region.getUniqueSubRegion< FaceElementSubRegion >();
 
-    ArrayOfArraysView< localIndex const > const elemsToFaces = subRegion.faceList().toViewConst();
+    arrayView2d< localIndex const > const elemsToFaces = subRegion.faceList().toViewConst();
 
     array1d< localIndex > keys( subRegion.size());
     array1d< localIndex > vals( subRegion.size());
