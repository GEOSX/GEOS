/*
 * ------------------------------------------------------------------------------------------------------------
 * SPDX-License-Identifier: LGPL-2.1-only
 *
 * Copyright (c) 2016-2024 Lawrence Livermore National Security LLC
 * Copyright (c) 2018-2024 Total, S.A
 * Copyright (c) 2018-2024 The Board of Trustees of the Leland Stanford Junior University
 * Copyright (c) 2023-2024 Chevron
 * Copyright (c) 2019-     GEOS/GEOSX Contributors
 * All rights reserved
 *
 * See top level LICENSE, COPYRIGHT, CONTRIBUTORS, NOTICE, and ACKNOWLEDGEMENTS files for details.
 * ------------------------------------------------------------------------------------------------------------
 */

/**
 * @file SolidMechanicsLagrangeContact.cpp
 *
 */
#define GEOS_DISPATCH_VEM
#include "SolidMechanicsLagrangeContact.hpp"

#include "common/TimingMacros.hpp"
#include "constitutive/ConstitutiveManager.hpp"
#include "constitutive/contact/FrictionSelector.hpp"
#include "constitutive/fluid/singlefluid/SingleFluidBase.hpp"
#include "finiteVolume/FiniteVolumeManager.hpp"
#include "finiteVolume/FluxApproximationBase.hpp"
#include "mesh/DomainPartition.hpp"
#include "discretizationMethods/NumericalMethodsManager.hpp"
#include "mainInterface/ProblemManager.hpp"
#include "mesh/SurfaceElementRegion.hpp"
#include "mesh/MeshForLoopInterface.hpp"
#include "mesh/mpiCommunications/NeighborCommunicator.hpp"
#include "physicsSolvers/fluidFlow/FlowSolverBaseFields.hpp" // needed to register pressure(_n)
#include "physicsSolvers/solidMechanics/SolidMechanicsLagrangianFEM.hpp"
#include "physicsSolvers/contact/ContactFields.hpp"
#include "common/GEOS_RAJA_Interface.hpp"
#include "linearAlgebra/utilities/LAIHelperFunctions.hpp"
#include "linearAlgebra/solvers/PreconditionerJacobi.hpp"
#include "linearAlgebra/solvers/PreconditionerBlockJacobi.hpp"
#include "linearAlgebra/solvers/BlockPreconditioner.hpp"
#include "linearAlgebra/solvers/SeparateComponentPreconditioner.hpp"
#include "finiteElement/elementFormulations/H1_TriangleFace_Lagrange1_Gauss1.hpp"
#include "finiteElement/elementFormulations/H1_QuadrilateralFace_Lagrange1_GaussLegendre2.hpp"

#if defined( __INTEL_COMPILER )
#pragma GCC optimize "O0"
#endif

namespace geos
{

using namespace constitutive;
using namespace dataRepository;
using namespace fields;
using namespace finiteElement;
const localIndex geos::SolidMechanicsLagrangeContact::m_maxFaceNodes = 11;

SolidMechanicsLagrangeContact::SolidMechanicsLagrangeContact( const string & name,
                                                              Group * const parent ):
  ContactSolverBase( name, parent )
{
  registerWrapper( viewKeyStruct::stabilizationNameString(), &m_stabilizationName ).
    setRTTypeName( rtTypes::CustomTypes::groupNameRef ).
    setInputFlag( InputFlags::REQUIRED ).
    setDescription( "Name of the stabilization to use in the lagrangian contact solver" );

  registerWrapper( viewKeyStruct::stabilizationScalingCoefficientString(), &m_stabilitzationScalingCoefficient ).
    setInputFlag( InputFlags::OPTIONAL ).
    setApplyDefaultValue( 1.0 ).
    setDescription( "It be used to increase the scale of the stabilization entries. A value < 1.0 results in larger entries in the stabilization matrix." );

  LinearSolverParameters & linSolParams = m_linearSolverParameters.get();
  linSolParams.mgr.strategy = LinearSolverParameters::MGR::StrategyType::lagrangianContactMechanics;
  linSolParams.mgr.separateComponents = true;
  linSolParams.mgr.displacementFieldName = solidMechanics::totalDisplacement::key();
  linSolParams.dofsPerNode = 3;
}

void SolidMechanicsLagrangeContact::registerDataOnMesh( Group & meshBodies )
{
  ContactSolverBase::registerDataOnMesh( meshBodies );

  forFractureRegionOnMeshTargets( meshBodies, [&] ( SurfaceElementRegion & fractureRegion )
  {
    fractureRegion.forElementSubRegions< SurfaceElementSubRegion >( [&]( SurfaceElementSubRegion & subRegion )
    {
      subRegion.registerWrapper< array3d< real64 > >( viewKeyStruct::rotationMatrixString() ).
        setPlotLevel( PlotLevel::NOPLOT ).
        setRegisteringObjects( this->getName()).
        setDescription( "An array that holds the rotation matrices on the fracture." ).
        reference().resizeDimension< 1, 2 >( 3, 3 );

      subRegion.registerField< fields::contact::deltaTraction >( getName() ).
        reference().resizeDimension< 1 >( 3 );

      subRegion.registerWrapper< array1d< real64 > >( viewKeyStruct::normalTractionToleranceString() ).
        setPlotLevel( PlotLevel::NOPLOT ).
        setRegisteringObjects( this->getName()).
        setDescription( "An array that holds the normal traction tolerance." );

      subRegion.registerWrapper< array1d< real64 > >( viewKeyStruct::normalDisplacementToleranceString() ).
        setPlotLevel( PlotLevel::NOPLOT ).
        setRegisteringObjects( this->getName()).
        setDescription( "An array that holds the normal displacement tolerance." );

      subRegion.registerWrapper< array1d< real64 > >( viewKeyStruct::slidingToleranceString() ).
        setPlotLevel( PlotLevel::NOPLOT ).
        setRegisteringObjects( this->getName()).
        setDescription( "An array that holds the sliding tolerance." );

      // Needed just because SurfaceGenerator initialize the field "pressure" (NEEDED!!!)
      // It is used in "TwoPointFluxApproximation.cpp", called by "SurfaceGenerator.cpp"
      subRegion.registerField< flow::pressure >( getName() ).
        setPlotLevel( PlotLevel::NOPLOT ).
        setRegisteringObjects( this->getName());
      subRegion.registerField< flow::pressure_n >( getName() ).
        setPlotLevel( PlotLevel::NOPLOT ).
        setRegisteringObjects( this->getName());

    } );

    forDiscretizationOnMeshTargets( meshBodies, [&] ( string const &,
                                                      MeshLevel & mesh,
                                                      arrayView1d< string const > const & )
    {
      FaceManager & faceManager = mesh.getFaceManager();

      faceManager.registerWrapper< array1d< real64 > >( viewKeyStruct::transMultiplierString() ).
        setApplyDefaultValue( 1.0 ).
        setPlotLevel( PlotLevel::LEVEL_0 ).
        setRegisteringObjects( this->getName() ).
        setDescription( "An array that holds the permeability transmissibility multipliers" );
    } );

  } );
}

void SolidMechanicsLagrangeContact::initializePreSubGroups()
{
  ContactSolverBase::initializePreSubGroups();

  DomainPartition & domain = this->getGroupByPath< DomainPartition >( "/Problem/domain" );

  // fill stencil targetRegions
  NumericalMethodsManager & numericalMethodManager = domain.getNumericalMethodManager();
  FiniteVolumeManager & fvManager = numericalMethodManager.getFiniteVolumeManager();

  if( fvManager.hasGroup< FluxApproximationBase >( m_stabilizationName ) )
  {

    FluxApproximationBase & fluxApprox = fvManager.getFluxApproximation( m_stabilizationName );
    fluxApprox.addFieldName( contact::traction::key() );
    fluxApprox.setCoeffName( "penaltyStiffness" );


    forDiscretizationOnMeshTargets( domain.getMeshBodies(), [&] ( string const & meshBodyName,
                                                                  MeshLevel & mesh,
                                                                  arrayView1d< string const > const & regionNames )
    {
      mesh.getElemManager().forElementRegions< SurfaceElementRegion >( regionNames,
                                                                       [&]( localIndex const,
                                                                            SurfaceElementRegion const & region )
      {
        array1d< string > & stencilTargetRegions = fluxApprox.targetRegions( meshBodyName );
        stencilTargetRegions.emplace_back( region.getName() );
      } );
    } );
  }

}

void SolidMechanicsLagrangeContact::setupSystem( DomainPartition & domain,
                                                 DofManager & dofManager,
                                                 CRSMatrix< real64, globalIndex > & localMatrix,
                                                 ParallelVector & rhs,
                                                 ParallelVector & solution,
                                                 bool const GEOS_UNUSED_PARAM( setSparsity ) )
{
  if( m_precond )
  {
    m_precond->clear();
  }

  // setup monolithic coupled system
  SolverBase::setupSystem( domain, dofManager, localMatrix, rhs, solution, true ); // "true" is to force setSparsity

  if( !m_precond && m_linearSolverParameters.get().solverType != LinearSolverParameters::SolverType::direct )
  {
    createPreconditioner( domain );
  }
}

void SolidMechanicsLagrangeContact::implicitStepSetup( real64 const & time_n,
                                                       real64 const & dt,
                                                       DomainPartition & domain )
{
  computeRotationMatrices( domain );
  computeTolerances( domain );
  computeFaceDisplacementJump( domain );

  SolidMechanicsLagrangianFEM::implicitStepSetup( time_n, dt, domain );
}

void SolidMechanicsLagrangeContact::implicitStepComplete( real64 const & time_n,
                                                          real64 const & dt,
                                                          DomainPartition & domain )
{
  SolidMechanicsLagrangianFEM::implicitStepComplete( time_n, dt, domain );

  forDiscretizationOnMeshTargets( domain.getMeshBodies(), [&] ( string const &,
                                                                MeshLevel & mesh,
                                                                arrayView1d< string const > const & )
  {
    mesh.getElemManager().forElementSubRegions< FaceElementSubRegion >( [&]( FaceElementSubRegion & subRegion )
    {
      arrayView2d< real64 > const & deltaTraction = subRegion.getField< contact::deltaTraction >();
      arrayView2d< real64 const > const & dispJump = subRegion.getField< contact::dispJump >();
      arrayView2d< real64 > const & oldDispJump = subRegion.getField< contact::oldDispJump >();
      arrayView1d< integer const > const & fractureState = subRegion.getField< contact::fractureState >();
      arrayView1d< integer > const & oldFractureState = subRegion.getField< contact::oldFractureState >();

      forAll< parallelHostPolicy >( subRegion.size(), [=] ( localIndex const kfe )
      {
        for( localIndex i = 0; i < 3; ++i )
        {
          deltaTraction[kfe][i] = 0.0;
          oldDispJump[kfe][i] = dispJump[kfe][i];
        }
        oldFractureState[kfe] = fractureState[kfe];
      } );
    } );

    // Need a synchronization of deltaTraction as will be used in AssembleStabilization
    FieldIdentifiers fieldsToBeSync;
    fieldsToBeSync.addElementFields( { contact::deltaTraction::key() },
                                     { getUniqueFractureRegionName() } );

    CommunicationTools::getInstance().synchronizeFields( fieldsToBeSync,
                                                         mesh,
                                                         domain.getNeighbors(),
                                                         true );

  } );
}

SolidMechanicsLagrangeContact::~SolidMechanicsLagrangeContact()
{
  // TODO Auto-generated destructor stub
}

void SolidMechanicsLagrangeContact::computeTolerances( DomainPartition & domain ) const
{
  GEOS_MARK_FUNCTION;

  real64 minNormalTractionTolerance( 1e10 );
  real64 maxNormalTractionTolerance( -1e10 );
  real64 minNormalDisplacementTolerance( 1e10 );
  real64 maxNormalDisplacementTolerance( -1e10 );
  real64 minSlidingTolerance( 1e10 );
  real64 maxSlidingTolerance( -1e10 );

  forDiscretizationOnMeshTargets( domain.getMeshBodies(), [&] ( string const &,
                                                                MeshLevel & mesh,
                                                                arrayView1d< string const > const & )
  {
    FaceManager const & faceManager = mesh.getFaceManager();
    NodeManager const & nodeManager = mesh.getNodeManager();
    ElementRegionManager & elemManager = mesh.getElemManager();

    // Get the "face to element" map (valid for the entire mesh)
    FaceManager::ElemMapType const & faceToElem = faceManager.toElementRelation();
    arrayView2d< localIndex const > const & faceToElemRegion = faceToElem.m_toElementRegion;
    arrayView2d< localIndex const > const & faceToElemSubRegion = faceToElem.m_toElementSubRegion;
    arrayView2d< localIndex const > const & faceToElemIndex = faceToElem.m_toElementIndex;

    // Get the volume for all elements
    ElementRegionManager::ElementViewAccessor< arrayView1d< real64 const > > const elemVolume =
      elemManager.constructViewAccessor< array1d< real64 >, arrayView1d< real64 const > >( ElementSubRegionBase::viewKeyStruct::elementVolumeString() );

    // Get the coordinates for all nodes
    arrayView2d< real64 const, nodes::REFERENCE_POSITION_USD > const & nodePosition = nodeManager.referencePosition();

    // Bulk modulus accessor
    ElementRegionManager::ElementViewAccessor< arrayView1d< real64 const > > const bulkModulus =
      elemManager.constructMaterialViewAccessor< ElasticIsotropic, array1d< real64 >, arrayView1d< real64 const > >( ElasticIsotropic::viewKeyStruct::bulkModulusString() );
    // Shear modulus accessor
    ElementRegionManager::ElementViewAccessor< arrayView1d< real64 const > > const shearModulus =
      elemManager.constructMaterialViewAccessor< ElasticIsotropic, array1d< real64 >, arrayView1d< real64 const > >( ElasticIsotropic::viewKeyStruct::shearModulusString() );

    using NodeMapViewType = arrayView2d< localIndex const, cells::NODE_MAP_USD >;
    ElementRegionManager::ElementViewAccessor< NodeMapViewType > const elemToNode =
      elemManager.constructViewAccessor< CellElementSubRegion::NodeMapType, NodeMapViewType >( ElementSubRegionBase::viewKeyStruct::nodeListString() );
    ElementRegionManager::ElementViewConst< NodeMapViewType > const elemToNodeView = elemToNode.toNestedViewConst();

    elemManager.forElementSubRegions< FaceElementSubRegion >( [&]( FaceElementSubRegion & subRegion )
    {
      if( subRegion.hasField< contact::traction >() )
      {
        arrayView1d< integer const > const & ghostRank = subRegion.ghostRank();
        arrayView1d< real64 const > const & faceArea = subRegion.getElementArea().toViewConst();
        arrayView3d< real64 const > const & faceRotationMatrix = subRegion.getReference< array3d< real64 > >( viewKeyStruct::rotationMatrixString() );
        ArrayOfArraysView< localIndex const > const & elemsToFaces = subRegion.faceList().toViewConst();

        arrayView1d< real64 > const & normalTractionTolerance =
          subRegion.getReference< array1d< real64 > >( viewKeyStruct::normalTractionToleranceString() );
        arrayView1d< real64 > const & normalDisplacementTolerance =
          subRegion.getReference< array1d< real64 > >( viewKeyStruct::normalDisplacementToleranceString() );
        arrayView1d< real64 > const & slidingTolerance =
          subRegion.getReference< array1d< real64 > >( viewKeyStruct::slidingToleranceString() );

        RAJA::ReduceMin< ReducePolicy< parallelHostPolicy >, real64 > minSubRegionNormalTractionTolerance( 1e10 );
        RAJA::ReduceMax< ReducePolicy< parallelHostPolicy >, real64 > maxSubRegionNormalTractionTolerance( -1e10 );
        RAJA::ReduceMin< ReducePolicy< parallelHostPolicy >, real64 > minSubRegionNormalDisplacementTolerance( 1e10 );
        RAJA::ReduceMax< ReducePolicy< parallelHostPolicy >, real64 > maxSubRegionNormalDisplacementTolerance( -1e10 );
        RAJA::ReduceMin< ReducePolicy< parallelHostPolicy >, real64 > minSubRegionSlidingTolerance( 1e10 );
        RAJA::ReduceMax< ReducePolicy< parallelHostPolicy >, real64 > maxSubRegionSlidingTolerance( -1e10 );

        forAll< parallelHostPolicy >( subRegion.size(), [=] ( localIndex const kfe )
        {
          if( ghostRank[kfe] < 0 )
          {
            real64 const area = faceArea[kfe];
            // approximation of the stiffness along coordinate directions
            // ( first, second ) index -> ( element index, direction )
            // 1. T -> top (index 0), B -> bottom (index 1)
            // 2. the coordinate direction (x, y, z)
            real64 stiffDiagApprox[ 2 ][ 3 ];
            real64 averageYoungModulus = 0.0;
            real64 averageConstrainedModulus = 0.0;
            real64 averageBoxSize0 = 0.0;

            for( localIndex i = 0; i < elemsToFaces.sizeOfArray( kfe ); ++i )
            {
              localIndex const faceIndex = elemsToFaces[kfe][i];
              localIndex const er = faceToElemRegion[faceIndex][0];
              localIndex const esr = faceToElemSubRegion[faceIndex][0];
              localIndex const ei = faceToElemIndex[faceIndex][0];

              real64 const volume = elemVolume[er][esr][ei];

              // Get the "element to node" map for the specific region/subregion
              NodeMapViewType const & cellElemsToNodes = elemToNodeView[er][esr];
              localIndex const numNodesPerElem = cellElemsToNodes.size( 1 );

              // Compute the box size
              real64 maxSize[3];
              real64 minSize[3];
              for( localIndex j = 0; j < 3; ++j )
              {
                maxSize[j] = nodePosition[cellElemsToNodes[ei][0]][j];
                minSize[j] = nodePosition[cellElemsToNodes[ei][0]][j];
              }
              for( localIndex a = 1; a < numNodesPerElem; ++a )
              {
                for( localIndex j = 0; j < 3; ++j )
                {
                  maxSize[j] = fmax( maxSize[j], nodePosition[cellElemsToNodes[ei][a]][j] );
                  minSize[j] = fmin( minSize[j], nodePosition[cellElemsToNodes[ei][a]][j] );
                }
              }

              real64 boxSize[3];
              for( localIndex j = 0; j < 3; ++j )
              {
                boxSize[j] = maxSize[j] - minSize[j];
              }

              // Get linear elastic isotropic constitutive parameters for the element
              real64 const K = bulkModulus[er][esr][ei];
              real64 const G = shearModulus[er][esr][ei];
              real64 const E = 9.0 * K * G / ( 3.0 * K + G );
              real64 const nu = ( 3.0 * K - 2.0 * G ) / ( 2.0 * ( 3.0 * K + G ) );
              real64 const M = K + 4.0 / 3.0 * G;

              // Combine E and nu to obtain a stiffness approximation (like it was an hexahedron)
              for( localIndex j = 0; j < 3; ++j )
              {
                stiffDiagApprox[ i ][ j ] = E / ( ( 1.0 + nu )*( 1.0 - 2.0*nu ) ) * 4.0 / 9.0 * ( 2.0 - 3.0 * nu ) * volume / ( boxSize[j]*boxSize[j] );
              }

              averageYoungModulus += 0.5*E;
              averageConstrainedModulus += 0.5*M;
              averageBoxSize0 += 0.5*boxSize[0];
            }

            // Average the stiffness and compute the inverse
            real64 invStiffApprox[ 3 ][ 3 ] = { { 0 } };
            for( localIndex j = 0; j < 3; ++j )
            {
              invStiffApprox[ j ][ j ] = ( stiffDiagApprox[ 0 ][ j ] + stiffDiagApprox[ 1 ][ j ] ) / ( stiffDiagApprox[ 0 ][ j ] * stiffDiagApprox[ 1 ][ j ] );
            }

            // Rotate in the local reference system, computing R^T * (invK) * R
            real64 temp[ 3 ][ 3 ];
            LvArray::tensorOps::Rij_eq_AkiBkj< 3, 3, 3 >( temp, faceRotationMatrix[ kfe ], invStiffApprox );
            real64 rotatedInvStiffApprox[ 3 ][ 3 ];
            LvArray::tensorOps::Rij_eq_AikBkj< 3, 3, 3 >( rotatedInvStiffApprox, temp, faceRotationMatrix[ kfe ] );
            LvArray::tensorOps::scale< 3, 3 >( rotatedInvStiffApprox, area );

            // Finally, compute tolerances for the given fracture element

            normalDisplacementTolerance[kfe] = rotatedInvStiffApprox[ 0 ][ 0 ] * averageYoungModulus / 2.e+7;
            minSubRegionNormalDisplacementTolerance.min( normalDisplacementTolerance[kfe] );
            maxSubRegionNormalDisplacementTolerance.max( normalDisplacementTolerance[kfe] );

            slidingTolerance[kfe] = sqrt( rotatedInvStiffApprox[ 1 ][ 1 ] * rotatedInvStiffApprox[ 1 ][ 1 ] +
                                          rotatedInvStiffApprox[ 2 ][ 2 ] * rotatedInvStiffApprox[ 2 ][ 2 ] ) * averageYoungModulus / 2.e+7;
            minSubRegionSlidingTolerance.min( slidingTolerance[kfe] );
            maxSubRegionSlidingTolerance.max( slidingTolerance[kfe] );

            normalTractionTolerance[kfe] = 1.0 / 2.0 * averageConstrainedModulus / averageBoxSize0 * normalDisplacementTolerance[kfe];
            minSubRegionNormalTractionTolerance.min( normalTractionTolerance[kfe] );
            maxSubRegionNormalTractionTolerance.max( normalTractionTolerance[kfe] );
          }
        } );

        minNormalDisplacementTolerance = std::min( minNormalDisplacementTolerance, minSubRegionNormalDisplacementTolerance.get() );
        maxNormalDisplacementTolerance = std::max( maxNormalDisplacementTolerance, maxSubRegionNormalDisplacementTolerance.get() );
        minSlidingTolerance = std::min( minSlidingTolerance, minSubRegionSlidingTolerance.get() );
        maxSlidingTolerance = std::max( maxSlidingTolerance, maxSubRegionSlidingTolerance.get() );
        minNormalTractionTolerance = std::min( minNormalTractionTolerance, minSubRegionNormalTractionTolerance.get() );
        maxNormalTractionTolerance = std::max( maxNormalTractionTolerance, maxSubRegionNormalTractionTolerance.get() );
      }
    } );
  } );

  GEOS_LOG_LEVEL_RANK_0( 2, GEOS_FMT( "{}: normal displacement tolerance = [{}, {}], sliding tolerance = [{}, {}], normal traction tolerance = [{}, {}]",
                                      this->getName(), minNormalDisplacementTolerance, maxNormalDisplacementTolerance,
                                      minSlidingTolerance, maxSlidingTolerance,
                                      minNormalTractionTolerance, maxNormalTractionTolerance ) );
}

void SolidMechanicsLagrangeContact::resetStateToBeginningOfStep( DomainPartition & domain )
{
  SolidMechanicsLagrangianFEM::resetStateToBeginningOfStep( domain );

  forDiscretizationOnMeshTargets( domain.getMeshBodies(), [&] ( string const &,
                                                                MeshLevel & mesh,
                                                                arrayView1d< string const > const & )
  {
    ElementRegionManager & elemManager = mesh.getElemManager();

    elemManager.forElementSubRegions< FaceElementSubRegion >( [&]( FaceElementSubRegion & subRegion )
    {
      arrayView2d< real64 > const & traction = subRegion.getField< contact::traction >();
      arrayView2d< real64 > const & deltaTraction = subRegion.getField< contact::deltaTraction >();
      arrayView2d< real64 > const & dispJump = subRegion.getField< contact::dispJump >();
      arrayView2d< real64 const > const & oldDispJump = subRegion.getField< contact::oldDispJump >();

      arrayView1d< integer > const & fractureState = subRegion.getField< contact::fractureState >();
      arrayView1d< integer const > const & oldFractureState = subRegion.getField< contact::oldFractureState >();

      forAll< parallelHostPolicy >( subRegion.size(), [=] ( localIndex const kfe )
      {
        for( localIndex i = 0; i < 3; ++i )
        {
          traction[kfe][i] -= deltaTraction[kfe][i];
          deltaTraction[kfe][i] = 0.0;

          dispJump[kfe][i] = oldDispJump[kfe][i];
        }
        fractureState[kfe] = oldFractureState[kfe];
      } );
    } );
  } );
}

void SolidMechanicsLagrangeContact::computeFaceDisplacementJump( DomainPartition & domain )
{
  forDiscretizationOnMeshTargets( domain.getMeshBodies(), [&] ( string const &,
                                                                MeshLevel & mesh,
                                                                arrayView1d< string const > const & regionNames )
  {
    NodeManager const & nodeManager = mesh.getNodeManager();
    FaceManager & faceManager = mesh.getFaceManager();
    EdgeManager const & edgeManager = mesh.getEdgeManager();
    ElementRegionManager & elemManager = mesh.getElemManager();

    ArrayOfArraysView< localIndex const > const faceToNodeMap = faceManager.nodeList().toViewConst();
    ArrayOfArraysView< localIndex const > const faceToEdgeMap = faceManager.edgeList().toViewConst();
    arrayView2d< localIndex const > const & edgeToNodeMap = edgeManager.nodeList().toViewConst();
    arrayView2d< real64 const > faceCenters = faceManager.faceCenter();
    arrayView2d< real64 const > faceNormals = faceManager.faceNormal();
    arrayView1d< real64 const > faceAreas = faceManager.faceArea();

    // Get the coordinates for all nodes
    arrayView2d< real64 const, nodes::REFERENCE_POSITION_USD > const & nodePosition = nodeManager.referencePosition();
    arrayView2d< real64 const, nodes::TOTAL_DISPLACEMENT_USD > const & u =
      nodeManager.getField< solidMechanics::totalDisplacement >();

    elemManager.forElementSubRegions< FaceElementSubRegion >( regionNames,
                                                              [&]( localIndex const,
                                                                   FaceElementSubRegion & subRegion )
    {
      if( subRegion.hasField< contact::traction >() )
      {
        arrayView3d< real64 > const &
        rotationMatrix = subRegion.getReference< array3d< real64 > >( viewKeyStruct::rotationMatrixString() );
        ArrayOfArraysView< localIndex const > const & elemsToFaces = subRegion.faceList().toViewConst();
        arrayView1d< real64 const > const & area = subRegion.getElementArea().toViewConst();

        arrayView2d< real64 > const & dispJump = subRegion.getField< contact::dispJump >();
        arrayView1d< real64 > const & slip = subRegion.getField< fields::contact::slip >();
        arrayView1d< real64 > const & aperture = subRegion.getField< fields::elementAperture >();

        forAll< parallelHostPolicy >( subRegion.size(), [=] ( localIndex const kfe )
        {
          if( elemsToFaces.sizeOfArray( kfe ) != 2 )
          {
            return;
          }

          // Contact constraints
          localIndex const numNodesPerFace = faceToNodeMap.sizeOfArray( elemsToFaces[kfe][0] );

          stackArray1d< real64, FaceManager::maxFaceNodes() > nodalArea0;
          stackArray1d< real64, FaceManager::maxFaceNodes() > nodalArea1;
          computeFaceNodalArea( elemsToFaces[kfe][0],
                                nodePosition,
                                faceToNodeMap,
                                faceToEdgeMap,
                                edgeToNodeMap,
                                faceCenters,
                                faceNormals,
                                faceAreas,
                                nodalArea0 );

          computeFaceNodalArea( elemsToFaces[kfe][1],
                                nodePosition,
                                faceToNodeMap,
                                faceToEdgeMap,
                                edgeToNodeMap,
                                faceCenters,
                                faceNormals,
                                faceAreas,
                                nodalArea1 );

          real64 globalJumpTemp[ 3 ] = { 0 };
          for( localIndex a = 0; a < numNodesPerFace; ++a )
          {
            for( localIndex i = 0; i < 3; ++i )
            {
              globalJumpTemp[ i ] +=
                ( -u[faceToNodeMap( elemsToFaces[kfe][0], a )][i] * nodalArea0[a]
                  +u[faceToNodeMap( elemsToFaces[kfe][1], a )][i] * nodalArea1[a] ) / area[kfe];
            }
          }

          real64 dispJumpTemp[ 3 ];
          LvArray::tensorOps::Ri_eq_AjiBj< 3, 3 >( dispJumpTemp, rotationMatrix[ kfe ], globalJumpTemp );
          LvArray::tensorOps::copy< 3 >( dispJump[ kfe ], dispJumpTemp );

          slip[ kfe ] = LvArray::math::sqrt( LvArray::math::square( dispJump( kfe, 1 ) ) +
                                             LvArray::math::square( dispJump( kfe, 2 ) ) );
          aperture[ kfe ] = dispJump[ kfe ][ 0 ];
        } );
      }
    } );
  } );
}

void SolidMechanicsLagrangeContact::setupDofs( DomainPartition const & domain,
                                               DofManager & dofManager ) const
{
  GEOS_MARK_FUNCTION;

  SolidMechanicsLagrangianFEM::setupDofs( domain, dofManager );

  // restrict coupling to fracture regions only
  map< std::pair< string, string >, array1d< string > > meshTargets;
  forDiscretizationOnMeshTargets( domain.getMeshBodies(), [&] ( string const & meshBodyName,
                                                                MeshLevel const & meshLevel,
                                                                arrayView1d< string const > const & regionNames )
  {
    array1d< string > regions;
    ElementRegionManager const & elementRegionManager = meshLevel.getElemManager();
    elementRegionManager.forElementRegions< SurfaceElementRegion >( regionNames,
                                                                    [&]( localIndex const,
                                                                         SurfaceElementRegion const & region )
    {
      regions.emplace_back( region.getName() );
    } );
    meshTargets[std::make_pair( meshBodyName, meshLevel.getName())] = std::move( regions );
  } );

  dofManager.addField( contact::traction::key(),
                       FieldLocation::Elem,
                       3,
                       meshTargets );

  dofManager.addCoupling( solidMechanics::totalDisplacement::key(),
                          contact::traction::key(),
                          DofManager::Connector::Elem,
                          meshTargets );

  NumericalMethodsManager const & numericalMethodManager = domain.getNumericalMethodManager();
  FiniteVolumeManager const & fvManager = numericalMethodManager.getFiniteVolumeManager();
  FluxApproximationBase const & stabilizationMethod = fvManager.getFluxApproximation( m_stabilizationName );

  dofManager.addCoupling( contact::traction::key(), stabilizationMethod );
}

void SolidMechanicsLagrangeContact::assembleSystem( real64 const time,
                                                    real64 const dt,
                                                    DomainPartition & domain,
                                                    DofManager const & dofManager,
                                                    CRSMatrixView< real64, globalIndex const > const & localMatrix,
                                                    arrayView1d< real64 > const & localRhs )
{
  GEOS_MARK_FUNCTION;

  synchronizeFractureState( domain );

  SolidMechanicsLagrangianFEM::assembleSystem( time,
                                               dt,
                                               domain,
                                               dofManager,
                                               localMatrix,
                                               localRhs );

  assembleContact( domain, dofManager, localMatrix, localRhs );

  // for sequential: add (fixed) pressure force contribution into residual (no derivatives)
  if( m_isFixedStressPoromechanicsUpdate )
  {
    forDiscretizationOnMeshTargets( domain.getMeshBodies(), [&]( string const &,
                                                                 MeshLevel const & mesh,
                                                                 arrayView1d< string const > const & regionNames )
    {
      assembleForceResidualPressureContribution( mesh, regionNames, dofManager, localMatrix, localRhs );
    } );
  }
}

void SolidMechanicsLagrangeContact::assembleContact( DomainPartition & domain,
                                                     DofManager const & dofManager,
                                                     CRSMatrixView< real64, globalIndex const > const & localMatrix,
                                                     arrayView1d< real64 > const & localRhs )
{
  forDiscretizationOnMeshTargets( domain.getMeshBodies(), [&] ( string const &,
                                                                MeshLevel & mesh,
                                                                arrayView1d< string const > const & regionNames )
  {
    /// assemble Kut
    assembleForceResidualDerivativeWrtTraction( mesh, regionNames, dofManager, localMatrix, localRhs );
    /// assemble Ktu, Ktt blocks.
    assembleTractionResidualDerivativeWrtDisplacementAndTraction( mesh, regionNames, dofManager, localMatrix, localRhs );
    /// assemble stabilization
    assembleStabilization( mesh, domain.getNumericalMethodManager(), dofManager, localMatrix, localRhs );
  } );
}

void SolidMechanicsLagrangeContact::
  assembleForceResidualPressureContribution( MeshLevel const & mesh,
                                             arrayView1d< string const > const & regionNames,
                                             DofManager const & dofManager,
                                             CRSMatrixView< real64, globalIndex const > const & localMatrix,
                                             arrayView1d< real64 > const & localRhs )
{
  GEOS_MARK_FUNCTION;

  FaceManager const & faceManager = mesh.getFaceManager();
  NodeManager const & nodeManager = mesh.getNodeManager();
  EdgeManager const & edgeManager = mesh.getEdgeManager();
  ElementRegionManager const & elemManager = mesh.getElemManager();

  ArrayOfArraysView< localIndex const > const faceToNodeMap = faceManager.nodeList().toViewConst();
  ArrayOfArraysView< localIndex const > const faceToEdgeMap = faceManager.edgeList().toViewConst();
  arrayView2d< localIndex const > const & edgeToNodeMap = edgeManager.nodeList().toViewConst();
  arrayView2d< real64 const > faceCenters = faceManager.faceCenter();
  arrayView2d< real64 const > faceNormal = faceManager.faceNormal();
  arrayView1d< real64 const > faceAreas = faceManager.faceArea();

  string const & dispDofKey = dofManager.getKey( solidMechanics::totalDisplacement::key() );

  arrayView1d< globalIndex const > const &
  dispDofNumber = nodeManager.getReference< globalIndex_array >( dispDofKey );
  globalIndex const rankOffset = dofManager.rankOffset();

  // Get the coordinates for all nodes
  arrayView2d< real64 const, nodes::REFERENCE_POSITION_USD > const & nodePosition = nodeManager.referencePosition();

  elemManager.forElementSubRegions< FaceElementSubRegion >( regionNames,
                                                            [&]( localIndex const,
                                                                 FaceElementSubRegion const & subRegion )
  {
    arrayView1d< real64 const > const & pressure = subRegion.getReference< array1d< real64 > >( flow::pressure::key() );
    ArrayOfArraysView< localIndex const > const & elemsToFaces = subRegion.faceList().toViewConst();

    forAll< serialPolicy >( subRegion.size(), [=]( localIndex const kfe )
    {
      localIndex const kf0 = elemsToFaces[kfe][0];
      localIndex const numNodesPerFace = faceToNodeMap.sizeOfArray( kf0 );

      real64 Nbar[3];
      Nbar[ 0 ] = faceNormal[elemsToFaces[kfe][0]][0] - faceNormal[elemsToFaces[kfe][1]][0];
      Nbar[ 1 ] = faceNormal[elemsToFaces[kfe][0]][1] - faceNormal[elemsToFaces[kfe][1]][1];
      Nbar[ 2 ] = faceNormal[elemsToFaces[kfe][0]][2] - faceNormal[elemsToFaces[kfe][1]][2];
      LvArray::tensorOps::normalize< 3 >( Nbar );

      globalIndex rowDOF[3 * m_maxFaceNodes];
      real64 nodeRHS[3 * m_maxFaceNodes];
      stackArray1d< real64, 3 * m_maxFaceNodes > dRdP( 3*m_maxFaceNodes );

      for( localIndex kf=0; kf<2; ++kf )
      {
        localIndex const faceIndex = elemsToFaces[kfe][kf];
        // Compute local area contribution for each node
        stackArray1d< real64, FaceManager::maxFaceNodes() > nodalArea;
        computeFaceNodalArea( elemsToFaces[kfe][kf],
                              nodePosition,
                              faceToNodeMap,
                              faceToEdgeMap,
                              edgeToNodeMap,
                              faceCenters,
                              faceNormal,
                              faceAreas,
                              nodalArea );

        for( localIndex a=0; a<numNodesPerFace; ++a )
        {
          real64 const nodalForceMag = -( pressure[kfe] ) * nodalArea[a];
          real64 globalNodalForce[ 3 ];
          LvArray::tensorOps::scaledCopy< 3 >( globalNodalForce, Nbar, nodalForceMag );

          for( localIndex i=0; i<3; ++i )
          {
            rowDOF[3*a+i] = dispDofNumber[faceToNodeMap( faceIndex, a )] + LvArray::integerConversion< globalIndex >( i );
            // Opposite sign w.r.t. theory because of minus sign in stiffness matrix definition (K < 0)
            nodeRHS[3*a+i] = +globalNodalForce[i] * pow( -1, kf );
          }
        }

        for( localIndex idof = 0; idof < numNodesPerFace * 3; ++idof )
        {
          localIndex const localRow = LvArray::integerConversion< localIndex >( rowDOF[idof] - rankOffset );

          if( localRow >= 0 && localRow < localMatrix.numRows() )
          {
            RAJA::atomicAdd( parallelHostAtomic{}, &localRhs[localRow], nodeRHS[idof] );
          }
        }
      }
    } );
  } );
}

real64 SolidMechanicsLagrangeContact::calculateResidualNorm( real64 const & time,
                                                             real64 const & dt,
                                                             DomainPartition const & domain,
                                                             DofManager const & dofManager,
                                                             arrayView1d< real64 const > const & localRhs )
{
  GEOS_MARK_FUNCTION;

  real64 const solidResidual = SolidMechanicsLagrangianFEM::calculateResidualNorm( time, dt, domain, dofManager, localRhs );

  real64 const contactResidual = calculateContactResidualNorm( domain, dofManager, localRhs );

  return sqrt( solidResidual * solidResidual + contactResidual * contactResidual );
}

real64 SolidMechanicsLagrangeContact::calculateContactResidualNorm( DomainPartition const & domain,
                                                                    DofManager const & dofManager,
                                                                    arrayView1d< real64 const > const & localRhs )
{
  string const & dofKey = dofManager.getKey( contact::traction::key() );
  globalIndex const rankOffset = dofManager.rankOffset();

  real64 stickResidual = 0.0;
  real64 slipResidual = 0.0;
  real64 slipNormalizer = 0.0;
  real64 openResidual = 0.0;
  real64 openNormalizer = 0.0;

  forDiscretizationOnMeshTargets( domain.getMeshBodies(), [&] ( string const &,
                                                                MeshLevel const & mesh,
                                                                arrayView1d< string const > const & regionNames )
  {
    mesh.getElemManager().forElementSubRegions< FaceElementSubRegion >( regionNames,
                                                                        [&]( localIndex const, FaceElementSubRegion const & subRegion )
    {
      arrayView1d< globalIndex const > const & dofNumber = subRegion.getReference< array1d< globalIndex > >( dofKey );
      arrayView1d< integer const > const & ghostRank = subRegion.ghostRank();
      arrayView1d< integer const > const & fractureState = subRegion.getField< contact::fractureState >();
      arrayView1d< real64 const > const & area = subRegion.getElementArea();

      RAJA::ReduceSum< parallelHostReduce, real64 > stickSum( 0.0 );
      RAJA::ReduceSum< parallelHostReduce, real64 > slipSum( 0.0 );
      RAJA::ReduceMax< parallelHostReduce, real64 > slipMax( 0.0 );
      RAJA::ReduceSum< parallelHostReduce, real64 > openSum( 0.0 );
      RAJA::ReduceMax< parallelHostReduce, real64 > openMax( 0.0 );
      forAll< parallelHostPolicy >( subRegion.size(), [=] ( localIndex const k )
      {
        if( ghostRank[k] < 0 )
        {
          localIndex const localRow = LvArray::integerConversion< localIndex >( dofNumber[k] - rankOffset );
          switch( fractureState[k] )
          {
            case contact::FractureState::Stick:
              {
                for( localIndex dim = 0; dim < 3; ++dim )
                {
                  real64 const norm = localRhs[localRow + dim] / area[k];
                  stickSum += norm * norm;
                }
                break;
              }
            case contact::FractureState::Slip:
            case contact::FractureState::NewSlip:
              {
                for( localIndex dim = 0; dim < 3; ++dim )
                {
                  slipSum += localRhs[localRow + dim] * localRhs[localRow + dim];
                  slipMax.max( LvArray::math::abs( localRhs[localRow + dim] ) );
                }
                break;
              }
            case contact::FractureState::Open:
              {
                for( localIndex dim = 0; dim < 3; ++dim )
                {
                  openSum += localRhs[localRow + dim] * localRhs[localRow + dim];
                  openMax.max( LvArray::math::abs( localRhs[localRow + dim] ) );
                }
                break;
              }
          }
        }
      } );

      stickResidual += stickSum.get();
      slipResidual += slipSum.get();
      slipNormalizer = LvArray::math::max( slipNormalizer, slipMax.get());
      openResidual += openSum.get();
      openNormalizer = LvArray::math::max( openNormalizer, openMax.get());
    } );
  } );

  stickResidual = MpiWrapper::sum( stickResidual );
  stickResidual = sqrt( stickResidual );

  slipResidual = MpiWrapper::sum( slipResidual );
  slipNormalizer = MpiWrapper::max( slipNormalizer );
  slipResidual = sqrt( slipResidual ) / ( slipNormalizer + 1.0 );

  openResidual = MpiWrapper::sum( openResidual );
  openNormalizer = MpiWrapper::max( openNormalizer );
  openResidual = sqrt( openResidual ) / ( openNormalizer + 1.0 );

  if( getLogLevel() >= 1 && logger::internal::rank==0 )
  {
    std::cout << GEOS_FMT( "        ( Rstick Rslip Ropen ) = ( {:15.6e} {:15.6e} {:15.6e} )", stickResidual, slipResidual, openResidual );
  }

  return sqrt( stickResidual * stickResidual + slipResidual * slipResidual + openResidual * openResidual );
}

void SolidMechanicsLagrangeContact::createPreconditioner( DomainPartition const & domain )
{
  if( m_linearSolverParameters.get().preconditionerType == LinearSolverParameters::PreconditionerType::block )
  {
    // TODO: move among inputs (xml)
    string const leadingBlockApproximation = "blockJacobi";

    LinearSolverParameters mechParams = getLinearSolverParameters();
    // Because of boundary conditions
    mechParams.isSymmetric = false;

    std::unique_ptr< BlockPreconditioner< LAInterface > > precond;
    std::unique_ptr< PreconditionerBase< LAInterface > > tracPrecond;

    if( leadingBlockApproximation == "jacobi" )
    {
      precond = std::make_unique< BlockPreconditioner< LAInterface > >( BlockShapeOption::LowerUpperTriangular,
                                                                        SchurComplementOption::FirstBlockDiagonal,
                                                                        BlockScalingOption::UserProvided );
      // Using GEOSX implementation of Jacobi preconditioner
      // tracPrecond = std::make_unique< PreconditionerJacobi< LAInterface > >();

      // Using LAI implementation of Jacobi preconditioner
      LinearSolverParameters tracParams;
      tracParams.preconditionerType = LinearSolverParameters::PreconditionerType::jacobi;
      tracPrecond = LAInterface::createPreconditioner( tracParams );
    }
    else if( leadingBlockApproximation == "blockJacobi" )
    {
      precond = std::make_unique< BlockPreconditioner< LAInterface > >( BlockShapeOption::LowerUpperTriangular,
                                                                        SchurComplementOption::FirstBlockUserDefined,
                                                                        BlockScalingOption::UserProvided );
      tracPrecond = std::make_unique< PreconditionerBlockJacobi< LAInterface > >( mechParams.dofsPerNode );
    }
    else
    {
      GEOS_ERROR( "SolidMechanicsLagrangeContact::CreatePreconditioner leadingBlockApproximation option " << leadingBlockApproximation << " not supported" );
    }

    // Preconditioner for the leading block: tracPrecond
    precond->setupBlock( 0,
                         { { contact::traction::key(), { 3, true } } },
                         std::move( tracPrecond ) );

    if( mechParams.amg.nullSpaceType == LinearSolverParameters::AMG::NullSpaceType::rigidBodyModes )
    {
      if( getRigidBodyModes().empty() )
      {
        MeshLevel const & mesh = domain.getMeshBody( 0 ).getBaseDiscretization();
        LAIHelperFunctions::computeRigidBodyModes( mesh,
                                                   m_dofManager,
                                                   { solidMechanics::totalDisplacement::key() },
                                                   getRigidBodyModes() );
      }
    }

    // Preconditioner for the Schur complement: mechPrecond
    std::unique_ptr< PreconditionerBase< LAInterface > > mechPrecond = LAInterface::createPreconditioner( mechParams, getRigidBodyModes() );
    precond->setupBlock( 1,
                         { { solidMechanics::totalDisplacement::key(), { 3, true } } },
                         std::move( mechPrecond ) );

    m_precond = std::move( precond );
  }
  else
  {
    //TODO: Revisit this part such that is coherent across physics solver
    //m_precond = LAInterface::createPreconditioner( m_linearSolverParameters.get() );
  }
}

void SolidMechanicsLagrangeContact::computeRotationMatrices( DomainPartition & domain ) const
{
  GEOS_MARK_FUNCTION;
  forDiscretizationOnMeshTargets( domain.getMeshBodies(), [&] ( string const &,
                                                                MeshLevel & mesh,
                                                                arrayView1d< string const > const & regionNames )
  {
    FaceManager const & faceManager = mesh.getFaceManager();

    arrayView2d< real64 const > const faceNormal = faceManager.faceNormal();

    mesh.getElemManager().forElementSubRegions< FaceElementSubRegion >( regionNames,
                                                                        [&]( localIndex const,
                                                                             FaceElementSubRegion & subRegion )
    {
      ArrayOfArraysView< localIndex const > const & elemsToFaces = subRegion.faceList().toViewConst();

      arrayView3d< real64 > const &
      rotationMatrix = subRegion.getReference< array3d< real64 > >( viewKeyStruct::rotationMatrixString() );
      arrayView2d< real64 > const unitNormal   = subRegion.getNormalVector();
      arrayView2d< real64 > const unitTangent1 = subRegion.getTangentVector1();
      arrayView2d< real64 > const unitTangent2 = subRegion.getTangentVector2();

      forAll< parallelHostPolicy >( subRegion.size(), [=]( localIndex const kfe )
      {
        if( elemsToFaces.sizeOfArray( kfe ) != 2 )
        {
          return;
        }

        localIndex const f0 = elemsToFaces[kfe][0];
        localIndex const f1 = elemsToFaces[kfe][1];

        stackArray1d< real64, 3 > Nbar( 3 );
        Nbar[ 0 ] = faceNormal[f0][0] - faceNormal[f1][0];
        Nbar[ 1 ] = faceNormal[f0][1] - faceNormal[f1][1];
        Nbar[ 2 ] = faceNormal[f0][2] - faceNormal[f1][2];
        LvArray::tensorOps::normalize< 3 >( Nbar );

        computationalGeometry::RotationMatrix_3D( Nbar.toSliceConst(), rotationMatrix[kfe] );
        real64 const columnVector1[3] = { rotationMatrix[kfe][ 0 ][ 1 ],
                                          rotationMatrix[kfe][ 1 ][ 1 ],
                                          rotationMatrix[kfe][ 2 ][ 1 ] };

        real64 const columnVector2[3] = { rotationMatrix[kfe][ 0 ][ 2 ],
                                          rotationMatrix[kfe][ 1 ][ 2 ],
                                          rotationMatrix[kfe][ 2 ][ 2 ] };

        LvArray::tensorOps::copy< 3 >( unitNormal[kfe], Nbar );
        LvArray::tensorOps::copy< 3 >( unitTangent1[kfe], columnVector1 );
        LvArray::tensorOps::copy< 3 >( unitTangent2[kfe], columnVector2 );
      } );
    } );
  } );
}

void SolidMechanicsLagrangeContact::computeFaceIntegrals( arrayView2d< real64 const, nodes::REFERENCE_POSITION_USD > const & nodesCoords,
                                                          localIndex const (&faceToNodes)[11],
                                                          localIndex const (&faceToEdges)[11],
                                                          localIndex const & numFaceVertices,
                                                          real64 const & faceArea,
                                                          real64 const (&faceCenter)[3],
                                                          real64 const (&faceNormal)[3],
                                                          arrayView2d< localIndex const > const & edgeToNodes,
                                                          real64 const & invCellDiameter,
                                                          real64 const (&cellCenter)[3],
                                                          stackArray1d< real64, FaceManager::maxFaceNodes() > & basisIntegrals,
                                                          real64 (& threeDMonomialIntegrals)[3] ) const
{
  GEOS_MARK_FUNCTION;
  localIndex const MFN = m_maxFaceNodes; // Max number of face vertices.
  basisIntegrals.resize( numFaceVertices );
  // Rotate the face.
  //  - compute rotation matrix.
  real64 faceRotationMatrix[ 3 ][ 3 ];
  computationalGeometry::RotationMatrix_3D( faceNormal, faceRotationMatrix );
  //  - below we compute the diameter, the rotated vertices and the rotated center.
  real64 faceRotatedVertices[ MFN ][ 2 ];
  real64 faceDiameter = 0;

  for( localIndex numVertex = 0; numVertex < numFaceVertices; ++numVertex )
  {
    // apply the transpose (that is the inverse) of the rotation matrix to face vertices.
    // NOTE:
    // the second and third rows of the transpose of the rotation matrix rotate on the 2D face.
    faceRotatedVertices[numVertex][0] =
      faceRotationMatrix[ 0 ][ 1 ]*nodesCoords( faceToNodes[ numVertex ], 0 ) +
      faceRotationMatrix[ 1 ][ 1 ]*nodesCoords( faceToNodes[ numVertex ], 1 ) +
      faceRotationMatrix[ 2 ][ 1 ]*nodesCoords( faceToNodes[ numVertex ], 2 );
    faceRotatedVertices[numVertex][1] =
      faceRotationMatrix[ 0 ][ 2 ]*nodesCoords( faceToNodes[ numVertex ], 0 ) +
      faceRotationMatrix[ 1 ][ 2 ]*nodesCoords( faceToNodes[ numVertex ], 1 ) +
      faceRotationMatrix[ 2 ][ 2 ]*nodesCoords( faceToNodes[ numVertex ], 2 );
  }

  faceDiameter = computationalGeometry::computeDiameter< 2 >( faceRotatedVertices,
                                                              numFaceVertices );
  real64 const invFaceDiameter = 1.0/faceDiameter;
  // - rotate the face centroid as done for the vertices.
  real64 faceRotatedCentroid[2];
  faceRotatedCentroid[0] =
    faceRotationMatrix[ 0 ][ 1 ]*faceCenter[0] +
    faceRotationMatrix[ 1 ][ 1 ]*faceCenter[1] +
    faceRotationMatrix[ 2 ][ 1 ]*faceCenter[2];
  faceRotatedCentroid[1] =
    faceRotationMatrix[ 0 ][ 2 ]*faceCenter[0] +
    faceRotationMatrix[ 1 ][ 2 ]*faceCenter[1] +
    faceRotationMatrix[ 2 ][ 2 ]*faceCenter[2];
  // - compute edges' lengths, outward pointing normals and local edge-to-nodes map.
  real64 edgeOutwardNormals[ MFN ][ 2 ];
  real64 edgeLengths[ MFN ];
  localIndex localEdgeToNodes[ MFN ][ 2 ];

  for( localIndex numEdge = 0; numEdge < numFaceVertices; ++numEdge )
  {
    if( edgeToNodes( faceToEdges[numEdge], 0 ) == faceToNodes[ numEdge ] )
    {
      localEdgeToNodes[ numEdge ][ 0 ] = numEdge;
      localEdgeToNodes[ numEdge ][ 1 ] = (numEdge+1)%numFaceVertices;
    }
    else
    {
      localEdgeToNodes[ numEdge ][ 0 ] = (numEdge+1)%numFaceVertices;
      localEdgeToNodes[ numEdge ][ 1 ] = numEdge;
    }
    real64 edgeTangent[2];
    edgeTangent[0] = faceRotatedVertices[(numEdge+1)%numFaceVertices][0] -
                     faceRotatedVertices[numEdge][0];
    edgeTangent[1] = faceRotatedVertices[(numEdge+1)%numFaceVertices][1] -
                     faceRotatedVertices[numEdge][1];
    edgeOutwardNormals[numEdge][0] = edgeTangent[1];
    edgeOutwardNormals[numEdge][1] = -edgeTangent[0];
    real64 signTestVector[2];
    signTestVector[0] = faceRotatedVertices[numEdge][0] - faceRotatedCentroid[0];
    signTestVector[1] = faceRotatedVertices[numEdge][1] - faceRotatedCentroid[1];
    if( signTestVector[0]*edgeOutwardNormals[numEdge][0] +
        signTestVector[1]*edgeOutwardNormals[numEdge][1] < 0 )
    {
      edgeOutwardNormals[numEdge][0] = -edgeOutwardNormals[numEdge][0];
      edgeOutwardNormals[numEdge][1] = -edgeOutwardNormals[numEdge][1];
    }
    edgeLengths[numEdge] = LvArray::math::sqrt< real64 >( edgeTangent[0]*edgeTangent[0] +
                                                          edgeTangent[1]*edgeTangent[1] );
    edgeOutwardNormals[numEdge][0] /= edgeLengths[numEdge];
    edgeOutwardNormals[numEdge][1] /= edgeLengths[numEdge];
  }

  // Compute boundary quadrature weights (also equal to the integrals of basis functions on the
  // boundary).
  real64 boundaryQuadratureWeights[ MFN ];
  for( localIndex numWeight = 0; numWeight < numFaceVertices; ++numWeight )
    boundaryQuadratureWeights[numWeight] = 0.0;
  for( localIndex numEdge = 0; numEdge < numFaceVertices; ++numEdge )
  {
    boundaryQuadratureWeights[ localEdgeToNodes[ numEdge ][ 0 ] ] += 0.5*edgeLengths[numEdge];
    boundaryQuadratureWeights[ localEdgeToNodes[ numEdge ][ 1 ] ] += 0.5*edgeLengths[numEdge];
  }

  // Compute scaled monomials' integrals on edges.
  real64 monomBoundaryIntegrals[3] = { 0.0 };
  for( localIndex numVertex = 0; numVertex < numFaceVertices; ++numVertex )
  {
    monomBoundaryIntegrals[0] += boundaryQuadratureWeights[ numVertex ];
    monomBoundaryIntegrals[1] += (faceRotatedVertices[ numVertex ][ 0 ] - faceRotatedCentroid[0]) *
                                 invFaceDiameter*boundaryQuadratureWeights[ numVertex ];
    monomBoundaryIntegrals[2] += (faceRotatedVertices[ numVertex ][ 1 ] - faceRotatedCentroid[1]) *
                                 invFaceDiameter*boundaryQuadratureWeights[ numVertex ];
  }

  // Compute non constant 2D and 3D scaled monomials' integrals on the face.
  real64 monomInternalIntegrals[2] = { 0.0 };
  for( localIndex numSubTriangle = 0; numSubTriangle < numFaceVertices; ++numSubTriangle )
  {
    localIndex const nextVertex = (numSubTriangle+1)%numFaceVertices;
    // - compute value of 2D monomials at the quadrature point on the sub-triangle (the
    //   barycenter).
    //   The result is ((v(0)+v(1)+faceCenter)/3 - faceCenter) / faceDiameter =
    //   = (v(0) + v(1) - 2*faceCenter)/(3*faceDiameter).
    real64 monomialValues[2];
    for( localIndex i = 0; i < 2; ++i )
    {
      monomialValues[i] = (faceRotatedVertices[numSubTriangle][i] +
                           faceRotatedVertices[nextVertex][i] -
                           2.0*faceRotatedCentroid[i]) / (3.0*faceDiameter);
    }
    // compute value of 3D monomials at the quadrature point on the sub-triangle (the
    // barycenter).  The result is
    // ((v(0) + v(1) + faceCenter)/3 - cellCenter)/cellDiameter.
    real64 threeDMonomialValues[3];
    for( localIndex i = 0; i < 3; ++i )
    {
      threeDMonomialValues[i] = ( (faceCenter[i] +
                                   nodesCoords[faceToNodes[ numSubTriangle ]][i] +
                                   nodesCoords[faceToNodes[ nextVertex ]][i]) / 3.0 -
                                  cellCenter[i] ) * invCellDiameter;
    }
    // compute quadrature weight associated to the quadrature point (the area of the
    // sub-triangle).
    real64 edgesTangents[2][2];               // used to compute the area of the sub-triangle
    for( localIndex i = 0; i < 2; ++i )
    {
      edgesTangents[0][i] = faceRotatedVertices[numSubTriangle][i] - faceRotatedCentroid[i];
    }
    for( localIndex i = 0; i < 2; ++i )
    {
      edgesTangents[1][i] = faceRotatedVertices[nextVertex][i] - faceRotatedCentroid[i];
    }
    real64 subTriangleArea = 0.5*LvArray::math::abs
                               ( edgesTangents[0][0]*edgesTangents[1][1] -
                               edgesTangents[0][1]*edgesTangents[1][0] );
    // compute the integrals on the sub-triangle and add it to the global integrals
    for( localIndex i = 0; i < 2; ++i )
    {
      monomInternalIntegrals[ i ] += monomialValues[ i ]*subTriangleArea;
    }
    for( localIndex i = 0; i < 3; ++i )
    {
      // threeDMonomialIntegrals is assumed to be initialized to 0 by the caller
      threeDMonomialIntegrals[ i ] += threeDMonomialValues[ i ]*subTriangleArea;
    }
  }

  // Compute integral of basis functions times normal derivative of monomials on the boundary.
  real64 basisTimesMonomNormalDerBoundaryInt[ MFN ][ 2 ];
  for( localIndex numVertex = 0; numVertex < numFaceVertices; ++numVertex )
  {
    for( localIndex i = 0; i < 2; ++i )
    {
      basisTimesMonomNormalDerBoundaryInt[ numVertex ][ i ] = 0.0;
    }
  }
  for( localIndex numVertex = 0; numVertex < numFaceVertices; ++numVertex )
  {
    for( localIndex i = 0; i < 2; ++i )
    {
      real64 thisEdgeIntTimesNormal_i = edgeOutwardNormals[numVertex][i]*edgeLengths[numVertex];
      basisTimesMonomNormalDerBoundaryInt[ localEdgeToNodes[ numVertex ][ 0 ] ][i] += thisEdgeIntTimesNormal_i;
      basisTimesMonomNormalDerBoundaryInt[ localEdgeToNodes[ numVertex ][ 1 ] ][i] += thisEdgeIntTimesNormal_i;
    }
  }
  for( localIndex numVertex = 0; numVertex < numFaceVertices; ++numVertex )
  {
    for( localIndex i = 0; i < 2; ++i )
    {
      basisTimesMonomNormalDerBoundaryInt[ numVertex ][ i ] *= 0.5*invFaceDiameter;
    }
  }

  // Compute integral mean of basis functions on this face.
  real64 const invFaceArea = 1.0/faceArea;
  real64 const monomialDerivativeInverse = (faceDiameter*faceDiameter)*invFaceArea;
  for( localIndex numVertex = 0; numVertex < numFaceVertices; ++numVertex )
  {
    real64 piNablaDofs[ 3 ];
    piNablaDofs[ 1 ] = monomialDerivativeInverse *
                       basisTimesMonomNormalDerBoundaryInt[ numVertex ][ 0 ];
    piNablaDofs[ 2 ] = monomialDerivativeInverse *
                       basisTimesMonomNormalDerBoundaryInt[ numVertex ][ 1 ];
    piNablaDofs[ 0 ] = (boundaryQuadratureWeights[ numVertex ] -
                        piNablaDofs[ 1 ]*monomBoundaryIntegrals[ 1 ] -
                        piNablaDofs[ 2 ]*monomBoundaryIntegrals[ 2 ])/monomBoundaryIntegrals[ 0 ];
    basisIntegrals[ numVertex ] = piNablaDofs[ 0 ]*faceArea +
                                  (piNablaDofs[ 1 ]*monomInternalIntegrals[ 0 ] +
                                   piNablaDofs[ 2 ]*monomInternalIntegrals[ 1 ]);
  }
}

void SolidMechanicsLagrangeContact::computeFaceNodalArea( localIndex const kf0,
                                                          arrayView2d< real64 const, nodes::REFERENCE_POSITION_USD > const & nodePosition,
                                                          ArrayOfArraysView< localIndex const > const & faceToNodeMap,
                                                          ArrayOfArraysView< localIndex const > const & faceToEdgeMap,
                                                          arrayView2d< localIndex const > const & edgeToNodeMap,
                                                          arrayView2d< real64 const > const faceCenters,
                                                          arrayView2d< real64 const > const faceNormals,
                                                          arrayView1d< real64 const > const faceAreas,
                                                          stackArray1d< real64, FaceManager::maxFaceNodes() > & basisIntegrals ) const
{
  GEOS_MARK_FUNCTION;
  localIndex const TriangularPermutation[3] = { 0, 1, 2 };
  localIndex const QuadrilateralPermutation[4] = { 0, 1, 3, 2 };
  localIndex const numNodesPerFace = faceToNodeMap.sizeOfArray( kf0 );

  basisIntegrals.resize( numNodesPerFace );
  for( localIndex a = 0; a < numNodesPerFace; ++a )
  {
    basisIntegrals[a] = 0.0;
  }
  localIndex const * const permutation = ( numNodesPerFace == 3 ) ? TriangularPermutation : QuadrilateralPermutation;
  if( numNodesPerFace == 3 )
  {
    real64 xLocal[3][3];
    for( localIndex a = 0; a < numNodesPerFace; ++a )
    {
      for( localIndex j = 0; j < 3; ++j )
      {
        xLocal[a][j] = nodePosition[faceToNodeMap( kf0, permutation[a] )][j];
      }
    }
    real64 N[3];
    for( localIndex q=0; q<H1_TriangleFace_Lagrange1_Gauss1::numQuadraturePoints; ++q )
    {
      real64 const detJ = H1_TriangleFace_Lagrange1_Gauss1::transformedQuadratureWeight( q, xLocal );
      H1_TriangleFace_Lagrange1_Gauss1::calcN( q, N );
      for( localIndex a = 0; a < numNodesPerFace; ++a )
      {
        basisIntegrals[a] += detJ * N[permutation[a]];
      }
    }
  }
  else if( numNodesPerFace == 4 )
  {
    real64 xLocal[4][3];
    for( localIndex a = 0; a < numNodesPerFace; ++a )
    {
      for( localIndex j = 0; j < 3; ++j )
      {
        xLocal[a][j] = nodePosition[faceToNodeMap( kf0, permutation[a] )][j];
      }
    }
    real64 N[4];
    for( localIndex q=0; q<H1_QuadrilateralFace_Lagrange1_GaussLegendre2::numQuadraturePoints; ++q )
    {
      real64 const detJ = H1_QuadrilateralFace_Lagrange1_GaussLegendre2::transformedQuadratureWeight( q, xLocal );
      H1_QuadrilateralFace_Lagrange1_GaussLegendre2::calcN( q, N );
      for( localIndex a = 0; a < numNodesPerFace; ++a )
      {
        basisIntegrals[a] += detJ * N[permutation[a]];
      }
    }
  }
  else if( numNodesPerFace > 4 && numNodesPerFace <= m_maxFaceNodes )
  {
    // we need to L2 projector based on VEM to approximate the quadrature weights
    // we need to use extra geometry information to computing L2 projector

    localIndex const MFN = m_maxFaceNodes; // Max number of face vertices.
    localIndex const faceIndex = kf0;
    localIndex const numFaceNodes = faceToNodeMap[ faceIndex ].size();

    // get the face center and normal.
    real64 const faceArea = faceAreas[ faceIndex ];
    localIndex faceToNodes[ MFN ];
    localIndex faceToEdges[ MFN ];
    for( localIndex i = 0; i < numFaceNodes; ++i )
    {
      faceToNodes[i] = faceToNodeMap[ faceIndex ][ i ];
      faceToEdges[i] = faceToEdgeMap[ faceIndex ][ i ];
    }
    // - get outward face normal and center
    real64 faceNormal[3] = { faceNormals[faceIndex][0],
                             faceNormals[faceIndex][1],
                             faceNormals[faceIndex][2] };
    real64 const faceCenter[3] { faceCenters[faceIndex][0],
                                 faceCenters[faceIndex][1],
                                 faceCenters[faceIndex][2] };
    // - compute integrals calling auxiliary method
    real64 threeDMonomialIntegrals[3] = { 0.0 };
    real64 const invCellDiameter = 0.0;
    real64 const cellCenter[3] { 0.0, 0.0, 0.0 };
    computeFaceIntegrals( nodePosition,
                          faceToNodes,
                          faceToEdges,
                          numFaceNodes,
                          faceArea,
                          faceCenter,
                          faceNormal,
                          edgeToNodeMap,
                          invCellDiameter,
                          cellCenter,
                          basisIntegrals,
                          threeDMonomialIntegrals );
  }
  else
  {
    GEOS_ERROR( "SolidMechanicsLagrangeContact " << getDataContext() << ": face with " << numNodesPerFace <<
                " nodes. Only triangles and quadrilaterals and PEBI prisms up to 11 sides are supported." );
  }
}

void SolidMechanicsLagrangeContact::
  assembleForceResidualDerivativeWrtTraction( MeshLevel const & mesh,
                                              arrayView1d< string const > const & regionNames,
                                              DofManager const & dofManager,
                                              CRSMatrixView< real64, globalIndex const > const & localMatrix,
                                              arrayView1d< real64 > const & localRhs )
{
  GEOS_MARK_FUNCTION;

  FaceManager const & faceManager = mesh.getFaceManager();
  NodeManager const & nodeManager = mesh.getNodeManager();
  EdgeManager const & edgeManager = mesh.getEdgeManager();
  ElementRegionManager const & elemManager = mesh.getElemManager();

  ArrayOfArraysView< localIndex const > const faceToNodeMap = faceManager.nodeList().toViewConst();
  ArrayOfArraysView< localIndex const > const faceToEdgeMap = faceManager.edgeList().toViewConst();
  arrayView2d< localIndex const > const & edgeToNodeMap = edgeManager.nodeList().toViewConst();
  arrayView2d< real64 const > faceCenters = faceManager.faceCenter();
  arrayView2d< real64 const > faceNormals = faceManager.faceNormal();
  arrayView1d< real64 const > faceAreas = faceManager.faceArea();

  string const & tracDofKey = dofManager.getKey( contact::traction::key() );
  string const & dispDofKey = dofManager.getKey( solidMechanics::totalDisplacement::key() );

  arrayView1d< globalIndex const > const & dispDofNumber = nodeManager.getReference< globalIndex_array >( dispDofKey );
  globalIndex const rankOffset = dofManager.rankOffset();

  // Get the coordinates for all nodes
  arrayView2d< real64 const, nodes::REFERENCE_POSITION_USD > const & nodePosition = nodeManager.referencePosition();

  elemManager.forElementSubRegions< FaceElementSubRegion >( regionNames,
                                                            [&]( localIndex const,
                                                                 FaceElementSubRegion const & subRegion )
  {
    arrayView1d< globalIndex const > const & tracDofNumber = subRegion.getReference< globalIndex_array >( tracDofKey );
    arrayView2d< real64 const > const & traction = subRegion.getReference< array2d< real64 > >( contact::traction::key() );
    arrayView3d< real64 const > const & rotationMatrix = subRegion.getReference< array3d< real64 > >( viewKeyStruct::rotationMatrixString() );
    ArrayOfArraysView< localIndex const > const & elemsToFaces = subRegion.faceList().toViewConst();

    forAll< parallelHostPolicy >( subRegion.size(), [=] ( localIndex const kfe )
    {
      if( elemsToFaces.sizeOfArray( kfe ) != 2 )
      {
        return;
      }
      localIndex const numNodesPerFace = faceToNodeMap.sizeOfArray( elemsToFaces[kfe][0] );

      globalIndex rowDOF[3 * m_maxFaceNodes]; // this needs to be changed when dealing with arbitrary element types
      real64 nodeRHS[3 * m_maxFaceNodes];
      stackArray2d< real64, 3 * m_maxFaceNodes * 3 > dRdT( 3 * m_maxFaceNodes, 3 );
      globalIndex colDOF[3];
      for( localIndex i = 0; i < 3; ++i )
      {
        colDOF[i] = tracDofNumber[kfe] + i;
      }

      for( localIndex kf = 0; kf < 2; ++kf )
      {
        constexpr int normalSign[2] = { 1, -1 };
        // Testing the face integral on polygonal faces
        stackArray1d< real64, FaceManager::maxFaceNodes() > nodalArea;
        localIndex const faceIndex = elemsToFaces[kfe][kf];
        computeFaceNodalArea( faceIndex,
                              nodePosition,
                              faceToNodeMap,
                              faceToEdgeMap,
                              edgeToNodeMap,
                              faceCenters,
                              faceNormals,
                              faceAreas,
                              nodalArea );

        for( localIndex a = 0; a < numNodesPerFace; ++a )
        {
          real64 const localNodalForce[ 3 ] = { traction( kfe, 0 ) * nodalArea[a],
                                                traction( kfe, 1 ) * nodalArea[a],
                                                traction( kfe, 2 ) * nodalArea[a] };
          real64 globalNodalForce[ 3 ];
          LvArray::tensorOps::Ri_eq_AijBj< 3, 3 >( globalNodalForce, rotationMatrix[ kfe ], localNodalForce );

          for( localIndex i = 0; i < 3; ++i )
          {
            rowDOF[3*a+i] = dispDofNumber[faceToNodeMap( faceIndex, a )] + i;
            // Opposite sign w.r.t. to formulation presented in
            // Algebraically Stabilized Lagrange Multiplier Method for Frictional Contact Mechanics with
            // Hydraulically Active Fractures
            // Franceschini, A., Castelletto, N., White, J. A., Tchelepi, H. A.
            // Computer Methods in Applied Mechanics and Engineering (2020) 368, 113161
            // doi: 10.1016/j.cma.2020.113161
            nodeRHS[3*a+i] = +globalNodalForce[i] * normalSign[ kf ];

            // Opposite sign w.r.t. to the same formulation as above
            dRdT( 3*a+i, 0 ) = rotationMatrix( kfe, i, 0 ) * normalSign[ kf ] * nodalArea[a];
            dRdT( 3*a+i, 1 ) = rotationMatrix( kfe, i, 1 ) * normalSign[ kf ] * nodalArea[a];
            dRdT( 3*a+i, 2 ) = rotationMatrix( kfe, i, 2 ) * normalSign[ kf ] * nodalArea[a];
          }
        }

        for( localIndex idof = 0; idof < numNodesPerFace * 3; ++idof )
        {
          localIndex const localRow = LvArray::integerConversion< localIndex >( rowDOF[idof] - rankOffset );

          if( localRow >= 0 && localRow < localMatrix.numRows() )
          {
            localMatrix.addToRow< parallelHostAtomic >( localRow,
                                                        colDOF,
                                                        dRdT[idof].dataIfContiguous(),
                                                        3 );
            RAJA::atomicAdd( parallelHostAtomic{}, &localRhs[localRow], nodeRHS[idof] );
          }
        }
      }
    } );
  } );
}


void SolidMechanicsLagrangeContact::
  assembleTractionResidualDerivativeWrtDisplacementAndTraction( MeshLevel const & mesh,
                                                                arrayView1d< string const > const & regionNames,
                                                                DofManager const & dofManager,
                                                                CRSMatrixView< real64, globalIndex const > const & localMatrix,
                                                                arrayView1d< real64 > const & localRhs )
{
  GEOS_MARK_FUNCTION;
  FaceManager const & faceManager = mesh.getFaceManager();
  NodeManager const & nodeManager = mesh.getNodeManager();
  EdgeManager const & edgeManager = mesh.getEdgeManager();
  ElementRegionManager const & elemManager = mesh.getElemManager();

  ArrayOfArraysView< localIndex const > const faceToNodeMap = faceManager.nodeList().toViewConst();
  ArrayOfArraysView< localIndex const > const faceToEdgeMap = faceManager.edgeList().toViewConst();
  arrayView2d< localIndex const > const & edgeToNodeMap = edgeManager.nodeList().toViewConst();
  arrayView2d< real64 const > faceCenters = faceManager.faceCenter();
  arrayView2d< real64 const > faceNormals = faceManager.faceNormal();
  arrayView1d< real64 const > faceAreas = faceManager.faceArea();

  string const & tracDofKey = dofManager.getKey( contact::traction::key() );
  string const & dispDofKey = dofManager.getKey( solidMechanics::totalDisplacement::key() );

  arrayView1d< globalIndex const > const & dispDofNumber = nodeManager.getReference< globalIndex_array >( dispDofKey );
  globalIndex const rankOffset = dofManager.rankOffset();

  // Get the coordinates for all nodes
  arrayView2d< real64 const, nodes::REFERENCE_POSITION_USD > const & nodePosition = nodeManager.referencePosition();

  elemManager.forElementSubRegions< FaceElementSubRegion >( regionNames,
                                                            [&]( localIndex const,
                                                                 FaceElementSubRegion const & subRegion )
  {
    string const & frictionLawName = subRegion.template getReference< string >( viewKeyStruct::frictionLawNameString() );
    FrictionBase const & frictionLaw = getConstitutiveModel< FrictionBase >( subRegion, frictionLawName );

    arrayView1d< globalIndex const > const & tracDofNumber = subRegion.getReference< globalIndex_array >( tracDofKey );
    arrayView1d< integer const > const & ghostRank = subRegion.ghostRank();
    arrayView1d< real64 const > const & area = subRegion.getElementArea();
    arrayView3d< real64 const > const &
    rotationMatrix = subRegion.getReference< array3d< real64 > >( viewKeyStruct::rotationMatrixString() );
    ArrayOfArraysView< localIndex const > const & elemsToFaces = subRegion.faceList().toViewConst();
    arrayView2d< real64 const > const & traction = subRegion.getField< contact::traction >();
    arrayView1d< integer const > const & fractureState = subRegion.getField< contact::fractureState >();
    arrayView2d< real64 const > const & dispJump = subRegion.getField< contact::dispJump >();
    arrayView2d< real64 const > const & previousDispJump = subRegion.getField< contact::oldDispJump >();
    arrayView1d< real64 const > const & slidingTolerance = subRegion.getReference< array1d< real64 > >( viewKeyStruct::slidingToleranceString() );

    constitutiveUpdatePassThru( frictionLaw, [&] ( auto & castedFrictionLaw )
    {
<<<<<<< HEAD
      using ContactType = TYPEOFREF( castedContact );
      typename ContactType::KernelWrapper contactWrapper = castedContact.createKernelUpdates();
=======
      using FrictionType = TYPEOFREF( castedFrictionLaw );
      typename FrictionType::KernelWrapper frictionWrapper = castedFrictionLaw.createKernelWrapper();
>>>>>>> 7ee7110c

      forAll< parallelHostPolicy >( subRegion.size(), [=] ( localIndex const kfe )
      {
        if( elemsToFaces.sizeOfArray( kfe ) != 2 )
        {
          return;
        }

        if( ghostRank[kfe] < 0 )
        {
          localIndex const numNodesPerFace = faceToNodeMap.sizeOfArray( elemsToFaces[kfe][0] );
          globalIndex nodeDOF[2 * 3 * m_maxFaceNodes];
          globalIndex elemDOF[3];
          for( localIndex i = 0; i < 3; ++i )
          {
            elemDOF[i] = tracDofNumber[kfe] + i;
          }

          real64 elemRHS[3] = {0.0, 0.0, 0.0};
          real64 const Ja = area[kfe];

          stackArray2d< real64, 2 * 3 * m_maxFaceNodes * 3 > dRdU( 3, 2 * 3 * m_maxFaceNodes );
          stackArray2d< real64, 3 * 3 > dRdT( 3, 3 );

          switch( fractureState[kfe] )
          {
            case contact::FractureState::Stick:
              {
                for( localIndex i = 0; i < 3; ++i )
                {
                  if( i == 0 )
                  {
                    elemRHS[i] = Ja * dispJump[kfe][i];
                  }
                  else
                  {
                    elemRHS[i] = Ja * ( dispJump[kfe][i] - previousDispJump[kfe][i] );
                  }
                }

                for( localIndex kf = 0; kf < 2; ++kf )
                {
                  // Compute local area contribution for each node
                  stackArray1d< real64, FaceManager::maxFaceNodes() > nodalArea;
                  computeFaceNodalArea( elemsToFaces[kfe][kf],
                                        nodePosition,
                                        faceToNodeMap,
                                        faceToEdgeMap,
                                        edgeToNodeMap,
                                        faceCenters,
                                        faceNormals,
                                        faceAreas,
                                        nodalArea );

                  for( localIndex a = 0; a < numNodesPerFace; ++a )
                  {
                    for( localIndex i = 0; i < 3; ++i )
                    {
                      nodeDOF[kf * 3 * numNodesPerFace + 3 * a + i] = dispDofNumber[faceToNodeMap( elemsToFaces[kfe][kf], a )] + i;

                      for( localIndex j = 0; j < 3; ++j )
                      {
                        dRdU( j, kf * 3 * numNodesPerFace + 3 * a + i ) = -nodalArea[a] * rotationMatrix( kfe, i, j ) * pow( -1, kf );
                      }
                    }
                  }
                }
                break;
              }
            case contact::FractureState::Slip:
            case contact::FractureState::NewSlip:
              {
                elemRHS[0] = Ja * dispJump[kfe][0];

                for( localIndex kf = 0; kf < 2; ++kf )
                {
                  // Compute local area contribution for each node
                  stackArray1d< real64, FaceManager::maxFaceNodes() > nodalArea;
                  computeFaceNodalArea( elemsToFaces[kfe][kf],
                                        nodePosition,
                                        faceToNodeMap,
                                        faceToEdgeMap,
                                        edgeToNodeMap,
                                        faceCenters,
                                        faceNormals,
                                        faceAreas,
                                        nodalArea );

                  for( localIndex a = 0; a < numNodesPerFace; ++a )
                  {
                    for( localIndex i = 0; i < 3; ++i )
                    {
                      nodeDOF[kf * 3 * numNodesPerFace + 3 * a + i] = dispDofNumber[faceToNodeMap( elemsToFaces[kfe][kf], a )] +
                                                                      LvArray::integerConversion< globalIndex >( i );
                      dRdU( 0, kf * 3 * numNodesPerFace + 3 * a + i ) = -nodalArea[a] * rotationMatrix( kfe, i, 0 ) * pow( -1, kf );
                    }
                  }
                }

                real64 dLimitTau_dNormalTraction = 0;
                real64 const limitTau = frictionWrapper.computeLimitTangentialTractionNorm( traction[kfe][0],
                                                                                            dLimitTau_dNormalTraction );

                real64 sliding[ 2 ] = { dispJump[kfe][1] - previousDispJump[kfe][1], dispJump[kfe][2] - previousDispJump[kfe][2] };
                real64 slidingNorm = sqrt( sliding[ 0 ]*sliding[ 0 ] + sliding[ 1 ]*sliding[ 1 ] );

                if( !( ( m_nonlinearSolverParameters.m_numNewtonIterations == 0 ) && ( fractureState[kfe] == contact::FractureState::NewSlip ) )
                    && slidingNorm > slidingTolerance[kfe] )
                {
                  for( localIndex i = 1; i < 3; ++i )
                  {
                    elemRHS[i] = Ja * ( traction[kfe][i] - limitTau * sliding[ i-1 ] / slidingNorm );

                    dRdT( i, 0 ) = Ja * dLimitTau_dNormalTraction * sliding[ i-1 ] / slidingNorm;
                    dRdT( i, i ) = Ja;
                  }

                  // A symmetric 2x2 matrix.
                  real64 dUdgT[ 3 ];
                  dUdgT[ 0 ] = (slidingNorm * slidingNorm - sliding[ 0 ] * sliding[ 0 ]) * limitTau / std::pow( slidingNorm, 3 );
                  dUdgT[ 1 ] = (slidingNorm * slidingNorm - sliding[ 1 ] * sliding[ 1 ]) * limitTau / std::pow( slidingNorm, 3 );
                  dUdgT[ 2 ] = -sliding[ 0 ] * sliding[ 1 ] * limitTau / std::pow( slidingNorm, 3 );

                  for( localIndex kf = 0; kf < 2; ++kf )
                  {
                    // Compute local area contribution for each node
                    stackArray1d< real64, FaceManager::maxFaceNodes() > nodalArea;
                    computeFaceNodalArea( elemsToFaces[kfe][kf],
                                          nodePosition,
                                          faceToNodeMap,
                                          faceToEdgeMap,
                                          edgeToNodeMap,
                                          faceCenters,
                                          faceNormals,
                                          faceAreas,
                                          nodalArea );

                    for( localIndex a = 0; a < numNodesPerFace; ++a )
                    {
                      for( localIndex i = 0; i < 3; ++i )
                      {
                        real64 const localRowB[ 2 ] = { rotationMatrix( kfe, i, 1 ), rotationMatrix( kfe, i, 2 ) };
                        real64 localRowE[ 2 ];
                        LvArray::tensorOps::Ri_eq_symAijBj< 2 >( localRowE, dUdgT, localRowB );

                        dRdU( 1, kf * 3 * numNodesPerFace + 3 * a + i ) = nodalArea[a] * localRowE[ 0 ] * pow( -1, kf );
                        dRdU( 2, kf * 3 * numNodesPerFace + 3 * a + i ) = nodalArea[a] * localRowE[ 1 ] * pow( -1, kf );
                      }
                    }
                  }
                }
                else
                {
                  real64 vaux[ 2 ] = { traction[kfe][1], traction[kfe][2] };
                  real64 vauxNorm = sqrt( vaux[ 0 ]*vaux[ 0 ] + vaux[ 1 ]*vaux[ 1 ] );
                  if( vauxNorm > 0.0 )
                  {
                    for( localIndex i = 1; i < 3; ++i )
                    {
                      elemRHS[i] = Ja * traction[kfe][i] * ( 1.0 - limitTau / vauxNorm );

                      dRdT( i, 0 ) = Ja * traction[kfe][i] * dLimitTau_dNormalTraction / vauxNorm;
                      dRdT( i, i ) = Ja;
                    }
                  }
                  else
                  {
                    for( int i = 1; i < 3; ++i )
                    {
                      elemRHS[i] = 0.0;

                      dRdT( i, i ) = Ja;
                    }
                  }
                }
                break;
              }
            case contact::FractureState::Open:
              {
                for( int i = 0; i < 3; ++i )
                {
                  elemRHS[i] = Ja * traction[kfe][i];

                  dRdT( i, i ) = Ja;
                }
                break;
              }
          }

          localIndex const localRow = LvArray::integerConversion< localIndex >( elemDOF[0] - rankOffset );

          for( localIndex idof = 0; idof < 3; ++idof )
          {
            localRhs[localRow + idof] += elemRHS[idof];

            if( fractureState[kfe] != contact::FractureState::Open )
            {

              localMatrix.addToRowBinarySearchUnsorted< serialAtomic >( localRow + idof,
                                                                        nodeDOF,
                                                                        dRdU[idof].dataIfContiguous(),
                                                                        2 * 3 * numNodesPerFace );
            }

            if( fractureState[kfe] != contact::FractureState::Stick )
            {
              localMatrix.addToRow< serialAtomic >( localRow + idof,
                                                    elemDOF,
                                                    dRdT[idof].dataIfContiguous(),
                                                    3 );
            }
          }
        }
      } );
    } );
  } );
}

void SolidMechanicsLagrangeContact::assembleStabilization( MeshLevel const & mesh,
                                                           NumericalMethodsManager const & numericalMethodManager,
                                                           DofManager const & dofManager,
                                                           CRSMatrixView< real64, globalIndex const > const & localMatrix,
                                                           arrayView1d< real64 > const & localRhs )
{
  GEOS_MARK_FUNCTION;

  FaceManager const & faceManager = mesh.getFaceManager();
  NodeManager const & nodeManager = mesh.getNodeManager();
  EdgeManager const & edgeManager = mesh.getEdgeManager();
  ElementRegionManager const & elemManager = mesh.getElemManager();

  string const & tracDofKey = dofManager.getKey( contact::traction::key() );
  globalIndex const rankOffset = dofManager.rankOffset();

  // Get the finite volume method used to compute the stabilization
  FiniteVolumeManager const & fvManager = numericalMethodManager.getFiniteVolumeManager();
  FluxApproximationBase const & stabilizationMethod = fvManager.getFluxApproximation( m_stabilizationName );

  // Get the "face to element" map (valid for the entire mesh)
  FaceManager::ElemMapType const & faceToElem = faceManager.toElementRelation();
  arrayView2d< localIndex const > const & faceToElemRegion = faceToElem.m_toElementRegion.toViewConst();
  arrayView2d< localIndex const > const & faceToElemSubRegion = faceToElem.m_toElementSubRegion.toViewConst();
  arrayView2d< localIndex const > const & faceToElemIndex = faceToElem.m_toElementIndex.toViewConst();

  SurfaceElementRegion const & fractureRegion = elemManager.getRegion< SurfaceElementRegion >( getUniqueFractureRegionName() );
  FaceElementSubRegion const & fractureSubRegion = fractureRegion.getUniqueSubRegion< FaceElementSubRegion >();

  GEOS_ERROR_IF( !fractureSubRegion.hasField< contact::traction >(), "The fracture subregion must contain traction field." );
  ArrayOfArraysView< localIndex const > const elem2dToFaces = fractureSubRegion.faceList().toViewConst();

  // Get the state of fracture elements
  arrayView1d< integer const > const & fractureState =
    fractureSubRegion.getReference< array1d< integer > >( viewKeyStruct::fractureStateString() );

  // Get the tractions and stabilization contribution to the local jump
  arrayView2d< real64 const > const & traction = fractureSubRegion.getField< contact::traction >();
  arrayView2d< real64 const > const & deltaTraction = fractureSubRegion.getField< contact::deltaTraction >();

  // Get the volume for all elements
  ElementRegionManager::ElementViewAccessor< arrayView1d< real64 const > > const elemVolume =
    elemManager.constructViewAccessor< real64_array, arrayView1d< real64 const > >( ElementSubRegionBase::viewKeyStruct::elementVolumeString() );

  // Get the coordinates for all nodes
  arrayView2d< real64 const, nodes::REFERENCE_POSITION_USD > const & nodePosition = nodeManager.referencePosition();

  // Get area and rotation matrix for all faces
  ArrayOfArraysView< localIndex const > const faceToNodeMap = faceManager.nodeList().toViewConst();
  ArrayOfArraysView< localIndex const > const faceToEdgeMap = faceManager.edgeList().toViewConst();
  arrayView2d< localIndex const > const & edgeToNodeMap = edgeManager.nodeList().toViewConst();
  arrayView2d< real64 const > faceCenters = faceManager.faceCenter();
  arrayView2d< real64 const > faceNormals = faceManager.faceNormal();

  arrayView1d< real64 const > const & faceArea = faceManager.faceArea();
  arrayView3d< real64 const > const &
  faceRotationMatrix = fractureSubRegion.getReference< array3d< real64 > >( viewKeyStruct::rotationMatrixString() );

  // Bulk modulus accessor
  ElementRegionManager::ElementViewAccessor< arrayView1d< real64 const > > const bulkModulus =
    elemManager.constructMaterialViewAccessor< ElasticIsotropic, array1d< real64 >, arrayView1d< real64 const > >( ElasticIsotropic::viewKeyStruct::bulkModulusString() );
  // Shear modulus accessor
  ElementRegionManager::ElementViewAccessor< arrayView1d< real64 const > > const shearModulus =
    elemManager.constructMaterialViewAccessor< ElasticIsotropic, array1d< real64 >, arrayView1d< real64 const > >( ElasticIsotropic::viewKeyStruct::shearModulusString() );

  using NodeMapViewType = arrayView2d< localIndex const, cells::NODE_MAP_USD >;
  ElementRegionManager::ElementViewAccessor< NodeMapViewType > const elemToNode =
    elemManager.constructViewAccessor< CellElementSubRegion::NodeMapType, NodeMapViewType >( ElementSubRegionBase::viewKeyStruct::nodeListString() );
  ElementRegionManager::ElementViewConst< NodeMapViewType > const elemToNodeView = elemToNode.toNestedViewConst();

  arrayView1d< globalIndex const > const & tracDofNumber = fractureSubRegion.getReference< globalIndex_array >( tracDofKey );

  stabilizationMethod.forStencils< SurfaceElementStencil >( mesh, [&]( SurfaceElementStencil const & stencil )
  {
    typename SurfaceElementStencil::IndexContainerViewConstType const & sei = stencil.getElementIndices();

    forAll< serialPolicy >( stencil.size(), [=] ( localIndex const iconn )
    {
      localIndex const numFluxElems = sei.sizeOfArray( iconn );

      // A fracture connector has to be an edge shared by two faces
      if( numFluxElems == 2 )
      {
        // Find shared edge (pair of nodes)
        real64 Nbar0[3];
        real64 Nbar1[3];
        Nbar0[ 0 ] = faceRotationMatrix[ sei[iconn][0] ][0][0];
        Nbar0[ 1 ] = faceRotationMatrix[ sei[iconn][0] ][1][0];
        Nbar0[ 2 ] = faceRotationMatrix[ sei[iconn][0] ][2][0];
        Nbar1[ 0 ] = faceRotationMatrix[ sei[iconn][1] ][0][0];
        Nbar1[ 1 ] = faceRotationMatrix[ sei[iconn][1] ][1][0];
        Nbar1[ 2 ] = faceRotationMatrix[ sei[iconn][1] ][2][0];

        real64 normalProduct = LvArray::tensorOps::AiBi< 3 >( Nbar0, Nbar1 );

        localIndex const id1 = ( normalProduct > 0.0 ) ? 0 : 1;

        localIndex const numNodesPerFace0 = faceToNodeMap.sizeOfArray( elem2dToFaces[sei[iconn][0]][0] );
        array1d< localIndex > nodes0( numNodesPerFace0 );
        for( localIndex i = 0; i < numNodesPerFace0; ++i )
        {
          nodes0[i] = faceToNodeMap( elem2dToFaces[sei[iconn][0]][0], i );
        }
        localIndex const numNodesPerFace1 = faceToNodeMap.sizeOfArray( elem2dToFaces[sei[iconn][1]][0] );
        array1d< localIndex > nodes1( numNodesPerFace1 );
        for( localIndex i = 0; i < numNodesPerFace1; ++i )
        {
          nodes1[i] = faceToNodeMap( elem2dToFaces[sei[iconn][1]][id1], i );
        }
        std::sort( nodes0.begin(), nodes0.end() );
        std::sort( nodes1.begin(), nodes1.end() );
        array1d< localIndex > edge( std::max( numNodesPerFace0, numNodesPerFace1 ) );
        edge.setValues< serialPolicy >( -1 );
        std::set_intersection( nodes0.begin(), nodes0.end(), nodes1.begin(), nodes1.end(), edge.begin() );
        localIndex realNodes = 0;
        for( localIndex i = 0; i < edge.size(); ++i )
        {
          if( edge[i] > -1 )
          {
            realNodes++;
          }
        }
        GEOS_ERROR_IF( realNodes != 2,
                       getDataContext() << ": An edge shared by two fracture elements must have 2 nodes." );
        edge.resize( realNodes );

        // Compute nodal area factor
        localIndex node0index0 = -1;
        localIndex node1index0 = -1;
        for( localIndex i = 0; i < numNodesPerFace0; ++i )
        {
          if( edge[0] == faceToNodeMap( elem2dToFaces[sei[iconn][0]][0], i ) )
          {
            node0index0 = i;
          }
          if( edge[1] == faceToNodeMap( elem2dToFaces[sei[iconn][0]][0], i ) )
          {
            node1index0 = i;
          }
        }
        localIndex node0index1 = -1;
        localIndex node1index1 = -1;
        for( localIndex i = 0; i < numNodesPerFace1; ++i )
        {
          if( edge[0] == faceToNodeMap( elem2dToFaces[sei[iconn][1]][id1], i ) )
          {
            node0index1 = i;
          }
          if( edge[1] == faceToNodeMap( elem2dToFaces[sei[iconn][1]][id1], i ) )
          {
            node1index1 = i;
          }
        }
        stackArray1d< real64, FaceManager::maxFaceNodes() > nodalArea0;
        stackArray1d< real64, FaceManager::maxFaceNodes() > nodalArea1;
        localIndex const faceIndex0 = elem2dToFaces[sei[iconn][0]][0];
        localIndex const faceIndex1 = elem2dToFaces[sei[iconn][1]][id1];

        computeFaceNodalArea( faceIndex0,
                              nodePosition,
                              faceToNodeMap,
                              faceToEdgeMap,
                              edgeToNodeMap,
                              faceCenters,
                              faceNormals,
                              faceArea,
                              nodalArea0 );

        computeFaceNodalArea( faceIndex1,
                              nodePosition,
                              faceToNodeMap,
                              faceToEdgeMap,
                              edgeToNodeMap,
                              faceCenters,
                              faceNormals,
                              faceArea,
                              nodalArea1 );

        real64 const areafac = nodalArea0[node0index0] * nodalArea1[node0index1] + nodalArea0[node1index0] * nodalArea1[node1index1];

        // first index: face, second index: element (T/B), third index: dof (x, y, z)
        real64 stiffDiagApprox[ 2 ][ 2 ][ 3 ];
        for( localIndex kf = 0; kf < 2; ++kf )
        {
          // Get fracture, face and region/subregion/element indices (for elements on both sides)
          localIndex const fractureIndex = sei[iconn][kf];

          for( localIndex i = 0; i < 2; ++i )
          {
            localIndex const faceIndex = ( kf == 0 || id1 == 0 ) ? elem2dToFaces[fractureIndex][i] : elem2dToFaces[fractureIndex][1 - i];
            localIndex const ke = faceToElemIndex[faceIndex][0] >= 0 ? 0 : 1;

            localIndex const er  = faceToElemRegion[faceIndex][ke];
            localIndex const esr = faceToElemSubRegion[faceIndex][ke];
            localIndex const ei  = faceToElemIndex[faceIndex][ke];

            real64 const volume = elemVolume[er][esr][ei];

            // Get the "element to node" map for the specific region/subregion
            NodeMapViewType const & cellElemsToNodes = elemToNodeView[er][esr];
            localIndex const numNodesPerElem = cellElemsToNodes.size( 1 );

            // Compute the box size
            real64 maxSize[3];
            real64 minSize[3];
            for( localIndex j = 0; j < 3; ++j )
            {
              maxSize[j] = nodePosition[cellElemsToNodes[ei][0]][j];
              minSize[j] = nodePosition[cellElemsToNodes[ei][0]][j];
            }
            for( localIndex a = 1; a < numNodesPerElem; ++a )
            {
              for( localIndex j = 0; j < 3; ++j )
              {
                maxSize[j] = fmax( maxSize[j], nodePosition[cellElemsToNodes[ei][a]][j] );
                minSize[j] = fmin( minSize[j], nodePosition[cellElemsToNodes[ei][a]][j] );
              }
            }
            real64 boxSize[3];
            for( localIndex j = 0; j < 3; ++j )
            {
              boxSize[j] = maxSize[j] - minSize[j];
            }

            // Get linear elastic isotropic constitutive parameters for the element
            real64 const K = bulkModulus[er][esr][ei];
            real64 const G = shearModulus[er][esr][ei];
            real64 const E = 9.0 * K * G / ( 3.0 * K + G );
            real64 const nu = ( 3.0 * K - 2.0 * G ) / ( 2.0 * ( 3.0 * K + G ) );

            // Combine E and nu to obtain a stiffness approximation (like it was an hexahedron)
            for( localIndex j = 0; j < 3; ++j )
            {
              stiffDiagApprox[ kf ][ i ][ j ] = m_stabilitzationScalingCoefficient * E / ( ( 1.0 + nu )*( 1.0 - 2.0*nu ) ) * 2.0 / 9.0 * ( 2.0 - 3.0 * nu ) * volume / ( boxSize[j]*boxSize[j] );
            }
          }
        }
        real64 invTotStiffApprox[ 3 ][ 3 ] = { { 0 } };
        for( localIndex i = 0; i < 3; ++i )
        {
          // K(i,i)^-1 = Ka(i,i)^-1 + Kb(i,i)^-1
          // T -> top (index 0), B -> bottom (index 1)
          // Ka(i,i) = KT(i,i) + KB(i,i)
          // Kb(i,i) = KT(i,i) + KB(i,i)
          invTotStiffApprox[ i ][ i ] = 1.0 / ( stiffDiagApprox[ 0 ][ 0 ][ i ] + stiffDiagApprox[ 1 ][ 0 ][ i ] )
                                        + 1.0 / ( stiffDiagApprox[ 0 ][ 1 ][ i ] + stiffDiagApprox[ 1 ][ 1 ][ i ] );
        }

        array2d< real64 > avgRotationMatrix( 3, 3 );

        // To be able to compute an average rotation matrix, normal has to point in the same direction.
        if( normalProduct < 0.0 )
        {
          LvArray::tensorOps::scale< 3 >( Nbar1, -1.0 );
          normalProduct *= -1.0;
        }
        // If the surfaces are co-planar, then use the first rotation matrix
        if( std::abs( normalProduct - 1.0 ) < 1.e+2*machinePrecision )
        {
          LvArray::tensorOps::copy< 3, 3 >( avgRotationMatrix, faceRotationMatrix[ sei[iconn][0] ] );
        }
        // otherwise, compute the average rotation matrix
        else
        {
          real64 avgNbar[3];
          avgNbar[ 0 ] = faceArea[elem2dToFaces[ sei[iconn][0] ][0]] * Nbar0[0] + faceArea[elem2dToFaces[ sei[iconn][1] ][0]] * Nbar1[0];
          avgNbar[ 1 ] = faceArea[elem2dToFaces[ sei[iconn][0] ][0]] * Nbar0[1] + faceArea[elem2dToFaces[ sei[iconn][1] ][0]] * Nbar1[1];
          avgNbar[ 2 ] = faceArea[elem2dToFaces[ sei[iconn][0] ][0]] * Nbar0[2] + faceArea[elem2dToFaces[ sei[iconn][1] ][0]] * Nbar1[2];
          LvArray::tensorOps::normalize< 3 >( avgNbar );

          computationalGeometry::RotationMatrix_3D( avgNbar, avgRotationMatrix );
        }

        // Compute R^T * (invK) * R
        real64 temp[ 3 ][ 3 ];
        real64 rotatedInvStiffApprox[ 3 ][ 3 ];
        LvArray::tensorOps::Rij_eq_AkiBkj< 3, 3, 3 >( temp, avgRotationMatrix, invTotStiffApprox );
        LvArray::tensorOps::Rij_eq_AikBkj< 3, 3, 3 >( rotatedInvStiffApprox, temp, avgRotationMatrix );

        // Add nodal area contribution
        stackArray2d< real64, 3*3 > totalInvStiffApprox( 3, 3 );
        for( localIndex i = 0; i < 3; ++i )
        {
          for( localIndex j = 0; j < 3; ++j )
          {
            totalInvStiffApprox( i, j ) = -rotatedInvStiffApprox[ i ][ j ] * areafac;
          }
        }

        // Get DOF numbering
        localIndex fractureIndex[2];
        localIndex nDof[2];
        globalIndex elemDOF[2][3];
        for( localIndex kf = 0; kf < 2; ++kf )
        {
          fractureIndex[kf] = sei[iconn][kf];
          for( localIndex i = 0; i < 3; ++i )
          {
            elemDOF[kf][i] = tracDofNumber[fractureIndex[kf]] + i;
          }
          nDof[kf] = 0;
          switch( fractureState[fractureIndex[kf]] )
          {
            case ( contact::FractureState::Stick ):
              {
                nDof[kf] = 3;
                break;
              }
            case ( contact::FractureState::NewSlip ):
            case ( contact::FractureState::Slip ):
              {
                nDof[kf] = 1;
                break;
              }
            case ( contact::FractureState::Open ):
              {
                nDof[kf] = 0;
                break;
              }
          }
        }

        // Define local "transmissibility" matrices
        stackArray2d< real64, 3*3 > totalInvStiffApprox00( nDof[0], nDof[0] );
        stackArray2d< real64, 3*3 > totalInvStiffApprox01( nDof[0], nDof[1] );
        stackArray2d< real64, 3*3 > totalInvStiffApprox10( nDof[1], nDof[0] );
        stackArray2d< real64, 3*3 > totalInvStiffApprox11( nDof[1], nDof[1] );
        for( localIndex i = 0; i < nDof[0]; ++i )
        {
          for( localIndex j = 0; j < nDof[0]; ++j )
          {
            totalInvStiffApprox00( i, j ) = totalInvStiffApprox( i, j );
          }
          for( localIndex j = 0; j < nDof[1]; ++j )
          {
            totalInvStiffApprox01( i, j ) = -totalInvStiffApprox( i, j );
          }
        }

        for( localIndex i = 0; i < nDof[1]; ++i )
        {
          for( localIndex j = 0; j < nDof[0]; ++j )
          {
            totalInvStiffApprox10( i, j ) = -totalInvStiffApprox( i, j );
          }
          for( localIndex j = 0; j < nDof[1]; ++j )
          {
            totalInvStiffApprox11( i, j ) = totalInvStiffApprox( i, j );
          }
        }

        // Compute rhs
        stackArray1d< real64, 3 > rhs0( 3 );
        if( nDof[0] > 0 )
        {
          for( localIndex j = 0; j < nDof[0]; ++j )
          {
            rhs0( 0 ) += totalInvStiffApprox00( 0, j ) * ( traction[fractureIndex[0]][j] );
          }
          for( localIndex j = 0; j < nDof[1]; ++j )
          {
            rhs0( 0 ) += totalInvStiffApprox01( 0, j ) * ( traction[fractureIndex[1]][j] );
          }
          for( localIndex i = 1; i < nDof[0]; ++i )
          {
            for( localIndex j = 0; j < nDof[0]; ++j )
            {
              rhs0( i ) += totalInvStiffApprox00( i, j ) * ( deltaTraction[fractureIndex[0]][j] );
            }
            for( localIndex j = 0; j < nDof[1]; ++j )
            {
              rhs0( i ) += totalInvStiffApprox01( i, j ) * ( deltaTraction[fractureIndex[1]][j] );
            }
          }
        }

        stackArray1d< real64, 3 > rhs1( 3 );
        if( nDof[1] > 0 )
        {
          for( localIndex j = 0; j < nDof[0]; ++j )
          {
            rhs1( 0 ) += totalInvStiffApprox10( 0, j ) * ( traction[fractureIndex[0]][j] );
          }
          for( localIndex j = 0; j < nDof[1]; ++j )
          {
            rhs1( 0 ) += totalInvStiffApprox11( 0, j ) * ( traction[fractureIndex[1]][j] );
          }
          for( localIndex i = 1; i < nDof[1]; ++i )
          {
            for( localIndex j = 0; j < nDof[0]; ++j )
            {
              rhs1( i ) += totalInvStiffApprox10( i, j ) * ( deltaTraction[fractureIndex[0]][j] );
            }
            for( localIndex j = 0; j < nDof[1]; ++j )
            {
              rhs1( i ) += totalInvStiffApprox11( i, j ) * ( deltaTraction[fractureIndex[1]][j] );
            }
          }
        }

        // Global matrix and rhs assembly
        for( localIndex kf = 0; kf < 2; ++kf )
        {
          localIndex const localRow = LvArray::integerConversion< localIndex >( elemDOF[kf][0] - rankOffset );

          stackArray2d< real64, 3*3 > const & totalInvStiffApproxDiag = ( kf == 0 ) ? totalInvStiffApprox00 : totalInvStiffApprox11;
          stackArray2d< real64, 3*3 > const & totalInvStiffApproxOffDiag = ( kf == 0 ) ? totalInvStiffApprox01 : totalInvStiffApprox10;
          stackArray1d< real64, 3 > const & rhs = ( kf == 0 ) ? rhs0 : rhs1;

          // Only assemble contribution if "row" fracture element is local
          // TODO: use parallel atomics
          if( localRow >= 0 && localRow < localMatrix.numRows() )
          {
            for( localIndex idof = 0; idof < nDof[kf]; ++idof )
            {
              // (i,i)-block
              localMatrix.addToRowBinarySearchUnsorted< parallelHostAtomic >( localRow + idof,
                                                                              elemDOF[kf],
                                                                              totalInvStiffApproxDiag[idof].dataIfContiguous(),
                                                                              nDof[kf] );
              // (i,j)-block
              if( nDof[1-kf] > 0 )
              {
                localMatrix.addToRowBinarySearchUnsorted< parallelHostAtomic >( localRow + idof,
                                                                                elemDOF[1 - kf],
                                                                                totalInvStiffApproxOffDiag[idof].dataIfContiguous(),
                                                                                nDof[1 - kf] );
              }

              // residual
              RAJA::atomicAdd( parallelHostAtomic{}, &localRhs[localRow + idof], rhs[idof] );
            }
          }
        }
      }
    } );
  } );
}

void SolidMechanicsLagrangeContact::applySystemSolution( DofManager const & dofManager,
                                                         arrayView1d< real64 const > const & localSolution,
                                                         real64 const scalingFactor,
                                                         real64 const dt,
                                                         DomainPartition & domain )
{
  GEOS_MARK_FUNCTION;

  SolidMechanicsLagrangianFEM::applySystemSolution( dofManager, localSolution, scalingFactor, dt, domain );

  dofManager.addVectorToField( localSolution,
                               contact::traction::key(),
                               contact::deltaTraction::key(),
                               scalingFactor );

  dofManager.addVectorToField( localSolution,
                               contact::traction::key(),
                               contact::traction::key(),
                               scalingFactor );

  // fractureStateString is synchronized in UpdateFractureState
  // oldFractureStateString and oldDispJumpString used locally only

  forDiscretizationOnMeshTargets( domain.getMeshBodies(), [&] ( string const &,
                                                                MeshLevel & mesh,
                                                                arrayView1d< string const > const & )
  {
    FieldIdentifiers fieldsToBeSync;

    fieldsToBeSync.addElementFields( { contact::traction::key(),
                                       contact::deltaTraction::key(),
                                       contact::dispJump::key() },
                                     { getUniqueFractureRegionName() } );

    CommunicationTools::getInstance().synchronizeFields( fieldsToBeSync,
                                                         mesh,
                                                         domain.getNeighbors(),
                                                         true );
  } );
}

void SolidMechanicsLagrangeContact::updateState( DomainPartition & domain )
{
  GEOS_MARK_FUNCTION;
  computeFaceDisplacementJump( domain );
}

bool SolidMechanicsLagrangeContact::resetConfigurationToDefault( DomainPartition & domain ) const
{
  GEOS_MARK_FUNCTION;

  using namespace fields::contact;

  forDiscretizationOnMeshTargets( domain.getMeshBodies(), [&] ( string const &,
                                                                MeshLevel & mesh,
                                                                arrayView1d< string const > const & regionNames )
  {
    ElementRegionManager & elemManager = mesh.getElemManager();

    elemManager.forElementSubRegions< FaceElementSubRegion >( regionNames, [&]( localIndex const,
                                                                                FaceElementSubRegion & subRegion )
    {
      if( subRegion.hasField< contact::traction >() )
      {
        arrayView1d< integer > const & fractureState = subRegion.getField< contact::fractureState >();
        forAll< parallelHostPolicy >( subRegion.size(), [=] ( localIndex const kfe )
        {
          if( fractureState[kfe] != FractureState::Open )
          {
            fractureState[kfe] = FractureState::Stick;
          }
        } );
      }
    } );
  } );
  return false;
}

bool SolidMechanicsLagrangeContact::updateConfiguration( DomainPartition & domain )
{
  GEOS_MARK_FUNCTION;

  using namespace fields::contact;

  real64 changedArea = 0;
  real64 totalArea = 0;

  forDiscretizationOnMeshTargets( domain.getMeshBodies(), [&] ( string const &,
                                                                MeshLevel & mesh,
                                                                arrayView1d< string const > const & regionNames )
  {
    ElementRegionManager & elemManager = mesh.getElemManager();

    elemManager.forElementSubRegions< FaceElementSubRegion >( regionNames, [&]( localIndex const,
                                                                                FaceElementSubRegion & subRegion )
    {
      string const & fricitonLawName = subRegion.template getReference< string >( viewKeyStruct::frictionLawNameString() );
      FrictionBase const & frictionLaw = getConstitutiveModel< FrictionBase >( subRegion, fricitonLawName );

      arrayView1d< integer const > const & ghostRank = subRegion.ghostRank();
      arrayView2d< real64 const > const & traction = subRegion.getField< contact::traction >();
      arrayView2d< real64 const > const & dispJump = subRegion.getField< contact::dispJump >();
      arrayView1d< integer > const & fractureState = subRegion.getField< contact::fractureState >();
      arrayView1d< real64 const > const & faceArea = subRegion.getElementArea().toViewConst();

      arrayView1d< real64 const > const & normalTractionTolerance =
        subRegion.getReference< array1d< real64 > >( viewKeyStruct::normalTractionToleranceString() );
      arrayView1d< real64 const > const & normalDisplacementTolerance =
        subRegion.getReference< array1d< real64 > >( viewKeyStruct::normalDisplacementToleranceString() );

      RAJA::ReduceSum< parallelHostReduce, real64 > changed( 0 );
      RAJA::ReduceSum< parallelHostReduce, real64 > total( 0 );

      constitutiveUpdatePassThru( frictionLaw, [&] ( auto & castedFrictionLaw )
      {
<<<<<<< HEAD
        using ContactType = TYPEOFREF( castedContact );
        typename ContactType::KernelWrapper contactWrapper = castedContact.createKernelUpdates();
=======
        using FrictionType = TYPEOFREF( castedFrictionLaw );
        typename FrictionType::KernelWrapper frictionWrapper = castedFrictionLaw.createKernelWrapper();
>>>>>>> 7ee7110c

        forAll< parallelHostPolicy >( subRegion.size(), [=] ( localIndex const kfe )
        {
          if( ghostRank[kfe] < 0 )
          {
            integer const originalFractureState = fractureState[kfe];
            if( originalFractureState == FractureState::Open )
            {
              if( dispJump[kfe][0] <= -normalDisplacementTolerance[kfe] )
              {
                fractureState[kfe] = FractureState::Stick;
                if( getLogLevel() >= 10 )
                  GEOS_LOG( GEOS_FMT( "{}: {} -> {}: dispJump = {}, normalDisplacementTolerance = {}",
                                      kfe, originalFractureState, fractureState[kfe],
                                      dispJump[kfe][0], normalDisplacementTolerance[kfe] ) );
              }
            }
            else if( traction[kfe][0] > normalTractionTolerance[kfe] )
            {
              fractureState[kfe] = FractureState::Open;
              if( getLogLevel() >= 10 )
                GEOS_LOG( GEOS_FMT( "{}: {} -> {}: traction = {}, normalTractionTolerance = {}",
                                    kfe, originalFractureState, fractureState[kfe],
                                    traction[kfe][0], normalTractionTolerance[kfe] ) );
            }
            else
            {
              real64 currentTau = sqrt( traction[kfe][1]*traction[kfe][1] + traction[kfe][2]*traction[kfe][2] );

              real64 dLimitTangentialTractionNorm_dTraction = 0.0;
              real64 const limitTau =
                frictionWrapper.computeLimitTangentialTractionNorm( traction[kfe][0],
                                                                    dLimitTangentialTractionNorm_dTraction );

              if( originalFractureState == FractureState::Stick && currentTau >= limitTau )
              {
                currentTau *= (1.0 - m_slidingCheckTolerance);
              }
              else if( originalFractureState != FractureState::Stick && currentTau <= limitTau )
              {
                currentTau *= (1.0 + m_slidingCheckTolerance);
              }
              if( currentTau > limitTau )
              {
                if( originalFractureState == FractureState::Stick )
                {
                  fractureState[kfe] = FractureState::NewSlip;
                }
                else
                {
                  fractureState[kfe] = FractureState::Slip;
                }
              }
              else
              {
                fractureState[kfe] = FractureState::Stick;
              }
              if( getLogLevel() >= 10 && fractureState[kfe] != originalFractureState )
                GEOS_LOG( GEOS_FMT( "{}: {} -> {}: currentTau = {}, limitTau = {}",
                                    kfe, originalFractureState, fractureState[kfe],
                                    currentTau, limitTau ) );
            }

            changed += faceArea[kfe] * !compareFractureStates( originalFractureState, fractureState[kfe] );
            total += faceArea[kfe];
          }
        } );
      } );

      changedArea += changed.get();
      totalArea += total.get();
    } );
  } );

  // Need to synchronize the fracture state due to the use will be made of in AssemblyStabilization
  synchronizeFractureState( domain );

  // Compute global area of changed elements
  changedArea = MpiWrapper::sum( changedArea );
  // and total area of fracture elements
  totalArea = MpiWrapper::sum( totalArea );

  GEOS_LOG_LEVEL_RANK_0( 2, GEOS_FMT( "  {}: changed area {} out of {}", getName(), changedArea, totalArea ) );

  // Assume converged if changed area is below certain fraction of total area
  return changedArea <= m_nonlinearSolverParameters.m_configurationTolerance * totalArea;
}

bool SolidMechanicsLagrangeContact::isFractureAllInStickCondition( DomainPartition const & domain ) const
{
  globalIndex numStick, numNewSlip, numSlip, numOpen;
  forDiscretizationOnMeshTargets( domain.getMeshBodies(), [&] ( string const &,
                                                                MeshLevel const & mesh,
                                                                arrayView1d< string const > const & )
  {
    computeFractureStateStatistics( mesh, numStick, numNewSlip, numSlip, numOpen );
  } );

  return ( ( numNewSlip + numSlip + numOpen ) == 0 );
}

real64 SolidMechanicsLagrangeContact::setNextDt( real64 const & currentDt,
                                                 DomainPartition & domain )
{
  GEOS_UNUSED_VAR( domain );
  return currentDt;
}

REGISTER_CATALOG_ENTRY( SolverBase, SolidMechanicsLagrangeContact, string const &, Group * const )

} /* namespace geos */<|MERGE_RESOLUTION|>--- conflicted
+++ resolved
@@ -1475,13 +1475,8 @@
 
     constitutiveUpdatePassThru( frictionLaw, [&] ( auto & castedFrictionLaw )
     {
-<<<<<<< HEAD
-      using ContactType = TYPEOFREF( castedContact );
-      typename ContactType::KernelWrapper contactWrapper = castedContact.createKernelUpdates();
-=======
       using FrictionType = TYPEOFREF( castedFrictionLaw );
-      typename FrictionType::KernelWrapper frictionWrapper = castedFrictionLaw.createKernelWrapper();
->>>>>>> 7ee7110c
+      typename FrictionType::KernelWrapper frictionWrapper = castedFrictionLaw.createKernelUpdates();
 
       forAll< parallelHostPolicy >( subRegion.size(), [=] ( localIndex const kfe )
       {
@@ -2254,13 +2249,8 @@
 
       constitutiveUpdatePassThru( frictionLaw, [&] ( auto & castedFrictionLaw )
       {
-<<<<<<< HEAD
-        using ContactType = TYPEOFREF( castedContact );
-        typename ContactType::KernelWrapper contactWrapper = castedContact.createKernelUpdates();
-=======
         using FrictionType = TYPEOFREF( castedFrictionLaw );
-        typename FrictionType::KernelWrapper frictionWrapper = castedFrictionLaw.createKernelWrapper();
->>>>>>> 7ee7110c
+        typename FrictionType::KernelWrapper frictionWrapper = castedFrictionLaw.createKernelUpdates();
 
         forAll< parallelHostPolicy >( subRegion.size(), [=] ( localIndex const kfe )
         {
