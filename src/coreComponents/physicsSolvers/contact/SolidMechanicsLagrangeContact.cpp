--- conflicted
+++ resolved
@@ -89,18 +89,12 @@
   if( linearSolverParameters.preconditionerType != LinearSolverParameters::PreconditionerType::mgr )
     return;
 
-<<<<<<< HEAD
+  linearSolverParameters.mgr.separateComponents = true;
+  linearSolverParameters.dofsPerNode = 3;
+
   linearSolverParameters.mgr.strategy = LinearSolverParameters::MGR::StrategyType::lagrangianContactMechanics;
   GEOS_LOG_LEVEL_RANK_0( 1, GEOS_FMT( "{}: MGR strategy set to {}", getName(),
                                       EnumStrings< LinearSolverParameters::MGR::StrategyType >::toString( linearSolverParameters.mgr.strategy )));
-  linearSolverParameters.mgr.separateComponents = true;
-  linearSolverParameters.mgr.displacementFieldName = solidMechanics::totalDisplacement::key();
-=======
-  LinearSolverParameters & linSolParams = m_linearSolverParameters.get();
-  linSolParams.mgr.strategy = LinearSolverParameters::MGR::StrategyType::lagrangianContactMechanics;
-  linSolParams.mgr.separateComponents = true;
-  linSolParams.dofsPerNode = 3;
->>>>>>> fe987d81
 }
 
 void SolidMechanicsLagrangeContact::registerDataOnMesh( Group & meshBodies )
