--- conflicted
+++ resolved
@@ -684,15 +684,11 @@
   string const & dofKey = dofManager.getKey( contact::traction::key() );
   globalIndex const rankOffset = dofManager.rankOffset();
 
-<<<<<<< HEAD
   real64 stickResidual = 0.0;
   real64 slipResidual = 0.0;
   real64 slipNormalizer = 0.0;
   real64 openResidual = 0.0;
   real64 openNormalizer = 0.0;
-=======
-  real64 contactResidual = 0.0;
->>>>>>> 4cf7ba0a
 
   forDiscretizationOnMeshTargets( domain.getMeshBodies(), [&] ( string const &,
                                                                 MeshLevel const & mesh,
@@ -749,7 +745,7 @@
           }
         }
       } );
-<<<<<<< HEAD
+
       stickResidual += stickSum.get();
       slipResidual += slipSum.get();
       slipNormalizer = LvArray::math::max( slipNormalizer, slipMax.get());
@@ -774,32 +770,7 @@
     std::cout << GEOS_FMT( "        ( Rstick Rslip Ropen ) = ( {:15.6e} {:15.6e} {:15.6e} )", stickResidual, slipResidual, openResidual );
   }
 
-  return sqrt( stickResidual*stickResidual + slipResidual*slipResidual + openResidual*openResidual );
-=======
-      contactResidual += localSum.get();
-    } );
-  } );
-
-  contactResidual = MpiWrapper::sum( contactResidual );
-  contactResidual = sqrt( contactResidual );
-
-  if( this->m_nonlinearSolverParameters.m_numNewtonIterations == 0 )
-  {
-    this->m_initialContactResidual = contactResidual;
-    contactResidual = 1.0;
-  }
-  else
-  {
-    contactResidual /= (this->m_initialContactResidual + 1.0);
-  }
-
-  if( getLogLevel() >= 1 && logger::internal::rank==0 )
-  {
-    std::cout << GEOS_FMT( "        ( Rtraction ) = ( {:15.6e} )", contactResidual );
-  }
-
-  return contactResidual;
->>>>>>> 4cf7ba0a
+  return sqrt( stickResidual * stickResidual + slipResidual * slipResidual + openResidual * openResidual );
 }
 
 void SolidMechanicsLagrangeContact::createPreconditioner( DomainPartition const & domain )
