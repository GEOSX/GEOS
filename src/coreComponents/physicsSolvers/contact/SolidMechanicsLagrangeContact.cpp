/*
 * ------------------------------------------------------------------------------------------------------------
 * SPDX-License-Identifier: LGPL-2.1-only
 *
 * Copyright (c) 2016-2024 Lawrence Livermore National Security LLC
 * Copyright (c) 2018-2024 Total, S.A
 * Copyright (c) 2018-2024 The Board of Trustees of the Leland Stanford Junior University
 * Copyright (c) 2023-2024 Chevron
 * Copyright (c) 2019-     GEOS/GEOSX Contributors
 * All rights reserved
 *
 * See top level LICENSE, COPYRIGHT, CONTRIBUTORS, NOTICE, and ACKNOWLEDGEMENTS files for details.
 * ------------------------------------------------------------------------------------------------------------
 */

/**
 * @file SolidMechanicsLagrangeContact.cpp
 *
 */
#define GEOS_DISPATCH_VEM
#include "SolidMechanicsLagrangeContact.hpp"

#include "common/TimingMacros.hpp"
#include "constitutive/ConstitutiveManager.hpp"
#include "constitutive/contact/FrictionSelector.hpp"
#include "constitutive/fluid/singlefluid/SingleFluidBase.hpp"
#include "finiteVolume/FiniteVolumeManager.hpp"
#include "finiteVolume/FluxApproximationBase.hpp"
#include "mesh/DomainPartition.hpp"
#include "discretizationMethods/NumericalMethodsManager.hpp"
#include "mainInterface/ProblemManager.hpp"
#include "mesh/SurfaceElementRegion.hpp"
#include "mesh/MeshForLoopInterface.hpp"
#include "mesh/mpiCommunications/NeighborCommunicator.hpp"
#include "physicsSolvers/fluidFlow/FlowSolverBaseFields.hpp" // needed to register pressure(_n)
#include "physicsSolvers/solidMechanics/SolidMechanicsLagrangianFEM.hpp"
#include "physicsSolvers/contact/ContactFields.hpp"
#include "physicsSolvers/contact/LogLevelsInfo.hpp"
#include "common/GEOS_RAJA_Interface.hpp"
#include "linearAlgebra/utilities/LAIHelperFunctions.hpp"
#include "linearAlgebra/solvers/PreconditionerJacobi.hpp"
#include "linearAlgebra/solvers/PreconditionerBlockJacobi.hpp"
#include "linearAlgebra/solvers/BlockPreconditioner.hpp"
#include "linearAlgebra/solvers/SeparateComponentPreconditioner.hpp"
#include "finiteElement/elementFormulations/H1_TriangleFace_Lagrange1_Gauss1.hpp"
#include "finiteElement/elementFormulations/H1_QuadrilateralFace_Lagrange1_GaussLegendre2.hpp"

#if defined( __INTEL_COMPILER )
#pragma GCC optimize "O0"
#endif

namespace geos
{

using namespace constitutive;
using namespace dataRepository;
using namespace fields;
using namespace finiteElement;
const localIndex geos::SolidMechanicsLagrangeContact::m_maxFaceNodes = 11;

SolidMechanicsLagrangeContact::SolidMechanicsLagrangeContact( const string & name,
                                                              Group * const parent ):
  ContactSolverBase( name, parent )
{
  registerWrapper( viewKeyStruct::stabilizationNameString(), &m_stabilizationName ).
    setRTTypeName( rtTypes::CustomTypes::groupNameRef ).
    setInputFlag( InputFlags::REQUIRED ).
    setDescription( "Name of the stabilization to use in the lagrangian contact solver" );

  registerWrapper( viewKeyStruct::stabilizationScalingCoefficientString(), &m_stabilitzationScalingCoefficient ).
    setInputFlag( InputFlags::OPTIONAL ).
    setApplyDefaultValue( 1.0 ).
    setDescription( "It be used to increase the scale of the stabilization entries. A value < 1.0 results in larger entries in the stabilization matrix." );

<<<<<<< HEAD
}

void SolidMechanicsLagrangeContact::postInputInitialization()
{
  ContactSolverBase::postInputInitialization();

  setMGRStrategy();
}

void SolidMechanicsLagrangeContact::setMGRStrategy()
{
  LinearSolverParameters & linearSolverParameters = m_linearSolverParameters.get();

  if( linearSolverParameters.preconditionerType != LinearSolverParameters::PreconditionerType::mgr )
    return;

  linearSolverParameters.mgr.strategy = LinearSolverParameters::MGR::StrategyType::lagrangianContactMechanics;
  GEOS_LOG_LEVEL_RANK_0( 1, GEOS_FMT( "{}: MGR strategy set to {}", getName(),
                                      EnumStrings< LinearSolverParameters::MGR::StrategyType >::toString( linearSolverParameters.mgr.strategy )));
  linearSolverParameters.mgr.separateComponents = true;
  linearSolverParameters.mgr.displacementFieldName = solidMechanics::totalDisplacement::key();
=======
  addLogLevel< logInfo::Configuration >();

  LinearSolverParameters & linSolParams = m_linearSolverParameters.get();
  linSolParams.mgr.strategy = LinearSolverParameters::MGR::StrategyType::lagrangianContactMechanics;
  linSolParams.mgr.separateComponents = true;
  linSolParams.mgr.displacementFieldName = solidMechanics::totalDisplacement::key();
  linSolParams.dofsPerNode = 3;
>>>>>>> a0f4c630
}

void SolidMechanicsLagrangeContact::registerDataOnMesh( Group & meshBodies )
{
  ContactSolverBase::registerDataOnMesh( meshBodies );

  forFractureRegionOnMeshTargets( meshBodies, [&] ( SurfaceElementRegion & fractureRegion )
  {
    fractureRegion.forElementSubRegions< SurfaceElementSubRegion >( [&]( SurfaceElementSubRegion & subRegion )
    {
      subRegion.registerWrapper< array3d< real64 > >( viewKeyStruct::rotationMatrixString() ).
        setPlotLevel( PlotLevel::NOPLOT ).
        setRegisteringObjects( this->getName()).
        setDescription( "An array that holds the rotation matrices on the fracture." ).
        reference().resizeDimension< 1, 2 >( 3, 3 );

      subRegion.registerField< fields::contact::deltaTraction >( getName() ).
        reference().resizeDimension< 1 >( 3 );

      subRegion.registerWrapper< array1d< real64 > >( viewKeyStruct::normalTractionToleranceString() ).
        setPlotLevel( PlotLevel::NOPLOT ).
        setRegisteringObjects( this->getName()).
        setDescription( "An array that holds the normal traction tolerance." );

      subRegion.registerWrapper< array1d< real64 > >( viewKeyStruct::normalDisplacementToleranceString() ).
        setPlotLevel( PlotLevel::NOPLOT ).
        setRegisteringObjects( this->getName()).
        setDescription( "An array that holds the normal displacement tolerance." );

      subRegion.registerWrapper< array1d< real64 > >( viewKeyStruct::slidingToleranceString() ).
        setPlotLevel( PlotLevel::NOPLOT ).
        setRegisteringObjects( this->getName()).
        setDescription( "An array that holds the sliding tolerance." );

      // Needed just because SurfaceGenerator initialize the field "pressure" (NEEDED!!!)
      // It is used in "TwoPointFluxApproximation.cpp", called by "SurfaceGenerator.cpp"
      subRegion.registerField< flow::pressure >( getName() ).
        setPlotLevel( PlotLevel::NOPLOT ).
        setRegisteringObjects( this->getName());
      subRegion.registerField< flow::pressure_n >( getName() ).
        setPlotLevel( PlotLevel::NOPLOT ).
        setRegisteringObjects( this->getName());

    } );

    forDiscretizationOnMeshTargets( meshBodies, [&] ( string const &,
                                                      MeshLevel & mesh,
                                                      arrayView1d< string const > const & )
    {
      FaceManager & faceManager = mesh.getFaceManager();

      faceManager.registerWrapper< array1d< real64 > >( viewKeyStruct::transMultiplierString() ).
        setApplyDefaultValue( 1.0 ).
        setPlotLevel( PlotLevel::LEVEL_0 ).
        setRegisteringObjects( this->getName() ).
        setDescription( "An array that holds the permeability transmissibility multipliers" );
    } );

  } );
}

void SolidMechanicsLagrangeContact::initializePreSubGroups()
{
  ContactSolverBase::initializePreSubGroups();

  DomainPartition & domain = this->getGroupByPath< DomainPartition >( "/Problem/domain" );

  // fill stencil targetRegions
  NumericalMethodsManager & numericalMethodManager = domain.getNumericalMethodManager();
  FiniteVolumeManager & fvManager = numericalMethodManager.getFiniteVolumeManager();

  if( fvManager.hasGroup< FluxApproximationBase >( m_stabilizationName ) )
  {

    FluxApproximationBase & fluxApprox = fvManager.getFluxApproximation( m_stabilizationName );
    fluxApprox.addFieldName( contact::traction::key() );
    fluxApprox.setCoeffName( "penaltyStiffness" );


    forDiscretizationOnMeshTargets( domain.getMeshBodies(), [&] ( string const & meshBodyName,
                                                                  MeshLevel & mesh,
                                                                  arrayView1d< string const > const & regionNames )
    {
      mesh.getElemManager().forElementRegions< SurfaceElementRegion >( regionNames,
                                                                       [&]( localIndex const,
                                                                            SurfaceElementRegion const & region )
      {
        array1d< string > & stencilTargetRegions = fluxApprox.targetRegions( meshBodyName );
        stencilTargetRegions.emplace_back( region.getName() );
      } );
    } );
  }

}

void SolidMechanicsLagrangeContact::setupSystem( DomainPartition & domain,
                                                 DofManager & dofManager,
                                                 CRSMatrix< real64, globalIndex > & localMatrix,
                                                 ParallelVector & rhs,
                                                 ParallelVector & solution,
                                                 bool const GEOS_UNUSED_PARAM( setSparsity ) )
{
  if( m_precond )
  {
    m_precond->clear();
  }

  // setup monolithic coupled system
  SolverBase::setupSystem( domain, dofManager, localMatrix, rhs, solution, true ); // "true" is to force setSparsity

  if( !m_precond && m_linearSolverParameters.get().solverType != LinearSolverParameters::SolverType::direct )
  {
    createPreconditioner( domain );
  }
}

void SolidMechanicsLagrangeContact::implicitStepSetup( real64 const & time_n,
                                                       real64 const & dt,
                                                       DomainPartition & domain )
{
  computeRotationMatrices( domain );
  computeTolerances( domain );
  computeFaceDisplacementJump( domain );

  SolidMechanicsLagrangianFEM::implicitStepSetup( time_n, dt, domain );
}

void SolidMechanicsLagrangeContact::implicitStepComplete( real64 const & time_n,
                                                          real64 const & dt,
                                                          DomainPartition & domain )
{
  SolidMechanicsLagrangianFEM::implicitStepComplete( time_n, dt, domain );

  forDiscretizationOnMeshTargets( domain.getMeshBodies(), [&] ( string const &,
                                                                MeshLevel & mesh,
                                                                arrayView1d< string const > const & )
  {
    mesh.getElemManager().forElementSubRegions< FaceElementSubRegion >( [&]( FaceElementSubRegion & subRegion )
    {
      arrayView2d< real64 > const & deltaTraction = subRegion.getField< contact::deltaTraction >();
      arrayView2d< real64 const > const & dispJump = subRegion.getField< contact::dispJump >();
      arrayView2d< real64 > const & oldDispJump = subRegion.getField< contact::oldDispJump >();
      arrayView1d< integer const > const & fractureState = subRegion.getField< contact::fractureState >();
      arrayView1d< integer > const & oldFractureState = subRegion.getField< contact::oldFractureState >();

      forAll< parallelHostPolicy >( subRegion.size(), [=] ( localIndex const kfe )
      {
        for( localIndex i = 0; i < 3; ++i )
        {
          deltaTraction[kfe][i] = 0.0;
          oldDispJump[kfe][i] = dispJump[kfe][i];
        }
        oldFractureState[kfe] = fractureState[kfe];
      } );
    } );

    // Need a synchronization of deltaTraction as will be used in AssembleStabilization
    FieldIdentifiers fieldsToBeSync;
    fieldsToBeSync.addElementFields( { contact::deltaTraction::key() },
                                     { getUniqueFractureRegionName() } );

    CommunicationTools::getInstance().synchronizeFields( fieldsToBeSync,
                                                         mesh,
                                                         domain.getNeighbors(),
                                                         true );

  } );
}

SolidMechanicsLagrangeContact::~SolidMechanicsLagrangeContact()
{
  // TODO Auto-generated destructor stub
}

void SolidMechanicsLagrangeContact::computeTolerances( DomainPartition & domain ) const
{
  GEOS_MARK_FUNCTION;

  real64 minNormalTractionTolerance( 1e10 );
  real64 maxNormalTractionTolerance( -1e10 );
  real64 minNormalDisplacementTolerance( 1e10 );
  real64 maxNormalDisplacementTolerance( -1e10 );
  real64 minSlidingTolerance( 1e10 );
  real64 maxSlidingTolerance( -1e10 );

  forDiscretizationOnMeshTargets( domain.getMeshBodies(), [&] ( string const &,
                                                                MeshLevel & mesh,
                                                                arrayView1d< string const > const & )
  {
    FaceManager const & faceManager = mesh.getFaceManager();
    NodeManager const & nodeManager = mesh.getNodeManager();
    ElementRegionManager & elemManager = mesh.getElemManager();

    // Get the "face to element" map (valid for the entire mesh)
    FaceManager::ElemMapType const & faceToElem = faceManager.toElementRelation();
    arrayView2d< localIndex const > const & faceToElemRegion = faceToElem.m_toElementRegion;
    arrayView2d< localIndex const > const & faceToElemSubRegion = faceToElem.m_toElementSubRegion;
    arrayView2d< localIndex const > const & faceToElemIndex = faceToElem.m_toElementIndex;

    // Get the volume for all elements
    ElementRegionManager::ElementViewAccessor< arrayView1d< real64 const > > const elemVolume =
      elemManager.constructViewAccessor< array1d< real64 >, arrayView1d< real64 const > >( ElementSubRegionBase::viewKeyStruct::elementVolumeString() );

    // Get the coordinates for all nodes
    arrayView2d< real64 const, nodes::REFERENCE_POSITION_USD > const & nodePosition = nodeManager.referencePosition();

    // Bulk modulus accessor
    ElementRegionManager::ElementViewAccessor< arrayView1d< real64 const > > const bulkModulus =
      elemManager.constructMaterialViewAccessor< ElasticIsotropic, array1d< real64 >, arrayView1d< real64 const > >( ElasticIsotropic::viewKeyStruct::bulkModulusString() );
    // Shear modulus accessor
    ElementRegionManager::ElementViewAccessor< arrayView1d< real64 const > > const shearModulus =
      elemManager.constructMaterialViewAccessor< ElasticIsotropic, array1d< real64 >, arrayView1d< real64 const > >( ElasticIsotropic::viewKeyStruct::shearModulusString() );

    using NodeMapViewType = arrayView2d< localIndex const, cells::NODE_MAP_USD >;
    ElementRegionManager::ElementViewAccessor< NodeMapViewType > const elemToNode =
      elemManager.constructViewAccessor< CellElementSubRegion::NodeMapType, NodeMapViewType >( ElementSubRegionBase::viewKeyStruct::nodeListString() );
    ElementRegionManager::ElementViewConst< NodeMapViewType > const elemToNodeView = elemToNode.toNestedViewConst();

    elemManager.forElementSubRegions< FaceElementSubRegion >( [&]( FaceElementSubRegion & subRegion )
    {
      if( subRegion.hasField< contact::traction >() )
      {
        arrayView1d< integer const > const & ghostRank = subRegion.ghostRank();
        arrayView1d< real64 const > const & faceArea = subRegion.getElementArea().toViewConst();
        arrayView3d< real64 const > const & faceRotationMatrix = subRegion.getReference< array3d< real64 > >( viewKeyStruct::rotationMatrixString() );
        ArrayOfArraysView< localIndex const > const & elemsToFaces = subRegion.faceList().toViewConst();

        arrayView1d< real64 > const & normalTractionTolerance =
          subRegion.getReference< array1d< real64 > >( viewKeyStruct::normalTractionToleranceString() );
        arrayView1d< real64 > const & normalDisplacementTolerance =
          subRegion.getReference< array1d< real64 > >( viewKeyStruct::normalDisplacementToleranceString() );
        arrayView1d< real64 > const & slidingTolerance =
          subRegion.getReference< array1d< real64 > >( viewKeyStruct::slidingToleranceString() );

        RAJA::ReduceMin< ReducePolicy< parallelHostPolicy >, real64 > minSubRegionNormalTractionTolerance( 1e10 );
        RAJA::ReduceMax< ReducePolicy< parallelHostPolicy >, real64 > maxSubRegionNormalTractionTolerance( -1e10 );
        RAJA::ReduceMin< ReducePolicy< parallelHostPolicy >, real64 > minSubRegionNormalDisplacementTolerance( 1e10 );
        RAJA::ReduceMax< ReducePolicy< parallelHostPolicy >, real64 > maxSubRegionNormalDisplacementTolerance( -1e10 );
        RAJA::ReduceMin< ReducePolicy< parallelHostPolicy >, real64 > minSubRegionSlidingTolerance( 1e10 );
        RAJA::ReduceMax< ReducePolicy< parallelHostPolicy >, real64 > maxSubRegionSlidingTolerance( -1e10 );

        forAll< parallelHostPolicy >( subRegion.size(), [=] ( localIndex const kfe )
        {
          if( ghostRank[kfe] < 0 )
          {
            real64 const area = faceArea[kfe];
            // approximation of the stiffness along coordinate directions
            // ( first, second ) index -> ( element index, direction )
            // 1. T -> top (index 0), B -> bottom (index 1)
            // 2. the coordinate direction (x, y, z)
            real64 stiffDiagApprox[ 2 ][ 3 ];
            real64 averageYoungModulus = 0.0;
            real64 averageConstrainedModulus = 0.0;
            real64 averageBoxSize0 = 0.0;

            for( localIndex i = 0; i < elemsToFaces.sizeOfArray( kfe ); ++i )
            {
              localIndex const faceIndex = elemsToFaces[kfe][i];
              localIndex const er = faceToElemRegion[faceIndex][0];
              localIndex const esr = faceToElemSubRegion[faceIndex][0];
              localIndex const ei = faceToElemIndex[faceIndex][0];

              real64 const volume = elemVolume[er][esr][ei];

              // Get the "element to node" map for the specific region/subregion
              NodeMapViewType const & cellElemsToNodes = elemToNodeView[er][esr];
              localIndex const numNodesPerElem = cellElemsToNodes.size( 1 );

              // Compute the box size
              real64 maxSize[3];
              real64 minSize[3];
              for( localIndex j = 0; j < 3; ++j )
              {
                maxSize[j] = nodePosition[cellElemsToNodes[ei][0]][j];
                minSize[j] = nodePosition[cellElemsToNodes[ei][0]][j];
              }
              for( localIndex a = 1; a < numNodesPerElem; ++a )
              {
                for( localIndex j = 0; j < 3; ++j )
                {
                  maxSize[j] = fmax( maxSize[j], nodePosition[cellElemsToNodes[ei][a]][j] );
                  minSize[j] = fmin( minSize[j], nodePosition[cellElemsToNodes[ei][a]][j] );
                }
              }

              real64 boxSize[3];
              for( localIndex j = 0; j < 3; ++j )
              {
                boxSize[j] = maxSize[j] - minSize[j];
              }

              // Get linear elastic isotropic constitutive parameters for the element
              real64 const K = bulkModulus[er][esr][ei];
              real64 const G = shearModulus[er][esr][ei];
              real64 const E = 9.0 * K * G / ( 3.0 * K + G );
              real64 const nu = ( 3.0 * K - 2.0 * G ) / ( 2.0 * ( 3.0 * K + G ) );
              real64 const M = K + 4.0 / 3.0 * G;

              // Combine E and nu to obtain a stiffness approximation (like it was an hexahedron)
              for( localIndex j = 0; j < 3; ++j )
              {
                stiffDiagApprox[ i ][ j ] = E / ( ( 1.0 + nu )*( 1.0 - 2.0*nu ) ) * 4.0 / 9.0 * ( 2.0 - 3.0 * nu ) * volume / ( boxSize[j]*boxSize[j] );
              }

              averageYoungModulus += 0.5*E;
              averageConstrainedModulus += 0.5*M;
              averageBoxSize0 += 0.5*boxSize[0];
            }

            // Average the stiffness and compute the inverse
            real64 invStiffApprox[ 3 ][ 3 ] = { { 0 } };
            for( localIndex j = 0; j < 3; ++j )
            {
              invStiffApprox[ j ][ j ] = ( stiffDiagApprox[ 0 ][ j ] + stiffDiagApprox[ 1 ][ j ] ) / ( stiffDiagApprox[ 0 ][ j ] * stiffDiagApprox[ 1 ][ j ] );
            }

            // Rotate in the local reference system, computing R^T * (invK) * R
            real64 temp[ 3 ][ 3 ];
            LvArray::tensorOps::Rij_eq_AkiBkj< 3, 3, 3 >( temp, faceRotationMatrix[ kfe ], invStiffApprox );
            real64 rotatedInvStiffApprox[ 3 ][ 3 ];
            LvArray::tensorOps::Rij_eq_AikBkj< 3, 3, 3 >( rotatedInvStiffApprox, temp, faceRotationMatrix[ kfe ] );
            LvArray::tensorOps::scale< 3, 3 >( rotatedInvStiffApprox, area );

            // Finally, compute tolerances for the given fracture element

            normalDisplacementTolerance[kfe] = rotatedInvStiffApprox[ 0 ][ 0 ] * averageYoungModulus / 2.e+7;
            minSubRegionNormalDisplacementTolerance.min( normalDisplacementTolerance[kfe] );
            maxSubRegionNormalDisplacementTolerance.max( normalDisplacementTolerance[kfe] );

            slidingTolerance[kfe] = sqrt( rotatedInvStiffApprox[ 1 ][ 1 ] * rotatedInvStiffApprox[ 1 ][ 1 ] +
                                          rotatedInvStiffApprox[ 2 ][ 2 ] * rotatedInvStiffApprox[ 2 ][ 2 ] ) * averageYoungModulus / 2.e+7;
            minSubRegionSlidingTolerance.min( slidingTolerance[kfe] );
            maxSubRegionSlidingTolerance.max( slidingTolerance[kfe] );

            normalTractionTolerance[kfe] = 1.0 / 2.0 * averageConstrainedModulus / averageBoxSize0 * normalDisplacementTolerance[kfe];
            minSubRegionNormalTractionTolerance.min( normalTractionTolerance[kfe] );
            maxSubRegionNormalTractionTolerance.max( normalTractionTolerance[kfe] );
          }
        } );

        minNormalDisplacementTolerance = std::min( minNormalDisplacementTolerance, minSubRegionNormalDisplacementTolerance.get() );
        maxNormalDisplacementTolerance = std::max( maxNormalDisplacementTolerance, maxSubRegionNormalDisplacementTolerance.get() );
        minSlidingTolerance = std::min( minSlidingTolerance, minSubRegionSlidingTolerance.get() );
        maxSlidingTolerance = std::max( maxSlidingTolerance, maxSubRegionSlidingTolerance.get() );
        minNormalTractionTolerance = std::min( minNormalTractionTolerance, minSubRegionNormalTractionTolerance.get() );
        maxNormalTractionTolerance = std::max( maxNormalTractionTolerance, maxSubRegionNormalTractionTolerance.get() );
      }
    } );
  } );

  GEOS_LOG_LEVEL_INFO_RANK_0( logInfo::Configuration,
                              GEOS_FMT( "{}: normal displacement tolerance = [{}, {}], sliding tolerance = [{}, {}], normal traction tolerance = [{}, {}]",
                                        this->getName(), minNormalDisplacementTolerance, maxNormalDisplacementTolerance,
                                        minSlidingTolerance, maxSlidingTolerance,
                                        minNormalTractionTolerance, maxNormalTractionTolerance ) );
}

void SolidMechanicsLagrangeContact::resetStateToBeginningOfStep( DomainPartition & domain )
{
  SolidMechanicsLagrangianFEM::resetStateToBeginningOfStep( domain );

  forDiscretizationOnMeshTargets( domain.getMeshBodies(), [&] ( string const &,
                                                                MeshLevel & mesh,
                                                                arrayView1d< string const > const & )
  {
    ElementRegionManager & elemManager = mesh.getElemManager();

    elemManager.forElementSubRegions< FaceElementSubRegion >( [&]( FaceElementSubRegion & subRegion )
    {
      arrayView2d< real64 > const & traction = subRegion.getField< contact::traction >();
      arrayView2d< real64 > const & deltaTraction = subRegion.getField< contact::deltaTraction >();
      arrayView2d< real64 > const & dispJump = subRegion.getField< contact::dispJump >();
      arrayView2d< real64 const > const & oldDispJump = subRegion.getField< contact::oldDispJump >();

      arrayView1d< integer > const & fractureState = subRegion.getField< contact::fractureState >();
      arrayView1d< integer const > const & oldFractureState = subRegion.getField< contact::oldFractureState >();

      forAll< parallelHostPolicy >( subRegion.size(), [=] ( localIndex const kfe )
      {
        for( localIndex i = 0; i < 3; ++i )
        {
          traction[kfe][i] -= deltaTraction[kfe][i];
          deltaTraction[kfe][i] = 0.0;

          dispJump[kfe][i] = oldDispJump[kfe][i];
        }
        fractureState[kfe] = oldFractureState[kfe];
      } );
    } );
  } );
}

void SolidMechanicsLagrangeContact::computeFaceDisplacementJump( DomainPartition & domain )
{
  forDiscretizationOnMeshTargets( domain.getMeshBodies(), [&] ( string const &,
                                                                MeshLevel & mesh,
                                                                arrayView1d< string const > const & regionNames )
  {
    NodeManager const & nodeManager = mesh.getNodeManager();
    FaceManager & faceManager = mesh.getFaceManager();
    EdgeManager const & edgeManager = mesh.getEdgeManager();
    ElementRegionManager & elemManager = mesh.getElemManager();

    ArrayOfArraysView< localIndex const > const faceToNodeMap = faceManager.nodeList().toViewConst();
    ArrayOfArraysView< localIndex const > const faceToEdgeMap = faceManager.edgeList().toViewConst();
    arrayView2d< localIndex const > const & edgeToNodeMap = edgeManager.nodeList().toViewConst();
    arrayView2d< real64 const > faceCenters = faceManager.faceCenter();
    arrayView2d< real64 const > faceNormals = faceManager.faceNormal();
    arrayView1d< real64 const > faceAreas = faceManager.faceArea();

    // Get the coordinates for all nodes
    arrayView2d< real64 const, nodes::REFERENCE_POSITION_USD > const & nodePosition = nodeManager.referencePosition();
    arrayView2d< real64 const, nodes::TOTAL_DISPLACEMENT_USD > const & u =
      nodeManager.getField< solidMechanics::totalDisplacement >();

    elemManager.forElementSubRegions< FaceElementSubRegion >( regionNames,
                                                              [&]( localIndex const,
                                                                   FaceElementSubRegion & subRegion )
    {
      if( subRegion.hasField< contact::traction >() )
      {
        arrayView3d< real64 > const &
        rotationMatrix = subRegion.getReference< array3d< real64 > >( viewKeyStruct::rotationMatrixString() );
        ArrayOfArraysView< localIndex const > const & elemsToFaces = subRegion.faceList().toViewConst();
        arrayView1d< real64 const > const & area = subRegion.getElementArea().toViewConst();

        arrayView2d< real64 > const & dispJump = subRegion.getField< contact::dispJump >();
        arrayView1d< real64 > const & slip = subRegion.getField< fields::contact::slip >();
        arrayView1d< real64 > const & aperture = subRegion.getField< fields::elementAperture >();

        forAll< parallelHostPolicy >( subRegion.size(), [=] ( localIndex const kfe )
        {
          if( elemsToFaces.sizeOfArray( kfe ) != 2 )
          {
            return;
          }

          // Contact constraints
          localIndex const numNodesPerFace = faceToNodeMap.sizeOfArray( elemsToFaces[kfe][0] );

          stackArray1d< real64, FaceManager::maxFaceNodes() > nodalArea0;
          stackArray1d< real64, FaceManager::maxFaceNodes() > nodalArea1;
          computeFaceNodalArea( elemsToFaces[kfe][0],
                                nodePosition,
                                faceToNodeMap,
                                faceToEdgeMap,
                                edgeToNodeMap,
                                faceCenters,
                                faceNormals,
                                faceAreas,
                                nodalArea0 );

          computeFaceNodalArea( elemsToFaces[kfe][1],
                                nodePosition,
                                faceToNodeMap,
                                faceToEdgeMap,
                                edgeToNodeMap,
                                faceCenters,
                                faceNormals,
                                faceAreas,
                                nodalArea1 );

          real64 globalJumpTemp[ 3 ] = { 0 };
          for( localIndex a = 0; a < numNodesPerFace; ++a )
          {
            for( localIndex i = 0; i < 3; ++i )
            {
              globalJumpTemp[ i ] +=
                ( -u[faceToNodeMap( elemsToFaces[kfe][0], a )][i] * nodalArea0[a]
                  +u[faceToNodeMap( elemsToFaces[kfe][1], a )][i] * nodalArea1[a] ) / area[kfe];
            }
          }

          real64 dispJumpTemp[ 3 ];
          LvArray::tensorOps::Ri_eq_AjiBj< 3, 3 >( dispJumpTemp, rotationMatrix[ kfe ], globalJumpTemp );
          LvArray::tensorOps::copy< 3 >( dispJump[ kfe ], dispJumpTemp );

          slip[ kfe ] = LvArray::math::sqrt( LvArray::math::square( dispJump( kfe, 1 ) ) +
                                             LvArray::math::square( dispJump( kfe, 2 ) ) );
          aperture[ kfe ] = dispJump[ kfe ][ 0 ];
        } );
      }
    } );
  } );
}

void SolidMechanicsLagrangeContact::setupDofs( DomainPartition const & domain,
                                               DofManager & dofManager ) const
{
  GEOS_MARK_FUNCTION;

  SolidMechanicsLagrangianFEM::setupDofs( domain, dofManager );

  // restrict coupling to fracture regions only
  map< std::pair< string, string >, array1d< string > > meshTargets;
  forDiscretizationOnMeshTargets( domain.getMeshBodies(), [&] ( string const & meshBodyName,
                                                                MeshLevel const & meshLevel,
                                                                arrayView1d< string const > const & regionNames )
  {
    array1d< string > regions;
    ElementRegionManager const & elementRegionManager = meshLevel.getElemManager();
    elementRegionManager.forElementRegions< SurfaceElementRegion >( regionNames,
                                                                    [&]( localIndex const,
                                                                         SurfaceElementRegion const & region )
    {
      regions.emplace_back( region.getName() );
    } );
    meshTargets[std::make_pair( meshBodyName, meshLevel.getName())] = std::move( regions );
  } );

  dofManager.addField( contact::traction::key(),
                       FieldLocation::Elem,
                       3,
                       meshTargets );

  dofManager.addCoupling( solidMechanics::totalDisplacement::key(),
                          contact::traction::key(),
                          DofManager::Connector::Elem,
                          meshTargets );

  NumericalMethodsManager const & numericalMethodManager = domain.getNumericalMethodManager();
  FiniteVolumeManager const & fvManager = numericalMethodManager.getFiniteVolumeManager();
  FluxApproximationBase const & stabilizationMethod = fvManager.getFluxApproximation( m_stabilizationName );

  dofManager.addCoupling( contact::traction::key(), stabilizationMethod );
}

void SolidMechanicsLagrangeContact::assembleSystem( real64 const time,
                                                    real64 const dt,
                                                    DomainPartition & domain,
                                                    DofManager const & dofManager,
                                                    CRSMatrixView< real64, globalIndex const > const & localMatrix,
                                                    arrayView1d< real64 > const & localRhs )
{
  GEOS_MARK_FUNCTION;

  synchronizeFractureState( domain );

  SolidMechanicsLagrangianFEM::assembleSystem( time,
                                               dt,
                                               domain,
                                               dofManager,
                                               localMatrix,
                                               localRhs );

  assembleContact( domain, dofManager, localMatrix, localRhs );

  // for sequential: add (fixed) pressure force contribution into residual (no derivatives)
  if( m_isFixedStressPoromechanicsUpdate )
  {
    forDiscretizationOnMeshTargets( domain.getMeshBodies(), [&]( string const &,
                                                                 MeshLevel const & mesh,
                                                                 arrayView1d< string const > const & regionNames )
    {
      assembleForceResidualPressureContribution( mesh, regionNames, dofManager, localMatrix, localRhs );
    } );
  }
}

void SolidMechanicsLagrangeContact::assembleContact( DomainPartition & domain,
                                                     DofManager const & dofManager,
                                                     CRSMatrixView< real64, globalIndex const > const & localMatrix,
                                                     arrayView1d< real64 > const & localRhs )
{
  forDiscretizationOnMeshTargets( domain.getMeshBodies(), [&] ( string const &,
                                                                MeshLevel & mesh,
                                                                arrayView1d< string const > const & regionNames )
  {
    /// assemble Kut
    assembleForceResidualDerivativeWrtTraction( mesh, regionNames, dofManager, localMatrix, localRhs );
    /// assemble Ktu, Ktt blocks.
    assembleTractionResidualDerivativeWrtDisplacementAndTraction( mesh, regionNames, dofManager, localMatrix, localRhs );
    /// assemble stabilization
    assembleStabilization( mesh, domain.getNumericalMethodManager(), dofManager, localMatrix, localRhs );
  } );
}

void SolidMechanicsLagrangeContact::
  assembleForceResidualPressureContribution( MeshLevel const & mesh,
                                             arrayView1d< string const > const & regionNames,
                                             DofManager const & dofManager,
                                             CRSMatrixView< real64, globalIndex const > const & localMatrix,
                                             arrayView1d< real64 > const & localRhs )
{
  GEOS_MARK_FUNCTION;

  FaceManager const & faceManager = mesh.getFaceManager();
  NodeManager const & nodeManager = mesh.getNodeManager();
  EdgeManager const & edgeManager = mesh.getEdgeManager();
  ElementRegionManager const & elemManager = mesh.getElemManager();

  ArrayOfArraysView< localIndex const > const faceToNodeMap = faceManager.nodeList().toViewConst();
  ArrayOfArraysView< localIndex const > const faceToEdgeMap = faceManager.edgeList().toViewConst();
  arrayView2d< localIndex const > const & edgeToNodeMap = edgeManager.nodeList().toViewConst();
  arrayView2d< real64 const > faceCenters = faceManager.faceCenter();
  arrayView2d< real64 const > faceNormal = faceManager.faceNormal();
  arrayView1d< real64 const > faceAreas = faceManager.faceArea();

  string const & dispDofKey = dofManager.getKey( solidMechanics::totalDisplacement::key() );

  arrayView1d< globalIndex const > const &
  dispDofNumber = nodeManager.getReference< globalIndex_array >( dispDofKey );
  globalIndex const rankOffset = dofManager.rankOffset();

  // Get the coordinates for all nodes
  arrayView2d< real64 const, nodes::REFERENCE_POSITION_USD > const & nodePosition = nodeManager.referencePosition();

  elemManager.forElementSubRegions< FaceElementSubRegion >( regionNames,
                                                            [&]( localIndex const,
                                                                 FaceElementSubRegion const & subRegion )
  {
    arrayView1d< real64 const > const & pressure = subRegion.getReference< array1d< real64 > >( flow::pressure::key() );
    ArrayOfArraysView< localIndex const > const & elemsToFaces = subRegion.faceList().toViewConst();

    forAll< serialPolicy >( subRegion.size(), [=]( localIndex const kfe )
    {
      localIndex const kf0 = elemsToFaces[kfe][0];
      localIndex const numNodesPerFace = faceToNodeMap.sizeOfArray( kf0 );

      real64 Nbar[3];
      Nbar[ 0 ] = faceNormal[elemsToFaces[kfe][0]][0] - faceNormal[elemsToFaces[kfe][1]][0];
      Nbar[ 1 ] = faceNormal[elemsToFaces[kfe][0]][1] - faceNormal[elemsToFaces[kfe][1]][1];
      Nbar[ 2 ] = faceNormal[elemsToFaces[kfe][0]][2] - faceNormal[elemsToFaces[kfe][1]][2];
      LvArray::tensorOps::normalize< 3 >( Nbar );

      globalIndex rowDOF[3 * m_maxFaceNodes];
      real64 nodeRHS[3 * m_maxFaceNodes];
      stackArray1d< real64, 3 * m_maxFaceNodes > dRdP( 3*m_maxFaceNodes );

      for( localIndex kf=0; kf<2; ++kf )
      {
        localIndex const faceIndex = elemsToFaces[kfe][kf];
        // Compute local area contribution for each node
        stackArray1d< real64, FaceManager::maxFaceNodes() > nodalArea;
        computeFaceNodalArea( elemsToFaces[kfe][kf],
                              nodePosition,
                              faceToNodeMap,
                              faceToEdgeMap,
                              edgeToNodeMap,
                              faceCenters,
                              faceNormal,
                              faceAreas,
                              nodalArea );

        for( localIndex a=0; a<numNodesPerFace; ++a )
        {
          real64 const nodalForceMag = -( pressure[kfe] ) * nodalArea[a];
          real64 globalNodalForce[ 3 ];
          LvArray::tensorOps::scaledCopy< 3 >( globalNodalForce, Nbar, nodalForceMag );

          for( localIndex i=0; i<3; ++i )
          {
            rowDOF[3*a+i] = dispDofNumber[faceToNodeMap( faceIndex, a )] + LvArray::integerConversion< globalIndex >( i );
            // Opposite sign w.r.t. theory because of minus sign in stiffness matrix definition (K < 0)
            nodeRHS[3*a+i] = +globalNodalForce[i] * pow( -1, kf );
          }
        }

        for( localIndex idof = 0; idof < numNodesPerFace * 3; ++idof )
        {
          localIndex const localRow = LvArray::integerConversion< localIndex >( rowDOF[idof] - rankOffset );

          if( localRow >= 0 && localRow < localMatrix.numRows() )
          {
            RAJA::atomicAdd( parallelHostAtomic{}, &localRhs[localRow], nodeRHS[idof] );
          }
        }
      }
    } );
  } );
}

real64 SolidMechanicsLagrangeContact::calculateResidualNorm( real64 const & time,
                                                             real64 const & dt,
                                                             DomainPartition const & domain,
                                                             DofManager const & dofManager,
                                                             arrayView1d< real64 const > const & localRhs )
{
  GEOS_MARK_FUNCTION;

  real64 const solidResidual = SolidMechanicsLagrangianFEM::calculateResidualNorm( time, dt, domain, dofManager, localRhs );

  real64 const contactResidual = calculateContactResidualNorm( domain, dofManager, localRhs );

  return sqrt( solidResidual * solidResidual + contactResidual * contactResidual );
}

real64 SolidMechanicsLagrangeContact::calculateContactResidualNorm( DomainPartition const & domain,
                                                                    DofManager const & dofManager,
                                                                    arrayView1d< real64 const > const & localRhs )
{
  string const & dofKey = dofManager.getKey( contact::traction::key() );
  globalIndex const rankOffset = dofManager.rankOffset();

  real64 stickResidual = 0.0;
  real64 slipResidual = 0.0;
  real64 slipNormalizer = 0.0;
  real64 openResidual = 0.0;
  real64 openNormalizer = 0.0;

  forDiscretizationOnMeshTargets( domain.getMeshBodies(), [&] ( string const &,
                                                                MeshLevel const & mesh,
                                                                arrayView1d< string const > const & regionNames )
  {
    mesh.getElemManager().forElementSubRegions< FaceElementSubRegion >( regionNames,
                                                                        [&]( localIndex const, FaceElementSubRegion const & subRegion )
    {
      arrayView1d< globalIndex const > const & dofNumber = subRegion.getReference< array1d< globalIndex > >( dofKey );
      arrayView1d< integer const > const & ghostRank = subRegion.ghostRank();
      arrayView1d< integer const > const & fractureState = subRegion.getField< contact::fractureState >();
      arrayView1d< real64 const > const & area = subRegion.getElementArea();

      RAJA::ReduceSum< parallelHostReduce, real64 > stickSum( 0.0 );
      RAJA::ReduceSum< parallelHostReduce, real64 > slipSum( 0.0 );
      RAJA::ReduceMax< parallelHostReduce, real64 > slipMax( 0.0 );
      RAJA::ReduceSum< parallelHostReduce, real64 > openSum( 0.0 );
      RAJA::ReduceMax< parallelHostReduce, real64 > openMax( 0.0 );
      forAll< parallelHostPolicy >( subRegion.size(), [=] ( localIndex const k )
      {
        if( ghostRank[k] < 0 )
        {
          localIndex const localRow = LvArray::integerConversion< localIndex >( dofNumber[k] - rankOffset );
          switch( fractureState[k] )
          {
            case contact::FractureState::Stick:
              {
                for( localIndex dim = 0; dim < 3; ++dim )
                {
                  real64 const norm = localRhs[localRow + dim] / area[k];
                  stickSum += norm * norm;
                }
                break;
              }
            case contact::FractureState::Slip:
            case contact::FractureState::NewSlip:
              {
                for( localIndex dim = 0; dim < 3; ++dim )
                {
                  slipSum += localRhs[localRow + dim] * localRhs[localRow + dim];
                  slipMax.max( LvArray::math::abs( localRhs[localRow + dim] ) );
                }
                break;
              }
            case contact::FractureState::Open:
              {
                for( localIndex dim = 0; dim < 3; ++dim )
                {
                  openSum += localRhs[localRow + dim] * localRhs[localRow + dim];
                  openMax.max( LvArray::math::abs( localRhs[localRow + dim] ) );
                }
                break;
              }
          }
        }
      } );

      stickResidual += stickSum.get();
      slipResidual += slipSum.get();
      slipNormalizer = LvArray::math::max( slipNormalizer, slipMax.get());
      openResidual += openSum.get();
      openNormalizer = LvArray::math::max( openNormalizer, openMax.get());
    } );
  } );

  stickResidual = MpiWrapper::sum( stickResidual );
  stickResidual = sqrt( stickResidual );

  slipResidual = MpiWrapper::sum( slipResidual );
  slipNormalizer = MpiWrapper::max( slipNormalizer );
  slipResidual = sqrt( slipResidual ) / ( slipNormalizer + 1.0 );

  openResidual = MpiWrapper::sum( openResidual );
  openNormalizer = MpiWrapper::max( openNormalizer );
  openResidual = sqrt( openResidual ) / ( openNormalizer + 1.0 );

  if( getLogLevel() >= 1 && logger::internal::rank==0 )
  {
    std::cout << GEOS_FMT( "        ( Rstick Rslip Ropen ) = ( {:15.6e} {:15.6e} {:15.6e} )", stickResidual, slipResidual, openResidual );
  }

  return sqrt( stickResidual * stickResidual + slipResidual * slipResidual + openResidual * openResidual );
}

void SolidMechanicsLagrangeContact::createPreconditioner( DomainPartition const & domain )
{
  if( m_linearSolverParameters.get().preconditionerType == LinearSolverParameters::PreconditionerType::block )
  {
    // TODO: move among inputs (xml)
    string const leadingBlockApproximation = "blockJacobi";

    LinearSolverParameters mechParams = getLinearSolverParameters();
    // Because of boundary conditions
    mechParams.isSymmetric = false;

    std::unique_ptr< BlockPreconditioner< LAInterface > > precond;
    std::unique_ptr< PreconditionerBase< LAInterface > > tracPrecond;

    if( leadingBlockApproximation == "jacobi" )
    {
      precond = std::make_unique< BlockPreconditioner< LAInterface > >( BlockShapeOption::LowerUpperTriangular,
                                                                        SchurComplementOption::FirstBlockDiagonal,
                                                                        BlockScalingOption::UserProvided );
      // Using GEOSX implementation of Jacobi preconditioner
      // tracPrecond = std::make_unique< PreconditionerJacobi< LAInterface > >();

      // Using LAI implementation of Jacobi preconditioner
      LinearSolverParameters tracParams;
      tracParams.preconditionerType = LinearSolverParameters::PreconditionerType::jacobi;
      tracPrecond = LAInterface::createPreconditioner( tracParams );
    }
    else if( leadingBlockApproximation == "blockJacobi" )
    {
      precond = std::make_unique< BlockPreconditioner< LAInterface > >( BlockShapeOption::LowerUpperTriangular,
                                                                        SchurComplementOption::FirstBlockUserDefined,
                                                                        BlockScalingOption::UserProvided );
      tracPrecond = std::make_unique< PreconditionerBlockJacobi< LAInterface > >( mechParams.dofsPerNode );
    }
    else
    {
      GEOS_ERROR( "SolidMechanicsLagrangeContact::CreatePreconditioner leadingBlockApproximation option " << leadingBlockApproximation << " not supported" );
    }

    // Preconditioner for the leading block: tracPrecond
    precond->setupBlock( 0,
                         { { contact::traction::key(), { 3, true } } },
                         std::move( tracPrecond ) );

    if( mechParams.amg.nullSpaceType == LinearSolverParameters::AMG::NullSpaceType::rigidBodyModes )
    {
      if( getRigidBodyModes().empty() )
      {
        MeshLevel const & mesh = domain.getMeshBody( 0 ).getBaseDiscretization();
        LAIHelperFunctions::computeRigidBodyModes( mesh,
                                                   m_dofManager,
                                                   { solidMechanics::totalDisplacement::key() },
                                                   getRigidBodyModes() );
      }
    }

    // Preconditioner for the Schur complement: mechPrecond
    std::unique_ptr< PreconditionerBase< LAInterface > > mechPrecond = LAInterface::createPreconditioner( mechParams, getRigidBodyModes() );
    precond->setupBlock( 1,
                         { { solidMechanics::totalDisplacement::key(), { 3, true } } },
                         std::move( mechPrecond ) );

    m_precond = std::move( precond );
  }
  else
  {
    //TODO: Revisit this part such that is coherent across physics solver
    //m_precond = LAInterface::createPreconditioner( m_linearSolverParameters.get() );
  }
}

void SolidMechanicsLagrangeContact::computeRotationMatrices( DomainPartition & domain ) const
{
  GEOS_MARK_FUNCTION;
  forDiscretizationOnMeshTargets( domain.getMeshBodies(), [&] ( string const &,
                                                                MeshLevel & mesh,
                                                                arrayView1d< string const > const & regionNames )
  {
    FaceManager const & faceManager = mesh.getFaceManager();

    arrayView2d< real64 const > const faceNormal = faceManager.faceNormal();

    mesh.getElemManager().forElementSubRegions< FaceElementSubRegion >( regionNames,
                                                                        [&]( localIndex const,
                                                                             FaceElementSubRegion & subRegion )
    {
      ArrayOfArraysView< localIndex const > const & elemsToFaces = subRegion.faceList().toViewConst();

      arrayView3d< real64 > const &
      rotationMatrix = subRegion.getReference< array3d< real64 > >( viewKeyStruct::rotationMatrixString() );
      arrayView2d< real64 > const unitNormal   = subRegion.getNormalVector();
      arrayView2d< real64 > const unitTangent1 = subRegion.getTangentVector1();
      arrayView2d< real64 > const unitTangent2 = subRegion.getTangentVector2();

      forAll< parallelHostPolicy >( subRegion.size(), [=]( localIndex const kfe )
      {
        if( elemsToFaces.sizeOfArray( kfe ) != 2 )
        {
          return;
        }

        localIndex const f0 = elemsToFaces[kfe][0];
        localIndex const f1 = elemsToFaces[kfe][1];

        stackArray1d< real64, 3 > Nbar( 3 );
        Nbar[ 0 ] = faceNormal[f0][0] - faceNormal[f1][0];
        Nbar[ 1 ] = faceNormal[f0][1] - faceNormal[f1][1];
        Nbar[ 2 ] = faceNormal[f0][2] - faceNormal[f1][2];
        LvArray::tensorOps::normalize< 3 >( Nbar );

        computationalGeometry::RotationMatrix_3D( Nbar.toSliceConst(), rotationMatrix[kfe] );
        real64 const columnVector1[3] = { rotationMatrix[kfe][ 0 ][ 1 ],
                                          rotationMatrix[kfe][ 1 ][ 1 ],
                                          rotationMatrix[kfe][ 2 ][ 1 ] };

        real64 const columnVector2[3] = { rotationMatrix[kfe][ 0 ][ 2 ],
                                          rotationMatrix[kfe][ 1 ][ 2 ],
                                          rotationMatrix[kfe][ 2 ][ 2 ] };

        LvArray::tensorOps::copy< 3 >( unitNormal[kfe], Nbar );
        LvArray::tensorOps::copy< 3 >( unitTangent1[kfe], columnVector1 );
        LvArray::tensorOps::copy< 3 >( unitTangent2[kfe], columnVector2 );
      } );
    } );
  } );
}

void SolidMechanicsLagrangeContact::computeFaceIntegrals( arrayView2d< real64 const, nodes::REFERENCE_POSITION_USD > const & nodesCoords,
                                                          localIndex const (&faceToNodes)[11],
                                                          localIndex const (&faceToEdges)[11],
                                                          localIndex const & numFaceVertices,
                                                          real64 const & faceArea,
                                                          real64 const (&faceCenter)[3],
                                                          real64 const (&faceNormal)[3],
                                                          arrayView2d< localIndex const > const & edgeToNodes,
                                                          real64 const & invCellDiameter,
                                                          real64 const (&cellCenter)[3],
                                                          stackArray1d< real64, FaceManager::maxFaceNodes() > & basisIntegrals,
                                                          real64 (& threeDMonomialIntegrals)[3] ) const
{
  GEOS_MARK_FUNCTION;
  localIndex const MFN = m_maxFaceNodes; // Max number of face vertices.
  basisIntegrals.resize( numFaceVertices );
  // Rotate the face.
  //  - compute rotation matrix.
  real64 faceRotationMatrix[ 3 ][ 3 ];
  computationalGeometry::RotationMatrix_3D( faceNormal, faceRotationMatrix );
  //  - below we compute the diameter, the rotated vertices and the rotated center.
  real64 faceRotatedVertices[ MFN ][ 2 ];
  real64 faceDiameter = 0;

  for( localIndex numVertex = 0; numVertex < numFaceVertices; ++numVertex )
  {
    // apply the transpose (that is the inverse) of the rotation matrix to face vertices.
    // NOTE:
    // the second and third rows of the transpose of the rotation matrix rotate on the 2D face.
    faceRotatedVertices[numVertex][0] =
      faceRotationMatrix[ 0 ][ 1 ]*nodesCoords( faceToNodes[ numVertex ], 0 ) +
      faceRotationMatrix[ 1 ][ 1 ]*nodesCoords( faceToNodes[ numVertex ], 1 ) +
      faceRotationMatrix[ 2 ][ 1 ]*nodesCoords( faceToNodes[ numVertex ], 2 );
    faceRotatedVertices[numVertex][1] =
      faceRotationMatrix[ 0 ][ 2 ]*nodesCoords( faceToNodes[ numVertex ], 0 ) +
      faceRotationMatrix[ 1 ][ 2 ]*nodesCoords( faceToNodes[ numVertex ], 1 ) +
      faceRotationMatrix[ 2 ][ 2 ]*nodesCoords( faceToNodes[ numVertex ], 2 );
  }

  faceDiameter = computationalGeometry::computeDiameter< 2 >( faceRotatedVertices,
                                                              numFaceVertices );
  real64 const invFaceDiameter = 1.0/faceDiameter;
  // - rotate the face centroid as done for the vertices.
  real64 faceRotatedCentroid[2];
  faceRotatedCentroid[0] =
    faceRotationMatrix[ 0 ][ 1 ]*faceCenter[0] +
    faceRotationMatrix[ 1 ][ 1 ]*faceCenter[1] +
    faceRotationMatrix[ 2 ][ 1 ]*faceCenter[2];
  faceRotatedCentroid[1] =
    faceRotationMatrix[ 0 ][ 2 ]*faceCenter[0] +
    faceRotationMatrix[ 1 ][ 2 ]*faceCenter[1] +
    faceRotationMatrix[ 2 ][ 2 ]*faceCenter[2];
  // - compute edges' lengths, outward pointing normals and local edge-to-nodes map.
  real64 edgeOutwardNormals[ MFN ][ 2 ];
  real64 edgeLengths[ MFN ];
  localIndex localEdgeToNodes[ MFN ][ 2 ];

  for( localIndex numEdge = 0; numEdge < numFaceVertices; ++numEdge )
  {
    if( edgeToNodes( faceToEdges[numEdge], 0 ) == faceToNodes[ numEdge ] )
    {
      localEdgeToNodes[ numEdge ][ 0 ] = numEdge;
      localEdgeToNodes[ numEdge ][ 1 ] = (numEdge+1)%numFaceVertices;
    }
    else
    {
      localEdgeToNodes[ numEdge ][ 0 ] = (numEdge+1)%numFaceVertices;
      localEdgeToNodes[ numEdge ][ 1 ] = numEdge;
    }
    real64 edgeTangent[2];
    edgeTangent[0] = faceRotatedVertices[(numEdge+1)%numFaceVertices][0] -
                     faceRotatedVertices[numEdge][0];
    edgeTangent[1] = faceRotatedVertices[(numEdge+1)%numFaceVertices][1] -
                     faceRotatedVertices[numEdge][1];
    edgeOutwardNormals[numEdge][0] = edgeTangent[1];
    edgeOutwardNormals[numEdge][1] = -edgeTangent[0];
    real64 signTestVector[2];
    signTestVector[0] = faceRotatedVertices[numEdge][0] - faceRotatedCentroid[0];
    signTestVector[1] = faceRotatedVertices[numEdge][1] - faceRotatedCentroid[1];
    if( signTestVector[0]*edgeOutwardNormals[numEdge][0] +
        signTestVector[1]*edgeOutwardNormals[numEdge][1] < 0 )
    {
      edgeOutwardNormals[numEdge][0] = -edgeOutwardNormals[numEdge][0];
      edgeOutwardNormals[numEdge][1] = -edgeOutwardNormals[numEdge][1];
    }
    edgeLengths[numEdge] = LvArray::math::sqrt< real64 >( edgeTangent[0]*edgeTangent[0] +
                                                          edgeTangent[1]*edgeTangent[1] );
    edgeOutwardNormals[numEdge][0] /= edgeLengths[numEdge];
    edgeOutwardNormals[numEdge][1] /= edgeLengths[numEdge];
  }

  // Compute boundary quadrature weights (also equal to the integrals of basis functions on the
  // boundary).
  real64 boundaryQuadratureWeights[ MFN ];
  for( localIndex numWeight = 0; numWeight < numFaceVertices; ++numWeight )
    boundaryQuadratureWeights[numWeight] = 0.0;
  for( localIndex numEdge = 0; numEdge < numFaceVertices; ++numEdge )
  {
    boundaryQuadratureWeights[ localEdgeToNodes[ numEdge ][ 0 ] ] += 0.5*edgeLengths[numEdge];
    boundaryQuadratureWeights[ localEdgeToNodes[ numEdge ][ 1 ] ] += 0.5*edgeLengths[numEdge];
  }

  // Compute scaled monomials' integrals on edges.
  real64 monomBoundaryIntegrals[3] = { 0.0 };
  for( localIndex numVertex = 0; numVertex < numFaceVertices; ++numVertex )
  {
    monomBoundaryIntegrals[0] += boundaryQuadratureWeights[ numVertex ];
    monomBoundaryIntegrals[1] += (faceRotatedVertices[ numVertex ][ 0 ] - faceRotatedCentroid[0]) *
                                 invFaceDiameter*boundaryQuadratureWeights[ numVertex ];
    monomBoundaryIntegrals[2] += (faceRotatedVertices[ numVertex ][ 1 ] - faceRotatedCentroid[1]) *
                                 invFaceDiameter*boundaryQuadratureWeights[ numVertex ];
  }

  // Compute non constant 2D and 3D scaled monomials' integrals on the face.
  real64 monomInternalIntegrals[2] = { 0.0 };
  for( localIndex numSubTriangle = 0; numSubTriangle < numFaceVertices; ++numSubTriangle )
  {
    localIndex const nextVertex = (numSubTriangle+1)%numFaceVertices;
    // - compute value of 2D monomials at the quadrature point on the sub-triangle (the
    //   barycenter).
    //   The result is ((v(0)+v(1)+faceCenter)/3 - faceCenter) / faceDiameter =
    //   = (v(0) + v(1) - 2*faceCenter)/(3*faceDiameter).
    real64 monomialValues[2];
    for( localIndex i = 0; i < 2; ++i )
    {
      monomialValues[i] = (faceRotatedVertices[numSubTriangle][i] +
                           faceRotatedVertices[nextVertex][i] -
                           2.0*faceRotatedCentroid[i]) / (3.0*faceDiameter);
    }
    // compute value of 3D monomials at the quadrature point on the sub-triangle (the
    // barycenter).  The result is
    // ((v(0) + v(1) + faceCenter)/3 - cellCenter)/cellDiameter.
    real64 threeDMonomialValues[3];
    for( localIndex i = 0; i < 3; ++i )
    {
      threeDMonomialValues[i] = ( (faceCenter[i] +
                                   nodesCoords[faceToNodes[ numSubTriangle ]][i] +
                                   nodesCoords[faceToNodes[ nextVertex ]][i]) / 3.0 -
                                  cellCenter[i] ) * invCellDiameter;
    }
    // compute quadrature weight associated to the quadrature point (the area of the
    // sub-triangle).
    real64 edgesTangents[2][2];               // used to compute the area of the sub-triangle
    for( localIndex i = 0; i < 2; ++i )
    {
      edgesTangents[0][i] = faceRotatedVertices[numSubTriangle][i] - faceRotatedCentroid[i];
    }
    for( localIndex i = 0; i < 2; ++i )
    {
      edgesTangents[1][i] = faceRotatedVertices[nextVertex][i] - faceRotatedCentroid[i];
    }
    real64 subTriangleArea = 0.5*LvArray::math::abs
                               ( edgesTangents[0][0]*edgesTangents[1][1] -
                               edgesTangents[0][1]*edgesTangents[1][0] );
    // compute the integrals on the sub-triangle and add it to the global integrals
    for( localIndex i = 0; i < 2; ++i )
    {
      monomInternalIntegrals[ i ] += monomialValues[ i ]*subTriangleArea;
    }
    for( localIndex i = 0; i < 3; ++i )
    {
      // threeDMonomialIntegrals is assumed to be initialized to 0 by the caller
      threeDMonomialIntegrals[ i ] += threeDMonomialValues[ i ]*subTriangleArea;
    }
  }

  // Compute integral of basis functions times normal derivative of monomials on the boundary.
  real64 basisTimesMonomNormalDerBoundaryInt[ MFN ][ 2 ];
  for( localIndex numVertex = 0; numVertex < numFaceVertices; ++numVertex )
  {
    for( localIndex i = 0; i < 2; ++i )
    {
      basisTimesMonomNormalDerBoundaryInt[ numVertex ][ i ] = 0.0;
    }
  }
  for( localIndex numVertex = 0; numVertex < numFaceVertices; ++numVertex )
  {
    for( localIndex i = 0; i < 2; ++i )
    {
      real64 thisEdgeIntTimesNormal_i = edgeOutwardNormals[numVertex][i]*edgeLengths[numVertex];
      basisTimesMonomNormalDerBoundaryInt[ localEdgeToNodes[ numVertex ][ 0 ] ][i] += thisEdgeIntTimesNormal_i;
      basisTimesMonomNormalDerBoundaryInt[ localEdgeToNodes[ numVertex ][ 1 ] ][i] += thisEdgeIntTimesNormal_i;
    }
  }
  for( localIndex numVertex = 0; numVertex < numFaceVertices; ++numVertex )
  {
    for( localIndex i = 0; i < 2; ++i )
    {
      basisTimesMonomNormalDerBoundaryInt[ numVertex ][ i ] *= 0.5*invFaceDiameter;
    }
  }

  // Compute integral mean of basis functions on this face.
  real64 const invFaceArea = 1.0/faceArea;
  real64 const monomialDerivativeInverse = (faceDiameter*faceDiameter)*invFaceArea;
  for( localIndex numVertex = 0; numVertex < numFaceVertices; ++numVertex )
  {
    real64 piNablaDofs[ 3 ];
    piNablaDofs[ 1 ] = monomialDerivativeInverse *
                       basisTimesMonomNormalDerBoundaryInt[ numVertex ][ 0 ];
    piNablaDofs[ 2 ] = monomialDerivativeInverse *
                       basisTimesMonomNormalDerBoundaryInt[ numVertex ][ 1 ];
    piNablaDofs[ 0 ] = (boundaryQuadratureWeights[ numVertex ] -
                        piNablaDofs[ 1 ]*monomBoundaryIntegrals[ 1 ] -
                        piNablaDofs[ 2 ]*monomBoundaryIntegrals[ 2 ])/monomBoundaryIntegrals[ 0 ];
    basisIntegrals[ numVertex ] = piNablaDofs[ 0 ]*faceArea +
                                  (piNablaDofs[ 1 ]*monomInternalIntegrals[ 0 ] +
                                   piNablaDofs[ 2 ]*monomInternalIntegrals[ 1 ]);
  }
}

void SolidMechanicsLagrangeContact::computeFaceNodalArea( localIndex const kf0,
                                                          arrayView2d< real64 const, nodes::REFERENCE_POSITION_USD > const & nodePosition,
                                                          ArrayOfArraysView< localIndex const > const & faceToNodeMap,
                                                          ArrayOfArraysView< localIndex const > const & faceToEdgeMap,
                                                          arrayView2d< localIndex const > const & edgeToNodeMap,
                                                          arrayView2d< real64 const > const faceCenters,
                                                          arrayView2d< real64 const > const faceNormals,
                                                          arrayView1d< real64 const > const faceAreas,
                                                          stackArray1d< real64, FaceManager::maxFaceNodes() > & basisIntegrals ) const
{
  GEOS_MARK_FUNCTION;
  localIndex const TriangularPermutation[3] = { 0, 1, 2 };
  localIndex const QuadrilateralPermutation[4] = { 0, 1, 3, 2 };
  localIndex const numNodesPerFace = faceToNodeMap.sizeOfArray( kf0 );

  basisIntegrals.resize( numNodesPerFace );
  for( localIndex a = 0; a < numNodesPerFace; ++a )
  {
    basisIntegrals[a] = 0.0;
  }
  localIndex const * const permutation = ( numNodesPerFace == 3 ) ? TriangularPermutation : QuadrilateralPermutation;
  if( numNodesPerFace == 3 )
  {
    real64 xLocal[3][3];
    for( localIndex a = 0; a < numNodesPerFace; ++a )
    {
      for( localIndex j = 0; j < 3; ++j )
      {
        xLocal[a][j] = nodePosition[faceToNodeMap( kf0, permutation[a] )][j];
      }
    }
    real64 N[3];
    for( localIndex q=0; q<H1_TriangleFace_Lagrange1_Gauss1::numQuadraturePoints; ++q )
    {
      real64 const detJ = H1_TriangleFace_Lagrange1_Gauss1::transformedQuadratureWeight( q, xLocal );
      H1_TriangleFace_Lagrange1_Gauss1::calcN( q, N );
      for( localIndex a = 0; a < numNodesPerFace; ++a )
      {
        basisIntegrals[a] += detJ * N[permutation[a]];
      }
    }
  }
  else if( numNodesPerFace == 4 )
  {
    real64 xLocal[4][3];
    for( localIndex a = 0; a < numNodesPerFace; ++a )
    {
      for( localIndex j = 0; j < 3; ++j )
      {
        xLocal[a][j] = nodePosition[faceToNodeMap( kf0, permutation[a] )][j];
      }
    }
    real64 N[4];
    for( localIndex q=0; q<H1_QuadrilateralFace_Lagrange1_GaussLegendre2::numQuadraturePoints; ++q )
    {
      real64 const detJ = H1_QuadrilateralFace_Lagrange1_GaussLegendre2::transformedQuadratureWeight( q, xLocal );
      H1_QuadrilateralFace_Lagrange1_GaussLegendre2::calcN( q, N );
      for( localIndex a = 0; a < numNodesPerFace; ++a )
      {
        basisIntegrals[a] += detJ * N[permutation[a]];
      }
    }
  }
  else if( numNodesPerFace > 4 && numNodesPerFace <= m_maxFaceNodes )
  {
    // we need to L2 projector based on VEM to approximate the quadrature weights
    // we need to use extra geometry information to computing L2 projector

    localIndex const MFN = m_maxFaceNodes; // Max number of face vertices.
    localIndex const faceIndex = kf0;
    localIndex const numFaceNodes = faceToNodeMap[ faceIndex ].size();

    // get the face center and normal.
    real64 const faceArea = faceAreas[ faceIndex ];
    localIndex faceToNodes[ MFN ];
    localIndex faceToEdges[ MFN ];
    for( localIndex i = 0; i < numFaceNodes; ++i )
    {
      faceToNodes[i] = faceToNodeMap[ faceIndex ][ i ];
      faceToEdges[i] = faceToEdgeMap[ faceIndex ][ i ];
    }
    // - get outward face normal and center
    real64 faceNormal[3] = { faceNormals[faceIndex][0],
                             faceNormals[faceIndex][1],
                             faceNormals[faceIndex][2] };
    real64 const faceCenter[3] { faceCenters[faceIndex][0],
                                 faceCenters[faceIndex][1],
                                 faceCenters[faceIndex][2] };
    // - compute integrals calling auxiliary method
    real64 threeDMonomialIntegrals[3] = { 0.0 };
    real64 const invCellDiameter = 0.0;
    real64 const cellCenter[3] { 0.0, 0.0, 0.0 };
    computeFaceIntegrals( nodePosition,
                          faceToNodes,
                          faceToEdges,
                          numFaceNodes,
                          faceArea,
                          faceCenter,
                          faceNormal,
                          edgeToNodeMap,
                          invCellDiameter,
                          cellCenter,
                          basisIntegrals,
                          threeDMonomialIntegrals );
  }
  else
  {
    GEOS_ERROR( "SolidMechanicsLagrangeContact " << getDataContext() << ": face with " << numNodesPerFace <<
                " nodes. Only triangles and quadrilaterals and PEBI prisms up to 11 sides are supported." );
  }
}

void SolidMechanicsLagrangeContact::
  assembleForceResidualDerivativeWrtTraction( MeshLevel const & mesh,
                                              arrayView1d< string const > const & regionNames,
                                              DofManager const & dofManager,
                                              CRSMatrixView< real64, globalIndex const > const & localMatrix,
                                              arrayView1d< real64 > const & localRhs )
{
  GEOS_MARK_FUNCTION;

  FaceManager const & faceManager = mesh.getFaceManager();
  NodeManager const & nodeManager = mesh.getNodeManager();
  EdgeManager const & edgeManager = mesh.getEdgeManager();
  ElementRegionManager const & elemManager = mesh.getElemManager();

  ArrayOfArraysView< localIndex const > const faceToNodeMap = faceManager.nodeList().toViewConst();
  ArrayOfArraysView< localIndex const > const faceToEdgeMap = faceManager.edgeList().toViewConst();
  arrayView2d< localIndex const > const & edgeToNodeMap = edgeManager.nodeList().toViewConst();
  arrayView2d< real64 const > faceCenters = faceManager.faceCenter();
  arrayView2d< real64 const > faceNormals = faceManager.faceNormal();
  arrayView1d< real64 const > faceAreas = faceManager.faceArea();

  string const & tracDofKey = dofManager.getKey( contact::traction::key() );
  string const & dispDofKey = dofManager.getKey( solidMechanics::totalDisplacement::key() );

  arrayView1d< globalIndex const > const & dispDofNumber = nodeManager.getReference< globalIndex_array >( dispDofKey );
  globalIndex const rankOffset = dofManager.rankOffset();

  // Get the coordinates for all nodes
  arrayView2d< real64 const, nodes::REFERENCE_POSITION_USD > const & nodePosition = nodeManager.referencePosition();

  elemManager.forElementSubRegions< FaceElementSubRegion >( regionNames,
                                                            [&]( localIndex const,
                                                                 FaceElementSubRegion const & subRegion )
  {
    arrayView1d< globalIndex const > const & tracDofNumber = subRegion.getReference< globalIndex_array >( tracDofKey );
    arrayView2d< real64 const > const & traction = subRegion.getReference< array2d< real64 > >( contact::traction::key() );
    arrayView3d< real64 const > const & rotationMatrix = subRegion.getReference< array3d< real64 > >( viewKeyStruct::rotationMatrixString() );
    ArrayOfArraysView< localIndex const > const & elemsToFaces = subRegion.faceList().toViewConst();

    forAll< parallelHostPolicy >( subRegion.size(), [=] ( localIndex const kfe )
    {
      if( elemsToFaces.sizeOfArray( kfe ) != 2 )
      {
        return;
      }
      localIndex const numNodesPerFace = faceToNodeMap.sizeOfArray( elemsToFaces[kfe][0] );

      globalIndex rowDOF[3 * m_maxFaceNodes]; // this needs to be changed when dealing with arbitrary element types
      real64 nodeRHS[3 * m_maxFaceNodes];
      stackArray2d< real64, 3 * m_maxFaceNodes * 3 > dRdT( 3 * m_maxFaceNodes, 3 );
      globalIndex colDOF[3];
      for( localIndex i = 0; i < 3; ++i )
      {
        colDOF[i] = tracDofNumber[kfe] + i;
      }

      for( localIndex kf = 0; kf < 2; ++kf )
      {
        constexpr int normalSign[2] = { 1, -1 };
        // Testing the face integral on polygonal faces
        stackArray1d< real64, FaceManager::maxFaceNodes() > nodalArea;
        localIndex const faceIndex = elemsToFaces[kfe][kf];
        computeFaceNodalArea( faceIndex,
                              nodePosition,
                              faceToNodeMap,
                              faceToEdgeMap,
                              edgeToNodeMap,
                              faceCenters,
                              faceNormals,
                              faceAreas,
                              nodalArea );

        for( localIndex a = 0; a < numNodesPerFace; ++a )
        {
          real64 const localNodalForce[ 3 ] = { traction( kfe, 0 ) * nodalArea[a],
                                                traction( kfe, 1 ) * nodalArea[a],
                                                traction( kfe, 2 ) * nodalArea[a] };
          real64 globalNodalForce[ 3 ];
          LvArray::tensorOps::Ri_eq_AijBj< 3, 3 >( globalNodalForce, rotationMatrix[ kfe ], localNodalForce );

          for( localIndex i = 0; i < 3; ++i )
          {
            rowDOF[3*a+i] = dispDofNumber[faceToNodeMap( faceIndex, a )] + i;
            // Opposite sign w.r.t. to formulation presented in
            // Algebraically Stabilized Lagrange Multiplier Method for Frictional Contact Mechanics with
            // Hydraulically Active Fractures
            // Franceschini, A., Castelletto, N., White, J. A., Tchelepi, H. A.
            // Computer Methods in Applied Mechanics and Engineering (2020) 368, 113161
            // doi: 10.1016/j.cma.2020.113161
            nodeRHS[3*a+i] = +globalNodalForce[i] * normalSign[ kf ];

            // Opposite sign w.r.t. to the same formulation as above
            dRdT( 3*a+i, 0 ) = rotationMatrix( kfe, i, 0 ) * normalSign[ kf ] * nodalArea[a];
            dRdT( 3*a+i, 1 ) = rotationMatrix( kfe, i, 1 ) * normalSign[ kf ] * nodalArea[a];
            dRdT( 3*a+i, 2 ) = rotationMatrix( kfe, i, 2 ) * normalSign[ kf ] * nodalArea[a];
          }
        }

        for( localIndex idof = 0; idof < numNodesPerFace * 3; ++idof )
        {
          localIndex const localRow = LvArray::integerConversion< localIndex >( rowDOF[idof] - rankOffset );

          if( localRow >= 0 && localRow < localMatrix.numRows() )
          {
            localMatrix.addToRow< parallelHostAtomic >( localRow,
                                                        colDOF,
                                                        dRdT[idof].dataIfContiguous(),
                                                        3 );
            RAJA::atomicAdd( parallelHostAtomic{}, &localRhs[localRow], nodeRHS[idof] );
          }
        }
      }
    } );
  } );
}


void SolidMechanicsLagrangeContact::
  assembleTractionResidualDerivativeWrtDisplacementAndTraction( MeshLevel const & mesh,
                                                                arrayView1d< string const > const & regionNames,
                                                                DofManager const & dofManager,
                                                                CRSMatrixView< real64, globalIndex const > const & localMatrix,
                                                                arrayView1d< real64 > const & localRhs )
{
  GEOS_MARK_FUNCTION;
  FaceManager const & faceManager = mesh.getFaceManager();
  NodeManager const & nodeManager = mesh.getNodeManager();
  EdgeManager const & edgeManager = mesh.getEdgeManager();
  ElementRegionManager const & elemManager = mesh.getElemManager();

  ArrayOfArraysView< localIndex const > const faceToNodeMap = faceManager.nodeList().toViewConst();
  ArrayOfArraysView< localIndex const > const faceToEdgeMap = faceManager.edgeList().toViewConst();
  arrayView2d< localIndex const > const & edgeToNodeMap = edgeManager.nodeList().toViewConst();
  arrayView2d< real64 const > faceCenters = faceManager.faceCenter();
  arrayView2d< real64 const > faceNormals = faceManager.faceNormal();
  arrayView1d< real64 const > faceAreas = faceManager.faceArea();

  string const & tracDofKey = dofManager.getKey( contact::traction::key() );
  string const & dispDofKey = dofManager.getKey( solidMechanics::totalDisplacement::key() );

  arrayView1d< globalIndex const > const & dispDofNumber = nodeManager.getReference< globalIndex_array >( dispDofKey );
  globalIndex const rankOffset = dofManager.rankOffset();

  // Get the coordinates for all nodes
  arrayView2d< real64 const, nodes::REFERENCE_POSITION_USD > const & nodePosition = nodeManager.referencePosition();

  elemManager.forElementSubRegions< FaceElementSubRegion >( regionNames,
                                                            [&]( localIndex const,
                                                                 FaceElementSubRegion const & subRegion )
  {
    string const & frictionLawName = subRegion.template getReference< string >( viewKeyStruct::frictionLawNameString() );
    FrictionBase const & frictionLaw = getConstitutiveModel< FrictionBase >( subRegion, frictionLawName );

    arrayView1d< globalIndex const > const & tracDofNumber = subRegion.getReference< globalIndex_array >( tracDofKey );
    arrayView1d< integer const > const & ghostRank = subRegion.ghostRank();
    arrayView1d< real64 const > const & area = subRegion.getElementArea();
    arrayView3d< real64 const > const &
    rotationMatrix = subRegion.getReference< array3d< real64 > >( viewKeyStruct::rotationMatrixString() );
    ArrayOfArraysView< localIndex const > const & elemsToFaces = subRegion.faceList().toViewConst();
    arrayView2d< real64 const > const & traction = subRegion.getField< contact::traction >();
    arrayView1d< integer const > const & fractureState = subRegion.getField< contact::fractureState >();
    arrayView2d< real64 const > const & dispJump = subRegion.getField< contact::dispJump >();
    arrayView2d< real64 const > const & previousDispJump = subRegion.getField< contact::oldDispJump >();
    arrayView1d< real64 const > const & slidingTolerance = subRegion.getReference< array1d< real64 > >( viewKeyStruct::slidingToleranceString() );

    constitutiveUpdatePassThru( frictionLaw, [&] ( auto & castedFrictionLaw )
    {
      using FrictionType = TYPEOFREF( castedFrictionLaw );
      typename FrictionType::KernelWrapper frictionWrapper = castedFrictionLaw.createKernelUpdates();

      forAll< parallelHostPolicy >( subRegion.size(), [=] ( localIndex const kfe )
      {
        if( elemsToFaces.sizeOfArray( kfe ) != 2 )
        {
          return;
        }

        if( ghostRank[kfe] < 0 )
        {
          localIndex const numNodesPerFace = faceToNodeMap.sizeOfArray( elemsToFaces[kfe][0] );
          globalIndex nodeDOF[2 * 3 * m_maxFaceNodes];
          globalIndex elemDOF[3];
          for( localIndex i = 0; i < 3; ++i )
          {
            elemDOF[i] = tracDofNumber[kfe] + i;
          }

          real64 elemRHS[3] = {0.0, 0.0, 0.0};
          real64 const Ja = area[kfe];

          stackArray2d< real64, 2 * 3 * m_maxFaceNodes * 3 > dRdU( 3, 2 * 3 * m_maxFaceNodes );
          stackArray2d< real64, 3 * 3 > dRdT( 3, 3 );

          switch( fractureState[kfe] )
          {
            case contact::FractureState::Stick:
              {
                for( localIndex i = 0; i < 3; ++i )
                {
                  if( i == 0 )
                  {
                    elemRHS[i] = Ja * dispJump[kfe][i];
                  }
                  else
                  {
                    elemRHS[i] = Ja * ( dispJump[kfe][i] - previousDispJump[kfe][i] );
                  }
                }

                for( localIndex kf = 0; kf < 2; ++kf )
                {
                  // Compute local area contribution for each node
                  stackArray1d< real64, FaceManager::maxFaceNodes() > nodalArea;
                  computeFaceNodalArea( elemsToFaces[kfe][kf],
                                        nodePosition,
                                        faceToNodeMap,
                                        faceToEdgeMap,
                                        edgeToNodeMap,
                                        faceCenters,
                                        faceNormals,
                                        faceAreas,
                                        nodalArea );

                  for( localIndex a = 0; a < numNodesPerFace; ++a )
                  {
                    for( localIndex i = 0; i < 3; ++i )
                    {
                      nodeDOF[kf * 3 * numNodesPerFace + 3 * a + i] = dispDofNumber[faceToNodeMap( elemsToFaces[kfe][kf], a )] + i;

                      for( localIndex j = 0; j < 3; ++j )
                      {
                        dRdU( j, kf * 3 * numNodesPerFace + 3 * a + i ) = -nodalArea[a] * rotationMatrix( kfe, i, j ) * pow( -1, kf );
                      }
                    }
                  }
                }
                break;
              }
            case contact::FractureState::Slip:
            case contact::FractureState::NewSlip:
              {
                elemRHS[0] = Ja * dispJump[kfe][0];

                for( localIndex kf = 0; kf < 2; ++kf )
                {
                  // Compute local area contribution for each node
                  stackArray1d< real64, FaceManager::maxFaceNodes() > nodalArea;
                  computeFaceNodalArea( elemsToFaces[kfe][kf],
                                        nodePosition,
                                        faceToNodeMap,
                                        faceToEdgeMap,
                                        edgeToNodeMap,
                                        faceCenters,
                                        faceNormals,
                                        faceAreas,
                                        nodalArea );

                  for( localIndex a = 0; a < numNodesPerFace; ++a )
                  {
                    for( localIndex i = 0; i < 3; ++i )
                    {
                      nodeDOF[kf * 3 * numNodesPerFace + 3 * a + i] = dispDofNumber[faceToNodeMap( elemsToFaces[kfe][kf], a )] +
                                                                      LvArray::integerConversion< globalIndex >( i );
                      dRdU( 0, kf * 3 * numNodesPerFace + 3 * a + i ) = -nodalArea[a] * rotationMatrix( kfe, i, 0 ) * pow( -1, kf );
                    }
                  }
                }

                real64 dLimitTau_dNormalTraction = 0;
                real64 const limitTau = frictionWrapper.computeLimitTangentialTractionNorm( traction[kfe][0],
                                                                                            dLimitTau_dNormalTraction );

                real64 sliding[ 2 ] = { dispJump[kfe][1] - previousDispJump[kfe][1], dispJump[kfe][2] - previousDispJump[kfe][2] };
                real64 slidingNorm = sqrt( sliding[ 0 ]*sliding[ 0 ] + sliding[ 1 ]*sliding[ 1 ] );

                if( !( ( m_nonlinearSolverParameters.m_numNewtonIterations == 0 ) && ( fractureState[kfe] == contact::FractureState::NewSlip ) )
                    && slidingNorm > slidingTolerance[kfe] )
                {
                  for( localIndex i = 1; i < 3; ++i )
                  {
                    elemRHS[i] = Ja * ( traction[kfe][i] - limitTau * sliding[ i-1 ] / slidingNorm );

                    dRdT( i, 0 ) = Ja * dLimitTau_dNormalTraction * sliding[ i-1 ] / slidingNorm;
                    dRdT( i, i ) = Ja;
                  }

                  // A symmetric 2x2 matrix.
                  real64 dUdgT[ 3 ];
                  dUdgT[ 0 ] = (slidingNorm * slidingNorm - sliding[ 0 ] * sliding[ 0 ]) * limitTau / std::pow( slidingNorm, 3 );
                  dUdgT[ 1 ] = (slidingNorm * slidingNorm - sliding[ 1 ] * sliding[ 1 ]) * limitTau / std::pow( slidingNorm, 3 );
                  dUdgT[ 2 ] = -sliding[ 0 ] * sliding[ 1 ] * limitTau / std::pow( slidingNorm, 3 );

                  for( localIndex kf = 0; kf < 2; ++kf )
                  {
                    // Compute local area contribution for each node
                    stackArray1d< real64, FaceManager::maxFaceNodes() > nodalArea;
                    computeFaceNodalArea( elemsToFaces[kfe][kf],
                                          nodePosition,
                                          faceToNodeMap,
                                          faceToEdgeMap,
                                          edgeToNodeMap,
                                          faceCenters,
                                          faceNormals,
                                          faceAreas,
                                          nodalArea );

                    for( localIndex a = 0; a < numNodesPerFace; ++a )
                    {
                      for( localIndex i = 0; i < 3; ++i )
                      {
                        real64 const localRowB[ 2 ] = { rotationMatrix( kfe, i, 1 ), rotationMatrix( kfe, i, 2 ) };
                        real64 localRowE[ 2 ];
                        LvArray::tensorOps::Ri_eq_symAijBj< 2 >( localRowE, dUdgT, localRowB );

                        dRdU( 1, kf * 3 * numNodesPerFace + 3 * a + i ) = nodalArea[a] * localRowE[ 0 ] * pow( -1, kf );
                        dRdU( 2, kf * 3 * numNodesPerFace + 3 * a + i ) = nodalArea[a] * localRowE[ 1 ] * pow( -1, kf );
                      }
                    }
                  }
                }
                else
                {
                  real64 vaux[ 2 ] = { traction[kfe][1], traction[kfe][2] };
                  real64 vauxNorm = sqrt( vaux[ 0 ]*vaux[ 0 ] + vaux[ 1 ]*vaux[ 1 ] );
                  if( vauxNorm > 0.0 )
                  {
                    for( localIndex i = 1; i < 3; ++i )
                    {
                      elemRHS[i] = Ja * traction[kfe][i] * ( 1.0 - limitTau / vauxNorm );

                      dRdT( i, 0 ) = Ja * traction[kfe][i] * dLimitTau_dNormalTraction / vauxNorm;
                      dRdT( i, i ) = Ja;
                    }
                  }
                  else
                  {
                    for( int i = 1; i < 3; ++i )
                    {
                      elemRHS[i] = 0.0;

                      dRdT( i, i ) = Ja;
                    }
                  }
                }
                break;
              }
            case contact::FractureState::Open:
              {
                for( int i = 0; i < 3; ++i )
                {
                  elemRHS[i] = Ja * traction[kfe][i];

                  dRdT( i, i ) = Ja;
                }
                break;
              }
          }

          localIndex const localRow = LvArray::integerConversion< localIndex >( elemDOF[0] - rankOffset );

          for( localIndex idof = 0; idof < 3; ++idof )
          {
            localRhs[localRow + idof] += elemRHS[idof];

            if( fractureState[kfe] != contact::FractureState::Open )
            {

              localMatrix.addToRowBinarySearchUnsorted< serialAtomic >( localRow + idof,
                                                                        nodeDOF,
                                                                        dRdU[idof].dataIfContiguous(),
                                                                        2 * 3 * numNodesPerFace );
            }

            if( fractureState[kfe] != contact::FractureState::Stick )
            {
              localMatrix.addToRow< serialAtomic >( localRow + idof,
                                                    elemDOF,
                                                    dRdT[idof].dataIfContiguous(),
                                                    3 );
            }
          }
        }
      } );
    } );
  } );
}

void SolidMechanicsLagrangeContact::assembleStabilization( MeshLevel const & mesh,
                                                           NumericalMethodsManager const & numericalMethodManager,
                                                           DofManager const & dofManager,
                                                           CRSMatrixView< real64, globalIndex const > const & localMatrix,
                                                           arrayView1d< real64 > const & localRhs )
{
  GEOS_MARK_FUNCTION;

  FaceManager const & faceManager = mesh.getFaceManager();
  NodeManager const & nodeManager = mesh.getNodeManager();
  EdgeManager const & edgeManager = mesh.getEdgeManager();
  ElementRegionManager const & elemManager = mesh.getElemManager();

  string const & tracDofKey = dofManager.getKey( contact::traction::key() );
  globalIndex const rankOffset = dofManager.rankOffset();

  // Get the finite volume method used to compute the stabilization
  FiniteVolumeManager const & fvManager = numericalMethodManager.getFiniteVolumeManager();
  FluxApproximationBase const & stabilizationMethod = fvManager.getFluxApproximation( m_stabilizationName );

  // Get the "face to element" map (valid for the entire mesh)
  FaceManager::ElemMapType const & faceToElem = faceManager.toElementRelation();
  arrayView2d< localIndex const > const & faceToElemRegion = faceToElem.m_toElementRegion.toViewConst();
  arrayView2d< localIndex const > const & faceToElemSubRegion = faceToElem.m_toElementSubRegion.toViewConst();
  arrayView2d< localIndex const > const & faceToElemIndex = faceToElem.m_toElementIndex.toViewConst();

  SurfaceElementRegion const & fractureRegion = elemManager.getRegion< SurfaceElementRegion >( getUniqueFractureRegionName() );
  FaceElementSubRegion const & fractureSubRegion = fractureRegion.getUniqueSubRegion< FaceElementSubRegion >();

  GEOS_ERROR_IF( !fractureSubRegion.hasField< contact::traction >(), "The fracture subregion must contain traction field." );
  ArrayOfArraysView< localIndex const > const elem2dToFaces = fractureSubRegion.faceList().toViewConst();

  // Get the state of fracture elements
  arrayView1d< integer const > const & fractureState =
    fractureSubRegion.getReference< array1d< integer > >( viewKeyStruct::fractureStateString() );

  // Get the tractions and stabilization contribution to the local jump
  arrayView2d< real64 const > const & traction = fractureSubRegion.getField< contact::traction >();
  arrayView2d< real64 const > const & deltaTraction = fractureSubRegion.getField< contact::deltaTraction >();

  // Get the volume for all elements
  ElementRegionManager::ElementViewAccessor< arrayView1d< real64 const > > const elemVolume =
    elemManager.constructViewAccessor< real64_array, arrayView1d< real64 const > >( ElementSubRegionBase::viewKeyStruct::elementVolumeString() );

  // Get the coordinates for all nodes
  arrayView2d< real64 const, nodes::REFERENCE_POSITION_USD > const & nodePosition = nodeManager.referencePosition();

  // Get area and rotation matrix for all faces
  ArrayOfArraysView< localIndex const > const faceToNodeMap = faceManager.nodeList().toViewConst();
  ArrayOfArraysView< localIndex const > const faceToEdgeMap = faceManager.edgeList().toViewConst();
  arrayView2d< localIndex const > const & edgeToNodeMap = edgeManager.nodeList().toViewConst();
  arrayView2d< real64 const > faceCenters = faceManager.faceCenter();
  arrayView2d< real64 const > faceNormals = faceManager.faceNormal();

  arrayView1d< real64 const > const & faceArea = faceManager.faceArea();
  arrayView3d< real64 const > const &
  faceRotationMatrix = fractureSubRegion.getReference< array3d< real64 > >( viewKeyStruct::rotationMatrixString() );

  // Bulk modulus accessor
  ElementRegionManager::ElementViewAccessor< arrayView1d< real64 const > > const bulkModulus =
    elemManager.constructMaterialViewAccessor< ElasticIsotropic, array1d< real64 >, arrayView1d< real64 const > >( ElasticIsotropic::viewKeyStruct::bulkModulusString() );
  // Shear modulus accessor
  ElementRegionManager::ElementViewAccessor< arrayView1d< real64 const > > const shearModulus =
    elemManager.constructMaterialViewAccessor< ElasticIsotropic, array1d< real64 >, arrayView1d< real64 const > >( ElasticIsotropic::viewKeyStruct::shearModulusString() );

  using NodeMapViewType = arrayView2d< localIndex const, cells::NODE_MAP_USD >;
  ElementRegionManager::ElementViewAccessor< NodeMapViewType > const elemToNode =
    elemManager.constructViewAccessor< CellElementSubRegion::NodeMapType, NodeMapViewType >( ElementSubRegionBase::viewKeyStruct::nodeListString() );
  ElementRegionManager::ElementViewConst< NodeMapViewType > const elemToNodeView = elemToNode.toNestedViewConst();

  arrayView1d< globalIndex const > const & tracDofNumber = fractureSubRegion.getReference< globalIndex_array >( tracDofKey );

  stabilizationMethod.forStencils< SurfaceElementStencil >( mesh, [&]( SurfaceElementStencil const & stencil )
  {
    typename SurfaceElementStencil::IndexContainerViewConstType const & sei = stencil.getElementIndices();

    forAll< serialPolicy >( stencil.size(), [=] ( localIndex const iconn )
    {
      localIndex const numFluxElems = sei.sizeOfArray( iconn );

      // A fracture connector has to be an edge shared by two faces
      if( numFluxElems == 2 )
      {
        // Find shared edge (pair of nodes)
        real64 Nbar0[3];
        real64 Nbar1[3];
        Nbar0[ 0 ] = faceRotationMatrix[ sei[iconn][0] ][0][0];
        Nbar0[ 1 ] = faceRotationMatrix[ sei[iconn][0] ][1][0];
        Nbar0[ 2 ] = faceRotationMatrix[ sei[iconn][0] ][2][0];
        Nbar1[ 0 ] = faceRotationMatrix[ sei[iconn][1] ][0][0];
        Nbar1[ 1 ] = faceRotationMatrix[ sei[iconn][1] ][1][0];
        Nbar1[ 2 ] = faceRotationMatrix[ sei[iconn][1] ][2][0];

        real64 normalProduct = LvArray::tensorOps::AiBi< 3 >( Nbar0, Nbar1 );

        localIndex const id1 = ( normalProduct > 0.0 ) ? 0 : 1;

        localIndex const numNodesPerFace0 = faceToNodeMap.sizeOfArray( elem2dToFaces[sei[iconn][0]][0] );
        array1d< localIndex > nodes0( numNodesPerFace0 );
        for( localIndex i = 0; i < numNodesPerFace0; ++i )
        {
          nodes0[i] = faceToNodeMap( elem2dToFaces[sei[iconn][0]][0], i );
        }
        localIndex const numNodesPerFace1 = faceToNodeMap.sizeOfArray( elem2dToFaces[sei[iconn][1]][0] );
        array1d< localIndex > nodes1( numNodesPerFace1 );
        for( localIndex i = 0; i < numNodesPerFace1; ++i )
        {
          nodes1[i] = faceToNodeMap( elem2dToFaces[sei[iconn][1]][id1], i );
        }
        std::sort( nodes0.begin(), nodes0.end() );
        std::sort( nodes1.begin(), nodes1.end() );
        array1d< localIndex > edge( std::max( numNodesPerFace0, numNodesPerFace1 ) );
        edge.setValues< serialPolicy >( -1 );
        std::set_intersection( nodes0.begin(), nodes0.end(), nodes1.begin(), nodes1.end(), edge.begin() );
        localIndex realNodes = 0;
        for( localIndex i = 0; i < edge.size(); ++i )
        {
          if( edge[i] > -1 )
          {
            realNodes++;
          }
        }
        GEOS_ERROR_IF( realNodes != 2,
                       getDataContext() << ": An edge shared by two fracture elements must have 2 nodes." );
        edge.resize( realNodes );

        // Compute nodal area factor
        localIndex node0index0 = -1;
        localIndex node1index0 = -1;
        for( localIndex i = 0; i < numNodesPerFace0; ++i )
        {
          if( edge[0] == faceToNodeMap( elem2dToFaces[sei[iconn][0]][0], i ) )
          {
            node0index0 = i;
          }
          if( edge[1] == faceToNodeMap( elem2dToFaces[sei[iconn][0]][0], i ) )
          {
            node1index0 = i;
          }
        }
        localIndex node0index1 = -1;
        localIndex node1index1 = -1;
        for( localIndex i = 0; i < numNodesPerFace1; ++i )
        {
          if( edge[0] == faceToNodeMap( elem2dToFaces[sei[iconn][1]][id1], i ) )
          {
            node0index1 = i;
          }
          if( edge[1] == faceToNodeMap( elem2dToFaces[sei[iconn][1]][id1], i ) )
          {
            node1index1 = i;
          }
        }
        stackArray1d< real64, FaceManager::maxFaceNodes() > nodalArea0;
        stackArray1d< real64, FaceManager::maxFaceNodes() > nodalArea1;
        localIndex const faceIndex0 = elem2dToFaces[sei[iconn][0]][0];
        localIndex const faceIndex1 = elem2dToFaces[sei[iconn][1]][id1];

        computeFaceNodalArea( faceIndex0,
                              nodePosition,
                              faceToNodeMap,
                              faceToEdgeMap,
                              edgeToNodeMap,
                              faceCenters,
                              faceNormals,
                              faceArea,
                              nodalArea0 );

        computeFaceNodalArea( faceIndex1,
                              nodePosition,
                              faceToNodeMap,
                              faceToEdgeMap,
                              edgeToNodeMap,
                              faceCenters,
                              faceNormals,
                              faceArea,
                              nodalArea1 );

        real64 const areafac = nodalArea0[node0index0] * nodalArea1[node0index1] + nodalArea0[node1index0] * nodalArea1[node1index1];

        // first index: face, second index: element (T/B), third index: dof (x, y, z)
        real64 stiffDiagApprox[ 2 ][ 2 ][ 3 ];
        for( localIndex kf = 0; kf < 2; ++kf )
        {
          // Get fracture, face and region/subregion/element indices (for elements on both sides)
          localIndex const fractureIndex = sei[iconn][kf];

          for( localIndex i = 0; i < 2; ++i )
          {
            localIndex const faceIndex = ( kf == 0 || id1 == 0 ) ? elem2dToFaces[fractureIndex][i] : elem2dToFaces[fractureIndex][1 - i];
            localIndex const ke = faceToElemIndex[faceIndex][0] >= 0 ? 0 : 1;

            localIndex const er  = faceToElemRegion[faceIndex][ke];
            localIndex const esr = faceToElemSubRegion[faceIndex][ke];
            localIndex const ei  = faceToElemIndex[faceIndex][ke];

            real64 const volume = elemVolume[er][esr][ei];

            // Get the "element to node" map for the specific region/subregion
            NodeMapViewType const & cellElemsToNodes = elemToNodeView[er][esr];
            localIndex const numNodesPerElem = cellElemsToNodes.size( 1 );

            // Compute the box size
            real64 maxSize[3];
            real64 minSize[3];
            for( localIndex j = 0; j < 3; ++j )
            {
              maxSize[j] = nodePosition[cellElemsToNodes[ei][0]][j];
              minSize[j] = nodePosition[cellElemsToNodes[ei][0]][j];
            }
            for( localIndex a = 1; a < numNodesPerElem; ++a )
            {
              for( localIndex j = 0; j < 3; ++j )
              {
                maxSize[j] = fmax( maxSize[j], nodePosition[cellElemsToNodes[ei][a]][j] );
                minSize[j] = fmin( minSize[j], nodePosition[cellElemsToNodes[ei][a]][j] );
              }
            }
            real64 boxSize[3];
            for( localIndex j = 0; j < 3; ++j )
            {
              boxSize[j] = maxSize[j] - minSize[j];
            }

            // Get linear elastic isotropic constitutive parameters for the element
            real64 const K = bulkModulus[er][esr][ei];
            real64 const G = shearModulus[er][esr][ei];
            real64 const E = 9.0 * K * G / ( 3.0 * K + G );
            real64 const nu = ( 3.0 * K - 2.0 * G ) / ( 2.0 * ( 3.0 * K + G ) );

            // Combine E and nu to obtain a stiffness approximation (like it was an hexahedron)
            for( localIndex j = 0; j < 3; ++j )
            {
              stiffDiagApprox[ kf ][ i ][ j ] = m_stabilitzationScalingCoefficient * E / ( ( 1.0 + nu )*( 1.0 - 2.0*nu ) ) * 2.0 / 9.0 * ( 2.0 - 3.0 * nu ) * volume / ( boxSize[j]*boxSize[j] );
            }
          }
        }
        real64 invTotStiffApprox[ 3 ][ 3 ] = { { 0 } };
        for( localIndex i = 0; i < 3; ++i )
        {
          // K(i,i)^-1 = Ka(i,i)^-1 + Kb(i,i)^-1
          // T -> top (index 0), B -> bottom (index 1)
          // Ka(i,i) = KT(i,i) + KB(i,i)
          // Kb(i,i) = KT(i,i) + KB(i,i)
          invTotStiffApprox[ i ][ i ] = 1.0 / ( stiffDiagApprox[ 0 ][ 0 ][ i ] + stiffDiagApprox[ 1 ][ 0 ][ i ] )
                                        + 1.0 / ( stiffDiagApprox[ 0 ][ 1 ][ i ] + stiffDiagApprox[ 1 ][ 1 ][ i ] );
        }

        array2d< real64 > avgRotationMatrix( 3, 3 );

        // To be able to compute an average rotation matrix, normal has to point in the same direction.
        if( normalProduct < 0.0 )
        {
          LvArray::tensorOps::scale< 3 >( Nbar1, -1.0 );
          normalProduct *= -1.0;
        }
        // If the surfaces are co-planar, then use the first rotation matrix
        if( std::abs( normalProduct - 1.0 ) < 1.e+2*machinePrecision )
        {
          LvArray::tensorOps::copy< 3, 3 >( avgRotationMatrix, faceRotationMatrix[ sei[iconn][0] ] );
        }
        // otherwise, compute the average rotation matrix
        else
        {
          real64 avgNbar[3];
          avgNbar[ 0 ] = faceArea[elem2dToFaces[ sei[iconn][0] ][0]] * Nbar0[0] + faceArea[elem2dToFaces[ sei[iconn][1] ][0]] * Nbar1[0];
          avgNbar[ 1 ] = faceArea[elem2dToFaces[ sei[iconn][0] ][0]] * Nbar0[1] + faceArea[elem2dToFaces[ sei[iconn][1] ][0]] * Nbar1[1];
          avgNbar[ 2 ] = faceArea[elem2dToFaces[ sei[iconn][0] ][0]] * Nbar0[2] + faceArea[elem2dToFaces[ sei[iconn][1] ][0]] * Nbar1[2];
          LvArray::tensorOps::normalize< 3 >( avgNbar );

          computationalGeometry::RotationMatrix_3D( avgNbar, avgRotationMatrix );
        }

        // Compute R^T * (invK) * R
        real64 temp[ 3 ][ 3 ];
        real64 rotatedInvStiffApprox[ 3 ][ 3 ];
        LvArray::tensorOps::Rij_eq_AkiBkj< 3, 3, 3 >( temp, avgRotationMatrix, invTotStiffApprox );
        LvArray::tensorOps::Rij_eq_AikBkj< 3, 3, 3 >( rotatedInvStiffApprox, temp, avgRotationMatrix );

        // Add nodal area contribution
        stackArray2d< real64, 3*3 > totalInvStiffApprox( 3, 3 );
        for( localIndex i = 0; i < 3; ++i )
        {
          for( localIndex j = 0; j < 3; ++j )
          {
            totalInvStiffApprox( i, j ) = -rotatedInvStiffApprox[ i ][ j ] * areafac;
          }
        }

        // Get DOF numbering
        localIndex fractureIndex[2];
        localIndex nDof[2];
        globalIndex elemDOF[2][3];
        for( localIndex kf = 0; kf < 2; ++kf )
        {
          fractureIndex[kf] = sei[iconn][kf];
          for( localIndex i = 0; i < 3; ++i )
          {
            elemDOF[kf][i] = tracDofNumber[fractureIndex[kf]] + i;
          }
          nDof[kf] = 0;
          switch( fractureState[fractureIndex[kf]] )
          {
            case ( contact::FractureState::Stick ):
              {
                nDof[kf] = 3;
                break;
              }
            case ( contact::FractureState::NewSlip ):
            case ( contact::FractureState::Slip ):
              {
                nDof[kf] = 1;
                break;
              }
            case ( contact::FractureState::Open ):
              {
                nDof[kf] = 0;
                break;
              }
          }
        }

        // Define local "transmissibility" matrices
        stackArray2d< real64, 3*3 > totalInvStiffApprox00( nDof[0], nDof[0] );
        stackArray2d< real64, 3*3 > totalInvStiffApprox01( nDof[0], nDof[1] );
        stackArray2d< real64, 3*3 > totalInvStiffApprox10( nDof[1], nDof[0] );
        stackArray2d< real64, 3*3 > totalInvStiffApprox11( nDof[1], nDof[1] );
        for( localIndex i = 0; i < nDof[0]; ++i )
        {
          for( localIndex j = 0; j < nDof[0]; ++j )
          {
            totalInvStiffApprox00( i, j ) = totalInvStiffApprox( i, j );
          }
          for( localIndex j = 0; j < nDof[1]; ++j )
          {
            totalInvStiffApprox01( i, j ) = -totalInvStiffApprox( i, j );
          }
        }

        for( localIndex i = 0; i < nDof[1]; ++i )
        {
          for( localIndex j = 0; j < nDof[0]; ++j )
          {
            totalInvStiffApprox10( i, j ) = -totalInvStiffApprox( i, j );
          }
          for( localIndex j = 0; j < nDof[1]; ++j )
          {
            totalInvStiffApprox11( i, j ) = totalInvStiffApprox( i, j );
          }
        }

        // Compute rhs
        stackArray1d< real64, 3 > rhs0( 3 );
        if( nDof[0] > 0 )
        {
          for( localIndex j = 0; j < nDof[0]; ++j )
          {
            rhs0( 0 ) += totalInvStiffApprox00( 0, j ) * ( traction[fractureIndex[0]][j] );
          }
          for( localIndex j = 0; j < nDof[1]; ++j )
          {
            rhs0( 0 ) += totalInvStiffApprox01( 0, j ) * ( traction[fractureIndex[1]][j] );
          }
          for( localIndex i = 1; i < nDof[0]; ++i )
          {
            for( localIndex j = 0; j < nDof[0]; ++j )
            {
              rhs0( i ) += totalInvStiffApprox00( i, j ) * ( deltaTraction[fractureIndex[0]][j] );
            }
            for( localIndex j = 0; j < nDof[1]; ++j )
            {
              rhs0( i ) += totalInvStiffApprox01( i, j ) * ( deltaTraction[fractureIndex[1]][j] );
            }
          }
        }

        stackArray1d< real64, 3 > rhs1( 3 );
        if( nDof[1] > 0 )
        {
          for( localIndex j = 0; j < nDof[0]; ++j )
          {
            rhs1( 0 ) += totalInvStiffApprox10( 0, j ) * ( traction[fractureIndex[0]][j] );
          }
          for( localIndex j = 0; j < nDof[1]; ++j )
          {
            rhs1( 0 ) += totalInvStiffApprox11( 0, j ) * ( traction[fractureIndex[1]][j] );
          }
          for( localIndex i = 1; i < nDof[1]; ++i )
          {
            for( localIndex j = 0; j < nDof[0]; ++j )
            {
              rhs1( i ) += totalInvStiffApprox10( i, j ) * ( deltaTraction[fractureIndex[0]][j] );
            }
            for( localIndex j = 0; j < nDof[1]; ++j )
            {
              rhs1( i ) += totalInvStiffApprox11( i, j ) * ( deltaTraction[fractureIndex[1]][j] );
            }
          }
        }

        // Global matrix and rhs assembly
        for( localIndex kf = 0; kf < 2; ++kf )
        {
          localIndex const localRow = LvArray::integerConversion< localIndex >( elemDOF[kf][0] - rankOffset );

          stackArray2d< real64, 3*3 > const & totalInvStiffApproxDiag = ( kf == 0 ) ? totalInvStiffApprox00 : totalInvStiffApprox11;
          stackArray2d< real64, 3*3 > const & totalInvStiffApproxOffDiag = ( kf == 0 ) ? totalInvStiffApprox01 : totalInvStiffApprox10;
          stackArray1d< real64, 3 > const & rhs = ( kf == 0 ) ? rhs0 : rhs1;

          // Only assemble contribution if "row" fracture element is local
          // TODO: use parallel atomics
          if( localRow >= 0 && localRow < localMatrix.numRows() )
          {
            for( localIndex idof = 0; idof < nDof[kf]; ++idof )
            {
              // (i,i)-block
              localMatrix.addToRowBinarySearchUnsorted< parallelHostAtomic >( localRow + idof,
                                                                              elemDOF[kf],
                                                                              totalInvStiffApproxDiag[idof].dataIfContiguous(),
                                                                              nDof[kf] );
              // (i,j)-block
              if( nDof[1-kf] > 0 )
              {
                localMatrix.addToRowBinarySearchUnsorted< parallelHostAtomic >( localRow + idof,
                                                                                elemDOF[1 - kf],
                                                                                totalInvStiffApproxOffDiag[idof].dataIfContiguous(),
                                                                                nDof[1 - kf] );
              }

              // residual
              RAJA::atomicAdd( parallelHostAtomic{}, &localRhs[localRow + idof], rhs[idof] );
            }
          }
        }
      }
    } );
  } );
}

void SolidMechanicsLagrangeContact::applySystemSolution( DofManager const & dofManager,
                                                         arrayView1d< real64 const > const & localSolution,
                                                         real64 const scalingFactor,
                                                         real64 const dt,
                                                         DomainPartition & domain )
{
  GEOS_MARK_FUNCTION;

  SolidMechanicsLagrangianFEM::applySystemSolution( dofManager, localSolution, scalingFactor, dt, domain );

  dofManager.addVectorToField( localSolution,
                               contact::traction::key(),
                               contact::deltaTraction::key(),
                               scalingFactor );

  dofManager.addVectorToField( localSolution,
                               contact::traction::key(),
                               contact::traction::key(),
                               scalingFactor );

  // fractureStateString is synchronized in UpdateFractureState
  // oldFractureStateString and oldDispJumpString used locally only

  forDiscretizationOnMeshTargets( domain.getMeshBodies(), [&] ( string const &,
                                                                MeshLevel & mesh,
                                                                arrayView1d< string const > const & )
  {
    FieldIdentifiers fieldsToBeSync;

    fieldsToBeSync.addElementFields( { contact::traction::key(),
                                       contact::deltaTraction::key(),
                                       contact::dispJump::key() },
                                     { getUniqueFractureRegionName() } );

    CommunicationTools::getInstance().synchronizeFields( fieldsToBeSync,
                                                         mesh,
                                                         domain.getNeighbors(),
                                                         true );
  } );
}

void SolidMechanicsLagrangeContact::updateState( DomainPartition & domain )
{
  GEOS_MARK_FUNCTION;
  computeFaceDisplacementJump( domain );
}

bool SolidMechanicsLagrangeContact::resetConfigurationToDefault( DomainPartition & domain ) const
{
  GEOS_MARK_FUNCTION;

  using namespace fields::contact;

  forDiscretizationOnMeshTargets( domain.getMeshBodies(), [&] ( string const &,
                                                                MeshLevel & mesh,
                                                                arrayView1d< string const > const & regionNames )
  {
    ElementRegionManager & elemManager = mesh.getElemManager();

    elemManager.forElementSubRegions< FaceElementSubRegion >( regionNames, [&]( localIndex const,
                                                                                FaceElementSubRegion & subRegion )
    {
      if( subRegion.hasField< contact::traction >() )
      {
        arrayView1d< integer > const & fractureState = subRegion.getField< contact::fractureState >();
        forAll< parallelHostPolicy >( subRegion.size(), [=] ( localIndex const kfe )
        {
          if( fractureState[kfe] != FractureState::Open )
          {
            fractureState[kfe] = FractureState::Stick;
          }
        } );
      }
    } );
  } );
  return false;
}

bool SolidMechanicsLagrangeContact::updateConfiguration( DomainPartition & domain )
{
  GEOS_MARK_FUNCTION;

  using namespace fields::contact;

  real64 changedArea = 0;
  real64 totalArea = 0;

  forDiscretizationOnMeshTargets( domain.getMeshBodies(), [&] ( string const &,
                                                                MeshLevel & mesh,
                                                                arrayView1d< string const > const & regionNames )
  {
    ElementRegionManager & elemManager = mesh.getElemManager();

    elemManager.forElementSubRegions< FaceElementSubRegion >( regionNames, [&]( localIndex const,
                                                                                FaceElementSubRegion & subRegion )
    {
      string const & fricitonLawName = subRegion.template getReference< string >( viewKeyStruct::frictionLawNameString() );
      FrictionBase const & frictionLaw = getConstitutiveModel< FrictionBase >( subRegion, fricitonLawName );

      arrayView1d< integer const > const & ghostRank = subRegion.ghostRank();
      arrayView2d< real64 const > const & traction = subRegion.getField< contact::traction >();
      arrayView2d< real64 const > const & dispJump = subRegion.getField< contact::dispJump >();
      arrayView1d< integer > const & fractureState = subRegion.getField< contact::fractureState >();
      arrayView1d< real64 const > const & faceArea = subRegion.getElementArea().toViewConst();

      arrayView1d< real64 const > const & normalTractionTolerance =
        subRegion.getReference< array1d< real64 > >( viewKeyStruct::normalTractionToleranceString() );
      arrayView1d< real64 const > const & normalDisplacementTolerance =
        subRegion.getReference< array1d< real64 > >( viewKeyStruct::normalDisplacementToleranceString() );

      RAJA::ReduceSum< parallelHostReduce, real64 > changed( 0 );
      RAJA::ReduceSum< parallelHostReduce, real64 > total( 0 );

      constitutiveUpdatePassThru( frictionLaw, [&] ( auto & castedFrictionLaw )
      {
        using FrictionType = TYPEOFREF( castedFrictionLaw );
        typename FrictionType::KernelWrapper frictionWrapper = castedFrictionLaw.createKernelUpdates();

        forAll< parallelHostPolicy >( subRegion.size(), [=] ( localIndex const kfe )
        {
          if( ghostRank[kfe] < 0 )
          {
            integer const originalFractureState = fractureState[kfe];
            if( originalFractureState == FractureState::Open )
            {
              if( dispJump[kfe][0] <= -normalDisplacementTolerance[kfe] )
              {
                fractureState[kfe] = FractureState::Stick;
                if( getLogLevel() >= 10 )
                  GEOS_LOG( GEOS_FMT( "{}: {} -> {}: dispJump = {}, normalDisplacementTolerance = {}",
                                      kfe, originalFractureState, fractureState[kfe],
                                      dispJump[kfe][0], normalDisplacementTolerance[kfe] ) );
              }
            }
            else if( traction[kfe][0] > normalTractionTolerance[kfe] )
            {
              fractureState[kfe] = FractureState::Open;
              if( getLogLevel() >= 10 )
                GEOS_LOG( GEOS_FMT( "{}: {} -> {}: traction = {}, normalTractionTolerance = {}",
                                    kfe, originalFractureState, fractureState[kfe],
                                    traction[kfe][0], normalTractionTolerance[kfe] ) );
            }
            else
            {
              real64 currentTau = sqrt( traction[kfe][1]*traction[kfe][1] + traction[kfe][2]*traction[kfe][2] );

              real64 dLimitTangentialTractionNorm_dTraction = 0.0;
              real64 const limitTau =
                frictionWrapper.computeLimitTangentialTractionNorm( traction[kfe][0],
                                                                    dLimitTangentialTractionNorm_dTraction );

              if( originalFractureState == FractureState::Stick && currentTau >= limitTau )
              {
                currentTau *= (1.0 - m_slidingCheckTolerance);
              }
              else if( originalFractureState != FractureState::Stick && currentTau <= limitTau )
              {
                currentTau *= (1.0 + m_slidingCheckTolerance);
              }
              if( currentTau > limitTau )
              {
                if( originalFractureState == FractureState::Stick )
                {
                  fractureState[kfe] = FractureState::NewSlip;
                }
                else
                {
                  fractureState[kfe] = FractureState::Slip;
                }
              }
              else
              {
                fractureState[kfe] = FractureState::Stick;
              }
              if( getLogLevel() >= 10 && fractureState[kfe] != originalFractureState )
                GEOS_LOG( GEOS_FMT( "{}: {} -> {}: currentTau = {}, limitTau = {}",
                                    kfe, originalFractureState, fractureState[kfe],
                                    currentTau, limitTau ) );
            }

            changed += faceArea[kfe] * !compareFractureStates( originalFractureState, fractureState[kfe] );
            total += faceArea[kfe];
          }
        } );
      } );

      changedArea += changed.get();
      totalArea += total.get();
    } );
  } );

  // Need to synchronize the fracture state due to the use will be made of in AssemblyStabilization
  synchronizeFractureState( domain );

  // Compute global area of changed elements
  changedArea = MpiWrapper::sum( changedArea );
  // and total area of fracture elements
  totalArea = MpiWrapper::sum( totalArea );

  GEOS_LOG_LEVEL_INFO_RANK_0( logInfo::Configuration, GEOS_FMT( "  {}: changed area {} out of {}", getName(), changedArea, totalArea ) );

  // Assume converged if changed area is below certain fraction of total area
  return changedArea <= m_nonlinearSolverParameters.m_configurationTolerance * totalArea;
}

bool SolidMechanicsLagrangeContact::isFractureAllInStickCondition( DomainPartition const & domain ) const
{
  globalIndex numStick, numNewSlip, numSlip, numOpen;
  forDiscretizationOnMeshTargets( domain.getMeshBodies(), [&] ( string const &,
                                                                MeshLevel const & mesh,
                                                                arrayView1d< string const > const & )
  {
    computeFractureStateStatistics( mesh, numStick, numNewSlip, numSlip, numOpen );
  } );

  return ( ( numNewSlip + numSlip + numOpen ) == 0 );
}

real64 SolidMechanicsLagrangeContact::setNextDt( real64 const & currentDt,
                                                 DomainPartition & domain )
{
  GEOS_UNUSED_VAR( domain );
  return currentDt;
}

REGISTER_CATALOG_ENTRY( SolverBase, SolidMechanicsLagrangeContact, string const &, Group * const )

} /* namespace geos */<|MERGE_RESOLUTION|>--- conflicted
+++ resolved
@@ -72,7 +72,7 @@
     setApplyDefaultValue( 1.0 ).
     setDescription( "It be used to increase the scale of the stabilization entries. A value < 1.0 results in larger entries in the stabilization matrix." );
 
-<<<<<<< HEAD
+  addLogLevel< logInfo::Configuration >();
 }
 
 void SolidMechanicsLagrangeContact::postInputInitialization()
@@ -94,15 +94,6 @@
                                       EnumStrings< LinearSolverParameters::MGR::StrategyType >::toString( linearSolverParameters.mgr.strategy )));
   linearSolverParameters.mgr.separateComponents = true;
   linearSolverParameters.mgr.displacementFieldName = solidMechanics::totalDisplacement::key();
-=======
-  addLogLevel< logInfo::Configuration >();
-
-  LinearSolverParameters & linSolParams = m_linearSolverParameters.get();
-  linSolParams.mgr.strategy = LinearSolverParameters::MGR::StrategyType::lagrangianContactMechanics;
-  linSolParams.mgr.separateComponents = true;
-  linSolParams.mgr.displacementFieldName = solidMechanics::totalDisplacement::key();
-  linSolParams.dofsPerNode = 3;
->>>>>>> a0f4c630
 }
 
 void SolidMechanicsLagrangeContact::registerDataOnMesh( Group & meshBodies )
