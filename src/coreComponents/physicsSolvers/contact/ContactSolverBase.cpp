/*
 * ------------------------------------------------------------------------------------------------------------
 * SPDX-License-Identifier: LGPL-2.1-only
 *
 * Copyright (c) 2016-2024 Lawrence Livermore National Security LLC
 * Copyright (c) 2018-2024 Total, S.A
 * Copyright (c) 2018-2024 The Board of Trustees of the Leland Stanford Junior University
<<<<<<< HEAD
 * Copyright (c) 2018-2024 Chevron
=======
 * Copyright (c) 2023-2024 Chevron
>>>>>>> fe987d81
 * Copyright (c) 2019-     GEOS/GEOSX Contributors
 * All rights reserved
 *
 * See top level LICENSE, COPYRIGHT, CONTRIBUTORS, NOTICE, and ACKNOWLEDGEMENTS files for details.
 * ------------------------------------------------------------------------------------------------------------
 */

/*
 * ContactSolverBase.cpp
 */

#include "ContactSolverBase.hpp"

#include "common/TimingMacros.hpp"
#include "constitutive/contact/FrictionBase.hpp"
#include "mesh/DomainPartition.hpp"
#include "mesh/SurfaceElementRegion.hpp"
#include "physicsSolvers/contact/LogLevelsInfo.hpp"
#include "physicsSolvers/solidMechanics/SolidMechanicsLagrangianFEM.hpp"
#include "common/GEOS_RAJA_Interface.hpp"

namespace geos
{

using namespace dataRepository;
using namespace constitutive;
using namespace fields::contact;

ContactSolverBase::ContactSolverBase( const string & name,
                                      Group * const parent ):
  SolidMechanicsLagrangianFEM( name, parent )
{
  this->getWrapper< string >( viewKeyStruct::contactRelationNameString() ).
    setInputFlag( dataRepository::InputFlags::FALSE );

  this->getWrapper< string >( viewKeyStruct::surfaceGeneratorNameString() ).
    setInputFlag( dataRepository::InputFlags::FALSE );
}

void ContactSolverBase::postInputInitialization()
{
  SolidMechanicsLagrangianFEM::postInputInitialization();

  GEOS_THROW_IF( m_timeIntegrationOption != TimeIntegrationOption::QuasiStatic,
                 GEOS_FMT( "{} {}: The attribute `{}` must be `{}`",
                           this->getCatalogName(), this->getName(),
                           viewKeyStruct::timeIntegrationOptionString(),
                           EnumStrings< TimeIntegrationOption >::toString( TimeIntegrationOption::QuasiStatic ) ),
                 InputError );
}

void ContactSolverBase::registerDataOnMesh( dataRepository::Group & meshBodies )
{
  SolidMechanicsLagrangianFEM::registerDataOnMesh( meshBodies );

  setFractureRegions( meshBodies );

  forFractureRegionOnMeshTargets( meshBodies, [&] ( SurfaceElementRegion & fractureRegion )
  {
    string const labels[3] = { "normal", "tangent1", "tangent2" };

    fractureRegion.forElementSubRegions< SurfaceElementSubRegion >( [&]( SurfaceElementSubRegion & subRegion )
    {
      setConstitutiveNamesCallSuper( subRegion );

      subRegion.registerField< fields::contact::dispJump >( getName() ).
        setDimLabels( 1, labels ).
        reference().resizeDimension< 1 >( 3 );

      subRegion.registerField< fields::contact::deltaDispJump >( getName() ).
        setDimLabels( 1, labels ).
        reference().resizeDimension< 1 >( 3 );

      subRegion.registerField< fields::contact::oldDispJump >( getName() ).
        setDimLabels( 1, labels ).
        reference().resizeDimension< 1 >( 3 );

      subRegion.registerField< fields::contact::traction >( getName() ).
        setDimLabels( 1, labels ).
        reference().resizeDimension< 1 >( 3 );

      subRegion.registerField< fields::contact::fractureState >( getName() );

      subRegion.registerField< fields::contact::oldFractureState >( getName() );

      subRegion.registerField< fields::contact::slip >( getName() );
    } );

  } );
}

void ContactSolverBase::setFractureRegions( dataRepository::Group const & meshBodies )
{
  forDiscretizationOnMeshTargets( meshBodies, [&] ( string const &,
                                                    MeshLevel const & mesh,
                                                    arrayView1d< string const > const & regionNames )
  {
    mesh.getElemManager().forElementRegions< SurfaceElementRegion >( regionNames, [&] ( localIndex const, SurfaceElementRegion const & region )
    {
      m_fractureRegionNames.push_back( region.getName() );
    } );
  } );

  // TODO remove once multiple regions are fully supported
  GEOS_THROW_IF( m_fractureRegionNames.size() > 1,
                 GEOS_FMT( "{} {}: The number of fracture regions can not be more than one",
                           this->getCatalogName(), this->getName() ),
                 InputError );
}

void ContactSolverBase::computeFractureStateStatistics( MeshLevel const & mesh,
                                                        globalIndex & numStick,
                                                        globalIndex & numNewSlip,
                                                        globalIndex & numSlip,
                                                        globalIndex & numOpen ) const
{
  ElementRegionManager const & elemManager = mesh.getElemManager();

  array1d< globalIndex > localCounter( 4 );

  elemManager.forElementSubRegions< SurfaceElementSubRegion >( [&]( SurfaceElementSubRegion const & subRegion )
  {
    arrayView1d< integer const > const & ghostRank = subRegion.ghostRank();
    arrayView1d< integer const > const & fractureState = subRegion.getField< fields::contact::fractureState >();

    RAJA::ReduceSum< parallelHostReduce, localIndex > stickCount( 0 ), newSlipCount( 0 ), slipCount( 0 ), openCount( 0 );
    forAll< parallelHostPolicy >( subRegion.size(), [=] ( localIndex const kfe )
    {
      if( ghostRank[kfe] < 0 )
      {
        switch( fractureState[kfe] )
        {
          case FractureState::Stick:
            {
              stickCount += 1;
              break;
            }
          case FractureState::NewSlip:
            {
              newSlipCount += 1;
              break;
            }
          case FractureState::Slip:
            {
              slipCount += 1;
              break;
            }
          case FractureState::Open:
            {
              openCount += 1;
              break;
            }
        }
      }
    } );

    localCounter[0] += stickCount.get();
    localCounter[1] += newSlipCount.get();
    localCounter[2] += slipCount.get();
    localCounter[3] += openCount.get();
  } );

  array1d< globalIndex > totalCounter( 4 );

  MpiWrapper::allReduce( localCounter.data(),
                         totalCounter.data(),
                         4,
                         MPI_SUM,
                         MPI_COMM_GEOS );

  numStick    = totalCounter[0];
  numNewSlip  = totalCounter[1];
  numSlip     = totalCounter[2];
  numOpen     = totalCounter[3];
}

void ContactSolverBase::outputConfigurationStatistics( DomainPartition const & domain ) const
{
  if( getLogLevel() >=1 )
  {
    globalIndex numStick = 0;
    globalIndex numNewSlip  = 0;
    globalIndex numSlip  = 0;
    globalIndex numOpen  = 0;

    forDiscretizationOnMeshTargets( domain.getMeshBodies(), [&]( string const &,
                                                                 MeshLevel const & mesh,
                                                                 arrayView1d< string const > const & )
    {
      computeFractureStateStatistics( mesh, numStick, numNewSlip, numSlip, numOpen );

      GEOS_LOG_RANK_0( GEOS_FMT( "  Number of element for each fracture state:"
                                 " stick: {:12} | new slip: {:12} | slip:  {:12} | open:  {:12}",
                                 numStick, numNewSlip, numSlip, numOpen ) );
    } );
  }
}

real64 ContactSolverBase::explicitStep( real64 const & GEOS_UNUSED_PARAM( time_n ),
                                        real64 const & dt,
                                        const int GEOS_UNUSED_PARAM( cycleNumber ),
                                        DomainPartition & GEOS_UNUSED_PARAM( domain ) )
{
  GEOS_MARK_FUNCTION;
  GEOS_ERROR( getDataContext() << ": ExplicitStep non available for contact solvers." );
  return dt;
}

void ContactSolverBase::synchronizeFractureState( DomainPartition & domain ) const
{
  forDiscretizationOnMeshTargets( domain.getMeshBodies(), [&] ( string const &,
                                                                MeshLevel & mesh,
                                                                arrayView1d< string const > const & )
  {
    FieldIdentifiers fieldsToBeSync;

    fieldsToBeSync.addElementFields( { fields::contact::fractureState::key() }, { getUniqueFractureRegionName() } );

    CommunicationTools::getInstance().synchronizeFields( fieldsToBeSync,
                                                         mesh,
                                                         domain.getNeighbors(),
                                                         true );
  } );
}

void ContactSolverBase::setConstitutiveNamesCallSuper( ElementSubRegionBase & subRegion ) const
{
  if( dynamic_cast< CellElementSubRegion * >( &subRegion ) )
  {
    SolidMechanicsLagrangianFEM::setConstitutiveNamesCallSuper( subRegion );
  }
  else if( dynamic_cast< SurfaceElementSubRegion * >( &subRegion ) )
  {
<<<<<<< HEAD
    subRegion.registerWrapper< string >( viewKeyStruct::contactRelationNameString() ).
=======
    subRegion.registerWrapper< string >( viewKeyStruct::frictionLawNameString() ).
>>>>>>> fe987d81
      setPlotLevel( PlotLevel::NOPLOT ).
      setRestartFlags( RestartFlags::NO_WRITE ).
      setSizedFromParent( 0 );

<<<<<<< HEAD
    string & contactRelationName = subRegion.getReference< string >( viewKeyStruct::contactRelationNameString() );
    contactRelationName = SolverBase::getConstitutiveName< ContactBase >( subRegion );
    GEOS_ERROR_IF( contactRelationName.empty(), GEOS_FMT( "{}: ContactBase model not found on subregion {}",
                                                          getDataContext(), subRegion.getDataContext() ) );
=======
    string & frictionLawName = subRegion.getReference< string >( viewKeyStruct::frictionLawNameString() );
    frictionLawName = PhysicsSolverBase::getConstitutiveName< FrictionBase >( subRegion );
    GEOS_ERROR_IF( frictionLawName.empty(), GEOS_FMT( "{}: FrictionBase model not found on subregion {}",
                                                      getDataContext(), subRegion.getDataContext() ) );
>>>>>>> fe987d81
  }
}

} /* namespace geos */<|MERGE_RESOLUTION|>--- conflicted
+++ resolved
@@ -5,11 +5,7 @@
  * Copyright (c) 2016-2024 Lawrence Livermore National Security LLC
  * Copyright (c) 2018-2024 Total, S.A
  * Copyright (c) 2018-2024 The Board of Trustees of the Leland Stanford Junior University
-<<<<<<< HEAD
- * Copyright (c) 2018-2024 Chevron
-=======
  * Copyright (c) 2023-2024 Chevron
->>>>>>> fe987d81
  * Copyright (c) 2019-     GEOS/GEOSX Contributors
  * All rights reserved
  *
@@ -243,26 +239,15 @@
   }
   else if( dynamic_cast< SurfaceElementSubRegion * >( &subRegion ) )
   {
-<<<<<<< HEAD
-    subRegion.registerWrapper< string >( viewKeyStruct::contactRelationNameString() ).
-=======
     subRegion.registerWrapper< string >( viewKeyStruct::frictionLawNameString() ).
->>>>>>> fe987d81
       setPlotLevel( PlotLevel::NOPLOT ).
       setRestartFlags( RestartFlags::NO_WRITE ).
       setSizedFromParent( 0 );
 
-<<<<<<< HEAD
-    string & contactRelationName = subRegion.getReference< string >( viewKeyStruct::contactRelationNameString() );
-    contactRelationName = SolverBase::getConstitutiveName< ContactBase >( subRegion );
-    GEOS_ERROR_IF( contactRelationName.empty(), GEOS_FMT( "{}: ContactBase model not found on subregion {}",
-                                                          getDataContext(), subRegion.getDataContext() ) );
-=======
     string & frictionLawName = subRegion.getReference< string >( viewKeyStruct::frictionLawNameString() );
     frictionLawName = PhysicsSolverBase::getConstitutiveName< FrictionBase >( subRegion );
     GEOS_ERROR_IF( frictionLawName.empty(), GEOS_FMT( "{}: FrictionBase model not found on subregion {}",
                                                       getDataContext(), subRegion.getDataContext() ) );
->>>>>>> fe987d81
   }
 }
 
