/*
 * ------------------------------------------------------------------------------------------------------------
 * SPDX-License-Identifier: LGPL-2.1-only
 *
 * Copyright (c) 2018-2020 Lawrence Livermore National Security LLC
 * Copyright (c) 2018-2020 The Board of Trustees of the Leland Stanford Junior University
 * Copyright (c) 2018-2020 TotalEnergies
 * Copyright (c) 2019-     GEOSX Contributors
 * All rights reserved
 *
 * See top level LICENSE, COPYRIGHT, CONTRIBUTORS, NOTICE, and ACKNOWLEDGEMENTS files for details.
 * ------------------------------------------------------------------------------------------------------------
 */

/*
 * ContactSolverBase.cpp
 */

#include "ContactSolverBase.hpp"

#include "common/TimingMacros.hpp"
#include "constitutive/ConstitutiveManager.hpp"
#include "constitutive/contact/ContactSelector.hpp"
#include "constitutive/solid/ElasticIsotropic.hpp"
#include "finiteElement/elementFormulations/FiniteElementBase.hpp"
#include "linearAlgebra/utilities/LAIHelperFunctions.hpp"
#include "mesh/DomainPartition.hpp"
#include "fieldSpecification/FieldSpecificationManager.hpp"
#include "mesh/NodeManager.hpp"
#include "mesh/SurfaceElementRegion.hpp"
#include "physicsSolvers/solidMechanics/SolidMechanicsLagrangianFEM.hpp"
#include "common/GEOS_RAJA_Interface.hpp"

namespace geos
{

using namespace dataRepository;
using namespace constitutive;
using namespace fields::contact;

ContactSolverBase::ContactSolverBase( const string & name,
                                      Group * const parent ):
  SolverBase( name, parent ),
  m_solidSolver( nullptr ),
  m_setupSolidSolverDofs( true )
{
  registerWrapper( viewKeyStruct::solidSolverNameString(), &m_solidSolverName ).
    setInputFlag( InputFlags::REQUIRED ).
    setDescription( "Name of the solid mechanics solver in the rock matrix" );

  registerWrapper( viewKeyStruct::contactRelationNameString(), &m_contactRelationName ).
    setInputFlag( InputFlags::REQUIRED ).
    setDescription( "Name of contact relation to enforce constraints on fracture boundary." );

  registerWrapper( viewKeyStruct::fractureRegionNameString(), &m_fractureRegionName ).
    setInputFlag( InputFlags::REQUIRED ).
    setDescription( "Name of the fracture region." );

}

void ContactSolverBase::postProcessInput()
{
  m_solidSolver = &this->getParent().getGroup< SolidMechanicsLagrangianFEM >( m_solidSolverName );
  SolverBase::postProcessInput();
}

void ContactSolverBase::registerDataOnMesh( dataRepository::Group & meshBodies )
{
  using namespace fields::contact;

  forDiscretizationOnMeshTargets( meshBodies,
                                  [&]( string const,
                                       MeshLevel & meshLevel,
                                       arrayView1d< string const > const regionNames )
  {
    ElementRegionManager & elemManager = meshLevel.getElemManager();

    string const componentLabels[3] = { "normal", "tangential1", "tantential2" };

    elemManager.forElementRegions< SurfaceElementRegion >( regionNames,
                                                           [&] ( localIndex const,
                                                                 SurfaceElementRegion & region )
    {
      string const labels[3] = { "normal", "tangent1", "tangent2" };

      region.forElementSubRegions< SurfaceElementSubRegion >( [&]( SurfaceElementSubRegion & subRegion )
      {
        subRegion.registerField< dispJump >( getName() ).
<<<<<<< HEAD
          setDimLabels( 1, componentLabels ).
=======
          setDimLabels( 1, labels ).
>>>>>>> 8689e12e
          reference().resizeDimension< 1 >( 3 );

        subRegion.registerField< deltaDispJump >( getName() ).
          reference().resizeDimension< 1 >( 3 );

        subRegion.registerField< oldDispJump >( getName() ).
          reference().resizeDimension< 1 >( 3 );

        subRegion.registerField< traction >( getName() ).
<<<<<<< HEAD
          setDimLabels( 1, componentLabels ).
=======
          setDimLabels( 1, labels ).
>>>>>>> 8689e12e
          reference().resizeDimension< 1 >( 3 );

        subRegion.registerField< fractureState >( getName() );

        subRegion.registerField< oldFractureState >( getName() );
      } );
    } );
  } );
}

void ContactSolverBase::computeFractureStateStatistics( MeshLevel const & mesh,
                                                        globalIndex & numStick,
                                                        globalIndex & numSlip,
                                                        globalIndex & numOpen ) const
{
  ElementRegionManager const & elemManager = mesh.getElemManager();

  array1d< globalIndex > localCounter( 3 );

  elemManager.forElementSubRegions< SurfaceElementSubRegion >( [&]( SurfaceElementSubRegion const & subRegion )
  {
    arrayView1d< integer const > const & ghostRank = subRegion.ghostRank();
    arrayView1d< integer const > const & fractureState = subRegion.getField< fields::contact::fractureState >();

    RAJA::ReduceSum< parallelHostReduce, localIndex > stickCount( 0 ), slipCount( 0 ), openCount( 0 );
    forAll< parallelHostPolicy >( subRegion.size(), [=] ( localIndex const kfe )
    {
      if( ghostRank[kfe] < 0 )
      {
        switch( fractureState[kfe] )
        {
          case FractureState::Stick:
            {
              stickCount += 1;
              break;
            }
          case FractureState::NewSlip:
          case FractureState::Slip:
            {
              slipCount += 1;
              break;
            }
          case FractureState::Open:
            {
              openCount += 1;
              break;
            }
        }
      }
    } );

    localCounter[0] += stickCount.get();
    localCounter[1] += slipCount.get();
    localCounter[2] += openCount.get();
  } );

  array1d< globalIndex > totalCounter( 3 );

  MpiWrapper::allReduce( localCounter.data(),
                         totalCounter.data(),
                         3,
                         MPI_SUM,
                         MPI_COMM_GEOSX );

  numStick = totalCounter[0];
  numSlip  = totalCounter[1];
  numOpen  = totalCounter[2];
}

void ContactSolverBase::outputConfigurationStatistics( DomainPartition const & domain ) const
{
  if( getLogLevel() >=1 )
  {
    globalIndex numStick = 0;
    globalIndex numSlip  = 0;
    globalIndex numOpen  = 0;

    forDiscretizationOnMeshTargets( domain.getMeshBodies(), [&]( string const &,
                                                                 MeshLevel const & mesh,
                                                                 arrayView1d< string const > const & )
    {
      computeFractureStateStatistics( mesh, numStick, numSlip, numOpen );

      GEOS_LOG_RANK_0( GEOS_FMT( "  Number of element for each fracture state:"
                                 " stick: {:12} | slip:  {:12} | open:  {:12}",
                                 numStick, numSlip, numOpen ) );
    } );
  }
}

void ContactSolverBase::applyBoundaryConditions( real64 const time,
                                                 real64 const dt,
                                                 DomainPartition & domain,
                                                 DofManager const & dofManager,
                                                 CRSMatrixView< real64, globalIndex const > const & localMatrix,
                                                 arrayView1d< real64 > const & localRhs )
{
  GEOS_MARK_FUNCTION;

  if( m_setupSolidSolverDofs )
  {
    m_solidSolver->applyBoundaryConditions( time,
                                            dt,
                                            domain,
                                            dofManager,
                                            localMatrix,
                                            localRhs );
  }
}

real64 ContactSolverBase::explicitStep( real64 const & GEOS_UNUSED_PARAM( time_n ),
                                        real64 const & dt,
                                        const int GEOS_UNUSED_PARAM( cycleNumber ),
                                        DomainPartition & GEOS_UNUSED_PARAM( domain ) )
{
  GEOS_MARK_FUNCTION;
  GEOS_ERROR( "ExplicitStep non available for contact solvers." );
  return dt;
}

void ContactSolverBase::synchronizeFractureState( DomainPartition & domain ) const
{
  forDiscretizationOnMeshTargets( domain.getMeshBodies(), [&] ( string const &,
                                                                MeshLevel & mesh,
                                                                arrayView1d< string const > const & )
  {
    FieldIdentifiers fieldsToBeSync;

    fieldsToBeSync.addElementFields( { fields::contact::fractureState::key() }, { getFractureRegionName() } );

    CommunicationTools::getInstance().synchronizeFields( fieldsToBeSync,
                                                         mesh,
                                                         domain.getNeighbors(),
                                                         true );
  } );
}

} /* namespace geos */<|MERGE_RESOLUTION|>--- conflicted
+++ resolved
@@ -75,8 +75,6 @@
   {
     ElementRegionManager & elemManager = meshLevel.getElemManager();
 
-    string const componentLabels[3] = { "normal", "tangential1", "tantential2" };
-
     elemManager.forElementRegions< SurfaceElementRegion >( regionNames,
                                                            [&] ( localIndex const,
                                                                  SurfaceElementRegion & region )
@@ -86,11 +84,7 @@
       region.forElementSubRegions< SurfaceElementSubRegion >( [&]( SurfaceElementSubRegion & subRegion )
       {
         subRegion.registerField< dispJump >( getName() ).
-<<<<<<< HEAD
-          setDimLabels( 1, componentLabels ).
-=======
           setDimLabels( 1, labels ).
->>>>>>> 8689e12e
           reference().resizeDimension< 1 >( 3 );
 
         subRegion.registerField< deltaDispJump >( getName() ).
@@ -100,11 +94,7 @@
           reference().resizeDimension< 1 >( 3 );
 
         subRegion.registerField< traction >( getName() ).
-<<<<<<< HEAD
-          setDimLabels( 1, componentLabels ).
-=======
           setDimLabels( 1, labels ).
->>>>>>> 8689e12e
           reference().resizeDimension< 1 >( 3 );
 
         subRegion.registerField< fractureState >( getName() );
