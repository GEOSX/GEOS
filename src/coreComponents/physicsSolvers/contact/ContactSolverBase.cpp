/*
 * ------------------------------------------------------------------------------------------------------------
 * SPDX-License-Identifier: LGPL-2.1-only
 *
 * Copyright (c) 2016-2024 Lawrence Livermore National Security LLC
 * Copyright (c) 2018-2024 TotalEnergies
 * Copyright (c) 2018-2024 The Board of Trustees of the Leland Stanford Junior University
 * Copyright (c) 2023-2024 Chevron
 * Copyright (c) 2019-     GEOS/GEOSX Contributors
 * All rights reserved
 *
 * See top level LICENSE, COPYRIGHT, CONTRIBUTORS, NOTICE, and ACKNOWLEDGEMENTS files for details.
 * ------------------------------------------------------------------------------------------------------------
 */

/*
 * ContactSolverBase.cpp
 */

#include "ContactSolverBase.hpp"

#include "common/TimingMacros.hpp"
#include "constitutive/contact/FrictionBase.hpp"
#include "mesh/DomainPartition.hpp"
#include "mesh/SurfaceElementRegion.hpp"
#include "physicsSolvers/contact/LogLevelsInfo.hpp"
#include "physicsSolvers/solidMechanics/SolidMechanicsLagrangianFEM.hpp"
#include "common/GEOS_RAJA_Interface.hpp"

namespace geos
{

using namespace dataRepository;
using namespace constitutive;
using namespace fields::contact;

ContactSolverBase::ContactSolverBase( const string & name,
                                      Group * const parent ):
  SolidMechanicsLagrangianFEM( name, parent )
{
  this->getWrapper< string >( viewKeyStruct::contactRelationNameString() ).
    setInputFlag( dataRepository::InputFlags::FALSE );

  this->getWrapper< string >( viewKeyStruct::surfaceGeneratorNameString() ).
    setInputFlag( dataRepository::InputFlags::FALSE );
}

void ContactSolverBase::postInputInitialization()
{
  SolidMechanicsLagrangianFEM::postInputInitialization();

  GEOS_THROW_IF( m_timeIntegrationOption != TimeIntegrationOption::QuasiStatic,
                 GEOS_FMT( "{} {}: The attribute `{}` must be `{}`",
                           this->getCatalogName(), this->getName(),
                           viewKeyStruct::timeIntegrationOptionString(),
                           EnumStrings< TimeIntegrationOption >::toString( TimeIntegrationOption::QuasiStatic ) ),
                 InputError );
}

void ContactSolverBase::registerDataOnMesh( dataRepository::Group & meshBodies )
{
  SolidMechanicsLagrangianFEM::registerDataOnMesh( meshBodies );

  setFractureRegions( meshBodies );

  forFractureRegionOnMeshTargets( meshBodies, [&] ( SurfaceElementRegion & fractureRegion )
  {
    string const labels[3] = { "normal", "tangent1", "tangent2" };

    fractureRegion.forElementSubRegions< SurfaceElementSubRegion >( [&]( SurfaceElementSubRegion & subRegion )
    {
      setConstitutiveNamesCallSuper( subRegion );

      subRegion.registerField< fields::contact::dispJump >( getName() ).
        setDimLabels( 1, labels ).
        reference().resizeDimension< 1 >( 3 );

      subRegion.registerField< fields::contact::deltaDispJump >( getName() ).
        setDimLabels( 1, labels ).
        reference().resizeDimension< 1 >( 3 );

      subRegion.registerField< fields::contact::oldDispJump >( getName() ).
        setDimLabels( 1, labels ).
        reference().resizeDimension< 1 >( 3 );

      subRegion.registerField< fields::contact::traction >( getName() ).
        setDimLabels( 1, labels ).
        reference().resizeDimension< 1 >( 3 );

      subRegion.registerField< fields::contact::fractureState >( getName() );

      subRegion.registerField< fields::contact::oldFractureState >( getName() );

      subRegion.registerField< fields::contact::slip >( getName() );

<<<<<<< HEAD
      subRegion.registerField< fields::contact::tangentialTraction >( getName() );
=======
      subRegion.registerField< fields::contact::deltaSlip >( getName() );
>>>>>>> 907fb3f2
    } );

  } );
}

void ContactSolverBase::setFractureRegions( dataRepository::Group const & meshBodies )
{
  forDiscretizationOnMeshTargets( meshBodies, [&] ( string const &,
                                                    MeshLevel const & mesh,
                                                    arrayView1d< string const > const & regionNames )
  {
    mesh.getElemManager().forElementRegions< SurfaceElementRegion >( regionNames, [&] ( localIndex const, SurfaceElementRegion const & region )
    {
      m_fractureRegionNames.push_back( region.getName() );
    } );
  } );

  // TODO remove once multiple regions are fully supported
  GEOS_THROW_IF( m_fractureRegionNames.size() > 1,
                 GEOS_FMT( "{} {}: The number of fracture regions can not be more than one",
                           this->getCatalogName(), this->getName() ),
                 InputError );
}

void ContactSolverBase::computeFractureStateStatistics( MeshLevel const & mesh,
                                                        globalIndex & numStick,
                                                        globalIndex & numNewSlip,
                                                        globalIndex & numSlip,
                                                        globalIndex & numOpen ) const
{
  ElementRegionManager const & elemManager = mesh.getElemManager();

  array1d< globalIndex > localCounter( 4 );

  elemManager.forElementSubRegions< SurfaceElementSubRegion >( [&]( SurfaceElementSubRegion const & subRegion )
  {
    arrayView1d< integer const > const & ghostRank = subRegion.ghostRank();
    arrayView1d< integer const > const & fractureState = subRegion.getField< fields::contact::fractureState >();

    RAJA::ReduceSum< parallelHostReduce, localIndex > stickCount( 0 ), newSlipCount( 0 ), slipCount( 0 ), openCount( 0 );
    forAll< parallelHostPolicy >( subRegion.size(), [=] ( localIndex const kfe )
    {
      if( ghostRank[kfe] < 0 )
      {
        switch( fractureState[kfe] )
        {
          case FractureState::Stick:
            {
              stickCount += 1;
              break;
            }
          case FractureState::NewSlip:
            {
              newSlipCount += 1;
              break;
            }
          case FractureState::Slip:
            {
              slipCount += 1;
              break;
            }
          case FractureState::Open:
            {
              openCount += 1;
              break;
            }
        }
      }
    } );

    localCounter[0] += stickCount.get();
    localCounter[1] += newSlipCount.get();
    localCounter[2] += slipCount.get();
    localCounter[3] += openCount.get();
  } );

  array1d< globalIndex > totalCounter( 4 );

  MpiWrapper::allReduce( localCounter.data(),
                         totalCounter.data(),
                         4,
                         MPI_SUM,
                         MPI_COMM_GEOS );

  numStick    = totalCounter[0];
  numNewSlip  = totalCounter[1];
  numSlip     = totalCounter[2];
  numOpen     = totalCounter[3];
}

void ContactSolverBase::outputConfigurationStatistics( DomainPartition const & domain ) const
{
  if( getLogLevel() >=1 )
  {
    globalIndex numStick = 0;
    globalIndex numNewSlip  = 0;
    globalIndex numSlip  = 0;
    globalIndex numOpen  = 0;

    forDiscretizationOnMeshTargets( domain.getMeshBodies(), [&]( string const &,
                                                                 MeshLevel const & mesh,
                                                                 arrayView1d< string const > const & )
    {
      computeFractureStateStatistics( mesh, numStick, numNewSlip, numSlip, numOpen );

      GEOS_LOG_RANK_0( GEOS_FMT( "  Number of element for each fracture state:"
                                 " stick: {:12} | new slip: {:12} | slip:  {:12} | open:  {:12}",
                                 numStick, numNewSlip, numSlip, numOpen ) );
    } );
  }
}

real64 ContactSolverBase::explicitStep( real64 const & GEOS_UNUSED_PARAM( time_n ),
                                        real64 const & dt,
                                        const int GEOS_UNUSED_PARAM( cycleNumber ),
                                        DomainPartition & GEOS_UNUSED_PARAM( domain ) )
{
  GEOS_MARK_FUNCTION;
  GEOS_ERROR( getDataContext() << ": ExplicitStep non available for contact solvers." );
  return dt;
}

void ContactSolverBase::synchronizeFractureState( DomainPartition & domain ) const
{
  forDiscretizationOnMeshTargets( domain.getMeshBodies(), [&] ( string const &,
                                                                MeshLevel & mesh,
                                                                arrayView1d< string const > const & )
  {
    FieldIdentifiers fieldsToBeSync;

    fieldsToBeSync.addElementFields( { fields::contact::fractureState::key() }, { getUniqueFractureRegionName() } );

    CommunicationTools::getInstance().synchronizeFields( fieldsToBeSync,
                                                         mesh,
                                                         domain.getNeighbors(),
                                                         true );
  } );
}

void ContactSolverBase::setConstitutiveNamesCallSuper( ElementSubRegionBase & subRegion ) const
{
  if( dynamic_cast< CellElementSubRegion * >( &subRegion ) )
  {
    SolidMechanicsLagrangianFEM::setConstitutiveNamesCallSuper( subRegion );
  }
  else if( dynamic_cast< SurfaceElementSubRegion * >( &subRegion ) )
  {
    subRegion.registerWrapper< string >( viewKeyStruct::frictionLawNameString() ).
      setPlotLevel( PlotLevel::NOPLOT ).
      setRestartFlags( RestartFlags::NO_WRITE ).
      setSizedFromParent( 0 );

    string & frictionLawName = subRegion.getReference< string >( viewKeyStruct::frictionLawNameString() );
    frictionLawName = PhysicsSolverBase::getConstitutiveName< FrictionBase >( subRegion );
    GEOS_ERROR_IF( frictionLawName.empty(), GEOS_FMT( "{}: FrictionBase model not found on subregion {}",
                                                      getDataContext(), subRegion.getDataContext() ) );
  }
}

}   /* namespace geos */<|MERGE_RESOLUTION|>--- conflicted
+++ resolved
@@ -93,11 +93,9 @@
 
       subRegion.registerField< fields::contact::slip >( getName() );
 
-<<<<<<< HEAD
       subRegion.registerField< fields::contact::tangentialTraction >( getName() );
-=======
+
       subRegion.registerField< fields::contact::deltaSlip >( getName() );
->>>>>>> 907fb3f2
     } );
 
   } );
