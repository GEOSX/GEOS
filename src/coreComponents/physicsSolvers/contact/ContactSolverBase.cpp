--- conflicted
+++ resolved
@@ -99,17 +99,13 @@
 
       subRegion.registerField< fields::contact::slip >( getName() );
 
-<<<<<<< HEAD
       subRegion.registerField< fields::contact::tangentialTraction >( getName() );
 
-      subRegion.registerField< fields::contact::deltaSlip >( getName() );
-=======
       subRegion.registerField< fields::contact::deltaSlip >( getName() ).
         setDimLabels( 1, labelsTangent ).reference().resizeDimension< 1 >( 2 );
 
       subRegion.registerField< fields::contact::deltaSlip_n >( this->getName() ).
         setDimLabels( 1, labelsTangent ).reference().resizeDimension< 1 >( 2 );
->>>>>>> 50504b5a
     } );
 
   } );
