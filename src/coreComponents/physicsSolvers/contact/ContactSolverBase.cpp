/*
 * ------------------------------------------------------------------------------------------------------------
 * SPDX-License-Identifier: LGPL-2.1-only
 *
 * Copyright (c) 2016-2024 Lawrence Livermore National Security LLC
 * Copyright (c) 2018-2024 TotalEnergies
 * Copyright (c) 2018-2024 The Board of Trustees of the Leland Stanford Junior University
 * Copyright (c) 2023-2024 Chevron
 * Copyright (c) 2019-     GEOS/GEOSX Contributors
 * All rights reserved
 *
 * See top level LICENSE, COPYRIGHT, CONTRIBUTORS, NOTICE, and ACKNOWLEDGEMENTS files for details.
 * ------------------------------------------------------------------------------------------------------------
 */

/*
 * ContactSolverBase.cpp
 */

#include "ContactSolverBase.hpp"

#include "common/TimingMacros.hpp"
#include "constitutive/contact/FrictionBase.hpp"
#include "mesh/DomainPartition.hpp"
#include "mesh/SurfaceElementRegion.hpp"
#include "physicsSolvers/contact/LogLevelsInfo.hpp"
#include "physicsSolvers/solidMechanics/SolidMechanicsLagrangianFEM.hpp"
#include "common/GEOS_RAJA_Interface.hpp"
#include "fieldSpecification/FieldSpecificationManager.hpp"

namespace geos
{

using namespace dataRepository;
using namespace constitutive;
using namespace fields::contact;

ContactSolverBase::ContactSolverBase( const string & name,
                                      Group * const parent ):
  SolidMechanicsLagrangianFEM( name, parent )
{
  this->getWrapper< string >( viewKeyStruct::contactRelationNameString() ).
    setInputFlag( dataRepository::InputFlags::FALSE );

  this->getWrapper< string >( viewKeyStruct::surfaceGeneratorNameString() ).
    setInputFlag( dataRepository::InputFlags::FALSE );
}

void ContactSolverBase::postInputInitialization()
{
  SolidMechanicsLagrangianFEM::postInputInitialization();

  GEOS_THROW_IF( m_timeIntegrationOption != TimeIntegrationOption::QuasiStatic,
                 GEOS_FMT( "{} {}: The attribute `{}` must be `{}`",
                           this->getCatalogName(), this->getName(),
                           viewKeyStruct::timeIntegrationOptionString(),
                           EnumStrings< TimeIntegrationOption >::toString( TimeIntegrationOption::QuasiStatic ) ),
                 InputError );
}

void ContactSolverBase::registerDataOnMesh( dataRepository::Group & meshBodies )
{
  using namespace fields::contact;

  SolidMechanicsLagrangianFEM::registerDataOnMesh( meshBodies );

  setFractureRegions( meshBodies );

  string const labels[3] = { "normal", "tangent1", "tangent2" };

  forFractureRegionOnMeshTargets( meshBodies, [&] ( SurfaceElementRegion & fractureRegion )
  {
<<<<<<< HEAD
=======
    string const labels[3] = { "normal", "tangent1", "tangent2" };
    string const labelsTangent[2] = { "tangent1", "tangent2" };

>>>>>>> 50504b5a
    fractureRegion.forElementSubRegions< SurfaceElementSubRegion >( [&]( SurfaceElementSubRegion & subRegion )
    {
      subRegion.registerField< dispJump >( getName() ).
        setDimLabels( 1, labels ).
        reference().resizeDimension< 1 >( 3 );

      subRegion.registerField< deltaDispJump >( getName() ).
        setDimLabels( 1, labels ).
        reference().resizeDimension< 1 >( 3 );

      subRegion.registerField< oldDispJump >( getName() ).
        setDimLabels( 1, labels ).
        reference().resizeDimension< 1 >( 3 );

<<<<<<< HEAD
      subRegion.registerField< traction >( getName() ).
=======
      subRegion.registerField< fields::contact::dispJump_n >( getName() ).
        setDimLabels( 1, labels ).
        reference().resizeDimension< 1 >( 3 );

      subRegion.registerField< fields::contact::traction >( getName() ).
>>>>>>> 50504b5a
        setDimLabels( 1, labels ).
        reference().resizeDimension< 1 >( 3 );

      subRegion.registerField< fractureState >( getName() );

      subRegion.registerField< oldFractureState >( getName() );

      subRegion.registerField< slip >( getName() );

<<<<<<< HEAD
      subRegion.registerField< deltaSlip >( getName() );
=======
      subRegion.registerField< fields::contact::deltaSlip >( getName() ).
        setDimLabels( 1, labelsTangent ).reference().resizeDimension< 1 >( 2 );

      subRegion.registerField< fields::contact::deltaSlip_n >( this->getName() ).
        setDimLabels( 1, labelsTangent ).reference().resizeDimension< 1 >( 2 );
>>>>>>> 50504b5a
    } );

  } );
}

void ContactSolverBase::setFractureRegions( dataRepository::Group const & meshBodies )
{
  forDiscretizationOnMeshTargets( meshBodies, [&] ( string const &,
                                                    MeshLevel const & mesh,
                                                    arrayView1d< string const > const & regionNames )
  {
    mesh.getElemManager().forElementRegions< SurfaceElementRegion >( regionNames, [&] ( localIndex const, SurfaceElementRegion const & region )
    {
      m_fractureRegionNames.push_back( region.getName() );
    } );
  } );

  // TODO remove once multiple regions are fully supported
  GEOS_THROW_IF( m_fractureRegionNames.size() > 1,
                 GEOS_FMT( "{} {}: The number of fracture regions can not be more than one",
                           this->getCatalogName(), this->getName() ),
                 InputError );
}

void ContactSolverBase::computeFractureStateStatistics( MeshLevel const & mesh,
                                                        globalIndex & numStick,
                                                        globalIndex & numNewSlip,
                                                        globalIndex & numSlip,
                                                        globalIndex & numOpen ) const
{
  ElementRegionManager const & elemManager = mesh.getElemManager();

  array1d< globalIndex > localCounter( 4 );

  elemManager.forElementSubRegions< SurfaceElementSubRegion >( [&]( SurfaceElementSubRegion const & subRegion )
  {
    arrayView1d< integer const > const & ghostRank = subRegion.ghostRank();
    arrayView1d< integer const > const & fractureState = subRegion.getField< fields::contact::fractureState >();

    RAJA::ReduceSum< parallelHostReduce, localIndex > stickCount( 0 ), newSlipCount( 0 ), slipCount( 0 ), openCount( 0 );
    forAll< parallelHostPolicy >( subRegion.size(), [=] ( localIndex const kfe )
    {
      if( ghostRank[kfe] < 0 )
      {
        switch( fractureState[kfe] )
        {
          case FractureState::Stick:
            {
              stickCount += 1;
              break;
            }
          case FractureState::NewSlip:
            {
              newSlipCount += 1;
              break;
            }
          case FractureState::Slip:
            {
              slipCount += 1;
              break;
            }
          case FractureState::Open:
            {
              openCount += 1;
              break;
            }
        }
      }
    } );

    localCounter[0] += stickCount.get();
    localCounter[1] += newSlipCount.get();
    localCounter[2] += slipCount.get();
    localCounter[3] += openCount.get();
  } );

  array1d< globalIndex > totalCounter( 4 );

  MpiWrapper::allReduce( localCounter.data(),
                         totalCounter.data(),
                         4,
                         MPI_SUM,
                         MPI_COMM_GEOS );

  numStick    = totalCounter[0];
  numNewSlip  = totalCounter[1];
  numSlip     = totalCounter[2];
  numOpen     = totalCounter[3];
}

void ContactSolverBase::outputConfigurationStatistics( DomainPartition const & domain ) const
{
  if( getLogLevel() >=1 )
  {
    globalIndex numStick = 0;
    globalIndex numNewSlip  = 0;
    globalIndex numSlip  = 0;
    globalIndex numOpen  = 0;

    forDiscretizationOnMeshTargets( domain.getMeshBodies(), [&]( string const &,
                                                                 MeshLevel const & mesh,
                                                                 arrayView1d< string const > const & )
    {
      computeFractureStateStatistics( mesh, numStick, numNewSlip, numSlip, numOpen );

      GEOS_LOG_RANK_0( GEOS_FMT( "  Number of element for each fracture state:"
                                 " stick: {:12} | new slip: {:12} | slip:  {:12} | open:  {:12}",
                                 numStick, numNewSlip, numSlip, numOpen ) );
    } );
  }
}

real64 ContactSolverBase::explicitStep( real64 const & GEOS_UNUSED_PARAM( time_n ),
                                        real64 const & dt,
                                        const int GEOS_UNUSED_PARAM( cycleNumber ),
                                        DomainPartition & GEOS_UNUSED_PARAM( domain ) )
{
  GEOS_MARK_FUNCTION;
  GEOS_ERROR( getDataContext() << ": ExplicitStep non available for contact solvers." );
  return dt;
}

void ContactSolverBase::synchronizeFractureState( DomainPartition & domain ) const
{
  forDiscretizationOnMeshTargets( domain.getMeshBodies(), [&] ( string const &,
                                                                MeshLevel & mesh,
                                                                arrayView1d< string const > const & )
  {
    FieldIdentifiers fieldsToBeSync;

    fieldsToBeSync.addElementFields( { fields::contact::fractureState::key() }, { getUniqueFractureRegionName() } );

    CommunicationTools::getInstance().synchronizeFields( fieldsToBeSync,
                                                         mesh,
                                                         domain.getNeighbors(),
                                                         true );
  } );
}

void ContactSolverBase::setConstitutiveNamesCallSuper( ElementSubRegionBase & subRegion ) const
{
  if( dynamic_cast< CellElementSubRegion * >( &subRegion ) )
  {
    SolidMechanicsLagrangianFEM::setConstitutiveNamesCallSuper( subRegion );
  }
  else if( dynamic_cast< SurfaceElementSubRegion * >( &subRegion ) )
  {
    PhysicsSolverBase::setConstitutiveNamesCallSuper( subRegion );

    setConstitutiveName< FrictionBase >( subRegion, viewKeyStruct::frictionLawNameString());
  }
}

}   /* namespace geos */<|MERGE_RESOLUTION|>--- conflicted
+++ resolved
@@ -67,15 +67,10 @@
   setFractureRegions( meshBodies );
 
   string const labels[3] = { "normal", "tangent1", "tangent2" };
+  string const labelsTangent[2] = { "tangent1", "tangent2" };
 
   forFractureRegionOnMeshTargets( meshBodies, [&] ( SurfaceElementRegion & fractureRegion )
   {
-<<<<<<< HEAD
-=======
-    string const labels[3] = { "normal", "tangent1", "tangent2" };
-    string const labelsTangent[2] = { "tangent1", "tangent2" };
-
->>>>>>> 50504b5a
     fractureRegion.forElementSubRegions< SurfaceElementSubRegion >( [&]( SurfaceElementSubRegion & subRegion )
     {
       subRegion.registerField< dispJump >( getName() ).
@@ -90,15 +85,11 @@
         setDimLabels( 1, labels ).
         reference().resizeDimension< 1 >( 3 );
 
-<<<<<<< HEAD
+      subRegion.registerField< dispJump_n >( getName() ).
+        setDimLabels( 1, labels ).
+        reference().resizeDimension< 1 >( 3 );
+
       subRegion.registerField< traction >( getName() ).
-=======
-      subRegion.registerField< fields::contact::dispJump_n >( getName() ).
-        setDimLabels( 1, labels ).
-        reference().resizeDimension< 1 >( 3 );
-
-      subRegion.registerField< fields::contact::traction >( getName() ).
->>>>>>> 50504b5a
         setDimLabels( 1, labels ).
         reference().resizeDimension< 1 >( 3 );
 
@@ -108,15 +99,11 @@
 
       subRegion.registerField< slip >( getName() );
 
-<<<<<<< HEAD
-      subRegion.registerField< deltaSlip >( getName() );
-=======
-      subRegion.registerField< fields::contact::deltaSlip >( getName() ).
+      subRegion.registerField< deltaSlip >( getName() ).
         setDimLabels( 1, labelsTangent ).reference().resizeDimension< 1 >( 2 );
 
-      subRegion.registerField< fields::contact::deltaSlip_n >( this->getName() ).
+      subRegion.registerField< deltaSlip_n >( this->getName() ).
         setDimLabels( 1, labelsTangent ).reference().resizeDimension< 1 >( 2 );
->>>>>>> 50504b5a
     } );
 
   } );
