/*
 * ------------------------------------------------------------------------------------------------------------
 * SPDX-License-Identifier: LGPL-2.1-only
 *
 * Copyright (c) 2016-2024 Lawrence Livermore National Security LLC
 * Copyright (c) 2018-2024 TotalEnergies
 * Copyright (c) 2018-2024 The Board of Trustees of the Leland Stanford Junior University
 * Copyright (c) 2023-2024 Chevron
 * Copyright (c) 2019-     GEOS/GEOSX Contributors
 * All rights reserved
 *
 * See top level LICENSE, COPYRIGHT, CONTRIBUTORS, NOTICE, and ACKNOWLEDGEMENTS files for details.
 * ------------------------------------------------------------------------------------------------------------
 */

/*
 * ContactSolverBase.cpp
 */

#include "ContactSolverBase.hpp"

#include "common/TimingMacros.hpp"
#include "constitutive/contact/FrictionBase.hpp"
#include "mesh/DomainPartition.hpp"
#include "mesh/SurfaceElementRegion.hpp"
#include "physicsSolvers/contact/LogLevelsInfo.hpp"
#include "physicsSolvers/solidMechanics/SolidMechanicsLagrangianFEM.hpp"
#include "common/GEOS_RAJA_Interface.hpp"
#include "fieldSpecification/FieldSpecificationManager.hpp"

namespace geos
{

using namespace dataRepository;
using namespace constitutive;
using namespace fields::contact;

ContactSolverBase::ContactSolverBase( const string & name,
                                      Group * const parent ):
  SolidMechanicsLagrangianFEM( name, parent )
{
  this->getWrapper< string >( viewKeyStruct::contactRelationNameString() ).
    setInputFlag( dataRepository::InputFlags::FALSE );

  this->getWrapper< string >( viewKeyStruct::surfaceGeneratorNameString() ).
    setInputFlag( dataRepository::InputFlags::FALSE );
}

void ContactSolverBase::postInputInitialization()
{
  SolidMechanicsLagrangianFEM::postInputInitialization();

  GEOS_THROW_IF( m_timeIntegrationOption != TimeIntegrationOption::QuasiStatic,
                 GEOS_FMT( "{} {}: The attribute `{}` must be `{}`",
                           this->getCatalogName(), this->getName(),
                           viewKeyStruct::timeIntegrationOptionString(),
                           EnumStrings< TimeIntegrationOption >::toString( TimeIntegrationOption::QuasiStatic ) ),
                 InputError );
}

void ContactSolverBase::registerDataOnMesh( dataRepository::Group & meshBodies )
{
  using namespace fields::contact;

  SolidMechanicsLagrangianFEM::registerDataOnMesh( meshBodies );

  setFractureRegions( meshBodies );

  string const labels[3] = { "normal", "tangent1", "tangent2" };
  string const labelsTangent[2] = { "tangent1", "tangent2" };

  forFractureRegionOnMeshTargets( meshBodies, [&] ( SurfaceElementRegion & fractureRegion )
  {
    fractureRegion.forElementSubRegions< SurfaceElementSubRegion >( [&]( SurfaceElementSubRegion & subRegion )
    {
      subRegion.registerField< dispJump >( getName() ).
        setDimLabels( 1, labels ).
        reference().resizeDimension< 1 >( 3 );

      subRegion.registerField< deltaDispJump >( getName() ).
        setDimLabels( 1, labels ).
        reference().resizeDimension< 1 >( 3 );

      subRegion.registerField< oldDispJump >( getName() ).
        setDimLabels( 1, labels ).
        reference().resizeDimension< 1 >( 3 );

      subRegion.registerField< dispJump_n >( getName() ).
        setDimLabels( 1, labels ).
        reference().resizeDimension< 1 >( 3 );

      subRegion.registerField< traction >( getName() ).
        setDimLabels( 1, labels ).
        reference().resizeDimension< 1 >( 3 );

      subRegion.registerField< fractureState >( getName() );

      subRegion.registerField< oldFractureState >( getName() );

      subRegion.registerField< slip >( getName() );

<<<<<<< HEAD
      subRegion.registerField< deltaSlip >( getName() ).
=======
      subRegion.registerField< fields::contact::tangentialTraction >( getName() );

      subRegion.registerField< fields::contact::deltaSlip >( getName() ).
>>>>>>> 5bfdb010
        setDimLabels( 1, labelsTangent ).reference().resizeDimension< 1 >( 2 );

      subRegion.registerField< deltaSlip_n >( this->getName() ).
        setDimLabels( 1, labelsTangent ).reference().resizeDimension< 1 >( 2 );
    } );

  } );
}

void ContactSolverBase::setFractureRegions( dataRepository::Group const & meshBodies )
{
  forDiscretizationOnMeshTargets( meshBodies, [&] ( string const &,
                                                    MeshLevel const & mesh,
                                                    arrayView1d< string const > const & regionNames )
  {
    mesh.getElemManager().forElementRegions< SurfaceElementRegion >( regionNames, [&] ( localIndex const, SurfaceElementRegion const & region )
    {
      m_fractureRegionNames.push_back( region.getName() );
    } );
  } );

  // TODO remove once multiple regions are fully supported
  GEOS_THROW_IF( m_fractureRegionNames.size() > 1,
                 GEOS_FMT( "{} {}: The number of fracture regions can not be more than one",
                           this->getCatalogName(), this->getName() ),
                 InputError );
}

void ContactSolverBase::computeFractureStateStatistics( MeshLevel const & mesh,
                                                        globalIndex & numStick,
                                                        globalIndex & numNewSlip,
                                                        globalIndex & numSlip,
                                                        globalIndex & numOpen ) const
{
  ElementRegionManager const & elemManager = mesh.getElemManager();

  array1d< globalIndex > localCounter( 4 );

  elemManager.forElementSubRegions< SurfaceElementSubRegion >( [&]( SurfaceElementSubRegion const & subRegion )
  {
    arrayView1d< integer const > const & ghostRank = subRegion.ghostRank();
    arrayView1d< integer const > const & fractureState = subRegion.getField< fields::contact::fractureState >();

    RAJA::ReduceSum< parallelHostReduce, localIndex > stickCount( 0 ), newSlipCount( 0 ), slipCount( 0 ), openCount( 0 );
    forAll< parallelHostPolicy >( subRegion.size(), [=] ( localIndex const kfe )
    {
      if( ghostRank[kfe] < 0 )
      {
        switch( fractureState[kfe] )
        {
          case FractureState::Stick:
            {
              stickCount += 1;
              break;
            }
          case FractureState::NewSlip:
            {
              newSlipCount += 1;
              break;
            }
          case FractureState::Slip:
            {
              slipCount += 1;
              break;
            }
          case FractureState::Open:
            {
              openCount += 1;
              break;
            }
        }
      }
    } );

    localCounter[0] += stickCount.get();
    localCounter[1] += newSlipCount.get();
    localCounter[2] += slipCount.get();
    localCounter[3] += openCount.get();
  } );

  array1d< globalIndex > totalCounter( 4 );

  MpiWrapper::allReduce( localCounter.data(),
                         totalCounter.data(),
                         4,
                         MPI_SUM,
                         MPI_COMM_GEOS );

  numStick    = totalCounter[0];
  numNewSlip  = totalCounter[1];
  numSlip     = totalCounter[2];
  numOpen     = totalCounter[3];
}

void ContactSolverBase::outputConfigurationStatistics( DomainPartition const & domain ) const
{
  if( getLogLevel() >=1 )
  {
    globalIndex numStick = 0;
    globalIndex numNewSlip  = 0;
    globalIndex numSlip  = 0;
    globalIndex numOpen  = 0;

    forDiscretizationOnMeshTargets( domain.getMeshBodies(), [&]( string const &,
                                                                 MeshLevel const & mesh,
                                                                 arrayView1d< string const > const & )
    {
      computeFractureStateStatistics( mesh, numStick, numNewSlip, numSlip, numOpen );

      GEOS_LOG_RANK_0( GEOS_FMT( "  Number of element for each fracture state:"
                                 " stick: {:12} | new slip: {:12} | slip:  {:12} | open:  {:12}",
                                 numStick, numNewSlip, numSlip, numOpen ) );
    } );
  }
}

real64 ContactSolverBase::explicitStep( real64 const & GEOS_UNUSED_PARAM( time_n ),
                                        real64 const & dt,
                                        const int GEOS_UNUSED_PARAM( cycleNumber ),
                                        DomainPartition & GEOS_UNUSED_PARAM( domain ) )
{
  GEOS_MARK_FUNCTION;
  GEOS_ERROR( getDataContext() << ": ExplicitStep non available for contact solvers." );
  return dt;
}

void ContactSolverBase::synchronizeFractureState( DomainPartition & domain ) const
{
  forDiscretizationOnMeshTargets( domain.getMeshBodies(), [&] ( string const &,
                                                                MeshLevel & mesh,
                                                                arrayView1d< string const > const & )
  {
    FieldIdentifiers fieldsToBeSync;

    fieldsToBeSync.addElementFields( { fields::contact::fractureState::key() }, { getUniqueFractureRegionName() } );

    CommunicationTools::getInstance().synchronizeFields( fieldsToBeSync,
                                                         mesh,
                                                         domain.getNeighbors(),
                                                         true );
  } );
}

void ContactSolverBase::setConstitutiveNamesCallSuper( ElementSubRegionBase & subRegion ) const
{
  if( dynamic_cast< CellElementSubRegion * >( &subRegion ) )
  {
    SolidMechanicsLagrangianFEM::setConstitutiveNamesCallSuper( subRegion );
  }
  else if( dynamic_cast< SurfaceElementSubRegion * >( &subRegion ) )
  {
    PhysicsSolverBase::setConstitutiveNamesCallSuper( subRegion );

    setConstitutiveName< FrictionBase >( subRegion, viewKeyStruct::frictionLawNameString());
  }
}

}   /* namespace geos */<|MERGE_RESOLUTION|>--- conflicted
+++ resolved
@@ -99,13 +99,9 @@
 
       subRegion.registerField< slip >( getName() );
 
-<<<<<<< HEAD
+      subRegion.registerField< tangentialTraction >( getName() );
+
       subRegion.registerField< deltaSlip >( getName() ).
-=======
-      subRegion.registerField< fields::contact::tangentialTraction >( getName() );
-
-      subRegion.registerField< fields::contact::deltaSlip >( getName() ).
->>>>>>> 5bfdb010
         setDimLabels( 1, labelsTangent ).reference().resizeDimension< 1 >( 2 );
 
       subRegion.registerField< deltaSlip_n >( this->getName() ).
