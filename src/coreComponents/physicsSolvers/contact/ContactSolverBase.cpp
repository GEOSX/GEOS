--- conflicted
+++ resolved
@@ -65,17 +65,9 @@
 
   forFractureRegionOnMeshTargets( meshBodies, [&] ( SurfaceElementRegion & fractureRegion )
   {
-<<<<<<< HEAD
-    ElementRegionManager & elemManager = meshLevel.getElemManager();
-
-    elemManager.forElementRegions< SurfaceElementRegion >( regionNames,
-                                                           [&] ( localIndex const,
-                                                                 SurfaceElementRegion & region )
-=======
     string const labels[3] = { "normal", "tangent1", "tangent2" };
 
     fractureRegion.forElementSubRegions< SurfaceElementSubRegion >( [&]( SurfaceElementSubRegion & subRegion )
->>>>>>> b3592de6
     {
       setConstitutiveNamesCallSuper( subRegion );
 
