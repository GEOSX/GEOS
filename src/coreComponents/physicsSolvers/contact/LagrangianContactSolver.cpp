--- conflicted
+++ resolved
@@ -229,77 +229,66 @@
       {
         for( localIndex i = 0; i < 3; ++i )
         {
-<<<<<<< HEAD
-          for( localIndex i = 0; i < 3; ++i )
-          {
-            deltaTraction[kfe][i] = 0.0;
-            oldDispJump[kfe][i] = dispJump[kfe][i];
-          }
-          oldFractureState[kfe] = fractureState[kfe];
-        } );
-
-        // Laura print
-        arrayView2d< real64 > const & traction = subRegion.getReference< array2d< real64 > >( extrinsicMeshData::contact::traction::key() );
-        arrayView1d< real64 const > const & faceArea = subRegion.getElementArea().toViewConst();
-        real64 maxNorm   = 0.0;
-        real64 maxNormFT = 0.0;
-        real64 maxNormFN = 0.0;
-        real64 Jmean = 0.0;
-        real64 FTmean = 0.0;
-        real64 FNmean = 0.0;
-        real64 sumarea = 0.0;
-        real64 area_slip = 0.0;
-        forAll< parallelHostPolicy >( subRegion.size(), [&] ( localIndex const kfe )
-        {
-          real64 const normD = sqrt( dispJump[kfe][1]*dispJump[kfe][1]+dispJump[kfe][2]*dispJump[kfe][2] );
-          if( normD > maxNorm )
-          {
-            maxNorm = normD;
-          }
-          real64 const normForceT = sqrt( traction[kfe][1]*traction[kfe][1]+traction[kfe][2]*traction[kfe][2] );
-          if( normForceT > maxNormFT )
-          {
-            maxNormFT = normForceT;
-          }
-          if( maxNormFN < std::abs( traction[kfe][0] ) )
-          {
-            maxNormFN = std::abs( traction[kfe][0] );
-          }
-          real64 const area = faceArea[kfe];
-          sumarea += area;
-          //if( fractureState[kfe] == 1 || fractureState[kfe] == 2 )
-          if( std::abs( normD ) > 1.e-4 )
-          {
-            area_slip += area;
-            Jmean += normD*area;
-          }
-          FTmean += normForceT*area;
-          FNmean += std::abs( traction[kfe][0] )*area;
-        } );
-        if( std::abs( area_slip ) > 0 )
-        {
-          Jmean /= area_slip;
-        }
-        if( std::abs( sumarea ) > 0 )
-        {
-          FTmean /= sumarea;
-          FNmean /= sumarea;
-        }
-        GEOSX_LOG_RANK_0( GEOSX_FMT( "LagrangianContactSolver::implicitStepComplete -- [frac] max disp jump {:15.6e}", maxNorm ) );
-        GEOSX_LOG_RANK_0( GEOSX_FMT( "LagrangianContactSolver::implicitStepComplete -- [frac] max total force T {:15.6e}", maxNormFT ) );
-        GEOSX_LOG_RANK_0( GEOSX_FMT( "LagrangianContactSolver::implicitStepComplete -- [frac] max total force N {:15.6e}", maxNormFN ) );
-        GEOSX_LOG_RANK_0( GEOSX_FMT( "mean disp jump {:15.6e}", Jmean ) );
-        GEOSX_LOG_RANK_0( GEOSX_FMT( "mean force T {:15.6e}", FTmean ) );
-        GEOSX_LOG_RANK_0( GEOSX_FMT( "mean force N {:15.6e}", FNmean ) );
-        // end Laura
-      }
-=======
           deltaTraction[kfe][i] = 0.0;
           oldDispJump[kfe][i] = dispJump[kfe][i];
         }
         oldFractureState[kfe] = fractureState[kfe];
       } );
->>>>>>> 8445c1c2
+
+      // Laura print
+      arrayView2d< real64 > const & traction = subRegion.getExtrinsicData< extrinsicMeshData::contact::traction >();
+      arrayView1d< real64 const > const & faceArea = subRegion.getElementArea().toViewConst();
+      real64 maxNorm   = 0.0;
+      real64 maxNormFT = 0.0;
+      real64 maxNormFN = 0.0;
+      real64 Jmean = 0.0;
+      real64 FTmean = 0.0;
+      real64 FNmean = 0.0;
+      real64 sumarea = 0.0;
+      real64 area_slip = 0.0;
+      forAll< parallelHostPolicy >( subRegion.size(), [&] ( localIndex const kfe )
+      {
+        real64 const normD = sqrt( dispJump[kfe][1]*dispJump[kfe][1]+dispJump[kfe][2]*dispJump[kfe][2] );
+        if( normD > maxNorm )
+        {
+          maxNorm = normD;
+        }
+        real64 const normForceT = sqrt( traction[kfe][1]*traction[kfe][1]+traction[kfe][2]*traction[kfe][2] );
+        if( normForceT > maxNormFT )
+        {
+          maxNormFT = normForceT;
+        }
+        if( maxNormFN < std::abs( traction[kfe][0] ) )
+        {
+          maxNormFN = std::abs( traction[kfe][0] );
+        }
+        real64 const area = faceArea[kfe];
+        sumarea += area;
+        //if( fractureState[kfe] == 1 || fractureState[kfe] == 2 )
+        if( std::abs( normD ) > 1.e-4 )
+        {
+          area_slip += area;
+          Jmean += normD*area;
+        }
+        FTmean += normForceT*area;
+        FNmean += std::abs( traction[kfe][0] )*area;
+      } );
+      if( std::abs( area_slip ) > 0 )
+      {
+        Jmean /= area_slip;
+      }
+      if( std::abs( sumarea ) > 0 )
+      {
+        FTmean /= sumarea;
+        FNmean /= sumarea;
+      }
+      GEOSX_LOG_RANK_0( GEOSX_FMT( "LagrangianContactSolver::implicitStepComplete -- [frac] max disp jump {:15.6e}", maxNorm ) );
+      GEOSX_LOG_RANK_0( GEOSX_FMT( "LagrangianContactSolver::implicitStepComplete -- [frac] max total force T {:15.6e}", maxNormFT ) );
+      GEOSX_LOG_RANK_0( GEOSX_FMT( "LagrangianContactSolver::implicitStepComplete -- [frac] max total force N {:15.6e}", maxNormFN ) );
+      GEOSX_LOG_RANK_0( GEOSX_FMT( "mean disp jump {:15.6e}", Jmean ) );
+      GEOSX_LOG_RANK_0( GEOSX_FMT( "mean force T {:15.6e}", FTmean ) );
+      GEOSX_LOG_RANK_0( GEOSX_FMT( "mean force N {:15.6e}", FNmean ) );
+      // end Laura
     } );
 
     // Need a synchronization of deltaTraction as will be used in AssembleStabilization
@@ -742,7 +731,7 @@
                                         globalResidualNorm[0],
                                         globalResidualNorm[1],
                                         globalResidualNorm[2] ) );
-  // return globalResidualNorm[2];
+  //return globalResidualNorm[2];
   return res;
 }
 
@@ -1798,7 +1787,6 @@
 {
   GEOSX_MARK_FUNCTION;
 
-<<<<<<< HEAD
   /////////////////////////// LAURA  ////////////////////////////////
   /////////////////////////// LAURA  ////////////////////////////////
   /////////////////////////// LAURA  ////////////////////////////////
@@ -1806,9 +1794,8 @@
   /////////////////////////// LAURA  ////////////////////////////////
   /////////////////////////// LAURA  ////////////////////////////////
   /////////////////////////// LAURA  ////////////////////////////////
-=======
+
   using namespace extrinsicMeshData::contact;
->>>>>>> 8445c1c2
 
   bool hasConfigurationConverged = true;
 
@@ -1877,7 +1864,7 @@
               {
                 currentTau *= (1.0 + m_slidingCheckTolerance);
               }
-              if( currentTau >= limitTau )
+              if( currentTau > limitTau )
               {
                 if( originalFractureState == extrinsicMeshData::contact::FractureState::Stick )
                 {
@@ -1946,6 +1933,8 @@
 {
   GEOSX_MARK_FUNCTION;
 
+  using namespace extrinsicMeshData::contact;
+
   // It can be used only thanks to the global synchronization in AssembleSystem (SynchronizeFractureState)
   bool res = false;
   if( subRegion.hasWrapper( extrinsicMeshData::contact::traction::key() ) )
