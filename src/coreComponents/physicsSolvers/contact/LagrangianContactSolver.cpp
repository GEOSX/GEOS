--- conflicted
+++ resolved
@@ -1946,7 +1946,6 @@
   return ( ( numSlip + numOpen ) == 0 );
 }
 
-<<<<<<< HEAD
 bool LagrangianContactSolver::isElementInOpenState( FaceElementSubRegion const & subRegion,
                                                     localIndex const kfe ) const
 {
@@ -1971,12 +1970,8 @@
   return res;
 }
 
-void LagrangianContactSolver::setNextDt( real64 const & currentDt,
-                                         real64 & nextDt )
-=======
 real64 LagrangianContactSolver::setNextDt( real64 const & currentDt,
                                            DomainPartition & domain )
->>>>>>> 66f4e47b
 {
   GEOSX_UNUSED_VAR( domain );
   return currentDt;
