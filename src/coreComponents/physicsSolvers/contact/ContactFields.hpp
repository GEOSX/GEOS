/*
 * ------------------------------------------------------------------------------------------------------------
 * SPDX-License-Identifier: LGPL-2.1-only
 *
 * Copyright (c) 2016-2024 Lawrence Livermore National Security LLC
 * Copyright (c) 2018-2024 Total, S.A
 * Copyright (c) 2018-2024 The Board of Trustees of the Leland Stanford Junior University
<<<<<<< HEAD
 * Copyright (c) 2018-2024 Chevron
=======
 * Copyright (c) 2023-2024 Chevron
>>>>>>> fe987d81
 * Copyright (c) 2019-     GEOS/GEOSX Contributors
 * All rights reserved
 *
 * See top level LICENSE, COPYRIGHT, CONTRIBUTORS, NOTICE, and ACKNOWLEDGEMENTS files for details.
 * ------------------------------------------------------------------------------------------------------------
 */

/**
 * @file ContactFields.hpp
 */

#ifndef GEOS_PHYSICSSOLVERS_CONTACT_CONTACTFIELDS_HPP_
#define GEOS_PHYSICSSOLVERS_CONTACT_CONTACTFIELDS_HPP_

#include "mesh/MeshFields.hpp"
<<<<<<< HEAD
#include "codingUtilities/EnumStrings.hpp"
=======
#include "common/format/EnumStrings.hpp"
>>>>>>> fe987d81

namespace geos
{
/**
 * A scope for field traits.
 */
namespace fields
{

namespace contact
{

/**
 * @struct FractureState
 *
 * A struct for the fracture states
 */
struct FractureState
{
  enum State : integer
  {
    Stick = 0,   ///< element is closed: no jump across the discontinuity.
    NewSlip = 1, ///< element just starts sliding: no normal jump across the discontinuity, but sliding is allowed.
    Slip = 2,    ///< element is sliding: no normal jump across the discontinuity, but sliding is allowed.
    Open = 3     ///< element is open: no constraints are imposed.
  };
};

<<<<<<< HEAD
DECLARE_FIELD( penalty,
               "penalty",
               array2d< real64 >,
               0,
               LEVEL_0,
               WRITE_AND_READ,
               "Penalty coefficients" );
=======
DECLARE_FIELD( iterativePenalty,
               "iterativePenalty",
               array2d< real64 >,
               1.e5,
               LEVEL_0,
               WRITE_AND_READ,
               "Penalty coefficients used in the iterative procedure of the Augmented Lagrangian Method" );
>>>>>>> fe987d81

DECLARE_FIELD( rotationMatrix,
               "rotationMatrix",
               array3d< real64 >,
               0,
               LEVEL_0,
               WRITE_AND_READ,
               "An array that holds the rotation matrices on the fracture" );

DECLARE_FIELD( dispJump,
               "displacementJump",
               array2d< real64 >,
               0,
               LEVEL_0,
               WRITE_AND_READ,
               "Displacement jump vector in the local reference system" );

DECLARE_FIELD( slip,
               "slip",
               array1d< real64 >,
               0,
               LEVEL_0,
               NO_WRITE,
               "Slip." );

DECLARE_FIELD( deltaDispJump,
               "deltaDisplacementJump",
               array2d< real64 >,
               0,
               NOPLOT,
               WRITE_AND_READ,
               "Delta displacement jump vector" );

DECLARE_FIELD( oldDispJump,
               "oldDisplacementJump",
               array2d< real64 >,
               0,
               NOPLOT,
               WRITE_AND_READ,
               "Displacement jump vector at the previous time-step" );

DECLARE_FIELD( traction,
               "traction",
               array2d< real64 >,
               0,
               LEVEL_0,
               WRITE_AND_READ,
               "Fracture traction vector in the local reference system." );

DECLARE_FIELD( deltaTraction,
               "deltaTraction",
               array2d< real64 >,
               0,
               NOPLOT,
               NO_WRITE,
               "An array that holds the traction increments on the fracture." );

DECLARE_FIELD( dTraction_dJump,
               "dTraction_dJump",
               array3d< real64 >,
               0,
               NOPLOT,
               NO_WRITE,
               "Derivative of the traction w.r.t. the displacement jump." );

DECLARE_FIELD( dTraction_dPressure,
               "dTraction_dPressure",
               array1d< real64 >,
               0,
               NOPLOT,
               NO_WRITE,
               "Derivative of the traction w.r.t. to the fluid pressure." );

DECLARE_FIELD( fractureState,
               "fractureState",
               array1d< integer >,
               FractureState::Stick,
               LEVEL_0,
               WRITE_AND_READ,
               "Fracture state." );

DECLARE_FIELD( oldFractureState,
               "oldFractureState",
               array1d< integer >,
               FractureState::Stick,
               NOPLOT,
               NO_WRITE,
               "Fracture state at the previous timestep." );


ENUM_STRINGS( FractureState::State, "stick", "new_slip", "slip", "open" );

}

}

}

#endif // GEOS_PHYSICSSOLVERS_CONTACT_CONTACTFIELDS_HPP_<|MERGE_RESOLUTION|>--- conflicted
+++ resolved
@@ -5,11 +5,7 @@
  * Copyright (c) 2016-2024 Lawrence Livermore National Security LLC
  * Copyright (c) 2018-2024 Total, S.A
  * Copyright (c) 2018-2024 The Board of Trustees of the Leland Stanford Junior University
-<<<<<<< HEAD
- * Copyright (c) 2018-2024 Chevron
-=======
  * Copyright (c) 2023-2024 Chevron
->>>>>>> fe987d81
  * Copyright (c) 2019-     GEOS/GEOSX Contributors
  * All rights reserved
  *
@@ -25,11 +21,7 @@
 #define GEOS_PHYSICSSOLVERS_CONTACT_CONTACTFIELDS_HPP_
 
 #include "mesh/MeshFields.hpp"
-<<<<<<< HEAD
-#include "codingUtilities/EnumStrings.hpp"
-=======
 #include "common/format/EnumStrings.hpp"
->>>>>>> fe987d81
 
 namespace geos
 {
@@ -58,15 +50,6 @@
   };
 };
 
-<<<<<<< HEAD
-DECLARE_FIELD( penalty,
-               "penalty",
-               array2d< real64 >,
-               0,
-               LEVEL_0,
-               WRITE_AND_READ,
-               "Penalty coefficients" );
-=======
 DECLARE_FIELD( iterativePenalty,
                "iterativePenalty",
                array2d< real64 >,
@@ -74,7 +57,6 @@
                LEVEL_0,
                WRITE_AND_READ,
                "Penalty coefficients used in the iterative procedure of the Augmented Lagrangian Method" );
->>>>>>> fe987d81
 
 DECLARE_FIELD( rotationMatrix,
                "rotationMatrix",
