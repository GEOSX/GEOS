/*
 * ------------------------------------------------------------------------------------------------------------
 * SPDX-License-Identifier: LGPL-2.1-only
 *
 * Copyright (c) 2018-2020 Lawrence Livermore National Security LLC
 * Copyright (c) 2018-2020 The Board of Trustees of the Leland Stanford Junior University
 * Copyright (c) 2018-2020 TotalEnergies
 * Copyright (c) 2019-     GEOSX Contributors
 * All rights reserved
 *
 * See top level LICENSE, COPYRIGHT, CONTRIBUTORS, NOTICE, and ACKNOWLEDGEMENTS files for details.
 * ------------------------------------------------------------------------------------------------------------
 */

/**
 * @file ContactFields.hpp
 */

#ifndef GEOS_PHYSICSSOLVERS_CONTACT_CONTACTFIELDS_HPP_
#define GEOS_PHYSICSSOLVERS_CONTACT_CONTACTFIELDS_HPP_

#include "mesh/MeshFields.hpp"
#include "codingUtilities/EnumStrings.hpp"

namespace geos
{
/**
 * A scope for field traits.
 */
namespace fields
{

namespace contact
{

/**
 * @struct FractureState
 *
 * A struct for the fracture states
 */
struct FractureState
{
  enum State : integer
  {
    Stick = 0,   ///< element is closed: no jump across the discontinuity.
    NewSlip = 1, ///< element just starts sliding: no normal jump across the discontinuity, but sliding is allowed.
    Slip = 2,    ///< element is sliding: no normal jump across the discontinuity, but sliding is allowed.
    Open = 3     ///< element is open: no constraints are imposed.
  };
};

DECLARE_FIELD( dispJump,
               "displacementJump",
               array2d< real64 >,
               0,
               LEVEL_0,
               WRITE_AND_READ,
               "Displacement jump vector in the local reference system" );

DECLARE_FIELD( slip,
               "slip",
               array1d< real64 >,
               0,
               LEVEL_0,
               NO_WRITE,
               "Slip." );

DECLARE_FIELD( deltaDispJump,
               "deltaDisplacementJump",
               array2d< real64 >,
               0,
               NOPLOT,
               WRITE_AND_READ,
               "Delta displacement jump vector" );

DECLARE_FIELD( oldDispJump,
               "oldDisplacementJump",
               array2d< real64 >,
               0,
               NOPLOT,
               WRITE_AND_READ,
               "Displacement jump vector at the previous time-step" );

DECLARE_FIELD( traction,
               "traction",
               array2d< real64 >,
               0,
               LEVEL_0,
               WRITE_AND_READ,
<<<<<<< HEAD
               "Fracture traction vector" );
=======
               "Fracture traction vector in the local reference system." );
>>>>>>> ed3cbce0

DECLARE_FIELD( deltaTraction,
               "deltaTraction",
               array2d< real64 >,
               0,
               NOPLOT,
               NO_WRITE,
               "An array that holds the traction increments on the fracture." );

DECLARE_FIELD( dTraction_dJump,
               "dTraction_dJump",
               array3d< real64 >,
               0,
               NOPLOT,
               NO_WRITE,
               "Derivative of the traction w.r.t. the displacement jump." );

DECLARE_FIELD( dTraction_dPressure,
               "dTraction_dPressure",
               array1d< real64 >,
               0,
               NOPLOT,
               NO_WRITE,
               "Derivative of the traction w.r.t. to the fluid pressure." );

DECLARE_FIELD( fractureState,
               "fractureState",
               array1d< integer >,
               FractureState::Stick,
               NOPLOT,
               NO_WRITE,
               "Fracture state." );

DECLARE_FIELD( oldFractureState,
               "oldFractureState",
               array1d< integer >,
               FractureState::Stick,
               NOPLOT,
               NO_WRITE,
               "Fracture state at the previous timestep." );


ENUM_STRINGS( FractureState::State, "stick", "new_slip", "slip", "open" );

}

}

}

#endif // GEOS_PHYSICSSOLVERS_CONTACT_CONTACTFIELDS_HPP_<|MERGE_RESOLUTION|>--- conflicted
+++ resolved
@@ -87,11 +87,7 @@
                0,
                LEVEL_0,
                WRITE_AND_READ,
-<<<<<<< HEAD
-               "Fracture traction vector" );
-=======
                "Fracture traction vector in the local reference system." );
->>>>>>> ed3cbce0
 
 DECLARE_FIELD( deltaTraction,
                "deltaTraction",
