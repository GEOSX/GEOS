/*
 * ------------------------------------------------------------------------------------------------------------
 * SPDX-License-Identifier: LGPL-2.1-only
 *
 * Copyright (c) 2016-2024 Lawrence Livermore National Security LLC
 * Copyright (c) 2018-2024 Total, S.A
 * Copyright (c) 2018-2024 The Board of Trustees of the Leland Stanford Junior University
 * Copyright (c) 2018-2024 Chevron
 * Copyright (c) 2019-     GEOS/GEOSX Contributors
 * All rights reserved
 *
 * See top level LICENSE, COPYRIGHT, CONTRIBUTORS, NOTICE, and ACKNOWLEDGEMENTS files for details.
 * ------------------------------------------------------------------------------------------------------------
 */

/**
 * @file rateAndStateFields.hpp
 */

#ifndef GEOS_PHYSICSSOLVERS_INDUCEDSEISMICITY_RATEANDSTATEFIELDS_HPP_
#define GEOS_PHYSICSSOLVERS_INDUCEDSEISMICITY_RATEANDSTATEFIELDS_HPP_

#include "common/DataLayouts.hpp"
#include "mesh/MeshFields.hpp"

namespace geos
{

namespace fields
{

namespace rateAndState
{

DECLARE_FIELD( slipRate,
               "slipRate",
               array1d< real64 >,
               1.0e-6,
               NOPLOT,
               WRITE_AND_READ,
               "Slip rate" );

<<<<<<< HEAD
DECLARE_FIELD( slipRate_n,
               "slipRate_n",
               array1d< real64 >,
               1.0e-6,
               NOPLOT,
               WRITE_AND_READ,
               "Slip rate at timestep n." );
=======
DECLARE_FIELD( slipVelocity,
               "slipVelocity",
               array2d< real64 >,
               0.70710678118e-6,
               LEVEL_0,
               WRITE_AND_READ,
               "Slip velocity" );

DECLARE_FIELD( slipVelocity_n,
               "slipVelocity_n",
               array2d< real64 >,
               0.70710678118e-6,
               NOPLOT,
               WRITE_AND_READ,
               "Slip velocity at previous time step" );
>>>>>>> 7e2c33b5

DECLARE_FIELD( stateVariable,
               "stateVariable",
               array1d< real64 >,
               0.6,
               LEVEL_0,
               WRITE_AND_READ,
               "Rate- and state-dependent friction state variable" );

<<<<<<< HEAD
DECLARE_FIELD( slipVelocity,
               "slipVelocity",
               array2d< real64 >,
               1.0e-12,
               LEVEL_0,
               WRITE_AND_READ,
               "Slip velocity" );

=======
>>>>>>> 7e2c33b5
DECLARE_FIELD( stateVariable_n,
               "stateVariable_n",
               array1d< real64 >,
               0.6,
               NOPLOT,
               WRITE_AND_READ,
               "Initial rate- and state-dependent friction state variable at this time step" );


DECLARE_FIELD( shearTraction,
               "shearTraction",
               array2d< real64 >,
               29.2e6,
               LEVEL_0,
               WRITE_AND_READ,
<<<<<<< HEAD
               "shear Traction" );               
=======
               "Slip increment" );

DECLARE_FIELD( deltaSlip_n,
               "deltaSlip_n",
               array2d< real64 >,
               0.0,
               NOPLOT,
               WRITE_AND_READ,
               "Initial slip increment at this time step" );


DECLARE_FIELD( rungeKuttaStageRates,
               "rungeKuttaStageRates",
               array3d< real64 >,
               0.0,
               NOPLOT,
               WRITE_AND_READ,
               "Runge-Kutta stage rates for rate-and-state variables" );


DECLARE_FIELD( error,
               "error",
               array2d< real64 >,
               0.0,
               LEVEL_0,
               WRITE_AND_READ,
               "Error for rate-and-state fields" );
>>>>>>> 7e2c33b5

}

}

}

#endif // GEOS_PHYSICSSOLVERS_INDUCEDSEISMICITY_INDUCEDSEISMICITYFIELDS_HPP_<|MERGE_RESOLUTION|>--- conflicted
+++ resolved
@@ -40,7 +40,6 @@
                WRITE_AND_READ,
                "Slip rate" );
 
-<<<<<<< HEAD
 DECLARE_FIELD( slipRate_n,
                "slipRate_n",
                array1d< real64 >,
@@ -48,7 +47,7 @@
                NOPLOT,
                WRITE_AND_READ,
                "Slip rate at timestep n." );
-=======
+
 DECLARE_FIELD( slipVelocity,
                "slipVelocity",
                array2d< real64 >,
@@ -64,7 +63,6 @@
                NOPLOT,
                WRITE_AND_READ,
                "Slip velocity at previous time step" );
->>>>>>> 7e2c33b5
 
 DECLARE_FIELD( stateVariable,
                "stateVariable",
@@ -74,17 +72,6 @@
                WRITE_AND_READ,
                "Rate- and state-dependent friction state variable" );
 
-<<<<<<< HEAD
-DECLARE_FIELD( slipVelocity,
-               "slipVelocity",
-               array2d< real64 >,
-               1.0e-12,
-               LEVEL_0,
-               WRITE_AND_READ,
-               "Slip velocity" );
-
-=======
->>>>>>> 7e2c33b5
 DECLARE_FIELD( stateVariable_n,
                "stateVariable_n",
                array1d< real64 >,
@@ -93,17 +80,13 @@
                WRITE_AND_READ,
                "Initial rate- and state-dependent friction state variable at this time step" );
 
-
 DECLARE_FIELD( shearTraction,
                "shearTraction",
                array2d< real64 >,
                29.2e6,
                LEVEL_0,
                WRITE_AND_READ,
-<<<<<<< HEAD
                "shear Traction" );               
-=======
-               "Slip increment" );
 
 DECLARE_FIELD( deltaSlip_n,
                "deltaSlip_n",
@@ -130,7 +113,6 @@
                LEVEL_0,
                WRITE_AND_READ,
                "Error for rate-and-state fields" );
->>>>>>> 7e2c33b5
 
 }
 
