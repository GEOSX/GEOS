/*
 * ------------------------------------------------------------------------------------------------------------
 * SPDX-License-Identifier: LGPL-2.1-only
 *
 * Copyright (c) 2016-2024 Lawrence Livermore National Security LLC
 * Copyright (c) 2018-2024 TotalEnergies
 * Copyright (c) 2018-2024 The Board of Trustees of the Leland Stanford Junior University
 * Copyright (c) 2023-2024 Chevron
 * Copyright (c) 2019-     GEOS/GEOSX Contributors
 * All rights reserved
 *
 * See top level LICENSE, COPYRIGHT, CONTRIBUTORS, NOTICE, and ACKNOWLEDGEMENTS files for details.
 * ------------------------------------------------------------------------------------------------------------
 */

/**
 * @file QuasiDynamicEQ.cpp
 */

#include "QuasiDynamicEQ.hpp"

#include "dataRepository/InputFlags.hpp"
#include "mesh/DomainPartition.hpp"
#include "kernels/RateAndStateKernels.hpp"
#include "rateAndStateFields.hpp"
#include "LogLevelsInfo.hpp"
#include "physicsSolvers/inducedSeismicity/LogLevelsInfo.hpp"
#include "physicsSolvers/contact/ContactFields.hpp"
#include "fieldSpecification/FieldSpecificationManager.hpp"

namespace geos
{

using namespace dataRepository;
using namespace fields;
using namespace constitutive;
using namespace rateAndStateKernels;

QuasiDynamicEQ::QuasiDynamicEQ( const string & name,
                                Group * const parent ):
  PhysicsSolverBase( name, parent ),
  m_stressSolver( nullptr ),
  m_stressSolverName( "SpringSlider" ),
  m_shearImpedance( 0.0 ),
  m_targetSlipIncrement( 1.0e-7 )
{
  this->registerWrapper( viewKeyStruct::shearImpedanceString(), &m_shearImpedance ).
    setInputFlag( InputFlags::REQUIRED ).
    setDescription( "Shear impedance." );

  this->registerWrapper( viewKeyStruct::stressSolverNameString(), &m_stressSolverName ).
    setInputFlag( InputFlags::OPTIONAL ).
    setDescription( "Name of solver for computing stress. If empty, the spring-slider model is run." );

  this->registerWrapper( viewKeyStruct::targetSlipIncrementString(), &m_targetSlipIncrement ).
    setInputFlag( InputFlags::OPTIONAL ).
    setApplyDefaultValue( 1.0e-7 ).
    setDescription( "Target slip incrmeent for timestep size selction" );

  addLogLevel< logInfo::SolverSteps >();
}

void QuasiDynamicEQ::postInputInitialization()
{

  // Initialize member stress solver as specified in XML input
  if( !m_stressSolverName.empty() )
  {
    m_stressSolver = &this->getParent().getGroup< PhysicsSolverBase >( m_stressSolverName );
  }

  PhysicsSolverBase::postInputInitialization();
}

QuasiDynamicEQ::~QuasiDynamicEQ()
{
  // TODO Auto-generated destructor stub
}

void QuasiDynamicEQ::registerDataOnMesh( Group & meshBodies )
{
  PhysicsSolverBase::registerDataOnMesh( meshBodies );

  forDiscretizationOnMeshTargets( meshBodies, [&] ( string const &,
                                                    MeshLevel & mesh,
                                                    arrayView1d< string const > const & regionNames )
  {
    ElementRegionManager & elemManager = mesh.getElemManager();

    elemManager.forElementSubRegions< SurfaceElementSubRegion >( regionNames,
                                                                 [&]( localIndex const,
                                                                      SurfaceElementSubRegion & subRegion )
    {
      // Scalar functions on fault
      subRegion.registerField< rateAndState::stateVariable >( getName() );
      subRegion.registerField< rateAndState::stateVariable_n >( getName() );
      subRegion.registerField< rateAndState::slipRate >( getName() );

      // Tangent (2-component) functions on fault
      string const labels2Comp[2] = {"tangent1", "tangent2" };
      subRegion.registerField< rateAndState::slipVelocity >( getName() ).
        setDimLabels( 1, labels2Comp ).reference().resizeDimension< 1 >( 2 );
      subRegion.registerField< rateAndState::deltaSlip >( getName() ).
        setDimLabels( 1, labels2Comp ).reference().resizeDimension< 1 >( 2 );

      if( !subRegion.hasWrapper( contact::dispJump::key() ))
      {
        // 3-component functions on fault
        string const labels3Comp[3] = { "normal", "tangent1", "tangent2" };
        subRegion.registerField< contact::dispJump >( getName() ).
          setDimLabels( 1, labels3Comp ).
          reference().resizeDimension< 1 >( 3 );
        subRegion.registerField< contact::traction >( getName() ).
          setDimLabels( 1, labels3Comp ).
          reference().resizeDimension< 1 >( 3 );

        subRegion.registerWrapper< string >( viewKeyStruct::frictionLawNameString() ).
          setPlotLevel( PlotLevel::NOPLOT ).
          setRestartFlags( RestartFlags::NO_WRITE ).
          setSizedFromParent( 0 );

        string & frictionLawName = subRegion.getReference< string >( viewKeyStruct::frictionLawNameString() );
        frictionLawName =PhysicsSolverBase::getConstitutiveName< FrictionBase >( subRegion );
        GEOS_ERROR_IF( frictionLawName.empty(), GEOS_FMT( "{}: FrictionBase model not found on subregion {}",
                                                          getDataContext(), subRegion.getDataContext() ) );
      }
    } );
  } );
}

real64 QuasiDynamicEQ::solverStep( real64 const & time_n,
                                   real64 const & dt,
                                   int const cycleNumber,
                                   DomainPartition & domain )
{
  if( cycleNumber == 0 )
  {
    /// Apply initial conditions to the Fault
    FieldSpecificationManager & fieldSpecificationManager = FieldSpecificationManager::getInstance();

    forDiscretizationOnMeshTargets( domain.getMeshBodies(), [&]( string const &,
                                                                 MeshLevel & mesh,
                                                                 arrayView1d< string const > const & )

    {
      fieldSpecificationManager.applyInitialConditions( mesh );
    } );
  }

  /// 1. Compute shear and normal tractions
  GEOS_LOG_LEVEL_INFO_RANK_0( logInfo::SolverSteps, "Stress solver" );

  real64 const dtStress = updateStresses( time_n, dt, cycleNumber, domain );

  /// 2. Solve for slip rate and state variable and, compute slip
<<<<<<< HEAD
  GEOS_LOG_LEVEL_INFO_RANK_0( logInfo::SolverSteps, "Rate and State solver" );

  integer const maxNewtonIter = m_nonlinearSolverParameters.m_maxIterNewton;
=======
  GEOS_LOG_LEVEL_RANK_0( 1, "Rate and State solver" );
  integer const maxIterNewton = m_nonlinearSolverParameters.m_maxIterNewton;
  real64 const newtonTol = m_nonlinearSolverParameters.m_newtonTol;
>>>>>>> 93f0252a
  forDiscretizationOnMeshTargets( domain.getMeshBodies(), [&]( string const &,
                                                               MeshLevel & mesh,
                                                               arrayView1d< string const > const & regionNames )

  {
    mesh.getElemManager().forElementSubRegions< SurfaceElementSubRegion >( regionNames,
                                                                           [&]( localIndex const,
                                                                                SurfaceElementSubRegion & subRegion )
    {
      // solve rate and state equations.
      createAndLaunch< ImplicitFixedStressRateAndStateKernel, parallelDevicePolicy<> >( subRegion, viewKeyStruct::frictionLawNameString(), m_shearImpedance, maxIterNewton, newtonTol, time_n,
                                                                                        dtStress );
      // save old state
      saveOldStateAndUpdateSlip( subRegion, dtStress );
    } );
  } );

  // return time step size achieved by stress solver
  return dtStress;
}

real64 QuasiDynamicEQ::updateStresses( real64 const & time_n,
                                       real64 const & dt,
                                       const int cycleNumber,
                                       DomainPartition & domain ) const
{
  // Call member variable stress solver to update the stress state
  if( m_stressSolver )
  {
    // 1. Solve the momentum balance
    real64 const dtStress =  m_stressSolver->solverStep( time_n, dt, cycleNumber, domain );

    return dtStress;
  }
  else
  {
    // Spring-slider shear traction computation
    forDiscretizationOnMeshTargets( domain.getMeshBodies(), [&]( string const &,
                                                                 MeshLevel & mesh,
                                                                 arrayView1d< string const > const & regionNames )

    {
      mesh.getElemManager().forElementSubRegions< SurfaceElementSubRegion >( regionNames,
                                                                             [&]( localIndex const,
                                                                                  SurfaceElementSubRegion & subRegion )
      {

        arrayView2d< real64 const > const deltaSlip = subRegion.getField< rateAndState::deltaSlip >();
        arrayView2d< real64 > const traction        = subRegion.getField< fields::contact::traction >();

        string const & fricitonLawName = subRegion.template getReference< string >( viewKeyStruct::frictionLawNameString() );
        RateAndStateFriction const & frictionLaw = getConstitutiveModel< RateAndStateFriction >( subRegion, fricitonLawName );

        RateAndStateFriction::KernelWrapper frictionKernelWrapper = frictionLaw.createKernelUpdates();

        forAll< parallelDevicePolicy<> >( subRegion.size(), [=] GEOS_HOST_DEVICE ( localIndex const k )
        {
          SpringSliderParameters springSliderParameters = SpringSliderParameters( traction[k][0],
                                                                                  frictionKernelWrapper.getACoefficient( k ),
                                                                                  frictionKernelWrapper.getBCoefficient( k ),
                                                                                  frictionKernelWrapper.getDcCoefficient( k ) );


          traction[k][1] = traction[k][1] + springSliderParameters.tauRate * dt
                           - springSliderParameters.springStiffness * deltaSlip[k][0];
          traction[k][2] = traction[k][2] + springSliderParameters.tauRate * dt
                           - springSliderParameters.springStiffness * deltaSlip[k][1];
        } );
      } );
    } );
    return dt;
  }
}

void QuasiDynamicEQ::saveOldStateAndUpdateSlip( ElementSubRegionBase & subRegion, real64 const dt ) const
{
  arrayView1d< real64 > const stateVariable   = subRegion.getField< rateAndState::stateVariable >();
  arrayView1d< real64 > const stateVariable_n = subRegion.getField< rateAndState::stateVariable_n >();
  arrayView2d< real64 > const slipVelocity    = subRegion.getField< rateAndState::slipVelocity >();
  arrayView2d< real64 > const deltaSlip       = subRegion.getField< rateAndState::deltaSlip >();

  arrayView2d< real64 > const dispJump = subRegion.getField< contact::dispJump >();

  forAll< parallelDevicePolicy<> >( subRegion.size(), [=] GEOS_HOST_DEVICE ( localIndex const k )
  {
    stateVariable_n[k]  = stateVariable[k];
    deltaSlip[k][0]     = slipVelocity[k][0] * dt;
    deltaSlip[k][1]     = slipVelocity[k][1] * dt;
    // Update tangential components of the displacement jump
    dispJump[k][1]      = dispJump[k][1] + slipVelocity[k][0] * dt;
    dispJump[k][2]      = dispJump[k][2] + slipVelocity[k][1] * dt;
  } );
}

real64 QuasiDynamicEQ::setNextDt( real64 const & currentDt, DomainPartition & domain )
{
  GEOS_UNUSED_VAR( currentDt );

  real64 maxSlipRate = 0.0;
  // Spring-slider shear traction computation
  forDiscretizationOnMeshTargets( domain.getMeshBodies(), [&]( string const &,
                                                               MeshLevel const & mesh,
                                                               arrayView1d< string const > const & regionNames )

  {
    real64 maxSlipRateOnThisRank  = 0.0;
    mesh.getElemManager().forElementSubRegions< SurfaceElementSubRegion >( regionNames,
                                                                           [&]( localIndex const,
                                                                                SurfaceElementSubRegion const & subRegion )
    {
      arrayView1d< real64 const > const slipRate = subRegion.getField< rateAndState::slipRate >();

      RAJA::ReduceMax< parallelDeviceReduce, real64 > maximumSlipRateOnThisRegion( 0.0 );
      forAll< parallelDevicePolicy<> >( subRegion.size(), [=] GEOS_HOST_DEVICE ( localIndex const k )
      {
        maximumSlipRateOnThisRegion.max( slipRate[k] );
      } );
      if( maximumSlipRateOnThisRegion.get() > maxSlipRateOnThisRank )
        maxSlipRateOnThisRank = maximumSlipRateOnThisRegion.get();
    } );
    maxSlipRate = MpiWrapper::max( maxSlipRateOnThisRank );
  } );

  real64 const nextDt = m_targetSlipIncrement / maxSlipRate;

  GEOS_LOG_LEVEL_INFO_RANK_0( logInfo::TimeStep, GEOS_FMT( "The next dt will be {:.2e} s", nextDt ));

  return nextDt;
}

REGISTER_CATALOG_ENTRY( PhysicsSolverBase, QuasiDynamicEQ, string const &, dataRepository::Group * const )

} // namespace geos<|MERGE_RESOLUTION|>--- conflicted
+++ resolved
@@ -153,15 +153,9 @@
   real64 const dtStress = updateStresses( time_n, dt, cycleNumber, domain );
 
   /// 2. Solve for slip rate and state variable and, compute slip
-<<<<<<< HEAD
   GEOS_LOG_LEVEL_INFO_RANK_0( logInfo::SolverSteps, "Rate and State solver" );
-
-  integer const maxNewtonIter = m_nonlinearSolverParameters.m_maxIterNewton;
-=======
-  GEOS_LOG_LEVEL_RANK_0( 1, "Rate and State solver" );
   integer const maxIterNewton = m_nonlinearSolverParameters.m_maxIterNewton;
   real64 const newtonTol = m_nonlinearSolverParameters.m_newtonTol;
->>>>>>> 93f0252a
   forDiscretizationOnMeshTargets( domain.getMeshBodies(), [&]( string const &,
                                                                MeshLevel & mesh,
                                                                arrayView1d< string const > const & regionNames )
