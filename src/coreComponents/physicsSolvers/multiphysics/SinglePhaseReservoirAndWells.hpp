/*
 * ------------------------------------------------------------------------------------------------------------
 * SPDX-License-Identifier: LGPL-2.1-only
 *
 * Copyright (c) 2018-2020 Lawrence Livermore National Security LLC
 * Copyright (c) 2018-2020 The Board of Trustees of the Leland Stanford Junior University
 * Copyright (c) 2018-2020 TotalEnergies
 * Copyright (c) 2019-     GEOSX Contributors
 * All rights reserved
 *
 * See top level LICENSE, COPYRIGHT, CONTRIBUTORS, NOTICE, and ACKNOWLEDGEMENTS files for details.
 * ------------------------------------------------------------------------------------------------------------
 */

/**
 * @file SinglePhaseReservoirAndWells.hpp
 *
 */

#ifndef GEOS_PHYSICSSOLVERS_MULTIPHYSICS_SINGLEPHASERESERVOIRANDWELLS_HPP_
#define GEOS_PHYSICSSOLVERS_MULTIPHYSICS_SINGLEPHASERESERVOIRANDWELLS_HPP_

#include "physicsSolvers/multiphysics/CoupledReservoirAndWellsBase.hpp"
#include "physicsSolvers/fluidFlow/wells/SinglePhaseWell.hpp"

namespace geos
{

/// @tparam RESERVOIR_SOLVER single-phase flow or single-phase poromechanics solver
template< typename RESERVOIR_SOLVER = SinglePhaseBase >
class SinglePhaseReservoirAndWells : public CoupledReservoirAndWellsBase< RESERVOIR_SOLVER,
                                                                          SinglePhaseWell >
{
public:

  using Base = CoupledReservoirAndWellsBase< RESERVOIR_SOLVER,
                                             SinglePhaseWell >;
  using Base::m_solvers;
  using Base::m_linearSolverParameters;

  /**
   * @brief main constructor for ManagedGroup Objects
   * @param name the name of this instantiation of ManagedGroup in the repository
   * @param parent the parent group of this instantiation of ManagedGroup
   */
  SinglePhaseReservoirAndWells( const string & name,
                                dataRepository::Group * const parent );

  /**
   * @brief default destructor
   */
  virtual ~SinglePhaseReservoirAndWells() override;

  /**
   * @brief name of the node manager in the object catalog
   * @return string that contains the catalog name to generate a new NodeManager object through the object catalog.
   */
  static string catalogName()
  {
    if constexpr (std::is_same_v< RESERVOIR_SOLVER, SinglePhaseBase > ) // special case
    {
      return "SinglePhaseReservoir";
    }
    else // default
    {
      return RESERVOIR_SOLVER::catalogName() + "Reservoir";
    }
  }

  /**
   * @copydoc SolverBase::getCatalogName()
   */
  string getCatalogName() const override { return catalogName(); }

  virtual void addCouplingSparsityPattern( DomainPartition const & domain,
                                           DofManager const & dofManager,
                                           SparsityPatternView< globalIndex > const & pattern ) const override;

  virtual void assembleCouplingTerms( real64 const time_n,
                                      real64 const dt,
                                      DomainPartition const & domain,
                                      DofManager const & dofManager,
                                      CRSMatrixView< real64, globalIndex const > const & localMatrix,
                                      arrayView1d< real64 > const & localRhs ) override;

<<<<<<< HEAD
=======
  void
  assembleFluxTerms( real64 const dt,
                     DomainPartition const & domain,
                     DofManager const & dofManager,
                     CRSMatrixView< real64, globalIndex const > const & localMatrix,
                     arrayView1d< real64 > const & localRhs ) const
  { flowSolver()->assembleFluxTerms( dt, domain, dofManager, localMatrix, localRhs );  }
  void
  assembleHydrofracFluxTerms( real64 const time_n,
                              real64 const dt,
                              DomainPartition const & domain,
                              DofManager const & dofManager,
                              CRSMatrixView< real64, globalIndex const > const & localMatrix,
                              arrayView1d< real64 > const & localRhs,
                              CRSMatrixView< real64, localIndex const > const & dR_dAper )
  { flowSolver()->assembleHydrofracFluxTerms( time_n, dt, domain, dofManager, localMatrix, localRhs, dR_dAper ); }

  template< typename SUBREGION_TYPE >
  void accumulationAssemblyLaunch( DofManager const & dofManager,
                                   SUBREGION_TYPE const & subRegion,
                                   CRSMatrixView< real64, globalIndex const > const & localMatrix,
                                   arrayView1d< real64 > const & localRhs )
  { flowSolver()->accumulationAssemblyLaunch( dofManager, subRegion, localMatrix, localRhs ); }

  void
  assembleStabilizedFluxTerms( real64 const dt,
                               DomainPartition const & domain,
                               DofManager const & dofManager,
                               CRSMatrixView< real64, globalIndex const > const & localMatrix,
                               arrayView1d< real64 > const & localRhs ) const
  { flowSolver()->assembleStabilizedFluxTerms( dt, domain, dofManager, localMatrix, localRhs );  }

  void setKeepFlowVariablesConstantDuringInitStep( bool const keepFlowVariablesConstantDuringInitStep )
  { flowSolver()->setKeepFlowVariablesConstantDuringInitStep( keepFlowVariablesConstantDuringInitStep ); }

  void updateFluidState( ElementSubRegionBase & subRegion ) const
  { flowSolver()->updateFluidState( subRegion ); }
  void updatePorosityAndPermeability( CellElementSubRegion & subRegion ) const
  { flowSolver()->updatePorosityAndPermeability( subRegion ); }
  void updateSolidInternalEnergyModel( ObjectManagerBase & dataGroup ) const
  { flowSolver()->updateSolidInternalEnergyModel( dataGroup ); }

  integer & isThermal() { return flowSolver()->isThermal(); }

  void enableFixedStressPoromechanicsUpdate() { flowSolver()->enableFixedStressPoromechanicsUpdate(); }

  void enableJumpStabilization() {flowSolver()->enableJumpStabilization();}

  virtual void saveSequentialIterationState( DomainPartition & domain ) override { flowSolver()->saveSequentialIterationState( domain ); }

  void prepareStencilWeights( DomainPartition & domain ) const
  { flowSolver()->prepareStencilWeights( domain ); }
  void updateStencilWeights( DomainPartition & domain ) const
  { flowSolver()->updateStencilWeights( domain ); }

>>>>>>> 53314c5e
protected:

  virtual void initializePreSubGroups() override;

  virtual void initializePostInitialConditionsPreSubGroups() override;

private:

  SinglePhaseBase * flowSolver() const;

  void setMGRStrategy();

};

} /* namespace geos */

#endif /* GEOS_PHYSICSSOLVERS_MULTIPHYSICS_SINGLEPHASERESERVOIRANDWELLS_HPP_ */<|MERGE_RESOLUTION|>--- conflicted
+++ resolved
@@ -83,15 +83,6 @@
                                       CRSMatrixView< real64, globalIndex const > const & localMatrix,
                                       arrayView1d< real64 > const & localRhs ) override;
 
-<<<<<<< HEAD
-=======
-  void
-  assembleFluxTerms( real64 const dt,
-                     DomainPartition const & domain,
-                     DofManager const & dofManager,
-                     CRSMatrixView< real64, globalIndex const > const & localMatrix,
-                     arrayView1d< real64 > const & localRhs ) const
-  { flowSolver()->assembleFluxTerms( dt, domain, dofManager, localMatrix, localRhs );  }
   void
   assembleHydrofracFluxTerms( real64 const time_n,
                               real64 const dt,
@@ -109,38 +100,11 @@
                                    arrayView1d< real64 > const & localRhs )
   { flowSolver()->accumulationAssemblyLaunch( dofManager, subRegion, localMatrix, localRhs ); }
 
-  void
-  assembleStabilizedFluxTerms( real64 const dt,
-                               DomainPartition const & domain,
-                               DofManager const & dofManager,
-                               CRSMatrixView< real64, globalIndex const > const & localMatrix,
-                               arrayView1d< real64 > const & localRhs ) const
-  { flowSolver()->assembleStabilizedFluxTerms( dt, domain, dofManager, localMatrix, localRhs );  }
-
-  void setKeepFlowVariablesConstantDuringInitStep( bool const keepFlowVariablesConstantDuringInitStep )
-  { flowSolver()->setKeepFlowVariablesConstantDuringInitStep( keepFlowVariablesConstantDuringInitStep ); }
-
-  void updateFluidState( ElementSubRegionBase & subRegion ) const
-  { flowSolver()->updateFluidState( subRegion ); }
-  void updatePorosityAndPermeability( CellElementSubRegion & subRegion ) const
-  { flowSolver()->updatePorosityAndPermeability( subRegion ); }
-  void updateSolidInternalEnergyModel( ObjectManagerBase & dataGroup ) const
-  { flowSolver()->updateSolidInternalEnergyModel( dataGroup ); }
-
-  integer & isThermal() { return flowSolver()->isThermal(); }
-
-  void enableFixedStressPoromechanicsUpdate() { flowSolver()->enableFixedStressPoromechanicsUpdate(); }
-
-  void enableJumpStabilization() {flowSolver()->enableJumpStabilization();}
-
-  virtual void saveSequentialIterationState( DomainPartition & domain ) override { flowSolver()->saveSequentialIterationState( domain ); }
-
   void prepareStencilWeights( DomainPartition & domain ) const
   { flowSolver()->prepareStencilWeights( domain ); }
   void updateStencilWeights( DomainPartition & domain ) const
   { flowSolver()->updateStencilWeights( domain ); }
 
->>>>>>> 53314c5e
 protected:
 
   virtual void initializePreSubGroups() override;
