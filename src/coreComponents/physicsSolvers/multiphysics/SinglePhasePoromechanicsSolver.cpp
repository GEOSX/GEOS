/*
 * ------------------------------------------------------------------------------------------------------------
 * SPDX-License-Identifier: LGPL-2.1-only
 *
 * Copyright (c) 2018-2020 Lawrence Livermore National Security LLC
 * Copyright (c) 2018-2020 The Board of Trustees of the Leland Stanford Junior University
 * Copyright (c) 2018-2020 TotalEnergies
 * Copyright (c) 2019-     GEOSX Contributors
 * All rights reserved
 *
 * See top level LICENSE, COPYRIGHT, CONTRIBUTORS, NOTICE, and ACKNOWLEDGEMENTS files for details.
 * ------------------------------------------------------------------------------------------------------------
 */

/**
 * @file SinglePhasePoromechanicsSolver.cpp
 */

#define GEOSX_DISPATCH_VEM /// enables VEM in FiniteElementDispatch

#include "SinglePhasePoromechanicsSolver.hpp"

#include "constitutive/solid/PorousSolid.hpp"
#include "constitutive/solid/PorousDamageSolid.hpp"
#include "constitutive/fluid/SingleFluidBase.hpp"
#include "linearAlgebra/solvers/BlockPreconditioner.hpp"
#include "linearAlgebra/solvers/SeparateComponentPreconditioner.hpp"
#include "physicsSolvers/fluidFlow/SinglePhaseBase.hpp"
<<<<<<< HEAD
#include "physicsSolvers/multiphysics/SinglePhasePoromechanicsKernel.hpp"
#include "physicsSolvers/multiphysics/SinglePhasePoromechanicsDamageKernel.hpp"
#include "physicsSolvers/solidMechanics/SolidMechanicsExtrinsicData.hpp"
=======
#include "physicsSolvers/multiphysics/poromechanicsKernels/SinglePhasePoromechanics.hpp"
#include "physicsSolvers/solidMechanics/SolidMechanicsFields.hpp"
>>>>>>> 95b087d0
#include "physicsSolvers/solidMechanics/SolidMechanicsLagrangianFEM.hpp"
#include "physicsSolvers/solidMechanics/kernels/ImplicitSmallStrainQuasiStatic.hpp"

namespace geosx
{

using namespace constitutive;
using namespace dataRepository;
using namespace fields;

SinglePhasePoromechanicsSolver::SinglePhasePoromechanicsSolver( const string & name,
                                                                Group * const parent ): 
  Base( name, parent ), 
  m_damageFlag()
{
  m_linearSolverParameters.get().mgr.strategy = LinearSolverParameters::MGR::StrategyType::singlePhasePoromechanics;
  m_linearSolverParameters.get().mgr.separateComponents = true;
  m_linearSolverParameters.get().mgr.displacementFieldName = solidMechanics::totalDisplacement::key();
  m_linearSolverParameters.get().dofsPerNode = 3;

  registerWrapper( viewKeyStruct::damageFlagString(), &m_damageFlag ). 
     setApplyDefaultValue( 0 ).
     setInputFlag( InputFlags::OPTIONAL ).
     setDescription( "The flag to indicate whether a damage solid model is used" );
}

void SinglePhasePoromechanicsSolver::registerDataOnMesh( Group & meshBodies )
{
  SolverBase::registerDataOnMesh( meshBodies );

  forDiscretizationOnMeshTargets( meshBodies, [&] ( string const &,
                                                    MeshLevel & mesh,
                                                    arrayView1d< string const > const & regionNames )
  {

    ElementRegionManager & elemManager = mesh.getElemManager();

    elemManager.forElementSubRegions< ElementSubRegionBase >( regionNames,
                                                              [&]( localIndex const,
                                                                   ElementSubRegionBase & subRegion )
    {
      subRegion.registerWrapper< string >( viewKeyStruct::porousMaterialNamesString() ).
        setPlotLevel( PlotLevel::NOPLOT ).
        setRestartFlags( RestartFlags::NO_WRITE ).
        setSizedFromParent( 0 );
    } );
  } );
}

void SinglePhasePoromechanicsSolver::setupCoupling( DomainPartition const & GEOSX_UNUSED_PARAM( domain ),
                                                    DofManager & dofManager ) const
{
  dofManager.addCoupling( solidMechanics::totalDisplacement::key(),
                          SinglePhaseBase::viewKeyStruct::elemDofFieldString(),
                          DofManager::Connector::Elem );
}

void SinglePhasePoromechanicsSolver::initializePreSubGroups()
{
  SolverBase::initializePreSubGroups();

  DomainPartition & domain = this->getGroupByPath< DomainPartition >( "/Problem/domain" );

  forDiscretizationOnMeshTargets( domain.getMeshBodies(), [&] ( string const &,
                                                                MeshLevel & mesh,
                                                                arrayView1d< string const > const & regionNames )
  {
    ElementRegionManager & elementRegionManager = mesh.getElemManager();
    elementRegionManager.forElementSubRegions< ElementSubRegionBase >( regionNames,
                                                                       [&]( localIndex const,
                                                                            ElementSubRegionBase & subRegion )
    {
      string & porousName = subRegion.getReference< string >( viewKeyStruct::porousMaterialNamesString() );
      porousName = getConstitutiveName< CoupledSolidBase >( subRegion );
      GEOSX_THROW_IF( porousName.empty(),
                      GEOSX_FMT( "{} {} : Solid model not found on subregion {}", catalogName(), getName(), subRegion.getName() ),
                      InputError );
    } );
  } );
}

void SinglePhasePoromechanicsSolver::setupSystem( DomainPartition & domain,
                                                  DofManager & dofManager,
                                                  CRSMatrix< real64, globalIndex > & localMatrix,
                                                  ParallelVector & rhs,
                                                  ParallelVector & solution,
                                                  bool const setSparsity )
{
  if( m_precond )
  {
    m_precond->clear();
  }

  // setup monolithic coupled system
  SolverBase::setupSystem( domain, dofManager, localMatrix, rhs, solution, setSparsity );

  if( !m_precond && m_linearSolverParameters.get().solverType != LinearSolverParameters::SolverType::direct )
  {
    createPreconditioner();
  }
}

void SinglePhasePoromechanicsSolver::initializePostInitialConditionsPreSubGroups()
{
  if( flowSolver()->getLinearSolverParameters().mgr.strategy == LinearSolverParameters::MGR::StrategyType::singlePhaseHybridFVM )
  {
    m_linearSolverParameters.get().mgr.strategy = LinearSolverParameters::MGR::StrategyType::hybridSinglePhasePoromechanics;
  }
}

real64 SinglePhasePoromechanicsSolver::solverStep( real64 const & time_n,
                                                   real64 const & dt,
                                                   int const cycleNumber,
                                                   DomainPartition & domain )
{
  real64 dt_return = dt;

  setupSystem( domain,
               m_dofManager,
               m_localMatrix,
               m_rhs,
               m_solution );

  implicitStepSetup( time_n, dt, domain );

  dt_return = nonlinearImplicitStep( time_n, dt, cycleNumber, domain );

  implicitStepComplete( time_n, dt_return, domain );

  return dt_return;
}

void SinglePhasePoromechanicsSolver::assembleSystem( real64 const time_n,
                                                     real64 const dt,
                                                     DomainPartition & domain,
                                                     DofManager const & dofManager,
                                                     CRSMatrixView< real64, globalIndex const > const & localMatrix,
                                                     arrayView1d< real64 > const & localRhs )
{

  GEOSX_MARK_FUNCTION;

  real64 poromechanicsMaxForce = 0.0;
  real64 mechanicsMaxForce = 0.0;

  // step 1: apply the full poromechanics coupling on the target regions on the poromechanics solver

  set< string > poromechanicsRegionNames;

  forDiscretizationOnMeshTargets( domain.getMeshBodies(), [&] ( string const &,
                                                                MeshLevel & mesh,
                                                                arrayView1d< string const > const & regionNames )
  {
<<<<<<< HEAD
    NodeManager const & nodeManager = mesh.getNodeManager();

    string const dofKey = dofManager.getKey( solidMechanics::totalDisplacement::key() );
    arrayView1d< globalIndex const > const & dispDofNumber = nodeManager.getReference< globalIndex_array >( dofKey );

    string const pDofKey = dofManager.getKey( SinglePhaseBase::viewKeyStruct::elemDofFieldString() );

    real64 const gravityVectorData[3] = LVARRAY_TENSOROPS_INIT_LOCAL_3( gravityVector() );

    if( m_damageFlag )
    {
      poromechanicsDamageKernels::SinglePhaseKernelFactory kernelFactory( dispDofNumber,
                                                                          pDofKey,
                                                                          dofManager.rankOffset(),
                                                                          localMatrix,
                                                                          localRhs,
                                                                          gravityVectorData,
                                                                          FlowSolverBase::viewKeyStruct::fluidNamesString() );

      // Cell-based contributions
      solidMechanicsSolver()->getMaxForce() =
        finiteElement::
          regionBasedKernelApplication< parallelDevicePolicy< 32 >,
                                        constitutive::PorousDamageSolidBase,
                                        CellElementSubRegion >( mesh,
                                                                regionNames,
                                                                solidMechanicsSolver()->getDiscretizationName(),
                                                                viewKeyStruct::porousMaterialNamesString(),
                                                                kernelFactory );
    }
    else
    {
      poromechanicsKernels::SinglePhaseKernelFactory kernelFactory( dispDofNumber,
                                                                    pDofKey,
                                                                    dofManager.rankOffset(),
                                                                    localMatrix,
                                                                    localRhs,
                                                                    gravityVectorData,
                                                                    FlowSolverBase::viewKeyStruct::fluidNamesString() );

      // Cell-based contributions
      solidMechanicsSolver()->getMaxForce() =
        finiteElement::
          regionBasedKernelApplication< parallelDevicePolicy< 32 >,
                                        constitutive::PorousSolidBase,
                                        CellElementSubRegion >( mesh,
                                                                regionNames,
                                                                solidMechanicsSolver()->getDiscretizationName(),
                                                                viewKeyStruct::porousMaterialNamesString(),
                                                                kernelFactory );
    }
=======
    poromechanicsRegionNames.insert( regionNames.begin(), regionNames.end() );

    string const flowDofKey = dofManager.getKey( SinglePhaseBase::viewKeyStruct::elemDofFieldString() );

    poromechanicsMaxForce =
      assemblyLaunch< constitutive::PorousSolidBase,
                      poromechanicsKernels::SinglePhasePoromechanicsKernelFactory >( mesh,
                                                                                     dofManager,
                                                                                     regionNames,
                                                                                     viewKeyStruct::porousMaterialNamesString(),
                                                                                     localMatrix,
                                                                                     localRhs,
                                                                                     flowDofKey,
                                                                                     FlowSolverBase::viewKeyStruct::fluidNamesString() );



>>>>>>> 95b087d0
  } );


  // step 2: apply mechanics solver on its target regions not included in the poromechanics solver target regions

  solidMechanicsSolver()->forDiscretizationOnMeshTargets( domain.getMeshBodies(), [&] ( string const &,
                                                                                        MeshLevel & mesh,
                                                                                        arrayView1d< string const > const & regionNames )
  {

    // collect the target region of the mechanics solver not included in the poromechanics target regions
    array1d< string > filteredRegionNames;
    filteredRegionNames.reserve( regionNames.size() );
    for( string const & regionName : regionNames )
    {
      // if the mechanics target region is not included in the poromechanics target region, save the string
      if( poromechanicsRegionNames.count( regionName ) == 0 )
      {
        filteredRegionNames.emplace_back( regionName );
      }
    }

    // if the array is empty, the mechanics and poromechanics solver target regions overlap perfectly, there is nothing to do
    if( filteredRegionNames.empty() )
    {
      return;
    }

    mechanicsMaxForce =
      assemblyLaunch< constitutive::SolidBase,
                      solidMechanicsLagrangianFEMKernels::QuasiStaticFactory >( mesh,
                                                                                dofManager,
                                                                                filteredRegionNames.toViewConst(),
                                                                                SolidMechanicsLagrangianFEM::viewKeyStruct::solidMaterialNamesString(),
                                                                                localMatrix,
                                                                                localRhs );
  } );

  solidMechanicsSolver()->getMaxForce() = LvArray::math::max( mechanicsMaxForce, poromechanicsMaxForce );


  // step 3: compute the fluxes (face-based contributions)

  flowSolver()->assemblePoroelasticFluxTerms( time_n, dt,
                                              domain,
                                              dofManager,
                                              localMatrix,
                                              localRhs,
                                              " " );

}

void SinglePhasePoromechanicsSolver::createPreconditioner()
{
  if( m_linearSolverParameters.get().preconditionerType == LinearSolverParameters::PreconditionerType::block )
  {
    auto precond = std::make_unique< BlockPreconditioner< LAInterface > >( BlockShapeOption::UpperTriangular,
                                                                           SchurComplementOption::RowsumDiagonalProbing,
                                                                           BlockScalingOption::FrobeniusNorm );

    auto mechPrecond = LAInterface::createPreconditioner( solidMechanicsSolver()->getLinearSolverParameters() );
    precond->setupBlock( 0,
                         { { solidMechanics::totalDisplacement::key(), { 3, true } } },
                         std::make_unique< SeparateComponentPreconditioner< LAInterface > >( 3, std::move( mechPrecond ) ) );

    auto flowPrecond = LAInterface::createPreconditioner( flowSolver()->getLinearSolverParameters() );
    precond->setupBlock( 1,
                         { { flow::pressure::key(), { 1, true } } },
                         std::move( flowPrecond ) );

    m_precond = std::move( precond );
  }
  else
  {
    //TODO: Revisit this part such that is coherent across physics solver
    //m_precond = LAInterface::createPreconditioner( m_linearSolverParameters.get() );
  }
}

void SinglePhasePoromechanicsSolver::updateState( DomainPartition & domain )
{
  forDiscretizationOnMeshTargets( domain.getMeshBodies(), [&] ( string const &,
                                                                MeshLevel & mesh,
                                                                arrayView1d< string const > const & regionNames )
  {

    ElementRegionManager & elemManager = mesh.getElemManager();

    elemManager.forElementSubRegions< CellElementSubRegion >( regionNames,
                                                              [&]( localIndex const,
                                                                   CellElementSubRegion & subRegion )
    {
      flowSolver()->updateFluidState( subRegion );

    } );
  } );
}

REGISTER_CATALOG_ENTRY( SolverBase, SinglePhasePoromechanicsSolver, string const &, Group * const )

} /* namespace geosx */<|MERGE_RESOLUTION|>--- conflicted
+++ resolved
@@ -26,14 +26,9 @@
 #include "linearAlgebra/solvers/BlockPreconditioner.hpp"
 #include "linearAlgebra/solvers/SeparateComponentPreconditioner.hpp"
 #include "physicsSolvers/fluidFlow/SinglePhaseBase.hpp"
-<<<<<<< HEAD
-#include "physicsSolvers/multiphysics/SinglePhasePoromechanicsKernel.hpp"
 #include "physicsSolvers/multiphysics/SinglePhasePoromechanicsDamageKernel.hpp"
-#include "physicsSolvers/solidMechanics/SolidMechanicsExtrinsicData.hpp"
-=======
 #include "physicsSolvers/multiphysics/poromechanicsKernels/SinglePhasePoromechanics.hpp"
 #include "physicsSolvers/solidMechanics/SolidMechanicsFields.hpp"
->>>>>>> 95b087d0
 #include "physicsSolvers/solidMechanics/SolidMechanicsLagrangianFEM.hpp"
 #include "physicsSolvers/solidMechanics/kernels/ImplicitSmallStrainQuasiStatic.hpp"
 
@@ -187,77 +182,37 @@
                                                                 MeshLevel & mesh,
                                                                 arrayView1d< string const > const & regionNames )
   {
-<<<<<<< HEAD
-    NodeManager const & nodeManager = mesh.getNodeManager();
-
-    string const dofKey = dofManager.getKey( solidMechanics::totalDisplacement::key() );
-    arrayView1d< globalIndex const > const & dispDofNumber = nodeManager.getReference< globalIndex_array >( dofKey );
-
-    string const pDofKey = dofManager.getKey( SinglePhaseBase::viewKeyStruct::elemDofFieldString() );
-
-    real64 const gravityVectorData[3] = LVARRAY_TENSOROPS_INIT_LOCAL_3( gravityVector() );
+    poromechanicsRegionNames.insert( regionNames.begin(), regionNames.end() );
+
+    string const flowDofKey = dofManager.getKey( SinglePhaseBase::viewKeyStruct::elemDofFieldString() );
+
 
     if( m_damageFlag )
     {
-      poromechanicsDamageKernels::SinglePhaseKernelFactory kernelFactory( dispDofNumber,
-                                                                          pDofKey,
-                                                                          dofManager.rankOffset(),
-                                                                          localMatrix,
-                                                                          localRhs,
-                                                                          gravityVectorData,
-                                                                          FlowSolverBase::viewKeyStruct::fluidNamesString() );
-
-      // Cell-based contributions
-      solidMechanicsSolver()->getMaxForce() =
-        finiteElement::
-          regionBasedKernelApplication< parallelDevicePolicy< 32 >,
-                                        constitutive::PorousDamageSolidBase,
-                                        CellElementSubRegion >( mesh,
-                                                                regionNames,
-                                                                solidMechanicsSolver()->getDiscretizationName(),
-                                                                viewKeyStruct::porousMaterialNamesString(),
-                                                                kernelFactory );
+      poromechanicsMaxForce =
+        assemblyLaunch< constitutive::PorousDamageSolidBase,
+                        poromechanicsDamageKernels::SinglePhasePoromechanicsKernelFactory >( mesh,
+                                                                                             dofManager,
+                                                                                             regionNames,
+                                                                                             viewKeyStruct::porousMaterialNamesString(),
+                                                                                             localMatrix,
+                                                                                             localRhs,
+                                                                                             flowDofKey,
+                                                                                             FlowSolverBase::viewKeyStruct::fluidNamesString() );
     }
     else
     {
-      poromechanicsKernels::SinglePhaseKernelFactory kernelFactory( dispDofNumber,
-                                                                    pDofKey,
-                                                                    dofManager.rankOffset(),
-                                                                    localMatrix,
-                                                                    localRhs,
-                                                                    gravityVectorData,
-                                                                    FlowSolverBase::viewKeyStruct::fluidNamesString() );
-
-      // Cell-based contributions
-      solidMechanicsSolver()->getMaxForce() =
-        finiteElement::
-          regionBasedKernelApplication< parallelDevicePolicy< 32 >,
-                                        constitutive::PorousSolidBase,
-                                        CellElementSubRegion >( mesh,
-                                                                regionNames,
-                                                                solidMechanicsSolver()->getDiscretizationName(),
-                                                                viewKeyStruct::porousMaterialNamesString(),
-                                                                kernelFactory );
+      poromechanicsMaxForce =
+        assemblyLaunch< constitutive::PorousSolidBase,
+                        poromechanicsKernels::SinglePhasePoromechanicsKernelFactory >( mesh,
+                                                                                      dofManager,
+                                                                                      regionNames,
+                                                                                      viewKeyStruct::porousMaterialNamesString(),
+                                                                                      localMatrix,
+                                                                                      localRhs,
+                                                                                      flowDofKey,
+                                                                                      FlowSolverBase::viewKeyStruct::fluidNamesString() );
     }
-=======
-    poromechanicsRegionNames.insert( regionNames.begin(), regionNames.end() );
-
-    string const flowDofKey = dofManager.getKey( SinglePhaseBase::viewKeyStruct::elemDofFieldString() );
-
-    poromechanicsMaxForce =
-      assemblyLaunch< constitutive::PorousSolidBase,
-                      poromechanicsKernels::SinglePhasePoromechanicsKernelFactory >( mesh,
-                                                                                     dofManager,
-                                                                                     regionNames,
-                                                                                     viewKeyStruct::porousMaterialNamesString(),
-                                                                                     localMatrix,
-                                                                                     localRhs,
-                                                                                     flowDofKey,
-                                                                                     FlowSolverBase::viewKeyStruct::fluidNamesString() );
-
-
-
->>>>>>> 95b087d0
   } );
 
 
