/*
 * ------------------------------------------------------------------------------------------------------------
 * SPDX-License-Identifier: LGPL-2.1-only
 *
 * Copyright (c) 2018-2020 Lawrence Livermore National Security LLC
 * Copyright (c) 2018-2020 The Board of Trustees of the Leland Stanford Junior University
 * Copyright (c) 2018-2020 TotalEnergies
 * Copyright (c) 2019-     GEOSX Contributors
 * All rights reserved
 *
 * See top level LICENSE, COPYRIGHT, CONTRIBUTORS, NOTICE, and ACKNOWLEDGEMENTS files for details.
 * ------------------------------------------------------------------------------------------------------------
 */

/**
 * @file SinglePhasePoromechanicsSolver.cpp
 */

#define GEOSX_DISPATCH_VEM /// enables VEM in FiniteElementDispatch

#include "SinglePhasePoromechanicsSolver.hpp"

#include "constitutive/solid/PorousSolid.hpp"
#include "constitutive/fluid/SingleFluidBase.hpp"
#include "linearAlgebra/solvers/BlockPreconditioner.hpp"
#include "linearAlgebra/solvers/SeparateComponentPreconditioner.hpp"
#include "physicsSolvers/fluidFlow/SinglePhaseBase.hpp"
#include "physicsSolvers/multiphysics/poromechanicsKernels/SinglePhasePoromechanics.hpp"
#include "physicsSolvers/solidMechanics/SolidMechanicsFields.hpp"
#include "physicsSolvers/solidMechanics/SolidMechanicsLagrangianFEM.hpp"
#include "physicsSolvers/solidMechanics/kernels/ImplicitSmallStrainQuasiStatic.hpp"

namespace geosx
{

using namespace constitutive;
using namespace dataRepository;
using namespace fields;

SinglePhasePoromechanicsSolver::SinglePhasePoromechanicsSolver( const string & name,
                                                                Group * const parent )
  : Base( name, parent )
{
  registerWrapper( viewKeyStruct::performStressInitializationString(), &m_performStressInitialization ).
    setApplyDefaultValue( false ).
    setInputFlag( InputFlags::FALSE ).
    setDescription( "Flag to indicate that the solver is going to perform stress initialization" );

  m_linearSolverParameters.get().mgr.strategy = LinearSolverParameters::MGR::StrategyType::singlePhasePoromechanics;
  m_linearSolverParameters.get().mgr.separateComponents = true;
  m_linearSolverParameters.get().mgr.displacementFieldName = solidMechanics::totalDisplacement::key();
  m_linearSolverParameters.get().dofsPerNode = 3;
}

void SinglePhasePoromechanicsSolver::registerDataOnMesh( Group & meshBodies )
{
  SolverBase::registerDataOnMesh( meshBodies );

  forDiscretizationOnMeshTargets( meshBodies, [&] ( string const &,
                                                    MeshLevel & mesh,
                                                    arrayView1d< string const > const & regionNames )
  {

    ElementRegionManager & elemManager = mesh.getElemManager();

    elemManager.forElementSubRegions< ElementSubRegionBase >( regionNames,
                                                              [&]( localIndex const,
                                                                   ElementSubRegionBase & subRegion )
    {
      subRegion.registerWrapper< string >( viewKeyStruct::porousMaterialNamesString() ).
        setPlotLevel( PlotLevel::NOPLOT ).
        setRestartFlags( RestartFlags::NO_WRITE ).
        setSizedFromParent( 0 );
    } );
  } );
}

void SinglePhasePoromechanicsSolver::setupCoupling( DomainPartition const & GEOSX_UNUSED_PARAM( domain ),
                                                    DofManager & dofManager ) const
{
  dofManager.addCoupling( solidMechanics::totalDisplacement::key(),
                          SinglePhaseBase::viewKeyStruct::elemDofFieldString(),
                          DofManager::Connector::Elem );
}

void SinglePhasePoromechanicsSolver::initializePreSubGroups()
{
  SolverBase::initializePreSubGroups();

  DomainPartition & domain = this->getGroupByPath< DomainPartition >( "/Problem/domain" );

  forDiscretizationOnMeshTargets( domain.getMeshBodies(), [&] ( string const &,
                                                                MeshLevel & mesh,
                                                                arrayView1d< string const > const & regionNames )
  {
    ElementRegionManager & elementRegionManager = mesh.getElemManager();
    elementRegionManager.forElementSubRegions< ElementSubRegionBase >( regionNames,
                                                                       [&]( localIndex const,
                                                                            ElementSubRegionBase & subRegion )
    {
      string & porousName = subRegion.getReference< string >( viewKeyStruct::porousMaterialNamesString() );
      porousName = getConstitutiveName< CoupledSolidBase >( subRegion );
      GEOSX_THROW_IF( porousName.empty(),
                      GEOSX_FMT( "{} {} : Solid model not found on subregion {}", catalogName(), getName(), subRegion.getName() ),
                      InputError );
    } );
  } );
}

void SinglePhasePoromechanicsSolver::setupSystem( DomainPartition & domain,
                                                  DofManager & dofManager,
                                                  CRSMatrix< real64, globalIndex > & localMatrix,
                                                  ParallelVector & rhs,
                                                  ParallelVector & solution,
                                                  bool const setSparsity )
{
  if( m_precond )
  {
    m_precond->clear();
  }

  // setup monolithic coupled system
  SolverBase::setupSystem( domain, dofManager, localMatrix, rhs, solution, setSparsity );

  if( !m_precond && m_linearSolverParameters.get().solverType != LinearSolverParameters::SolverType::direct )
  {
    createPreconditioner();
  }
}

void SinglePhasePoromechanicsSolver::initializePostInitialConditionsPreSubGroups()
{
  if( flowSolver()->getLinearSolverParameters().mgr.strategy == LinearSolverParameters::MGR::StrategyType::singlePhaseHybridFVM )
  {
    m_linearSolverParameters.get().mgr.strategy = LinearSolverParameters::MGR::StrategyType::hybridSinglePhasePoromechanics;
  }
}

<<<<<<< HEAD
real64 SinglePhasePoromechanicsSolver::solverStep( real64 const & time_n,
                                                   real64 const & dt,
                                                   int const cycleNumber,
                                                   DomainPartition & domain )
{
  real64 dt_return = dt;

  // setup monolithic coupled system
  setupSystem( domain,
               m_dofManager,
               m_localMatrix,
               m_rhs,
               m_solution );

  implicitStepSetup( time_n, dt, domain );

  dt_return = nonlinearImplicitStep( time_n, dt, cycleNumber, domain );

  implicitStepComplete( time_n, dt_return, domain );

  return dt_return;
}
=======
>>>>>>> 490f7772

void SinglePhasePoromechanicsSolver::assembleSystem( real64 const time_n,
                                                     real64 const dt,
                                                     DomainPartition & domain,
                                                     DofManager const & dofManager,
                                                     CRSMatrixView< real64, globalIndex const > const & localMatrix,
                                                     arrayView1d< real64 > const & localRhs )
{

  GEOSX_MARK_FUNCTION;

  real64 poromechanicsMaxForce = 0.0;
  real64 mechanicsMaxForce = 0.0;

  // step 1: apply the full poromechanics coupling on the target regions on the poromechanics solver

  set< string > poromechanicsRegionNames;

  forDiscretizationOnMeshTargets( domain.getMeshBodies(), [&] ( string const &,
                                                                MeshLevel & mesh,
                                                                arrayView1d< string const > const & regionNames )
  {
    poromechanicsRegionNames.insert( regionNames.begin(), regionNames.end() );

    string const flowDofKey = dofManager.getKey( SinglePhaseBase::viewKeyStruct::elemDofFieldString() );

    poromechanicsMaxForce =
      assemblyLaunch< constitutive::PorousSolidBase,
                      poromechanicsKernels::SinglePhasePoromechanicsKernelFactory >( mesh,
                                                                                     dofManager,
                                                                                     regionNames,
                                                                                     viewKeyStruct::porousMaterialNamesString(),
                                                                                     localMatrix,
                                                                                     localRhs,
                                                                                     flowDofKey,
                                                                                     FlowSolverBase::viewKeyStruct::fluidNamesString() );



  } );

  // step 2: apply mechanics solver on its target regions not included in the poromechanics solver target regions

  solidMechanicsSolver()->forDiscretizationOnMeshTargets( domain.getMeshBodies(), [&] ( string const &,
                                                                                        MeshLevel & mesh,
                                                                                        arrayView1d< string const > const & regionNames )
  {

    // collect the target region of the mechanics solver not included in the poromechanics target regions
    array1d< string > filteredRegionNames;
    filteredRegionNames.reserve( regionNames.size() );
    for( string const & regionName : regionNames )
    {
      // if the mechanics target region is not included in the poromechanics target region, save the string
      if( poromechanicsRegionNames.count( regionName ) == 0 )
      {
        filteredRegionNames.emplace_back( regionName );
      }
    }

    // if the array is empty, the mechanics and poromechanics solver target regions overlap perfectly, there is nothing to do
    if( filteredRegionNames.empty() )
    {
      return;
    }

    mechanicsMaxForce =
      assemblyLaunch< constitutive::SolidBase,
                      solidMechanicsLagrangianFEMKernels::QuasiStaticFactory >( mesh,
                                                                                dofManager,
                                                                                filteredRegionNames.toViewConst(),
                                                                                SolidMechanicsLagrangianFEM::viewKeyStruct::solidMaterialNamesString(),
                                                                                localMatrix,
                                                                                localRhs );
  } );

  solidMechanicsSolver()->getMaxForce() = LvArray::math::max( mechanicsMaxForce, poromechanicsMaxForce );


  // tell the flow solver that this is a stress initialization step
  flowSolver()->keepFlowVariablesConstantDuringStep( m_performStressInitialization );

  // step 3: compute the fluxes (face-based contributions)

  flowSolver()->assemblePoroelasticFluxTerms( time_n, dt,
                                              domain,
                                              dofManager,
                                              localMatrix,
                                              localRhs,
                                              " " );

}

void SinglePhasePoromechanicsSolver::createPreconditioner()
{
  if( m_linearSolverParameters.get().preconditionerType == LinearSolverParameters::PreconditionerType::block )
  {
    auto precond = std::make_unique< BlockPreconditioner< LAInterface > >( BlockShapeOption::UpperTriangular,
                                                                           SchurComplementOption::RowsumDiagonalProbing,
                                                                           BlockScalingOption::FrobeniusNorm );

    auto mechPrecond = LAInterface::createPreconditioner( solidMechanicsSolver()->getLinearSolverParameters() );
    precond->setupBlock( 0,
                         { { solidMechanics::totalDisplacement::key(), { 3, true } } },
                         std::make_unique< SeparateComponentPreconditioner< LAInterface > >( 3, std::move( mechPrecond ) ) );

    auto flowPrecond = LAInterface::createPreconditioner( flowSolver()->getLinearSolverParameters() );
    precond->setupBlock( 1,
                         { { flow::pressure::key(), { 1, true } } },
                         std::move( flowPrecond ) );

    m_precond = std::move( precond );
  }
  else
  {
    //TODO: Revisit this part such that is coherent across physics solver
    //m_precond = LAInterface::createPreconditioner( m_linearSolverParameters.get() );
  }
}

void SinglePhasePoromechanicsSolver::updateState( DomainPartition & domain )
{
  forDiscretizationOnMeshTargets( domain.getMeshBodies(), [&] ( string const &,
                                                                MeshLevel & mesh,
                                                                arrayView1d< string const > const & regionNames )
  {

    ElementRegionManager & elemManager = mesh.getElemManager();

    elemManager.forElementSubRegions< CellElementSubRegion >( regionNames,
                                                              [&]( localIndex const,
                                                                   CellElementSubRegion & subRegion )
    {
      flowSolver()->updateFluidState( subRegion );

    } );
  } );
}

REGISTER_CATALOG_ENTRY( SolverBase, SinglePhasePoromechanicsSolver, string const &, Group * const )

} /* namespace geosx */<|MERGE_RESOLUTION|>--- conflicted
+++ resolved
@@ -136,32 +136,6 @@
   }
 }
 
-<<<<<<< HEAD
-real64 SinglePhasePoromechanicsSolver::solverStep( real64 const & time_n,
-                                                   real64 const & dt,
-                                                   int const cycleNumber,
-                                                   DomainPartition & domain )
-{
-  real64 dt_return = dt;
-
-  // setup monolithic coupled system
-  setupSystem( domain,
-               m_dofManager,
-               m_localMatrix,
-               m_rhs,
-               m_solution );
-
-  implicitStepSetup( time_n, dt, domain );
-
-  dt_return = nonlinearImplicitStep( time_n, dt, cycleNumber, domain );
-
-  implicitStepComplete( time_n, dt_return, domain );
-
-  return dt_return;
-}
-=======
->>>>>>> 490f7772
-
 void SinglePhasePoromechanicsSolver::assembleSystem( real64 const time_n,
                                                      real64 const dt,
                                                      DomainPartition & domain,
