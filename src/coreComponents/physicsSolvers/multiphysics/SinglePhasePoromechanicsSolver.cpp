/*
 * ------------------------------------------------------------------------------------------------------------
 * SPDX-License-Identifier: LGPL-2.1-only
 *
 * Copyright (c) 2018-2020 Lawrence Livermore National Security LLC
 * Copyright (c) 2018-2020 The Board of Trustees of the Leland Stanford Junior University
 * Copyright (c) 2018-2020 TotalEnergies
 * Copyright (c) 2019-     GEOSX Contributors
 * All rights reserved
 *
 * See top level LICENSE, COPYRIGHT, CONTRIBUTORS, NOTICE, and ACKNOWLEDGEMENTS files for details.
 * ------------------------------------------------------------------------------------------------------------
 */

/**
 * @file SinglePhasePoromechanicsSolver.cpp
 */

#define GEOSX_DISPATCH_VEM /// enables VEM in FiniteElementDispatch

#include "SinglePhasePoromechanicsSolver.hpp"

#include "constitutive/solid/PorousSolid.hpp"
#include "constitutive/fluid/SingleFluidBase.hpp"
#include "linearAlgebra/solvers/BlockPreconditioner.hpp"
#include "linearAlgebra/solvers/SeparateComponentPreconditioner.hpp"
#include "physicsSolvers/fluidFlow/SinglePhaseBase.hpp"
#include "physicsSolvers/multiphysics/poromechanicsKernels/SinglePhasePoromechanics.hpp"
#include "physicsSolvers/solidMechanics/SolidMechanicsFields.hpp"
#include "physicsSolvers/solidMechanics/SolidMechanicsLagrangianFEM.hpp"
#include "physicsSolvers/solidMechanics/kernels/ImplicitSmallStrainQuasiStatic.hpp"

namespace geosx
{

using namespace constitutive;
using namespace dataRepository;
using namespace fields;

SinglePhasePoromechanicsSolver::SinglePhasePoromechanicsSolver( const string & name,
                                                                Group * const parent )
  : Base( name, parent ),
  m_isThermal( 0 )
{
  this->registerWrapper( viewKeyStruct::isThermalString(), &m_isThermal ).
    setApplyDefaultValue( 0 ).
    setInputFlag( InputFlags::OPTIONAL ).
    setDescription( "Flag indicating whether the problem is thermal or not." );

  m_linearSolverParameters.get().mgr.strategy = LinearSolverParameters::MGR::StrategyType::singlePhasePoromechanics;
  m_linearSolverParameters.get().mgr.separateComponents = true;
  m_linearSolverParameters.get().mgr.displacementFieldName = solidMechanics::totalDisplacement::key();
  m_linearSolverParameters.get().dofsPerNode = 3;
}

void SinglePhasePoromechanicsSolver::registerDataOnMesh( Group & meshBodies )
{
  SolverBase::registerDataOnMesh( meshBodies );

  forDiscretizationOnMeshTargets( meshBodies, [&] ( string const &,
                                                    MeshLevel & mesh,
                                                    arrayView1d< string const > const & regionNames )
  {

    ElementRegionManager & elemManager = mesh.getElemManager();

    elemManager.forElementSubRegions< ElementSubRegionBase >( regionNames,
                                                              [&]( localIndex const,
                                                                   ElementSubRegionBase & subRegion )
    {
      subRegion.registerWrapper< string >( viewKeyStruct::porousMaterialNamesString() ).
        setPlotLevel( PlotLevel::NOPLOT ).
        setRestartFlags( RestartFlags::NO_WRITE ).
        setSizedFromParent( 0 );
    } );
  } );
}

void SinglePhasePoromechanicsSolver::setupCoupling( DomainPartition const & GEOSX_UNUSED_PARAM( domain ),
                                                    DofManager & dofManager ) const
{
  dofManager.addCoupling( solidMechanics::totalDisplacement::key(),
                          SinglePhaseBase::viewKeyStruct::elemDofFieldString(),
                          DofManager::Connector::Elem );
}

void SinglePhasePoromechanicsSolver::initializePreSubGroups()
{
  SolverBase::initializePreSubGroups();

  DomainPartition & domain = this->getGroupByPath< DomainPartition >( "/Problem/domain" );

  forDiscretizationOnMeshTargets( domain.getMeshBodies(), [&] ( string const &,
                                                                MeshLevel & mesh,
                                                                arrayView1d< string const > const & regionNames )
  {
    ElementRegionManager & elementRegionManager = mesh.getElemManager();
    elementRegionManager.forElementSubRegions< ElementSubRegionBase >( regionNames,
                                                                       [&]( localIndex const,
                                                                            ElementSubRegionBase & subRegion )
    {
      string & porousName = subRegion.getReference< string >( viewKeyStruct::porousMaterialNamesString() );
      porousName = getConstitutiveName< CoupledSolidBase >( subRegion );
      GEOSX_THROW_IF( porousName.empty(),
                      GEOSX_FMT( "{} {} : Solid model not found on subregion {}", catalogName(), getName(), subRegion.getName() ),
                      InputError );
    } );
  } );
}

void SinglePhasePoromechanicsSolver::setupSystem( DomainPartition & domain,
                                                  DofManager & dofManager,
                                                  CRSMatrix< real64, globalIndex > & localMatrix,
                                                  ParallelVector & rhs,
                                                  ParallelVector & solution,
                                                  bool const setSparsity )
{
  if( m_precond )
  {
    m_precond->clear();
  }

  // setup monolithic coupled system
  SolverBase::setupSystem( domain, dofManager, localMatrix, rhs, solution, setSparsity );

  if( !m_precond && m_linearSolverParameters.get().solverType != LinearSolverParameters::SolverType::direct )
  {
    createPreconditioner();
  }
}

void SinglePhasePoromechanicsSolver::initializePostInitialConditionsPreSubGroups()
{
  integer const isFlowThermal = flowSolver()->getReference< integer >( FlowSolverBase::viewKeyStruct::isThermalString() );
  GEOSX_THROW_IF( m_isThermal && !isFlowThermal,
                  GEOSX_FMT( "{} {}: The flow solver named {} must be thermal if the poromechanics solver is thermal",
                             catalogName(), getName(), flowSolver()->getName() ),
                  InputError );

  if( m_isThermal )
  {
    m_linearSolverParameters.get().mgr.strategy = LinearSolverParameters::MGR::StrategyType::thermalSinglePhasePoromechanics;
  }
  else
  {
    if( flowSolver()->getLinearSolverParameters().mgr.strategy == LinearSolverParameters::MGR::StrategyType::singlePhaseHybridFVM )
    {
      m_linearSolverParameters.get().mgr.strategy = LinearSolverParameters::MGR::StrategyType::hybridSinglePhasePoromechanics;
    }
  }
}

real64 SinglePhasePoromechanicsSolver::solverStep( real64 const & time_n,
                                                   real64 const & dt,
                                                   int const cycleNumber,
                                                   DomainPartition & domain )
{
  real64 dt_return = dt;

  setupSystem( domain,
               m_dofManager,
               m_localMatrix,
               m_rhs,
               m_solution );

  implicitStepSetup( time_n, dt, domain );

  dt_return = nonlinearImplicitStep( time_n, dt, cycleNumber, domain );

  implicitStepComplete( time_n, dt_return, domain );

  return dt_return;
}

void SinglePhasePoromechanicsSolver::assembleSystem( real64 const time_n,
                                                     real64 const dt,
                                                     DomainPartition & domain,
                                                     DofManager const & dofManager,
                                                     CRSMatrixView< real64, globalIndex const > const & localMatrix,
                                                     arrayView1d< real64 > const & localRhs )
{

  GEOSX_MARK_FUNCTION;

  real64 poromechanicsMaxForce = 0.0;
  real64 mechanicsMaxForce = 0.0;

  // step 1: apply the full poromechanics coupling on the target regions on the poromechanics solver

  set< string > poromechanicsRegionNames;

  forDiscretizationOnMeshTargets( domain.getMeshBodies(), [&] ( string const &,
                                                                MeshLevel & mesh,
                                                                arrayView1d< string const > const & regionNames )
  {
<<<<<<< HEAD
    NodeManager const & nodeManager = mesh.getNodeManager();

    string const dofKey = dofManager.getKey( solidMechanics::totalDisplacement::key() );
    arrayView1d< globalIndex const > const & dispDofNumber = nodeManager.getReference< globalIndex_array >( dofKey );

    string const pDofKey = dofManager.getKey( SinglePhaseBase::viewKeyStruct::elemDofFieldString() );

    real64 const gravityVectorData[3] = LVARRAY_TENSOROPS_INIT_LOCAL_3( gravityVector() );

    poromechanicsKernels::SinglePhaseKernelFactory kernelFactory( dispDofNumber,
                                                                  pDofKey,
                                                                  dofManager.rankOffset(),
                                                                  localMatrix,
                                                                  localRhs,
                                                                  gravityVectorData,
                                                                  FlowSolverBase::viewKeyStruct::fluidNamesString() );

    // Cell-based contributions
    solidMechanicsSolver()->getMaxForce() =
      finiteElement::
        regionBasedKernelApplication< parallelDevicePolicy< 32 >,
                                      constitutive::PorousSolidBase,
                                      CellElementSubRegion >( mesh,
                                                              regionNames,
                                                              solidMechanicsSolver()->getDiscretizationName(),
                                                              viewKeyStruct::porousMaterialNamesString(),
                                                              kernelFactory );
=======
    poromechanicsRegionNames.insert( regionNames.begin(), regionNames.end() );

    string const flowDofKey = dofManager.getKey( SinglePhaseBase::viewKeyStruct::elemDofFieldString() );

    poromechanicsMaxForce =
      assemblyLaunch< constitutive::PorousSolidBase,
                      poromechanicsKernels::SinglePhasePoromechanicsKernelFactory >( mesh,
                                                                                     dofManager,
                                                                                     regionNames,
                                                                                     viewKeyStruct::porousMaterialNamesString(),
                                                                                     localMatrix,
                                                                                     localRhs,
                                                                                     flowDofKey,
                                                                                     FlowSolverBase::viewKeyStruct::fluidNamesString() );



>>>>>>> 88f97736
  } );


  // step 2: apply mechanics solver on its target regions not included in the poromechanics solver target regions

  solidMechanicsSolver()->forDiscretizationOnMeshTargets( domain.getMeshBodies(), [&] ( string const &,
                                                                                        MeshLevel & mesh,
                                                                                        arrayView1d< string const > const & regionNames )
  {

    // collect the target region of the mechanics solver not included in the poromechanics target regions
    array1d< string > filteredRegionNames;
    filteredRegionNames.reserve( regionNames.size() );
    for( string const & regionName : regionNames )
    {
      // if the mechanics target region is not included in the poromechanics target region, save the string
      if( poromechanicsRegionNames.count( regionName ) == 0 )
      {
        filteredRegionNames.emplace_back( regionName );
      }
    }

    // if the array is empty, the mechanics and poromechanics solver target regions overlap perfectly, there is nothing to do
    if( filteredRegionNames.empty() )
    {
      return;
    }

    mechanicsMaxForce =
      assemblyLaunch< constitutive::SolidBase,
                      solidMechanicsLagrangianFEMKernels::QuasiStaticFactory >( mesh,
                                                                                dofManager,
                                                                                filteredRegionNames.toViewConst(),
                                                                                SolidMechanicsLagrangianFEM::viewKeyStruct::solidMaterialNamesString(),
                                                                                localMatrix,
                                                                                localRhs );
  } );

  solidMechanicsSolver()->getMaxForce() = LvArray::math::max( mechanicsMaxForce, poromechanicsMaxForce );


  // step 3: compute the fluxes (face-based contributions)

  flowSolver()->assemblePoroelasticFluxTerms( time_n, dt,
                                              domain,
                                              dofManager,
                                              localMatrix,
                                              localRhs,
                                              " " );

<<<<<<< HEAD


=======
>>>>>>> 88f97736
}

void SinglePhasePoromechanicsSolver::createPreconditioner()
{
  if( m_linearSolverParameters.get().preconditionerType == LinearSolverParameters::PreconditionerType::block )
  {
    auto precond = std::make_unique< BlockPreconditioner< LAInterface > >( BlockShapeOption::UpperTriangular,
                                                                           SchurComplementOption::RowsumDiagonalProbing,
                                                                           BlockScalingOption::FrobeniusNorm );

    auto mechPrecond = LAInterface::createPreconditioner( solidMechanicsSolver()->getLinearSolverParameters() );
    precond->setupBlock( 0,
                         { { solidMechanics::totalDisplacement::key(), { 3, true } } },
                         std::make_unique< SeparateComponentPreconditioner< LAInterface > >( 3, std::move( mechPrecond ) ) );

    auto flowPrecond = LAInterface::createPreconditioner( flowSolver()->getLinearSolverParameters() );
    precond->setupBlock( 1,
                         { { flow::pressure::key(), { 1, true } } },
                         std::move( flowPrecond ) );

    m_precond = std::move( precond );
  }
  else
  {
    //TODO: Revisit this part such that is coherent across physics solver
    //m_precond = LAInterface::createPreconditioner( m_linearSolverParameters.get() );
  }
}

void SinglePhasePoromechanicsSolver::updateState( DomainPartition & domain )
{
  forDiscretizationOnMeshTargets( domain.getMeshBodies(), [&] ( string const &,
                                                                MeshLevel & mesh,
                                                                arrayView1d< string const > const & regionNames )
  {

    ElementRegionManager & elemManager = mesh.getElemManager();

    elemManager.forElementSubRegions< CellElementSubRegion >( regionNames,
                                                              [&]( localIndex const,
                                                                   CellElementSubRegion & subRegion )
    {
      flowSolver()->updateFluidState( subRegion );

    } );
  } );
}

REGISTER_CATALOG_ENTRY( SolverBase, SinglePhasePoromechanicsSolver, string const &, Group * const )

} /* namespace geosx */<|MERGE_RESOLUTION|>--- conflicted
+++ resolved
@@ -193,35 +193,6 @@
                                                                 MeshLevel & mesh,
                                                                 arrayView1d< string const > const & regionNames )
   {
-<<<<<<< HEAD
-    NodeManager const & nodeManager = mesh.getNodeManager();
-
-    string const dofKey = dofManager.getKey( solidMechanics::totalDisplacement::key() );
-    arrayView1d< globalIndex const > const & dispDofNumber = nodeManager.getReference< globalIndex_array >( dofKey );
-
-    string const pDofKey = dofManager.getKey( SinglePhaseBase::viewKeyStruct::elemDofFieldString() );
-
-    real64 const gravityVectorData[3] = LVARRAY_TENSOROPS_INIT_LOCAL_3( gravityVector() );
-
-    poromechanicsKernels::SinglePhaseKernelFactory kernelFactory( dispDofNumber,
-                                                                  pDofKey,
-                                                                  dofManager.rankOffset(),
-                                                                  localMatrix,
-                                                                  localRhs,
-                                                                  gravityVectorData,
-                                                                  FlowSolverBase::viewKeyStruct::fluidNamesString() );
-
-    // Cell-based contributions
-    solidMechanicsSolver()->getMaxForce() =
-      finiteElement::
-        regionBasedKernelApplication< parallelDevicePolicy< 32 >,
-                                      constitutive::PorousSolidBase,
-                                      CellElementSubRegion >( mesh,
-                                                              regionNames,
-                                                              solidMechanicsSolver()->getDiscretizationName(),
-                                                              viewKeyStruct::porousMaterialNamesString(),
-                                                              kernelFactory );
-=======
     poromechanicsRegionNames.insert( regionNames.begin(), regionNames.end() );
 
     string const flowDofKey = dofManager.getKey( SinglePhaseBase::viewKeyStruct::elemDofFieldString() );
@@ -236,12 +207,7 @@
                                                                                      localRhs,
                                                                                      flowDofKey,
                                                                                      FlowSolverBase::viewKeyStruct::fluidNamesString() );
-
-
-
->>>>>>> 88f97736
-  } );
-
+  } );
 
   // step 2: apply mechanics solver on its target regions not included in the poromechanics solver target regions
 
@@ -290,11 +256,6 @@
                                               localRhs,
                                               " " );
 
-<<<<<<< HEAD
-
-
-=======
->>>>>>> 88f97736
 }
 
 void SinglePhasePoromechanicsSolver::createPreconditioner()
