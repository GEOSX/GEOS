--- conflicted
+++ resolved
@@ -16,18 +16,17 @@
  * @file MultiphasePoromechanics_impl.hpp
  */
 
-#ifndef GEOSX_PHYSICSSOLVERS_MULTIPHYSICS_POROMECHANICSKERNELS_MULTIPHASEPOROMECHANICS_IMPL_HPP_
-#define GEOSX_PHYSICSSOLVERS_MULTIPHYSICS_POROMECHANICSKERNELS_MULTIPHASEPOROMECHANICS_IMPL_HPP_
+#ifndef GEOS_PHYSICSSOLVERS_MULTIPHYSICS_POROMECHANICSKERNELS_MULTIPHASEPOROMECHANICS_IMPL_HPP_
+#define GEOS_PHYSICSSOLVERS_MULTIPHYSICS_POROMECHANICSKERNELS_MULTIPHASEPOROMECHANICS_IMPL_HPP_
 
 #include "constitutive/fluid/MultiFluidBase.hpp"
 #include "finiteElement/BilinearFormUtilities.hpp"
 #include "finiteElement/LinearFormUtilities.hpp"
-#include "physicsSolvers/fluidFlow/CompositionalMultiphaseBaseFields.hpp"
 #include "physicsSolvers/fluidFlow/FlowSolverBaseFields.hpp"
 #include "physicsSolvers/fluidFlow/CompositionalMultiphaseUtilities.hpp"
 #include "physicsSolvers/multiphysics/poromechanicsKernels/MultiphasePoromechanics.hpp"
 
-namespace geosx
+namespace geos
 {
 
 namespace poromechanicsKernels
@@ -74,8 +73,8 @@
   m_numComponents( numComponents ),
   m_numPhases( numPhases )
 {
-  GEOSX_ERROR_IF_GT_MSG( m_numComponents, maxNumComponents,
-                         "MultiphasePoromechanics solver allows at most " << maxNumComponents << " components at the moment" );
+  GEOS_ERROR_IF_GT_MSG( m_numComponents, maxNumComponents,
+                        "MultiphasePoromechanics solver allows at most " << maxNumComponents << " components at the moment" );
 
   // extract fluid constitutive data views
   {
@@ -98,7 +97,7 @@
 
 /**
  * @brief Copy global values from primary field to a local stack array.
- * @copydoc ::geosx::finiteElement::ImplicitKernelBase::setup
+ * @copydoc ::geos::finiteElement::ImplicitKernelBase::setup
  *
  * For the MultiphasePoromechanics implementation, global values from the displacement,
  * incremental displacement, and degree of freedom numbers are placed into
@@ -107,8 +106,8 @@
 template< typename SUBREGION_TYPE,
           typename CONSTITUTIVE_TYPE,
           typename FE_TYPE >
-GEOSX_HOST_DEVICE
-GEOSX_FORCE_INLINE
+GEOS_HOST_DEVICE
+GEOS_FORCE_INLINE
 void MultiphasePoromechanics< SUBREGION_TYPE, CONSTITUTIVE_TYPE, FE_TYPE >::
 setup( localIndex const k,
        StackVariables & stack ) const
@@ -128,12 +127,11 @@
 template< typename SUBREGION_TYPE,
           typename CONSTITUTIVE_TYPE,
           typename FE_TYPE >
-GEOSX_HOST_DEVICE
-GEOSX_FORCE_INLINE
+GEOS_HOST_DEVICE
+GEOS_FORCE_INLINE
 void MultiphasePoromechanics< SUBREGION_TYPE, CONSTITUTIVE_TYPE, FE_TYPE >::
 smallStrainUpdate( localIndex const k,
                    localIndex const q,
-                   real64 const ( &strainIncrement )[6],
                    StackVariables & stack ) const
 {
   real64 porosity = 0.0;
@@ -148,14 +146,10 @@
   m_constitutiveUpdate.smallStrainUpdatePoromechanics( k, q,
                                                        m_pressure_n[k],
                                                        m_pressure[k],
-<<<<<<< HEAD
-                                                       stack.deltaTemperatureFromInit,
-=======
                                                        timeIncrement,
                                                        stack.temperature,
->>>>>>> ef0b1314
                                                        stack.deltaTemperatureFromLastStep,
-                                                       strainIncrement,
+                                                       stack.strainIncrement,
                                                        stack.totalStress,
                                                        stack.dTotalStress_dPressure,
                                                        stack.dTotalStress_dTemperature,
@@ -168,16 +162,13 @@
                                                        dSolidDensity_dPressure );
 
   // Step 2: compute the body force
-  if( m_gravityAcceleration > 0.0 )
-  {
-    computeBodyForce( k, q,
-                      porosity,
-                      dPorosity_dVolStrain,
-                      dPorosity_dPressure,
-                      dPorosity_dTemperature,
-                      dSolidDensity_dPressure,
-                      stack );
-  }
+  computeBodyForce( k, q,
+                    porosity,
+                    dPorosity_dVolStrain,
+                    dPorosity_dPressure,
+                    dPorosity_dTemperature,
+                    dSolidDensity_dPressure,
+                    stack );
 
   // Step 3: compute fluid mass increment
   computeFluidIncrement( k, q,
@@ -190,10 +181,7 @@
 
   // Step 4: compute pore volume constraint
   computePoreVolumeConstraint( k,
-                               porosity,
-                               dPorosity_dVolStrain,
-                               dPorosity_dPressure,
-                               dPorosity_dTemperature,
+                               porosity_n,
                                stack );
 }
 
@@ -201,8 +189,8 @@
           typename CONSTITUTIVE_TYPE,
           typename FE_TYPE >
 template< typename FUNC >
-GEOSX_HOST_DEVICE
-GEOSX_FORCE_INLINE
+GEOS_HOST_DEVICE
+GEOS_FORCE_INLINE
 void MultiphasePoromechanics< SUBREGION_TYPE, CONSTITUTIVE_TYPE, FE_TYPE >::
 computeBodyForce( localIndex const k,
                   localIndex const q,
@@ -216,7 +204,7 @@
 {
   using Deriv = constitutive::multifluid::DerivativeOffset;
 
-  GEOSX_UNUSED_VAR( dPorosity_dTemperature );
+  GEOS_UNUSED_VAR( dPorosity_dTemperature );
 
   arraySlice1d< real64 const, constitutive::multifluid::USD_PHASE - 2 > const phaseMassDensity = m_fluidPhaseMassDensity[k][q];
   arraySlice2d< real64 const, constitutive::multifluid::USD_PHASE_DC - 2 > const dPhaseMassDensity = m_dFluidPhaseMassDensity[k][q];
@@ -274,8 +262,8 @@
           typename CONSTITUTIVE_TYPE,
           typename FE_TYPE >
 template< typename FUNC >
-GEOSX_HOST_DEVICE
-GEOSX_FORCE_INLINE
+GEOS_HOST_DEVICE
+GEOS_FORCE_INLINE
 void MultiphasePoromechanics< SUBREGION_TYPE, CONSTITUTIVE_TYPE, FE_TYPE >::
 computeFluidIncrement( localIndex const k,
                        localIndex const q,
@@ -289,7 +277,7 @@
 {
   using Deriv = constitutive::multifluid::DerivativeOffset;
 
-  GEOSX_UNUSED_VAR( dPorosity_dTemperature );
+  GEOS_UNUSED_VAR( dPorosity_dTemperature );
 
   // temporary work arrays and slices
   real64 dPhaseAmount_dC[maxNumComponents]{};
@@ -370,19 +358,14 @@
 template< typename SUBREGION_TYPE,
           typename CONSTITUTIVE_TYPE,
           typename FE_TYPE >
-GEOSX_HOST_DEVICE
-GEOSX_FORCE_INLINE
+GEOS_HOST_DEVICE
+GEOS_FORCE_INLINE
 void MultiphasePoromechanics< SUBREGION_TYPE, CONSTITUTIVE_TYPE, FE_TYPE >::
 computePoreVolumeConstraint( localIndex const k,
-                             real64 const & porosity,
-                             real64 const & dPorosity_dVolStrain,
-                             real64 const & dPorosity_dPressure,
-                             real64 const & dPorosity_dTemperature,
+                             real64 const & porosity_n,
                              StackVariables & stack ) const
 {
   using Deriv = constitutive::multifluid::DerivativeOffset;
-
-  GEOSX_UNUSED_VAR( dPorosity_dVolStrain, dPorosity_dTemperature );
 
   arraySlice1d< real64 const, compflow::USD_PHASE - 1 > const phaseVolFrac = m_fluidPhaseVolFrac[k];
   arraySlice2d< real64 const, compflow::USD_PHASE_DC - 1 > const dPhaseVolFrac = m_dFluidPhaseVolFrac[k];
@@ -394,22 +377,21 @@
   for( integer ip = 0; ip < m_numPhases; ++ip )
   {
     stack.poreVolConstraint -= phaseVolFrac( ip );
-    stack.dPoreVolConstraint_dPressure += -dPhaseVolFrac( ip, Deriv::dP ) * porosity
-                                          - phaseVolFrac( ip ) * dPorosity_dPressure;
+    stack.dPoreVolConstraint_dPressure -= dPhaseVolFrac( ip, Deriv::dP ) * porosity_n;
 
     for( integer jc = 0; jc < m_numComponents; ++jc )
     {
-      stack.dPoreVolConstraint_dComponents[0][jc] -= dPhaseVolFrac( ip, Deriv::dC+jc ) * porosity;
+      stack.dPoreVolConstraint_dComponents[0][jc] -= dPhaseVolFrac( ip, Deriv::dC+jc ) * porosity_n;
     }
   }
-  stack.poreVolConstraint *= porosity;
-}
-
-template< typename SUBREGION_TYPE,
-          typename CONSTITUTIVE_TYPE,
-          typename FE_TYPE >
-GEOSX_HOST_DEVICE
-GEOSX_FORCE_INLINE
+  stack.poreVolConstraint *= porosity_n;
+}
+
+template< typename SUBREGION_TYPE,
+          typename CONSTITUTIVE_TYPE,
+          typename FE_TYPE >
+GEOS_HOST_DEVICE
+GEOS_FORCE_INLINE
 void MultiphasePoromechanics< SUBREGION_TYPE, CONSTITUTIVE_TYPE, FE_TYPE >::
 assembleMomentumBalanceTerms( real64 const ( &N )[numNodesPerElem],
                               real64 const ( &dNdX )[numNodesPerElem][3],
@@ -432,16 +414,13 @@
     stack.totalStress,
     -detJxW );
 
-  if( m_gravityAcceleration > 0.0 )
-  {
-    LinearFormUtilities::compute< displacementTestSpace,
-                                  DifferentialOperator::Identity >
-    (
-      stack.localResidualMomentum,
-      N,
-      stack.bodyForce,
-      detJxW );
-  }
+  LinearFormUtilities::compute< displacementTestSpace,
+                                DifferentialOperator::Identity >
+  (
+    stack.localResidualMomentum,
+    N,
+    stack.bodyForce,
+    detJxW );
 
   // Step 2: compute local linear momentum balance residual derivatives with respect to displacement
   BilinearFormUtilities::compute< displacementTestSpace,
@@ -455,19 +434,16 @@
     dNdX,
     -detJxW );
 
-  if( m_gravityAcceleration > 0.0 )
-  {
-    BilinearFormUtilities::compute< displacementTestSpace,
-                                    displacementTrialSpace,
-                                    DifferentialOperator::Identity,
-                                    DifferentialOperator::Divergence >
-    (
-      stack.dLocalResidualMomentum_dDisplacement,
-      N,
-      stack.dBodyForce_dVolStrainIncrement,
-      dNdX,
-      detJxW );
-  }
+  BilinearFormUtilities::compute< displacementTestSpace,
+                                  displacementTrialSpace,
+                                  DifferentialOperator::Identity,
+                                  DifferentialOperator::Divergence >
+  (
+    stack.dLocalResidualMomentum_dDisplacement,
+    N,
+    stack.dBodyForce_dVolStrainIncrement,
+    dNdX,
+    detJxW );
 
   // Step 3: compute local linear momentum balance residual derivatives with respect to pressure
   BilinearFormUtilities::compute< displacementTestSpace,
@@ -481,41 +457,35 @@
     1.0,
     -detJxW );
 
-  if( m_gravityAcceleration > 0.0 )
-  {
-    BilinearFormUtilities::compute< displacementTestSpace,
-                                    pressureTrialSpace,
-                                    DifferentialOperator::Identity,
-                                    DifferentialOperator::Identity >
-    (
-      stack.dLocalResidualMomentum_dPressure,
-      N,
-      stack.dBodyForce_dPressure,
-      1.0,
-      detJxW );
-  }
+  BilinearFormUtilities::compute< displacementTestSpace,
+                                  pressureTrialSpace,
+                                  DifferentialOperator::Identity,
+                                  DifferentialOperator::Identity >
+  (
+    stack.dLocalResidualMomentum_dPressure,
+    N,
+    stack.dBodyForce_dPressure,
+    1.0,
+    detJxW );
 
   // Step 4: compute local linear momentum balance residual derivatives with respect to components
-  if( m_gravityAcceleration > 0.0 )
-  {
-    BilinearFormUtilities::compute< displacementTestSpace,
-                                    FunctionSpace::P0,
-                                    DifferentialOperator::Identity,
-                                    DifferentialOperator::Identity >
-    (
-      stack.dLocalResidualMomentum_dComponents,
-      N,
-      stack.dBodyForce_dComponents,
-      1.0,
-      detJxW );
-  }
-}
-
-template< typename SUBREGION_TYPE,
-          typename CONSTITUTIVE_TYPE,
-          typename FE_TYPE >
-GEOSX_HOST_DEVICE
-GEOSX_FORCE_INLINE
+  BilinearFormUtilities::compute< displacementTestSpace,
+                                  FunctionSpace::P0,
+                                  DifferentialOperator::Identity,
+                                  DifferentialOperator::Identity >
+  (
+    stack.dLocalResidualMomentum_dComponents,
+    N,
+    stack.dBodyForce_dComponents,
+    1.0,
+    detJxW );
+}
+
+template< typename SUBREGION_TYPE,
+          typename CONSTITUTIVE_TYPE,
+          typename FE_TYPE >
+GEOS_HOST_DEVICE
+GEOS_FORCE_INLINE
 void MultiphasePoromechanics< SUBREGION_TYPE, CONSTITUTIVE_TYPE, FE_TYPE >::
 assembleElementBasedFlowTerms( real64 const ( &dNdX )[numNodesPerElem][3],
                                real64 const & detJxW,
@@ -614,8 +584,8 @@
 template< typename SUBREGION_TYPE,
           typename CONSTITUTIVE_TYPE,
           typename FE_TYPE >
-GEOSX_HOST_DEVICE
-GEOSX_FORCE_INLINE
+GEOS_HOST_DEVICE
+GEOS_FORCE_INLINE
 void MultiphasePoromechanics< SUBREGION_TYPE, CONSTITUTIVE_TYPE, FE_TYPE >::
 quadraturePointKernel( localIndex const k,
                        localIndex const q,
@@ -630,13 +600,13 @@
                                                                            stack.feStack, dNdX );
 
   // Step 2: compute strain increment
-  real64 strainIncrement[6]{};
-  FE_TYPE::symmetricGradient( dNdX, stack.uhat_local, strainIncrement );
+  LvArray::tensorOps::fill< 6 >( stack.strainIncrement, 0.0 );
+  FE_TYPE::symmetricGradient( dNdX, stack.uhat_local, stack.strainIncrement );
 
   // Step 3: compute 1) the total stress, 2) the body force terms, and 3) the fluidMassIncrement
   // using quantities returned by the PorousSolid constitutive model.
   // This function also computes the derivatives of these three quantities wrt primary variables
-  smallStrainUpdate( k, q, strainIncrement, stack );
+  smallStrainUpdate( k, q, stack );
 
   // Step 4: use the total stress and the body force to increment the local momentum balance residual
   // This function also fills the local Jacobian rows corresponding to the momentum balance.
@@ -648,20 +618,20 @@
 }
 
 /**
- * @copydoc geosx::finiteElement::ImplicitKernelBase::complete
+ * @copydoc geos::finiteElement::ImplicitKernelBase::complete
  */
 template< typename SUBREGION_TYPE,
           typename CONSTITUTIVE_TYPE,
           typename FE_TYPE >
-GEOSX_HOST_DEVICE
-GEOSX_FORCE_INLINE
+GEOS_HOST_DEVICE
+GEOS_FORCE_INLINE
 real64 MultiphasePoromechanics< SUBREGION_TYPE, CONSTITUTIVE_TYPE, FE_TYPE >::
 complete( localIndex const k,
           StackVariables & stack ) const
 {
   using namespace compositionalMultiphaseUtilities;
 
-  GEOSX_UNUSED_VAR( k );
+  GEOS_UNUSED_VAR( k );
 
   real64 maxForce = 0;
   localIndex const numSupportPoints =
@@ -681,6 +651,8 @@
     for( int dim = 0; dim < numDofPerTestSupportPoint; ++dim )
     {
       localIndex const dof = LvArray::integerConversion< localIndex >( stack.localRowDofIndex[numDofPerTestSupportPoint * localNode + dim] - m_dofRankOffset );
+
+      // we need this check to filter out ghost nodes in the assembly
       if( dof < 0 || dof >= m_matrix.numRows() )
       {
         continue;
@@ -706,6 +678,8 @@
   }
 
   localIndex const dof = LvArray::integerConversion< localIndex >( stack.localPressureDofIndex - m_dofRankOffset );
+
+  // we need this check to filter out ghost cells in the assembly
   if( 0 <= dof && dof < m_matrix.numRows() )
   {
     for( localIndex i = 0; i < m_numComponents; ++i )
@@ -749,13 +723,13 @@
 kernelLaunch( localIndex const numElems,
               KERNEL_TYPE const & kernelComponent )
 {
-  GEOSX_MARK_FUNCTION;
+  GEOS_MARK_FUNCTION;
 
   // Define a RAJA reduction variable to get the maximum residual contribution.
   RAJA::ReduceMax< ReducePolicy< POLICY >, real64 > maxResidual( 0 );
 
   forAll< POLICY >( numElems,
-                    [=] GEOSX_HOST_DEVICE ( localIndex const k )
+                    [=] GEOS_HOST_DEVICE ( localIndex const k )
   {
     typename KERNEL_TYPE::StackVariables stack;
 
@@ -773,6 +747,6 @@
 
 } // namespace poromechanicsKernels
 
-} // namespace geosx
-
-#endif // GEOSX_PHYSICSSOLVERS_MULTIPHYSICS_MULTIPHASEPOROMECHANICS_IMPL_HPP_+} // namespace geos
+
+#endif // GEOS_PHYSICSSOLVERS_MULTIPHYSICS_MULTIPHASEPOROMECHANICS_IMPL_HPP_