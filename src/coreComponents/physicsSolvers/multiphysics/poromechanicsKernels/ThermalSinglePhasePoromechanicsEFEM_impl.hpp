--- conflicted
+++ resolved
@@ -66,18 +66,11 @@
         inputDt,
         inputGravityVector,
         fluidModelKey ),
-<<<<<<< HEAD
   m_dFluidMass_dTemperature( embeddedSurfSubRegion.template getField< fields::flow::dMass_dTemperature >() ),
   m_fluidInternalEnergy( embeddedSurfSubRegion.template getConstitutiveModel< constitutive::SingleFluidBase >( elementSubRegion.template getReference< string >( fluidModelKey ) ).internalEnergy() ),
   m_energy( elementSubRegion.template getField< fields::flow::energy >() ),
-  m_dEnergy_dPressure( elementSubRegion.template getField< fields::flow::dEnergy_dPressure >() ),
-  m_dEnergy_dTemperature( elementSubRegion.template getField< fields::flow::dEnergy_dTemperature >() ),
   m_energy_n( elementSubRegion.template getField< fields::flow::energy_n >() ),
-=======
-  m_fluidInternalEnergy_n( embeddedSurfSubRegion.template getConstitutiveModel< constitutive::SingleFluidBase >( elementSubRegion.template getReference< string >( fluidModelKey ) ).internalEnergy_n() ),
-  m_fluidInternalEnergy( embeddedSurfSubRegion.template getConstitutiveModel< constitutive::SingleFluidBase >( elementSubRegion.template getReference< string >( fluidModelKey ) ).internalEnergy() ),
-  m_temperature_n( embeddedSurfSubRegion.template getField< fields::flow::temperature_n >() ),
->>>>>>> 133deac3
+  m_dEnergy( elementSubRegion.template getField< fields::flow::dEnergy >() ),
   m_temperature( embeddedSurfSubRegion.template getField< fields::flow::temperature >() ),
   m_temperature_n( embeddedSurfSubRegion.template getField< fields::flow::temperature_n >() ),
   m_matrixTemperature( elementSubRegion.template getField< fields::flow::temperature >() )
@@ -178,23 +171,13 @@
 
   localIndex const embSurfIndex = m_cellsToEmbeddedSurfaces[k][0];
 
-<<<<<<< HEAD
-  stack.dFluidMassIncrement_dTemperature = m_dFluidMass_dTemperature[ embSurfIndex ];
-=======
-  stack.dFluidMassIncrement_dTemperature =  m_dFluidDensity( embSurfIndex, 0, DerivOffset::dT ) * volume;
->>>>>>> 133deac3
+  stack.dFluidMassIncrement_dTemperature = m_dFluidMass[ embSurfIndex ][ DerivOffset::dT ];
 
   // Energy balance accumulation
   stack.energyIncrement               = m_energy[embSurfIndex] - m_energy_n[embSurfIndex];
   stack.dEnergyIncrement_dJump        = m_fluidDensity( embSurfIndex, 0 ) * m_fluidInternalEnergy( embSurfIndex, 0 ) * m_surfaceArea[ embSurfIndex ];
-<<<<<<< HEAD
-  stack.dEnergyIncrement_dPressure    = m_dEnergy_dPressure[ embSurfIndex ];
-  stack.dEnergyIncrement_dTemperature = m_dEnergy_dTemperature[ embSurfIndex ];
-=======
-  stack.dEnergyIncrement_dPressure    = m_dFluidDensity( embSurfIndex, 0, 0 ) * m_fluidInternalEnergy( embSurfIndex, DerivOffset::dP ) * volume;
-  stack.dEnergyIncrement_dTemperature = ( m_dFluidDensity( embSurfIndex, 0, 1 ) * m_fluidInternalEnergy( embSurfIndex, 0 ) +
-                                          m_fluidDensity( embSurfIndex, 0 ) * m_dFluidInternalEnergy( embSurfIndex, 0, DerivOffset::dT )  ) * volume;
->>>>>>> 133deac3
+  stack.dEnergyIncrement_dPressure    = m_dEnergy[ embSurfIndex ][ DerivOffset::dP ];
+  stack.dEnergyIncrement_dTemperature = m_dEnergy[ embSurfIndex ][ DerivOffset::dT ];
 
   globalIndex const fracturePressureDof        = m_fracturePresDofNumber[ embSurfIndex ];
   globalIndex const fractureTemperatureDof     = m_fracturePresDofNumber[ embSurfIndex ] + 1;
