--- conflicted
+++ resolved
@@ -5,11 +5,7 @@
  * Copyright (c) 2016-2024 Lawrence Livermore National Security LLC
  * Copyright (c) 2018-2024 Total, S.A
  * Copyright (c) 2018-2024 The Board of Trustees of the Leland Stanford Junior University
-<<<<<<< HEAD
- * Copyright (c) 2018-2024 Chevron
-=======
  * Copyright (c) 2023-2024 Chevron
->>>>>>> fe987d81
  * Copyright (c) 2019-     GEOS/GEOSX Contributors
  * All rights reserved
  *
@@ -213,12 +209,9 @@
 
   // Gauss contribution to Kww, Kwu and Kuw blocks
   real64 Kww_gauss[3][3]{}, Kwu_gauss[3][nUdof]{}, Kuw_gauss[nUdof][3]{}, Kwpm_gauss[3]{};
-<<<<<<< HEAD
-=======
 
   // Gauss contirbution to eqMStress which is EqMatrix*effStress, all stresses are in Voigt notation
   real64 eqMStress_gauss[3]{};
->>>>>>> fe987d81
 
   //  Compatibility, equilibrium and strain operators. The compatibility operator is constructed as
   //  a 3 x 6 because it is more convenient for construction purposes (reduces number of local var).
@@ -280,10 +273,7 @@
   LvArray::tensorOps::scaledAdd< 3, 3 >( stack.localKww, Kww_gauss, -detJ );
   LvArray::tensorOps::scaledAdd< 3, nUdof >( stack.localKwu, Kwu_gauss, -detJ );
   LvArray::tensorOps::scaledAdd< nUdof, 3 >( stack.localKuw, Kuw_gauss, -detJ );
-<<<<<<< HEAD
-=======
   LvArray::tensorOps::scaledAdd< 3 >( stack.localEqMStress, eqMStress_gauss, -detJ );
->>>>>>> fe987d81
 
   /// TODO: should this be negative???
   // I had No neg coz the total stress = effective stress - porePressure
