/*
 * ------------------------------------------------------------------------------------------------------------
 * SPDX-License-Identifier: LGPL-2.1-only
 *
 * Copyright (c) 2016-2024 Lawrence Livermore National Security LLC
 * Copyright (c) 2018-2024 Total, S.A
 * Copyright (c) 2018-2024 The Board of Trustees of the Leland Stanford Junior University
 * Copyright (c) 2023-2024 Chevron
 * Copyright (c) 2019-     GEOS/GEOSX Contributors
 * All rights reserved
 *
 * See top level LICENSE, COPYRIGHT, CONTRIBUTORS, NOTICE, and ACKNOWLEDGEMENTS files for details.
 * ------------------------------------------------------------------------------------------------------------
 */

/**
 * @file SinglePhasePoromechanicsEFEM_impl.hpp
 */

#ifndef GEOS_PHYSICSSOLVERS_MULTIPHYSICS_POROMECHANICSKERNELS_SINGLEPHASEPOROMECHANICSEFEM_IMPL_HPP_
#define GEOS_PHYSICSSOLVERS_MULTIPHYSICS_POROMECHANICSKERNELS_SINGLEPHASEPOROMECHANICSEFEM_IMPL_HPP_

#include "physicsSolvers/contact/ContactFields.hpp"
#include "constitutive/fluid/singlefluid/SingleFluidBase.hpp"
#include "physicsSolvers/fluidFlow/FlowSolverBaseFields.hpp"
#include "physicsSolvers/fluidFlow/SinglePhaseBaseFields.hpp"
#include "physicsSolvers/multiphysics/poromechanicsKernels/SinglePhasePoromechanics.hpp"
#include "physicsSolvers/multiphysics/poromechanicsKernels/SinglePhasePoromechanicsEFEM.hpp"
#include "physicsSolvers/contact/SolidMechanicsEFEMKernelsHelper.hpp"

namespace geos
{

namespace poromechanicsEFEMKernels
{

template< typename SUBREGION_TYPE,
          typename CONSTITUTIVE_TYPE,
          typename FE_TYPE >
SinglePhasePoromechanicsEFEM< SUBREGION_TYPE, CONSTITUTIVE_TYPE, FE_TYPE >::
SinglePhasePoromechanicsEFEM( NodeManager const & nodeManager,
                              EdgeManager const & edgeManager,
                              FaceManager const & faceManager,
                              localIndex const targetRegionIndex,
                              SUBREGION_TYPE const & elementSubRegion,
                              FE_TYPE const & finiteElementSpace,
                              CONSTITUTIVE_TYPE & inputConstitutiveType,
                              EmbeddedSurfaceSubRegion const & embeddedSurfSubRegion,
                              arrayView1d< globalIndex const > const dispDofNumber,
                              arrayView1d< globalIndex const > const jumpDofNumber,
                              string const inputFlowDofKey,
                              globalIndex const rankOffset,
                              CRSMatrixView< real64, globalIndex const > const inputMatrix,
                              arrayView1d< real64 > const inputRhs,
                              real64 const inputDt,
                              real64 const (&inputGravityVector)[3],
                              string const fluidModelKey ):
  Base( nodeManager,
        edgeManager,
        faceManager,
        targetRegionIndex,
        elementSubRegion,
        finiteElementSpace,
        inputConstitutiveType,
        dispDofNumber,
        rankOffset,
        inputMatrix,
        inputRhs,
        inputDt ),
  m_X( nodeManager.referencePosition()),
  m_disp( nodeManager.getField< fields::solidMechanics::totalDisplacement >() ),
  m_deltaDisp( nodeManager.getField< fields::solidMechanics::incrementalDisplacement >() ),
  m_w( embeddedSurfSubRegion.getField< fields::contact::dispJump >() ),
  m_effStress( inputConstitutiveType.getEffectiveStress()),
  m_matrixPresDofNumber( elementSubRegion.template getReference< array1d< globalIndex > >( inputFlowDofKey ) ),
  m_fracturePresDofNumber( embeddedSurfSubRegion.template getReference< array1d< globalIndex > >( inputFlowDofKey ) ),
  m_wDofNumber( jumpDofNumber ),
  m_solidDensity( inputConstitutiveType.getDensity() ),
  m_fluidDensity( embeddedSurfSubRegion.template getConstitutiveModel< constitutive::SingleFluidBase >( elementSubRegion.template getReference< string >( fluidModelKey ) ).density() ),
  m_fluidDensity_n( embeddedSurfSubRegion.template getConstitutiveModel< constitutive::SingleFluidBase >( elementSubRegion.template getReference< string >( fluidModelKey ) ).density_n() ),
  m_dFluidDensity_dPressure( embeddedSurfSubRegion.template getConstitutiveModel< constitutive::SingleFluidBase >( elementSubRegion.template getReference< string >(
                                                                                                                     fluidModelKey ) ).dDensity_dPressure() ),
  m_matrixPressure( elementSubRegion.template getField< fields::flow::pressure >() ),
  m_fracturePressure( embeddedSurfSubRegion.template getField< fields::flow::pressure >() ),
  m_porosity_n( inputConstitutiveType.getPorosity_n() ),
  m_tractionVec( embeddedSurfSubRegion.getField< fields::contact::traction >() ),
  m_dTraction_dJump( embeddedSurfSubRegion.getField< fields::contact::dTraction_dJump >() ),
  m_dTraction_dPressure( embeddedSurfSubRegion.getField< fields::contact::dTraction_dPressure >() ),
  m_nVec( embeddedSurfSubRegion.getNormalVector() ),
  m_tVec1( embeddedSurfSubRegion.getTangentVector1() ),
  m_tVec2( embeddedSurfSubRegion.getTangentVector2() ),
  m_surfaceCenter( embeddedSurfSubRegion.getElementCenter() ),
  m_surfaceArea( embeddedSurfSubRegion.getElementArea() ),
  m_elementVolume( elementSubRegion.getElementVolume() ),
  m_deltaVolume( elementSubRegion.template getField< fields::flow::deltaVolume >() ),
  m_fracturedElems( elementSubRegion.fracturedElementsList() ),
  m_cellsToEmbeddedSurfaces( elementSubRegion.embeddedSurfacesList().toViewConst() ),
  m_gravityVector{ inputGravityVector[0], inputGravityVector[1], inputGravityVector[2] },
  m_gravityAcceleration( LvArray::tensorOps::l2Norm< 3 >( inputGravityVector ) )
{}


//START_kernelLauncher
template< typename SUBREGION_TYPE,
          typename CONSTITUTIVE_TYPE,
          typename FE_TYPE >
template< typename POLICY,
          typename KERNEL_TYPE >
real64
SinglePhasePoromechanicsEFEM< SUBREGION_TYPE, CONSTITUTIVE_TYPE, FE_TYPE >::
kernelLaunch( localIndex const numElems,
              KERNEL_TYPE const & kernelComponent )
{
  GEOS_MARK_FUNCTION;

  GEOS_UNUSED_VAR( numElems );

  // Define a RAJA reduction variable to get the maximum residual contribution.
  RAJA::ReduceMax< ReducePolicy< POLICY >, real64 > maxResidual( 0 );

  forAll< POLICY >( kernelComponent.m_fracturedElems.size(),
                    [=] GEOS_HOST_DEVICE ( localIndex const i )
  {
    localIndex k = kernelComponent.m_fracturedElems[i];

    typename KERNEL_TYPE::StackVariables stack;

    kernelComponent.setup( k, stack );
    for( integer q=0; q<numQuadraturePointsPerElem; ++q )
    {
      kernelComponent.quadraturePointKernel( k, q, stack );
    }
    maxResidual.max( kernelComponent.complete( k, stack ) );

  } );

  return maxResidual.get();
}
//END_kernelLauncher

template< typename SUBREGION_TYPE,
          typename CONSTITUTIVE_TYPE,
          typename FE_TYPE >
GEOS_HOST_DEVICE
GEOS_FORCE_INLINE
void SinglePhasePoromechanicsEFEM< SUBREGION_TYPE, CONSTITUTIVE_TYPE, FE_TYPE >::
setup( localIndex const k,
       StackVariables & stack ) const
{
  localIndex const embSurfIndex = m_cellsToEmbeddedSurfaces[k][0];

  stack.hInv = m_surfaceArea[embSurfIndex] / m_elementVolume[k];

  for( localIndex a=0; a<numNodesPerElem; ++a )
  {
    localIndex const localNodeIndex = m_elemsToNodes( k, a );

    for( int i=0; i<3; ++i )
    {
      stack.dispEqnRowIndices[a*3+i] = m_dofNumber[localNodeIndex]+i-m_dofRankOffset;
      stack.dispColIndices[a*3+i]    = m_dofNumber[localNodeIndex]+i;
      stack.xLocal[ a ][ i ] = m_X[ localNodeIndex ][ i ];
      stack.dispLocal[ a*3 + i ] = m_disp[ localNodeIndex ][ i ];
      stack.deltaDispLocal[ a ][ i ] = m_deltaDisp[ localNodeIndex ][ i ];
    }
  }

  for( int i=0; i<3; ++i )
  {
    // need to grab the index.
    stack.jumpEqnRowIndices[i] = m_wDofNumber[embSurfIndex] + i - m_dofRankOffset;
    stack.jumpColIndices[i]    = m_wDofNumber[embSurfIndex] + i;
    stack.wLocal[ i ] = m_w[ embSurfIndex ][i];
    stack.tractionVec[ i ] = m_tractionVec[ embSurfIndex ][i] * m_surfaceArea[embSurfIndex];
    for( int ii=0; ii < 3; ++ii )
    {
      stack.dTractiondw[ i ][ ii ] = m_dTraction_dJump[embSurfIndex][i][ii] * m_surfaceArea[embSurfIndex];
    }
  }
}

template< typename SUBREGION_TYPE,
          typename CONSTITUTIVE_TYPE,
          typename FE_TYPE >
template< typename FUNC >
GEOS_HOST_DEVICE
GEOS_FORCE_INLINE
void SinglePhasePoromechanicsEFEM< SUBREGION_TYPE, CONSTITUTIVE_TYPE, FE_TYPE >::
quadraturePointKernel( localIndex const k,
                       localIndex const q,
                       StackVariables & stack,
                       FUNC && kernelOp ) const
{
<<<<<<< HEAD
=======

  // The quarature kernal deals with the fracture force balance (eq. 29 in https://onlinelibrary.wiley.com/doi/epdf/10.1002/nag.3168)
  // The total stress in matrix: sigma_tau = simga_eff_old + sigma_eff_incr - biot * p_m = sigma_eff_new - biot * p_m
  // We can either use formulation: sigma_eff_old + stiffness_matrix * incremental_strain - biot * p_m or directly effective_stress_current
  // - biot * p_m
  // The latter one is adopted here.

>>>>>>> 73d86e86
  localIndex const embSurfIndex = m_cellsToEmbeddedSurfaces[k][0];

  // Get displacement: (i) basis functions (N), (ii) basis function
  // derivatives (dNdX), and (iii) determinant of the Jacobian transformation
  // matrix times the quadrature weight (detJxW)
  real64 dNdX[numNodesPerElem][3];
  real64 const detJ = m_finiteElementSpace.template getGradN< FE_TYPE >( k, q, stack.xLocal, dNdX );

  // EFEM part starts here
  constexpr int nUdof = numNodesPerElem*3;

  // Gauss contribution to Kww, Kwu and Kuw blocks
  real64 Kww_gauss[3][3]{}, Kwu_gauss[3][nUdof]{}, Kuw_gauss[nUdof][3]{}, Kwpm_gauss[3]{};

  // Gauss contirbution to eqMStress which is EqMatrix*effStress, all stresses are in Voigt notation
  real64 eqMStress_gauss[3]{};

  //  Compatibility, equilibrium and strain operators. The compatibility operator is constructed as
  //  a 3 x 6 because it is more convenient for construction purposes (reduces number of local var).
  real64 compMatrix[3][6]{}, strainMatrix[6][nUdof]{}, eqMatrix[3][6]{};
  real64 matBD[nUdof][6]{}, matED[3][6]{};
  real64 biotCoefficient{};
  int Heaviside[ numNodesPerElem ]{};

  m_constitutiveUpdate.getBiotCoefficient( k, biotCoefficient );


  // TODO: asking for the stiffness here will only work for elastic models.  most other models
  //       need to know the strain increment to compute the current stiffness value.
  m_constitutiveUpdate.getElasticStiffness( k, q, stack.constitutiveStiffness );

  solidMechanicsEFEMKernelsHelper::computeHeavisideFunction< numNodesPerElem >( Heaviside,
                                                                                stack.xLocal,
                                                                                m_nVec[embSurfIndex],
                                                                                m_surfaceCenter[embSurfIndex] );


  solidMechanicsEFEMKernelsHelper::assembleEquilibriumOperator( eqMatrix,
                                                                m_nVec[embSurfIndex],
                                                                m_tVec1[embSurfIndex],
                                                                m_tVec2[embSurfIndex],
                                                                stack.hInv );

  solidMechanicsEFEMKernelsHelper::assembleCompatibilityOperator< numNodesPerElem >( compMatrix,
                                                                                     m_nVec[embSurfIndex],
                                                                                     m_tVec1[embSurfIndex],
                                                                                     m_tVec2[embSurfIndex],
                                                                                     Heaviside,
                                                                                     dNdX );

  solidMechanicsEFEMKernelsHelper::assembleStrainOperator< 6, nUdof, numNodesPerElem >( strainMatrix, dNdX );

  // transp(B)D
  LvArray::tensorOps::Rij_eq_AkiBkj< nUdof, 6, 6 >( matBD, strainMatrix, stack.constitutiveStiffness );
  // ED
  LvArray::tensorOps::Rij_eq_AikBkj< 3, 6, 6 >( matED, eqMatrix, stack.constitutiveStiffness );
  // EDC
  LvArray::tensorOps::Rij_eq_AikBjk< 3, 3, 6 >( Kww_gauss, matED, compMatrix );
  // EDB
  LvArray::tensorOps::Rij_eq_AikBkj< 3, nUdof, 6 >( Kwu_gauss, matED, strainMatrix );
  // transp(B)DB
  LvArray::tensorOps::Rij_eq_AikBjk< nUdof, 3, 6 >( Kuw_gauss, matBD, compMatrix );
  // EqMatrix * effStress
  LvArray::tensorOps::Ri_eq_AijBj< 3, 6 >( eqMStress_gauss, eqMatrix, m_effStress[k][q] );

  LvArray::tensorOps::fill< 3 >( Kwpm_gauss, 0 );
  for( int i=0; i < 3; ++i )
  {
    Kwpm_gauss[0] += eqMatrix[0][i];
    Kwpm_gauss[1] += eqMatrix[1][i];
    Kwpm_gauss[2] += eqMatrix[2][i];
  }

  // multiply by determinant and add to element matrix
  LvArray::tensorOps::scaledAdd< 3, 3 >( stack.localKww, Kww_gauss, -detJ );
  LvArray::tensorOps::scaledAdd< 3, nUdof >( stack.localKwu, Kwu_gauss, -detJ );
  LvArray::tensorOps::scaledAdd< nUdof, 3 >( stack.localKuw, Kuw_gauss, -detJ );
  LvArray::tensorOps::scaledAdd< 3 >( stack.localEqMStress, eqMStress_gauss, -detJ );

  /// TODO: should this be negative???
  // I had No neg coz the total stress = effective stress - porePressure
  // and all signs are flipped here.
  LvArray::tensorOps::scaledAdd< 3 >( stack.localKwpm, Kwpm_gauss, detJ*biotCoefficient );

  kernelOp( eqMatrix, detJ );

}

template< typename SUBREGION_TYPE,
          typename CONSTITUTIVE_TYPE,
          typename FE_TYPE >
GEOS_HOST_DEVICE
GEOS_FORCE_INLINE
real64 SinglePhasePoromechanicsEFEM< SUBREGION_TYPE, CONSTITUTIVE_TYPE, FE_TYPE >::
complete( localIndex const k,
          StackVariables & stack ) const
{
  real64 maxForce = 0;
  constexpr int nUdof = numNodesPerElem*3;

  globalIndex matrixPressureColIndex = m_matrixPresDofNumber[k];

  // Compute the local residuals
  LvArray::tensorOps::Ri_add_AijBj< 3, 3 >( stack.localJumpResidual, stack.localKww, stack.wLocal );
  LvArray::tensorOps::Ri_add_AijBj< nUdof, 3 >( stack.localDispResidual, stack.localKuw, stack.wLocal );
  // add EqM * effStress into the residual of enrichment nodes
  LvArray::tensorOps::add< 3 >( stack.localJumpResidual, stack.localEqMStress );

  // add pore pressure contribution
  LvArray::tensorOps::scaledAdd< 3 >( stack.localJumpResidual, stack.localKwpm, m_matrixPressure[ k ] );

  localIndex const embSurfIndex = m_cellsToEmbeddedSurfaces[k][0];

  // Add total traction contribution from penalty force and fracture pressure
  // total traction is T_total = -k * dispJump + pf (where dispJump < 0)
  // -1 is because k*dispJump was saved in tractionVec
  LvArray::tensorOps::scaledAdd< 3 >( stack.localJumpResidual, stack.tractionVec, -1 );
  LvArray::tensorOps::scaledAdd< 3, 3 >( stack.localKww, stack.dTractiondw, -1 );

  // fracture pressure only affects normal direction
  stack.localJumpResidual[0] += m_fracturePressure[embSurfIndex] * m_surfaceArea[embSurfIndex];
  // fracture force balance residual w.r.t. fracture pressure
  real64 const localJumpFracPressureJacobian = m_surfaceArea[embSurfIndex];

  // Mass balance accumulation
  real64 const newVolume = m_elementVolume( embSurfIndex ) + m_deltaVolume( embSurfIndex );
  real64 const newMass =  m_fluidDensity( embSurfIndex, 0 ) * newVolume;
  real64 const oldMass =  m_fluidDensity_n( embSurfIndex, 0 ) * m_elementVolume( embSurfIndex );
  real64 const localFlowResidual = ( newMass - oldMass );
  real64 const localFlowJumpJacobian = m_fluidDensity( embSurfIndex, 0 ) * m_surfaceArea[ embSurfIndex ];
  real64 const localFlowFlowJacobian = m_dFluidDensity_dPressure( embSurfIndex, 0 ) * newVolume;

  for( localIndex i = 0; i < nUdof; ++i )
  {
    localIndex const uDof = LvArray::integerConversion< localIndex >( stack.dispEqnRowIndices[ i ] );
    if( uDof < 0 || uDof >= m_matrix.numRows() )
      continue;

    RAJA::atomicAdd< parallelDeviceAtomic >( &m_rhs[uDof], stack.localDispResidual[i] );

    m_matrix.template addToRowBinarySearchUnsorted< parallelDeviceAtomic >( uDof,
                                                                            stack.jumpColIndices,
                                                                            stack.localKuw[i],
                                                                            3 );

  }

  for( localIndex i=0; i < 3; ++i )
  {
    localIndex const dof = LvArray::integerConversion< localIndex >( stack.jumpEqnRowIndices[ i ] );

    if( dof < 0 || dof >= m_matrix.numRows() )
      continue;

    RAJA::atomicAdd< parallelDeviceAtomic >( &m_rhs[dof], stack.localJumpResidual[i] );

    // fill in matrix
    m_matrix.template addToRowBinarySearchUnsorted< parallelDeviceAtomic >( dof,
                                                                            stack.jumpColIndices,
                                                                            stack.localKww[i],
                                                                            3 );
    m_matrix.template addToRowBinarySearchUnsorted< parallelDeviceAtomic >( dof,
                                                                            stack.dispColIndices,
                                                                            stack.localKwu[i],
                                                                            numNodesPerElem*3 );

    m_matrix.template addToRowBinarySearchUnsorted< parallelDeviceAtomic >( dof,
                                                                            &matrixPressureColIndex,
                                                                            &stack.localKwpm[i],
                                                                            1 );
  }

//    // it only affects the normal jump

  if( stack.jumpEqnRowIndices[0] >= 0 && stack.jumpEqnRowIndices[0] < m_matrix.numRows() )
  {

    m_matrix.template addToRowBinarySearchUnsorted< parallelDeviceAtomic >( stack.jumpEqnRowIndices[0],
                                                                            &m_fracturePresDofNumber[ embSurfIndex ],
                                                                            &localJumpFracPressureJacobian,
                                                                            1 );
  }

  localIndex const fracturePressureDof = m_fracturePresDofNumber[ embSurfIndex ] - m_dofRankOffset;
  if( fracturePressureDof >= 0 && fracturePressureDof < m_matrix.numRows() )
  {

    m_matrix.template addToRowBinarySearchUnsorted< parallelDeviceAtomic >( fracturePressureDof,
                                                                            &stack.jumpColIndices[0],
                                                                            &localFlowJumpJacobian,
                                                                            1 );

    m_matrix.template addToRowBinarySearchUnsorted< parallelDeviceAtomic >( fracturePressureDof,
                                                                            &m_fracturePresDofNumber[ embSurfIndex ],
                                                                            &localFlowFlowJacobian,
                                                                            1 );

    RAJA::atomicAdd< serialAtomic >( &m_rhs[ fracturePressureDof ], localFlowResidual );
  }

  return maxForce;
}


} // namespace poromechanicsEFEMKernels

} /* namespace geos */

#endif // GEOS_PHYSICSSOLVERS_MULTIPHYSICS_POROMECHANICSKERNELS_SINGLEPHASEPOROMECHANICSEFEM_IMPL_HPP_<|MERGE_RESOLUTION|>--- conflicted
+++ resolved
@@ -191,16 +191,12 @@
                        StackVariables & stack,
                        FUNC && kernelOp ) const
 {
-<<<<<<< HEAD
-=======
 
   // The quarature kernal deals with the fracture force balance (eq. 29 in https://onlinelibrary.wiley.com/doi/epdf/10.1002/nag.3168)
   // The total stress in matrix: sigma_tau = simga_eff_old + sigma_eff_incr - biot * p_m = sigma_eff_new - biot * p_m
   // We can either use formulation: sigma_eff_old + stiffness_matrix * incremental_strain - biot * p_m or directly effective_stress_current
   // - biot * p_m
   // The latter one is adopted here.
-
->>>>>>> 73d86e86
   localIndex const embSurfIndex = m_cellsToEmbeddedSurfaces[k][0];
 
   // Get displacement: (i) basis functions (N), (ii) basis function
