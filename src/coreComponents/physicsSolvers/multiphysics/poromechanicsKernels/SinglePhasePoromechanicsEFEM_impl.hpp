/*
 * ------------------------------------------------------------------------------------------------------------
 * SPDX-License-Identifier: LGPL-2.1-only
 *
 * Copyright (c) 2016-2024 Lawrence Livermore National Security LLC
 * Copyright (c) 2018-2024 Total, S.A
 * Copyright (c) 2018-2024 The Board of Trustees of the Leland Stanford Junior University
 * Copyright (c) 2023-2024 Chevron
 * Copyright (c) 2019-     GEOS/GEOSX Contributors
 * All rights reserved
 *
 * See top level LICENSE, COPYRIGHT, CONTRIBUTORS, NOTICE, and ACKNOWLEDGEMENTS files for details.
 * ------------------------------------------------------------------------------------------------------------
 */

/**
 * @file SinglePhasePoromechanicsEFEM_impl.hpp
 */

#ifndef GEOS_PHYSICSSOLVERS_MULTIPHYSICS_POROMECHANICSKERNELS_SINGLEPHASEPOROMECHANICSEFEM_IMPL_HPP_
#define GEOS_PHYSICSSOLVERS_MULTIPHYSICS_POROMECHANICSKERNELS_SINGLEPHASEPOROMECHANICSEFEM_IMPL_HPP_

#include "physicsSolvers/contact/ContactFields.hpp"
#include "constitutive/fluid/singlefluid/SingleFluidBase.hpp"
#include "physicsSolvers/fluidFlow/FlowSolverBaseFields.hpp"
#include "physicsSolvers/fluidFlow/SinglePhaseBaseFields.hpp"
#include "physicsSolvers/multiphysics/poromechanicsKernels/SinglePhasePoromechanics.hpp"
#include "physicsSolvers/multiphysics/poromechanicsKernels/SinglePhasePoromechanicsEFEM.hpp"
#include "physicsSolvers/contact/kernels/SolidMechanicsEFEMKernelsHelper.hpp"

namespace geos
{

namespace poromechanicsEFEMKernels
{

template< typename SUBREGION_TYPE,
          typename CONSTITUTIVE_TYPE,
          typename FE_TYPE >
SinglePhasePoromechanicsEFEM< SUBREGION_TYPE, CONSTITUTIVE_TYPE, FE_TYPE >::
SinglePhasePoromechanicsEFEM( NodeManager const & nodeManager,
                              EdgeManager const & edgeManager,
                              FaceManager const & faceManager,
                              localIndex const targetRegionIndex,
                              SUBREGION_TYPE const & elementSubRegion,
                              FE_TYPE const & finiteElementSpace,
                              CONSTITUTIVE_TYPE & inputConstitutiveType,
                              EmbeddedSurfaceSubRegion const & embeddedSurfSubRegion,
                              arrayView1d< globalIndex const > const dispDofNumber,
                              arrayView1d< globalIndex const > const jumpDofNumber,
                              string const inputFlowDofKey,
                              globalIndex const rankOffset,
                              CRSMatrixView< real64, globalIndex const > const inputMatrix,
                              arrayView1d< real64 > const inputRhs,
                              real64 const inputDt,
                              real64 const (&inputGravityVector)[3],
                              string const fluidModelKey ):
  Base( nodeManager,
        edgeManager,
        faceManager,
        targetRegionIndex,
        elementSubRegion,
        finiteElementSpace,
        inputConstitutiveType,
        dispDofNumber,
        rankOffset,
        inputMatrix,
        inputRhs,
        inputDt ),
  m_X( nodeManager.referencePosition()),
  m_disp( nodeManager.getField< fields::solidMechanics::totalDisplacement >() ),
  m_deltaDisp( nodeManager.getField< fields::solidMechanics::incrementalDisplacement >() ),
  m_w( embeddedSurfSubRegion.getField< fields::contact::dispJump >() ),
  m_effStress( inputConstitutiveType.getEffectiveStress()),
  m_matrixPresDofNumber( elementSubRegion.template getReference< array1d< globalIndex > >( inputFlowDofKey ) ),
  m_fracturePresDofNumber( embeddedSurfSubRegion.template getReference< array1d< globalIndex > >( inputFlowDofKey ) ),
  m_wDofNumber( jumpDofNumber ),
  m_solidDensity( inputConstitutiveType.getDensity() ),
  m_fluidDensity( embeddedSurfSubRegion.template getConstitutiveModel< constitutive::SingleFluidBase >( elementSubRegion.template getReference< string >( fluidModelKey ) ).density() ),
  m_dFluidDensity_dPressure( embeddedSurfSubRegion.template getConstitutiveModel< constitutive::SingleFluidBase >( elementSubRegion.template getReference< string >(
                                                                                                                     fluidModelKey ) ).dDensity_dPressure() ),
  m_matrixPressure( elementSubRegion.template getField< fields::flow::pressure >() ),
  m_fracturePressure( embeddedSurfSubRegion.template getField< fields::flow::pressure >() ),
  m_tractionVec( embeddedSurfSubRegion.getField< fields::contact::traction >() ),
  m_dTraction_dJump( embeddedSurfSubRegion.getField< fields::contact::dTraction_dJump >() ),
  m_dTraction_dPressure( embeddedSurfSubRegion.getField< fields::contact::dTraction_dPressure >() ),
  m_nVec( embeddedSurfSubRegion.getNormalVector() ),
  m_tVec1( embeddedSurfSubRegion.getTangentVector1() ),
  m_tVec2( embeddedSurfSubRegion.getTangentVector2() ),
  m_surfaceCenter( embeddedSurfSubRegion.getElementCenter() ),
  m_surfaceArea( embeddedSurfSubRegion.getElementArea() ),
  m_elementVolumeCell( elementSubRegion.getElementVolume() ),
  m_elementVolumeFrac( embeddedSurfSubRegion.getElementVolume() ),
  m_deltaVolume( embeddedSurfSubRegion.template getField< fields::flow::deltaVolume >() ),
<<<<<<< HEAD
  m_mass_n( embeddedSurfSubRegion.template getField< fields::flow::mass_n >() ),
=======
>>>>>>> 2e8a2fcf
  m_fracturedElems( elementSubRegion.fracturedElementsList() ),
  m_cellsToEmbeddedSurfaces( elementSubRegion.embeddedSurfacesList().toViewConst() ),
  m_gravityVector{ inputGravityVector[0], inputGravityVector[1], inputGravityVector[2] },
  m_gravityAcceleration( LvArray::tensorOps::l2Norm< 3 >( inputGravityVector ) )
{}


//START_kernelLauncher
template< typename SUBREGION_TYPE,
          typename CONSTITUTIVE_TYPE,
          typename FE_TYPE >
template< typename POLICY,
          typename KERNEL_TYPE >
real64
SinglePhasePoromechanicsEFEM< SUBREGION_TYPE, CONSTITUTIVE_TYPE, FE_TYPE >::
kernelLaunch( localIndex const numElems,
              KERNEL_TYPE const & kernelComponent )
{
  GEOS_MARK_FUNCTION;

  GEOS_UNUSED_VAR( numElems );

  // Define a RAJA reduction variable to get the maximum residual contribution.
  RAJA::ReduceMax< ReducePolicy< POLICY >, real64 > maxResidual( 0 );

  forAll< POLICY >( kernelComponent.m_fracturedElems.size(),
                    [=] GEOS_HOST_DEVICE ( localIndex const i )
  {
    localIndex k = kernelComponent.m_fracturedElems[i];
    typename KERNEL_TYPE::StackVariables stack;

    kernelComponent.setup( k, stack );
    for( integer q=0; q<numQuadraturePointsPerElem; ++q )
    {
      kernelComponent.quadraturePointKernel( k, q, stack );
    }
    maxResidual.max( kernelComponent.complete( k, stack ) );
  } );

  return maxResidual.get();
}
//END_kernelLauncher


template< typename SUBREGION_TYPE,
          typename CONSTITUTIVE_TYPE,
          typename FE_TYPE >
GEOS_HOST_DEVICE
GEOS_FORCE_INLINE
void SinglePhasePoromechanicsEFEM< SUBREGION_TYPE, CONSTITUTIVE_TYPE, FE_TYPE >::
setup( localIndex const k,
       StackVariables & stack ) const
{
  localIndex const embSurfIndex = m_cellsToEmbeddedSurfaces[k][0];

  stack.hInv = m_surfaceArea[embSurfIndex] / m_elementVolumeCell[k];
  for( localIndex a=0; a<numNodesPerElem; ++a )
  {
    localIndex const localNodeIndex = m_elemsToNodes( k, a );

    for( int i=0; i<3; ++i )
    {
      stack.dispEqnRowIndices[a*3+i] = m_dofNumber[localNodeIndex]+i-m_dofRankOffset;
      stack.dispColIndices[a*3+i]    = m_dofNumber[localNodeIndex]+i;
      stack.xLocal[ a ][ i ] = m_X[ localNodeIndex ][ i ];
      stack.dispLocal[ a*3 + i ] = m_disp[ localNodeIndex ][ i ];
      stack.deltaDispLocal[ a ][ i ] = m_deltaDisp[ localNodeIndex ][ i ];
    }
  }

  for( int i=0; i<3; ++i )
  {
    // need to grab the index.
    stack.jumpEqnRowIndices[i] = m_wDofNumber[embSurfIndex] + i - m_dofRankOffset;
    stack.jumpColIndices[i]    = m_wDofNumber[embSurfIndex] + i;
    stack.wLocal[ i ] = m_w[ embSurfIndex ][i];
    stack.tractionVec[ i ] = m_tractionVec[ embSurfIndex ][i] * m_surfaceArea[embSurfIndex];
    for( int ii=0; ii < 3; ++ii )
    {
      stack.dTractiondw[ i ][ ii ] = m_dTraction_dJump[embSurfIndex][i][ii] * m_surfaceArea[embSurfIndex];
    }
  }
}

template< typename SUBREGION_TYPE,
          typename CONSTITUTIVE_TYPE,
          typename FE_TYPE >
template< typename FUNC >
GEOS_HOST_DEVICE
GEOS_FORCE_INLINE
void SinglePhasePoromechanicsEFEM< SUBREGION_TYPE, CONSTITUTIVE_TYPE, FE_TYPE >::
quadraturePointKernel( localIndex const k,
                       localIndex const q,
                       StackVariables & stack,
                       FUNC && kernelOp ) const
{

  // The quarature kernal deals with the fracture force balance (eq. 29 in https://onlinelibrary.wiley.com/doi/epdf/10.1002/nag.3168)
  // The total stress in matrix: sigma_tau = simga_eff_old + sigma_eff_incr - biot * p_m = sigma_eff_new - biot * p_m
  // We can either use formulation: sigma_eff_old + stiffness_matrix * incremental_strain - biot * p_m or directly effective_stress_current
  // - biot * p_m
  // The latter one is adopted here.

  localIndex const embSurfIndex = m_cellsToEmbeddedSurfaces[k][0];

  // Get displacement: (i) basis functions (N), (ii) basis function
  // derivatives (dNdX), and (iii) determinant of the Jacobian transformation
  // matrix times the quadrature weight (detJxW)
  real64 dNdX[numNodesPerElem][3];
  real64 const detJ = m_finiteElementSpace.template getGradN< FE_TYPE >( k, q, stack.xLocal, dNdX );

  // EFEM part starts here
  constexpr int nUdof = numNodesPerElem*3;

  // Gauss contribution to Kww, Kwu and Kuw blocks
  real64 Kww_gauss[3][3]{}, Kwu_gauss[3][nUdof]{}, Kuw_gauss[nUdof][3]{}, Kwpm_gauss[3]{};

  // Gauss contirbution to eqMStress which is EqMatrix*effStress, all stresses are in Voigt notation
  real64 eqMStress_gauss[3]{};

  //  Compatibility, equilibrium and strain operators. The compatibility operator is constructed as
  //  a 3 x 6 because it is more convenient for construction purposes (reduces number of local var).
  real64 compMatrix[3][6]{}, strainMatrix[6][nUdof]{}, eqMatrix[3][6]{};
  real64 matBD[nUdof][6]{}, matED[3][6]{};
  real64 biotCoefficient{};
  int Heaviside[ numNodesPerElem ]{};

  m_constitutiveUpdate.getBiotCoefficient( k, biotCoefficient );


  // TODO: asking for the stiffness here will only work for elastic models.  most other models
  //       need to know the strain increment to compute the current stiffness value.
  m_constitutiveUpdate.getElasticStiffness( k, q, stack.constitutiveStiffness );

  solidMechanicsEFEMKernelsHelper::computeHeavisideFunction< numNodesPerElem >( Heaviside,
                                                                                stack.xLocal,
                                                                                m_nVec[embSurfIndex],
                                                                                m_surfaceCenter[embSurfIndex] );


  solidMechanicsEFEMKernelsHelper::assembleEquilibriumOperator( eqMatrix,
                                                                m_nVec[embSurfIndex],
                                                                m_tVec1[embSurfIndex],
                                                                m_tVec2[embSurfIndex],
                                                                stack.hInv );

  solidMechanicsEFEMKernelsHelper::assembleCompatibilityOperator< numNodesPerElem >( compMatrix,
                                                                                     m_nVec[embSurfIndex],
                                                                                     m_tVec1[embSurfIndex],
                                                                                     m_tVec2[embSurfIndex],
                                                                                     Heaviside,
                                                                                     dNdX );

  solidMechanicsEFEMKernelsHelper::assembleStrainOperator< 6, nUdof, numNodesPerElem >( strainMatrix, dNdX );

  // transp(B)D
  LvArray::tensorOps::Rij_eq_AkiBkj< nUdof, 6, 6 >( matBD, strainMatrix, stack.constitutiveStiffness );
  // ED
  LvArray::tensorOps::Rij_eq_AikBkj< 3, 6, 6 >( matED, eqMatrix, stack.constitutiveStiffness );
  // EDC
  LvArray::tensorOps::Rij_eq_AikBjk< 3, 3, 6 >( Kww_gauss, matED, compMatrix );
  // EDB
  LvArray::tensorOps::Rij_eq_AikBkj< 3, nUdof, 6 >( Kwu_gauss, matED, strainMatrix );
  // transp(B)DB
  LvArray::tensorOps::Rij_eq_AikBjk< nUdof, 3, 6 >( Kuw_gauss, matBD, compMatrix );
  // EqMatrix * effStress
  LvArray::tensorOps::Ri_eq_AijBj< 3, 6 >( eqMStress_gauss, eqMatrix, m_effStress[k][q] );

  LvArray::tensorOps::fill< 3 >( Kwpm_gauss, 0 );
  for( int i=0; i < 3; ++i )
  {
    Kwpm_gauss[0] += eqMatrix[0][i];
    Kwpm_gauss[1] += eqMatrix[1][i];
    Kwpm_gauss[2] += eqMatrix[2][i];
  }

  // multiply by determinant and add to element matrix
  LvArray::tensorOps::scaledAdd< 3, 3 >( stack.localKww, Kww_gauss, -detJ );
  LvArray::tensorOps::scaledAdd< 3, nUdof >( stack.localKwu, Kwu_gauss, -detJ );
  LvArray::tensorOps::scaledAdd< nUdof, 3 >( stack.localKuw, Kuw_gauss, -detJ );
  LvArray::tensorOps::scaledAdd< 3 >( stack.localEqMStress, eqMStress_gauss, -detJ );

  /// TODO: should this be negative???
  // I had No neg coz the total stress = effective stress - porePressure
  // and all signs are flipped here.
  LvArray::tensorOps::scaledAdd< 3 >( stack.localKwpm, Kwpm_gauss, detJ*biotCoefficient );

  kernelOp( eqMatrix, detJ );
}

template< typename SUBREGION_TYPE,
          typename CONSTITUTIVE_TYPE,
          typename FE_TYPE >
GEOS_HOST_DEVICE
GEOS_FORCE_INLINE
real64 SinglePhasePoromechanicsEFEM< SUBREGION_TYPE, CONSTITUTIVE_TYPE, FE_TYPE >::
complete( localIndex const k,
          StackVariables & stack ) const
{
  real64 maxForce = 0;
  constexpr int nUdof = numNodesPerElem*3;

  globalIndex matrixPressureColIndex = m_matrixPresDofNumber[k];

  // Compute the local residuals
  LvArray::tensorOps::Ri_add_AijBj< 3, 3 >( stack.localJumpResidual, stack.localKww, stack.wLocal );
  LvArray::tensorOps::Ri_add_AijBj< nUdof, 3 >( stack.localDispResidual, stack.localKuw, stack.wLocal );
  // add EqM * effStress into the residual of enrichment nodes
  LvArray::tensorOps::add< 3 >( stack.localJumpResidual, stack.localEqMStress );

  // add pore pressure contribution
  LvArray::tensorOps::scaledAdd< 3 >( stack.localJumpResidual, stack.localKwpm, m_matrixPressure[ k ] );

  localIndex const embSurfIndex = m_cellsToEmbeddedSurfaces[k][0];

  // Add total traction contribution from penalty force and fracture pressure
  // total traction is T_total = -k * dispJump + pf (where dispJump < 0)
  // -1 is because k*dispJump was saved in tractionVec
  LvArray::tensorOps::scaledAdd< 3 >( stack.localJumpResidual, stack.tractionVec, -1 );
  LvArray::tensorOps::scaledAdd< 3, 3 >( stack.localKww, stack.dTractiondw, -1 );

  // fracture pressure only affects normal direction
  stack.localJumpResidual[0] += m_fracturePressure[embSurfIndex] * m_surfaceArea[embSurfIndex];
  // fracture force balance residual w.r.t. fracture pressure
  real64 const localJumpFracPressureJacobian = m_surfaceArea[embSurfIndex];

  // Mass balance accumulation
  real64 const newVolume = m_elementVolumeFrac( embSurfIndex ) + m_deltaVolume( embSurfIndex );
<<<<<<< HEAD
  real64 const localFlowResidual = m_fluidDensity( embSurfIndex, 0 ) * newVolume - m_mass_n[embSurfIndex];
=======
  real64 const newMass = m_fluidDensity( embSurfIndex, 0 ) * newVolume;
  real64 const oldMass = m_fluidDensity_n( embSurfIndex, 0 ) * m_elementVolumeFrac( embSurfIndex );
  real64 const localFlowResidual = ( newMass - oldMass );
>>>>>>> 2e8a2fcf
  real64 const localFlowJumpJacobian = m_fluidDensity( embSurfIndex, 0 ) * m_surfaceArea[ embSurfIndex ];
  real64 const localFlowFlowJacobian = m_dFluidDensity_dPressure( embSurfIndex, 0 ) * newVolume;

  for( localIndex i = 0; i < nUdof; ++i )
  {
    localIndex const uDof = LvArray::integerConversion< localIndex >( stack.dispEqnRowIndices[ i ] );
    if( uDof < 0 || uDof >= m_matrix.numRows() )
      continue;

    RAJA::atomicAdd< parallelDeviceAtomic >( &m_rhs[uDof], stack.localDispResidual[i] );

    m_matrix.template addToRowBinarySearchUnsorted< parallelDeviceAtomic >( uDof,
                                                                            stack.jumpColIndices,
                                                                            stack.localKuw[i],
                                                                            3 );

  }

  for( localIndex i=0; i < 3; ++i )
  {
    localIndex const dof = LvArray::integerConversion< localIndex >( stack.jumpEqnRowIndices[ i ] );

    if( dof < 0 || dof >= m_matrix.numRows() )
      continue;

    RAJA::atomicAdd< parallelDeviceAtomic >( &m_rhs[dof], stack.localJumpResidual[i] );

    // fill in matrix
    m_matrix.template addToRowBinarySearchUnsorted< parallelDeviceAtomic >( dof,
                                                                            stack.jumpColIndices,
                                                                            stack.localKww[i],
                                                                            3 );
    m_matrix.template addToRowBinarySearchUnsorted< parallelDeviceAtomic >( dof,
                                                                            stack.dispColIndices,
                                                                            stack.localKwu[i],
                                                                            numNodesPerElem*3 );

    m_matrix.template addToRowBinarySearchUnsorted< parallelDeviceAtomic >( dof,
                                                                            &matrixPressureColIndex,
                                                                            &stack.localKwpm[i],
                                                                            1 );
  }

//    // it only affects the normal jump

  if( stack.jumpEqnRowIndices[0] >= 0 && stack.jumpEqnRowIndices[0] < m_matrix.numRows() )
  {

    m_matrix.template addToRowBinarySearchUnsorted< parallelDeviceAtomic >( stack.jumpEqnRowIndices[0],
                                                                            &m_fracturePresDofNumber[ embSurfIndex ],
                                                                            &localJumpFracPressureJacobian,
                                                                            1 );
  }

  localIndex const fracturePressureDof = m_fracturePresDofNumber[ embSurfIndex ] - m_dofRankOffset;
  if( fracturePressureDof >= 0 && fracturePressureDof < m_matrix.numRows() )
  {

    m_matrix.template addToRowBinarySearchUnsorted< parallelDeviceAtomic >( fracturePressureDof,
                                                                            &stack.jumpColIndices[0],
                                                                            &localFlowJumpJacobian,
                                                                            1 );

    m_matrix.template addToRowBinarySearchUnsorted< parallelDeviceAtomic >( fracturePressureDof,
                                                                            &m_fracturePresDofNumber[ embSurfIndex ],
                                                                            &localFlowFlowJacobian,
                                                                            1 );

    RAJA::atomicAdd< serialAtomic >( &m_rhs[ fracturePressureDof ], localFlowResidual );
  }

  return maxForce;
}


} // namespace poromechanicsEFEMKernels

} /* namespace geos */

#endif // GEOS_PHYSICSSOLVERS_MULTIPHYSICS_POROMECHANICSKERNELS_SINGLEPHASEPOROMECHANICSEFEM_IMPL_HPP_<|MERGE_RESOLUTION|>--- conflicted
+++ resolved
@@ -92,10 +92,7 @@
   m_elementVolumeCell( elementSubRegion.getElementVolume() ),
   m_elementVolumeFrac( embeddedSurfSubRegion.getElementVolume() ),
   m_deltaVolume( embeddedSurfSubRegion.template getField< fields::flow::deltaVolume >() ),
-<<<<<<< HEAD
   m_mass_n( embeddedSurfSubRegion.template getField< fields::flow::mass_n >() ),
-=======
->>>>>>> 2e8a2fcf
   m_fracturedElems( elementSubRegion.fracturedElementsList() ),
   m_cellsToEmbeddedSurfaces( elementSubRegion.embeddedSurfacesList().toViewConst() ),
   m_gravityVector{ inputGravityVector[0], inputGravityVector[1], inputGravityVector[2] },
@@ -324,13 +321,7 @@
 
   // Mass balance accumulation
   real64 const newVolume = m_elementVolumeFrac( embSurfIndex ) + m_deltaVolume( embSurfIndex );
-<<<<<<< HEAD
   real64 const localFlowResidual = m_fluidDensity( embSurfIndex, 0 ) * newVolume - m_mass_n[embSurfIndex];
-=======
-  real64 const newMass = m_fluidDensity( embSurfIndex, 0 ) * newVolume;
-  real64 const oldMass = m_fluidDensity_n( embSurfIndex, 0 ) * m_elementVolumeFrac( embSurfIndex );
-  real64 const localFlowResidual = ( newMass - oldMass );
->>>>>>> 2e8a2fcf
   real64 const localFlowJumpJacobian = m_fluidDensity( embSurfIndex, 0 ) * m_surfaceArea[ embSurfIndex ];
   real64 const localFlowFlowJacobian = m_dFluidDensity_dPressure( embSurfIndex, 0 ) * newVolume;
 
