--- conflicted
+++ resolved
@@ -150,10 +150,7 @@
   localIndex const embSurfIndex = m_cellsToEmbeddedSurfaces[k][0];
 
   stack.hInv = m_surfaceArea[embSurfIndex] / m_elementVolumeCell[k];
-<<<<<<< HEAD
-
-=======
->>>>>>> a599f70d
+
   for( localIndex a=0; a<numNodesPerElem; ++a )
   {
     localIndex const localNodeIndex = m_elemsToNodes( k, a );
@@ -326,13 +323,8 @@
 
   // Mass balance accumulation
   real64 const newVolume = m_elementVolumeFrac( embSurfIndex ) + m_deltaVolume( embSurfIndex );
-<<<<<<< HEAD
-  real64 const newMass =  m_fluidDensity( embSurfIndex, 0 ) * newVolume;
-  real64 const oldMass =  m_fluidDensity_n( embSurfIndex, 0 ) * m_elementVolumeFrac( embSurfIndex );
-=======
   real64 const newMass = m_fluidDensity( embSurfIndex, 0 ) * newVolume;
   real64 const oldMass = m_fluidDensity_n( embSurfIndex, 0 ) * m_elementVolumeFrac( embSurfIndex );
->>>>>>> a599f70d
   real64 const localFlowResidual = ( newMass - oldMass );
   real64 const localFlowJumpJacobian = m_fluidDensity( embSurfIndex, 0 ) * m_surfaceArea[ embSurfIndex ];
   real64 const localFlowFlowJacobian = m_dFluidDensity_dPressure( embSurfIndex, 0 ) * newVolume;
