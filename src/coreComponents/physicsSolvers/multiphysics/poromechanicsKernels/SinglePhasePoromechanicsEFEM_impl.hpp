--- conflicted
+++ resolved
@@ -150,12 +150,7 @@
 {
   localIndex const embSurfIndex = m_cellsToEmbeddedSurfaces[k][0];
 
-<<<<<<< HEAD
-  stack.hInv = m_surfaceArea[embSurfIndex] / m_elementVolume[k];
-
-=======
   stack.hInv = m_surfaceArea[embSurfIndex] / m_elementVolumeCell[k];
->>>>>>> 2586344b
   for( localIndex a=0; a<numNodesPerElem; ++a )
   {
     localIndex const localNodeIndex = m_elemsToNodes( k, a );
