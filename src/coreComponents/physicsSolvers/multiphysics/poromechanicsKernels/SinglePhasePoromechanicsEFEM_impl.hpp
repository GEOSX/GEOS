--- conflicted
+++ resolved
@@ -76,17 +76,12 @@
   m_fracturePresDofNumber( embeddedSurfSubRegion.template getReference< array1d< globalIndex > >( inputFlowDofKey ) ),
   m_wDofNumber( jumpDofNumber ),
   m_fluidMass( embeddedSurfSubRegion.template getField< fields::flow::mass >() ),
-  m_dFluidMass_dPressure( embeddedSurfSubRegion.template getField< fields::flow::dMass_dPressure >() ),
   m_fluidMass_n( embeddedSurfSubRegion.template getField< fields::flow::mass_n >() ),
+  m_dFluidMass( embeddedSurfSubRegion.template getField< fields::flow::dMass_dPressure >() ),
   m_fluidDensity( embeddedSurfSubRegion.template getConstitutiveModel< constitutive::SingleFluidBase >( elementSubRegion.template getReference< string >( fluidModelKey ) ).density() ),
-<<<<<<< HEAD
-  m_dFluidDensity_dPressure( embeddedSurfSubRegion.template getConstitutiveModel< constitutive::SingleFluidBase >( elementSubRegion.template getReference< string >(
-                                                                                                                     fluidModelKey ) ).dDensity_dPressure() ),
-=======
   m_fluidDensity_n( embeddedSurfSubRegion.template getConstitutiveModel< constitutive::SingleFluidBase >( elementSubRegion.template getReference< string >( fluidModelKey ) ).density_n() ),
   m_dFluidDensity( embeddedSurfSubRegion.template getConstitutiveModel< constitutive::SingleFluidBase >( elementSubRegion.template getReference< string >(
                                                                                                            fluidModelKey ) ).dDensity() ),
->>>>>>> 133deac3
   m_matrixPressure( elementSubRegion.template getField< fields::flow::pressure >() ),
   m_fracturePressure( embeddedSurfSubRegion.template getField< fields::flow::pressure >() ),
   m_porosity_n( inputConstitutiveType.getPorosity_n() ),
@@ -330,11 +325,7 @@
   // Mass balance accumulation
   real64 const localFlowResidual = m_fluidMass[embSurfIndex] - m_fluidMass_n[embSurfIndex];
   real64 const localFlowJumpJacobian = m_fluidDensity( embSurfIndex, 0 ) * m_surfaceArea[ embSurfIndex ];
-<<<<<<< HEAD
-  real64 const localFlowFlowJacobian = m_dFluidMass_dPressure[ embSurfIndex ];
-=======
-  real64 const localFlowFlowJacobian = m_dFluidDensity( embSurfIndex, 0, DerivOffset::dP ) * newVolume;
->>>>>>> 133deac3
+  real64 const localFlowFlowJacobian = m_dFluidMass[ embSurfIndex ][ DerivOffset::dP ];
 
   for( localIndex i = 0; i < nUdof; ++i )
   {
