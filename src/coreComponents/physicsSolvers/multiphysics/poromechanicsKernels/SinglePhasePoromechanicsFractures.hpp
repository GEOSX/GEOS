--- conflicted
+++ resolved
@@ -5,11 +5,7 @@
  * Copyright (c) 2016-2024 Lawrence Livermore National Security LLC
  * Copyright (c) 2018-2024 Total, S.A
  * Copyright (c) 2018-2024 The Board of Trustees of the Leland Stanford Junior University
-<<<<<<< HEAD
- * Copyright (c) 2018-2024 Chevron
-=======
  * Copyright (c) 2023-2024 Chevron
->>>>>>> fe987d81
  * Copyright (c) 2019-     GEOS/GEOSX Contributors
  * All rights reserved
  *
@@ -52,19 +48,11 @@
    * @param[out] hydraulicAperture the effecture aperture
    * @param[in] fractureTraction the fracture traction
    */
-<<<<<<< HEAD
-  template< typename POLICY, typename POROUS_WRAPPER, typename CONTACT_WRAPPER >
-  static void
-  launch( localIndex const size,
-          POROUS_WRAPPER const & porousMaterialWrapper,
-          CONTACT_WRAPPER const & contactWrapper,
-=======
   template< typename POLICY, typename POROUS_WRAPPER, typename HYDRAULIC_APERTURE_WRAPPER >
   static void
   launch( localIndex const size,
           POROUS_WRAPPER const & porousMaterialWrapper,
           HYDRAULIC_APERTURE_WRAPPER const & contactWrapper,
->>>>>>> fe987d81
           arrayView2d< real64 const > const & dispJump,
           arrayView1d< real64 const > const & pressure,
           arrayView1d< real64 const > const & area,
@@ -82,15 +70,11 @@
       aperture[k] = dispJump[k][0]; // the first component of the jump is the normal one.
 
       real64 dHydraulicAperture_dNormalJump = 0.0;
-<<<<<<< HEAD
-      hydraulicAperture[k] = contactWrapper.computeHydraulicAperture( aperture[k], dHydraulicAperture_dNormalJump );
-=======
       real64 dHydraulicAperture_dNormalTraction = 0.0;
       hydraulicAperture[k] = contactWrapper.computeHydraulicAperture( aperture[k],
                                                                       fractureTraction[k][0],
                                                                       dHydraulicAperture_dNormalJump,
                                                                       dHydraulicAperture_dNormalTraction );
->>>>>>> fe987d81
 
       deltaVolume[k] = hydraulicAperture[k] * area[k] - volume[k];
 
@@ -98,17 +82,11 @@
       real64 const traction[3] = LVARRAY_TENSOROPS_INIT_LOCAL_3 ( fractureTraction[k] );
 
       porousMaterialWrapper.updateStateFromPressureApertureJumpAndTraction( k, 0, pressure[k],
-<<<<<<< HEAD
-                                                                            oldHydraulicAperture[k], hydraulicAperture[k],
-                                                                            dHydraulicAperture_dNormalJump,
-                                                                            jump, traction );
-=======
                                                                             oldHydraulicAperture[k],
                                                                             hydraulicAperture[k],
                                                                             dHydraulicAperture_dNormalJump,
                                                                             jump,
                                                                             traction );
->>>>>>> fe987d81
 
     } );
   }
