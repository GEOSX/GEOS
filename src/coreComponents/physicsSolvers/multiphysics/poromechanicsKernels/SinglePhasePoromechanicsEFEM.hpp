--- conflicted
+++ resolved
@@ -5,11 +5,7 @@
  * Copyright (c) 2016-2024 Lawrence Livermore National Security LLC
  * Copyright (c) 2018-2024 Total, S.A
  * Copyright (c) 2018-2024 The Board of Trustees of the Leland Stanford Junior University
-<<<<<<< HEAD
- * Copyright (c) 2018-2024 Chevron
-=======
  * Copyright (c) 2023-2024 Chevron
->>>>>>> fe987d81
  * Copyright (c) 2019-     GEOS/GEOSX Contributors
  * All rights reserved
  *
@@ -33,23 +29,6 @@
 namespace poromechanicsEFEMKernels
 {
 
-<<<<<<< HEAD
-/**
- * @brief Internal struct to provide no-op defaults used in the inclusion
- *   of lambda functions into kernel component functions.
- * @struct NoOpFunc
- */
-struct NoOpFunc
-{
-  template< typename ... Ts >
-  GEOS_HOST_DEVICE
-  constexpr void
-  operator()( Ts && ... ) const {}
-};
-
-
-=======
->>>>>>> fe987d81
 template< typename SUBREGION_TYPE,
           typename CONSTITUTIVE_TYPE,
           typename FE_TYPE >
@@ -232,20 +211,12 @@
   void setup( localIndex const k,
               StackVariables & stack ) const;
 
-<<<<<<< HEAD
-  template< typename FUNC = poromechanicsEFEMKernels::NoOpFunc >
-=======
   template< typename FUNC = NoOpFunc >
->>>>>>> fe987d81
   GEOS_HOST_DEVICE
   void quadraturePointKernel( localIndex const k,
                               localIndex const q,
                               StackVariables & stack,
-<<<<<<< HEAD
-                              FUNC && kernelOp = poromechanicsEFEMKernels::NoOpFunc{} ) const;
-=======
                               FUNC && kernelOp = NoOpFunc{} ) const;
->>>>>>> fe987d81
 
   /**
    * @copydoc geos::finiteElement::ImplicitKernelBase::complete
@@ -375,18 +346,12 @@
       // update aperture to be equal to the normal displacement jump
       aperture[k] = dispJump[k][0]; // the first component of the jump is the normal one.
 
-<<<<<<< HEAD
-      real64 dHydraulicAperture_dNormalJump = 0;
-      hydraulicAperture[k] = contactWrapper.computeHydraulicAperture( aperture[k],
-                                                                      dHydraulicAperture_dNormalJump );
-=======
       real64 dHydraulicAperture_dNormalJump = 0.0;
       real64 dHydraulicAperture_dNormalTraction = 0.0;
       hydraulicAperture[k] = contactWrapper.computeHydraulicAperture( aperture[k],
                                                                       fractureEffectiveTraction[k][0],
                                                                       dHydraulicAperture_dNormalJump,
                                                                       dHydraulicAperture_dNormalTraction );
->>>>>>> fe987d81
 
       deltaVolume[k] = hydraulicAperture[k] * area[k] - volume[k];
 
@@ -398,11 +363,7 @@
       porousMaterialWrapper.updateStateFromPressureApertureJumpAndTraction( k, 0, pressure[k],
                                                                             oldHydraulicAperture[k], hydraulicAperture[k],
                                                                             dHydraulicAperture_dNormalJump,
-<<<<<<< HEAD
-                                                                            jump, traction );
-=======
                                                                             jump, effectiveTraction );
->>>>>>> fe987d81
 
     } );
   }
