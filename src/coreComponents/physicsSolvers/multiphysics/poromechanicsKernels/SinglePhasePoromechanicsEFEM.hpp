/*
 * ------------------------------------------------------------------------------------------------------------
 * SPDX-License-Identifier: LGPL-2.1-only
 *
 * Copyright (c) 2016-2024 Lawrence Livermore National Security LLC
 * Copyright (c) 2018-2024 TotalEnergies
 * Copyright (c) 2018-2024 The Board of Trustees of the Leland Stanford Junior University
 * Copyright (c) 2023-2024 Chevron
 * Copyright (c) 2019-     GEOS/GEOSX Contributors
 * All rights reserved
 *
 * See top level LICENSE, COPYRIGHT, CONTRIBUTORS, NOTICE, and ACKNOWLEDGEMENTS files for details.
 * ------------------------------------------------------------------------------------------------------------
 */

/**
 * @file SinglePhasePoromechanicsEFEM.hpp
 */

#ifndef GEOS_PHYSICSSOLVERS_MULTIPHYSICS_POROMECHANICSKERNELS_SINGLEPHASEPOROMECHANICSEFEM_HPP_
#define GEOS_PHYSICSSOLVERS_MULTIPHYSICS_POROMECHANICSKERNELS_SINGLEPHASEPOROMECHANICSEFEM_HPP_

#include "finiteElement/kernelInterface/ImplicitKernelBase.hpp"
#include "codingUtilities/Utilities.hpp"

namespace geos
{

namespace poromechanicsEFEMKernels
{

template< typename SUBREGION_TYPE,
          typename CONSTITUTIVE_TYPE,
          typename FE_TYPE >
class SinglePhasePoromechanicsEFEM :
  public finiteElement::ImplicitKernelBase< SUBREGION_TYPE,
                                            CONSTITUTIVE_TYPE,
                                            FE_TYPE,
                                            3,
                                            3 >
{
public:
  /// Alias for the base class;
  using Base = finiteElement::ImplicitKernelBase< SUBREGION_TYPE,
                                                  CONSTITUTIVE_TYPE,
                                                  FE_TYPE,
                                                  3,
                                                  3 >;

  using DerivOffset = constitutive::singlefluid::DerivativeOffsetC< 0 >;
  /// Maximum number of nodes per element, which is equal to the maxNumTestSupportPointPerElem and
  /// maxNumTrialSupportPointPerElem by definition. When the FE_TYPE is not a Virtual Element, this
  /// will be the actual number of nodes per element.
  static constexpr int numNodesPerElem = Base::maxNumTestSupportPointsPerElem;
  /// Compile time value for the number of gotquadrature points per element.
  static constexpr int numQuadraturePointsPerElem = FE_TYPE::numQuadraturePoints;
  using Base::numDofPerTestSupportPoint;
  using Base::numDofPerTrialSupportPoint;
  using Base::m_dofNumber;
  using Base::m_dofRankOffset;
  using Base::m_matrix;
  using Base::m_rhs;
  using Base::m_elemsToNodes;
  using Base::m_constitutiveUpdate;
  using Base::m_finiteElementSpace;
  using Base::m_dt;


  SinglePhasePoromechanicsEFEM( NodeManager const & nodeManager,
                                EdgeManager const & edgeManager,
                                FaceManager const & faceManager,
                                localIndex const targetRegionIndex,
                                SUBREGION_TYPE const & elementSubRegion,
                                FE_TYPE const & finiteElementSpace,
                                CONSTITUTIVE_TYPE & inputConstitutiveType,
                                EmbeddedSurfaceSubRegion const & embeddedSurfSubRegion,
                                arrayView1d< globalIndex const > const dispDofNumber,
                                arrayView1d< globalIndex const > const jumpDofNumber,
                                string const inputFlowDofKey,
                                globalIndex const rankOffset,
                                CRSMatrixView< real64, globalIndex const > const inputMatrix,
                                arrayView1d< real64 > const inputRhs,
                                real64 const inputDt,
                                real64 const (&inputGravityVector)[3],
                                string const fluidModelKey );

  //*****************************************************************************
  /**
   * @class StackVariables
   * @copydoc geos::finiteElement::ImplicitKernelBase::StackVariables
   *
   * Adds a stack array for the displacement, incremental displacement, and the
   * constitutive stiffness.
   */
  struct StackVariables : public Base::StackVariables
  {
public:

    /// The number of displacement dofs per element.
    static constexpr int numUdofs = numNodesPerElem * 3;


    /// The number of jump dofs per element.
    static constexpr int numWdofs = 3;

    /// Constructor.
    GEOS_HOST_DEVICE
    StackVariables():
      Base::StackVariables(),
            dispEqnRowIndices{ 0 },
      dispColIndices{ 0 },
      jumpEqnRowIndices{ 0 },
      jumpColIndices{ 0 },
      localDispResidual{ 0.0 },
      localJumpResidual{ 0.0 },
      localKww{ { 0.0 } },
      localKwu{ { 0.0 } },
      localKuw{ { 0.0 } },
      localEqMStress { 0.0 },
      localKwpm{ 0.0 },
      localKwpf( 0.0 ),
      wLocal(),
      dispLocal(),
      deltaDispLocal(),
      hInv(),
      xLocal(),
      tractionVec(),
      dTractiondw{ { 0.0 } },
      constitutiveStiffness()
    {}

    /// C-array storage for the element local row degrees of freedom.
    globalIndex dispEqnRowIndices[numUdofs];

    /// C-array storage for the element local column degrees of freedom.
    globalIndex dispColIndices[numUdofs];

    /// C-array storage for the element local row degrees of freedom.
    globalIndex jumpEqnRowIndices[numWdofs];

    /// C-array storage for the element local column degrees of freedom.
    globalIndex jumpColIndices[numWdofs];

    /// C-array storage for the element local Ru residual vector.
    real64 localDispResidual[numUdofs];

    /// C-array storage for the element local Rw residual vector.
    real64 localJumpResidual[numWdofs];

    /// C-array storage for the element local Kww matrix.
    real64 localKww[numWdofs][numWdofs];

    /// C-array storage for the element local Kwu matrix.
    real64 localKwu[numWdofs][numUdofs];

    /// C-array storage for the element local Kuw matrix.
    real64 localKuw[numUdofs][numWdofs];

    /// C-array storage for the element local EqM*effStress vector.
    real64 localEqMStress[numWdofs];

    /// C-array storage for the element local Kwpm matrix.
    real64 localKwpm[numWdofs];

    /// C-array storage for the element local Kwpf matrix.
    real64 localKwpf;

    /// Stack storage for the element local jump vector
    real64 wLocal[3];

    /// Stack storage for the element displacement vector.
    real64 dispLocal[numUdofs];

    // Stack storage for incremental displacement
    real64 deltaDispLocal[numNodesPerElem][numDofPerTrialSupportPoint];

    /// Stack storage for Area/Volume
    real64 hInv;

    /// local nodal coordinates
    real64 xLocal[ numNodesPerElem ][ 3 ];

    /// Stack storage for the traction
    real64 tractionVec[3];

    /// Stack storage for the derivative of the traction
    real64 dTractiondw[3][3];

    /// Stack storage for the constitutive stiffness at a quadrature point.
    real64 constitutiveStiffness[ 6 ][ 6 ];
  };
  //*****************************************************************************

  //START_kernelLauncher
  template< typename POLICY,
            typename KERNEL_TYPE >
  static real64
  kernelLaunch( localIndex const numElems,
                KERNEL_TYPE const & kernelComponent );
  //END_kernelLauncher


  /**
   * @brief Copy global values from primary field to a local stack array.
   * @copydoc ::geos::finiteElement::ImplicitKernelBase::setup
   *
   * For the SinglePhasePoromechanicsEFEM implementation, global values from the displacement,
   * incremental displacement, and degree of freedom numbers are placed into
   * element local stack storage.
   */
  GEOS_HOST_DEVICE
  void setup( localIndex const k,
              StackVariables & stack ) const;

  template< typename FUNC = NoOpFunc >
  GEOS_HOST_DEVICE
  void quadraturePointKernel( localIndex const k,
                              localIndex const q,
                              StackVariables & stack,
                              FUNC && kernelOp = NoOpFunc{} ) const;

  /**
   * @copydoc geos::finiteElement::ImplicitKernelBase::complete
   */
  GEOS_HOST_DEVICE
  real64 complete( localIndex const k,
                   StackVariables & stack ) const;

protected:
  /// The array containing the nodal position array.
  arrayView2d< real64 const, nodes::REFERENCE_POSITION_USD > const m_X;

  /// The rank-global displacement array.
  arrayView2d< real64 const, nodes::TOTAL_DISPLACEMENT_USD > const m_disp;

  /// The rank-global incremental displacement array.
  arrayView2d< real64 const, nodes::INCR_DISPLACEMENT_USD > const m_deltaDisp;

  arrayView2d< real64 const > const m_w;

  /// The effective stress at the current time
  arrayView3d< real64 const, solid::STRESS_USD > m_effStress;

  /// The global degree of freedom number
  arrayView1d< globalIndex const > const m_matrixPresDofNumber;

  arrayView1d< globalIndex const > const m_fracturePresDofNumber;

  arrayView1d< globalIndex const > const m_wDofNumber;

  /// The rank global fluid mass
  arrayView1d< real64 const > const m_fluidMass;
  arrayView1d< real64 const > const m_dFluidMass_dPressure;
  arrayView1d< real64 const > const m_fluidMass_n;

  /// The rank global densities
<<<<<<< HEAD
  arrayView2d< real64 const > const m_fluidDensity;
  arrayView2d< real64 const > const m_dFluidDensity_dPressure;
=======
  arrayView2d< real64 const > const m_solidDensity;
  arrayView2d< real64 const, constitutive::singlefluid::USD_FLUID > const m_fluidDensity;
  arrayView2d< real64 const, constitutive::singlefluid::USD_FLUID > const m_fluidDensity_n;
  arrayView3d< real64 const, constitutive::singlefluid::USD_FLUID_DER > const m_dFluidDensity;
>>>>>>> 133deac3

  /// The rank-global fluid pressure array.
  arrayView1d< real64 const > const m_matrixPressure;

  /// The rank-global fluid pressure array.
  arrayView1d< real64 const > const m_fracturePressure;

  /// The rank-global delta-fluid pressure array.
  arrayView2d< real64 const > const m_porosity_n;

  arrayView2d< real64 const > const m_tractionVec;

  arrayView3d< real64 const > const m_dTraction_dJump;

  arrayView1d< real64 const > const m_dTraction_dPressure;

  arrayView2d< real64 const > const m_nVec;

  arrayView2d< real64 const > const m_tVec1;

  arrayView2d< real64 const > const m_tVec2;

  arrayView2d< real64 const > const m_surfaceCenter;

  arrayView1d< real64 const > const m_surfaceArea;

  arrayView1d< real64 const > const m_elementVolumeCell;

  arrayView1d< real64 const > const m_elementVolumeFrac;

  arrayView1d< real64 const > const m_deltaVolume;

  SortedArrayView< localIndex const > const m_fracturedElems;

  ArrayOfArraysView< localIndex const > const m_cellsToEmbeddedSurfaces;

  /// The gravity vector.
  real64 const m_gravityVector[3];
  real64 const m_gravityAcceleration;

};


using SinglePhaseKernelFactory = finiteElement::KernelFactory< SinglePhasePoromechanicsEFEM,
                                                               EmbeddedSurfaceSubRegion const &,
                                                               arrayView1d< globalIndex const > const,
                                                               arrayView1d< globalIndex const > const,
                                                               string const,
                                                               globalIndex const,
                                                               CRSMatrixView< real64, globalIndex const > const,
                                                               arrayView1d< real64 > const,
                                                               real64 const,
                                                               real64 const (&)[3],
                                                               string const >;

/**
 * @brief A struct to perform volume, aperture and fracture traction updates
 */
struct StateUpdateKernel
{

  /**
   * @brief Launch the kernel function doing volume, aperture and fracture traction updates
   * @tparam POLICY the type of policy used in the kernel launch
   * @tparam CONTACT_WRAPPER the type of contact wrapper doing the fracture traction updates
   * @param[in] size the size of the subregion
   * @param[in] contactWrapper the wrapper implementing the contact relationship
   * @param[in] dispJump the displacement jump
   * @param[in] pressure the pressure
   * @param[in] area the area
   * @param[in] volume the volume
   * @param[out] deltaVolume the change in volume
   * @param[out] aperture the aperture
   * @param[out] hydraulicAperture the effecture aperture
   * @param[out] fractureContactTraction the fracture contact traction
   */
  template< typename POLICY, typename POROUS_WRAPPER, typename CONTACT_WRAPPER >
  static void
  launch( localIndex const size,
          CONTACT_WRAPPER const & contactWrapper,
          POROUS_WRAPPER const & porousMaterialWrapper,
          arrayView2d< real64 const > const & dispJump,
          arrayView1d< real64 const > const & pressure,
          arrayView1d< real64 const > const & area,
          arrayView1d< real64 const > const & volume,
          arrayView1d< real64 > const & deltaVolume,
          arrayView1d< real64 > const & aperture,
          arrayView1d< real64 const > const & oldHydraulicAperture,
          arrayView1d< real64 > const & hydraulicAperture,
          arrayView2d< real64 > const & fractureEffectiveTraction )
  {
    forAll< POLICY >( size, [=] GEOS_HOST_DEVICE ( localIndex const k )
    {
      // update aperture to be equal to the normal displacement jump
      aperture[k] = dispJump[k][0]; // the first component of the jump is the normal one.

      real64 dHydraulicAperture_dNormalJump = 0.0;
      real64 dHydraulicAperture_dNormalTraction = 0.0;
      hydraulicAperture[k] = contactWrapper.computeHydraulicAperture( aperture[k],
                                                                      fractureEffectiveTraction[k][0],
                                                                      dHydraulicAperture_dNormalJump,
                                                                      dHydraulicAperture_dNormalTraction );

      deltaVolume[k] = hydraulicAperture[k] * area[k] - volume[k];

      real64 const jump[3] = LVARRAY_TENSOROPS_INIT_LOCAL_3 ( dispJump[k] );
      real64 const effectiveTraction[3] = LVARRAY_TENSOROPS_INIT_LOCAL_3 ( fractureEffectiveTraction[k] );

      // all perm update models below should need effective traction instead of total traction
      // (total traction is combined forces of fluid pressure and effective traction)
      porousMaterialWrapper.updateStateFromPressureApertureJumpAndTraction( k, 0, pressure[k],
                                                                            oldHydraulicAperture[k], hydraulicAperture[k],
                                                                            dHydraulicAperture_dNormalJump,
                                                                            jump, effectiveTraction );

    } );
  }
};

} // namespace poromechanicsEFEMKernels

} /* namespace geos */

#endif // GEOS_PHYSICSSOLVERS_MULTIPHYSICS_POROMECHANICSKERNELS_SINGLEPHASEPOROMECHANICSEFEM_HPP_<|MERGE_RESOLUTION|>--- conflicted
+++ resolved
@@ -254,15 +254,10 @@
   arrayView1d< real64 const > const m_fluidMass_n;
 
   /// The rank global densities
-<<<<<<< HEAD
-  arrayView2d< real64 const > const m_fluidDensity;
-  arrayView2d< real64 const > const m_dFluidDensity_dPressure;
-=======
   arrayView2d< real64 const > const m_solidDensity;
   arrayView2d< real64 const, constitutive::singlefluid::USD_FLUID > const m_fluidDensity;
   arrayView2d< real64 const, constitutive::singlefluid::USD_FLUID > const m_fluidDensity_n;
   arrayView3d< real64 const, constitutive::singlefluid::USD_FLUID_DER > const m_dFluidDensity;
->>>>>>> 133deac3
 
   /// The rank-global fluid pressure array.
   arrayView1d< real64 const > const m_matrixPressure;
