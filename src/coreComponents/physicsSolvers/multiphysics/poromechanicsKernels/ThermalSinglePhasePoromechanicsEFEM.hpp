--- conflicted
+++ resolved
@@ -61,11 +61,7 @@
   using Base::m_dFluidDensity_dPressure;
   using Base::m_porosity_n;
   using Base::m_surfaceArea;
-<<<<<<< HEAD
-  using Base::m_elementVolumeCell;
-=======
   using Base::m_elementVolumeFrac;
->>>>>>> a599f70d
   using Base::m_deltaVolume;
   using Base::m_cellsToEmbeddedSurfaces;
   using Base::m_dt;
