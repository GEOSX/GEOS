/*
 * ------------------------------------------------------------------------------------------------------------
 * SPDX-License-Identifier: LGPL-2.1-only
 *
 * Copyright (c) 2016-2024 Lawrence Livermore National Security LLC
 * Copyright (c) 2018-2024 TotalEnergies
 * Copyright (c) 2018-2024 The Board of Trustees of the Leland Stanford Junior University
 * Copyright (c) 2023-2024 Chevron
 * Copyright (c) 2019-     GEOS/GEOSX Contributors
 * All rights reserved
 *
 * See top level LICENSE, COPYRIGHT, CONTRIBUTORS, NOTICE, and ACKNOWLEDGEMENTS files for details.
 * ------------------------------------------------------------------------------------------------------------
 */

/**
 * @file ThermalSinglePhasePoromechanicsEFEM.hpp
 */

#ifndef GEOS_PHYSICSSOLVERS_MULTIPHYSICS_POROMECHANICSKERNELS_THERMALSINGLEPHASEPOROMECHANICSEFEM_HPP_
#define GEOS_PHYSICSSOLVERS_MULTIPHYSICS_POROMECHANICSKERNELS_THERMALSINGLEPHASEPOROMECHANICSEFEM_HPP_

#include "physicsSolvers/multiphysics/poromechanicsKernels/SinglePhasePoromechanicsEFEM.hpp"
#include "constitutive/fluid/singlefluid/SingleFluidLayouts.hpp"
namespace geos
{

namespace thermoPoromechanicsEFEMKernels
{
template< typename SUBREGION_TYPE,
          typename CONSTITUTIVE_TYPE,
          typename FE_TYPE >
class ThermalSinglePhasePoromechanicsEFEM :
  public poromechanicsEFEMKernels::SinglePhasePoromechanicsEFEM< SUBREGION_TYPE,
                                                                 CONSTITUTIVE_TYPE,
                                                                 FE_TYPE >
{
public:
  /// Alias for the base class;
  using Base = poromechanicsEFEMKernels::SinglePhasePoromechanicsEFEM< SUBREGION_TYPE,
                                                                       CONSTITUTIVE_TYPE,
                                                                       FE_TYPE >;

  using DerivOffset = constitutive::singlefluid::DerivativeOffsetC< 1 >;

  static constexpr int numNodesPerElem = Base::maxNumTestSupportPointsPerElem;
  static constexpr int numQuadraturePointsPerElem = FE_TYPE::numQuadraturePoints;

  using Base::numDofPerTestSupportPoint;
  using Base::numDofPerTrialSupportPoint;
  using Base::m_dofNumber;
  using Base::m_dofRankOffset;
  using Base::m_matrix;
  using Base::m_rhs;
  using Base::m_elemsToNodes;
  using Base::m_constitutiveUpdate;
  using Base::m_finiteElementSpace;
  using Base::m_fracturePresDofNumber;
  using Base::m_matrixPresDofNumber;
  using Base::m_wDofNumber;
  using Base::m_fluidDensity;
<<<<<<< HEAD
  using Base::m_dFluidDensity_dPressure;
=======
  using Base::m_fluidDensity_n;
  using Base::m_dFluidDensity;
>>>>>>> 133deac3
  using Base::m_porosity_n;
  using Base::m_surfaceArea;
  using Base::m_elementVolumeFrac;
  using Base::m_deltaVolume;
  using Base::m_cellsToEmbeddedSurfaces;
  using Base::m_dt;

  ThermalSinglePhasePoromechanicsEFEM( NodeManager const & nodeManager,
                                       EdgeManager const & edgeManager,
                                       FaceManager const & faceManager,
                                       localIndex const targetRegionIndex,
                                       SUBREGION_TYPE const & elementSubRegion,
                                       FE_TYPE const & finiteElementSpace,
                                       CONSTITUTIVE_TYPE & inputConstitutiveType,
                                       EmbeddedSurfaceSubRegion const & embeddedSurfSubRegion,
                                       arrayView1d< globalIndex const > const dispDofNumber,
                                       arrayView1d< globalIndex const > const jumpDofNumber,
                                       string const inputFlowDofKey,
                                       globalIndex const rankOffset,
                                       CRSMatrixView< real64, globalIndex const > const inputMatrix,
                                       arrayView1d< real64 > const inputRhs,
                                       real64 const inputDt,
                                       real64 const (&inputGravityVector)[3],
                                       string const fluidModelKey );

  //*****************************************************************************
  /**
   * @class StackVariables
   * @copydoc geos::finiteElement::ImplicitKernelBase::StackVariables
   *
   * Adds a stack array for the displacement, incremental displacement, and the
   * constitutive stiffness.
   */
  struct StackVariables : public Base::StackVariables
  {
public:

    /// The number of displacement dofs per element.
    static constexpr int numUdofs = numNodesPerElem * 3;


    /// The number of jump dofs per element.
    static constexpr int numWdofs = 3;

    /// Constructor.
    GEOS_HOST_DEVICE
    StackVariables():
      Base::StackVariables(),
            dFluidMassIncrement_dTemperature( 0.0 ),
      energyIncrement( 0.0 ),
      dEnergyIncrement_dJump( 0.0 ),
      dEnergyIncrement_dPressure( 0.0 ),
      dEnergyIncrement_dTemperature( 0.0 ),
      localKwTm{ 0.0 }
    {}

    /// Derivative of fluid mass accumulation wrt temperature
    real64 dFluidMassIncrement_dTemperature{};
    /// Energy accumulation
    real64 energyIncrement{};
    /// Derivative of energy accumulation wrt normal jump
    real64 dEnergyIncrement_dJump{};
    /// Derivative of energy accumulation wrt pressure
    real64 dEnergyIncrement_dPressure{};
    /// Derivative of energy accumulation wrt temperature
    real64 dEnergyIncrement_dTemperature{};
    /// C-array storage for the element local KwTm matrix.
    real64 localKwTm[numWdofs]{};
  };
  //*****************************************************************************


  //START_kernelLauncher
  template< typename POLICY,
            typename KERNEL_TYPE >
  static real64
  kernelLaunch( localIndex const numElems,
                KERNEL_TYPE const & kernelComponent );
  //END_kernelLauncher


  GEOS_HOST_DEVICE
  void setup( localIndex const k,
              StackVariables & stack ) const;

  GEOS_HOST_DEVICE
  void quadraturePointKernel( localIndex const k,
                              localIndex const q,
                              StackVariables & stack ) const;

  /**
   * @copydoc geos::finiteElement::ImplicitKernelBase::complete
   */
  GEOS_HOST_DEVICE
  real64 complete( localIndex const k,
                   StackVariables & stack ) const;

private:

<<<<<<< HEAD
  /// Views on fluid density derivative wrt temperature
  arrayView1d< real64 const > const m_dFluidMass_dTemperature;

  /// Views on fluid density derivative wrt temperature
  arrayView2d< real64 const > const m_dFluidDensity_dTemperature;

  /// Views on fluid internal energy
  arrayView2d< real64 const > const m_fluidInternalEnergy;

  /// Views on energy
  arrayView1d< real64 const > const m_energy;
  arrayView1d< real64 const > const m_dEnergy_dPressure;
  arrayView1d< real64 const > const m_dEnergy_dTemperature;
  arrayView1d< real64 const > const m_energy_n;
=======
  /// Views on fluid internal energy
  arrayView2d< real64 const, constitutive::singlefluid::USD_FLUID > const m_fluidInternalEnergy_n;
  arrayView2d< real64 const, constitutive::singlefluid::USD_FLUID > const m_fluidInternalEnergy;
  arrayView3d< real64 const, constitutive::singlefluid::USD_FLUID_DER > const m_dFluidInternalEnergy;
>>>>>>> 133deac3

  /// Views on temperature
  arrayView1d< real64 const > const m_temperature;
  arrayView1d< real64 const > const m_temperature_n;

  /// The rank-global fluid pressure array.
  arrayView1d< real64 const > const m_matrixTemperature;
};


using ThermalSinglePhasePoromechanicsEFEMKernelFactory = finiteElement::KernelFactory< ThermalSinglePhasePoromechanicsEFEM,
                                                                                       EmbeddedSurfaceSubRegion const &,
                                                                                       arrayView1d< globalIndex const > const,
                                                                                       arrayView1d< globalIndex const > const,
                                                                                       string const,
                                                                                       globalIndex const,
                                                                                       CRSMatrixView< real64, globalIndex const > const,
                                                                                       arrayView1d< real64 > const,
                                                                                       real64 const,
                                                                                       real64 const (&)[3],
                                                                                       string const >;

} // namespace thermoPoromechanicsEFEMKernels

} /* namespace geos */

#endif // GEOS_PHYSICSSOLVERS_MULTIPHYSICS_POROMECHANICSKERNELS_THERMALSINGLEPHASEPOROMECHANICSEFEM_HPP_<|MERGE_RESOLUTION|>--- conflicted
+++ resolved
@@ -58,13 +58,7 @@
   using Base::m_fracturePresDofNumber;
   using Base::m_matrixPresDofNumber;
   using Base::m_wDofNumber;
-  using Base::m_fluidDensity;
-<<<<<<< HEAD
-  using Base::m_dFluidDensity_dPressure;
-=======
-  using Base::m_fluidDensity_n;
   using Base::m_dFluidDensity;
->>>>>>> 133deac3
   using Base::m_porosity_n;
   using Base::m_surfaceArea;
   using Base::m_elementVolumeFrac;
@@ -164,27 +158,19 @@
 
 private:
 
-<<<<<<< HEAD
-  /// Views on fluid density derivative wrt temperature
-  arrayView1d< real64 const > const m_dFluidMass_dTemperature;
-
-  /// Views on fluid density derivative wrt temperature
-  arrayView2d< real64 const > const m_dFluidDensity_dTemperature;
+  /// Views on fluid density derivatives
+  arrayView2d< real64 const > const m_dFluidMass;
+
+  /// Views on fluid density derivatives
+  arrayView3d< real64 const, constitutive::singlefluid::USD_FLUID_DER > const m_dFluidDensity;
 
   /// Views on fluid internal energy
-  arrayView2d< real64 const > const m_fluidInternalEnergy;
+  arrayView2d< real64 const, constitutive::singlefluid::USD_FLUID > const m_fluidInternalEnergy;
 
   /// Views on energy
   arrayView1d< real64 const > const m_energy;
-  arrayView1d< real64 const > const m_dEnergy_dPressure;
-  arrayView1d< real64 const > const m_dEnergy_dTemperature;
   arrayView1d< real64 const > const m_energy_n;
-=======
-  /// Views on fluid internal energy
-  arrayView2d< real64 const, constitutive::singlefluid::USD_FLUID > const m_fluidInternalEnergy_n;
-  arrayView2d< real64 const, constitutive::singlefluid::USD_FLUID > const m_fluidInternalEnergy;
-  arrayView3d< real64 const, constitutive::singlefluid::USD_FLUID_DER > const m_dFluidInternalEnergy;
->>>>>>> 133deac3
+  arrayView2d< real64 const > const m_dEnergy;
 
   /// Views on temperature
   arrayView1d< real64 const > const m_temperature;
