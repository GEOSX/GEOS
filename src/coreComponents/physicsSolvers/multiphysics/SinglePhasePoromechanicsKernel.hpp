--- conflicted
+++ resolved
@@ -116,11 +116,7 @@
     m_gravityAcceleration( LvArray::tensorOps::l2Norm< 3 >( inputGravityVector ) ),
     m_solidDensity( inputConstitutiveType.getDensity() ),
     m_fluidDensity( elementSubRegion.template getConstitutiveModel< constitutive::SingleFluidBase >( elementSubRegion.template getReference< string >( fluidModelKey ) ).density() ),
-<<<<<<< HEAD
-    m_fluidDensityOld( elementSubRegion.template getConstitutiveModel< constitutive::SingleFluidBase >( elementSubRegion.template getReference< string >( fluidModelKey ) ).densityOld() ),
-=======
-    m_fluidDensity_n( elementSubRegion.template getExtrinsicData< extrinsicMeshData::flow::density_n >() ),
->>>>>>> 6e527c51
+    m_fluidDensity_n( elementSubRegion.template getConstitutiveModel< constitutive::SingleFluidBase >( elementSubRegion.template getReference< string >( fluidModelKey ) ).density_n() ),
     m_initialFluidDensity( elementSubRegion.template getConstitutiveModel< constitutive::SingleFluidBase >( elementSubRegion.template getReference< string >( fluidModelKey ) ).initialDensity() ),
     m_dFluidDensity_dPressure( elementSubRegion.template getConstitutiveModel< constitutive::SingleFluidBase >( elementSubRegion.template getReference< string >( fluidModelKey ) ).dDensity_dPressure() ),
     m_flowDofNumber( elementSubRegion.template getReference< array1d< globalIndex > >( inputFlowDofKey )),
@@ -306,11 +302,7 @@
                                                        m_gravityVector,
                                                        m_solidDensity( k, q ),
                                                        m_initialFluidDensity( k, q ),
-<<<<<<< HEAD
-                                                       m_fluidDensityOld( k, q ),
-=======
-                                                       m_fluidDensity_n( k ),
->>>>>>> 6e527c51
+                                                       m_fluidDensity_n( k, q ),
                                                        m_fluidDensity( k, q ),
                                                        m_dFluidDensity_dPressure( k, q ),
                                                        totalStress,
@@ -501,11 +493,7 @@
   /// The rank global densities
   arrayView2d< real64 const > const m_solidDensity;
   arrayView2d< real64 const > const m_fluidDensity;
-<<<<<<< HEAD
-  arrayView2d< real64 const > const m_fluidDensityOld;
-=======
-  arrayView1d< real64 const > const m_fluidDensity_n;
->>>>>>> 6e527c51
+  arrayView2d< real64 const > const m_fluidDensity_n;
   arrayView2d< real64 const > const m_initialFluidDensity;
   arrayView2d< real64 const > const m_dFluidDensity_dPressure;
 
