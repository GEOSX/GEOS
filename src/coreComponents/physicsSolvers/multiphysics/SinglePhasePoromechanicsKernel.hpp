/*
 * ------------------------------------------------------------------------------------------------------------
 * SPDX-License-Identifier: LGPL-2.1-only
 *
 * Copyright (c) 2018-2020 Lawrence Livermore National Security LLC
 * Copyright (c) 2018-2020 The Board of Trustees of the Leland Stanford Junior University
 * Copyright (c) 2018-2020 TotalEnergies
 * Copyright (c) 2019-     GEOSX Contributors
 * All rights reserved
 *
 * See top level LICENSE, COPYRIGHT, CONTRIBUTORS, NOTICE, and ACKNOWLEDGEMENTS files for details.
 * ------------------------------------------------------------------------------------------------------------
 */

/**
 * @file SinglePhasePoromechanicsKernel.hpp
 */

#ifndef GEOSX_PHYSICSSOLVERS_MULTIPHYSICS_SINGLEPHASEPOROMECHANICSKERNEL_HPP_
#define GEOSX_PHYSICSSOLVERS_MULTIPHYSICS_SINGLEPHASEPOROMECHANICSKERNEL_HPP_

#include "physicsSolvers/fluidFlow/FlowSolverBaseFields.hpp"
#include "physicsSolvers/fluidFlow/SinglePhaseBaseFields.hpp"
#include "physicsSolvers/multiphysics/PoromechanicsKernelBase.hpp"

namespace geosx
{

namespace poromechanicsKernels
{

/**
 * @brief Implements kernels for solving quasi-static single-phase poromechanics.
 * @copydoc geosx::finiteElement::ImplicitKernelBase
 * @tparam NUM_NODES_PER_ELEM The number of nodes per element for the
 *                            @p SUBREGION_TYPE.
 * @tparam UNUSED An unused parameter since we are assuming that the test and
 *                trial space have the same number of support points.
 *
 * ### SinglePhasePoromechanics Description
 * Implements the KernelBase interface functions required for solving the
 * quasi-static single-phase poromechanics problem using one of the
 * "finite element kernel application" functions such as
 * geosx::finiteElement::RegionBasedKernelApplication.
 *
 */
template< typename SUBREGION_TYPE,
          typename CONSTITUTIVE_TYPE,
          typename FE_TYPE >
class SinglePhasePoromechanicsKernel :
  public PoromechanicsKernelBase< SUBREGION_TYPE,
                                  CONSTITUTIVE_TYPE,
                                  FE_TYPE >
{
public:

  /// Alias for the base class;
  using Base = PoromechanicsKernelBase< SUBREGION_TYPE,
                                        CONSTITUTIVE_TYPE,
                                        FE_TYPE >;

  /// Maximum number of nodes per element, which is equal to the maxNumTestSupportPointPerElem and
  /// maxNumTrialSupportPointPerElem by definition. When the FE_TYPE is not a Virtual Element, this
  /// will be the actual number of nodes per element.
  static constexpr int numNodesPerElem = Base::maxNumTestSupportPointsPerElem;
  using Base::numDofPerTestSupportPoint;
  using Base::numDofPerTrialSupportPoint;
  using Base::m_dofNumber;
  using Base::m_dofRankOffset;
  using Base::m_matrix;
  using Base::m_rhs;
  using Base::m_gravityAcceleration;
  using Base::m_gravityVector;
  using Base::m_elemsToNodes;
  using Base::m_constitutiveUpdate;
  using Base::m_finiteElementSpace;
  using Base::m_solidDensity;
  using Base::m_pressure;
  using Base::m_pressure_n;

  /**
   * @brief Constructor
   * @copydoc geosx::finiteElement::ImplicitKernelBase::ImplicitKernelBase
   * @param inputGravityVector The gravity vector.
   */
<<<<<<< HEAD
  SinglePhasePoromechanicsKernel( NodeManager const & nodeManager,
                                  EdgeManager const & edgeManager,
                                  FaceManager const & faceManager,
                                  localIndex const targetRegionIndex,
                                  SUBREGION_TYPE const & elementSubRegion,
                                  FE_TYPE const & finiteElementSpace,
                                  CONSTITUTIVE_TYPE & inputConstitutiveType,
                                  arrayView1d< globalIndex const > const inputDispDofNumber,
                                  string const inputFlowDofKey,
                                  globalIndex const rankOffset,
                                  CRSMatrixView< real64, globalIndex const > const inputMatrix,
                                  arrayView1d< real64 > const inputRhs,
                                  real64 const (&gravityVector)[3],
                                  string const fluidModelKey ):
=======
  SinglePhase( NodeManager const & nodeManager,
               EdgeManager const & edgeManager,
               FaceManager const & faceManager,
               localIndex const targetRegionIndex,
               SUBREGION_TYPE const & elementSubRegion,
               FE_TYPE const & finiteElementSpace,
               CONSTITUTIVE_TYPE & inputConstitutiveType,
               arrayView1d< globalIndex const > const inputDispDofNumber,
               globalIndex const rankOffset,
               CRSMatrixView< real64, globalIndex const > const inputMatrix,
               arrayView1d< real64 > const inputRhs,
               real64 const (&inputGravityVector)[3],
               string const inputFlowDofKey,
               string const fluidModelKey ):
>>>>>>> 9d7cd0d8
    Base( nodeManager,
          edgeManager,
          faceManager,
          targetRegionIndex,
          elementSubRegion,
          finiteElementSpace,
          inputConstitutiveType,
          inputDispDofNumber,
          inputFlowDofKey,
          rankOffset,
          inputMatrix,
          inputRhs,
          gravityVector,
          fluidModelKey ),
    m_fluidDensity( elementSubRegion.template getConstitutiveModel< constitutive::SingleFluidBase >( elementSubRegion.template getReference< string >( fluidModelKey ) ).density() ),
    m_fluidDensity_n( elementSubRegion.template getConstitutiveModel< constitutive::SingleFluidBase >( elementSubRegion.template getReference< string >( fluidModelKey ) ).density_n() ),
    m_dFluidDensity_dPressure( elementSubRegion.template getConstitutiveModel< constitutive::SingleFluidBase >( elementSubRegion.template getReference< string >( fluidModelKey ) ).dDensity_dPressure() )
  {}

  //*****************************************************************************
  /**
   * @class StackVariables
   * @copydoc geosx::finiteElement::ImplicitKernelBase::StackVariables
   *
   * Adds a stack array for the displacement, incremental displacement, and the
   * constitutive stiffness.
   */
  struct StackVariables : public Base::StackVariables
  {
public:

    /// Constructor.
    GEOSX_HOST_DEVICE
    StackVariables():
      Base::StackVariables()
    {}

    /// Mass accumulation
    real64 fluidMassIncrement{};
    /// Derivative of mass accumulation wrt volumetric strain increment
    real64 dFluidMassIncrement_dVolStrainIncrement{};
    /// Derivative of mass accumulation wrt pressure
    real64 dFluidMassIncrement_dPressure{};

    // Storage for mass residual and degrees of freedom

    /// Mass balance residual
    real64 localResidualMass[1]{};
    /// Derivative of mass balance residual wrt displacement
    real64 dLocalResidualMass_dDisplacement[1][Base::StackVariables::numDispDofPerElem]{};
    /// Derivative of mass balance residual wrt pressure
    real64 dLocalResidualMass_dPressure[1][1]{};

  };
  //*****************************************************************************

  /**
   * @brief Helper function to compute 1) the total stress, 2) the body force term, and 3) the fluidMassIncrement
   * using quantities returned by the PorousSolid constitutive model.
   * This function also computes the derivatives of these three quantities wrt primary variables
   * @param[in] k the element index
   * @param[in] q the quadrature point index
   * @param[in] strainIncrement the strain increment used in total stress and porosity computation
   * @param[inout] stack the stack variables
   */
  GEOSX_HOST_DEVICE
  GEOSX_FORCE_INLINE
  void
  smallStrainUpdate( localIndex const k,
                     localIndex const q,
                     real64 const ( &strainIncrement )[6],
                     StackVariables & stack ) const
  {
    real64 porosity = 0.0;
    real64 porosity_n = 0.0;
    real64 dPorosity_dVolStrain = 0.0;
    real64 dPorosity_dPressure = 0.0;
    real64 dPorosity_dTemperature = 0.0;
    real64 dSolidDensity_dPressure = 0.0;

    // Step 1: call the constitutive model to evaluate the total stress and compute porosity
    m_constitutiveUpdate.smallStrainUpdatePoromechanics( k, q,
                                                         m_pressure_n[k],
                                                         m_pressure[k],
                                                         stack.deltaTemperatureFromInit,
                                                         stack.deltaTemperatureFromLastStep,
                                                         strainIncrement,
                                                         stack.totalStress,
                                                         stack.dTotalStress_dPressure,
                                                         stack.dTotalStress_dTemperature,
                                                         stack.stiffness,
                                                         porosity,
                                                         porosity_n,
                                                         dPorosity_dVolStrain,
                                                         dPorosity_dPressure,
                                                         dPorosity_dTemperature,
                                                         dSolidDensity_dPressure );

    // Step 2: compute the body force
    if( m_gravityAcceleration > 0.0 )
    {
      computeBodyForce( k, q,
                        porosity,
                        dPorosity_dVolStrain,
                        dPorosity_dPressure,
                        dPorosity_dTemperature,
                        dSolidDensity_dPressure,
                        stack );
    }

    // Step 3: compute fluid mass increment
    computeFluidIncrement( k, q,
                           porosity,
                           porosity_n,
                           dPorosity_dVolStrain,
                           dPorosity_dPressure,
                           dPorosity_dTemperature,
                           stack );
  }

  /**
   * @brief Helper function to compute the body force term (\rho g) and its derivatives wrt primary variables
   * @param[in] k the element index
   * @param[in] q the quadrature point index
   * @param[in] porosity the element porosity
   * @param[in] dPorosity_dVolStrain the derivative of porosity wrt volumetric strain increment
   * @param[in] dPorosity_dPressure the derivative of porosity wrt pressure
   * @param[in] dPorosity_dTemperature the derivative of porosity wrt temperature
   * @param[in] dSolidDensity_dPressure the derivative of solid density wrt pressure
   * @param[inout] stack the stack variables
   */
  GEOSX_HOST_DEVICE
  GEOSX_FORCE_INLINE
  void
  computeBodyForce( localIndex const k,
                    localIndex const q,
                    real64 const & porosity,
                    real64 const & dPorosity_dVolStrain,
                    real64 const & dPorosity_dPressure,
                    real64 const & dPorosity_dTemperature,
                    real64 const & dSolidDensity_dPressure,
                    StackVariables & stack ) const
  {
    GEOSX_UNUSED_VAR( dPorosity_dTemperature );

    real64 const mixtureDensity = ( 1.0 - porosity ) * m_solidDensity( k, q ) + porosity * m_fluidDensity( k, q );
    real64 const dMixtureDens_dVolStrainIncrement = dPorosity_dVolStrain * ( -m_solidDensity( k, q ) + m_fluidDensity( k, q ) );
    real64 const dMixtureDens_dPressure = dPorosity_dPressure * ( -m_solidDensity( k, q ) + m_fluidDensity( k, q ) )
                                          + ( 1.0 - porosity ) * dSolidDensity_dPressure
                                          + porosity * m_dFluidDensity_dPressure( k, q );

    LvArray::tensorOps::scaledCopy< 3 >( stack.bodyForce, m_gravityVector, mixtureDensity );
    LvArray::tensorOps::scaledCopy< 3 >( stack.dBodyForce_dVolStrainIncrement, m_gravityVector, dMixtureDens_dVolStrainIncrement );
    LvArray::tensorOps::scaledCopy< 3 >( stack.dBodyForce_dPressure, m_gravityVector, dMixtureDens_dPressure );
  }

  /**
   * @brief Helper function to compute the fluid mass increment and its derivatives wrt primary variables
   * @param[in] k the element index
   * @param[in] q the quadrature point index
   * @param[in] porosity the element porosity
   * @param[in] porosity_n the element porosity at the previous converged time step
   * @param[in] dPorosity_dVolStrain the derivative of porosity wrt volumetric strain increment
   * @param[in] dPorosity_dPressure the derivative of porosity wrt pressure
   * @param[in] dPorosity_dTemperature the derivative of porosity wrt temperature
   * @param[inout] stack the stack variables
   */
  GEOSX_HOST_DEVICE
  GEOSX_FORCE_INLINE
  void
  computeFluidIncrement( localIndex const k,
                         localIndex const q,
                         real64 const & porosity,
                         real64 const & porosity_n,
                         real64 const & dPorosity_dVolStrain,
                         real64 const & dPorosity_dPressure,
                         real64 const & dPorosity_dTemperature,
                         StackVariables & stack ) const
  {
    GEOSX_UNUSED_VAR( dPorosity_dTemperature );

    stack.fluidMassIncrement = porosity * m_fluidDensity( k, q ) - porosity_n * m_fluidDensity_n( k, q );
    stack.dFluidMassIncrement_dVolStrainIncrement = dPorosity_dVolStrain * m_fluidDensity( k, q );
    stack.dFluidMassIncrement_dPressure = dPorosity_dPressure * m_fluidDensity( k, q ) + porosity * m_dFluidDensity_dPressure( k, q );
  }

  /**
   * @brief Assemble the local linear momentum balance residual and derivatives using total stress and body force terms
   * @param[in] N displacement finite element basis functions
   * @param[in] dNdX basis function derivatives
   * @param[in] detJxW determinant of the Jacobian transformation matrix times the quadrature weight
   * @param[inout] stack the stack variables
   * @detail This function assembles the discretized form of the following equation
   *   divergence( totalStress ) + bodyForce = 0
   * with the following dependencies on the strainIncrement tensor and pressure
   *   totalStress = totalStress( strainIncrement, pressure)
   *   bodyForce   = bodyForce( strainIncrement, pressure)
   */
  GEOSX_HOST_DEVICE
  GEOSX_FORCE_INLINE
  void
  assembleMomentumBalanceTerms( real64 const ( &N )[numNodesPerElem],
                                real64 const ( &dNdX )[numNodesPerElem][3],
                                real64 const & detJxW,
                                StackVariables & stack ) const
  {
    using namespace PDEUtilities;

    constexpr FunctionSpace displacementTrialSpace = FE_TYPE::template getFunctionSpace< numDofPerTrialSupportPoint >();
    constexpr FunctionSpace displacementTestSpace = displacementTrialSpace;
    constexpr FunctionSpace pressureTrialSpace = FunctionSpace::P0;

    // Step 1: compute local linear momentum balance residual
    LinearFormUtilities::compute< displacementTestSpace,
                                  DifferentialOperator::SymmetricGradient >
    (
      stack.localResidualMomentum,
      dNdX,
      stack.totalStress,
      -detJxW );

    if( m_gravityAcceleration > 0.0 )
    {
      LinearFormUtilities::compute< displacementTestSpace,
                                    DifferentialOperator::Identity >
      (
        stack.localResidualMomentum,
        N,
        stack.bodyForce,
        detJxW );
    }

    // Step 2: compute local linear momentum balance residual derivatives with respect to displacement
    BilinearFormUtilities::compute< displacementTestSpace,
                                    displacementTrialSpace,
                                    DifferentialOperator::SymmetricGradient,
                                    DifferentialOperator::SymmetricGradient >
    (
      stack.dLocalResidualMomentum_dDisplacement,
      dNdX,
      stack.stiffness, // fourth-order tensor handled via DiscretizationOps
      dNdX,
      -detJxW );

    if( m_gravityAcceleration > 0.0 )
    {
      BilinearFormUtilities::compute< displacementTestSpace,
                                      displacementTrialSpace,
                                      DifferentialOperator::Identity,
                                      DifferentialOperator::Divergence >
      (
        stack.dLocalResidualMomentum_dDisplacement,
        N,
        stack.dBodyForce_dVolStrainIncrement,
        dNdX,
        detJxW );
    }

    // Step 3: compute local linear momentum balance residual derivatives with respect to pressure
    BilinearFormUtilities::compute< displacementTestSpace,
                                    pressureTrialSpace,
                                    DifferentialOperator::SymmetricGradient,
                                    DifferentialOperator::Identity >
    (
      stack.dLocalResidualMomentum_dPressure,
      dNdX,
      stack.dTotalStress_dPressure,
      1.0,
      -detJxW );

    if( m_gravityAcceleration > 0.0 )
    {
      BilinearFormUtilities::compute< displacementTestSpace,
                                      pressureTrialSpace,
                                      DifferentialOperator::Identity,
                                      DifferentialOperator::Identity >
      (
        stack.dLocalResidualMomentum_dPressure,
        N,
        stack.dBodyForce_dPressure,
        1.0,
        detJxW );
    }
  }

  /**
   * @brief Assemble the local mass balance residual and derivatives using fluid mass/energy increment
   * @param[in] dNdX basis function derivatives
   * @param[in] detJxW determinant of the Jacobian transformation matrix times the quadrature weight
   * @param[inout] stack the stack variables
   * @detail This function assembles the discretized form of the temporal derivative in the following equation
   *   dFluidMass_dTime + divergence( fluidMassFlux ) = source  (fluid phase mass balance)
   * with the following dependencies on the strainIncrement tensor and pressure
   *   fluidMass = fluidMass( strainIncrement, pressure)
   *   fluidMassFlux = fluidMassFlux( pressure)
   */
  GEOSX_HOST_DEVICE
  GEOSX_FORCE_INLINE
  void
  assembleElementBasedFlowTerms( real64 const ( &dNdX )[numNodesPerElem][3],
                                 real64 const & detJxW,
                                 StackVariables & stack ) const
  {
    using namespace PDEUtilities;

    constexpr FunctionSpace displacementTrialSpace = FE_TYPE::template getFunctionSpace< numDofPerTrialSupportPoint >();
    constexpr FunctionSpace pressureTrialSpace = FunctionSpace::P0;
    constexpr FunctionSpace pressureTestSpace = pressureTrialSpace;

    // Step 1: compute local mass balance residual
    LinearFormUtilities::compute< pressureTestSpace,
                                  DifferentialOperator::Identity >
    (
      stack.localResidualMass,
      1.0,
      stack.fluidMassIncrement,
      detJxW );

    // Step 2: compute local mass balance residual derivatives with respect to displacement
    BilinearFormUtilities::compute< pressureTestSpace,
                                    displacementTrialSpace,
                                    DifferentialOperator::Identity,
                                    DifferentialOperator::Divergence >
    (
      stack.dLocalResidualMass_dDisplacement,
      1.0,
      stack.dFluidMassIncrement_dVolStrainIncrement,
      dNdX,
      detJxW );

    // Step 3: compute local mass balance residual derivatives with respect to pressure
    BilinearFormUtilities::compute< pressureTestSpace,
                                    pressureTrialSpace,
                                    DifferentialOperator::Identity,
                                    DifferentialOperator::Identity >
    (
      stack.dLocalResidualMass_dPressure,
      1.0,
      stack.dFluidMassIncrement_dPressure,
      1.0,
      detJxW );
  }

  GEOSX_HOST_DEVICE
  GEOSX_FORCE_INLINE
  void quadraturePointKernel( localIndex const k,
                              localIndex const q,
                              StackVariables & stack ) const
  {
    // Governing equations (strong form)
    // ---------------------------------
    //
    //   divergence( totalStress ) + bodyForce = 0                (quasi-static linear momentum balance)
    //   dFluidMass_dTime + divergence( fluidMassFlux ) = source  (fluid phase mass balance)
    //
    // with currently the following dependencies on the strainIncrement tensor and pressure
    //
    //   totalStress      = totalStress( strainIncrement, pressure)
    //   bodyForce        = bodyForce( strainIncrement, pressure)
    //   fluidMass        = fluidMass( strainIncrement, pressure)
    //   fluidMassFlux    = fludiMassFlux( pressure)
    //
    // Note that the fluidMassFlux will depend on the strainIncrement if a stress-dependent constitutive
    // model is assumed. A dependency on pressure can also occur in the source term of the mass
    // balance equation, e.g. if a Peaceman well model is used.
    //
    // In this kernel cell-based contributions to Jacobian matrix and residual
    // vector are computed. The face-based contributions, namely associated with the fluid
    // mass flux term are computed in a different kernel. The source term in the mass balance
    // equation is also treated elsewhere.
    //
    // Integration in time is performed using a backward Euler scheme (in the mass balance
    // equation LHS and RHS are multiplied by the timestep).
    //
    // Using a weak formulation of the governing equation the following terms are assembled in this kernel
    //
    //   Rmom = - \int symmetricGradient( \eta ) : totalStress + \int \eta \cdot bodyForce = 0
    //   Rmas = \int \chi ( fluidMass - fluidMass_n) = 0
    //
    //   dRmom_dVolStrain = - \int_Omega symmetricGradient( \eta ) : dTotalStress_dVolStrain
    //                      + \int \eta \cdot dBodyForce_dVolStrain
    //   dRmom_dPressure  = - \int_Omega symmetricGradient( \eta ) : dTotalStress_dPressure
    //                      + \int \eta \cdot dBodyForce_dPressure
    //   dRmas_dVolStrain = \int \chi dFluidMass_dVolStrain
    //   dRmas_dPressure  = \int \chi dFluidMass_dPressure
    //
    // with \eta and \chi test basis functions for the displacement and pressure field, respectively.
    // A continuous interpolation is used for the displacement, with \eta continuous finite element
    // basis functions. A piecewise-constant approximation is used for the pressure.

    // Step 1: compute displacement finite element basis functions (N), basis function derivatives (dNdX), and
    // determinant of the Jacobian transformation matrix times the quadrature weight (detJxW)
    real64 N[numNodesPerElem]{};
    real64 dNdX[numNodesPerElem][3]{};
    FE_TYPE::calcN( q, N );
    real64 const detJxW = m_finiteElementSpace.template getGradN< FE_TYPE >( k, q, stack.xLocal, dNdX );

    // Step 2: compute strain increment
    real64 strainIncrement[6]{};
    FE_TYPE::symmetricGradient( dNdX, stack.uhat_local, strainIncrement );

    // Step 3: compute 1) the total stress, 2) the body force terms, and 3) the fluidMassIncrement
    // using quantities returned by the PorousSolid constitutive model.
    // This function also computes the derivatives of these three quantities wrt primary variables
    smallStrainUpdate( k, q, strainIncrement, stack );

    // Step 4: use the total stress and the body force to increment the local momentum balance residual
    // This function also fills the local Jacobian rows corresponding to the momentum balance.
    assembleMomentumBalanceTerms( N, dNdX, detJxW, stack );

    // Step 5: use the fluid mass increment to increment the local mass balance residual
    // This function also fills the local Jacobian rows corresponding to the mass balance.
    assembleElementBasedFlowTerms( dNdX, detJxW, stack );
  }

  GEOSX_HOST_DEVICE
  GEOSX_FORCE_INLINE
  real64 complete( localIndex const k,
                   StackVariables & stack ) const
  {
    GEOSX_UNUSED_VAR( k );
    real64 maxForce = 0;

    constexpr int numDisplacementDofs = numNodesPerElem * numDofPerTestSupportPoint;

    for( int localNode = 0; localNode < numNodesPerElem; ++localNode )
    {
      for( int dim = 0; dim < numDofPerTestSupportPoint; ++dim )
      {

        localIndex const dof = LvArray::integerConversion< localIndex >( stack.localRowDofIndex[numDofPerTestSupportPoint*localNode + dim] - m_dofRankOffset );
        if( dof < 0 || dof >= m_matrix.numRows() ) continue;
        m_matrix.template addToRowBinarySearchUnsorted< parallelDeviceAtomic >( dof,
                                                                                stack.localRowDofIndex,
                                                                                stack.dLocalResidualMomentum_dDisplacement[numDofPerTestSupportPoint * localNode + dim],
                                                                                numNodesPerElem * numDofPerTrialSupportPoint );

        RAJA::atomicAdd< parallelDeviceAtomic >( &m_rhs[dof], stack.localResidualMomentum[numDofPerTestSupportPoint * localNode + dim] );
        maxForce = fmax( maxForce, fabs( stack.localResidualMomentum[numDofPerTestSupportPoint * localNode + dim] ) );
        m_matrix.template addToRowBinarySearchUnsorted< parallelDeviceAtomic >( dof,
                                                                                &stack.localPressureDofIndex,
                                                                                stack.dLocalResidualMomentum_dPressure[numDofPerTestSupportPoint * localNode + dim],
                                                                                1 );
      }
    }

    localIndex const dof = LvArray::integerConversion< localIndex >( stack.localPressureDofIndex - m_dofRankOffset );
    if( 0 <= dof && dof < m_matrix.numRows() )
    {
      m_matrix.template addToRowBinarySearchUnsorted< serialAtomic >( dof,
                                                                      stack.localRowDofIndex,
                                                                      stack.dLocalResidualMass_dDisplacement[0],
                                                                      numDisplacementDofs );
      m_matrix.template addToRow< serialAtomic >( dof,
                                                  &stack.localPressureDofIndex,
                                                  stack.dLocalResidualMass_dPressure[0],
                                                  1 );
      RAJA::atomicAdd< serialAtomic >( &m_rhs[dof], stack.localResidualMass[0] );
    }

    return maxForce;
  }

protected:

  /// Fluid density
  arrayView2d< real64 const > const m_fluidDensity;
  /// Fluid density at the previous converged time step
  arrayView2d< real64 const > const m_fluidDensity_n;
  /// Derivative of fluid density wrt pressure
  arrayView2d< real64 const > const m_dFluidDensity_dPressure;

};

<<<<<<< HEAD
using SinglePhasePoromechanicsKernelFactory =
  finiteElement::KernelFactory< SinglePhasePoromechanicsKernel,
                                arrayView1d< globalIndex const > const,
                                string const,
                                globalIndex const,
                                CRSMatrixView< real64, globalIndex const > const,
                                arrayView1d< real64 > const,
                                real64 const (&)[3],
                                string const >;
=======
using SinglePhaseKernelFactory = finiteElement::KernelFactory< SinglePhase,
                                                               arrayView1d< globalIndex const > const,
                                                               globalIndex const,
                                                               CRSMatrixView< real64, globalIndex const > const,
                                                               arrayView1d< real64 > const,
                                                               real64 const (&)[3],
                                                               string const,
                                                               string const >;
>>>>>>> 9d7cd0d8

} // namespace poromechanicsKernels

} // namespace geosx

#endif // GEOSX_PHYSICSSOLVERS_MULTIPHYSICS_SINGLEPHASEPOROMECHANICSKERNEL_HPP_<|MERGE_RESOLUTION|>--- conflicted
+++ resolved
@@ -81,9 +81,8 @@
   /**
    * @brief Constructor
    * @copydoc geosx::finiteElement::ImplicitKernelBase::ImplicitKernelBase
-   * @param inputGravityVector The gravity vector.
-   */
-<<<<<<< HEAD
+   * @param gravityVector The gravity vector.
+   */
   SinglePhasePoromechanicsKernel( NodeManager const & nodeManager,
                                   EdgeManager const & edgeManager,
                                   FaceManager const & faceManager,
@@ -92,28 +91,12 @@
                                   FE_TYPE const & finiteElementSpace,
                                   CONSTITUTIVE_TYPE & inputConstitutiveType,
                                   arrayView1d< globalIndex const > const inputDispDofNumber,
-                                  string const inputFlowDofKey,
                                   globalIndex const rankOffset,
                                   CRSMatrixView< real64, globalIndex const > const inputMatrix,
                                   arrayView1d< real64 > const inputRhs,
                                   real64 const (&gravityVector)[3],
+                                  string const inputFlowDofKey,
                                   string const fluidModelKey ):
-=======
-  SinglePhase( NodeManager const & nodeManager,
-               EdgeManager const & edgeManager,
-               FaceManager const & faceManager,
-               localIndex const targetRegionIndex,
-               SUBREGION_TYPE const & elementSubRegion,
-               FE_TYPE const & finiteElementSpace,
-               CONSTITUTIVE_TYPE & inputConstitutiveType,
-               arrayView1d< globalIndex const > const inputDispDofNumber,
-               globalIndex const rankOffset,
-               CRSMatrixView< real64, globalIndex const > const inputMatrix,
-               arrayView1d< real64 > const inputRhs,
-               real64 const (&inputGravityVector)[3],
-               string const inputFlowDofKey,
-               string const fluidModelKey ):
->>>>>>> 9d7cd0d8
     Base( nodeManager,
           edgeManager,
           faceManager,
@@ -122,11 +105,11 @@
           finiteElementSpace,
           inputConstitutiveType,
           inputDispDofNumber,
-          inputFlowDofKey,
           rankOffset,
           inputMatrix,
           inputRhs,
           gravityVector,
+          inputFlowDofKey,
           fluidModelKey ),
     m_fluidDensity( elementSubRegion.template getConstitutiveModel< constitutive::SingleFluidBase >( elementSubRegion.template getReference< string >( fluidModelKey ) ).density() ),
     m_fluidDensity_n( elementSubRegion.template getConstitutiveModel< constitutive::SingleFluidBase >( elementSubRegion.template getReference< string >( fluidModelKey ) ).density_n() ),
@@ -588,26 +571,15 @@
 
 };
 
-<<<<<<< HEAD
 using SinglePhasePoromechanicsKernelFactory =
   finiteElement::KernelFactory< SinglePhasePoromechanicsKernel,
                                 arrayView1d< globalIndex const > const,
-                                string const,
                                 globalIndex const,
                                 CRSMatrixView< real64, globalIndex const > const,
                                 arrayView1d< real64 > const,
                                 real64 const (&)[3],
+                                string const,
                                 string const >;
-=======
-using SinglePhaseKernelFactory = finiteElement::KernelFactory< SinglePhase,
-                                                               arrayView1d< globalIndex const > const,
-                                                               globalIndex const,
-                                                               CRSMatrixView< real64, globalIndex const > const,
-                                                               arrayView1d< real64 > const,
-                                                               real64 const (&)[3],
-                                                               string const,
-                                                               string const >;
->>>>>>> 9d7cd0d8
 
 } // namespace poromechanicsKernels
 
