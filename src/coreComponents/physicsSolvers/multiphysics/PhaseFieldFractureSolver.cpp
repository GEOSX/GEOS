--- conflicted
+++ resolved
@@ -52,103 +52,9 @@
 
 void PhaseFieldFractureSolver::mapSolutionBetweenSolvers( DomainPartition & domain, integer const solverType )
 {
-<<<<<<< HEAD
-  GEOSX_MARK_FUNCTION;
-  real64 dtReturn = dt;
-  if( m_couplingTypeOption == CouplingTypeOption::FixedStress )
-  {
-    this->setupSystem( domain,
-                       this->getDofManager(),
-                       this->getLocalMatrix(),
-                       this->getSystemRhs(),
-                       this->getSystemSolution(),
-                       true );
-
-    dtReturn = splitOperatorStep( time_n, dt, cycleNumber, domain );
-  }
-  else if( m_couplingTypeOption == CouplingTypeOption::TightlyCoupled )
-  {
-    GEOSX_ERROR( "CouplingTypeOption::FullyImplicit not yet implemented" );
-  }
-  return dtReturn;
-}
-
-void PhaseFieldFractureSolver::setupSystem( DomainPartition & domain,
-                                            DofManager & GEOSX_UNUSED_PARAM( dofManager ),
-                                            CRSMatrix< real64, globalIndex > & GEOSX_UNUSED_PARAM( localMatrix ),
-                                            ParallelVector & GEOSX_UNUSED_PARAM( rhs ),
-                                            ParallelVector & GEOSX_UNUSED_PARAM( solution ),
-                                            bool const GEOSX_UNUSED_PARAM( setSparsity ) )
-{
-  GEOSX_MARK_FUNCTION;
-
-  //SolverBase::setupSystem(domain, dofManager, localMatrix, rhs, solution, setSparsity);
-
-  SolidMechanicsLagrangianFEM &
-  solidSolver = this->getParent().getGroup< SolidMechanicsLagrangianFEM >( m_solidSolverName );
-
-  PhaseFieldDamageFEM &
-  damageSolver = this->getParent().getGroup< PhaseFieldDamageFEM >( m_damageSolverName );
-
-  damageSolver.setupSystem( domain,
-                            damageSolver.getDofManager(),
-                            damageSolver.getLocalMatrix(),
-                            damageSolver.getSystemRhs(),
-                            damageSolver.getSystemSolution(),
-                            true );
-
-  solidSolver.setupSystem( domain,
-                           solidSolver.getDofManager(),
-                           solidSolver.getLocalMatrix(),
-                           solidSolver.getSystemRhs(),
-                           solidSolver.getSystemSolution() );
-}
-
-
-real64 PhaseFieldFractureSolver::splitOperatorStep( real64 const & time_n,
-                                                    real64 const & dt,
-                                                    integer const cycleNumber,
-                                                    DomainPartition & domain )
-{
-  GEOSX_MARK_FUNCTION;
-  real64 dtReturn = dt;
-  real64 dtReturnTemporary;
-
-  SolidMechanicsLagrangianFEM &
-  solidSolver = this->getParent().getGroup< SolidMechanicsLagrangianFEM >( m_solidSolverName );
-
-  PhaseFieldDamageFEM &
-  damageSolver = this->getParent().getGroup< PhaseFieldDamageFEM >( m_damageSolverName );
-
-  // damageSolver.setupSystem( domain,
-  //                           damageSolver.getDofManager(),
-  //                           damageSolver.getLocalMatrix(),
-  //                           damageSolver.getSystemRhs(),
-  //                           damageSolver.getSystemSolution(),
-  //                           true );
-
-  // solidSolver.setupSystem( domain,
-  //                          solidSolver.getDofManager(),
-  //                          solidSolver.getLocalMatrix(),
-  //                          solidSolver.getSystemRhs(),
-  //                          solidSolver.getSystemSolution() );
-
-  damageSolver.implicitStepSetup( time_n, dt, domain ); //this is an empty function
-
-  solidSolver.implicitStepSetup( time_n, dt, domain );  //this sets uhat = 0 is the quasi-static case
-
-  this->implicitStepSetup( time_n, dt, domain ); //this is probably useless
-
-  NonlinearSolverParameters & solverParams = getNonlinearSolverParameters();
-  integer & iter = solverParams.m_numNewtonIterations;
-  iter = 0;
-  bool isConverged = false;
-  while( iter < solverParams.m_maxIterNewton )
-=======
 
   GEOSX_MARK_FUNCTION;
   if( solverType ==  static_cast< integer >( SolverType::Damage ) )
->>>>>>> 9991cf0f
   {
     forDiscretizationOnMeshTargets( domain.getMeshBodies(), [&] ( string const &,
                                                                   MeshLevel & mesh,
@@ -165,55 +71,10 @@
 
       ElementRegionManager & elemManager = mesh.getElemManager();
 
-<<<<<<< HEAD
-    ++iter;
-  }
-
-  GEOSX_ERROR_IF( !isConverged, "PhaseFieldFractureSolver::SplitOperatorStep() did not converge" );
-
-  damageSolver.implicitStepComplete( time_n, dt, domain );
-  solidSolver.implicitStepComplete( time_n, dt, domain ); //empty function
-  this->implicitStepComplete( time_n, dt, domain ); //empty function
-
-  return dtReturn;
-}
-
-void PhaseFieldFractureSolver::mapDamageToQuadrature( DomainPartition & domain )
-{
-
-  GEOSX_MARK_FUNCTION;
-  forDiscretizationOnMeshTargets( domain.getMeshBodies(), [&] ( string const &,
-                                                                MeshLevel & mesh,
-                                                                arrayView1d< string const > const & regionNames )
-  {
-    NodeManager & nodeManager = mesh.getNodeManager();
-
-    PhaseFieldDamageFEM const &
-    damageSolver = this->getParent().getGroup< PhaseFieldDamageFEM >( m_damageSolverName );
-
-    string const & damageFieldName = damageSolver.getFieldName();
-
-    //should get reference to damage field here.
-    arrayView1d< real64 const > const nodalDamage = nodeManager.getReference< array1d< real64 > >( damageFieldName );
-
-    ElementRegionManager & elemManager = mesh.getElemManager();
-
-    // begin region loop
-    elemManager.forElementSubRegions< CellElementSubRegion >( regionNames, [this, nodalDamage]
-                                                                ( localIndex const,
-                                                                CellElementSubRegion & elementSubRegion )
-    {
-      string const & solidModelName = elementSubRegion.getReference< string >( SolidMechanicsLagrangianFEM::viewKeyStruct::solidMaterialNamesString());
-      constitutive::SolidBase &
-      solidModel = elementSubRegion.getConstitutiveModel< constitutive::SolidBase >( solidModelName );
-
-      ConstitutivePassThru< DamageBase >::execute( solidModel, [this, &elementSubRegion, nodalDamage]( auto & damageModel )
-=======
       // begin region loop
       elemManager.forElementSubRegions< CellElementSubRegion >( regionNames, [discretizationName, nodalDamage]
                                                                   ( localIndex const,
                                                                   CellElementSubRegion & elementSubRegion )
->>>>>>> 9991cf0f
       {
         string const & solidModelName = elementSubRegion.getReference< string >( SolidMechanicsLagrangianFEM::viewKeyStruct::solidMaterialNamesString());
         constitutive::SolidBase &
