--- conflicted
+++ resolved
@@ -533,21 +533,12 @@
                    StackVariables & stack ) const
   {
     using namespace compositionalMultiphaseUtilities;
-
     GEOSX_UNUSED_VAR( k );
-
     real64 maxForce = 0;
 
-<<<<<<< HEAD
 #if defined(GEOSX_USE_HIP) && defined(GEOSX_DEVICE_COMPILE)
     GEOSX_ERROR("Can't compile this kernel with HIP yet.");
 #else
-
-    CONSTITUTIVE_TYPE::KernelWrapper::DiscretizationOps::template fillLowerBTDB< numNodesPerElem >( stack.localJacobian );
-
-    //int nFlowDof = m_numComponents + 1;
-=======
->>>>>>> 1ee6af42
     constexpr int nUDof = numNodesPerElem * numDofPerTestSupportPoint;
 
     // Apply equation/variable change transformation(s)
