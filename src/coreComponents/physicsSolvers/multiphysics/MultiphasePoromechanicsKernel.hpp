/*
 * ------------------------------------------------------------------------------------------------------------
 * SPDX-License-Identifier: LGPL-2.1-only
 *
 * Copyright (c) 2018-2020 Lawrence Livermore National Security LLC
 * Copyright (c) 2018-2020 The Board of Trustees of the Leland Stanford Junior University
 * Copyright (c) 2018-2020 Total, S.A
 * Copyright (c) 2019-     GEOSX Contributors
 * All rights reserved
 *
 * See top level LICENSE, COPYRIGHT, CONTRIBUTORS, NOTICE, and ACKNOWLEDGEMENTS files for details.
 * ------------------------------------------------------------------------------------------------------------
 */

/**
 * @file MultiphasePoroelasticKernel.hpp
 */

#ifndef GEOSX_PHYSICSSOLVERS_MULTIPHYSICS_MULTIPHASEPOROMECHANICSKERNEL_HPP_
#define GEOSX_PHYSICSSOLVERS_MULTIPHYSICS_MULTIPHASEPOROMECHANICSKERNEL_HPP_
#include "finiteElement/kernelInterface/ImplicitKernelBase.hpp"
#include "physicsSolvers/fluidFlow/CompositionalMultiphaseBase.hpp"

namespace geosx
{

namespace PoromechanicsKernels
{

/**
 * @brief Implements kernels for solving quasi-static multiphase poromechanics.
 * @copydoc geosx::finiteElement::ImplicitKernelBase
 * @tparam NUM_NODES_PER_ELEM The number of nodes per element for the
 *                            @p SUBREGION_TYPE.
 * @tparam UNUSED An unused parameter since we are assuming that the test and
 *                trial space have the same number of support points.
 *
 * ### MultiphasePoroelastic Description
 * Implements the KernelBase interface functions required for solving the
 * quasi-static multiphase poromechanics problem using one of the
 * "finite element kernel application" functions such as
 * geosx::finiteElement::RegionBasedKernelApplication.
 *
 */
template< typename SUBREGION_TYPE,
          typename CONSTITUTIVE_TYPE,
          typename FE_TYPE >
class Multiphase :
  public finiteElement::ImplicitKernelBase< SUBREGION_TYPE,
                                            CONSTITUTIVE_TYPE,
                                            FE_TYPE,
                                            3,
                                            3 >
{
public:
  /// Alias for the base class;
  using Base = finiteElement::ImplicitKernelBase< SUBREGION_TYPE,
                                                  CONSTITUTIVE_TYPE,
                                                  FE_TYPE,
                                                  3,
                                                  3 >;

  /// Number of nodes per element...which is equal to the
  /// numTestSupportPointPerElem and numTrialSupportPointPerElem by definition.
  static constexpr int numNodesPerElem = Base::numTestSupportPointsPerElem;
  static constexpr int numMaxComponents = 3;
  using Base::numDofPerTestSupportPoint;
  using Base::numDofPerTrialSupportPoint;
  using Base::m_dofNumber;
  using Base::m_dofRankOffset;
  using Base::m_matrix;
  using Base::m_rhs;
  using Base::m_elemsToNodes;
  using Base::m_constitutiveUpdate;
  using Base::m_finiteElementSpace;

  /**
   * @brief Constructor
   * @copydoc geosx::finiteElement::ImplicitKernelBase::ImplicitKernelBase
   * @param inputGravityVector The gravity vector.
   */
  Multiphase( NodeManager const & nodeManager,
              EdgeManager const & edgeManager,
              FaceManager const & faceManager,
              localIndex const targetRegionIndex,
              SUBREGION_TYPE const & elementSubRegion,
              FE_TYPE const & finiteElementSpace,
              CONSTITUTIVE_TYPE & inputConstitutiveType,
              arrayView1d< globalIndex const > const & inputDispDofNumber,
              string const & inputFlowDofKey,
              globalIndex const rankOffset,
              real64 const (&inputGravityVector)[3],
              localIndex const numComponents,
              localIndex const numPhases,
              arrayView1d< string const > const fluidModelNames,
              CRSMatrixView< real64, globalIndex const > const & inputMatrix,
              arrayView1d< real64 > const & inputRhs ):
    Base( nodeManager,
          edgeManager,
          faceManager,
          targetRegionIndex,
          elementSubRegion,
          finiteElementSpace,
          inputConstitutiveType,
          inputDispDofNumber,
          rankOffset,
          inputMatrix,
          inputRhs ),
    m_X( nodeManager.referencePosition() ),
    m_disp( nodeManager.totalDisplacement() ),
    m_uhat( nodeManager.incrementalDisplacement() ),
    m_gravityVector{ inputGravityVector[0], inputGravityVector[1], inputGravityVector[2] },
    m_gravityAcceleration( LvArray::tensorOps::l2Norm< 3 >( inputGravityVector ) ),
    m_solidDensity( inputConstitutiveType.getDensity() ),
    m_fluidPhaseDensity( elementSubRegion.template getConstitutiveModel< constitutive::MultiFluidBase >( fluidModelNames[targetRegionIndex] ).phaseDensity() ),
    m_fluidPhaseDensityOld( elementSubRegion.template getReference< array2d< real64 > >( CompositionalMultiphaseBase::viewKeyStruct::phaseDensityOldString() ) ),
    m_dFluidPhaseDensity_dPressure( elementSubRegion.template getConstitutiveModel< constitutive::MultiFluidBase >( fluidModelNames[targetRegionIndex] ).dPhaseDensity_dPressure() ),
    m_dFluidPhaseDensity_dGlobalCompFraction( elementSubRegion.template getConstitutiveModel< constitutive::MultiFluidBase >( fluidModelNames[targetRegionIndex] ).dPhaseDensity_dGlobalCompFraction() ),
    m_fluidPhaseCompFrac( elementSubRegion.template getConstitutiveModel< constitutive::MultiFluidBase >( fluidModelNames[targetRegionIndex] ).phaseCompFraction() ),
    m_fluidPhaseCompFracOld( elementSubRegion.template getReference< array3d< real64 > >( CompositionalMultiphaseBase::viewKeyStruct::phaseComponentFractionOldString() ) ),
    m_dFluidPhaseCompFrac_dPressure( elementSubRegion.template getConstitutiveModel< constitutive::MultiFluidBase >( fluidModelNames[targetRegionIndex] ).dPhaseCompFraction_dPressure() ),
    m_fluidPhaseMassDensity( elementSubRegion.template getConstitutiveModel< constitutive::MultiFluidBase >( fluidModelNames[targetRegionIndex] ).phaseMassDensity() ),
    m_fluidPhaseSaturation( elementSubRegion.template getReference< array2d< real64 > >( CompositionalMultiphaseBase::viewKeyStruct::phaseVolumeFractionString() )),
    m_fluidPhaseSaturationOld( elementSubRegion.template getReference< array2d< real64 > >( CompositionalMultiphaseBase::viewKeyStruct::phaseVolumeFractionOldString() )),
    m_dFluidPhaseSaturation_dPressure( elementSubRegion.template getReference< array2d< real64 > >( CompositionalMultiphaseBase::viewKeyStruct::dPhaseVolumeFraction_dPressureString() )),
    m_dFluidPhaseSaturation_dGlobalCompDensity( elementSubRegion.template getReference< array3d< real64 > >(
                                                  CompositionalMultiphaseBase::viewKeyStruct:: dPhaseVolumeFraction_dGlobalCompDensityString() )),
    m_dGlobalCompFraction_dGlobalCompDensity( elementSubRegion.template getReference< array3d< real64 > >( CompositionalMultiphaseBase::viewKeyStruct::dGlobalCompFraction_dGlobalCompDensityString() )),
    m_dFluidPhaseCompFraction_dGlobalCompFraction( elementSubRegion.template getConstitutiveModel< constitutive::MultiFluidBase >(
                                                     fluidModelNames[targetRegionIndex] ).dPhaseCompFraction_dGlobalCompFraction() ),
    m_flowDofNumber( elementSubRegion.template getReference< array1d< globalIndex > >( inputFlowDofKey )),
    m_fluidPressure( elementSubRegion.template getReference< array1d< real64 > >( FlowSolverBase::viewKeyStruct::pressureString() ) ),
    m_deltaFluidPressure( elementSubRegion.template getReference< array1d< real64 > >( FlowSolverBase::viewKeyStruct::deltaPressureString() ) ),
    m_numComponents( numComponents ),
<<<<<<< HEAD
    m_numPhases( numPhases ),
    m_oldPorosity( inputConstitutiveType.getOldPorosity() )
=======
    m_numPhases( numPhases )
>>>>>>> 496f5b28
  {
    GEOSX_ERROR_IF_GT_MSG( m_numComponents, numMaxComponents,
                           "MultiphasePoroelastic solver allows at most " << numMaxComponents << " components at the moment" );

    m_flowDofNumber = elementSubRegion.template getReference< array1d< globalIndex > >( inputFlowDofKey );

    // extract fluid constitutive data views
    {
      constitutive::MultiFluidBase const & fluid =
        elementSubRegion.template getConstitutiveModel< constitutive::MultiFluidBase >( fluidModelNames[targetRegionIndex] );

      m_fluidPhaseDensity = fluid.phaseDensity();
      m_dFluidPhaseDensity_dPressure = fluid.dPhaseDensity_dPressure();
      m_dFluidPhaseDensity_dGlobalCompFraction = fluid.dPhaseDensity_dGlobalCompFraction();

      m_fluidPhaseCompFrac = fluid.phaseCompFraction();
      m_dFluidPhaseCompFrac_dPressure = fluid.dPhaseCompFraction_dPressure();
      m_dFluidPhaseCompFraction_dGlobalCompFraction = fluid.dPhaseCompFraction_dGlobalCompFraction();

      m_fluidPhaseMassDensity = fluid.phaseMassDensity();
    }

    // extract views into common flow solver data
    {
      using keys = FlowSolverBase::viewKeyStruct;

      m_fluidPressure = elementSubRegion.template getReference< array1d< real64 > >( keys::pressureString() );
      m_deltaFluidPressure = elementSubRegion.template getReference< array1d< real64 > >( keys::deltaPressureString() );
      m_poroRef = elementSubRegion.template getReference< array1d< real64 > >( keys::referencePorosityString() );
    }

    // extract views into multiphase solver data
    {
      using keys = CompositionalMultiphaseBase::viewKeyStruct;

      m_fluidPhaseDensityOld =
        elementSubRegion.template getReference< array2d< real64, compflow::LAYOUT_PHASE > >( keys::phaseDensityOldString() );
      m_fluidPhaseCompFracOld =
        elementSubRegion.template getReference< array3d< real64, compflow::LAYOUT_PHASE_COMP > >( keys::phaseComponentFractionOldString() );
      m_fluidPhaseSaturationOld =
        elementSubRegion.template getReference< array2d< real64, compflow::LAYOUT_PHASE > >( keys::phaseVolumeFractionOldString() );

      m_fluidPhaseSaturation =
        elementSubRegion.template getReference< array2d< real64, compflow::LAYOUT_PHASE > >( keys::phaseVolumeFractionString() );
      m_dFluidPhaseSaturation_dPressure =
        elementSubRegion.template getReference< array2d< real64, compflow::LAYOUT_PHASE > >( keys::dPhaseVolumeFraction_dPressureString() );
      m_dFluidPhaseSaturation_dGlobalCompDensity =
        elementSubRegion.template getReference< array3d< real64, compflow::LAYOUT_PHASE_DC > >( keys::dPhaseVolumeFraction_dGlobalCompDensityString() );

      m_dGlobalCompFraction_dGlobalCompDensity =
        elementSubRegion.template getReference< array3d< real64, compflow::LAYOUT_COMP_DC > >( keys::dGlobalCompFraction_dGlobalCompDensityString() );
    }
  }

  //*****************************************************************************
  /**
   * @class StackVariables
   * @copydoc geosx::finiteElement::ImplicitKernelBase::StackVariables
   *
   * Adds a stack array for the displacement, incremental displacement, and the
   * constitutive stiffness.
   */
  struct StackVariables : public Base::StackVariables
  {
public:

    static constexpr int numDispDofPerElem =  Base::StackVariables::numRows;

    /// Constructor.
    GEOSX_HOST_DEVICE
    StackVariables():
      Base::StackVariables(),
            xLocal(),
            u_local(),
            uhat_local(),
            localFlowResidual{ 0.0 },
      localDispFlowJacobian{ {0.0} },
      localFlowDispJacobian{ {0.0} },
      localFlowFlowJacobian{ {0.0} },
      localVolBalanceResidual{ 0.0 },
      localVolBalanceJacobian{ {0.0} },
      localFlowDofIndex{ 0 }
    {}

#if !defined(CALC_FEM_SHAPE_IN_KERNEL)
    /// Dummy
    int xLocal;
#else
    /// C-array stack storage for element local the nodal positions.
    real64 xLocal[numNodesPerElem][3];
#endif

    /// Stack storage for the element local nodal displacement
    real64 u_local[numNodesPerElem][numDofPerTrialSupportPoint];

    /// Stack storage for the element local nodal incremental displacement
    real64 uhat_local[numNodesPerElem][numDofPerTrialSupportPoint];

    real64 localFlowResidual[numMaxComponents];
    real64 localDispFlowJacobian[numDispDofPerElem][numMaxComponents + 1];
    real64 localFlowDispJacobian[numMaxComponents][numDispDofPerElem];
    real64 localFlowFlowJacobian[numMaxComponents][numMaxComponents + 1];
    real64 localVolBalanceResidual[1];
    real64 localVolBalanceJacobian[1][numMaxComponents + 1];

    /// C-array storage for the element local row degrees of freedom.
    globalIndex localFlowDofIndex[numMaxComponents + 1];

  };
  //*****************************************************************************

  /**
   * @brief Copy global values from primary field to a local stack array.
   * @copydoc ::geosx::finiteElement::ImplicitKernelBase::setup
   *
   * For the Multiphase implementation, global values from the displacement,
   * incremental displacement, and degree of freedom numbers are placed into
   * element local stack storage.
   */
  GEOSX_HOST_DEVICE
  GEOSX_FORCE_INLINE
  void setup( localIndex const k,
              StackVariables & stack ) const
  {
    for( localIndex a=0; a<numNodesPerElem; ++a )
    {
      localIndex const localNodeIndex = m_elemsToNodes( k, a );

      for( int i=0; i<3; ++i )
      {
#if defined(CALC_FEM_SHAPE_IN_KERNEL)
        stack.xLocal[a][i] = m_X[localNodeIndex][i];
#endif
        stack.u_local[a][i] = m_disp[localNodeIndex][i];
        stack.uhat_local[a][i] = m_uhat[localNodeIndex][i];
        stack.localRowDofIndex[a*3+i] = m_dofNumber[localNodeIndex]+i;
        stack.localColDofIndex[a*3+i] = m_dofNumber[localNodeIndex]+i;
      }
    }

    for( int flowDofIndex=0; flowDofIndex < numMaxComponents + 1; ++flowDofIndex )
    {
      stack.localFlowDofIndex[flowDofIndex] = m_flowDofNumber[k] + flowDofIndex;
    }

  }

  GEOSX_HOST_DEVICE
  GEOSX_FORCE_INLINE
  void quadraturePointKernel( localIndex const k,
                              localIndex const q,
                              StackVariables & stack ) const
  {
    localIndex const NC = m_numComponents;
    localIndex const NP = m_numPhases;

    // Get displacement: (i) basis functions (N), (ii) basis function
    // derivatives (dNdX), and (iii) determinant of the Jacobian transformation
    // matrix times the quadrature weight (detJxW)
    real64 N[numNodesPerElem];
    real64 dNdX[numNodesPerElem][3];
    FE_TYPE::calcN( q, N );
    real64 const detJxW = m_finiteElementSpace.template getGradN< FE_TYPE >( k, q, stack.xLocal, dNdX );

    // Evaluate total stress tensor
    real64 strainIncrement[6] = {0};
    real64 totalStress[6];
<<<<<<< HEAD
    real64 porosityNew, dPorosity_dPressure, dPorosity_dVolStrainIncrement, dTotalStress_dPressure;
=======
    real64 dPorosity_dPressure;
    real64 dPorosity_dVolStrainIncrement;
    real64 dTotalStress_dPressure;
>>>>>>> 496f5b28

    // --- Update effective stress tensor (stored in totalStress)
    typename CONSTITUTIVE_TYPE::KernelWrapper::DiscretizationOps stiffness;
    FE_TYPE::symmetricGradient( dNdX, stack.uhat_local, strainIncrement );
<<<<<<< HEAD
    m_constitutiveUpdate.smallStrainUpdate_porosity( k, q,
                                                     m_fluidPressure[k],
                                                     m_deltaFluidPressure[k],
                                                     strainIncrement,
                                                     porosityNew,
                                                     dPorosity_dPressure,
                                                     dPorosity_dVolStrainIncrement,
                                                     totalStress,
                                                     dTotalStress_dPressure,
                                                     stiffness );

=======

    m_constitutiveUpdate.smallStrainUpdate( k,
                                            q,
                                            m_deltaFluidPressure[k],
                                            strainIncrement,
                                            totalStress,
                                            dPorosity_dPressure,
                                            dPorosity_dVolStrainIncrement,
                                            dTotalStress_dPressure,
                                            stiffness );

    real64 const porosityNew = m_constitutiveUpdate.getPorosity( k, q );
    real64 const porosityOld = m_constitutiveUpdate.getOldPorosity( k, q );

    real64 const pressureStressTerm = -dTotalStress_dPressure * ( m_fluidPressure[k] + m_deltaFluidPressure[k] );

    LvArray::tensorOps::symAddIdentity< 3 >( totalStress, pressureStressTerm );
>>>>>>> 496f5b28

    // Evaluate body force vector
    real64 bodyForce[3] = { m_gravityVector[0],
                            m_gravityVector[1],
                            m_gravityVector[2]};
    if( m_gravityAcceleration > 0.0 )
    {
      // Compute mixture density
      real64 mixtureDensity = m_fluidPhaseSaturation( k, 0 ) * m_fluidPhaseMassDensity( k, q, 0 );
      for( localIndex i = 1; i < NP; ++i )
      {
        mixtureDensity += m_fluidPhaseSaturation( k, i ) * m_fluidPhaseMassDensity( k, q, i );
      }
      mixtureDensity *= porosityNew;
      mixtureDensity += ( 1.0 - porosityNew ) * m_solidDensity( k, q );
      mixtureDensity *= detJxW;
      bodyForce[0] *= mixtureDensity;
      bodyForce[1] *= mixtureDensity;
      bodyForce[2] *= mixtureDensity;
    }

    // Assemble local jacobian and residual

    // --- Momentum balance
    for( localIndex i=0; i<6; ++i )
    {
      totalStress[i] *= -detJxW;
    }

    FE_TYPE::plusGradNajAijPlusNaFi( dNdX,
                                     totalStress,
                                     N,
                                     bodyForce,
                                     reinterpret_cast< real64 (&)[numNodesPerElem][3] >(stack.localResidual) );

    stiffness.template upperBTDB< numNodesPerElem >( dNdX, -detJxW, stack.localJacobian );

    for( integer a = 0; a < numNodesPerElem; ++a )
    {
      stack.localDispFlowJacobian[a*3+0][0] += dNdX[a][0] * dTotalStress_dPressure * detJxW;
      stack.localDispFlowJacobian[a*3+1][0] += dNdX[a][1] * dTotalStress_dPressure * detJxW;
      stack.localDispFlowJacobian[a*3+2][0] += dNdX[a][2] * dTotalStress_dPressure * detJxW;
    }

    if( m_gravityAcceleration > 0.0 )
    {
      // Assumptions: (  i) dMixtureDens_dVolStrain contribution is neglected
      //              ( ii) grains are assumed incompressible
      //              (iii) TODO add dMixtureDens_dPressure and dMixtureDens_dGlobalCompDensity
    }

    // --- Mass balance accumulation
    // --- --- sum contributions to component accumulation from each phase

    // --- --- temporary work arrays
    real64 dPhaseAmount_dC[numMaxComponents];
    real64 dPhaseCompFrac_dC[numMaxComponents];
    real64 componentAmount[numMaxComponents] = { 0.0 };

    for( localIndex ip = 0; ip < NP; ++ip )
    {
      real64 const phaseAmountNew = porosityNew * m_fluidPhaseSaturation( k, ip ) * m_fluidPhaseDensity( k, q, ip );
      real64 const phaseAmountOld = m_oldPorosity[k][q] * m_fluidPhaseSaturationOld( k, ip ) * m_fluidPhaseDensityOld( k, ip );

      real64 const dPhaseAmount_dP = dPorosity_dPressure * m_fluidPhaseSaturation( k, ip ) * m_fluidPhaseDensity( k, q, ip )
                                     + porosityNew * (m_dFluidPhaseSaturation_dPressure( k, ip ) * m_fluidPhaseDensity( k, q, ip )
                                                      + m_fluidPhaseSaturation( k, ip ) * m_dFluidPhaseDensity_dPressure( k, q, ip ) );

      // assemble density dependence
      applyChainRule( NC,
                      m_dGlobalCompFraction_dGlobalCompDensity[k],
                      m_dFluidPhaseDensity_dGlobalCompFraction[k][q][ip],
                      dPhaseAmount_dC );

      for( localIndex jc = 0; jc < NC; ++jc )
      {
        dPhaseAmount_dC[jc] = dPhaseAmount_dC[jc] * m_fluidPhaseSaturation( k, ip )
                              + m_fluidPhaseDensity( k, q, ip ) * m_dFluidPhaseSaturation_dGlobalCompDensity( k, ip, jc );
        dPhaseAmount_dC[jc] *= porosityNew;
      }

      // ic - index of component whose conservation equation is assembled
      // (i.e. row number in local matrix)
      real64 const fluidPhaseDensityTimesFluidPhaseSaturation = m_fluidPhaseDensity( k, q, ip ) * m_fluidPhaseSaturation( k, ip );
      for( localIndex ic = 0; ic < NC; ++ic )
      {
        real64 const phaseCompAmountNew = phaseAmountNew * m_fluidPhaseCompFrac( k, q, ip, ic );
        real64 const phaseCompAmountOld = phaseAmountOld * m_fluidPhaseCompFracOld( k, ip, ic );

        real64 const dPhaseCompAmount_dP = dPhaseAmount_dP * m_fluidPhaseCompFrac( k, q, ip, ic )
                                           + phaseAmountNew * m_dFluidPhaseCompFrac_dPressure( k, q, ip, ic );

        componentAmount[ic] += fluidPhaseDensityTimesFluidPhaseSaturation * m_fluidPhaseCompFrac( k, q, ip, ic );

        stack.localFlowResidual[ic] += ( phaseCompAmountNew - phaseCompAmountOld ) * detJxW;
        stack.localFlowFlowJacobian[ic][0] += dPhaseCompAmount_dP * detJxW;;

        // jc - index of component w.r.t. whose compositional var the derivative is being taken
        // (i.e. col number in local matrix)

        // assemble phase composition dependence
        applyChainRule( NC,
                        m_dGlobalCompFraction_dGlobalCompDensity[k],
                        m_dFluidPhaseCompFraction_dGlobalCompFraction[k][q][ip][ic],
                        dPhaseCompFrac_dC );

        for( localIndex jc = 0; jc < NC; ++jc )
        {
          real64 const dPhaseCompAmount_dC = dPhaseCompFrac_dC[jc] * phaseAmountNew
                                             + m_fluidPhaseCompFrac( k, q, ip, ic ) * dPhaseAmount_dC[jc];
          stack.localFlowFlowJacobian[ic][jc+1] += dPhaseCompAmount_dC  * detJxW;
        }
      }
    }
    for( localIndex ic = 0; ic < m_numComponents; ++ic )
    {
      for( integer a = 0; a < numNodesPerElem; ++a )
      {
        stack.localFlowDispJacobian[ic][a*3+0] += dPorosity_dVolStrainIncrement * componentAmount[ic] * dNdX[a][0] * detJxW;
        stack.localFlowDispJacobian[ic][a*3+1] += dPorosity_dVolStrainIncrement * componentAmount[ic] * dNdX[a][1] * detJxW;
        stack.localFlowDispJacobian[ic][a*3+2] += dPorosity_dVolStrainIncrement * componentAmount[ic] * dNdX[a][2] * detJxW;
      }
    }

    // --- Volume balance equation
    // sum contributions to component accumulation from each phase
    stack.localVolBalanceResidual[0] += porosityNew * detJxW;
    for( localIndex ip = 0; ip < NP; ++ip )
    {
      stack.localVolBalanceResidual[0] -= m_fluidPhaseSaturation( k, ip ) * porosityNew * detJxW;
      stack.localVolBalanceJacobian[0][0] -=
        ( m_dFluidPhaseSaturation_dPressure( k, ip ) * porosityNew + dPorosity_dPressure * m_fluidPhaseSaturation( k, ip ) ) * detJxW;

      for( localIndex jc = 0; jc < NC; ++jc )
      {
        stack.localVolBalanceJacobian[0][jc+1] -= m_dFluidPhaseSaturation_dGlobalCompDensity( k, ip, jc )  * porosityNew * detJxW;
      }
    }
  }

  /**
   * @copydoc geosx::finiteElement::ImplicitKernelBase::complete
   */
  GEOSX_HOST_DEVICE
  GEOSX_FORCE_INLINE
  real64 complete( localIndex const k,
                   StackVariables & stack ) const
  {
    GEOSX_UNUSED_VAR( k );

    real64 maxForce = 0;

    CONSTITUTIVE_TYPE::KernelWrapper::DiscretizationOps::template fillLowerBTDB< numNodesPerElem >( stack.localJacobian );

    //int nFlowDof = m_numComponents + 1;

    constexpr int nUDof = numNodesPerElem * numDofPerTestSupportPoint;

    for( int localNode = 0; localNode < numNodesPerElem; ++localNode )
    {
      for( int dim = 0; dim < numDofPerTestSupportPoint; ++dim )
      {
        localIndex const dof = LvArray::integerConversion< localIndex >( stack.localRowDofIndex[numDofPerTestSupportPoint * localNode + dim] - m_dofRankOffset );
        if( dof < 0 || dof >= m_matrix.numRows() ) continue;
        m_matrix.template addToRowBinarySearchUnsorted< parallelDeviceAtomic >( dof,
                                                                                stack.localRowDofIndex,
                                                                                stack.localJacobian[numDofPerTestSupportPoint * localNode + dim],
                                                                                numNodesPerElem * numDofPerTrialSupportPoint );

        RAJA::atomicAdd< parallelDeviceAtomic >( &m_rhs[dof], stack.localResidual[numDofPerTestSupportPoint * localNode + dim] );
        maxForce = fmax( maxForce, fabs( stack.localResidual[numDofPerTestSupportPoint * localNode + dim] ) );

        m_matrix.template addToRowBinarySearchUnsorted< parallelDeviceAtomic >( dof,
                                                                                stack.localFlowDofIndex,
                                                                                stack.localDispFlowJacobian[numDofPerTestSupportPoint * localNode + dim],
                                                                                m_numComponents + 1 );

      }
    }

    localIndex dof = LvArray::integerConversion< localIndex >( stack.localFlowDofIndex[0] - m_dofRankOffset );
    if( 0 <= dof && dof < m_matrix.numRows() )
    {
      for( localIndex i = 0; i < m_numComponents; ++i )
      {
        m_matrix.template addToRowBinarySearchUnsorted< serialAtomic >( dof + i,
                                                                        stack.localRowDofIndex,
                                                                        stack.localFlowDispJacobian[i],
                                                                        nUDof );
        m_matrix.template addToRow< serialAtomic >( dof + i,
                                                    stack.localFlowDofIndex,
                                                    stack.localFlowFlowJacobian[i],
                                                    m_numComponents + 1 );

        RAJA::atomicAdd< serialAtomic >( &m_rhs[dof+i], stack.localFlowResidual[i] );
      }
    }

    dof = dof + m_numComponents;
    if( 0 <= dof && dof < m_matrix.numRows() )
    {

      m_matrix.template addToRow< serialAtomic >( dof,
                                                  stack.localFlowDofIndex,
                                                  stack.localVolBalanceJacobian[0],
                                                  m_numComponents + 1 );

      RAJA::atomicAdd< serialAtomic >( &m_rhs[dof], stack.localVolBalanceResidual[0] );
    }

    return maxForce;
  }



protected:
  /// The array containing the nodal position array.
  arrayView2d< real64 const, nodes::REFERENCE_POSITION_USD > m_X;

  /// The rank-global displacement array.
  arrayView2d< real64 const, nodes::TOTAL_DISPLACEMENT_USD > m_disp;

  /// The rank-global incremental displacement array.
  arrayView2d< real64 const, nodes::INCR_DISPLACEMENT_USD > m_uhat;

  /// The gravity vector.
  real64 const m_gravityVector[3];
  real64 const m_gravityAcceleration;

  /// The rank global density
  arrayView2d< real64 const > m_solidDensity;
  arrayView3d< real64 const, constitutive::multifluid::USD_PHASE > m_fluidPhaseDensity;
  arrayView2d< real64 const, compflow::USD_PHASE > m_fluidPhaseDensityOld;
  arrayView3d< real64 const, constitutive::multifluid::USD_PHASE > m_dFluidPhaseDensity_dPressure;
  arrayView4d< real64 const, constitutive::multifluid::USD_PHASE_DC > m_dFluidPhaseDensity_dGlobalCompFraction;
  arrayView4d< real64 const, constitutive::multifluid::USD_PHASE_COMP > m_fluidPhaseCompFrac;
  arrayView3d< real64 const, compflow::USD_PHASE_COMP > m_fluidPhaseCompFracOld;
  arrayView4d< real64 const, constitutive::multifluid::USD_PHASE_COMP > m_dFluidPhaseCompFrac_dPressure;

  arrayView3d< real64 const, constitutive::multifluid::USD_PHASE > m_fluidPhaseMassDensity;
  arrayView3d< real64 const, constitutive::multifluid::USD_PHASE > m_dFluidPhaseMassDensity_dPressure;
  arrayView4d< real64 const, constitutive::multifluid::USD_PHASE_DC > m_dFluidPhaseMassDensity_dGlobalCompFraction;

  arrayView2d< real64 const, compflow::USD_PHASE > m_fluidPhaseSaturation;
  arrayView2d< real64 const, compflow::USD_PHASE > m_fluidPhaseSaturationOld;
  arrayView2d< real64 const, compflow::USD_PHASE > m_dFluidPhaseSaturation_dPressure;
  arrayView3d< real64 const, compflow::USD_PHASE_DC > m_dFluidPhaseSaturation_dGlobalCompFraction;
  arrayView3d< real64 const, compflow::USD_PHASE_DC > m_dFluidPhaseSaturation_dGlobalCompDensity;

  arrayView3d< real64 const, compflow::USD_COMP_DC > m_dGlobalCompFraction_dGlobalCompDensity;

  arrayView5d< real64 const, constitutive::multifluid::USD_PHASE_COMP_DC > m_dFluidPhaseCompFraction_dGlobalCompFraction;

  /// The global degree of freedom number
  arrayView1d< globalIndex const > m_flowDofNumber;

  /// The rank-global fluid pressure array.
  arrayView1d< real64 const > m_fluidPressure;

  /// The rank-global delta-fluid pressure array.
  arrayView1d< real64 const > m_deltaFluidPressure;

  /// Number of components
  localIndex const m_numComponents;

  /// Number of phases
  localIndex const m_numPhases;
<<<<<<< HEAD

  /// The rank-global old porosity
  arrayView2d< real64 const > const m_oldPorosity;

=======
>>>>>>> 496f5b28
};

using MultiphaseKernelFactory = finiteElement::KernelFactory< Multiphase,
                                                              arrayView1d< globalIndex const > const &,
                                                              string const &,
                                                              globalIndex const,
                                                              real64 const (&)[3],
                                                              localIndex const,
                                                              localIndex const,
                                                              arrayView1d< string const > const,
                                                              CRSMatrixView< real64, globalIndex const > const &,
                                                              arrayView1d< real64 > const & >;

} // namespace PoroelasticKernels

} // namespace geosx

#include "finiteElement/kernelInterface/SparsityKernelBase.hpp"

#endif // GEOSX_PHYSICSSOLVERS_MULTIPHYSICS_MULTIPHASEPOROMECHANICSKERNEL_HPP_<|MERGE_RESOLUTION|>--- conflicted
+++ resolved
@@ -132,12 +132,7 @@
     m_fluidPressure( elementSubRegion.template getReference< array1d< real64 > >( FlowSolverBase::viewKeyStruct::pressureString() ) ),
     m_deltaFluidPressure( elementSubRegion.template getReference< array1d< real64 > >( FlowSolverBase::viewKeyStruct::deltaPressureString() ) ),
     m_numComponents( numComponents ),
-<<<<<<< HEAD
-    m_numPhases( numPhases ),
-    m_oldPorosity( inputConstitutiveType.getOldPorosity() )
-=======
     m_numPhases( numPhases )
->>>>>>> 496f5b28
   {
     GEOSX_ERROR_IF_GT_MSG( m_numComponents, numMaxComponents,
                            "MultiphasePoroelastic solver allows at most " << numMaxComponents << " components at the moment" );
@@ -305,30 +300,14 @@
     // Evaluate total stress tensor
     real64 strainIncrement[6] = {0};
     real64 totalStress[6];
-<<<<<<< HEAD
-    real64 porosityNew, dPorosity_dPressure, dPorosity_dVolStrainIncrement, dTotalStress_dPressure;
-=======
     real64 dPorosity_dPressure;
     real64 dPorosity_dVolStrainIncrement;
     real64 dTotalStress_dPressure;
->>>>>>> 496f5b28
+
 
     // --- Update effective stress tensor (stored in totalStress)
     typename CONSTITUTIVE_TYPE::KernelWrapper::DiscretizationOps stiffness;
     FE_TYPE::symmetricGradient( dNdX, stack.uhat_local, strainIncrement );
-<<<<<<< HEAD
-    m_constitutiveUpdate.smallStrainUpdate_porosity( k, q,
-                                                     m_fluidPressure[k],
-                                                     m_deltaFluidPressure[k],
-                                                     strainIncrement,
-                                                     porosityNew,
-                                                     dPorosity_dPressure,
-                                                     dPorosity_dVolStrainIncrement,
-                                                     totalStress,
-                                                     dTotalStress_dPressure,
-                                                     stiffness );
-
-=======
 
     m_constitutiveUpdate.smallStrainUpdate( k,
                                             q,
@@ -346,7 +325,6 @@
     real64 const pressureStressTerm = -dTotalStress_dPressure * ( m_fluidPressure[k] + m_deltaFluidPressure[k] );
 
     LvArray::tensorOps::symAddIdentity< 3 >( totalStress, pressureStressTerm );
->>>>>>> 496f5b28
 
     // Evaluate body force vector
     real64 bodyForce[3] = { m_gravityVector[0],
@@ -614,13 +592,7 @@
 
   /// Number of phases
   localIndex const m_numPhases;
-<<<<<<< HEAD
-
-  /// The rank-global old porosity
-  arrayView2d< real64 const > const m_oldPorosity;
-
-=======
->>>>>>> 496f5b28
+
 };
 
 using MultiphaseKernelFactory = finiteElement::KernelFactory< Multiphase,
