/*
 * ------------------------------------------------------------------------------------------------------------
 * SPDX-License-Identifier: LGPL-2.1-only
 *
 * Copyright (c) 2018-2020 Lawrence Livermore National Security LLC
 * Copyright (c) 2018-2020 The Board of Trustees of the Leland Stanford Junior University
 * Copyright (c) 2018-2020 TotalEnergies
 * Copyright (c) 2019-     GEOSX Contributors
 * All rights reserved
 *
 * See top level LICENSE, COPYRIGHT, CONTRIBUTORS, NOTICE, and ACKNOWLEDGEMENTS files for details.
 * ------------------------------------------------------------------------------------------------------------
 */

/**
 * @file SinglePhasePoromechanicsConformingFractures.cpp
 */

#include "SinglePhasePoromechanicsConformingFractures.hpp"

#include "constitutive/solid/PorousSolid.hpp"
#include "constitutive/fluid/singlefluid/SingleFluidBase.hpp"
#include "linearAlgebra/solvers/BlockPreconditioner.hpp"
#include "linearAlgebra/solvers/SeparateComponentPreconditioner.hpp"
#include "physicsSolvers/fluidFlow/SinglePhaseBase.hpp"
//#include "physicsSolvers/multiphysics/SinglePhaseReservoirAndWells.hpp"
#include "physicsSolvers/multiphysics/poromechanicsKernels/SinglePhasePoromechanics.hpp"
#include "physicsSolvers/multiphysics/poromechanicsKernels/ThermalSinglePhasePoromechanics.hpp"
#include "physicsSolvers/multiphysics/poromechanicsKernels/SinglePhasePoromechanicsFractures.hpp"
#include "physicsSolvers/solidMechanics/SolidMechanicsFields.hpp"
#include "physicsSolvers/solidMechanics/SolidMechanicsLagrangianFEM.hpp"

namespace geos
{

using namespace constitutive;
using namespace dataRepository;
using namespace fields;

template< typename FLOW_SOLVER >
SinglePhasePoromechanicsConformingFractures< FLOW_SOLVER >::SinglePhasePoromechanicsConformingFractures( const string & name,
                                                                                                         Group * const parent )
  : Base( name, parent )
{
<<<<<<< HEAD


  appendLogLevelDescription( "logLevel >= 3", "The summary of declared fields and coupling" );

  LinearSolverParameters & params = m_linearSolverParameters.get();
=======
  LinearSolverParameters & params = this->m_linearSolverParameters.get();
>>>>>>> 3bf12d21
  params.mgr.strategy = LinearSolverParameters::MGR::StrategyType::singlePhasePoromechanicsConformingFractures;
  params.mgr.separateComponents = false;
  params.mgr.displacementFieldName = solidMechanics::totalDisplacement::key();
  params.dofsPerNode = 3;
}

template< typename FLOW_SOLVER >
void SinglePhasePoromechanicsConformingFractures< FLOW_SOLVER >::setupCoupling( DomainPartition const & domain,
                                                                                DofManager & dofManager ) const
{
  /// We need to add 2 coupling terms:
  // 1. Poromechanical coupling in the bulk
  Base::setupCoupling( domain, dofManager );

  // 2. Traction - pressure coupling in the fracture
  dofManager.addCoupling( SinglePhaseBase::viewKeyStruct::elemDofFieldString(),
                          fields::contact::traction::key(),
                          DofManager::Connector::Elem );
}

template< typename FLOW_SOLVER >
void SinglePhasePoromechanicsConformingFractures< FLOW_SOLVER >::setupSystem( DomainPartition & domain,
                                                                              DofManager & dofManager,
                                                                              CRSMatrix< real64, globalIndex > & localMatrix,
                                                                              ParallelVector & rhs,
                                                                              ParallelVector & solution,
                                                                              bool const setSparsity )
{
  GEOS_MARK_FUNCTION;

  GEOS_UNUSED_VAR( setSparsity );

  /// 1. Add all coupling terms handled directly by the DofManager
  dofManager.setDomain( domain );
  this->setupDofs( domain, dofManager );
  dofManager.reorderByRank();

  if( this->getLogLevel() > 2 )
  {
    dofManager.printFieldInfo();
  }

  /// 2. Add coupling terms not added by the DofManager.
  localIndex const numLocalRows = dofManager.numLocalDofs();

  SparsityPattern< globalIndex > patternOriginal;
  dofManager.setSparsityPattern( patternOriginal );

  // Get the original row lengths (diagonal blocks only)
  array1d< localIndex > rowLengths( patternOriginal.numRows() );
  for( localIndex localRow = 0; localRow < patternOriginal.numRows(); ++localRow )
  {
    rowLengths[localRow] = patternOriginal.numNonZeros( localRow );
  }

  // Add the number of nonzeros induced by coupling
  addTransmissibilityCouplingNNZ( domain, dofManager, rowLengths.toView() );

  // Create a new pattern with enough capacity for coupled matrix
  SparsityPattern< globalIndex > pattern;
  pattern.resizeFromRowCapacities< parallelHostPolicy >( patternOriginal.numRows(),
                                                         patternOriginal.numColumns(),
                                                         rowLengths.data() );

  // Copy the original nonzeros
  for( localIndex localRow = 0; localRow < patternOriginal.numRows(); ++localRow )
  {
    globalIndex const * cols = patternOriginal.getColumns( localRow ).dataIfContiguous();
    pattern.insertNonZeros( localRow, cols, cols + patternOriginal.numNonZeros( localRow ) );
  }

  // Add the nonzeros from coupling
  addTransmissibilityCouplingPattern( domain, dofManager, pattern.toView() );

  localMatrix.setName( this->getName() + "/matrix" );
  localMatrix.assimilate< parallelDevicePolicy<> >( std::move( pattern ) );

  rhs.setName( this->getName() + "/rhs" );
  rhs.create( numLocalRows, MPI_COMM_GEOSX );

  solution.setName( this->getName() + "/solution" );
  solution.create( numLocalRows, MPI_COMM_GEOSX );

  setUpDflux_dApertureMatrix( domain, dofManager, localMatrix );

  // if( !m_precond && m_linearSolverParameters.get().solverType != LinearSolverParameters::SolverType::direct )
  // {
  //   createPreconditioner( domain );
  // }
}

template< typename FLOW_SOLVER >
void SinglePhasePoromechanicsConformingFractures< FLOW_SOLVER >::assembleSystem( real64 const time_n,
                                                                                 real64 const dt,
                                                                                 DomainPartition & domain,
                                                                                 DofManager const & dofManager,
                                                                                 CRSMatrixView< real64, globalIndex const > const & localMatrix,
                                                                                 arrayView1d< real64 > const & localRhs )
{

  GEOS_MARK_FUNCTION;

  this->solidMechanicsSolver()->synchronizeFractureState( domain );

  assembleElementBasedContributions( time_n,
                                     dt,
                                     domain,
                                     dofManager,
                                     localMatrix,
                                     localRhs );

  // Assemble fluxes 3D/2D and get dFluidResidualDAperture
  this->flowSolver()->assembleHydrofracFluxTerms( time_n,
                                                  dt,
                                                  domain,
                                                  dofManager,
                                                  localMatrix,
                                                  localRhs,
                                                  getDerivativeFluxResidual_dNormalJump() );

  // This step must occur after the fluxes are assembled because that's when DerivativeFluxResidual_dAperture is filled.
  assembleCouplingTerms( time_n,
                         dt,
                         domain,
                         dofManager,
                         localMatrix,
                         localRhs );
}

template< typename FLOW_SOLVER >
void SinglePhasePoromechanicsConformingFractures< FLOW_SOLVER >::assembleElementBasedContributions( real64 const time_n,
                                                                                                    real64 const dt,
                                                                                                    DomainPartition & domain,
                                                                                                    DofManager const & dofManager,
                                                                                                    CRSMatrixView< real64, globalIndex const > const & localMatrix,
                                                                                                    arrayView1d< real64 > const & localRhs )
{
  GEOS_UNUSED_VAR( time_n, dt );

  /// 3. assemble Force Residual w.r.t. pressure and Flow mass residual w.r.t. displacement

  Base::assembleElementBasedTerms( time_n, dt, domain, dofManager, localMatrix, localRhs );

  // Flow accumulation for fractures
  this->forDiscretizationOnMeshTargets( domain.getMeshBodies(), [&] ( string const &,
                                                                      MeshLevel & mesh,
                                                                      arrayView1d< string const > const & regionNames )
  {
    mesh.getElemManager().forElementSubRegions< FaceElementSubRegion >( regionNames, [&]( localIndex const,
                                                                                          FaceElementSubRegion const & subRegion )
    {
      this->flowSolver()->accumulationAssemblyLaunch( dofManager, subRegion, localMatrix, localRhs );
    } );
  } );

  this->solidMechanicsSolver()->assembleContact( domain, dofManager, localMatrix, localRhs );
}

template< typename FLOW_SOLVER >
void SinglePhasePoromechanicsConformingFractures< FLOW_SOLVER >::assembleCouplingTerms( real64 const time_n,
                                                                                        real64 const dt,
                                                                                        DomainPartition const & domain,
                                                                                        DofManager const & dofManager,
                                                                                        CRSMatrixView< real64, globalIndex const > const & localMatrix,
                                                                                        arrayView1d< real64 > const & localRhs )
{
  GEOS_UNUSED_VAR( time_n, dt );
  // These 2 steps need to occur after the fluxes are assembled because that's when DerivativeFluxResidual_dAperture is filled.
  this->forDiscretizationOnMeshTargets( domain.getMeshBodies(), [&] ( string const &,
                                                                      MeshLevel const & mesh,
                                                                      arrayView1d< string const > const & regionNames )
  {
    /// 3. assemble Force Residual w.r.t. pressure and Flow mass residual w.r.t. displacement
    assembleForceResidualDerivativeWrtPressure( mesh, regionNames, dofManager, localMatrix, localRhs );
    assembleFluidMassResidualDerivativeWrtDisplacement( mesh, regionNames, dofManager, localMatrix, localRhs );
  } );
}

template< typename FLOW_SOLVER >
void SinglePhasePoromechanicsConformingFractures< FLOW_SOLVER >::
setUpDflux_dApertureMatrix( DomainPartition & domain,
                            DofManager const & GEOS_UNUSED_PARAM( dofManager ),
                            CRSMatrix< real64, globalIndex > & localMatrix )
{
  this->forDiscretizationOnMeshTargets( domain.getMeshBodies(), [&] ( string const &,
                                                                      MeshLevel const & mesh,
                                                                      arrayView1d< string const > const & regionNames )
  {
    std::unique_ptr< CRSMatrix< real64, localIndex > > & derivativeFluxResidual_dAperture = this->getRefDerivativeFluxResidual_dAperture();

    {
      localIndex numRows = 0;
      mesh.getElemManager().forElementSubRegions< FaceElementSubRegion >( regionNames,
                                                                          [&]( localIndex const, FaceElementSubRegion const & subRegion )
      {
        numRows += subRegion.size();
      } );

      derivativeFluxResidual_dAperture = std::make_unique< CRSMatrix< real64, localIndex > >( numRows, numRows );
      derivativeFluxResidual_dAperture->setName( this->getName() + "/derivativeFluxResidual_dAperture" );

      derivativeFluxResidual_dAperture->reserveNonZeros( localMatrix.numNonZeros() );
      localIndex maxRowSize = -1;
      for( localIndex row = 0; row < localMatrix.numRows(); ++row )
      {
        localIndex const rowSize = localMatrix.numNonZeros( row );
        maxRowSize = maxRowSize > rowSize ? maxRowSize : rowSize;
      }
      // TODO This is way too much. The With the full system rowSize is not a good estimate for this.
      for( localIndex row = 0; row < numRows; ++row )
      {
        derivativeFluxResidual_dAperture->reserveNonZeros( row, maxRowSize );
      }
    }

    NumericalMethodsManager const & numericalMethodManager = domain.getNumericalMethodManager();
    FiniteVolumeManager const & fvManager = numericalMethodManager.getFiniteVolumeManager();
    FluxApproximationBase const & fluxApprox = fvManager.getFluxApproximation( this->flowSolver()->getDiscretizationName() );

    fluxApprox.forStencils< SurfaceElementStencil >( mesh, [&]( SurfaceElementStencil const & stencil )
    {
      for( localIndex iconn = 0; iconn < stencil.size(); ++iconn )
      {
        localIndex const numFluxElems = stencil.stencilSize( iconn );
        typename SurfaceElementStencil::IndexContainerViewConstType const & sei = stencil.getElementIndices();

        for( localIndex k0 = 0; k0 < numFluxElems; ++k0 )
        {
          for( localIndex k1 = 0; k1 < numFluxElems; ++k1 )
          {
            derivativeFluxResidual_dAperture->insertNonZero( sei[iconn][k0], sei[iconn][k1], 0.0 );
          }
        }
      }
    } );
  } );
}

template< typename FLOW_SOLVER >
void SinglePhasePoromechanicsConformingFractures< FLOW_SOLVER >::
addTransmissibilityCouplingNNZ( DomainPartition const & domain,
                                DofManager const & dofManager,
                                arrayView1d< localIndex > const & rowLengths ) const
{
  GEOS_MARK_FUNCTION;

  this->forDiscretizationOnMeshTargets( domain.getMeshBodies(), [&] ( string const &, //  meshBodyName,
                                                                      MeshLevel const & mesh,
                                                                      arrayView1d< string const > const & ) // regionNames
  {
    ElementRegionManager const & elemManager = mesh.getElemManager();

    string const presDofKey = dofManager.getKey( m_pressureKey );

    globalIndex const rankOffset = dofManager.rankOffset();

    NumericalMethodsManager const & numericalMethodManager = domain.getNumericalMethodManager();
    FiniteVolumeManager const & fvManager = numericalMethodManager.getFiniteVolumeManager();
    FluxApproximationBase const & stabilizationMethod = fvManager.getFluxApproximation( this->solidMechanicsSolver()->getStabilizationName() );

    stabilizationMethod.forStencils< SurfaceElementStencil >( mesh, [&]( SurfaceElementStencil const & stencil )
    {
      for( localIndex iconn=0; iconn<stencil.size(); ++iconn )
      {
        localIndex const numFluxElems = stencil.stencilSize( iconn );
        typename SurfaceElementStencil::IndexContainerViewConstType const & seri = stencil.getElementRegionIndices();
        typename SurfaceElementStencil::IndexContainerViewConstType const & sesri = stencil.getElementSubRegionIndices();
        typename SurfaceElementStencil::IndexContainerViewConstType const & sei = stencil.getElementIndices();

        FaceElementSubRegion const & elementSubRegion =
          elemManager.getRegion( seri[iconn][0] ).getSubRegion< FaceElementSubRegion >( sesri[iconn][0] );

        ArrayOfArraysView< localIndex const > const elemsToNodes = elementSubRegion.nodeList().toViewConst();

        arrayView1d< globalIndex const > const faceElementDofNumber =
          elementSubRegion.getReference< array1d< globalIndex > >( presDofKey );

        for( localIndex k0=0; k0<numFluxElems; ++k0 )
        {
          globalIndex const activeFlowDOF = faceElementDofNumber[sei[iconn][k0]];
          globalIndex const rowNumber = activeFlowDOF - rankOffset;

          if( rowNumber >= 0 && rowNumber < rowLengths.size() )
          {
            for( localIndex k1=0; k1<numFluxElems; ++k1 )
            {
              // The coupling with the nodal displacements of the cell itself has already been added by the dofManager
              // so we only add the coupling with the nodal displacements of the neighbors.
              if( k1 != k0 )
              {
                localIndex const numNodesPerElement = elemsToNodes[sei[iconn][k1]].size();
                rowLengths[rowNumber] += 3*numNodesPerElement;
              }
            }
          }
        }
      }
    } );
  } );
}

template< typename FLOW_SOLVER >
void SinglePhasePoromechanicsConformingFractures< FLOW_SOLVER >::
addTransmissibilityCouplingPattern( DomainPartition const & domain,
                                    DofManager const & dofManager,
                                    SparsityPatternView< globalIndex > const & pattern ) const
{
  GEOS_MARK_FUNCTION;

  this->forDiscretizationOnMeshTargets( domain.getMeshBodies(), [&] ( string const &,
                                                                      MeshLevel const & mesh,
                                                                      arrayView1d< string const > const & )
  {
    FaceManager const & faceManager = mesh.getFaceManager();
    NodeManager const & nodeManager = mesh.getNodeManager();
    ElementRegionManager const & elemManager = mesh.getElemManager();

    string const dispDofKey = dofManager.getKey( solidMechanics::totalDisplacement::key() );
    string const presDofKey = dofManager.getKey( m_pressureKey );

    arrayView1d< globalIndex const > const &
    dispDofNumber = nodeManager.getReference< globalIndex_array >( dispDofKey );
    ArrayOfArraysView< localIndex const > const & faceToNodeMap = faceManager.nodeList().toViewConst();

    // Get the finite volume method used to compute the stabilization
    NumericalMethodsManager const & numericalMethodManager = domain.getNumericalMethodManager();
    FiniteVolumeManager const & fvManager = numericalMethodManager.getFiniteVolumeManager();
    FluxApproximationBase const & stabilizationMethod = fvManager.getFluxApproximation( this->solidMechanicsSolver()->getStabilizationName() );

    SurfaceElementRegion const & fractureRegion =
      elemManager.getRegion< SurfaceElementRegion >( this->solidMechanicsSolver()->getUniqueFractureRegionName() );
    FaceElementSubRegion const & fractureSubRegion =
      fractureRegion.getUniqueSubRegion< FaceElementSubRegion >();

    GEOS_ERROR_IF( !fractureSubRegion.hasWrapper( flow::pressure::key() ),
                   this->getDataContext() << ": The fracture subregion must contain pressure field." );

    ArrayOfArraysView< localIndex const > const elem2dToFaces = fractureSubRegion.faceList().toViewConst();

    arrayView1d< globalIndex const > const &
    presDofNumber = fractureSubRegion.getReference< globalIndex_array >( presDofKey );

    globalIndex const rankOffset = dofManager.rankOffset();

    ArrayOfArraysView< localIndex const > const & elemsToFaces = fractureSubRegion.faceList().toViewConst();

    stabilizationMethod.forStencils< SurfaceElementStencil >( mesh, [&]( SurfaceElementStencil const & stencil )
    {
      forAll< serialPolicy >( stencil.size(), [=] ( localIndex const iconn )
      {
        localIndex const numFluxElems = stencil.stencilSize( iconn );

        // A fracture connector has to be an edge shared by two faces
        if( numFluxElems == 2 )
        {
          typename SurfaceElementStencil::IndexContainerViewConstType const & sei = stencil.getElementIndices();

          // First index: face element. Second index: node
          for( localIndex kf = 0; kf < 2; ++kf )
          {
            // Set row DOF index
            globalIndex const rowIndex = presDofNumber[sei[iconn][1-kf]] - rankOffset;

            if( rowIndex > 0 && rowIndex < pattern.numRows() )
            {

              // Get fracture, face and region/subregion/element indices (for elements on both sides)
              localIndex fractureIndex = sei[iconn][kf];

              // Get the number of nodes
              localIndex const numNodesPerFace = faceToNodeMap.sizeOfArray( elemsToFaces[fractureIndex][0] );

              // Loop over the two sides of each fracture element
              GEOS_ERROR_IF( elem2dToFaces.sizeOfArray( fractureIndex ) != 2,
                             "Fracture face " << fractureIndex << " has to be shared by two cells." );
              for( localIndex kf1 = 0; kf1 < 2; ++kf1 )
              {
                localIndex const faceIndex = elem2dToFaces[fractureIndex][kf1];

                // Save the list of DOF associated with nodes
                for( localIndex a=0; a<numNodesPerFace; ++a )
                {
                  for( localIndex i = 0; i < 3; ++i )
                  {
                    globalIndex const colIndex = dispDofNumber[faceToNodeMap( faceIndex, a )] + LvArray::integerConversion< globalIndex >( i );
                    pattern.insertNonZero( rowIndex, colIndex );
                  }
                }
              }
            }
          }
        }
      } );
    } );
  } );
}

template< typename FLOW_SOLVER >
void SinglePhasePoromechanicsConformingFractures< FLOW_SOLVER >::
assembleForceResidualDerivativeWrtPressure( MeshLevel const & mesh,
                                            arrayView1d< string const > const & regionNames,
                                            DofManager const & dofManager,
                                            CRSMatrixView< real64, globalIndex const > const & localMatrix,
                                            arrayView1d< real64 > const & localRhs )
{
  GEOS_MARK_FUNCTION;

  FaceManager const & faceManager = mesh.getFaceManager();
  NodeManager const & nodeManager = mesh.getNodeManager();
  ElementRegionManager const & elemManager = mesh.getElemManager();

  ArrayOfArraysView< localIndex const > const & faceToNodeMap = faceManager.nodeList().toViewConst();
  arrayView2d< real64 const > const & faceNormal = faceManager.faceNormal();

  string const & dispDofKey = dofManager.getKey( solidMechanics::totalDisplacement::key() );
  string const & presDofKey = dofManager.getKey( m_pressureKey );

  arrayView1d< globalIndex const > const &
  dispDofNumber = nodeManager.getReference< globalIndex_array >( dispDofKey );
  globalIndex const rankOffset = dofManager.rankOffset();

  // Get the coordinates for all nodes
  arrayView2d< real64 const, nodes::REFERENCE_POSITION_USD > const & nodePosition = nodeManager.referencePosition();

  elemManager.forElementSubRegions< FaceElementSubRegion >( regionNames,
                                                            [&]( localIndex const,
                                                                 FaceElementSubRegion const & subRegion )
  {
    arrayView1d< globalIndex const > const &
    presDofNumber = subRegion.getReference< globalIndex_array >( presDofKey );
    arrayView1d< real64 const > const & pressure = subRegion.getReference< array1d< real64 > >( flow::pressure::key() );
    ArrayOfArraysView< localIndex const > const & elemsToFaces = subRegion.faceList().toViewConst();

    forAll< serialPolicy >( subRegion.size(), [=]( localIndex const kfe )
    {
      localIndex const kf0 = elemsToFaces[kfe][0];
      localIndex const numNodesPerFace = faceToNodeMap.sizeOfArray( kf0 );

      real64 Nbar[3];
      Nbar[ 0 ] = faceNormal[elemsToFaces[kfe][0]][0] - faceNormal[elemsToFaces[kfe][1]][0];
      Nbar[ 1 ] = faceNormal[elemsToFaces[kfe][0]][1] - faceNormal[elemsToFaces[kfe][1]][1];
      Nbar[ 2 ] = faceNormal[elemsToFaces[kfe][0]][2] - faceNormal[elemsToFaces[kfe][1]][2];
      LvArray::tensorOps::normalize< 3 >( Nbar );

      globalIndex rowDOF[12];
      real64 nodeRHS[12];
      stackArray1d< real64, 12 > dRdP( 3*numNodesPerFace );
      globalIndex colDOF[1];
      colDOF[0] = presDofNumber[kfe];

      for( localIndex kf=0; kf<2; ++kf )
      {
        localIndex const faceIndex = elemsToFaces[kfe][kf];

        for( localIndex a=0; a<numNodesPerFace; ++a )
        {
          // Compute local area contribution for each node
          array1d< real64 > nodalArea;
          this->solidMechanicsSolver()->computeFaceNodalArea( nodePosition, faceToNodeMap, elemsToFaces[kfe][kf], nodalArea );

          real64 const nodalForceMag = -( pressure[kfe] ) * nodalArea[a];
          array1d< real64 > globalNodalForce( 3 );
          LvArray::tensorOps::scaledCopy< 3 >( globalNodalForce, Nbar, nodalForceMag );

          for( localIndex i=0; i<3; ++i )
          {
            rowDOF[3*a+i] = dispDofNumber[faceToNodeMap( faceIndex, a )] + LvArray::integerConversion< globalIndex >( i );
            // Opposite sign w.r.t. theory because of minus sign in stiffness matrix definition (K < 0)
            nodeRHS[3*a+i] = +globalNodalForce[i] * pow( -1, kf );

            // Opposite sign w.r.t. theory because of minus sign in stiffness matrix definition (K < 0)
            dRdP( 3*a+i ) = -nodalArea[a] * Nbar[i] * pow( -1, kf );
          }
        }

        for( localIndex idof = 0; idof < numNodesPerFace * 3; ++idof )
        {
          localIndex const localRow = LvArray::integerConversion< localIndex >( rowDOF[idof] - rankOffset );

          if( localRow >= 0 && localRow < localMatrix.numRows() )
          {
            localMatrix.addToRow< parallelHostAtomic >( localRow,
                                                        colDOF,
                                                        &dRdP[idof],
                                                        1 );
            RAJA::atomicAdd( parallelHostAtomic{}, &localRhs[localRow], nodeRHS[idof] );
          }
        }
      }
    } );
  } );
}

template< typename FLOW_SOLVER >
void SinglePhasePoromechanicsConformingFractures< FLOW_SOLVER >::
assembleFluidMassResidualDerivativeWrtDisplacement( MeshLevel const & mesh,
                                                    arrayView1d< string const > const & regionNames,
                                                    DofManager const & dofManager,
                                                    CRSMatrixView< real64, globalIndex const > const & localMatrix,
                                                    arrayView1d< real64 > const & GEOS_UNUSED_PARAM( localRhs ) )
{
  GEOS_MARK_FUNCTION;

  FaceManager const & faceManager = mesh.getFaceManager();
  NodeManager const & nodeManager = mesh.getNodeManager();
  ElementRegionManager const & elemManager = mesh.getElemManager();

  arrayView2d< real64 const > const & faceNormal = faceManager.faceNormal();
  ArrayOfArraysView< localIndex const > const & faceToNodeMap = faceManager.nodeList().toViewConst();

  CRSMatrixView< real64 const, localIndex const > const &
  dFluxResidual_dNormalJump = getDerivativeFluxResidual_dNormalJump().toViewConst();

  string const & dispDofKey = dofManager.getKey( solidMechanics::totalDisplacement::key() );
  string const & presDofKey = dofManager.getKey( m_pressureKey );

  arrayView1d< globalIndex const > const &
  dispDofNumber = nodeManager.getReference< globalIndex_array >( dispDofKey );
  globalIndex const rankOffset = dofManager.rankOffset();

  // Get the coordinates for all nodes
  arrayView2d< real64 const, nodes::REFERENCE_POSITION_USD > const & nodePosition = nodeManager.referencePosition();

  elemManager.forElementSubRegions< FaceElementSubRegion >( regionNames,
                                                            [&]( localIndex const,
                                                                 FaceElementSubRegion const & subRegion )
  {
    string const & fluidName = subRegion.getReference< string >( FlowSolverBase::viewKeyStruct::fluidNamesString() );

    SingleFluidBase const & fluid = this->template getConstitutiveModel< SingleFluidBase >( subRegion, fluidName );
    arrayView2d< real64 const > const & density = fluid.density();

    arrayView1d< globalIndex const > const & presDofNumber = subRegion.getReference< array1d< globalIndex > >( presDofKey );

    ArrayOfArraysView< localIndex const > const & elemsToFaces = subRegion.faceList().toViewConst();
    arrayView1d< real64 const > const & area = subRegion.getElementArea().toViewConst();

    arrayView1d< integer const > const & fractureState = subRegion.getField< fields::contact::fractureState >();

    forAll< serialPolicy >( subRegion.size(), [&]( localIndex const kfe )
    {
      localIndex const kf0 = elemsToFaces[kfe][0], kf1 = elemsToFaces[kfe][1];
      localIndex const numNodesPerFace = faceToNodeMap.sizeOfArray( kf0 );
      globalIndex nodeDOF[24];
      globalIndex elemDOF[1];
      elemDOF[0] = presDofNumber[kfe];

      real64 Nbar[3];
      Nbar[ 0 ] = faceNormal[kf0][0] - faceNormal[kf1][0];
      Nbar[ 1 ] = faceNormal[kf0][1] - faceNormal[kf1][1];
      Nbar[ 2 ] = faceNormal[kf0][2] - faceNormal[kf1][2];
      LvArray::tensorOps::normalize< 3 >( Nbar );

      stackArray1d< real64, 2*3*4 > dRdU( 2*3*numNodesPerFace );

      bool const isFractureOpen = ( fractureState[kfe] == fields::contact::FractureState::Open );

      // Accumulation derivative
      if( isFractureOpen )
      {
        for( localIndex kf=0; kf<2; ++kf )
        {
          // Compute local area contribution for each node
          array1d< real64 > nodalArea;
          this->solidMechanicsSolver()->computeFaceNodalArea( nodePosition, faceToNodeMap, elemsToFaces[kfe][kf], nodalArea );

          // TODO: move to something like this plus a static method.
          // localIndex const numNodesPerFace = faceToNodeMap.sizeOfArray( elemsToFaces[kfe][kf] );
          // stackArray1d<real64, 4> nodalArea( numNodesPerFace );

          for( localIndex a=0; a<numNodesPerFace; ++a )
          {
            real64 const dAccumulationResidualdAperture = density[kfe][0] * nodalArea[a];
            for( localIndex i=0; i<3; ++i )
            {
              nodeDOF[ kf*3*numNodesPerFace + 3*a+i ] = dispDofNumber[faceToNodeMap( elemsToFaces[kfe][kf], a )]
                                                        + LvArray::integerConversion< globalIndex >( i );
              real64 const dAper_dU = -pow( -1, kf ) * Nbar[i];
              dRdU( kf*3*numNodesPerFace + 3*a+i ) = dAccumulationResidualdAperture * dAper_dU;
            }
          }
        }

        localIndex const localRow = LvArray::integerConversion< localIndex >( elemDOF[0] - rankOffset );

        if( localRow > 0 && localRow < localMatrix.numRows() )
        {

          localMatrix.addToRowBinarySearchUnsorted< serialAtomic >( localRow,
                                                                    nodeDOF,
                                                                    dRdU.data(),
                                                                    2 * 3 * numNodesPerFace );
        }
      }

      // flux derivative
      bool skipAssembly = true;
      localIndex const numColumns = dFluxResidual_dNormalJump.numNonZeros( kfe );
      arraySlice1d< localIndex const > const & columns = dFluxResidual_dNormalJump.getColumns( kfe );
      arraySlice1d< real64 const > const & values = dFluxResidual_dNormalJump.getEntries( kfe );

      skipAssembly &= !isFractureOpen;

      for( localIndex kfe1=0; kfe1<numColumns; ++kfe1 )
      {
        real64 const dR_dAper = values[kfe1];
        localIndex const kfe2 = columns[kfe1];

        bool const isOpen = ( fractureState[kfe2] == fields::contact::FractureState::Open );
        skipAssembly &= !isOpen;

        for( localIndex kf=0; kf<2; ++kf )
        {
          // Compute local area contribution for each node
          array1d< real64 > nodalArea;
          this->solidMechanicsSolver()->computeFaceNodalArea( nodePosition, faceToNodeMap, elemsToFaces[kfe2][kf], nodalArea );

          for( localIndex a=0; a<numNodesPerFace; ++a )
          {
            for( localIndex i=0; i<3; ++i )
            {
              nodeDOF[ kf*3*numNodesPerFace + 3*a+i ] = dispDofNumber[faceToNodeMap( elemsToFaces[kfe2][kf], a )]
                                                        + LvArray::integerConversion< globalIndex >( i );
              real64 const dAper_dU = -pow( -1, kf ) * Nbar[i] * ( nodalArea[a] / area[kfe2] );
              dRdU( kf*3*numNodesPerFace + 3*a+i ) = dR_dAper * dAper_dU;
            }
          }
        }

        if( !skipAssembly )
        {
          localIndex const localRow = LvArray::integerConversion< localIndex >( elemDOF[0] - rankOffset );

          if( localRow > 0 && localRow < localMatrix.numRows() )
          {
            localMatrix.addToRowBinarySearchUnsorted< serialAtomic >( localRow,
                                                                      nodeDOF,
                                                                      dRdU.data(),
                                                                      2 * 3 * numNodesPerFace );
          }
        }
      }
    } );
  } );
}

template< typename FLOW_SOLVER >
void SinglePhasePoromechanicsConformingFractures< FLOW_SOLVER >::updateState( DomainPartition & domain )
{
  GEOS_MARK_FUNCTION;

  // call base poromechanics update
  Base::updateState( domain );
  // need to call solid mechanics update separately to compute face displacement jump
  this->solidMechanicsSolver()->updateState( domain );

  // remove the contribution of the hydraulic aperture from the stencil weights
  this->flowSolver()->prepareStencilWeights( domain );

  updateHydraulicApertureAndFracturePermeability( domain );

  // update the stencil weights using the updated hydraulic aperture
  this->flowSolver()->updateStencilWeights( domain );
}

template< typename FLOW_SOLVER >
void SinglePhasePoromechanicsConformingFractures< FLOW_SOLVER >::updateHydraulicApertureAndFracturePermeability( DomainPartition & domain )
{
  this->forDiscretizationOnMeshTargets( domain.getMeshBodies(), [&] ( string const &,
                                                                      MeshLevel & mesh,
                                                                      arrayView1d< string const > const & regionNames )
  {
    ElementRegionManager & elemManager = mesh.getElemManager();

    elemManager.forElementSubRegions< FaceElementSubRegion >( regionNames,
                                                              [&]( localIndex const,
                                                                   FaceElementSubRegion & subRegion )
    {
      arrayView2d< real64 const > const dispJump           = subRegion.getField< contact::dispJump >();
      arrayView1d< real64 const > const area               = subRegion.getElementArea();
      arrayView1d< real64 const > const volume             = subRegion.getElementVolume();
      arrayView2d< real64 const > const fractureTraction   = subRegion.getField< fields::contact::traction >();
      arrayView1d< real64 const > const pressure           = subRegion.getField< fields::flow::pressure >();
      arrayView1d< real64 const > const oldHydraulicAperture = subRegion.getField< fields::flow::aperture0 >();
      arrayView1d< real64 const > const minimumHydraulicAperture = subRegion.getField< flow::minimumHydraulicAperture >();

      arrayView1d< real64 > const aperture                 = subRegion.getElementAperture();
      arrayView1d< real64 > const hydraulicAperture        = subRegion.getField< flow::hydraulicAperture >();
      arrayView1d< real64 > const deltaVolume              = subRegion.getField< flow::deltaVolume >();

      string const porousSolidName = subRegion.getReference< string >( FlowSolverBase::viewKeyStruct::solidNamesString() );
      CoupledSolidBase & porousSolid = subRegion.getConstitutiveModel< CoupledSolidBase >( porousSolidName );

      constitutive::ConstitutivePassThru< CompressibleSolidBase >::execute( porousSolid, [=, &subRegion] ( auto & castedPorousSolid )
      {

        typename TYPEOFREF( castedPorousSolid ) ::KernelWrapper porousMaterialWrapper = castedPorousSolid.createKernelUpdates();

        poromechanicsFracturesKernels::StateUpdateKernel::
          launch< parallelDevicePolicy<> >( subRegion.size(),
                                            porousMaterialWrapper,
                                            dispJump,
                                            pressure,
                                            area,
                                            volume,
                                            deltaVolume,
                                            aperture,
                                            minimumHydraulicAperture,
                                            oldHydraulicAperture,
                                            hydraulicAperture,
                                            fractureTraction );

      } );
    } );
  } );
}

template class SinglePhasePoromechanicsConformingFractures<>;
//template class SinglePhasePoromechanicsConformingFractures< SinglePhaseReservoirAndWells<> >;

namespace
{
//typedef SinglePhasePoromechanicsConformingFractures< SinglePhaseReservoirAndWells<> >
// SinglePhaseReservoirPoromechanicsConformingFractures;
//REGISTER_CATALOG_ENTRY( SolverBase, SinglePhaseReservoirPoromechanicsConformingFractures, string const &, Group * const )
typedef SinglePhasePoromechanicsConformingFractures<> SinglePhasePoromechanicsConformingFractures;
REGISTER_CATALOG_ENTRY( SolverBase, SinglePhasePoromechanicsConformingFractures, string const &, Group * const )
}

} /* namespace geos */<|MERGE_RESOLUTION|>--- conflicted
+++ resolved
@@ -42,15 +42,10 @@
                                                                                                          Group * const parent )
   : Base( name, parent )
 {
-<<<<<<< HEAD
-
-
   appendLogLevelDescription( "logLevel >= 3", "The summary of declared fields and coupling" );
-
+  
+  LinearSolverParameters & params = this->m_linearSolverParameters.get();
   LinearSolverParameters & params = m_linearSolverParameters.get();
-=======
-  LinearSolverParameters & params = this->m_linearSolverParameters.get();
->>>>>>> 3bf12d21
   params.mgr.strategy = LinearSolverParameters::MGR::StrategyType::singlePhasePoromechanicsConformingFractures;
   params.mgr.separateComponents = false;
   params.mgr.displacementFieldName = solidMechanics::totalDisplacement::key();
