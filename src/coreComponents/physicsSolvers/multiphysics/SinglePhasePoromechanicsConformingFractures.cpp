/*
 * ------------------------------------------------------------------------------------------------------------
 * SPDX-License-Identifier: LGPL-2.1-only
 *
 * Copyright (c) 2018-2020 Lawrence Livermore National Security LLC
 * Copyright (c) 2018-2020 The Board of Trustees of the Leland Stanford Junior University
 * Copyright (c) 2018-2020 TotalEnergies
 * Copyright (c) 2019-     GEOSX Contributors
 * All rights reserved
 *
 * See top level LICENSE, COPYRIGHT, CONTRIBUTORS, NOTICE, and ACKNOWLEDGEMENTS files for details.
 * ------------------------------------------------------------------------------------------------------------
 */

/**
 * @file SinglePhasePoromechanicsConformingFractures.cpp
 */

#include "SinglePhasePoromechanicsConformingFractures.hpp"

#include "constitutive/solid/PorousSolid.hpp"
#include "constitutive/fluid/singlefluid/SingleFluidBase.hpp"
#include "linearAlgebra/solvers/BlockPreconditioner.hpp"
#include "linearAlgebra/solvers/SeparateComponentPreconditioner.hpp"
#include "physicsSolvers/fluidFlow/SinglePhaseBase.hpp"
//#include "physicsSolvers/multiphysics/SinglePhaseReservoirAndWells.hpp"
#include "physicsSolvers/multiphysics/poromechanicsKernels/SinglePhasePoromechanics.hpp"
#include "physicsSolvers/multiphysics/poromechanicsKernels/ThermalSinglePhasePoromechanics.hpp"
#include "physicsSolvers/multiphysics/poromechanicsKernels/SinglePhasePoromechanicsFractures.hpp"
#include "physicsSolvers/solidMechanics/SolidMechanicsFields.hpp"
#include "physicsSolvers/solidMechanics/SolidMechanicsLagrangianFEM.hpp"

namespace geos
{

using namespace constitutive;
using namespace dataRepository;
using namespace fields;

template< typename FLOW_SOLVER >
SinglePhasePoromechanicsConformingFractures< FLOW_SOLVER >::SinglePhasePoromechanicsConformingFractures( const string & name,
                                                                                                         Group * const parent )
  : Base( name, parent )
{
  LinearSolverParameters & params = this->m_linearSolverParameters.get();
  params.mgr.strategy = LinearSolverParameters::MGR::StrategyType::singlePhasePoromechanicsConformingFractures;
  params.mgr.separateComponents = false;
  params.mgr.displacementFieldName = solidMechanics::totalDisplacement::key();
  params.dofsPerNode = 3;
}

template< typename FLOW_SOLVER >
void SinglePhasePoromechanicsConformingFractures< FLOW_SOLVER >::setupCoupling( DomainPartition const & domain,
                                                                                DofManager & dofManager ) const
{
  /// We need to add 2 coupling terms:
  // 1. Poromechanical coupling in the bulk
  Base::setupCoupling( domain, dofManager );

  // 2. Traction - pressure coupling in the fracture
  dofManager.addCoupling( SinglePhaseBase::viewKeyStruct::elemDofFieldString(),
                          fields::contact::traction::key(),
                          DofManager::Connector::Elem );
}

template< typename FLOW_SOLVER >
bool SinglePhasePoromechanicsConformingFractures< FLOW_SOLVER >::updateConfiguration( DomainPartition & domain )
{
  return this->solidMechanicsSolver()->updateConfiguration( domain );
}

template< typename FLOW_SOLVER >
bool SinglePhasePoromechanicsConformingFractures< FLOW_SOLVER >::resetConfigurationToDefault( DomainPartition & domain ) const
{
  return this->solidMechanicsSolver()->resetConfigurationToDefault( domain );
}

template< typename FLOW_SOLVER >
void SinglePhasePoromechanicsConformingFractures< FLOW_SOLVER >::setupSystem( DomainPartition & domain,
                                                                              DofManager & dofManager,
                                                                              CRSMatrix< real64, globalIndex > & localMatrix,
                                                                              ParallelVector & rhs,
                                                                              ParallelVector & solution,
                                                                              bool const setSparsity )
{
  GEOS_MARK_FUNCTION;

  GEOS_UNUSED_VAR( setSparsity );

  /// 1. Add all coupling terms handled directly by the DofManager
  dofManager.setDomain( domain );
  this->setupDofs( domain, dofManager );
  dofManager.reorderByRank();

  if( this->getLogLevel() > 2 )
  {
    dofManager.printFieldInfo();
  }

  /// 2. Add coupling terms not added by the DofManager.
  localIndex const numLocalRows = dofManager.numLocalDofs();

  SparsityPattern< globalIndex > patternOriginal;
  dofManager.setSparsityPattern( patternOriginal );

  // Get the original row lengths (diagonal blocks only)
  array1d< localIndex > rowLengths( patternOriginal.numRows() );
  for( localIndex localRow = 0; localRow < patternOriginal.numRows(); ++localRow )
  {
    rowLengths[localRow] = patternOriginal.numNonZeros( localRow );
  }

  // Add the number of nonzeros induced by coupling
  addTransmissibilityCouplingNNZ( domain, dofManager, rowLengths.toView() );

  // Create a new pattern with enough capacity for coupled matrix
  SparsityPattern< globalIndex > pattern;
  pattern.resizeFromRowCapacities< parallelHostPolicy >( patternOriginal.numRows(),
                                                         patternOriginal.numColumns(),
                                                         rowLengths.data() );

  // Copy the original nonzeros
  for( localIndex localRow = 0; localRow < patternOriginal.numRows(); ++localRow )
  {
    globalIndex const * cols = patternOriginal.getColumns( localRow ).dataIfContiguous();
    pattern.insertNonZeros( localRow, cols, cols + patternOriginal.numNonZeros( localRow ) );
  }

  // Add the nonzeros from coupling
  addTransmissibilityCouplingPattern( domain, dofManager, pattern.toView() );

  localMatrix.setName( this->getName() + "/matrix" );
  localMatrix.assimilate< parallelDevicePolicy<> >( std::move( pattern ) );

  rhs.setName( this->getName() + "/rhs" );
  rhs.create( numLocalRows, MPI_COMM_GEOSX );

  solution.setName( this->getName() + "/solution" );
  solution.create( numLocalRows, MPI_COMM_GEOSX );

  setUpDflux_dApertureMatrix( domain, dofManager, localMatrix );

  // if( !m_precond && m_linearSolverParameters.get().solverType != LinearSolverParameters::SolverType::direct )
  // {
  //   createPreconditioner( domain );
  // }
}

template< typename FLOW_SOLVER >
void SinglePhasePoromechanicsConformingFractures< FLOW_SOLVER >::assembleSystem( real64 const time_n,
                                                                                 real64 const dt,
                                                                                 DomainPartition & domain,
                                                                                 DofManager const & dofManager,
                                                                                 CRSMatrixView< real64, globalIndex const > const & localMatrix,
                                                                                 arrayView1d< real64 > const & localRhs )
{

  GEOS_MARK_FUNCTION;

  this->solidMechanicsSolver()->synchronizeFractureState( domain );

<<<<<<< HEAD
  this->synchronizeNonLinearParameters();

=======
>>>>>>> d2225bdb
  assembleElementBasedContributions( time_n,
                                     dt,
                                     domain,
                                     dofManager,
                                     localMatrix,
                                     localRhs );

  // Assemble fluxes 3D/2D and get dFluidResidualDAperture
  this->flowSolver()->assembleHydrofracFluxTerms( time_n,
                                                  dt,
                                                  domain,
                                                  dofManager,
                                                  localMatrix,
                                                  localRhs,
                                                  getDerivativeFluxResidual_dNormalJump() );

  // This step must occur after the fluxes are assembled because that's when DerivativeFluxResidual_dAperture is filled.
  assembleCouplingTerms( time_n,
                         dt,
                         domain,
                         dofManager,
                         localMatrix,
                         localRhs );
}

template< typename FLOW_SOLVER >
void SinglePhasePoromechanicsConformingFractures< FLOW_SOLVER >::assembleElementBasedContributions( real64 const time_n,
                                                                                                    real64 const dt,
                                                                                                    DomainPartition & domain,
                                                                                                    DofManager const & dofManager,
                                                                                                    CRSMatrixView< real64, globalIndex const > const & localMatrix,
                                                                                                    arrayView1d< real64 > const & localRhs )
{
  GEOS_UNUSED_VAR( time_n, dt );

  /// 3. assemble Force Residual w.r.t. pressure and Flow mass residual w.r.t. displacement

  Base::assembleElementBasedTerms( time_n, dt, domain, dofManager, localMatrix, localRhs );

  // Flow accumulation for fractures
  this->forDiscretizationOnMeshTargets( domain.getMeshBodies(), [&] ( string const &,
                                                                      MeshLevel & mesh,
                                                                      arrayView1d< string const > const & regionNames )
  {
    mesh.getElemManager().forElementSubRegions< FaceElementSubRegion >( regionNames, [&]( localIndex const,
                                                                                          FaceElementSubRegion const & subRegion )
    {
      this->flowSolver()->accumulationAssemblyLaunch( dofManager, subRegion, localMatrix, localRhs );
    } );
  } );

  this->solidMechanicsSolver()->assembleContact( domain, dofManager, localMatrix, localRhs );
}

template< typename FLOW_SOLVER >
void SinglePhasePoromechanicsConformingFractures< FLOW_SOLVER >::assembleCouplingTerms( real64 const time_n,
                                                                                        real64 const dt,
                                                                                        DomainPartition const & domain,
                                                                                        DofManager const & dofManager,
                                                                                        CRSMatrixView< real64, globalIndex const > const & localMatrix,
                                                                                        arrayView1d< real64 > const & localRhs )
{
  GEOS_UNUSED_VAR( time_n, dt );
  // These 2 steps need to occur after the fluxes are assembled because that's when DerivativeFluxResidual_dAperture is filled.
  this->forDiscretizationOnMeshTargets( domain.getMeshBodies(), [&] ( string const &,
                                                                      MeshLevel const & mesh,
                                                                      arrayView1d< string const > const & regionNames )
  {
    /// 3. assemble Force Residual w.r.t. pressure and Flow mass residual w.r.t. displacement
    assembleForceResidualDerivativeWrtPressure( mesh, regionNames, dofManager, localMatrix, localRhs );
    assembleFluidMassResidualDerivativeWrtDisplacement( mesh, regionNames, dofManager, localMatrix, localRhs );
  } );
}

template< typename FLOW_SOLVER >
void SinglePhasePoromechanicsConformingFractures< FLOW_SOLVER >::
setUpDflux_dApertureMatrix( DomainPartition & domain,
                            DofManager const & GEOS_UNUSED_PARAM( dofManager ),
                            CRSMatrix< real64, globalIndex > & localMatrix )
{
  this->forDiscretizationOnMeshTargets( domain.getMeshBodies(), [&] ( string const &,
                                                                      MeshLevel const & mesh,
                                                                      arrayView1d< string const > const & regionNames )
  {
    std::unique_ptr< CRSMatrix< real64, localIndex > > & derivativeFluxResidual_dAperture = this->getRefDerivativeFluxResidual_dAperture();

    {
      localIndex numRows = 0;
      mesh.getElemManager().forElementSubRegions< FaceElementSubRegion >( regionNames,
                                                                          [&]( localIndex const, FaceElementSubRegion const & subRegion )
      {
        numRows += subRegion.size();
      } );

      derivativeFluxResidual_dAperture = std::make_unique< CRSMatrix< real64, localIndex > >( numRows, numRows );
      derivativeFluxResidual_dAperture->setName( this->getName() + "/derivativeFluxResidual_dAperture" );

      derivativeFluxResidual_dAperture->reserveNonZeros( localMatrix.numNonZeros() );
      localIndex maxRowSize = -1;
      for( localIndex row = 0; row < localMatrix.numRows(); ++row )
      {
        localIndex const rowSize = localMatrix.numNonZeros( row );
        maxRowSize = maxRowSize > rowSize ? maxRowSize : rowSize;
      }
      // TODO This is way too much. The With the full system rowSize is not a good estimate for this.
      for( localIndex row = 0; row < numRows; ++row )
      {
        derivativeFluxResidual_dAperture->reserveNonZeros( row, maxRowSize );
      }
    }

    NumericalMethodsManager const & numericalMethodManager = domain.getNumericalMethodManager();
    FiniteVolumeManager const & fvManager = numericalMethodManager.getFiniteVolumeManager();
    FluxApproximationBase const & fluxApprox = fvManager.getFluxApproximation( this->flowSolver()->getDiscretizationName() );

    fluxApprox.forStencils< SurfaceElementStencil >( mesh, [&]( SurfaceElementStencil const & stencil )
    {
      for( localIndex iconn = 0; iconn < stencil.size(); ++iconn )
      {
        localIndex const numFluxElems = stencil.stencilSize( iconn );
        typename SurfaceElementStencil::IndexContainerViewConstType const & sei = stencil.getElementIndices();

        for( localIndex k0 = 0; k0 < numFluxElems; ++k0 )
        {
          for( localIndex k1 = 0; k1 < numFluxElems; ++k1 )
          {
            derivativeFluxResidual_dAperture->insertNonZero( sei[iconn][k0], sei[iconn][k1], 0.0 );
          }
        }
      }
    } );
  } );
}

template< typename FLOW_SOLVER >
void SinglePhasePoromechanicsConformingFractures< FLOW_SOLVER >::
addTransmissibilityCouplingNNZ( DomainPartition const & domain,
                                DofManager const & dofManager,
                                arrayView1d< localIndex > const & rowLengths ) const
{
  GEOS_MARK_FUNCTION;

  this->forDiscretizationOnMeshTargets( domain.getMeshBodies(), [&] ( string const &, //  meshBodyName,
                                                                      MeshLevel const & mesh,
                                                                      arrayView1d< string const > const & ) // regionNames
  {
    ElementRegionManager const & elemManager = mesh.getElemManager();

    string const presDofKey = dofManager.getKey( m_pressureKey );

    globalIndex const rankOffset = dofManager.rankOffset();

    NumericalMethodsManager const & numericalMethodManager = domain.getNumericalMethodManager();
    FiniteVolumeManager const & fvManager = numericalMethodManager.getFiniteVolumeManager();
    FluxApproximationBase const & stabilizationMethod = fvManager.getFluxApproximation( this->solidMechanicsSolver()->getStabilizationName() );

    stabilizationMethod.forStencils< SurfaceElementStencil >( mesh, [&]( SurfaceElementStencil const & stencil )
    {
      for( localIndex iconn=0; iconn<stencil.size(); ++iconn )
      {
        localIndex const numFluxElems = stencil.stencilSize( iconn );
        typename SurfaceElementStencil::IndexContainerViewConstType const & seri = stencil.getElementRegionIndices();
        typename SurfaceElementStencil::IndexContainerViewConstType const & sesri = stencil.getElementSubRegionIndices();
        typename SurfaceElementStencil::IndexContainerViewConstType const & sei = stencil.getElementIndices();

        FaceElementSubRegion const & elementSubRegion =
          elemManager.getRegion( seri[iconn][0] ).getSubRegion< FaceElementSubRegion >( sesri[iconn][0] );

        ArrayOfArraysView< localIndex const > const elemsToNodes = elementSubRegion.nodeList().toViewConst();

        arrayView1d< globalIndex const > const faceElementDofNumber =
          elementSubRegion.getReference< array1d< globalIndex > >( presDofKey );

        for( localIndex k0=0; k0<numFluxElems; ++k0 )
        {
          globalIndex const activeFlowDOF = faceElementDofNumber[sei[iconn][k0]];
          globalIndex const rowNumber = activeFlowDOF - rankOffset;

          if( rowNumber >= 0 && rowNumber < rowLengths.size() )
          {
            for( localIndex k1=0; k1<numFluxElems; ++k1 )
            {
              // The coupling with the nodal displacements of the cell itself has already been added by the dofManager
              // so we only add the coupling with the nodal displacements of the neighbors.
              if( k1 != k0 )
              {
                localIndex const numNodesPerElement = elemsToNodes[sei[iconn][k1]].size();
                rowLengths[rowNumber] += 3*numNodesPerElement;
              }
            }
          }
        }
      }
    } );
  } );
}

template< typename FLOW_SOLVER >
void SinglePhasePoromechanicsConformingFractures< FLOW_SOLVER >::
addTransmissibilityCouplingPattern( DomainPartition const & domain,
                                    DofManager const & dofManager,
                                    SparsityPatternView< globalIndex > const & pattern ) const
{
  GEOS_MARK_FUNCTION;

  this->forDiscretizationOnMeshTargets( domain.getMeshBodies(), [&] ( string const &,
                                                                      MeshLevel const & mesh,
                                                                      arrayView1d< string const > const & )
  {
    FaceManager const & faceManager = mesh.getFaceManager();
    NodeManager const & nodeManager = mesh.getNodeManager();
    ElementRegionManager const & elemManager = mesh.getElemManager();

    string const dispDofKey = dofManager.getKey( solidMechanics::totalDisplacement::key() );
    string const presDofKey = dofManager.getKey( m_pressureKey );

    arrayView1d< globalIndex const > const &
    dispDofNumber = nodeManager.getReference< globalIndex_array >( dispDofKey );
    ArrayOfArraysView< localIndex const > const & faceToNodeMap = faceManager.nodeList().toViewConst();

    // Get the finite volume method used to compute the stabilization
    NumericalMethodsManager const & numericalMethodManager = domain.getNumericalMethodManager();
    FiniteVolumeManager const & fvManager = numericalMethodManager.getFiniteVolumeManager();
    FluxApproximationBase const & stabilizationMethod = fvManager.getFluxApproximation( this->solidMechanicsSolver()->getStabilizationName() );

    SurfaceElementRegion const & fractureRegion =
      elemManager.getRegion< SurfaceElementRegion >( this->solidMechanicsSolver()->getUniqueFractureRegionName() );
    FaceElementSubRegion const & fractureSubRegion =
      fractureRegion.getUniqueSubRegion< FaceElementSubRegion >();

    GEOS_ERROR_IF( !fractureSubRegion.hasWrapper( flow::pressure::key() ),
                   this->getDataContext() << ": The fracture subregion must contain pressure field." );

    ArrayOfArraysView< localIndex const > const elem2dToFaces = fractureSubRegion.faceList().toViewConst();

    arrayView1d< globalIndex const > const &
    presDofNumber = fractureSubRegion.getReference< globalIndex_array >( presDofKey );

    globalIndex const rankOffset = dofManager.rankOffset();

    ArrayOfArraysView< localIndex const > const & elemsToFaces = fractureSubRegion.faceList().toViewConst();

    stabilizationMethod.forStencils< SurfaceElementStencil >( mesh, [&]( SurfaceElementStencil const & stencil )
    {
      forAll< serialPolicy >( stencil.size(), [=] ( localIndex const iconn )
      {
        localIndex const numFluxElems = stencil.stencilSize( iconn );

        // A fracture connector has to be an edge shared by two faces
        if( numFluxElems == 2 )
        {
          typename SurfaceElementStencil::IndexContainerViewConstType const & sei = stencil.getElementIndices();

          // First index: face element. Second index: node
          for( localIndex kf = 0; kf < 2; ++kf )
          {
            // Set row DOF index
            globalIndex const rowIndex = presDofNumber[sei[iconn][1-kf]] - rankOffset;

            if( rowIndex > 0 && rowIndex < pattern.numRows() )
            {

              // Get fracture, face and region/subregion/element indices (for elements on both sides)
              localIndex fractureIndex = sei[iconn][kf];

              // Get the number of nodes
              localIndex const numNodesPerFace = faceToNodeMap.sizeOfArray( elemsToFaces[fractureIndex][0] );

              // Loop over the two sides of each fracture element
              GEOS_ERROR_IF( elem2dToFaces.sizeOfArray( fractureIndex ) != 2,
                             "Fracture face " << fractureIndex << " has to be shared by two cells." );
              for( localIndex kf1 = 0; kf1 < 2; ++kf1 )
              {
                localIndex const faceIndex = elem2dToFaces[fractureIndex][kf1];

                // Save the list of DOF associated with nodes
                for( localIndex a=0; a<numNodesPerFace; ++a )
                {
                  for( localIndex i = 0; i < 3; ++i )
                  {
                    globalIndex const colIndex = dispDofNumber[faceToNodeMap( faceIndex, a )] + LvArray::integerConversion< globalIndex >( i );
                    pattern.insertNonZero( rowIndex, colIndex );
                  }
                }
              }
            }
          }
        }
      } );
    } );
  } );
}

template< typename FLOW_SOLVER >
void SinglePhasePoromechanicsConformingFractures< FLOW_SOLVER >::
assembleForceResidualDerivativeWrtPressure( MeshLevel const & mesh,
                                            arrayView1d< string const > const & regionNames,
                                            DofManager const & dofManager,
                                            CRSMatrixView< real64, globalIndex const > const & localMatrix,
                                            arrayView1d< real64 > const & localRhs )
{
  GEOS_MARK_FUNCTION;

  FaceManager const & faceManager = mesh.getFaceManager();
  NodeManager const & nodeManager = mesh.getNodeManager();
  ElementRegionManager const & elemManager = mesh.getElemManager();

  ArrayOfArraysView< localIndex const > const & faceToNodeMap = faceManager.nodeList().toViewConst();
  arrayView2d< real64 const > const & faceNormal = faceManager.faceNormal();

  string const & dispDofKey = dofManager.getKey( solidMechanics::totalDisplacement::key() );
  string const & presDofKey = dofManager.getKey( m_pressureKey );

  arrayView1d< globalIndex const > const &
  dispDofNumber = nodeManager.getReference< globalIndex_array >( dispDofKey );
  globalIndex const rankOffset = dofManager.rankOffset();

  // Get the coordinates for all nodes
  arrayView2d< real64 const, nodes::REFERENCE_POSITION_USD > const & nodePosition = nodeManager.referencePosition();

  elemManager.forElementSubRegions< FaceElementSubRegion >( regionNames,
                                                            [&]( localIndex const,
                                                                 FaceElementSubRegion const & subRegion )
  {
    arrayView1d< globalIndex const > const &
    presDofNumber = subRegion.getReference< globalIndex_array >( presDofKey );
    arrayView1d< real64 const > const & pressure = subRegion.getReference< array1d< real64 > >( flow::pressure::key() );
    ArrayOfArraysView< localIndex const > const & elemsToFaces = subRegion.faceList().toViewConst();

    forAll< serialPolicy >( subRegion.size(), [=]( localIndex const kfe )
    {
      localIndex const kf0 = elemsToFaces[kfe][0];
      localIndex const numNodesPerFace = faceToNodeMap.sizeOfArray( kf0 );

      real64 Nbar[3];
      Nbar[ 0 ] = faceNormal[elemsToFaces[kfe][0]][0] - faceNormal[elemsToFaces[kfe][1]][0];
      Nbar[ 1 ] = faceNormal[elemsToFaces[kfe][0]][1] - faceNormal[elemsToFaces[kfe][1]][1];
      Nbar[ 2 ] = faceNormal[elemsToFaces[kfe][0]][2] - faceNormal[elemsToFaces[kfe][1]][2];
      LvArray::tensorOps::normalize< 3 >( Nbar );

      globalIndex rowDOF[12];
      real64 nodeRHS[12];
      stackArray1d< real64, 12 > dRdP( 3*numNodesPerFace );
      globalIndex colDOF[1];
      colDOF[0] = presDofNumber[kfe];

      for( localIndex kf=0; kf<2; ++kf )
      {
        localIndex const faceIndex = elemsToFaces[kfe][kf];

        for( localIndex a=0; a<numNodesPerFace; ++a )
        {
          // Compute local area contribution for each node
          array1d< real64 > nodalArea;
          this->solidMechanicsSolver()->computeFaceNodalArea( nodePosition, faceToNodeMap, elemsToFaces[kfe][kf], nodalArea );

          real64 const nodalForceMag = -( pressure[kfe] ) * nodalArea[a];
          array1d< real64 > globalNodalForce( 3 );
          LvArray::tensorOps::scaledCopy< 3 >( globalNodalForce, Nbar, nodalForceMag );

          for( localIndex i=0; i<3; ++i )
          {
            rowDOF[3*a+i] = dispDofNumber[faceToNodeMap( faceIndex, a )] + LvArray::integerConversion< globalIndex >( i );
            // Opposite sign w.r.t. theory because of minus sign in stiffness matrix definition (K < 0)
            nodeRHS[3*a+i] = +globalNodalForce[i] * pow( -1, kf );

            // Opposite sign w.r.t. theory because of minus sign in stiffness matrix definition (K < 0)
            dRdP( 3*a+i ) = -nodalArea[a] * Nbar[i] * pow( -1, kf );
          }
        }

        for( localIndex idof = 0; idof < numNodesPerFace * 3; ++idof )
        {
          localIndex const localRow = LvArray::integerConversion< localIndex >( rowDOF[idof] - rankOffset );

          if( localRow >= 0 && localRow < localMatrix.numRows() )
          {
            localMatrix.addToRow< parallelHostAtomic >( localRow,
                                                        colDOF,
                                                        &dRdP[idof],
                                                        1 );
            RAJA::atomicAdd( parallelHostAtomic{}, &localRhs[localRow], nodeRHS[idof] );
          }
        }
      }
    } );
  } );
}

template< typename FLOW_SOLVER >
void SinglePhasePoromechanicsConformingFractures< FLOW_SOLVER >::
assembleFluidMassResidualDerivativeWrtDisplacement( MeshLevel const & mesh,
                                                    arrayView1d< string const > const & regionNames,
                                                    DofManager const & dofManager,
                                                    CRSMatrixView< real64, globalIndex const > const & localMatrix,
                                                    arrayView1d< real64 > const & GEOS_UNUSED_PARAM( localRhs ) )
{
  GEOS_MARK_FUNCTION;

  FaceManager const & faceManager = mesh.getFaceManager();
  NodeManager const & nodeManager = mesh.getNodeManager();
  ElementRegionManager const & elemManager = mesh.getElemManager();

  arrayView2d< real64 const > const & faceNormal = faceManager.faceNormal();
  ArrayOfArraysView< localIndex const > const & faceToNodeMap = faceManager.nodeList().toViewConst();

  CRSMatrixView< real64 const, localIndex const > const &
  dFluxResidual_dNormalJump = getDerivativeFluxResidual_dNormalJump().toViewConst();

  string const & dispDofKey = dofManager.getKey( solidMechanics::totalDisplacement::key() );
  string const & presDofKey = dofManager.getKey( m_pressureKey );

  arrayView1d< globalIndex const > const &
  dispDofNumber = nodeManager.getReference< globalIndex_array >( dispDofKey );
  globalIndex const rankOffset = dofManager.rankOffset();

  // Get the coordinates for all nodes
  arrayView2d< real64 const, nodes::REFERENCE_POSITION_USD > const & nodePosition = nodeManager.referencePosition();

  elemManager.forElementSubRegions< FaceElementSubRegion >( regionNames,
                                                            [&]( localIndex const,
                                                                 FaceElementSubRegion const & subRegion )
  {
    string const & fluidName = subRegion.getReference< string >( FlowSolverBase::viewKeyStruct::fluidNamesString() );

    SingleFluidBase const & fluid = this->template getConstitutiveModel< SingleFluidBase >( subRegion, fluidName );
    arrayView2d< real64 const > const & density = fluid.density();

    arrayView1d< globalIndex const > const & presDofNumber = subRegion.getReference< array1d< globalIndex > >( presDofKey );

    ArrayOfArraysView< localIndex const > const & elemsToFaces = subRegion.faceList().toViewConst();
    arrayView1d< real64 const > const & area = subRegion.getElementArea().toViewConst();

    arrayView1d< integer const > const & fractureState = subRegion.getField< fields::contact::fractureState >();

    forAll< serialPolicy >( subRegion.size(), [&]( localIndex const kfe )
    {
      localIndex const kf0 = elemsToFaces[kfe][0], kf1 = elemsToFaces[kfe][1];
      localIndex const numNodesPerFace = faceToNodeMap.sizeOfArray( kf0 );
      globalIndex nodeDOF[24];
      globalIndex elemDOF[1];
      elemDOF[0] = presDofNumber[kfe];

      real64 Nbar[3];
      Nbar[ 0 ] = faceNormal[kf0][0] - faceNormal[kf1][0];
      Nbar[ 1 ] = faceNormal[kf0][1] - faceNormal[kf1][1];
      Nbar[ 2 ] = faceNormal[kf0][2] - faceNormal[kf1][2];
      LvArray::tensorOps::normalize< 3 >( Nbar );

      stackArray1d< real64, 2*3*4 > dRdU( 2*3*numNodesPerFace );

      bool const isFractureOpen = ( fractureState[kfe] == fields::contact::FractureState::Open );

      // Accumulation derivative
      if( isFractureOpen )
      {
        for( localIndex kf=0; kf<2; ++kf )
        {
          // Compute local area contribution for each node
          array1d< real64 > nodalArea;
          this->solidMechanicsSolver()->computeFaceNodalArea( nodePosition, faceToNodeMap, elemsToFaces[kfe][kf], nodalArea );

          // TODO: move to something like this plus a static method.
          // localIndex const numNodesPerFace = faceToNodeMap.sizeOfArray( elemsToFaces[kfe][kf] );
          // stackArray1d<real64, 4> nodalArea( numNodesPerFace );

          for( localIndex a=0; a<numNodesPerFace; ++a )
          {
            real64 const dAccumulationResidualdAperture = density[kfe][0] * nodalArea[a];
            for( localIndex i=0; i<3; ++i )
            {
              nodeDOF[ kf*3*numNodesPerFace + 3*a+i ] = dispDofNumber[faceToNodeMap( elemsToFaces[kfe][kf], a )]
                                                        + LvArray::integerConversion< globalIndex >( i );
              real64 const dAper_dU = -pow( -1, kf ) * Nbar[i];
              dRdU( kf*3*numNodesPerFace + 3*a+i ) = dAccumulationResidualdAperture * dAper_dU;
            }
          }
        }

        localIndex const localRow = LvArray::integerConversion< localIndex >( elemDOF[0] - rankOffset );

        if( localRow > 0 && localRow < localMatrix.numRows() )
        {

          localMatrix.addToRowBinarySearchUnsorted< serialAtomic >( localRow,
                                                                    nodeDOF,
                                                                    dRdU.data(),
                                                                    2 * 3 * numNodesPerFace );
        }
      }

      // flux derivative
      bool skipAssembly = true;
      localIndex const numColumns = dFluxResidual_dNormalJump.numNonZeros( kfe );
      arraySlice1d< localIndex const > const & columns = dFluxResidual_dNormalJump.getColumns( kfe );
      arraySlice1d< real64 const > const & values = dFluxResidual_dNormalJump.getEntries( kfe );

      skipAssembly &= !isFractureOpen;

      for( localIndex kfe1=0; kfe1<numColumns; ++kfe1 )
      {
        real64 const dR_dAper = values[kfe1];
        localIndex const kfe2 = columns[kfe1];

        bool const isOpen = ( fractureState[kfe2] == fields::contact::FractureState::Open );
        skipAssembly &= !isOpen;

        for( localIndex kf=0; kf<2; ++kf )
        {
          // Compute local area contribution for each node
          array1d< real64 > nodalArea;
          this->solidMechanicsSolver()->computeFaceNodalArea( nodePosition, faceToNodeMap, elemsToFaces[kfe2][kf], nodalArea );

          for( localIndex a=0; a<numNodesPerFace; ++a )
          {
            for( localIndex i=0; i<3; ++i )
            {
              nodeDOF[ kf*3*numNodesPerFace + 3*a+i ] = dispDofNumber[faceToNodeMap( elemsToFaces[kfe2][kf], a )]
                                                        + LvArray::integerConversion< globalIndex >( i );
              real64 const dAper_dU = -pow( -1, kf ) * Nbar[i] * ( nodalArea[a] / area[kfe2] );
              dRdU( kf*3*numNodesPerFace + 3*a+i ) = dR_dAper * dAper_dU;
            }
          }
        }

        if( !skipAssembly )
        {
          localIndex const localRow = LvArray::integerConversion< localIndex >( elemDOF[0] - rankOffset );

          if( localRow > 0 && localRow < localMatrix.numRows() )
          {
            localMatrix.addToRowBinarySearchUnsorted< serialAtomic >( localRow,
                                                                      nodeDOF,
                                                                      dRdU.data(),
                                                                      2 * 3 * numNodesPerFace );
          }
        }
      }
    } );
  } );
}

template< typename FLOW_SOLVER >
void SinglePhasePoromechanicsConformingFractures< FLOW_SOLVER >::updateState( DomainPartition & domain )
{
  GEOS_MARK_FUNCTION;

  // call base poromechanics update
  Base::updateState( domain );
  // need to call solid mechanics update separately to compute face displacement jump
  this->solidMechanicsSolver()->updateState( domain );

  // remove the contribution of the hydraulic aperture from the stencil weights
  this->flowSolver()->prepareStencilWeights( domain );

  updateHydraulicApertureAndFracturePermeability( domain );

  // update the stencil weights using the updated hydraulic aperture
  this->flowSolver()->updateStencilWeights( domain );
}

template< typename FLOW_SOLVER >
void SinglePhasePoromechanicsConformingFractures< FLOW_SOLVER >::updateHydraulicApertureAndFracturePermeability( DomainPartition & domain )
{
  this->forDiscretizationOnMeshTargets( domain.getMeshBodies(), [&] ( string const &,
                                                                      MeshLevel & mesh,
                                                                      arrayView1d< string const > const & regionNames )
  {
    ElementRegionManager & elemManager = mesh.getElemManager();

    elemManager.forElementSubRegions< FaceElementSubRegion >( regionNames,
                                                              [&]( localIndex const,
                                                                   FaceElementSubRegion & subRegion )
    {
      arrayView2d< real64 const > const dispJump           = subRegion.getField< contact::dispJump >();
      arrayView1d< real64 const > const area               = subRegion.getElementArea();
      arrayView1d< real64 const > const volume             = subRegion.getElementVolume();
      arrayView2d< real64 const > const fractureTraction   = subRegion.getField< fields::contact::traction >();
      arrayView1d< real64 const > const pressure           = subRegion.getField< fields::flow::pressure >();
      arrayView1d< real64 const > const oldHydraulicAperture = subRegion.getField< fields::flow::aperture0 >();
      arrayView1d< real64 const > const minimumHydraulicAperture = subRegion.getField< flow::minimumHydraulicAperture >();

      arrayView1d< real64 > const aperture                 = subRegion.getElementAperture();
      arrayView1d< real64 > const hydraulicAperture        = subRegion.getField< flow::hydraulicAperture >();
      arrayView1d< real64 > const deltaVolume              = subRegion.getField< flow::deltaVolume >();

      string const porousSolidName = subRegion.getReference< string >( FlowSolverBase::viewKeyStruct::solidNamesString() );
      CoupledSolidBase & porousSolid = subRegion.getConstitutiveModel< CoupledSolidBase >( porousSolidName );

      constitutive::ConstitutivePassThru< CompressibleSolidBase >::execute( porousSolid, [=, &subRegion] ( auto & castedPorousSolid )
      {

        typename TYPEOFREF( castedPorousSolid ) ::KernelWrapper porousMaterialWrapper = castedPorousSolid.createKernelUpdates();

        poromechanicsFracturesKernels::StateUpdateKernel::
          launch< parallelDevicePolicy<> >( subRegion.size(),
                                            porousMaterialWrapper,
                                            dispJump,
                                            pressure,
                                            area,
                                            volume,
                                            deltaVolume,
                                            aperture,
                                            minimumHydraulicAperture,
                                            oldHydraulicAperture,
                                            hydraulicAperture,
                                            fractureTraction );

      } );
    } );
  } );
}

template< typename FLOW_SOLVER >
void SinglePhasePoromechanicsConformingFractures< FLOW_SOLVER >::outputConfigurationStatistics( DomainPartition const & domain ) const
{
  this->solidMechanicsSolver()->outputConfigurationStatistics( domain );
}

template class SinglePhasePoromechanicsConformingFractures<>;
//template class SinglePhasePoromechanicsConformingFractures< SinglePhaseReservoirAndWells<> >;

namespace
{
//typedef SinglePhasePoromechanicsConformingFractures< SinglePhaseReservoirAndWells<> >
// SinglePhaseReservoirPoromechanicsConformingFractures;
//REGISTER_CATALOG_ENTRY( SolverBase, SinglePhaseReservoirPoromechanicsConformingFractures, string const &, Group * const )
typedef SinglePhasePoromechanicsConformingFractures<> SinglePhasePoromechanicsConformingFractures;
REGISTER_CATALOG_ENTRY( SolverBase, SinglePhasePoromechanicsConformingFractures, string const &, Group * const )
}

} /* namespace geos */<|MERGE_RESOLUTION|>--- conflicted
+++ resolved
@@ -159,11 +159,6 @@
 
   this->solidMechanicsSolver()->synchronizeFractureState( domain );
 
-<<<<<<< HEAD
-  this->synchronizeNonLinearParameters();
-
-=======
->>>>>>> d2225bdb
   assembleElementBasedContributions( time_n,
                                      dt,
                                      domain,
