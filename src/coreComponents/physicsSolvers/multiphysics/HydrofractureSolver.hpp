--- conflicted
+++ resolved
@@ -224,22 +224,12 @@
                                          int const cycleNumber,
                                          DomainPartition & domain ) override final;
 
-<<<<<<< HEAD
-  /**
-   * @brief initializes the primary variables (e.g. p and disp) of newly
-   * created fracture elements.
-   *
-   * @param domain The Domain partition
-   */
-  void initializeNewFractureElements( DomainPartition & domain );
-=======
 
   /**
    * @brief Initialize fields on the newly created elements of the fracture.
    * @param domain the physical domain object
    */
   void initializeNewFractureFields( DomainPartition & domain );
->>>>>>> b3592de6
 
   // name of the contact relation
   string m_contactRelationName;
