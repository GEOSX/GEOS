--- conflicted
+++ resolved
@@ -5,11 +5,7 @@
  * Copyright (c) 2016-2024 Lawrence Livermore National Security LLC
  * Copyright (c) 2018-2024 Total, S.A
  * Copyright (c) 2018-2024 The Board of Trustees of the Leland Stanford Junior University
-<<<<<<< HEAD
- * Copyright (c) 2018-2024 Chevron
-=======
  * Copyright (c) 2023-2024 Chevron
->>>>>>> fe987d81
  * Copyright (c) 2019-     GEOS/GEOSX Contributors
  * All rights reserved
  *
@@ -28,10 +24,7 @@
 #include "physicsSolvers/surfaceGeneration/SurfaceGenerator.hpp"
 #include "physicsSolvers/multiphysics/SinglePhasePoromechanics.hpp"
 #include "physicsSolvers/fluidFlow/SinglePhaseBase.hpp"
-<<<<<<< HEAD
-=======
 #include "dataRepository/LogLevelsInfo.hpp"
->>>>>>> fe987d81
 
 namespace geos
 {
@@ -64,10 +57,7 @@
   using Base::flowSolver;
   using Base::solidMechanicsSolver;
   using Base::assembleElementBasedTerms;
-<<<<<<< HEAD
-=======
   using Base::resetStateToBeginningOfStep;
->>>>>>> fe987d81
 
 
   /**
@@ -95,11 +85,7 @@
 //  }
   }
   /**
-<<<<<<< HEAD
-   * @copydoc SolverBase::getCatalogName()
-=======
    * @copydoc PhysicsSolverBase::getCatalogName()
->>>>>>> fe987d81
    */
   string getCatalogName() const override { return catalogName(); }
 
@@ -145,11 +131,8 @@
                                      real64 const & dt,
                                      DomainPartition & domain ) override final;
 
-<<<<<<< HEAD
-=======
   virtual void resetStateToBeginningOfStep( DomainPartition & domain ) override final;
 
->>>>>>> fe987d81
   /**@}*/
 
   void updateHydraulicApertureAndFracturePermeability( DomainPartition & domain );
@@ -177,21 +160,12 @@
   }
 
   enum class InitializationType : integer
-<<<<<<< HEAD
   {
     Pressure,
     Displacement,
   };
 
   struct viewKeyStruct : Base::viewKeyStruct
-=======
->>>>>>> fe987d81
-  {
-    Pressure,
-    Displacement,
-  };
-
-  struct viewKeyStruct : Base::viewKeyStruct
   {
     constexpr static char const * surfaceGeneratorNameString() { return "surfaceGeneratorName"; }
 
@@ -203,11 +177,7 @@
 
     constexpr static char const * useQuasiNewtonString() { return "useQuasiNewton"; }
 
-<<<<<<< HEAD
-    static constexpr char const * isLaggingFractureStencilWeightsUpdateString() { return "isLaggingFractureStencilWeightsUpdate"; }
-=======
     constexpr static char const * isLaggingFractureStencilWeightsUpdateString() { return "isLaggingFractureStencilWeightsUpdate"; }
->>>>>>> fe987d81
 
 #ifdef GEOS_USE_SEPARATION_COEFFICIENT
     constexpr static char const * separationCoeff0String() { return "separationCoeff0"; }
