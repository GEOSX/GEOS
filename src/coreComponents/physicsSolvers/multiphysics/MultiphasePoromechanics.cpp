/*
 * ------------------------------------------------------------------------------------------------------------
 * SPDX-License-Identifier: LGPL-2.1-only
 *
 * Copyright (c) 2018-2020 Lawrence Livermore National Security LLC
 * Copyright (c) 2018-2020 The Board of Trustees of the Leland Stanford Junior University
 * Copyright (c) 2018-2020 TotalEnergies
 * Copyright (c) 2019-     GEOSX Contributors
 * All rights reserved
 *
 * See top level LICENSE, COPYRIGHT, CONTRIBUTORS, NOTICE, and ACKNOWLEDGEMENTS files for details.
 * ------------------------------------------------------------------------------------------------------------
 */

/**
 * @file MultiphasePoromechanics.cpp
 */

#define GEOSX_DISPATCH_VEM /// enables VEM in FiniteElementDispatch

#include "MultiphasePoromechanics.hpp"

#include "constitutive/fluid/multifluid/MultiFluidBase.hpp"
#include "constitutive/solid/PorousSolid.hpp"
#include "physicsSolvers/fluidFlow/CompositionalMultiphaseBase.hpp"
#include "physicsSolvers/fluidFlow/FlowSolverBaseFields.hpp"
#include "physicsSolvers/multiphysics/CompositionalMultiphaseReservoirAndWells.hpp"
#include "physicsSolvers/multiphysics/poromechanicsKernels/MultiphasePoromechanics.hpp"
#include "physicsSolvers/multiphysics/poromechanicsKernels/ThermalMultiphasePoromechanics.hpp"
#include "physicsSolvers/solidMechanics/SolidMechanicsFields.hpp"
#include "physicsSolvers/solidMechanics/SolidMechanicsLagrangianFEM.hpp"
#include "physicsSolvers/solidMechanics/kernels/ImplicitSmallStrainQuasiStatic.hpp"

namespace geos
{

using namespace dataRepository;
using namespace constitutive;
using namespace fields;
using namespace stabilization;

namespace
{

// This is meant to be specialized to work, see below
template< typename FLOW_SOLVER > class
  MultiphaseCatalogNames {};
// Class specialization for a FLOW_SOLVER set to CompositionalMultiphaseBase
template<> class MultiphaseCatalogNames< CompositionalMultiphaseBase >
{
public:
  static string name() { return "MultiphasePoromechanics"; }
};
// Class specialization for a FLOW_SOLVER set to CompositionalMultiphaseReservoirAndWells
template<> class MultiphaseCatalogNames< CompositionalMultiphaseReservoirAndWells< CompositionalMultiphaseBase > >
{
public:
  static string name() { return CompositionalMultiphaseReservoirAndWells< CompositionalMultiphaseBase >::catalogName() + "Poromechanics"; }
};
}

// provide a definition for catalogName()
template< typename FLOW_SOLVER >
string
MultiphasePoromechanics< FLOW_SOLVER >::
catalogName()
{
  return MultiphaseCatalogNames< FLOW_SOLVER >::name();
}

template< typename FLOW_SOLVER >
MultiphasePoromechanics< FLOW_SOLVER >::MultiphasePoromechanics( const string & name,
                                                                 Group * const parent )
  : Base( name, parent )
{
  this->registerWrapper( viewKeyStruct::stabilizationTypeString(), &m_stabilizationType ).
    setInputFlag( InputFlags::OPTIONAL ).
    setDescription( "Stabilization type. Options are:\n" +
                    toString( StabilizationType::None ) + " - Add no stabilization to mass equation,\n" +
                    toString( StabilizationType::Global ) + " - Add stabilization to all faces,\n" +
                    toString( StabilizationType::Local ) + " - Add stabilization only to interiors of macro elements." );

  this->registerWrapper( viewKeyStruct::stabilizationRegionNamesString(), &m_stabilizationRegionNames ).
    setRTTypeName( rtTypes::CustomTypes::groupNameRefArray ).
    setInputFlag( InputFlags::OPTIONAL ).
    setDescription( "Regions where stabilization is applied." );

  this->registerWrapper( viewKeyStruct::stabilizationMultiplierString(), &m_stabilizationMultiplier ).
    setApplyDefaultValue( 1.0 ).
    setInputFlag( InputFlags::OPTIONAL ).
    setDescription( "Constant multiplier of stabilization strength." );

  LinearSolverParameters & linearSolverParameters = this->m_linearSolverParameters.get();
  linearSolverParameters.mgr.strategy = LinearSolverParameters::MGR::StrategyType::multiphasePoromechanics;
  linearSolverParameters.mgr.separateComponents = true;
  linearSolverParameters.mgr.displacementFieldName = solidMechanics::totalDisplacement::key();
  linearSolverParameters.dofsPerNode = 3;
}

template< typename FLOW_SOLVER >
void MultiphasePoromechanics< FLOW_SOLVER >::postProcessInput()
{
  Base::postProcessInput();

  GEOS_ERROR_IF( this->flowSolver()->catalogName() == "CompositionalMultiphaseReservoir" &&
                 this->getNonlinearSolverParameters().couplingType() != NonlinearSolverParameters::CouplingType::Sequential,
                 GEOS_FMT( "{}: {} solver is only designed to work for {} = {}",
                           this->getDataContext(), catalogName(), NonlinearSolverParameters::viewKeysStruct::couplingTypeString(),
                           EnumStrings< NonlinearSolverParameters::CouplingType >::toString( NonlinearSolverParameters::CouplingType::Sequential )
                           ));
}

template< typename FLOW_SOLVER >
void MultiphasePoromechanics< FLOW_SOLVER >::registerDataOnMesh( Group & meshBodies )
{
  Base::registerDataOnMesh( meshBodies );

<<<<<<< HEAD
  this->template forDiscretizationOnMeshTargets( meshBodies, [&] ( string const &,
                                                                   MeshLevel & mesh,
                                                                   string_array const & regionNames )
=======
  if( m_stabilizationType == StabilizationType::Global ||
      m_stabilizationType == StabilizationType::Local )
>>>>>>> 3eea6dec
  {
    this->template forDiscretizationOnMeshTargets( meshBodies, [&] ( string const &,
                                                                     MeshLevel & mesh,
                                                                     arrayView1d< string const > const & regionNames )
    {
      ElementRegionManager & elemManager = mesh.getElemManager();

      elemManager.forElementSubRegions< ElementSubRegionBase >( regionNames,
                                                                [&]( localIndex const,
                                                                     ElementSubRegionBase & subRegion )
      {
        subRegion.registerField< fields::flow::macroElementIndex >( this->getName() );
        subRegion.registerField< fields::flow::elementStabConstant >( this->getName() );
      } );
    } );
  }
}

template< typename FLOW_SOLVER >
void MultiphasePoromechanics< FLOW_SOLVER >::setupCoupling( DomainPartition const & GEOS_UNUSED_PARAM( domain ),
                                                            DofManager & dofManager ) const
{
  dofManager.addCoupling( solidMechanics::totalDisplacement::key(),
                          CompositionalMultiphaseBase::viewKeyStruct::elemDofFieldString(),
                          DofManager::Connector::Elem );
}

template< typename FLOW_SOLVER >
void MultiphasePoromechanics< FLOW_SOLVER >::assembleSystem( real64 const GEOS_UNUSED_PARAM( time ),
                                                             real64 const dt,
                                                             DomainPartition & domain,
                                                             DofManager const & dofManager,
                                                             CRSMatrixView< real64, globalIndex const > const & localMatrix,
                                                             arrayView1d< real64 > const & localRhs )
{
  GEOS_MARK_FUNCTION;

  real64 poromechanicsMaxForce = 0.0;
  real64 mechanicsMaxForce = 0.0;

  // step 1: apply the full poromechanics coupling on the target regions on the poromechanics solver

  set< string > poromechanicsRegionNames;

  this->template forDiscretizationOnMeshTargets( domain.getMeshBodies(), [&] ( string const &,
                                                                               MeshLevel & mesh,
                                                                               string_array const & regionNames )
  {
    poromechanicsRegionNames.insert( regionNames.begin(), regionNames.end() );

    string const flowDofKey = dofManager.getKey( CompositionalMultiphaseBase::viewKeyStruct::elemDofFieldString() );

    if( this->m_isThermal )
    {
      poromechanicsMaxForce =
        assemblyLaunch< constitutive::PorousSolid< ElasticIsotropic >, // TODO: change once there is a cmake solution
                        thermalPoromechanicsKernels::ThermalMultiphasePoromechanicsKernelFactory >( mesh,
                                                                                                    dofManager,
                                                                                                    regionNames,
                                                                                                    viewKeyStruct::porousMaterialNamesString(),
                                                                                                    localMatrix,
                                                                                                    localRhs,
                                                                                                    dt,
                                                                                                    flowDofKey,
                                                                                                    this->flowSolver()->numFluidComponents(),
                                                                                                    this->flowSolver()->numFluidPhases(),
                                                                                                    this->flowSolver()->useTotalMassEquation(),
                                                                                                    FlowSolverBase::viewKeyStruct::fluidNamesString() );
    }
    else
    {
      poromechanicsMaxForce =
        assemblyLaunch< constitutive::PorousSolidBase,
                        poromechanicsKernels::MultiphasePoromechanicsKernelFactory >( mesh,
                                                                                      dofManager,
                                                                                      regionNames,
                                                                                      viewKeyStruct::porousMaterialNamesString(),
                                                                                      localMatrix,
                                                                                      localRhs,
                                                                                      dt,
                                                                                      flowDofKey,
                                                                                      this->flowSolver()->numFluidComponents(),
                                                                                      this->flowSolver()->numFluidPhases(),
                                                                                      this->flowSolver()->useSimpleAccumulation(),
                                                                                      this->flowSolver()->useTotalMassEquation(),
                                                                                      FlowSolverBase::viewKeyStruct::fluidNamesString() );
    }
  } );

  // step 2: apply mechanics solver on its target regions not included in the poromechanics solver target regions

<<<<<<< HEAD
  solidMechanicsSolver()->forDiscretizationOnMeshTargets( domain.getMeshBodies(), [&] ( string const &,
                                                                                        MeshLevel & mesh,
                                                                                        string_array const & regionNames )
=======
  this->solidMechanicsSolver()->forDiscretizationOnMeshTargets( domain.getMeshBodies(), [&] ( string const &,
                                                                                              MeshLevel & mesh,
                                                                                              arrayView1d< string const > const & regionNames )
>>>>>>> 3eea6dec
  {

    // collect the target region of the mechanics solver not included in the poromechanics target regions
    string_array filteredRegionNames;
    filteredRegionNames.reserve( regionNames.size() );
    for( string const & regionName : regionNames )
    {
      // if the mechanics target region is not included in the poromechanics target region, save the string
      if( poromechanicsRegionNames.count( regionName ) == 0 )
      {
        filteredRegionNames.emplace_back( regionName );
      }
    }

    // if the array is empty, the mechanics and poromechanics solver target regions overlap perfectly, there is nothing to do
    if( filteredRegionNames.empty() )
    {
      return;
    }

    mechanicsMaxForce =
      assemblyLaunch< constitutive::SolidBase,
                      solidMechanicsLagrangianFEMKernels::QuasiStaticFactory >( mesh,
                                                                                dofManager,
                                                                                filteredRegionNames.toViewConst(),
                                                                                SolidMechanicsLagrangianFEM::viewKeyStruct::solidMaterialNamesString(),
                                                                                localMatrix,
                                                                                localRhs,
                                                                                dt );

  } );


  this->solidMechanicsSolver()->getMaxForce() = LvArray::math::max( mechanicsMaxForce, poromechanicsMaxForce );

  // step 3: compute the fluxes (face-based contributions)

  if( m_stabilizationType == StabilizationType::Global ||
      m_stabilizationType == StabilizationType::Local )
  {
    updateStabilizationParameters( domain );
    this->flowSolver()->assembleStabilizedFluxTerms( dt,
                                                     domain,
                                                     dofManager,
                                                     localMatrix,
                                                     localRhs );
  }
  else
  {
    this->flowSolver()->assembleFluxTerms( dt,
                                           domain,
                                           dofManager,
                                           localMatrix,
                                           localRhs );
  }
}

template< typename FLOW_SOLVER >
void MultiphasePoromechanics< FLOW_SOLVER >::updateState( DomainPartition & domain )
{
  real64 maxDeltaPhaseVolFrac = 0.0;
  this->template forDiscretizationOnMeshTargets( domain.getMeshBodies(), [&] ( string const &,
                                                                               MeshLevel & mesh,
                                                                               string_array const & regionNames )
  {
    ElementRegionManager & elemManager = mesh.getElemManager();
    elemManager.forElementSubRegions< CellElementSubRegion >( regionNames,
                                                              [&]( localIndex const,
                                                                   CellElementSubRegion & subRegion )
    {
      real64 const deltaPhaseVolFrac = this->flowSolver()->updateFluidState( subRegion );
      maxDeltaPhaseVolFrac = LvArray::math::max( maxDeltaPhaseVolFrac, deltaPhaseVolFrac );
      if( this->m_isThermal )
      {
        this->flowSolver()->updateSolidInternalEnergyModel( subRegion );
      }
    } );
  } );

  GEOS_LOG_LEVEL_RANK_0( 1, GEOS_FMT( "        {}: Max phase volume fraction change = {}",
                                      this->getName(), GEOS_FMT( "{:.{}f}", maxDeltaPhaseVolFrac, 4 ) ) );
}

template< typename FLOW_SOLVER >
void MultiphasePoromechanics< FLOW_SOLVER >::initializePostInitialConditionsPreSubGroups()
{
  Base::initializePostInitialConditionsPreSubGroups();

<<<<<<< HEAD
  string_array const & poromechanicsTargetRegionNames =
    this->template getReference< string_array >( SolverBase::viewKeyStruct::targetRegionsString() );
  string_array const & solidMechanicsTargetRegionNames =
    solidMechanicsSolver()->template getReference< string_array >( SolverBase::viewKeyStruct::targetRegionsString() );
  string_array const & flowTargetRegionNames =
    flowSolver()->template getReference< string_array >( SolverBase::viewKeyStruct::targetRegionsString() );
=======
  arrayView1d< string const > const & poromechanicsTargetRegionNames =
    this->template getReference< array1d< string > >( SolverBase::viewKeyStruct::targetRegionsString() );
  arrayView1d< string const > const & solidMechanicsTargetRegionNames =
    this->solidMechanicsSolver()->template getReference< array1d< string > >( SolverBase::viewKeyStruct::targetRegionsString() );
  arrayView1d< string const > const & flowTargetRegionNames =
    this->flowSolver()->template getReference< array1d< string > >( SolverBase::viewKeyStruct::targetRegionsString() );
>>>>>>> 3eea6dec
  for( integer i = 0; i < poromechanicsTargetRegionNames.size(); ++i )
  {
    GEOS_THROW_IF( std::find( solidMechanicsTargetRegionNames.begin(), solidMechanicsTargetRegionNames.end(),
                              poromechanicsTargetRegionNames[i] )
                   == solidMechanicsTargetRegionNames.end(),
                   GEOS_FMT( "{} {}: region {} must be a target region of {}",
                             getCatalogName(), this->getDataContext(), poromechanicsTargetRegionNames[i],
                             this->solidMechanicsSolver()->getDataContext() ),
                   InputError );
    GEOS_THROW_IF( std::find( flowTargetRegionNames.begin(), flowTargetRegionNames.end(), poromechanicsTargetRegionNames[i] )
                   == flowTargetRegionNames.end(),
                   GEOS_FMT( "{} {}: region `{}` must be a target region of `{}`",
                             getCatalogName(), this->getDataContext(), poromechanicsTargetRegionNames[i], this->flowSolver()->getDataContext() ),
                   InputError );
  }

  integer & isFlowThermal = this->flowSolver()->isThermal();
  GEOS_WARNING_IF( this->m_isThermal && !isFlowThermal,
                   GEOS_FMT( "{} {}: The attribute `{}` of the flow solver `{}` is set to 1 since the poromechanics solver is thermal",
                             getCatalogName(), this->getName(), FlowSolverBase::viewKeyStruct::isThermalString(), this->flowSolver()->getName() ) );
  isFlowThermal = this->m_isThermal;

  if( this->m_isThermal )
  {
    this->m_linearSolverParameters.get().mgr.strategy = LinearSolverParameters::MGR::StrategyType::thermalMultiphasePoromechanics;
  }
}

template< typename FLOW_SOLVER >
void MultiphasePoromechanics< FLOW_SOLVER >::initializePreSubGroups()
{
  Base::initializePreSubGroups();

  GEOS_THROW_IF( m_stabilizationType == StabilizationType::Local,
                 this->getWrapperDataContext( viewKeyStruct::stabilizationTypeString() ) <<
                 ": Local stabilization has been disabled temporarily",
                 InputError );
<<<<<<< HEAD

  DomainPartition & domain = this->template getGroupByPath< DomainPartition >( "/Problem/domain" );

  this->template forDiscretizationOnMeshTargets( domain.getMeshBodies(), [&] ( string const &,
                                                                               MeshLevel & mesh,
                                                                               string_array const & regionNames )
  {
    ElementRegionManager & elementRegionManager = mesh.getElemManager();
    elementRegionManager.forElementSubRegions< ElementSubRegionBase >( regionNames,
                                                                       [&]( localIndex const,
                                                                            ElementSubRegionBase & subRegion )
    {
      string & porousName = subRegion.getReference< string >( viewKeyStruct::porousMaterialNamesString() );
      porousName = this->template getConstitutiveName< CoupledSolidBase >( subRegion );
      GEOS_ERROR_IF( porousName.empty(), GEOS_FMT( "{}: Solid model not found on subregion {}",
                                                   this->getDataContext(), subRegion.getName() ) );

      if( subRegion.hasField< fields::poromechanics::bulkDensity >() )
      {
        // get the solid model to know the number of quadrature points and resize the bulk density
        CoupledSolidBase const & solid = this->template getConstitutiveModel< CoupledSolidBase >( subRegion, porousName );
        subRegion.getField< fields::poromechanics::bulkDensity >().resizeDimension< 1 >( solid.getDensity().size( 1 ) );
      }
    } );
  } );
}

template< typename FLOW_SOLVER >
void MultiphasePoromechanics< FLOW_SOLVER >::implicitStepSetup( real64 const & time_n,
                                                                real64 const & dt,
                                                                DomainPartition & domain )
{
  flowSolver()->keepFlowVariablesConstantDuringInitStep( m_performStressInitialization );
  Base::implicitStepSetup( time_n, dt, domain );
=======
>>>>>>> 3eea6dec
}

template< typename FLOW_SOLVER >
void MultiphasePoromechanics< FLOW_SOLVER >::updateStabilizationParameters( DomainPartition & domain ) const
{
  // Step 1: we loop over the regions where stabilization is active and collect their name

  set< string > regionFilter;
  for( string const & regionName : m_stabilizationRegionNames )
  {
    regionFilter.insert( regionName );
  }

  // Step 2: loop over the target regions of the solver, and tag the elements belonging to stabilization regions
  this->template forDiscretizationOnMeshTargets( domain.getMeshBodies(), [&] ( string const &,
                                                                               MeshLevel & mesh,
                                                                               string_array const & targetRegionNames )
  {
    // keep only the target regions that are in the filter
    string_array filteredTargetRegionNames;
    filteredTargetRegionNames.reserve( targetRegionNames.size() );

    for( string const & targetRegionName : targetRegionNames )
    {
      if( regionFilter.count( targetRegionName ) )
      {
        filteredTargetRegionNames.emplace_back( targetRegionName );
      }
    }

    // loop over the elements and update the stabilization constant
    mesh.getElemManager().forElementSubRegions( filteredTargetRegionNames.toViewConst(), [&]( localIndex const,
                                                                                              ElementSubRegionBase & subRegion )

    {
      arrayView1d< integer > const macroElementIndex = subRegion.getField< fields::flow::macroElementIndex >();
      arrayView1d< real64 > const elementStabConstant = subRegion.getField< fields::flow::elementStabConstant >();

      geos::constitutive::CoupledSolidBase const & porousSolid =
        this->template getConstitutiveModel< geos::constitutive::CoupledSolidBase >( subRegion, subRegion.getReference< string >( viewKeyStruct::porousMaterialNamesString() ) );

      arrayView1d< real64 const > const bulkModulus = porousSolid.getBulkModulus();
      arrayView1d< real64 const > const shearModulus = porousSolid.getShearModulus();
      arrayView1d< real64 const > const biotCoefficient = porousSolid.getBiotCoefficient();

      real64 const stabilizationMultiplier = m_stabilizationMultiplier;

      forAll< parallelDevicePolicy<> >( subRegion.size(), [bulkModulus,
                                                           shearModulus,
                                                           biotCoefficient,
                                                           stabilizationMultiplier,
                                                           macroElementIndex,
                                                           elementStabConstant] GEOS_HOST_DEVICE ( localIndex const ei )
      {
        real64 const bM = bulkModulus[ei];
        real64 const sM = shearModulus[ei];
        real64 const bC = biotCoefficient[ei];

        macroElementIndex[ei] = 1;
        elementStabConstant[ei] = stabilizationMultiplier * 9.0 * (bC * bC) / (32.0 * (10.0 * sM / 3.0 + bM));

      } );
    } );
  } );
}

template< typename FLOW_SOLVER >
<<<<<<< HEAD
void MultiphasePoromechanics< FLOW_SOLVER >::mapSolutionBetweenSolvers( DomainPartition & domain, integer const solverType )
{
  GEOS_MARK_FUNCTION;

  /// After the flow solver
  if( solverType == static_cast< integer >( Base::SolverType::Flow ) )
  {
    // save pressure and temperature at the end of this iteration
    flowSolver()->saveIterationState( domain );

    this->template forDiscretizationOnMeshTargets( domain.getMeshBodies(), [&]( string const &,
                                                                                MeshLevel & mesh,
                                                                                string_array const & regionNames )
    {

      mesh.getElemManager().forElementSubRegions< CellElementSubRegion >( regionNames, [&]( localIndex const,
                                                                                            auto & subRegion )
      {
        // update the bulk density
        // TODO: ideally, we would not recompute the bulk density, but a more general "rhs" containing the body force and the
        // pressure/temperature terms
        updateBulkDensity( subRegion );
      } );
    } );
  }

  /// After the solid mechanics solver
  if( solverType == static_cast< integer >( Base::SolverType::SolidMechanics ) )
  {
    // compute the average of the mean total stress increment over quadrature points
    averageMeanTotalStressIncrement( domain );

    this->template forDiscretizationOnMeshTargets( domain.getMeshBodies(), [&]( string const &,
                                                                                MeshLevel & mesh,
                                                                                string_array const & regionNames )
    {

      mesh.getElemManager().forElementSubRegions< CellElementSubRegion >( regionNames, [&]( localIndex const,
                                                                                            auto & subRegion )
      {
        // update the porosity after a change in displacement (after mechanics solve)
        // or a change in pressure/temperature (after a flow solve)
        flowSolver()->updatePorosityAndPermeability( subRegion );
      } );
    } );
  }
  // call base method (needed to perform nonlinear acceleration)
  Base::mapSolutionBetweenSolvers( domain, solverType );
}

template< typename FLOW_SOLVER >
=======
>>>>>>> 3eea6dec
void MultiphasePoromechanics< FLOW_SOLVER >::updateBulkDensity( ElementSubRegionBase & subRegion )
{
  // get the fluid model (to access fluid density)
  string const fluidName = subRegion.getReference< string >( FlowSolverBase::viewKeyStruct::fluidNamesString() );
  MultiFluidBase const & fluid = this->template getConstitutiveModel< MultiFluidBase >( subRegion, fluidName );

  // get the solid model (to access porosity and solid density)
  string const solidName = subRegion.getReference< string >( viewKeyStruct::porousMaterialNamesString() );
  CoupledSolidBase const & solid = this->template getConstitutiveModel< CoupledSolidBase >( subRegion, solidName );

  // update the bulk density
  poromechanicsKernels::
    MultiphaseBulkDensityKernelFactory::
    createAndLaunch< parallelDevicePolicy<> >( this->flowSolver()->numFluidPhases(),
                                               fluid,
                                               solid,
                                               subRegion );
}

<<<<<<< HEAD
template< typename FLOW_SOLVER >
void MultiphasePoromechanics< FLOW_SOLVER >::averageMeanTotalStressIncrement( DomainPartition & domain )
{
  this->template forDiscretizationOnMeshTargets( domain.getMeshBodies(), [&]( string const &,
                                                                              MeshLevel & mesh,
                                                                              string_array const & regionNames )
  {
    mesh.getElemManager().forElementSubRegions< CellElementSubRegion >( regionNames, [&]( localIndex const,
                                                                                          auto & subRegion )
    {
      // get the solid model (to access stress increment)
      string const solidName = subRegion.template getReference< string >( viewKeyStruct::porousMaterialNamesString() );
      CoupledSolidBase & solid = this->template getConstitutiveModel< CoupledSolidBase >( subRegion, solidName );

      arrayView2d< real64 const > const meanTotalStressIncrement_k = solid.getMeanTotalStressIncrement_k();
      arrayView1d< real64 > const averageMeanTotalStressIncrement_k = solid.getAverageMeanTotalStressIncrement_k();

      finiteElement::FiniteElementBase & subRegionFE =
        subRegion.template getReference< finiteElement::FiniteElementBase >( solidMechanicsSolver()->getDiscretizationName() );

      // determine the finite element type
      finiteElement::FiniteElementDispatchHandler< BASE_FE_TYPES >::
      dispatch3D( subRegionFE, [&] ( auto const finiteElement )
      {
        using FE_TYPE = decltype( finiteElement );

        // call the factory and launch the kernel
        AverageOverQuadraturePoints1DKernelFactory::
          createAndLaunch< CellElementSubRegion,
                           FE_TYPE,
                           parallelDevicePolicy<> >( mesh.getNodeManager(),
                                                     mesh.getEdgeManager(),
                                                     mesh.getFaceManager(),
                                                     subRegion,
                                                     finiteElement,
                                                     meanTotalStressIncrement_k,
                                                     averageMeanTotalStressIncrement_k );
      } );
    } );
  } );
}

=======
>>>>>>> 3eea6dec
template class MultiphasePoromechanics< CompositionalMultiphaseBase >;
template class MultiphasePoromechanics< CompositionalMultiphaseReservoirAndWells< CompositionalMultiphaseBase > >;

namespace
{
typedef MultiphasePoromechanics< CompositionalMultiphaseReservoirAndWells< CompositionalMultiphaseBase > > MultiphaseReservoirPoromechanics;
REGISTER_CATALOG_ENTRY( SolverBase, MultiphaseReservoirPoromechanics, string const &, Group * const )
typedef MultiphasePoromechanics< CompositionalMultiphaseBase > MultiphasePoromechanics;
REGISTER_CATALOG_ENTRY( SolverBase, MultiphasePoromechanics, string const &, Group * const )
}

} /* namespace geos */<|MERGE_RESOLUTION|>--- conflicted
+++ resolved
@@ -115,18 +115,12 @@
 {
   Base::registerDataOnMesh( meshBodies );
 
-<<<<<<< HEAD
-  this->template forDiscretizationOnMeshTargets( meshBodies, [&] ( string const &,
-                                                                   MeshLevel & mesh,
-                                                                   string_array const & regionNames )
-=======
   if( m_stabilizationType == StabilizationType::Global ||
       m_stabilizationType == StabilizationType::Local )
->>>>>>> 3eea6dec
   {
     this->template forDiscretizationOnMeshTargets( meshBodies, [&] ( string const &,
                                                                      MeshLevel & mesh,
-                                                                     arrayView1d< string const > const & regionNames )
+                                                                     string_array const & regionNames )
     {
       ElementRegionManager & elemManager = mesh.getElemManager();
 
@@ -214,15 +208,9 @@
 
   // step 2: apply mechanics solver on its target regions not included in the poromechanics solver target regions
 
-<<<<<<< HEAD
-  solidMechanicsSolver()->forDiscretizationOnMeshTargets( domain.getMeshBodies(), [&] ( string const &,
-                                                                                        MeshLevel & mesh,
-                                                                                        string_array const & regionNames )
-=======
   this->solidMechanicsSolver()->forDiscretizationOnMeshTargets( domain.getMeshBodies(), [&] ( string const &,
                                                                                               MeshLevel & mesh,
-                                                                                              arrayView1d< string const > const & regionNames )
->>>>>>> 3eea6dec
+                                                                                              string_array const & regionNames )
   {
 
     // collect the target region of the mechanics solver not included in the poromechanics target regions
@@ -311,21 +299,12 @@
 {
   Base::initializePostInitialConditionsPreSubGroups();
 
-<<<<<<< HEAD
   string_array const & poromechanicsTargetRegionNames =
     this->template getReference< string_array >( SolverBase::viewKeyStruct::targetRegionsString() );
   string_array const & solidMechanicsTargetRegionNames =
-    solidMechanicsSolver()->template getReference< string_array >( SolverBase::viewKeyStruct::targetRegionsString() );
+    this->solidMechanicsSolver()->template getReference< string_array >( SolverBase::viewKeyStruct::targetRegionsString() );
   string_array const & flowTargetRegionNames =
-    flowSolver()->template getReference< string_array >( SolverBase::viewKeyStruct::targetRegionsString() );
-=======
-  arrayView1d< string const > const & poromechanicsTargetRegionNames =
-    this->template getReference< array1d< string > >( SolverBase::viewKeyStruct::targetRegionsString() );
-  arrayView1d< string const > const & solidMechanicsTargetRegionNames =
-    this->solidMechanicsSolver()->template getReference< array1d< string > >( SolverBase::viewKeyStruct::targetRegionsString() );
-  arrayView1d< string const > const & flowTargetRegionNames =
-    this->flowSolver()->template getReference< array1d< string > >( SolverBase::viewKeyStruct::targetRegionsString() );
->>>>>>> 3eea6dec
+    this->flowSolver()->template getReference< string_array >( SolverBase::viewKeyStruct::targetRegionsString() );
   for( integer i = 0; i < poromechanicsTargetRegionNames.size(); ++i )
   {
     GEOS_THROW_IF( std::find( solidMechanicsTargetRegionNames.begin(), solidMechanicsTargetRegionNames.end(),
@@ -363,43 +342,6 @@
                  this->getWrapperDataContext( viewKeyStruct::stabilizationTypeString() ) <<
                  ": Local stabilization has been disabled temporarily",
                  InputError );
-<<<<<<< HEAD
-
-  DomainPartition & domain = this->template getGroupByPath< DomainPartition >( "/Problem/domain" );
-
-  this->template forDiscretizationOnMeshTargets( domain.getMeshBodies(), [&] ( string const &,
-                                                                               MeshLevel & mesh,
-                                                                               string_array const & regionNames )
-  {
-    ElementRegionManager & elementRegionManager = mesh.getElemManager();
-    elementRegionManager.forElementSubRegions< ElementSubRegionBase >( regionNames,
-                                                                       [&]( localIndex const,
-                                                                            ElementSubRegionBase & subRegion )
-    {
-      string & porousName = subRegion.getReference< string >( viewKeyStruct::porousMaterialNamesString() );
-      porousName = this->template getConstitutiveName< CoupledSolidBase >( subRegion );
-      GEOS_ERROR_IF( porousName.empty(), GEOS_FMT( "{}: Solid model not found on subregion {}",
-                                                   this->getDataContext(), subRegion.getName() ) );
-
-      if( subRegion.hasField< fields::poromechanics::bulkDensity >() )
-      {
-        // get the solid model to know the number of quadrature points and resize the bulk density
-        CoupledSolidBase const & solid = this->template getConstitutiveModel< CoupledSolidBase >( subRegion, porousName );
-        subRegion.getField< fields::poromechanics::bulkDensity >().resizeDimension< 1 >( solid.getDensity().size( 1 ) );
-      }
-    } );
-  } );
-}
-
-template< typename FLOW_SOLVER >
-void MultiphasePoromechanics< FLOW_SOLVER >::implicitStepSetup( real64 const & time_n,
-                                                                real64 const & dt,
-                                                                DomainPartition & domain )
-{
-  flowSolver()->keepFlowVariablesConstantDuringInitStep( m_performStressInitialization );
-  Base::implicitStepSetup( time_n, dt, domain );
-=======
->>>>>>> 3eea6dec
 }
 
 template< typename FLOW_SOLVER >
@@ -467,60 +409,6 @@
 }
 
 template< typename FLOW_SOLVER >
-<<<<<<< HEAD
-void MultiphasePoromechanics< FLOW_SOLVER >::mapSolutionBetweenSolvers( DomainPartition & domain, integer const solverType )
-{
-  GEOS_MARK_FUNCTION;
-
-  /// After the flow solver
-  if( solverType == static_cast< integer >( Base::SolverType::Flow ) )
-  {
-    // save pressure and temperature at the end of this iteration
-    flowSolver()->saveIterationState( domain );
-
-    this->template forDiscretizationOnMeshTargets( domain.getMeshBodies(), [&]( string const &,
-                                                                                MeshLevel & mesh,
-                                                                                string_array const & regionNames )
-    {
-
-      mesh.getElemManager().forElementSubRegions< CellElementSubRegion >( regionNames, [&]( localIndex const,
-                                                                                            auto & subRegion )
-      {
-        // update the bulk density
-        // TODO: ideally, we would not recompute the bulk density, but a more general "rhs" containing the body force and the
-        // pressure/temperature terms
-        updateBulkDensity( subRegion );
-      } );
-    } );
-  }
-
-  /// After the solid mechanics solver
-  if( solverType == static_cast< integer >( Base::SolverType::SolidMechanics ) )
-  {
-    // compute the average of the mean total stress increment over quadrature points
-    averageMeanTotalStressIncrement( domain );
-
-    this->template forDiscretizationOnMeshTargets( domain.getMeshBodies(), [&]( string const &,
-                                                                                MeshLevel & mesh,
-                                                                                string_array const & regionNames )
-    {
-
-      mesh.getElemManager().forElementSubRegions< CellElementSubRegion >( regionNames, [&]( localIndex const,
-                                                                                            auto & subRegion )
-      {
-        // update the porosity after a change in displacement (after mechanics solve)
-        // or a change in pressure/temperature (after a flow solve)
-        flowSolver()->updatePorosityAndPermeability( subRegion );
-      } );
-    } );
-  }
-  // call base method (needed to perform nonlinear acceleration)
-  Base::mapSolutionBetweenSolvers( domain, solverType );
-}
-
-template< typename FLOW_SOLVER >
-=======
->>>>>>> 3eea6dec
 void MultiphasePoromechanics< FLOW_SOLVER >::updateBulkDensity( ElementSubRegionBase & subRegion )
 {
   // get the fluid model (to access fluid density)
@@ -540,51 +428,6 @@
                                                subRegion );
 }
 
-<<<<<<< HEAD
-template< typename FLOW_SOLVER >
-void MultiphasePoromechanics< FLOW_SOLVER >::averageMeanTotalStressIncrement( DomainPartition & domain )
-{
-  this->template forDiscretizationOnMeshTargets( domain.getMeshBodies(), [&]( string const &,
-                                                                              MeshLevel & mesh,
-                                                                              string_array const & regionNames )
-  {
-    mesh.getElemManager().forElementSubRegions< CellElementSubRegion >( regionNames, [&]( localIndex const,
-                                                                                          auto & subRegion )
-    {
-      // get the solid model (to access stress increment)
-      string const solidName = subRegion.template getReference< string >( viewKeyStruct::porousMaterialNamesString() );
-      CoupledSolidBase & solid = this->template getConstitutiveModel< CoupledSolidBase >( subRegion, solidName );
-
-      arrayView2d< real64 const > const meanTotalStressIncrement_k = solid.getMeanTotalStressIncrement_k();
-      arrayView1d< real64 > const averageMeanTotalStressIncrement_k = solid.getAverageMeanTotalStressIncrement_k();
-
-      finiteElement::FiniteElementBase & subRegionFE =
-        subRegion.template getReference< finiteElement::FiniteElementBase >( solidMechanicsSolver()->getDiscretizationName() );
-
-      // determine the finite element type
-      finiteElement::FiniteElementDispatchHandler< BASE_FE_TYPES >::
-      dispatch3D( subRegionFE, [&] ( auto const finiteElement )
-      {
-        using FE_TYPE = decltype( finiteElement );
-
-        // call the factory and launch the kernel
-        AverageOverQuadraturePoints1DKernelFactory::
-          createAndLaunch< CellElementSubRegion,
-                           FE_TYPE,
-                           parallelDevicePolicy<> >( mesh.getNodeManager(),
-                                                     mesh.getEdgeManager(),
-                                                     mesh.getFaceManager(),
-                                                     subRegion,
-                                                     finiteElement,
-                                                     meanTotalStressIncrement_k,
-                                                     averageMeanTotalStressIncrement_k );
-      } );
-    } );
-  } );
-}
-
-=======
->>>>>>> 3eea6dec
 template class MultiphasePoromechanics< CompositionalMultiphaseBase >;
 template class MultiphasePoromechanics< CompositionalMultiphaseReservoirAndWells< CompositionalMultiphaseBase > >;
 
