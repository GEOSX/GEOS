/*
 * ------------------------------------------------------------------------------------------------------------
 * SPDX-License-Identifier: LGPL-2.1-only
 *
 * Copyright (c) 2018-2020 Lawrence Livermore National Security LLC
 * Copyright (c) 2018-2020 The Board of Trustees of the Leland Stanford Junior University
 * Copyright (c) 2018-2020 TotalEnergies
 * Copyright (c) 2019-     GEOSX Contributors
 * All rights reserved
 *
 * See top level LICENSE, COPYRIGHT, CONTRIBUTORS, NOTICE, and ACKNOWLEDGEMENTS files for details.
 * ------------------------------------------------------------------------------------------------------------
 */

/**
 * @file MultiphasePoromechanics.cpp
 */

#define GEOSX_DISPATCH_VEM /// enables VEM in FiniteElementDispatch

#include "MultiphasePoromechanics.hpp"

#include "constitutive/fluid/multifluid/MultiFluidBase.hpp"
#include "constitutive/solid/PorousSolid.hpp"
#include "mesh/utilities/AverageOverQuadraturePointsKernel.hpp"
#include "physicsSolvers/fluidFlow/CompositionalMultiphaseBase.hpp"
#include "physicsSolvers/fluidFlow/FlowSolverBaseFields.hpp"
#include "physicsSolvers/multiphysics/poromechanicsKernels/MultiphasePoromechanics.hpp"
#include "physicsSolvers/multiphysics/poromechanicsKernels/ThermalMultiphasePoromechanics.hpp"
#include "physicsSolvers/solidMechanics/SolidMechanicsFields.hpp"
#include "physicsSolvers/solidMechanics/SolidMechanicsLagrangianFEM.hpp"
#include "physicsSolvers/solidMechanics/kernels/ImplicitSmallStrainQuasiStatic.hpp"

namespace geos
{

using namespace dataRepository;
using namespace constitutive;
using namespace fields;
using namespace stabilization;

namespace
{

// This is meant to be specialized to work, see below
template< typename FLOW_SOLVER > class
  MultiphaseCatalogNames {};
// Class specialization for a FLOW_SOLVER set to CompositionalMultiphaseBase
template<> class MultiphaseCatalogNames< CompositionalMultiphaseBase >
{
public:
  static string name() { return "MultiphasePoromechanics"; }
};
// Class specialization for a FLOW_SOLVER set to CompositionalMultiphaseReservoirAndWells
template<> class MultiphaseCatalogNames< CompositionalMultiphaseReservoirAndWells< CompositionalMultiphaseBase > >
{
public:
  static string name() { return CompositionalMultiphaseReservoirAndWells< CompositionalMultiphaseBase >::catalogName() + "Poromechanics"; }
};
}

// provide a definition for catalogName()
template< typename FLOW_SOLVER >
string
MultiphasePoromechanics< FLOW_SOLVER >::
catalogName()
{
  return MultiphaseCatalogNames< FLOW_SOLVER >::name();
}

template< typename FLOW_SOLVER >
MultiphasePoromechanics< FLOW_SOLVER >::MultiphasePoromechanics( const string & name,
                                                                 Group * const parent )
  : Base( name, parent ),
  m_isThermal( 0 )
{
  this->registerWrapper( viewKeyStruct::stabilizationTypeString(), &m_stabilizationType ).
    setInputFlag( InputFlags::OPTIONAL ).
    setDescription( "Stabilization type. Options are:\n" +
                    toString( StabilizationType::None ) + " - Add no stabilization to mass equation,\n" +
                    toString( StabilizationType::Global ) + " - Add stabilization to all faces,\n" +
                    toString( StabilizationType::Local ) + " - Add stabilization only to interiors of macro elements." );

  this->registerWrapper( viewKeyStruct::stabilizationRegionNamesString(), &m_stabilizationRegionNames ).
    setRTTypeName( rtTypes::CustomTypes::groupNameRefArray ).
    setInputFlag( InputFlags::OPTIONAL ).
    setDescription( "Regions where stabilization is applied." );

  this->registerWrapper( viewKeyStruct::stabilizationMultiplierString(), &m_stabilizationMultiplier ).
    setApplyDefaultValue( 1.0 ).
    setInputFlag( InputFlags::OPTIONAL ).
    setDescription( "Constant multiplier of stabilization strength." );

  this->registerWrapper( viewKeyStruct::isThermalString(), &m_isThermal ).
    setApplyDefaultValue( 0 ).
    setInputFlag( InputFlags::OPTIONAL ).
    setDescription( "Flag indicating whether the problem is thermal or not. Set isThermal=\"1\" to enable the thermal coupling" );

  this->registerWrapper( viewKeyStruct::performStressInitializationString(), &m_performStressInitialization ).
    setApplyDefaultValue( false ).
    setInputFlag( InputFlags::FALSE ).
    setDescription( "Flag to indicate that the solver is going to perform stress initialization" );

  LinearSolverParameters & linearSolverParameters = this->m_linearSolverParameters.get();
  linearSolverParameters.mgr.strategy = LinearSolverParameters::MGR::StrategyType::multiphasePoromechanics;
  linearSolverParameters.mgr.separateComponents = true;
  linearSolverParameters.mgr.displacementFieldName = solidMechanics::totalDisplacement::key();
  linearSolverParameters.dofsPerNode = 3;
}

template< typename FLOW_SOLVER >
void MultiphasePoromechanics< FLOW_SOLVER >::postProcessInput()
{
  Base::postProcessInput();

  GEOS_ERROR_IF( flowSolver()->catalogName() == "CompositionalMultiphaseReservoir" &&
                 this->getNonlinearSolverParameters().couplingType() != NonlinearSolverParameters::CouplingType::Sequential,
                 GEOS_FMT( "{}: {} solver is only designed to work for {} = {}",
                           this->getDataContext(), catalogName(), NonlinearSolverParameters::viewKeysStruct::couplingTypeString(),
                           EnumStrings< NonlinearSolverParameters::CouplingType >::toString( NonlinearSolverParameters::CouplingType::Sequential )
                           ));
}

template< typename FLOW_SOLVER >
void MultiphasePoromechanics< FLOW_SOLVER >::registerDataOnMesh( Group & meshBodies )
{
  SolverBase::registerDataOnMesh( meshBodies );

  if( this->getNonlinearSolverParameters().m_couplingType == NonlinearSolverParameters::CouplingType::Sequential )
  {
    // to let the solid mechanics solver that there is a pressure and temperature RHS in the mechanics solve
    solidMechanicsSolver()->enableFixedStressPoromechanicsUpdate();
    // to let the flow solver that saving pressure_k and temperature_k is necessary (for the fixed-stress porosity terms)
    flowSolver()->enableFixedStressPoromechanicsUpdate();
  }

  this->template forDiscretizationOnMeshTargets( meshBodies, [&] ( string const &,
                                                                   MeshLevel & mesh,
                                                                   arrayView1d< string const > const & regionNames )
  {
    ElementRegionManager & elemManager = mesh.getElemManager();

    elemManager.forElementSubRegions< ElementSubRegionBase >( regionNames,
                                                              [&]( localIndex const,
                                                                   ElementSubRegionBase & subRegion )
    {
      subRegion.registerWrapper< string >( viewKeyStruct::porousMaterialNamesString() ).
        setPlotLevel( PlotLevel::NOPLOT ).
        setRestartFlags( RestartFlags::NO_WRITE ).
        setSizedFromParent( 0 );

      if( m_stabilizationType == StabilizationType::Global ||
          m_stabilizationType == StabilizationType::Local )
      {
        subRegion.registerField< fields::flow::macroElementIndex >( this->getName() );
        subRegion.registerField< fields::flow::elementStabConstant >( this->getName() );
      }

      if( this->getNonlinearSolverParameters().m_couplingType == NonlinearSolverParameters::CouplingType::Sequential )
      {
        // register the total fluid density for use in the solid mechanics solver
        // ideally we would resize it here as well, but the solid model name is not available yet (see below)
        subRegion.registerField< fields::poromechanics::totalFluidDensity >( this->getName() );
      }
    } );
  } );
}

template< typename FLOW_SOLVER >
void MultiphasePoromechanics< FLOW_SOLVER >::setupCoupling( DomainPartition const & GEOS_UNUSED_PARAM( domain ),
                                                            DofManager & dofManager ) const
{
  dofManager.addCoupling( solidMechanics::totalDisplacement::key(),
                          CompositionalMultiphaseBase::viewKeyStruct::elemDofFieldString(),
                          DofManager::Connector::Elem );
}

template< typename FLOW_SOLVER >
void MultiphasePoromechanics< FLOW_SOLVER >::setupDofs( DomainPartition const & domain,
                                                        DofManager & dofManager ) const
{
  // note that the order of operations matters a lot here (for instance for the MGR labels)
  // we must set up dofs for solid mechanics first, and then for flow
  // that's the reason why this function is here and not in CoupledSolvers.hpp
  solidMechanicsSolver()->setupDofs( domain, dofManager );
  flowSolver()->setupDofs( domain, dofManager );

  setupCoupling( domain, dofManager );
}


template< typename FLOW_SOLVER >
void MultiphasePoromechanics< FLOW_SOLVER >::assembleSystem( real64 const GEOS_UNUSED_PARAM( time ),
                                                             real64 const dt,
                                                             DomainPartition & domain,
                                                             DofManager const & dofManager,
                                                             CRSMatrixView< real64, globalIndex const > const & localMatrix,
                                                             arrayView1d< real64 > const & localRhs )
{
  GEOS_MARK_FUNCTION;

  real64 poromechanicsMaxForce = 0.0;
  real64 mechanicsMaxForce = 0.0;

  // step 1: apply the full poromechanics coupling on the target regions on the poromechanics solver

  set< string > poromechanicsRegionNames;

  this->template forDiscretizationOnMeshTargets( domain.getMeshBodies(), [&] ( string const &,
                                                                               MeshLevel & mesh,
                                                                               arrayView1d< string const > const & regionNames )
  {
    poromechanicsRegionNames.insert( regionNames.begin(), regionNames.end() );

    string const flowDofKey = dofManager.getKey( CompositionalMultiphaseBase::viewKeyStruct::elemDofFieldString() );

    if( m_isThermal )
    {
      poromechanicsMaxForce =
        assemblyLaunch< constitutive::PorousSolid< ElasticIsotropic >, // TODO: change once there is a cmake solution
                        thermalPoromechanicsKernels::ThermalMultiphasePoromechanicsKernelFactory >( mesh,
                                                                                                    dofManager,
                                                                                                    regionNames,
                                                                                                    viewKeyStruct::porousMaterialNamesString(),
                                                                                                    localMatrix,
                                                                                                    localRhs,
                                                                                                    dt,
                                                                                                    flowDofKey,
                                                                                                    flowSolver()->numFluidComponents(),
                                                                                                    flowSolver()->numFluidPhases(),
                                                                                                    flowSolver()->useTotalMassEquation(),
                                                                                                    FlowSolverBase::viewKeyStruct::fluidNamesString() );
    }
    else
    {
      poromechanicsMaxForce =
        assemblyLaunch< constitutive::PorousSolidBase,
                        poromechanicsKernels::MultiphasePoromechanicsKernelFactory >( mesh,
                                                                                      dofManager,
                                                                                      regionNames,
                                                                                      viewKeyStruct::porousMaterialNamesString(),
                                                                                      localMatrix,
                                                                                      localRhs,
                                                                                      dt,
                                                                                      flowDofKey,
                                                                                      flowSolver()->numFluidComponents(),
                                                                                      flowSolver()->numFluidPhases(),
                                                                                      flowSolver()->useTotalMassEquation(),
                                                                                      FlowSolverBase::viewKeyStruct::fluidNamesString() );
    }
  } );

  // step 2: apply mechanics solver on its target regions not included in the poromechanics solver target regions

  solidMechanicsSolver()->forDiscretizationOnMeshTargets( domain.getMeshBodies(), [&] ( string const &,
                                                                                        MeshLevel & mesh,
                                                                                        arrayView1d< string const > const & regionNames )
  {

    // collect the target region of the mechanics solver not included in the poromechanics target regions
    array1d< string > filteredRegionNames;
    filteredRegionNames.reserve( regionNames.size() );
    for( string const & regionName : regionNames )
    {
      // if the mechanics target region is not included in the poromechanics target region, save the string
      if( poromechanicsRegionNames.count( regionName ) == 0 )
      {
        filteredRegionNames.emplace_back( regionName );
      }
    }

    // if the array is empty, the mechanics and poromechanics solver target regions overlap perfectly, there is nothing to do
    if( filteredRegionNames.empty() )
    {
      return;
    }

    mechanicsMaxForce =
      assemblyLaunch< constitutive::SolidBase,
                      solidMechanicsLagrangianFEMKernels::QuasiStaticFactory >( mesh,
                                                                                dofManager,
                                                                                filteredRegionNames.toViewConst(),
                                                                                SolidMechanicsLagrangianFEM::viewKeyStruct::solidMaterialNamesString(),
                                                                                localMatrix,
                                                                                localRhs,
                                                                                dt );

  } );


  solidMechanicsSolver()->getMaxForce() = LvArray::math::max( mechanicsMaxForce, poromechanicsMaxForce );

  // step 3: compute the fluxes (face-based contributions)

  if( m_stabilizationType == StabilizationType::Global ||
      m_stabilizationType == StabilizationType::Local )
  {
    updateStabilizationParameters( domain );
    flowSolver()->assembleStabilizedFluxTerms( dt,
                                               domain,
                                               dofManager,
                                               localMatrix,
                                               localRhs );
  }
  else
  {
    flowSolver()->assembleFluxTerms( dt,
                                     domain,
                                     dofManager,
                                     localMatrix,
                                     localRhs );
  }
}

template< typename FLOW_SOLVER >
void MultiphasePoromechanics< FLOW_SOLVER >::updateState( DomainPartition & domain )
{
  GEOS_MARK_FUNCTION;

  real64 maxDeltaPhaseVolFrac = 0.0;
  this->template forDiscretizationOnMeshTargets( domain.getMeshBodies(), [&] ( string const &,
                                                                               MeshLevel & mesh,
                                                                               arrayView1d< string const > const & regionNames )
  {
    ElementRegionManager & elemManager = mesh.getElemManager();
    elemManager.forElementSubRegions< CellElementSubRegion >( regionNames,
                                                              [&]( localIndex const,
                                                                   CellElementSubRegion & subRegion )
    {
      real64 const deltaPhaseVolFrac = flowSolver()->updateFluidState( subRegion );
      maxDeltaPhaseVolFrac = LvArray::math::max( maxDeltaPhaseVolFrac, deltaPhaseVolFrac );
      if( m_isThermal )
      {
        flowSolver()->updateSolidInternalEnergyModel( subRegion );
      }
    } );
  } );

<<<<<<< HEAD
  GEOS_LOG_LEVEL_RANK_0( 1, GEOS_FMT( "        {}: Max phase volume fraction change: {}",
=======
  maxDeltaPhaseVolFrac = MpiWrapper::max( maxDeltaPhaseVolFrac );

  GEOS_LOG_LEVEL_RANK_0( 1, GEOS_FMT( "        {}: Max phase volume fraction change = {}",
>>>>>>> 5b11d9a1
                                      this->getName(), GEOS_FMT( "{:.{}f}", maxDeltaPhaseVolFrac, 4 ) ) );
}

template< typename FLOW_SOLVER >
void MultiphasePoromechanics< FLOW_SOLVER >::initializePostInitialConditionsPreSubGroups()
{
  SolverBase::initializePostInitialConditionsPreSubGroups();

  arrayView1d< string const > const & poromechanicsTargetRegionNames =
    this->template getReference< array1d< string > >( SolverBase::viewKeyStruct::targetRegionsString() );
  arrayView1d< string const > const & solidMechanicsTargetRegionNames =
    solidMechanicsSolver()->template getReference< array1d< string > >( SolverBase::viewKeyStruct::targetRegionsString() );
  arrayView1d< string const > const & flowTargetRegionNames =
    flowSolver()->template getReference< array1d< string > >( SolverBase::viewKeyStruct::targetRegionsString() );
  for( integer i = 0; i < poromechanicsTargetRegionNames.size(); ++i )
  {
    GEOS_THROW_IF( std::find( solidMechanicsTargetRegionNames.begin(), solidMechanicsTargetRegionNames.end(),
                              poromechanicsTargetRegionNames[i] )
                   == solidMechanicsTargetRegionNames.end(),
                   GEOS_FMT( "{} {}: region {} must be a target region of {}",
                             getCatalogName(), this->getDataContext(), poromechanicsTargetRegionNames[i],
                             solidMechanicsSolver()->getDataContext() ),
                   InputError );
    GEOS_THROW_IF( std::find( flowTargetRegionNames.begin(), flowTargetRegionNames.end(), poromechanicsTargetRegionNames[i] )
                   == flowTargetRegionNames.end(),
                   GEOS_FMT( "{} {}: region `{}` must be a target region of `{}`",
                             getCatalogName(), this->getDataContext(), poromechanicsTargetRegionNames[i], flowSolver()->getDataContext() ),
                   InputError );
  }

  integer & isFlowThermal = flowSolver()->isThermal();
  GEOS_WARNING_IF( m_isThermal && !isFlowThermal,
                   GEOS_FMT( "{} {}: The attribute `{}` of the flow solver `{}` is set to 1 since the poromechanics solver is thermal",
                             getCatalogName(), this->getName(), FlowSolverBase::viewKeyStruct::isThermalString(), flowSolver()->getName() ) );
  isFlowThermal = m_isThermal;

  if( m_isThermal )
  {
    this->m_linearSolverParameters.get().mgr.strategy = LinearSolverParameters::MGR::StrategyType::thermalMultiphasePoromechanics;
  }
}

template< typename FLOW_SOLVER >
void MultiphasePoromechanics< FLOW_SOLVER >::initializePreSubGroups()
{
  SolverBase::initializePreSubGroups();

  GEOS_THROW_IF( m_stabilizationType == StabilizationType::Local,
                 this->getWrapperDataContext( viewKeyStruct::stabilizationTypeString() ) <<
                 ": Local stabilization has been disabled temporarily",
                 InputError );

  DomainPartition & domain = this->template getGroupByPath< DomainPartition >( "/Problem/domain" );

  this->template forDiscretizationOnMeshTargets( domain.getMeshBodies(), [&] ( string const &,
                                                                               MeshLevel & mesh,
                                                                               arrayView1d< string const > const & regionNames )
  {
    ElementRegionManager & elementRegionManager = mesh.getElemManager();
    elementRegionManager.forElementSubRegions< ElementSubRegionBase >( regionNames,
                                                                       [&]( localIndex const,
                                                                            ElementSubRegionBase & subRegion )
    {
      string & porousName = subRegion.getReference< string >( viewKeyStruct::porousMaterialNamesString() );
      porousName = this->template getConstitutiveName< CoupledSolidBase >( subRegion );
      GEOS_ERROR_IF( porousName.empty(), GEOS_FMT( "{}: Solid model not found on subregion {}",
                                                   this->getDataContext(), subRegion.getName() ) );

      if( subRegion.hasField< fields::poromechanics::totalFluidDensity >() )
      {
        // get the solid model to know the number of quadrature points and resize the total fluid density
        CoupledSolidBase const & solid = this->template getConstitutiveModel< CoupledSolidBase >( subRegion, porousName );
        subRegion.getField< fields::poromechanics::totalFluidDensity >().resizeDimension< 1 >( solid.getDensity().size( 1 ) );
      }
    } );
  } );
}

template< typename FLOW_SOLVER >
void MultiphasePoromechanics< FLOW_SOLVER >::implicitStepSetup( real64 const & time_n,
                                                                real64 const & dt,
                                                                DomainPartition & domain )
{
  flowSolver()->keepFlowVariablesConstantDuringInitStep( m_performStressInitialization );
  Base::implicitStepSetup( time_n, dt, domain );
}

template< typename FLOW_SOLVER >
void MultiphasePoromechanics< FLOW_SOLVER >::updateStabilizationParameters( DomainPartition & domain ) const
{
  // Step 1: we loop over the regions where stabilization is active and collect their name

  set< string > regionFilter;
  for( string const & regionName : m_stabilizationRegionNames )
  {
    regionFilter.insert( regionName );
  }

  // Step 2: loop over the target regions of the solver, and tag the elements belonging to stabilization regions
  this->template forDiscretizationOnMeshTargets( domain.getMeshBodies(), [&] ( string const &,
                                                                               MeshLevel & mesh,
                                                                               arrayView1d< string const > const & targetRegionNames )
  {
    // keep only the target regions that are in the filter
    array1d< string > filteredTargetRegionNames;
    filteredTargetRegionNames.reserve( targetRegionNames.size() );

    for( string const & targetRegionName : targetRegionNames )
    {
      if( regionFilter.count( targetRegionName ) )
      {
        filteredTargetRegionNames.emplace_back( targetRegionName );
      }
    }

    // loop over the elements and update the stabilization constant
    mesh.getElemManager().forElementSubRegions( filteredTargetRegionNames.toViewConst(), [&]( localIndex const,
                                                                                              ElementSubRegionBase & subRegion )

    {
      arrayView1d< integer > const macroElementIndex = subRegion.getField< fields::flow::macroElementIndex >();
      arrayView1d< real64 > const elementStabConstant = subRegion.getField< fields::flow::elementStabConstant >();

      geos::constitutive::CoupledSolidBase const & porousSolid =
        this->template getConstitutiveModel< geos::constitutive::CoupledSolidBase >( subRegion, subRegion.getReference< string >( viewKeyStruct::porousMaterialNamesString() ) );

      arrayView1d< real64 const > const bulkModulus = porousSolid.getBulkModulus();
      arrayView1d< real64 const > const shearModulus = porousSolid.getShearModulus();
      arrayView1d< real64 const > const biotCoefficient = porousSolid.getBiotCoefficient();

      real64 const stabilizationMultiplier = m_stabilizationMultiplier;

      forAll< parallelDevicePolicy<> >( subRegion.size(), [bulkModulus,
                                                           shearModulus,
                                                           biotCoefficient,
                                                           stabilizationMultiplier,
                                                           macroElementIndex,
                                                           elementStabConstant] GEOS_HOST_DEVICE ( localIndex const ei )
      {
        real64 const bM = bulkModulus[ei];
        real64 const sM = shearModulus[ei];
        real64 const bC = biotCoefficient[ei];

        macroElementIndex[ei] = 1;
        elementStabConstant[ei] = stabilizationMultiplier * 9.0 * (bC * bC) / (32.0 * (10.0 * sM / 3.0 + bM));

      } );
    } );
  } );
}

template< typename FLOW_SOLVER >
void MultiphasePoromechanics< FLOW_SOLVER >::mapSolutionBetweenSolvers( DomainPartition & domain, integer const solverType )
{
  GEOS_MARK_FUNCTION;

  /// After the flow solver
  if( solverType == static_cast< integer >( SolverType::Flow ) )
  {
    this->template forDiscretizationOnMeshTargets( domain.getMeshBodies(), [&]( string const &,
                                                                                MeshLevel & mesh,
                                                                                arrayView1d< string const > const & regionNames )
    {

      mesh.getElemManager().forElementSubRegions< CellElementSubRegion >( regionNames, [&]( localIndex const,
                                                                                            auto & subRegion )
      {
        // update the total fluid density
        updateTotalFluidDensity( subRegion );
      } );
    } );
  }

  /// After the solid mechanics solver
  if( solverType == static_cast< integer >( SolverType::SolidMechanics ) )
  {
    // compute the average of the mean stress increment over quadrature points
    averageMeanStressIncrement( domain );

    this->template forDiscretizationOnMeshTargets( domain.getMeshBodies(), [&]( string const &,
                                                                                MeshLevel & mesh,
                                                                                arrayView1d< string const > const & regionNames )
    {

      mesh.getElemManager().forElementSubRegions< CellElementSubRegion >( regionNames, [&]( localIndex const,
                                                                                            auto & subRegion )
      {
        // update the porosity after a change in displacement (after mechanics solve)
        // or a change in pressure/temperature (after a flow solve)
        flowSolver()->updatePorosityAndPermeability( subRegion );
      } );
    } );
  }
}

template< typename FLOW_SOLVER >
void MultiphasePoromechanics< FLOW_SOLVER >::updateTotalFluidDensity( ElementSubRegionBase & subRegion )
{
  // get the fluid model (to access fluid density)
  string const fluidName = subRegion.getReference< string >( FlowSolverBase::viewKeyStruct::fluidNamesString() );
  MultiFluidBase const & fluid = this->template getConstitutiveModel< MultiFluidBase >( subRegion, fluidName );

  // get the solid model (to access porosity and solid density)
  string const solidName = subRegion.getReference< string >( viewKeyStruct::porousMaterialNamesString() );
  CoupledSolidBase const & solid = this->template getConstitutiveModel< CoupledSolidBase >( subRegion, solidName );

  // update the total fluid density
  poromechanicsKernels::
    MultiphaseTotalFluidDensityKernelFactory::
    createAndLaunch< parallelDevicePolicy<> >( flowSolver()->numFluidPhases(),
                                               fluid,
                                               solid,
                                               subRegion );
}

template< typename FLOW_SOLVER >
void MultiphasePoromechanics< FLOW_SOLVER >::averageMeanStressIncrement( DomainPartition & domain )
{
  this->template forDiscretizationOnMeshTargets( domain.getMeshBodies(), [&]( string const &,
                                                                              MeshLevel & mesh,
                                                                              arrayView1d< string const > const & regionNames )
  {
    mesh.getElemManager().forElementSubRegions< CellElementSubRegion >( regionNames, [&]( localIndex const,
                                                                                          auto & subRegion )
    {
      // get the solid model (to access stress increment)
      string const solidName = subRegion.template getReference< string >( viewKeyStruct::porousMaterialNamesString() );
      CoupledSolidBase & solid = this->template getConstitutiveModel< CoupledSolidBase >( subRegion, solidName );

      arrayView2d< real64 const > const meanStressIncrement_k = solid.getMeanEffectiveStressIncrement_k();
      arrayView1d< real64 > const averageMeanStressIncrement_k = solid.getAverageMeanEffectiveStressIncrement_k();

      finiteElement::FiniteElementBase & subRegionFE =
        subRegion.template getReference< finiteElement::FiniteElementBase >( solidMechanicsSolver()->getDiscretizationName() );

      // determine the finite element type
      finiteElement::FiniteElementDispatchHandler< BASE_FE_TYPES >::
      dispatch3D( subRegionFE, [&] ( auto const finiteElement )
      {
        using FE_TYPE = decltype( finiteElement );

        // call the factory and launch the kernel
        AverageOverQuadraturePoints1DKernelFactory::
          createAndLaunch< CellElementSubRegion,
                           FE_TYPE,
                           parallelDevicePolicy<> >( mesh.getNodeManager(),
                                                     mesh.getEdgeManager(),
                                                     mesh.getFaceManager(),
                                                     subRegion,
                                                     finiteElement,
                                                     meanStressIncrement_k,
                                                     averageMeanStressIncrement_k );
      } );
    } );
  } );
}

template class MultiphasePoromechanics< CompositionalMultiphaseBase >;
template class MultiphasePoromechanics< CompositionalMultiphaseReservoirAndWells< CompositionalMultiphaseBase > >;

namespace
{
typedef MultiphasePoromechanics< CompositionalMultiphaseReservoirAndWells< CompositionalMultiphaseBase > > MultiphaseReservoirPoromechanics;
REGISTER_CATALOG_ENTRY( SolverBase, MultiphaseReservoirPoromechanics, string const &, Group * const )
typedef MultiphasePoromechanics< CompositionalMultiphaseBase > MultiphasePoromechanics;
REGISTER_CATALOG_ENTRY( SolverBase, MultiphasePoromechanics, string const &, Group * const )
}

} /* namespace geos */<|MERGE_RESOLUTION|>--- conflicted
+++ resolved
@@ -336,13 +336,9 @@
     } );
   } );
 
-<<<<<<< HEAD
-  GEOS_LOG_LEVEL_RANK_0( 1, GEOS_FMT( "        {}: Max phase volume fraction change: {}",
-=======
   maxDeltaPhaseVolFrac = MpiWrapper::max( maxDeltaPhaseVolFrac );
 
   GEOS_LOG_LEVEL_RANK_0( 1, GEOS_FMT( "        {}: Max phase volume fraction change = {}",
->>>>>>> 5b11d9a1
                                       this->getName(), GEOS_FMT( "{:.{}f}", maxDeltaPhaseVolFrac, 4 ) ) );
 }
 
