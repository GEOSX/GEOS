/*
 * ------------------------------------------------------------------------------------------------------------
 * SPDX-License-Identifier: LGPL-2.1-only
 *
 * Copyright (c) 2018-2020 Lawrence Livermore National Security LLC
 * Copyright (c) 2018-2020 The Board of Trustees of the Leland Stanford Junior University
 * Copyright (c) 2018-2020 TotalEnergies
 * Copyright (c) 2019-     GEOSX Contributors
 * All rights reserved
 *
 * See top level LICENSE, COPYRIGHT, CONTRIBUTORS, NOTICE, and ACKNOWLEDGEMENTS files for details.
 * ------------------------------------------------------------------------------------------------------------
 */

/**
 * @file MultiphasePoromechanics.cpp
 */

#define GEOSX_DISPATCH_VEM /// enables VEM in FiniteElementDispatch

#include "MultiphasePoromechanics.hpp"

#include "constitutive/fluid/multifluid/MultiFluidBase.hpp"
#include "constitutive/solid/PorousSolid.hpp"
#include "physicsSolvers/fluidFlow/FlowSolverBaseFields.hpp"
#include "physicsSolvers/multiphysics/poromechanicsKernels/MultiphasePoromechanics.hpp"
#include "physicsSolvers/multiphysics/poromechanicsKernels/ThermalMultiphasePoromechanics.hpp"
#include "physicsSolvers/solidMechanics/SolidMechanicsFields.hpp"
#include "physicsSolvers/solidMechanics/SolidMechanicsLagrangianFEM.hpp"
#include "physicsSolvers/solidMechanics/kernels/ImplicitSmallStrainQuasiStatic.hpp"
//#include "physicsSolvers/contact/SolidMechanicsLagrangeContact.hpp"
//#include "physicsSolvers/contact/SolidMechanicsEmbeddedFractures.hpp"

namespace geos
{

using namespace dataRepository;
using namespace constitutive;
using namespace fields;
using namespace stabilization;

template< typename FLOW_SOLVER, typename MECHANICS_SOLVER >
MultiphasePoromechanics< FLOW_SOLVER, MECHANICS_SOLVER >::MultiphasePoromechanics( const string & name,
                                                                                   Group * const parent )
  : Base( name, parent )
{
  this->registerWrapper( viewKeyStruct::stabilizationTypeString(), &m_stabilizationType ).
    setInputFlag( InputFlags::OPTIONAL ).
    setDescription( "Stabilization type. Options are:\n" +
                    toString( StabilizationType::None ) + " - Add no stabilization to mass equation,\n" +
                    toString( StabilizationType::Global ) + " - Add stabilization to all faces,\n" +
                    toString( StabilizationType::Local ) + " - Add stabilization only to interiors of macro elements." );

  this->registerWrapper( viewKeyStruct::stabilizationRegionNamesString(), &m_stabilizationRegionNames ).
    setRTTypeName( rtTypes::CustomTypes::groupNameRefArray ).
    setInputFlag( InputFlags::OPTIONAL ).
    setDescription( "Regions where stabilization is applied." );

  this->registerWrapper( viewKeyStruct::stabilizationMultiplierString(), &m_stabilizationMultiplier ).
    setApplyDefaultValue( 1.0 ).
    setInputFlag( InputFlags::OPTIONAL ).
    setDescription( "Constant multiplier of stabilization strength." );

  LinearSolverParameters & linearSolverParameters = this->m_linearSolverParameters.get();
  linearSolverParameters.mgr.strategy = LinearSolverParameters::MGR::StrategyType::multiphasePoromechanics;
  linearSolverParameters.mgr.separateComponents = true;
  linearSolverParameters.mgr.displacementFieldName = solidMechanics::totalDisplacement::key();
  linearSolverParameters.dofsPerNode = 3;
}

template< typename FLOW_SOLVER, typename MECHANICS_SOLVER >
void MultiphasePoromechanics< FLOW_SOLVER, MECHANICS_SOLVER >::postProcessInput()
{
  Base::postProcessInput();

  GEOS_ERROR_IF( this->flowSolver()->getCatalogName() == "CompositionalMultiphaseReservoir" &&
                 this->getNonlinearSolverParameters().couplingType() != NonlinearSolverParameters::CouplingType::Sequential,
                 GEOS_FMT( "{}: {} solver is only designed to work for {} = {}",
                           this->getDataContext(), catalogName(), NonlinearSolverParameters::viewKeysStruct::couplingTypeString(),
                           EnumStrings< NonlinearSolverParameters::CouplingType >::toString( NonlinearSolverParameters::CouplingType::Sequential )
                           ));
}

template< typename FLOW_SOLVER, typename MECHANICS_SOLVER >
void MultiphasePoromechanics< FLOW_SOLVER, MECHANICS_SOLVER >::registerDataOnMesh( Group & meshBodies )
{
  Base::registerDataOnMesh( meshBodies );

  if( m_stabilizationType == StabilizationType::Global ||
      m_stabilizationType == StabilizationType::Local )
  {

    if( this->getNonlinearSolverParameters().m_couplingType == NonlinearSolverParameters::CouplingType::Sequential )
    {
      this->flowSolver()->enableJumpStabilization();
    }

    this->template forDiscretizationOnMeshTargets( meshBodies, [&] ( string const &,
                                                                     MeshLevel & mesh,
                                                                     arrayView1d< string const > const & regionNames )
    {
      ElementRegionManager & elemManager = mesh.getElemManager();

      elemManager.forElementSubRegions< ElementSubRegionBase >( regionNames,
                                                                [&]( localIndex const,
                                                                     ElementSubRegionBase & subRegion )
      {
        subRegion.registerField< fields::flow::macroElementIndex >( this->getName() );
        subRegion.registerField< fields::flow::elementStabConstant >( this->getName() );
      } );
    } );
  }
}

template< typename FLOW_SOLVER, typename MECHANICS_SOLVER >
void MultiphasePoromechanics< FLOW_SOLVER, MECHANICS_SOLVER >::setupCoupling( DomainPartition const & GEOS_UNUSED_PARAM( domain ),
                                                                              DofManager & dofManager ) const
{
  dofManager.addCoupling( solidMechanics::totalDisplacement::key(),
                          CompositionalMultiphaseBase::viewKeyStruct::elemDofFieldString(),
                          DofManager::Connector::Elem );
}

template< typename FLOW_SOLVER, typename MECHANICS_SOLVER >
void MultiphasePoromechanics< FLOW_SOLVER, MECHANICS_SOLVER >::assembleSystem( real64 const time,
                                                                               real64 const dt,
                                                                               DomainPartition & domain,
                                                                               DofManager const & dofManager,
                                                                               CRSMatrixView< real64, globalIndex const > const & localMatrix,
                                                                               arrayView1d< real64 > const & localRhs )
{
  GEOS_MARK_FUNCTION;

  assembleElementBasedTerms( time,
                             dt,
                             domain,
                             dofManager,
                             localMatrix,
                             localRhs );

  // step 3: compute the fluxes (face-based contributions)

  if( m_stabilizationType == StabilizationType::Global ||
      m_stabilizationType == StabilizationType::Local )
  {
    updateStabilizationParameters( domain );
    this->flowSolver()->assembleStabilizedFluxTerms( dt,
                                                     domain,
                                                     dofManager,
                                                     localMatrix,
                                                     localRhs );
  }
  else
  {
    this->flowSolver()->assembleFluxTerms( dt,
                                           domain,
                                           dofManager,
                                           localMatrix,
                                           localRhs );
  }
}

template< typename FLOW_SOLVER, typename MECHANICS_SOLVER >
void MultiphasePoromechanics< FLOW_SOLVER, MECHANICS_SOLVER >::assembleElementBasedTerms( real64 const time_n,
                                                                                          real64 const dt,
                                                                                          DomainPartition & domain,
                                                                                          DofManager const & dofManager,
                                                                                          CRSMatrixView< real64, globalIndex const > const & localMatrix,
                                                                                          arrayView1d< real64 > const & localRhs )
{
  GEOS_UNUSED_VAR( time_n );
  GEOS_UNUSED_VAR( dt );

  real64 poromechanicsMaxForce = 0.0;
  real64 mechanicsMaxForce = 0.0;

  // step 1: apply the full poromechanics coupling on the target regions on the poromechanics solver

  set< string > poromechanicsRegionNames;

  this->template forDiscretizationOnMeshTargets( domain.getMeshBodies(), [&] ( string const &,
                                                                               MeshLevel & mesh,
                                                                               arrayView1d< string const > const & regionNames )
  {
    poromechanicsRegionNames.insert( regionNames.begin(), regionNames.end() );

    string const flowDofKey = dofManager.getKey( CompositionalMultiphaseBase::viewKeyStruct::elemDofFieldString() );

    if( this->m_isThermal )
    {
      poromechanicsMaxForce =
        assemblyLaunch< constitutive::PorousSolid< ElasticIsotropic >, // TODO: change once there is a cmake solution
                        thermalPoromechanicsKernels::ThermalMultiphasePoromechanicsKernelFactory >( mesh,
                                                                                                    dofManager,
                                                                                                    regionNames,
                                                                                                    viewKeyStruct::porousMaterialNamesString(),
                                                                                                    localMatrix,
                                                                                                    localRhs,
                                                                                                    dt,
                                                                                                    flowDofKey,
                                                                                                    this->flowSolver()->numFluidComponents(),
                                                                                                    this->flowSolver()->numFluidPhases(),
                                                                                                    this->flowSolver()->useTotalMassEquation(),
                                                                                                    this->m_performStressInitialization,
                                                                                                    FlowSolverBase::viewKeyStruct::fluidNamesString() );
    }
    else
    {
      poromechanicsMaxForce =
        assemblyLaunch< constitutive::PorousSolidBase,
                        poromechanicsKernels::MultiphasePoromechanicsKernelFactory >( mesh,
                                                                                      dofManager,
                                                                                      regionNames,
                                                                                      viewKeyStruct::porousMaterialNamesString(),
                                                                                      localMatrix,
                                                                                      localRhs,
                                                                                      dt,
                                                                                      flowDofKey,
                                                                                      this->flowSolver()->numFluidComponents(),
                                                                                      this->flowSolver()->numFluidPhases(),
                                                                                      this->flowSolver()->useSimpleAccumulation(),
                                                                                      this->flowSolver()->useTotalMassEquation(),
                                                                                      this->m_performStressInitialization,
                                                                                      FlowSolverBase::viewKeyStruct::fluidNamesString() );
    }
  } );

  // step 2: apply mechanics solver on its target regions not included in the poromechanics solver target regions

  this->solidMechanicsSolver()->forDiscretizationOnMeshTargets( domain.getMeshBodies(), [&] ( string const &,
                                                                                              MeshLevel & mesh,
                                                                                              arrayView1d< string const > const & regionNames )
  {

    // collect the target region of the mechanics solver not included in the poromechanics target regions
    array1d< string > filteredRegionNames;
    filteredRegionNames.reserve( regionNames.size() );
    for( string const & regionName : regionNames )
    {
      // if the mechanics target region is not included in the poromechanics target region, save the string
      if( poromechanicsRegionNames.count( regionName ) == 0 )
      {
        filteredRegionNames.emplace_back( regionName );
      }
    }

    // if the array is empty, the mechanics and poromechanics solver target regions overlap perfectly, there is nothing to do
    if( filteredRegionNames.empty() )
    {
      return;
    }

    mechanicsMaxForce =
      assemblyLaunch< constitutive::SolidBase,
                      solidMechanicsLagrangianFEMKernels::QuasiStaticFactory >( mesh,
                                                                                dofManager,
                                                                                filteredRegionNames.toViewConst(),
                                                                                SolidMechanicsLagrangianFEM::viewKeyStruct::solidMaterialNamesString(),
                                                                                localMatrix,
                                                                                localRhs,
                                                                                dt );

  } );


  this->solidMechanicsSolver()->getMaxForce() = LvArray::math::max( mechanicsMaxForce, poromechanicsMaxForce );
}

template< typename FLOW_SOLVER, typename MECHANICS_SOLVER >
void MultiphasePoromechanics< FLOW_SOLVER, MECHANICS_SOLVER >::updateState( DomainPartition & domain )
{
  GEOS_MARK_FUNCTION;

  real64 maxDeltaPhaseVolFrac = 0.0;
  this->template forDiscretizationOnMeshTargets( domain.getMeshBodies(), [&] ( string const &,
                                                                               MeshLevel & mesh,
                                                                               arrayView1d< string const > const & regionNames )
  {
    ElementRegionManager & elemManager = mesh.getElemManager();
    elemManager.forElementSubRegions< CellElementSubRegion >( regionNames,
                                                              [&]( localIndex const,
                                                                   CellElementSubRegion & subRegion )
    {
      real64 const deltaPhaseVolFrac = this->flowSolver()->updateFluidState( subRegion );
      maxDeltaPhaseVolFrac = LvArray::math::max( maxDeltaPhaseVolFrac, deltaPhaseVolFrac );
      if( this->m_isThermal )
      {
        this->flowSolver()->updateSolidInternalEnergyModel( subRegion );
      }
    } );
  } );

  maxDeltaPhaseVolFrac = MpiWrapper::max( maxDeltaPhaseVolFrac );

  GEOS_LOG_LEVEL_RANK_0( 1, GEOS_FMT( "        {}: Max phase volume fraction change = {}",
                                      this->getName(), GEOS_FMT( "{:.{}f}", maxDeltaPhaseVolFrac, 4 ) ) );
}

template< typename FLOW_SOLVER, typename MECHANICS_SOLVER >
void MultiphasePoromechanics< FLOW_SOLVER, MECHANICS_SOLVER >::initializePostInitialConditionsPreSubGroups()
{
  Base::initializePostInitialConditionsPreSubGroups();

  arrayView1d< string const > const & poromechanicsTargetRegionNames =
    this->template getReference< array1d< string > >( SolverBase::viewKeyStruct::targetRegionsString() );
  arrayView1d< string const > const & solidMechanicsTargetRegionNames =
    this->solidMechanicsSolver()->template getReference< array1d< string > >( SolverBase::viewKeyStruct::targetRegionsString() );
  arrayView1d< string const > const & flowTargetRegionNames =
    this->flowSolver()->template getReference< array1d< string > >( SolverBase::viewKeyStruct::targetRegionsString() );
  for( integer i = 0; i < poromechanicsTargetRegionNames.size(); ++i )
  {
    GEOS_THROW_IF( std::find( solidMechanicsTargetRegionNames.begin(), solidMechanicsTargetRegionNames.end(),
                              poromechanicsTargetRegionNames[i] )
                   == solidMechanicsTargetRegionNames.end(),
                   GEOS_FMT( "{} {}: region {} must be a target region of {}",
                             getCatalogName(), this->getDataContext(), poromechanicsTargetRegionNames[i],
                             this->solidMechanicsSolver()->getDataContext() ),
                   InputError );
    GEOS_THROW_IF( std::find( flowTargetRegionNames.begin(), flowTargetRegionNames.end(), poromechanicsTargetRegionNames[i] )
                   == flowTargetRegionNames.end(),
                   GEOS_FMT( "{} {}: region `{}` must be a target region of `{}`",
                             getCatalogName(), this->getDataContext(), poromechanicsTargetRegionNames[i], this->flowSolver()->getDataContext() ),
                   InputError );
  }

  if( this->m_isThermal )
  {
    this->m_linearSolverParameters.get().mgr.strategy = LinearSolverParameters::MGR::StrategyType::thermalMultiphasePoromechanics;
  }
}

template< typename FLOW_SOLVER, typename MECHANICS_SOLVER >
void MultiphasePoromechanics< FLOW_SOLVER, MECHANICS_SOLVER >::initializePreSubGroups()
{
  Base::initializePreSubGroups();

  GEOS_THROW_IF( m_stabilizationType == StabilizationType::Local,
                 this->getWrapperDataContext( viewKeyStruct::stabilizationTypeString() ) <<
                 ": Local stabilization has been disabled temporarily",
                 InputError );
}

<<<<<<< HEAD
template< typename FLOW_SOLVER, typename MECHANICS_SOLVER >
void MultiphasePoromechanics< FLOW_SOLVER, MECHANICS_SOLVER >::updateStabilizationParameters( DomainPartition & domain ) const
=======
template< typename FLOW_SOLVER >
void MultiphasePoromechanics< FLOW_SOLVER >::implicitStepSetup( real64 const & time_n,
                                                                real64 const & dt,
                                                                DomainPartition & domain )
{
  Base::implicitStepSetup( time_n, dt, domain );
  if( this->getNonlinearSolverParameters().m_couplingType == NonlinearSolverParameters::CouplingType::Sequential &&
      (this->m_stabilizationType == StabilizationType::Global || this->m_stabilizationType == StabilizationType::Local))
  {
    this->updateStabilizationParameters( domain );
  }

}

template< typename FLOW_SOLVER >
void MultiphasePoromechanics< FLOW_SOLVER >::updateStabilizationParameters( DomainPartition & domain ) const
>>>>>>> d84a7e19
{
  // Step 1: we loop over the regions where stabilization is active and collect their name

  set< string > regionFilter;
  for( string const & regionName : m_stabilizationRegionNames )
  {
    regionFilter.insert( regionName );
  }

  // Step 2: loop over the target regions of the solver, and tag the elements belonging to stabilization regions
  this->template forDiscretizationOnMeshTargets( domain.getMeshBodies(), [&] ( string const &,
                                                                               MeshLevel & mesh,
                                                                               arrayView1d< string const > const & targetRegionNames )
  {
    // keep only the target regions that are in the filter
    array1d< string > filteredTargetRegionNames;
    filteredTargetRegionNames.reserve( targetRegionNames.size() );

    for( string const & targetRegionName : targetRegionNames )
    {
      if( regionFilter.count( targetRegionName ) )
      {
        filteredTargetRegionNames.emplace_back( targetRegionName );
      }
    }

    // loop over the elements and update the stabilization constant
    mesh.getElemManager().forElementSubRegions( filteredTargetRegionNames.toViewConst(), [&]( localIndex const,
                                                                                              ElementSubRegionBase & subRegion )

    {
      arrayView1d< integer > const macroElementIndex = subRegion.getField< fields::flow::macroElementIndex >();
      arrayView1d< real64 > const elementStabConstant = subRegion.getField< fields::flow::elementStabConstant >();

      geos::constitutive::CoupledSolidBase const & porousSolid =
        this->template getConstitutiveModel< geos::constitutive::CoupledSolidBase >( subRegion, subRegion.getReference< string >( viewKeyStruct::porousMaterialNamesString() ) );

      arrayView1d< real64 const > const bulkModulus = porousSolid.getBulkModulus();
      arrayView1d< real64 const > const shearModulus = porousSolid.getShearModulus();
      arrayView1d< real64 const > const biotCoefficient = porousSolid.getBiotCoefficient();

      real64 const stabilizationMultiplier = m_stabilizationMultiplier;

      forAll< parallelDevicePolicy<> >( subRegion.size(), [bulkModulus,
                                                           shearModulus,
                                                           biotCoefficient,
                                                           stabilizationMultiplier,
                                                           macroElementIndex,
                                                           elementStabConstant] GEOS_HOST_DEVICE ( localIndex const ei )
      {
        real64 const bM = bulkModulus[ei];
        real64 const sM = shearModulus[ei];
        real64 const bC = biotCoefficient[ei];

        macroElementIndex[ei] = 1;
        elementStabConstant[ei] = stabilizationMultiplier * 9.0 * (bC * bC) / (32.0 * (10.0 * sM / 3.0 + bM));

      } );
    } );
  } );
}

template< typename FLOW_SOLVER, typename MECHANICS_SOLVER >
void MultiphasePoromechanics< FLOW_SOLVER, MECHANICS_SOLVER >::updateBulkDensity( ElementSubRegionBase & subRegion )
{
  // get the fluid model (to access fluid density)
  string const fluidName = subRegion.getReference< string >( FlowSolverBase::viewKeyStruct::fluidNamesString() );
  MultiFluidBase const & fluid = this->template getConstitutiveModel< MultiFluidBase >( subRegion, fluidName );

  // get the solid model (to access porosity and solid density)
  string const solidName = subRegion.getReference< string >( viewKeyStruct::porousMaterialNamesString() );
  CoupledSolidBase const & solid = this->template getConstitutiveModel< CoupledSolidBase >( subRegion, solidName );

  // update the bulk density
  poromechanicsKernels::
    MultiphaseBulkDensityKernelFactory::
    createAndLaunch< parallelDevicePolicy<> >( this->flowSolver()->numFluidPhases(),
                                               fluid,
                                               solid,
                                               subRegion );
}

template class MultiphasePoromechanics<>;
//template class MultiphasePoromechanics< CompositionalMultiphaseBase, SolidMechanicsLagrangeContact >;
//template class MultiphasePoromechanics< CompositionalMultiphaseBase, SolidMechanicsEmbeddedFractures >;
template class MultiphasePoromechanics< CompositionalMultiphaseReservoirAndWells<> >;

namespace
{
typedef MultiphasePoromechanics< CompositionalMultiphaseReservoirAndWells<> > MultiphaseReservoirPoromechanics;
REGISTER_CATALOG_ENTRY( SolverBase, MultiphaseReservoirPoromechanics, string const &, Group * const )
typedef MultiphasePoromechanics<> MultiphasePoromechanics;
REGISTER_CATALOG_ENTRY( SolverBase, MultiphasePoromechanics, string const &, Group * const )
}

} /* namespace geos */<|MERGE_RESOLUTION|>--- conflicted
+++ resolved
@@ -340,14 +340,10 @@
                  InputError );
 }
 
-<<<<<<< HEAD
-template< typename FLOW_SOLVER, typename MECHANICS_SOLVER >
-void MultiphasePoromechanics< FLOW_SOLVER, MECHANICS_SOLVER >::updateStabilizationParameters( DomainPartition & domain ) const
-=======
-template< typename FLOW_SOLVER >
-void MultiphasePoromechanics< FLOW_SOLVER >::implicitStepSetup( real64 const & time_n,
-                                                                real64 const & dt,
-                                                                DomainPartition & domain )
+template< typename FLOW_SOLVER, typename MECHANICS_SOLVER >
+void MultiphasePoromechanics< FLOW_SOLVER, MECHANICS_SOLVER >::implicitStepSetup( real64 const & time_n,
+                                                                                  real64 const & dt,
+                                                                                  DomainPartition & domain )
 {
   Base::implicitStepSetup( time_n, dt, domain );
   if( this->getNonlinearSolverParameters().m_couplingType == NonlinearSolverParameters::CouplingType::Sequential &&
@@ -358,9 +354,8 @@
 
 }
 
-template< typename FLOW_SOLVER >
-void MultiphasePoromechanics< FLOW_SOLVER >::updateStabilizationParameters( DomainPartition & domain ) const
->>>>>>> d84a7e19
+template< typename FLOW_SOLVER, typename MECHANICS_SOLVER >
+void MultiphasePoromechanics< FLOW_SOLVER, MECHANICS_SOLVER >::updateStabilizationParameters( DomainPartition & domain ) const
 {
   // Step 1: we loop over the regions where stabilization is active and collect their name
 
