/*
 * ------------------------------------------------------------------------------------------------------------
 * SPDX-License-Identifier: LGPL-2.1-only
 *
 * Copyright (c) 2018-2020 Lawrence Livermore National Security LLC
 * Copyright (c) 2018-2020 The Board of Trustees of the Leland Stanford Junior University
 * Copyright (c) 2018-2020 TotalEnergies
 * Copyright (c) 2019-     GEOSX Contributors
 * All rights reserved
 *
 * See top level LICENSE, COPYRIGHT, CONTRIBUTORS, NOTICE, and ACKNOWLEDGEMENTS files for details.
 * ------------------------------------------------------------------------------------------------------------
 */

/**
 * @file MultiphasePoromechanics.cpp
 */

#define GEOSX_DISPATCH_VEM /// enables VEM in FiniteElementDispatch

#include "MultiphasePoromechanics.hpp"

#include "constitutive/fluid/multifluid/MultiFluidBase.hpp"
#include "constitutive/solid/PorousSolid.hpp"
#include "mesh/utilities/AverageOverQuadraturePointsKernel.hpp"
#include "physicsSolvers/fluidFlow/CompositionalMultiphaseBase.hpp"
#include "physicsSolvers/fluidFlow/FlowSolverBaseFields.hpp"
#include "physicsSolvers/multiphysics/poromechanicsKernels/MultiphasePoromechanics.hpp"
#include "physicsSolvers/multiphysics/poromechanicsKernels/ThermalMultiphasePoromechanics.hpp"
#include "physicsSolvers/solidMechanics/SolidMechanicsFields.hpp"
#include "physicsSolvers/solidMechanics/SolidMechanicsLagrangianFEM.hpp"
#include "physicsSolvers/solidMechanics/kernels/ImplicitSmallStrainQuasiStatic.hpp"

namespace geos
{

using namespace dataRepository;
using namespace constitutive;
using namespace fields;

MultiphasePoromechanics::MultiphasePoromechanics( const string & name,
                                                  Group * const parent )
  : Base( name, parent ),
  m_isThermal( 0 )
{
  registerWrapper( viewKeyStruct::stabilizationTypeString(), &m_stabilizationType ).
    setInputFlag( InputFlags::OPTIONAL ).
    setDescription( "Stabilization type. Options are:\n" +
                    toString( StabilizationType::None ) + " - Add no stabilization to mass equation,\n" +
                    toString( StabilizationType::Global ) + " - Add stabilization to all faces,\n" +
                    toString( StabilizationType::Local ) + " - Add stabilization only to interiors of macro elements." );

  registerWrapper( viewKeyStruct::stabilizationRegionNamesString(), &m_stabilizationRegionNames ).
    setInputFlag( InputFlags::OPTIONAL ).
    setDescription( "Regions where stabilization is applied." );

  registerWrapper( viewKeyStruct::stabilizationMultiplierString(), &m_stabilizationMultiplier ).
    setApplyDefaultValue( 1.0 ).
    setInputFlag( InputFlags::OPTIONAL ).
    setDescription( "Constant multiplier of stabilization strength." );

  registerWrapper( viewKeyStruct::isThermalString(), &m_isThermal ).
    setApplyDefaultValue( 0 ).
    setInputFlag( InputFlags::OPTIONAL ).
    setDescription( "Flag indicating whether the problem is thermal or not. Set isThermal=\"1\" to enable the thermal coupling" );

  registerWrapper( viewKeyStruct::performStressInitializationString(), &m_performStressInitialization ).
    setApplyDefaultValue( false ).
    setInputFlag( InputFlags::FALSE ).
    setDescription( "Flag to indicate that the solver is going to perform stress initialization" );

  m_linearSolverParameters.get().mgr.strategy = LinearSolverParameters::MGR::StrategyType::multiphasePoromechanics;
  m_linearSolverParameters.get().mgr.separateComponents = true;
  m_linearSolverParameters.get().mgr.displacementFieldName = solidMechanics::totalDisplacement::key();
  m_linearSolverParameters.get().dofsPerNode = 3;
}

void MultiphasePoromechanics::registerDataOnMesh( Group & meshBodies )
{
  SolverBase::registerDataOnMesh( meshBodies );

  if( getNonlinearSolverParameters().m_couplingType == NonlinearSolverParameters::CouplingType::Sequential )
  {
    // to let the solid mechanics solver that there is a pressure and temperature RHS in the mechanics solve
    solidMechanicsSolver()->enableFixedStressPoromechanicsUpdate();
    // to let the flow solver that saving pressure_k and temperature_k is necessary (for the fixed-stress porosity terms)
    flowSolver()->enableFixedStressPoromechanicsUpdate();
  }

  forDiscretizationOnMeshTargets( meshBodies, [&] ( string const &,
                                                    MeshLevel & mesh,
                                                    arrayView1d< string const > const & regionNames )
  {
    ElementRegionManager & elemManager = mesh.getElemManager();

    elemManager.forElementSubRegions< ElementSubRegionBase >( regionNames,
                                                              [&]( localIndex const,
                                                                   ElementSubRegionBase & subRegion )
    {
      subRegion.registerWrapper< string >( viewKeyStruct::porousMaterialNamesString() ).
        setPlotLevel( PlotLevel::NOPLOT ).
        setRestartFlags( RestartFlags::NO_WRITE ).
        setSizedFromParent( 0 );

      if( m_stabilizationType == StabilizationType::Global ||
          m_stabilizationType == StabilizationType::Local )
      {
        subRegion.registerField< fields::flow::macroElementIndex >( getName() );
        subRegion.registerField< fields::flow::elementStabConstant >( getName() );
      }

      if( getNonlinearSolverParameters().m_couplingType == NonlinearSolverParameters::CouplingType::Sequential )
      {
        // register the bulk density for use in the solid mechanics solver
        // ideally we would resize it here as well, but the solid model name is not available yet (see below)
        subRegion.registerField< fields::poromechanics::bulkDensity >( getName() );
      }
    } );
  } );
}

void MultiphasePoromechanics::setupCoupling( DomainPartition const & GEOS_UNUSED_PARAM( domain ),
                                             DofManager & dofManager ) const
{
  dofManager.addCoupling( solidMechanics::totalDisplacement::key(),
                          CompositionalMultiphaseBase::viewKeyStruct::elemDofFieldString(),
                          DofManager::Connector::Elem );
}

void MultiphasePoromechanics::setupDofs( DomainPartition const & domain,
                                         DofManager & dofManager ) const
{
  // note that the order of operations matters a lot here (for instance for the MGR labels)
  // we must set up dofs for solid mechanics first, and then for flow
  // that's the reason why this function is here and not in CoupledSolvers.hpp
  solidMechanicsSolver()->setupDofs( domain, dofManager );
  flowSolver()->setupDofs( domain, dofManager );

  setupCoupling( domain, dofManager );
}


void MultiphasePoromechanics::assembleSystem( real64 const GEOS_UNUSED_PARAM( time ),
                                              real64 const dt,
                                              DomainPartition & domain,
                                              DofManager const & dofManager,
                                              CRSMatrixView< real64, globalIndex const > const & localMatrix,
                                              arrayView1d< real64 > const & localRhs )
{
  GEOS_MARK_FUNCTION;

  real64 poromechanicsMaxForce = 0.0;
  real64 mechanicsMaxForce = 0.0;

  // step 1: apply the full poromechanics coupling on the target regions on the poromechanics solver

  set< string > poromechanicsRegionNames;

  forDiscretizationOnMeshTargets( domain.getMeshBodies(), [&] ( string const &,
                                                                MeshLevel & mesh,
                                                                arrayView1d< string const > const & regionNames )
  {
    poromechanicsRegionNames.insert( regionNames.begin(), regionNames.end() );

    string const flowDofKey = dofManager.getKey( CompositionalMultiphaseBase::viewKeyStruct::elemDofFieldString() );

    if( m_isThermal )
    {
      poromechanicsMaxForce =
        assemblyLaunch< constitutive::PorousSolid< ElasticIsotropic >, // TODO: change once there is a cmake solution
                        thermalPoromechanicsKernels::ThermalMultiphasePoromechanicsKernelFactory >( mesh,
                                                                                                    dofManager,
                                                                                                    regionNames,
                                                                                                    viewKeyStruct::porousMaterialNamesString(),
                                                                                                    localMatrix,
                                                                                                    localRhs,
                                                                                                    flowDofKey,
                                                                                                    flowSolver()->numFluidComponents(),
                                                                                                    flowSolver()->numFluidPhases(),
                                                                                                    FlowSolverBase::viewKeyStruct::fluidNamesString() );
    }
    else
    {
      poromechanicsMaxForce =
        assemblyLaunch< constitutive::PorousSolidBase,
                        poromechanicsKernels::MultiphasePoromechanicsKernelFactory >( mesh,
                                                                                      dofManager,
                                                                                      regionNames,
                                                                                      viewKeyStruct::porousMaterialNamesString(),
                                                                                      localMatrix,
                                                                                      localRhs,
                                                                                      flowDofKey,
                                                                                      flowSolver()->numFluidComponents(),
                                                                                      flowSolver()->numFluidPhases(),
                                                                                      FlowSolverBase::viewKeyStruct::fluidNamesString() );
    }
  } );

  // step 2: apply mechanics solver on its target regions not included in the poromechanics solver target regions

  solidMechanicsSolver()->forDiscretizationOnMeshTargets( domain.getMeshBodies(), [&] ( string const &,
                                                                                        MeshLevel & mesh,
                                                                                        arrayView1d< string const > const & regionNames )
  {

    // collect the target region of the mechanics solver not included in the poromechanics target regions
    array1d< string > filteredRegionNames;
    filteredRegionNames.reserve( regionNames.size() );
    for( string const & regionName : regionNames )
    {
      // if the mechanics target region is not included in the poromechanics target region, save the string
      if( poromechanicsRegionNames.count( regionName ) == 0 )
      {
        filteredRegionNames.emplace_back( regionName );
      }
    }

    // if the array is empty, the mechanics and poromechanics solver target regions overlap perfectly, there is nothing to do
    if( filteredRegionNames.empty() )
    {
      return;
    }

    mechanicsMaxForce =
      assemblyLaunch< constitutive::SolidBase,
                      solidMechanicsLagrangianFEMKernels::QuasiStaticFactory >( mesh,
                                                                                dofManager,
                                                                                filteredRegionNames.toViewConst(),
                                                                                SolidMechanicsLagrangianFEM::viewKeyStruct::solidMaterialNamesString(),
                                                                                localMatrix,
                                                                                localRhs );

  } );


  solidMechanicsSolver()->getMaxForce() = LvArray::math::max( mechanicsMaxForce, poromechanicsMaxForce );

  // step 3: compute the fluxes (face-based contributions)

  if( m_stabilizationType == StabilizationType::Global ||
      m_stabilizationType == StabilizationType::Local )
  {
    updateStabilizationParameters( domain );
    flowSolver()->assembleStabilizedFluxTerms( dt,
                                               domain,
                                               dofManager,
                                               localMatrix,
                                               localRhs );
  }
  else
  {
    flowSolver()->assembleFluxTerms( dt,
                                     domain,
                                     dofManager,
                                     localMatrix,
                                     localRhs );
  }
}

void MultiphasePoromechanics::updateState( DomainPartition & domain )
{
  forDiscretizationOnMeshTargets( domain.getMeshBodies(), [&] ( string const &,
                                                                MeshLevel & mesh,
                                                                arrayView1d< string const > const & regionNames )
  {
    ElementRegionManager & elemManager = mesh.getElemManager();
    elemManager.forElementSubRegions< CellElementSubRegion >( regionNames,
                                                              [&]( localIndex const,
                                                                   CellElementSubRegion & subRegion )
    {
      flowSolver()->updateFluidState( subRegion );
      if( m_isThermal )
      {
        flowSolver()->updateSolidInternalEnergyModel( subRegion );
      }
    } );
  } );
}

void MultiphasePoromechanics::initializePostInitialConditionsPreSubGroups()
{
  SolverBase::initializePostInitialConditionsPreSubGroups();

<<<<<<< HEAD
  integer & isFlowThermal = flowSolver()->isThermal();
=======
  arrayView1d< string const > const & poromechanicsTargetRegionNames =
    this->getReference< array1d< string > >( SolverBase::viewKeyStruct::targetRegionsString() );
  arrayView1d< string const > const & solidMechanicsTargetRegionNames =
    solidMechanicsSolver()->getReference< array1d< string > >( SolverBase::viewKeyStruct::targetRegionsString() );
  arrayView1d< string const > const & flowTargetRegionNames =
    flowSolver()->getReference< array1d< string > >( SolverBase::viewKeyStruct::targetRegionsString() );
  for( integer i = 0; i < poromechanicsTargetRegionNames.size(); ++i )
  {
    GEOS_THROW_IF( std::find( solidMechanicsTargetRegionNames.begin(), solidMechanicsTargetRegionNames.end(), poromechanicsTargetRegionNames[i] )
                   == solidMechanicsTargetRegionNames.end(),
                   GEOS_FMT( "{} {}: region `{}` must be a target region of `{}`",
                             catalogName(), getName(), poromechanicsTargetRegionNames[i], solidMechanicsSolver()->getName() ),
                   InputError );
    GEOS_THROW_IF( std::find( flowTargetRegionNames.begin(), flowTargetRegionNames.end(), poromechanicsTargetRegionNames[i] )
                   == flowTargetRegionNames.end(),
                   GEOS_FMT( "{} {}: region `{}` must be a target region of `{}`",
                             catalogName(), getName(), poromechanicsTargetRegionNames[i], flowSolver()->getName() ),
                   InputError );
  }

  integer & isFlowThermal = flowSolver()->getReference< integer >( FlowSolverBase::viewKeyStruct::isThermalString() );
>>>>>>> 28b413ac
  GEOS_LOG_RANK_0_IF( m_isThermal && !isFlowThermal,
                      GEOS_FMT( "{} {}: The attribute `{}` of the flow solver `{}` is set to 1 since the poromechanics solver is thermal",
                                catalogName(), getName(), FlowSolverBase::viewKeyStruct::isThermalString(), flowSolver()->getName() ) );
  isFlowThermal = m_isThermal;

  if( m_isThermal )
  {
    m_linearSolverParameters.get().mgr.strategy = LinearSolverParameters::MGR::StrategyType::thermalMultiphasePoromechanics;
  }
}

void MultiphasePoromechanics::initializePreSubGroups()
{
  SolverBase::initializePreSubGroups();

  GEOS_THROW_IF( m_stabilizationType == StabilizationType::Local,
                 catalogName() << " " << getName() << ": Local stabilization has been disabled temporarily",
                 InputError );

  DomainPartition & domain = this->getGroupByPath< DomainPartition >( "/Problem/domain" );

  forDiscretizationOnMeshTargets( domain.getMeshBodies(), [&] ( string const &,
                                                                MeshLevel & mesh,
                                                                arrayView1d< string const > const & regionNames )
  {
    ElementRegionManager & elementRegionManager = mesh.getElemManager();
    elementRegionManager.forElementSubRegions< ElementSubRegionBase >( regionNames,
                                                                       [&]( localIndex const,
                                                                            ElementSubRegionBase & subRegion )
    {
      string & porousName = subRegion.getReference< string >( viewKeyStruct::porousMaterialNamesString() );
      porousName = getConstitutiveName< CoupledSolidBase >( subRegion );
      GEOS_ERROR_IF( porousName.empty(), GEOS_FMT( "Solid model not found on subregion {}", subRegion.getName() ) );

      if( subRegion.hasField< fields::poromechanics::bulkDensity >() )
      {
        // get the solid model to know the number of quadrature points and resize the bulk density
        CoupledSolidBase const & solid = getConstitutiveModel< CoupledSolidBase >( subRegion, porousName );
        subRegion.getField< fields::poromechanics::bulkDensity >().resizeDimension< 1 >( solid.getDensity().size( 1 ) );
      }
    } );
  } );
}

void MultiphasePoromechanics::implicitStepSetup( real64 const & time_n,
                                                 real64 const & dt,
                                                 DomainPartition & domain )
{
  flowSolver()->keepFlowVariablesConstantDuringInitStep( m_performStressInitialization );
  Base::implicitStepSetup( time_n, dt, domain );
}

void MultiphasePoromechanics::updateStabilizationParameters( DomainPartition & domain ) const
{
  // Step 1: we loop over the regions where stabilization is active and collect their name

  set< string > regionFilter;
  for( string const & regionName : m_stabilizationRegionNames )
  {
    regionFilter.insert( regionName );
  }

  // Step 2: loop over the target regions of the solver, and tag the elements belonging to stabilization regions
  forDiscretizationOnMeshTargets( domain.getMeshBodies(), [&] ( string const &,
                                                                MeshLevel & mesh,
                                                                arrayView1d< string const > const & targetRegionNames )
  {
    // keep only the target regions that are in the filter
    array1d< string > filteredTargetRegionNames;
    filteredTargetRegionNames.reserve( targetRegionNames.size() );

    for( string const & targetRegionName : targetRegionNames )
    {
      if( regionFilter.count( targetRegionName ) )
      {
        filteredTargetRegionNames.emplace_back( targetRegionName );
      }
    }

    // loop over the elements and update the stabilization constant
    mesh.getElemManager().forElementSubRegions( filteredTargetRegionNames.toViewConst(), [&]( localIndex const,
                                                                                              ElementSubRegionBase & subRegion )

    {
      arrayView1d< integer > const macroElementIndex = subRegion.getField< fields::flow::macroElementIndex >();
      arrayView1d< real64 > const elementStabConstant = subRegion.getField< fields::flow::elementStabConstant >();

      geos::constitutive::CoupledSolidBase const & porousSolid =
        getConstitutiveModel< geos::constitutive::CoupledSolidBase >( subRegion, subRegion.getReference< string >( viewKeyStruct::porousMaterialNamesString() ) );

      arrayView1d< real64 const > const bulkModulus = porousSolid.getBulkModulus();
      arrayView1d< real64 const > const shearModulus = porousSolid.getShearModulus();
      arrayView1d< real64 const > const biotCoefficient = porousSolid.getBiotCoefficient();

      real64 const stabilizationMultiplier = m_stabilizationMultiplier;

      forAll< parallelDevicePolicy<> >( subRegion.size(), [bulkModulus,
                                                           shearModulus,
                                                           biotCoefficient,
                                                           stabilizationMultiplier,
                                                           macroElementIndex,
                                                           elementStabConstant] GEOS_HOST_DEVICE ( localIndex const ei )
      {
        real64 const bM = bulkModulus[ei];
        real64 const sM = shearModulus[ei];
        real64 const bC = biotCoefficient[ei];

        macroElementIndex[ei] = 1;
        elementStabConstant[ei] = stabilizationMultiplier * 9.0 * (bC * bC) / (32.0 * (10.0 * sM / 3.0 + bM));

      } );
    } );
  } );
}

void MultiphasePoromechanics::mapSolutionBetweenSolvers( DomainPartition & domain, integer const solverType )
{
  GEOS_MARK_FUNCTION;

  /// After the flow solver
  if( solverType == static_cast< integer >( SolverType::Flow ) )
  {
    // save pressure and temperature at the end of this iteration
    flowSolver()->FlowSolverBase::saveIterationState( domain );

    forDiscretizationOnMeshTargets( domain.getMeshBodies(), [&]( string const &,
                                                                 MeshLevel & mesh,
                                                                 arrayView1d< string const > const & regionNames )
    {

      mesh.getElemManager().forElementSubRegions< CellElementSubRegion >( regionNames, [&]( localIndex const,
                                                                                            auto & subRegion )
      {
        // update the bulk density
        // TODO: ideally, we would not recompute the bulk density, but a more general "rhs" containing the body force and the
        // pressure/temperature terms
        updateBulkDensity( subRegion );
      } );
    } );
  }

  /// After the solid mechanics solver
  if( solverType == static_cast< integer >( SolverType::SolidMechanics ) )
  {
    // compute the average of the mean stress increment over quadrature points
    averageMeanStressIncrement( domain );

    forDiscretizationOnMeshTargets( domain.getMeshBodies(), [&]( string const &,
                                                                 MeshLevel & mesh,
                                                                 arrayView1d< string const > const & regionNames )
    {

      mesh.getElemManager().forElementSubRegions< CellElementSubRegion >( regionNames, [&]( localIndex const,
                                                                                            auto & subRegion )
      {
        // update the porosity after a change in displacement (after mechanics solve)
        // or a change in pressure/temperature (after a flow solve)
        flowSolver()->updatePorosityAndPermeability( subRegion );
      } );
    } );
  }
}

void MultiphasePoromechanics::updateBulkDensity( ElementSubRegionBase & subRegion )
{
  // get the fluid model (to access fluid density)
  string const fluidName = subRegion.getReference< string >( FlowSolverBase::viewKeyStruct::fluidNamesString() );
  MultiFluidBase const & fluid = getConstitutiveModel< MultiFluidBase >( subRegion, fluidName );

  // get the solid model (to access porosity and solid density)
  string const solidName = subRegion.getReference< string >( viewKeyStruct::porousMaterialNamesString() );
  CoupledSolidBase const & solid = getConstitutiveModel< CoupledSolidBase >( subRegion, solidName );

  // update the bulk density
  poromechanicsKernels::
    MultiphaseBulkDensityKernelFactory::
    createAndLaunch< parallelDevicePolicy<> >( flowSolver()->numFluidPhases(),
                                               fluid,
                                               solid,
                                               subRegion );
}

void MultiphasePoromechanics::averageMeanStressIncrement( DomainPartition & domain )
{
  forDiscretizationOnMeshTargets( domain.getMeshBodies(), [&]( string const &,
                                                               MeshLevel & mesh,
                                                               arrayView1d< string const > const & regionNames )
  {
    mesh.getElemManager().forElementSubRegions< CellElementSubRegion >( regionNames, [&]( localIndex const,
                                                                                          auto & subRegion )
    {
      // get the solid model (to access stress increment)
      string const solidName = subRegion.template getReference< string >( viewKeyStruct::porousMaterialNamesString() );
      CoupledSolidBase & solid = getConstitutiveModel< CoupledSolidBase >( subRegion, solidName );

      arrayView2d< real64 const > const meanStressIncrement_k = solid.getMeanEffectiveStressIncrement_k();
      arrayView1d< real64 > const averageMeanStressIncrement_k = solid.getAverageMeanEffectiveStressIncrement_k();

      finiteElement::FiniteElementBase & subRegionFE =
        subRegion.template getReference< finiteElement::FiniteElementBase >( solidMechanicsSolver()->getDiscretizationName() );

      // determine the finite element type
      finiteElement::FiniteElementDispatchHandler< BASE_FE_TYPES >::
      dispatch3D( subRegionFE, [&] ( auto const finiteElement )
      {
        using FE_TYPE = decltype( finiteElement );

        // call the factory and launch the kernel
        AverageOverQuadraturePoints1DKernelFactory::
          createAndLaunch< CellElementSubRegion,
                           FE_TYPE,
                           parallelDevicePolicy<> >( mesh.getNodeManager(),
                                                     mesh.getEdgeManager(),
                                                     mesh.getFaceManager(),
                                                     subRegion,
                                                     finiteElement,
                                                     meanStressIncrement_k,
                                                     averageMeanStressIncrement_k );
      } );
    } );
  } );
}


REGISTER_CATALOG_ENTRY( SolverBase, MultiphasePoromechanics, string const &, Group * const )

} /* namespace geos */<|MERGE_RESOLUTION|>--- conflicted
+++ resolved
@@ -281,9 +281,6 @@
 {
   SolverBase::initializePostInitialConditionsPreSubGroups();
 
-<<<<<<< HEAD
-  integer & isFlowThermal = flowSolver()->isThermal();
-=======
   arrayView1d< string const > const & poromechanicsTargetRegionNames =
     this->getReference< array1d< string > >( SolverBase::viewKeyStruct::targetRegionsString() );
   arrayView1d< string const > const & solidMechanicsTargetRegionNames =
@@ -304,8 +301,7 @@
                    InputError );
   }
 
-  integer & isFlowThermal = flowSolver()->getReference< integer >( FlowSolverBase::viewKeyStruct::isThermalString() );
->>>>>>> 28b413ac
+  integer & isFlowThermal = flowSolver()->isThermal();
   GEOS_LOG_RANK_0_IF( m_isThermal && !isFlowThermal,
                       GEOS_FMT( "{} {}: The attribute `{}` of the flow solver `{}` is set to 1 since the poromechanics solver is thermal",
                                 catalogName(), getName(), FlowSolverBase::viewKeyStruct::isThermalString(), flowSolver()->getName() ) );
