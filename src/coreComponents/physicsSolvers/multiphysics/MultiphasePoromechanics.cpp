--- conflicted
+++ resolved
@@ -276,17 +276,7 @@
                    InputError );
   }
 
-<<<<<<< HEAD
-  integer & isFlowThermal = flowSolver()->getReference< integer >( FlowSolverBase::viewKeyStruct::isThermalString() );
-  logger.rank0LogIf( m_isThermal && !isFlowThermal,
-                     GEOS_FMT( "{} {}: The attribute `{}` of the flow solver `{}` is set to 1 since the poromechanics solver is thermal",
-                               catalogName(), getName(), FlowSolverBase::viewKeyStruct::isThermalString(), flowSolver()->getName() ) );
-  isFlowThermal = m_isThermal;
-
-  if( m_isThermal )
-=======
   if( this->m_isThermal )
->>>>>>> fcc3389c
   {
     this->m_linearSolverParameters.get().mgr.strategy = LinearSolverParameters::MGR::StrategyType::thermalMultiphasePoromechanics;
   }
