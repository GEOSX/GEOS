--- conflicted
+++ resolved
@@ -2,13 +2,8 @@
 
 <Problem>
   <Solvers
-<<<<<<< HEAD
     gravityVector="0.0, 0.0, 0.0">
     <SinglePhasePoromechanics
-=======
-    gravityVector="{0.0, 0.0, 0.0}">
-    <Poroelastic
->>>>>>> 553e838d
       name="poroSolve"
       solidSolverName="lagsolve"
       fluidSolverName="SinglePhaseFlow"
