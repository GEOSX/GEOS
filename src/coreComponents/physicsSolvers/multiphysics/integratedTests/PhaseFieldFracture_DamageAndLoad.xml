<?xml version="1.0" ?>

<<<<<<< HEAD
  <Solvers gravityVector="0.0, 0.0, 0.0">
    <PhaseFieldFracture name="PhaseFieldSolve"
                 solidSolverName="SolidMechSolve"
                 damageSolverName="DamageSolve"
                 couplingTypeOption="FixedStress"
                 logLevel="2"
                 subcycling = "0"
                 discretization="FE1"
                 targetRegions="{Region1}">
    <NonlinearSolverParameters newtonMaxIter="50"/>
    <LinearSolverParameters
      solverType="direct"
      directParallel="0"
      logLevel="0"/>
    </PhaseFieldFracture>

    <SolidMechanicsLagrangianSSLE name="SolidMechSolve"
                                  timeIntegrationOption="QuasiStatic"
                                  logLevel="1"
                                  discretization="FE1"
                                  targetRegions="{Region1}"
                                  solidMaterialNames="{shale}"
                                  >
          <NonlinearSolverParameters newtonMaxIter="50"
                                     newtonTol="1.0e-6"/>
          <LinearSolverParameters
             solverType="direct"
             directParallel="0"
             logLevel="0"/>
=======
<Problem>
  <Solvers
    gravityVector="0.0, 0.0, 0.0">
    <PhaseFieldFracture
      name="PhaseFieldSolve"
      solidSolverName="SolidMechSolve"
      damageSolverName="DamageSolve"
      couplingTypeOption="FixedStress"
      logLevel="2"
      subcycling="0"
      discretization="FE1"
      targetRegions="{ Region1 }">
      <NonlinearSolverParameters
        newtonMaxIter="50"/>
      <LinearSolverParameters
        logLevel="0"/>
    </PhaseFieldFracture>

    <SolidMechanicsLagrangianSSLE
      name="SolidMechSolve"
      timeIntegrationOption="QuasiStatic"
      logLevel="1"
      discretization="FE1"
      targetRegions="{ Region1 }"
      solidMaterialNames="{ shale }">
      <NonlinearSolverParameters
        newtonMaxIter="50"
        newtonTol="1.0e-6"/>
      <LinearSolverParameters
        krylovTol="1.0e-10"
        logLevel="0"/>
>>>>>>> e44d9654
    </SolidMechanicsLagrangianSSLE>

    <PhaseFieldDamageFEM
      name="DamageSolve"
      discretization="FE1"
      timeIntegrationOption="SteadyState"
      fieldName="Damage"
      solidMaterialNames="{ shale }"
      localDissipation="Quadratic"
      lengthScale="0.2"
      criticalFractureEnergy="2.7"
      logLevel="1"
      targetRegions="{ Region1 }"/>
  </Solvers>

  <!-- <Mesh>
    <PAMELAMeshGenerator name="MyMeshName"
                         file="/usr/workspace/macieira/GEOSX/debugTests/geo.msh"/>
  </Mesh> -->
  <Mesh>
    <InternalMesh
      name="mesh1"
      elementTypes="{ C3D8 }"
      xCoords="{ -1, 1 }"
      yCoords="{ -1, 1 }"
      zCoords="{ -1, 1 }"
      nx="{ 3 }"
      ny="{ 3 }"
      nz="{ 3 }"
      cellBlockNames="{ cb1 }"/>
  </Mesh>

  <Events
    maxTime="130.0">
    <!-- <SoloEvent name="siloOutput0"
               target="/Outputs/SiloOutput"/> -->
    <!-- This event is applied every cycle, and overrides the
    solver time-step request -->
    <PeriodicEvent
      name="solverApplications"
      forceDt="1.0"
      target="/Solvers/PhaseFieldSolve"/>

    <!-- This event is applied every 1.0s.  The targetExactTimestep
    flag allows this event to request a dt modification to match an
    integer multiple of the timeFrequency. -->
    <PeriodicEvent
      name="vtkOutput"
      timeFrequency="1.0"
      targetExactTimestep="1"
      target="/Outputs/DamageAndLoad_VTKOutput"/>

    <PeriodicEvent
      name="siloOutputs"
      timeFrequency="1.0"
      targetExactTimestep="1"
      target="/Outputs/DamageAndLoad_SiloOutput"/>

    <PeriodicEvent
      name="restarts"
      timeFrequency="65.0"
      targetExactTimestep="0"
      target="/Outputs/restartOutput"/>
  </Events>

  <NumericalMethods>
    <FiniteElements>
      <FiniteElementSpace
        name="FE1"
        order="1"/>
    </FiniteElements>
  </NumericalMethods>

  <ElementRegions>
    <CellElementRegion
      name="Region1"
      cellBlocks="{ cb1 }"
      materialList="{ shale }"/>
  </ElementRegions>

  <Constitutive>
    <DamageLinearElasticIsotropic
      name="shale"
      defaultDensity="2700"
      defaultBulkModulus="2.00e5"
      defaultShearModulus="3.00e5"/>
  </Constitutive>

  <FieldSpecifications>
    <FieldSpecification
      name="xtraction"
      fieldName="TotalDisplacement"
      component="0"
      objectPath="nodeManager"
      scale="1e-4"
      functionName="f_b"
      setNames="{ xpos }"/>

    <FieldSpecification
      name="xfix"
      fieldName="TotalDisplacement"
      component="0"
      objectPath="nodeManager"
      scale="0"
      setNames="{ xneg }"/>

    <FieldSpecification
      name="yfix"
      fieldName="TotalDisplacement"
      component="1"
      objectPath="nodeManager"
      scale="0"
      setNames="{ all }"/>

    <FieldSpecification
      name="zfix"
      fieldName="TotalDisplacement"
      component="2"
      objectPath="nodeManager"
      scale="0"
      setNames="{ all }"/>

    <FieldSpecification
      name="pointSource"
      fieldName="Damage"
      initialCondition="0"
      objectPath="nodeManager"
      scale="1"
      setNames="{ middle }"/>
  </FieldSpecifications>

  <Functions>
    <!-- These are example mathpresso functions.  In order to use them, you need to specify the order that the
    symbolic math function should expect the variables to be given, and an expression that it will compile.
    A list of available functions is given here: https://github.com/kobalicek/mathpresso -->
    <SymbolicFunction
      name="f_b"
      inputVarNames="{ time }"
      variableNames="{ t }"
      expression="t-0.5"/>
  </Functions>

  <Outputs>
    <Silo
      name="DamageAndLoad_SiloOutput"
      parallelThreads="1"
      plotFileRoot="plot"/>

    <VTK
      name="DamageAndLoad_VTKOutput"
      parallelThreads="1"
      plotFileRoot="plot"/>

    <Restart
      name="restartOutput"/>
  </Outputs>

  <Geometry>
    <Box
      name="middle"
      xMin="-0.334, -1.001, -1.001"
      xMax="+0.334, +0.001, +1.001"/>
  </Geometry>
</Problem><|MERGE_RESOLUTION|>--- conflicted
+++ resolved
@@ -1,6 +1,6 @@
 <?xml version="1.0" ?>
 
-<<<<<<< HEAD
+<Problem>
   <Solvers gravityVector="0.0, 0.0, 0.0">
     <PhaseFieldFracture name="PhaseFieldSolve"
                  solidSolverName="SolidMechSolve"
@@ -30,39 +30,6 @@
              solverType="direct"
              directParallel="0"
              logLevel="0"/>
-=======
-<Problem>
-  <Solvers
-    gravityVector="0.0, 0.0, 0.0">
-    <PhaseFieldFracture
-      name="PhaseFieldSolve"
-      solidSolverName="SolidMechSolve"
-      damageSolverName="DamageSolve"
-      couplingTypeOption="FixedStress"
-      logLevel="2"
-      subcycling="0"
-      discretization="FE1"
-      targetRegions="{ Region1 }">
-      <NonlinearSolverParameters
-        newtonMaxIter="50"/>
-      <LinearSolverParameters
-        logLevel="0"/>
-    </PhaseFieldFracture>
-
-    <SolidMechanicsLagrangianSSLE
-      name="SolidMechSolve"
-      timeIntegrationOption="QuasiStatic"
-      logLevel="1"
-      discretization="FE1"
-      targetRegions="{ Region1 }"
-      solidMaterialNames="{ shale }">
-      <NonlinearSolverParameters
-        newtonMaxIter="50"
-        newtonTol="1.0e-6"/>
-      <LinearSolverParameters
-        krylovTol="1.0e-10"
-        logLevel="0"/>
->>>>>>> e44d9654
     </SolidMechanicsLagrangianSSLE>
 
     <PhaseFieldDamageFEM
