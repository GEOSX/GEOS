<?xml version="1.0" ?>

<Problem>
  <Solvers
    gravityVector="0.0, 0.0, 0.0">
    <PhaseFieldFracture
      name="PhaseFieldSolve"
      solidSolverName="SolidMechSolve"
      damageSolverName="DamageSolve"
      couplingTypeOption="FixedStress"
      logLevel="2"
      subcycling="0"
      discretization="FE1"
      targetRegions="{ Region1 }">
      <NonlinearSolverParameters
        newtonMaxIter="50"/>
      <LinearSolverParameters
        logLevel="0"/>
    </PhaseFieldFracture>

    <SolidMechanicsLagrangianSSLE
      name="SolidMechSolve"
      timeIntegrationOption="QuasiStatic"
      logLevel="1"
      discretization="FE1"
      targetRegions="{ Region1 }"
      solidMaterialNames="{ shale }">
      <NonlinearSolverParameters
        newtonMaxIter="50"
        newtonTol="1.0e-6"/>
      <LinearSolverParameters
        krylovTol="1.0e-10"
        logLevel="0"/>
    </SolidMechanicsLagrangianSSLE>

    <PhaseFieldDamageFEM
      name="DamageSolve"
      discretization="FE1"
      timeIntegrationOption="SteadyState"
      fieldName="Damage"
      solidMaterialNames="{ shale }"
      localDissipation="Quadratic"
      lengthScale="0.2"
      criticalFractureEnergy="2.7"
      logLevel="1"
      targetRegions="{ Region1 }"/>
  </Solvers>

  <!-- <Mesh>
    <PAMELAMeshGenerator name="MyMeshName"
                         file="/usr/workspace/macieira/GEOSX/debugTests/geo.msh"/>
  </Mesh> -->
  <Mesh>
    <InternalMesh
      name="mesh1"
      elementTypes="{ C3D8 }"
      xCoords="{ -1, 1 }"
      yCoords="{ -1, 1 }"
      zCoords="{ -1, 1 }"
      nx="{ 4 }"
      ny="{ 4 }"
      nz="{ 4 }"
      cellBlockNames="{ cb1 }"/>
  </Mesh>

  <Events
    maxTime="2.0">
    <SoloEvent
      name="siloOutput0"
      target="/Outputs/SiloOutput"/>

    <!-- This event is applied every cycle, and overrides the
    solver time-step request -->
    <PeriodicEvent
      name="solverApplications"
      forceDt="1.0"
      target="/Solvers/PhaseFieldSolve"/>

    <!-- This event is applied every 1.0s.  The targetExactTimestep
    flag allows this event to request a dt modification to match an
    integer multiple of the timeFrequency. -->
    <PeriodicEvent
      name="vtkOutput"
      timeFrequency="1.0"
      targetExactTimestep="1"
      target="/Outputs/VTKOutput"/>

    <PeriodicEvent
      name="siloOutputs"
      timeFrequency="1.0"
      targetExactTimestep="1"
      target="/Outputs/SiloOutput"/>

    <PeriodicEvent
      name="restarts"
      timeFrequency="1.0"
      targetExactTimestep="0"
      target="/Outputs/restartOutput"/>
  </Events>

  <NumericalMethods>
    <FiniteElements>
      <FiniteElementSpace
        name="FE1"
        order="1"/>
    </FiniteElements>
  </NumericalMethods>

  <ElementRegions>
    <CellElementRegion
      name="Region1"
      cellBlocks="{ cb1 }"
      materialList="{ shale }"/>
  </ElementRegions>

  <Constitutive>
    <DamageLinearElasticIsotropic
      name="shale"
      defaultDensity="2700"
      defaultBulkModulus="1.7500e5"
      defaultShearModulus="8.0769e4"/>
  </Constitutive>

  <FieldSpecifications>
    <FieldSpecification
      name="xboundary"
      fieldName="TotalDisplacement"
      component="0"
      objectPath="nodeManager"
      scale="0"
      setNames="{ all }"/>

    <FieldSpecification
      name="yboundary"
      fieldName="TotalDisplacement"
      component="1"
      objectPath="nodeManager"
      scale="0"
      setNames="{ all }"/>

    <FieldSpecification
      name="zboundary"
      fieldName="TotalDisplacement"
      component="2"
      objectPath="nodeManager"
      scale="0"
      setNames="{ all }"/>

    <FieldSpecification
      name="pointSource"
      fieldName="Damage"
      initialCondition="0"
      objectPath="nodeManager"
      scale="1"
      setNames="{ centerPoint }"/>
  </FieldSpecifications>

  <Functions>
    <!-- These are example mathpresso functions.  In order to use them, you need to specify the order that the
    symbolic math function should expect the variables to be given, and an expression that it will compile.
    A list of available functions is given here: https://github.com/kobalicek/mathpresso -->
<<<<<<< HEAD
    <TableFunction name="f_b"
                      inputVarNames="{time}"
                      coordinates="{0, 2}"
                      values="{-0.5, 1.5}"/>
=======
    <SymbolicFunction
      name="f_b"
      inputVarNames="{ time }"
      variableNames="{ t }"
      expression="t-0.5"/>
>>>>>>> 2bdb3a2d
  </Functions>

  <Outputs>
    <Silo
      name="SiloOutput"
      parallelThreads="1"
      plotFileRoot="plot"/>

    <VTK
      name="VTKOutput"
      parallelThreads="1"
      plotFileRoot="plot"/>

    <Restart
      name="restartOutput"/>
  </Outputs>

  <Geometry>
    <Box
      name="centerPoint"
      xMin="-0.001, -0.001, -0.001"
      xMax="+0.001, +0.001, +0.001"/>
  </Geometry>
</Problem><|MERGE_RESOLUTION|>--- conflicted
+++ resolved
@@ -159,18 +159,10 @@
     <!-- These are example mathpresso functions.  In order to use them, you need to specify the order that the
     symbolic math function should expect the variables to be given, and an expression that it will compile.
     A list of available functions is given here: https://github.com/kobalicek/mathpresso -->
-<<<<<<< HEAD
     <TableFunction name="f_b"
-                      inputVarNames="{time}"
-                      coordinates="{0, 2}"
-                      values="{-0.5, 1.5}"/>
-=======
-    <SymbolicFunction
-      name="f_b"
-      inputVarNames="{ time }"
-      variableNames="{ t }"
-      expression="t-0.5"/>
->>>>>>> 2bdb3a2d
+                   inputVarNames="{time}"
+                   coordinates="{0, 2}"
+                   values="{-0.5, 1.5}"/>
   </Functions>
 
   <Outputs>
