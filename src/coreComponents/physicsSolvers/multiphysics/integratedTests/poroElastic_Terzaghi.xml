--- conflicted
+++ resolved
@@ -12,15 +12,10 @@
                  logLevel="1"
                  discretization="FE1"
                  targetRegions="{Region2}">
-<<<<<<< HEAD
-      <SystemSolverParameters maxIterNewton="40"
-                              logLevel="0"/>
-=======
       <NonlinearSolverParameters name="nlsp"
                                  newtonMaxIter="40"/>
       <SystemSolverParameters name="ssp"
                               logLevel="2"/>
->>>>>>> 88417429
     </Poroelastic>
 
   
@@ -31,19 +26,12 @@
                                   targetRegions="{Region2}"
                                   solidMaterialName="shale"
                                   >
-<<<<<<< HEAD
-      <SystemSolverParameters krylovTol="1.0e-10"
-                              newtonTol="1.0e-6"
-                              maxIterNewton="5"
-                              logLevel="0"/>
-=======
       <NonlinearSolverParameters name="nlsp"
                                  newtonTol="1.0e-6"
                                  newtonMaxIter="5"/>
       <SystemSolverParameters name="ssp"
                               krylovTol="1.0e-10"
                               logLevel="2"/>
->>>>>>> 88417429
     </SolidMechanicsLagrangianSSLE>
   
     <SinglePhaseFlow name="SinglePhaseFlow"
