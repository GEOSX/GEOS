<?xml version="1.0" ?>

<!--# # -->
<Problem>
  <Included>
    <File
      name="./KGDBase.xml"/>
  </Included>

  <Solvers
    gravityVector="0.0, 0.0, -0.0">
    <Hydrofracture
      name="hydrofracture"
      solidSolverName="lagsolve"
      fluidSolverName="SinglePhaseFlow"
      couplingTypeOption="FIM"
      logLevel="1"
      discretization="FE1"
      targetRegions="{ Region2, Fracture }"
      contactRelationName="fractureContact"
      maxNumResolves="2">
      <NonlinearSolverParameters
        newtonTol="1.0e-5"
        newtonMaxIter="20"
        lineSearchAction="Attempt"
        lineSearchMaxCuts="3"/>
      <LinearSolverParameters
        solverType="gmres"
        preconditionerType="amg"
        logLevel="0"/>
    </Hydrofracture>

    <SolidMechanicsLagrangianSSLE
      name="lagsolve"
      timeIntegrationOption="QuasiStatic"
      logLevel="0"
      discretization="FE1"
      targetRegions="{ Region2, Fracture }"
      solidMaterialNames="{ rock }"
      contactRelationName="fractureContact">
      <NonlinearSolverParameters
        newtonTol="1.0e-6"
        newtonMaxIter="5"/>
      <LinearSolverParameters
        solverType="gmres"
        krylovTol="1.0e-10"
        logLevel="0"/>
    </SolidMechanicsLagrangianSSLE>

    <SinglePhaseFVM
      name="SinglePhaseFlow"
      logLevel="0"
      discretization="singlePhaseTPFA"
      targetRegions="{ Fracture }"
      fluidNames="{ water }"
      solidNames="{ rock }"
      inputFluxEstimate="1"
      meanPermCoeff="0.8">
      <NonlinearSolverParameters
        newtonTol="1.0e-5"
        newtonMaxIter="10"/>
      <LinearSolverParameters
        solverType="gmres"
        krylovTol="1.0e-12"
        logLevel="0"/>
    </SinglePhaseFVM>

    <SurfaceGenerator
      name="SurfaceGen"
      logLevel="0"
      fractureRegion="Fracture"
      targetRegions="{ Region2 }"
      nodeBasedSIF="1"
      solidMaterialNames="{ rock }"
      rockToughness="0.3e6"/>
  </Solvers>

  <ElementRegions>
<<<<<<< HEAD
    <CellElementRegion name="Region2"
                   cellBlocks="{cb1}"
                   materialList="{water, rock}"/>
                   
    <SurfaceElementRegion name="Fracture"
                          defaultAperture="0.02e-3"
                          materialList="{water, rock}"/>
=======
    <CellElementRegion
      name="Region2"
      cellBlocks="{ cb1 }"
      materialList="{ water, rock }"/>

    <FaceElementRegion
      name="Fracture"
      defaultAperture="0.02e-3"
      materialList="{ water, rock }"/>
>>>>>>> b15e201d
  </ElementRegions>

  <Constitutive>
    <CompressibleSinglePhaseFluid
      name="water"
      defaultDensity="1000"
      defaultViscosity="0.005"
      referencePressure="0.0"
      referenceDensity="1000"
      compressibility="5e-13"
      referenceViscosity="5.0e-3"
      viscosibility="0.0"/>

    <!--LinearElasticIsotropic name="rock"
                            defaultDensity="2700"
                            defaultBulkModulus="20.0e9"
                            defaultShearModulus="12.0e9"
                            /-->
    <PoroLinearElasticIsotropic
      name="rock"
      defaultDensity="2700"
      defaultBulkModulus="20.0e9"
      defaultShearModulus="12.0e9"
      BiotCoefficient="1"
      compressibility="1.6155088853e-18"
      referencePressure="2.125e6"/>

    <Contact
      name="fractureContact"
      penaltyStiffness="1.0e0">
      <TableFunction
        name="aperTable"
        coordinates="{ -0.01, -1.0e-3, 0.0 }"
        values="{ 0.005, 0.01e-3, 0.02e-3 }"/>
    </Contact>
  </Constitutive>

  <Outputs>
    <Silo
      name="siloOutput"
      plotFileRoot="zeroToughness"
      plotLevel="3"
      parallelThreads="48"/>

    <Restart
      name="restartOutput"/>
  </Outputs>
</Problem><|MERGE_RESOLUTION|>--- conflicted
+++ resolved
@@ -76,25 +76,15 @@
   </Solvers>
 
   <ElementRegions>
-<<<<<<< HEAD
-    <CellElementRegion name="Region2"
-                   cellBlocks="{cb1}"
-                   materialList="{water, rock}"/>
-                   
-    <SurfaceElementRegion name="Fracture"
-                          defaultAperture="0.02e-3"
-                          materialList="{water, rock}"/>
-=======
     <CellElementRegion
       name="Region2"
       cellBlocks="{ cb1 }"
       materialList="{ water, rock }"/>
 
-    <FaceElementRegion
+    <SurfaceElementRegion
       name="Fracture"
       defaultAperture="0.02e-3"
       materialList="{ water, rock }"/>
->>>>>>> b15e201d
   </ElementRegions>
 
   <Constitutive>
