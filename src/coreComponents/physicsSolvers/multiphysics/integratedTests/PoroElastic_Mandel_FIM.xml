<?xml version="1.0" ?>

<Problem>
  <Solvers
    gravityVector="{0.0, 0.0, 0.0}">
    <SinglePhasePoromechanics
      name="poroSolve"
      solidSolverName="lagsolve"
      fluidSolverName="SinglePhaseFlow"
      porousMaterialNames="{shale}"
      logLevel="1"
      discretization="FE1"
      targetRegions="{ Domain }">
      <NonlinearSolverParameters
        newtonMaxIter="2"
        newtonTol="1.0e-2"
        maxTimeStepCuts="1"
        lineSearchMaxCuts="0"/>
      <LinearSolverParameters
        solverType="direct"
        directParallel="0"
        logLevel="0"/>
    </SinglePhasePoromechanics>

    <SolidMechanicsLagrangianSSLE
      name="lagsolve"
      timeIntegrationOption="QuasiStatic"
      logLevel="1"
      discretization="FE1"
      targetRegions="{ Domain }"
      solidMaterialNames="{ shaleSolid }">
    </SolidMechanicsLagrangianSSLE>

    <SinglePhaseFVM
      name="SinglePhaseFlow"
      logLevel="1"
      discretization="singlePhaseTPFA"
      targetRegions="{ Domain }"
      fluidNames="{ water }"
<<<<<<< HEAD
      solidNames="{ shale }"
      permeabilityNames="{rockPermeability}">
=======
      solidNames="{ shale}"
      permeabilityNames="{shalePerm}">
>>>>>>> 496f5b28
    </SinglePhaseFVM>
  </Solvers>

  <Mesh>
    <InternalMesh
      name="mesh1"
      elementTypes="{ C3D8 }"
      xCoords="{ 0.0, 1.0 }"
      yCoords="{ 0.0, 0.1 }"
      zCoords="{ 0.0, 1.0 }"
      nx="{ 10 }"
      ny="{ 1 }"
      nz="{ 10 }"
      cellBlockNames="{ cb1 }"/>
  </Mesh>

  <Geometry>
    <Box
      name="xneg"
      xMin="{-0.01, -0.01, -0.01}"
      xMax="{ 0.01,  0.11,  1.01}"/>

    <Box
      name="xpos"
      xMin="{ 0.99, -0.01, -0.01}"
      xMax="{ 1.01, 0.11, 1.01}"/>

    <Box
      name="yneg"
      xMin="{-0.01, -0.01, -0.01}"
      xMax="{ 1.01, 0.01, 10.01}"/>

    <Box
      name="ypos"
      xMin="{-0.01, 0.09, -0.01}"
      xMax="{ 1.01, 0.11, 10.01}"/>

    <Box
      name="zneg"
      xMin="{-0.01, -0.01, -0.01}"
      xMax="{ 1.01, 0.11 , 0.01}"/>

    <Box
      name="zpos"
      xMin="{-0.01, -0.01, 0.99}"
      xMax="{ 1.01, 0.11, 1.01}"/>

    <Box
      name="rigEle"
      xMin="{0.89, -0.1, -0.1}"
      xMax="{1, 1.1, 21}"/>
  </Geometry>

  <Events
    maxTime="1.44e-01">
    <!--This event is applied every 1.0s.  The targetExactTimestep
    flag allows this event to request a dt modification to match an
    integer multiple of the timeFrequency. -->
    <PeriodicEvent
      name="outputs"
      timeFrequency="4.5000000e-03"
      targetExactTimestep="1"
      target="/Outputs/siloOutput"/>
    
    <!-- This event is applied every cycle, and overrides the
    solver time-step request -->
    <PeriodicEvent
      name="solverApplication0"
      beginTime="0"
      endTime="1.e-10"
      forceDt="1.e-10"
      target="/Solvers/poroSolve"/>

    <PeriodicEvent
      name="solverApplication1"
      beginTime="1.e-10"
      endTime="4.5000000e-03"
      forceDt="4.4999999e-03"
      target="/Solvers/poroSolve"/>

    <PeriodicEvent
      name="solverApplication2"
      beginTime="4.5000000e-03"
      endTime="1.44000000e-01"
      forceDt="4.5000000e-03"
      target="/Solvers/poroSolve"/>

    <PeriodicEvent
      name="restarts"
      cycleFrequency="20"
      target="/Outputs/restartOutput"/>
  </Events>

  <NumericalMethods>
    <FiniteElements>
      <FiniteElementSpace
        name="FE1"
        order="1"/>
    </FiniteElements>

    <FiniteVolume>
      <TwoPointFluxApproximation
        name="singlePhaseTPFA"
        fieldName="pressure"
        coefficientName="permeability"
<<<<<<< HEAD
        coefficientModelNames="{rockPermeability}"/>
=======
        coefficientModelNames="{shalePerm}"/>
>>>>>>> 496f5b28
    </FiniteVolume>
  </NumericalMethods>

  <ElementRegions>
    <CellElementRegion
      name="Domain"
      cellBlocks="{ cb1 }"
<<<<<<< HEAD
      materialList="{ shale, water, rockPermeability }"/>
  </ElementRegions>

  <Constitutive>
    <ElasticIsotropic
      name="shale"
      defaultBulkModulus="5.55555555555555555556e3"
      defaultShearModulus="4.16666666666666666667e3"
      defaultReferencePorosity ="1"
      defaultGrainDensity="1"
      grainBulkModulus="1.0e15"/>
=======
      materialList="{ shale, water, shaleSolid, shalePorosity, shalePerm }"/>
  </ElementRegions>

  <Constitutive>
    <PorousElasticIsotropic
      name="shale"
      solidModelName="shaleSolid"
      porosityModelName="shalePorosity"
      permeabilityModelName="shalePerm"/>
      
   <ElasticIsotropic
      name="shaleSolid"
      defaultDensity="0"
      defaultBulkModulus="5.55555555555555555556e3"
      defaultShearModulus="4.16666666666666666667e3"/>
   
   <BiotPorosity
      name="shalePorosity"
      grainBulkModulus="1.0e27"
      defaultReferencePorosity="0.00"/> 
      
   <ConstantPermeability
      name="shalePerm"
      permeabilityComponents="{1.0e-4, 0.0, 1.0e-4}"/>              
>>>>>>> 496f5b28

    <CompressibleSinglePhaseFluid
      name="water"
      defaultDensity="1"
      defaultViscosity="1.0e0"
      referencePressure="0.000"
      referenceDensity="1"
      compressibility="0.0e0"
      referenceViscosity="1"
      viscosibility="0.0"/>
      
   <ConstantPermeability
      name="rockPermeability"
      permeabilityComponents="1e-4, 0.0, 1e-4"/>  
  </Constitutive>

  <FieldSpecifications>
    <FieldSpecification
      name="Porosity"
      initialCondition="1"
      setNames="{ all }"
      objectPath="ElementRegions/Domain/cb1"
      fieldName="shalePorosity_newPorosity"
      scale="0.00"/>
  
    <FieldSpecification
      name="initialPressure"
      initialCondition="1"
      setNames="{ all }"
      objectPath="ElementRegions/Domain/cb1"
      fieldName="pressure"
      scale="0.0"/>

    <!--FieldSpecification name="initialPressure"
               initialCondition="1"
               setNames="{all}"
               objectPath="ElementRegions/Domain/cb1"
               fieldName="pressure"
	       functionName="solutionFunction"
               scale="1.000e2"/-->
    <FieldSpecification
      name="xInitialDisplacement"
      initialCondition="1"
      setNames="{ all }"
      objectPath="nodeManager"
      fieldName="TotalDisplacement"
      component="0"
      scale="0.0"/>

    <FieldSpecification
      name="yInitialDisplacement"
      initialCondition="1"
      setNames="{ all }"
      objectPath="nodeManager"
      fieldName="TotalDisplacement"
      component="1"
      scale="0.0"/>

    <FieldSpecification
      name="zInitialDisplacement"
      initialCondition="1"
      setNames="{ all }"
      objectPath="nodeManager"
      fieldName="TotalDisplacement"
      component="2"
      scale="0.0"/>

    <FieldSpecification
      name="xnegconstraint"
      objectPath="nodeManager"
      fieldName="TotalDisplacement"
      component="0"
      scale="0.0"
      setNames="{ xneg }"/>

    <FieldSpecification
      name="yconstraint"
      objectPath="nodeManager"
      fieldName="TotalDisplacement"
      component="1"
      scale="0.0"
      setNames="{ yneg, ypos }"/>

    <FieldSpecification
      name="zconstraint"
      objectPath="nodeManager"
      fieldName="TotalDisplacement"
      component="2"
      scale="0.0"
      setNames="{ zneg }"/>

    <Traction
      name="zposconstraint"
      objectPath="faceManager"
      direction="{0,0,1}"
      tractionType="vector"
      scale="-2.0e0"
      setNames="{ zpos }"
      functionName="timeFunction"/>

    <!--FieldSpecification name="boundaryPressure"
               objectPath="ElementRegions/Domain/cb1"
               fieldName="pressure"
               scale="0.000e0"
	       setNames="{rigEle}"/-->
    <FieldSpecification
      name="boundaryPressure"
      objectPath="faceManager"
      fieldName="pressure"
      scale="0.000e0"
      setNames="{ xpos }"
      functionName="timeFunction"/>
  </FieldSpecifications>

  <Functions>
    <TableFunction
      name="timeFunction"
      inputVarNames="{ time }"
      coordinates="{ 0.0, 0.1e-09, 1e7 }"
      values="{ 0.0, 1.0, 1.0 }"/>
  </Functions>

  <Outputs>
    <Silo
      name="siloOutput"/>
    
    <Restart
      name="restartOutput"/>

    <!-- Silo name="siloOutput" parallelThreads="32" plotFileRoot="plot" childDirectory="sub" writeFEMEdges="0" writeFEMFaces="1" writePlot="1" writeRestart="0"/ >-->
  </Outputs>
</Problem><|MERGE_RESOLUTION|>--- conflicted
+++ resolved
@@ -37,13 +37,8 @@
       discretization="singlePhaseTPFA"
       targetRegions="{ Domain }"
       fluidNames="{ water }"
-<<<<<<< HEAD
-      solidNames="{ shale }"
-      permeabilityNames="{rockPermeability}">
-=======
       solidNames="{ shale}"
       permeabilityNames="{shalePerm}">
->>>>>>> 496f5b28
     </SinglePhaseFVM>
   </Solvers>
 
@@ -149,11 +144,7 @@
         name="singlePhaseTPFA"
         fieldName="pressure"
         coefficientName="permeability"
-<<<<<<< HEAD
-        coefficientModelNames="{rockPermeability}"/>
-=======
         coefficientModelNames="{shalePerm}"/>
->>>>>>> 496f5b28
     </FiniteVolume>
   </NumericalMethods>
 
@@ -161,19 +152,6 @@
     <CellElementRegion
       name="Domain"
       cellBlocks="{ cb1 }"
-<<<<<<< HEAD
-      materialList="{ shale, water, rockPermeability }"/>
-  </ElementRegions>
-
-  <Constitutive>
-    <ElasticIsotropic
-      name="shale"
-      defaultBulkModulus="5.55555555555555555556e3"
-      defaultShearModulus="4.16666666666666666667e3"
-      defaultReferencePorosity ="1"
-      defaultGrainDensity="1"
-      grainBulkModulus="1.0e15"/>
-=======
       materialList="{ shale, water, shaleSolid, shalePorosity, shalePerm }"/>
   </ElementRegions>
 
@@ -198,7 +176,6 @@
    <ConstantPermeability
       name="shalePerm"
       permeabilityComponents="{1.0e-4, 0.0, 1.0e-4}"/>              
->>>>>>> 496f5b28
 
     <CompressibleSinglePhaseFluid
       name="water"
@@ -209,10 +186,6 @@
       compressibility="0.0e0"
       referenceViscosity="1"
       viscosibility="0.0"/>
-      
-   <ConstantPermeability
-      name="rockPermeability"
-      permeabilityComponents="1e-4, 0.0, 1e-4"/>  
   </Constitutive>
 
   <FieldSpecifications>
