/*
 * ------------------------------------------------------------------------------------------------------------
 * SPDX-License-Identifier: LGPL-2.1-only
 *
 * Copyright (c) 2016-2024 Lawrence Livermore National Security LLC
 * Copyright (c) 2018-2024 TotalEnergies
 * Copyright (c) 2018-2024 The Board of Trustees of the Leland Stanford Junior University
 * Copyright (c) 2023-2024 Chevron
 * Copyright (c) 2019-     GEOS/GEOSX Contributors
 * All rights reserved
 *
 * See top level LICENSE, COPYRIGHT, CONTRIBUTORS, NOTICE, and ACKNOWLEDGEMENTS files for details.
 * ------------------------------------------------------------------------------------------------------------
 */

/**
 * @file SinglePhasePoromechanics.cpp
 */

#define GEOS_DISPATCH_VEM /// enables VEM in FiniteElementDispatch

#include "SinglePhasePoromechanics.hpp"

#include "constitutive/solid/PorousSolid.hpp"
#include "constitutive/fluid/singlefluid/SingleFluidBase.hpp"
#include "linearAlgebra/solvers/BlockPreconditioner.hpp"
#include "linearAlgebra/solvers/SeparateComponentPreconditioner.hpp"
#include "physicsSolvers/multiphysics/poromechanicsKernels/SinglePhasePoromechanics.hpp"
#include "physicsSolvers/multiphysics/poromechanicsKernels/ThermalSinglePhasePoromechanics.hpp"
#include "physicsSolvers/solidMechanics/SolidMechanicsFields.hpp"
#include "physicsSolvers/solidMechanics/SolidMechanicsLagrangianFEM.hpp"
#include "physicsSolvers/solidMechanics/kernels/ImplicitSmallStrainQuasiStatic.hpp"
#include "physicsSolvers/contact/SolidMechanicsLagrangeContact.hpp"
#include "physicsSolvers/contact/SolidMechanicsEmbeddedFractures.hpp"
#include "physicsSolvers/fluidFlow/SinglePhaseHybridFVM.hpp"

namespace geos
{

using namespace constitutive;
using namespace dataRepository;
using namespace fields;
using namespace stabilization;

template< typename FLOW_SOLVER, typename MECHANICS_SOLVER >
SinglePhasePoromechanics< FLOW_SOLVER, MECHANICS_SOLVER >::SinglePhasePoromechanics( const string & name,
                                                                                     Group * const parent )
  : Base( name, parent )
{}

template< typename FLOW_SOLVER, typename MECHANICS_SOLVER >
void SinglePhasePoromechanics< FLOW_SOLVER, MECHANICS_SOLVER >::postInputInitialization()
{
  Base::postInputInitialization();

  setMGRStrategy();
<<<<<<< HEAD
=======

  GEOS_ERROR_IF( this->flowSolver()->getCatalogName() == "SinglePhaseReservoir" &&
                 this->getNonlinearSolverParameters().couplingType() != NonlinearSolverParameters::CouplingType::Sequential,
                 GEOS_FMT( "{}: {} solver is only designed to work for {} = {}",
                           this->getName(), catalogName(), NonlinearSolverParameters::viewKeysStruct::couplingTypeString(),
                           EnumStrings< NonlinearSolverParameters::CouplingType >::toString( NonlinearSolverParameters::CouplingType::Sequential )
                           ));
>>>>>>> 8497dfac
}

template< typename FLOW_SOLVER, typename MECHANICS_SOLVER >
void SinglePhasePoromechanics< FLOW_SOLVER, MECHANICS_SOLVER >::setupCoupling( DomainPartition const & GEOS_UNUSED_PARAM( domain ),
                                                                               DofManager & dofManager ) const
{
  dofManager.addCoupling( solidMechanics::totalDisplacement::key(),
                          SinglePhaseBase::viewKeyStruct::elemDofFieldString(),
                          DofManager::Connector::Elem );
}

template< typename FLOW_SOLVER, typename MECHANICS_SOLVER >
void SinglePhasePoromechanics< FLOW_SOLVER, MECHANICS_SOLVER >::setupSystem( DomainPartition & domain,
                                                                             DofManager & dofManager,
                                                                             CRSMatrix< real64, globalIndex > & localMatrix,
                                                                             ParallelVector & rhs,
                                                                             ParallelVector & solution,
                                                                             bool const setSparsity )
{
  if( this->m_precond )
  {
    this->m_precond->clear();
  }

  // setup monolithic coupled system
  PhysicsSolverBase::setupSystem( domain, dofManager, localMatrix, rhs, solution, setSparsity );

  if( !this->m_precond && this->m_linearSolverParameters.get().solverType != LinearSolverParameters::SolverType::direct )
  {
    createPreconditioner();
  }
}

template< typename FLOW_SOLVER, typename MECHANICS_SOLVER >
void SinglePhasePoromechanics< FLOW_SOLVER, MECHANICS_SOLVER >::initializePostInitialConditionsPreSubGroups()
{
  Base::initializePostInitialConditionsPreSubGroups();

  arrayView1d< string const > const & poromechanicsTargetRegionNames =
    this->template getReference< array1d< string > >( PhysicsSolverBase::viewKeyStruct::targetRegionsString() );
  arrayView1d< string const > const & flowTargetRegionNames =
    this->flowSolver()->template getReference< array1d< string > >( PhysicsSolverBase::viewKeyStruct::targetRegionsString() );
  for( integer i = 0; i < poromechanicsTargetRegionNames.size(); ++i )
  {
    GEOS_THROW_IF( std::find( flowTargetRegionNames.begin(), flowTargetRegionNames.end(), poromechanicsTargetRegionNames[i] )
                   == flowTargetRegionNames.end(),
                   GEOS_FMT( "{} {}: region `{}` must be a target region of `{}`",
                             getCatalogName(), this->getDataContext(), poromechanicsTargetRegionNames[i], this->flowSolver()->getDataContext() ),
                   InputError );
  }
}

template<>
void SinglePhasePoromechanics<>::setMGRStrategy()
{
  LinearSolverParameters & linearSolverParameters = this->m_linearSolverParameters.get();
<<<<<<< HEAD

  if( linearSolverParameters.preconditionerType != LinearSolverParameters::PreconditionerType::mgr )
    return;

  linearSolverParameters.mgr.separateComponents = true;
  linearSolverParameters.dofsPerNode = 3;

=======

  if( linearSolverParameters.preconditionerType != LinearSolverParameters::PreconditionerType::mgr )
    return;

  linearSolverParameters.mgr.separateComponents = true;
  linearSolverParameters.dofsPerNode = 3;

>>>>>>> 8497dfac
  if( dynamic_cast< SinglePhaseHybridFVM * >( this->flowSolver() ) )
  {
    if( this->m_isThermal )
    {
      GEOS_ERROR( GEOS_FMT( "{}: MGR strategy is not implemented for thermal {}/{}",
                            this->getName(), this->getCatalogName(), this->flowSolver()->getCatalogName() ));
    }
    else
    {
      linearSolverParameters.mgr.strategy = LinearSolverParameters::MGR::StrategyType::hybridSinglePhasePoromechanics;
    }
  }
  else
  {
    if( this->m_isThermal )
<<<<<<< HEAD
    {
      linearSolverParameters.mgr.strategy = LinearSolverParameters::MGR::StrategyType::thermalSinglePhasePoromechanics;
=======
    {
      linearSolverParameters.mgr.strategy = LinearSolverParameters::MGR::StrategyType::thermalSinglePhasePoromechanics;
    }
    else
    {
      linearSolverParameters.mgr.strategy = LinearSolverParameters::MGR::StrategyType::singlePhasePoromechanics;
>>>>>>> 8497dfac
    }
    else
    {
      linearSolverParameters.mgr.strategy = LinearSolverParameters::MGR::StrategyType::singlePhasePoromechanics;
    }
  }
  GEOS_LOG_LEVEL_RANK_0( 1, GEOS_FMT( "{}: MGR strategy set to {}", getName(),
                                      EnumStrings< LinearSolverParameters::MGR::StrategyType >::toString( linearSolverParameters.mgr.strategy )));
}

template<>
void SinglePhasePoromechanics< SinglePhaseReservoirAndWells<>, SolidMechanicsLagrangianFEM >::setMGRStrategy()
{
  // same as SinglePhaseReservoirAndWells< SinglePhasePoromechanics<> >::setMGRStrategy

  LinearSolverParameters & linearSolverParameters = m_linearSolverParameters.get();

  if( linearSolverParameters.preconditionerType != LinearSolverParameters::PreconditionerType::mgr )
    return;

  linearSolverParameters.mgr.separateComponents = true;
  linearSolverParameters.dofsPerNode = 3;

  if( dynamic_cast< SinglePhaseHybridFVM * >( this->flowSolver() ) )
  {
    GEOS_ERROR( GEOS_FMT( "{}: MGR strategy is not implemented for poromechanics {}/{}",
                          this->getName(), this->getCatalogName(), this->flowSolver()->getCatalogName()));
  }
<<<<<<< HEAD
  else
  {
    linearSolverParameters.mgr.strategy = LinearSolverParameters::MGR::StrategyType::singlePhasePoromechanicsReservoirFVM;
  }
  GEOS_LOG_LEVEL_RANK_0( 1, GEOS_FMT( "{}: MGR strategy set to {}", this->getName(),
=======
  GEOS_LOG_LEVEL_RANK_0( 1, GEOS_FMT( "{}: MGR strategy set to {}", getName(),
>>>>>>> 8497dfac
                                      EnumStrings< LinearSolverParameters::MGR::StrategyType >::toString( linearSolverParameters.mgr.strategy )));
}

template< typename FLOW_SOLVER, typename MECHANICS_SOLVER >
void SinglePhasePoromechanics< FLOW_SOLVER, MECHANICS_SOLVER >::assembleSystem( real64 const time_n,
                                                                                real64 const dt,
                                                                                DomainPartition & domain,
                                                                                DofManager const & dofManager,
                                                                                CRSMatrixView< real64, globalIndex const > const & localMatrix,
                                                                                arrayView1d< real64 > const & localRhs )
{
  GEOS_MARK_FUNCTION;

  // Steps 1 and 2: compute element-based terms (mechanics and local flow terms)
  assembleElementBasedTerms( time_n,
                             dt,
                             domain,
                             dofManager,
                             localMatrix,
                             localRhs );

  // Step 3: compute the fluxes (face-based contributions)
  if( m_stabilizationType == StabilizationType::Global || m_stabilizationType == StabilizationType::Local )
  {
    this->flowSolver()->assembleStabilizedFluxTerms( dt,
                                                     domain,
                                                     dofManager,
                                                     localMatrix,
                                                     localRhs );
  }
  else
  {
    this->flowSolver()->assembleFluxTerms( dt,
                                           domain,
                                           dofManager,
                                           localMatrix,
                                           localRhs );
  }
}

template<>
void SinglePhasePoromechanics< SinglePhaseReservoirAndWells<>, SolidMechanicsLagrangianFEM >::assembleSystem( real64 const time_n,
                                                                                                              real64 const dt,
                                                                                                              DomainPartition & domain,
                                                                                                              DofManager const & dofManager,
                                                                                                              CRSMatrixView< real64, globalIndex const > const & localMatrix,
                                                                                                              arrayView1d< real64 > const & localRhs )
{
  GEOS_MARK_FUNCTION;

  // Steps 1 and 2: compute element-based terms (mechanics and local flow terms)
  assembleElementBasedTerms( time_n,
                             dt,
                             domain,
                             dofManager,
                             localMatrix,
                             localRhs );

  // Step 3: compute the fluxes (face-based contributions)
  if( m_stabilizationType == StabilizationType::Global || m_stabilizationType == StabilizationType::Local )
  {
    this->flowSolver()->assembleStabilizedFluxTerms( dt,
                                                     domain,
                                                     dofManager,
                                                     localMatrix,
                                                     localRhs );
  }
  else
  {
    this->flowSolver()->assembleFluxTerms( dt,
                                           domain,
                                           dofManager,
                                           localMatrix,
                                           localRhs );
  }

  // step 4: assemble well contributions

  this->flowSolver()->wellSolver()->assembleSystem( time_n, dt, domain, dofManager, localMatrix, localRhs );
  this->flowSolver()->assembleCouplingTerms( time_n, dt, domain, dofManager, localMatrix, localRhs );
}

template< typename FLOW_SOLVER, typename MECHANICS_SOLVER >
void SinglePhasePoromechanics< FLOW_SOLVER, MECHANICS_SOLVER >::assembleElementBasedTerms( real64 const time_n,
                                                                                           real64 const dt,
                                                                                           DomainPartition & domain,
                                                                                           DofManager const & dofManager,
                                                                                           CRSMatrixView< real64, globalIndex const > const & localMatrix,
                                                                                           arrayView1d< real64 > const & localRhs )
{
  GEOS_UNUSED_VAR( time_n );
  GEOS_UNUSED_VAR( dt );

  real64 poromechanicsMaxForce = 0.0;
  real64 mechanicsMaxForce = 0.0;

  // step 1: apply the full poromechanics coupling on the target regions on the poromechanics solver

  set< string > poromechanicsRegionNames;

  this->template forDiscretizationOnMeshTargets( domain.getMeshBodies(), [&] ( string const &,
                                                                               MeshLevel & mesh,
                                                                               arrayView1d< string const > const & regionNames )
  {
    poromechanicsRegionNames.insert( regionNames.begin(), regionNames.end() );

    string const flowDofKey = dofManager.getKey( SinglePhaseBase::viewKeyStruct::elemDofFieldString() );

    if( this->m_isThermal )
    {
      poromechanicsMaxForce =
        this->template assemblyLaunch< constitutive::PorousSolidBase,
                                       thermalPoromechanicsKernels::ThermalSinglePhasePoromechanicsKernelFactory >( mesh,
                                                                                                                    dofManager,
                                                                                                                    regionNames,
                                                                                                                    viewKeyStruct::porousMaterialNamesString(),
                                                                                                                    localMatrix,
                                                                                                                    localRhs,
                                                                                                                    dt,
                                                                                                                    flowDofKey,
                                                                                                                    this->m_performStressInitialization,
                                                                                                                    FlowSolverBase::viewKeyStruct::fluidNamesString() );
    }
    else
    {
      poromechanicsMaxForce =
        this->template assemblyLaunch< constitutive::PorousSolidBase,
                                       poromechanicsKernels::SinglePhasePoromechanicsKernelFactory >( mesh,
                                                                                                      dofManager,
                                                                                                      regionNames,
                                                                                                      viewKeyStruct::porousMaterialNamesString(),
                                                                                                      localMatrix,
                                                                                                      localRhs,
                                                                                                      dt,
                                                                                                      flowDofKey,
                                                                                                      this->m_performStressInitialization,
                                                                                                      FlowSolverBase::viewKeyStruct::fluidNamesString() );
    }
  } );

  // step 2: apply mechanics solver on its target regions not included in the poromechanics solver target regions

  this->solidMechanicsSolver()->forDiscretizationOnMeshTargets( domain.getMeshBodies(), [&] ( string const &,
                                                                                              MeshLevel & mesh,
                                                                                              arrayView1d< string const > const & regionNames )
  {
    // collect the target region of the mechanics solver not included in the poromechanics target regions
    array1d< string > filteredRegionNames;
    filteredRegionNames.reserve( regionNames.size() );
    for( string const & regionName : regionNames )
    {
      // if the mechanics target region is not included in the poromechanics target region, save the string
      if( poromechanicsRegionNames.count( regionName ) == 0 )
      {
        filteredRegionNames.emplace_back( regionName );
      }
    }

    // if the array is empty, the mechanics and poromechanics solver target regions overlap perfectly, there is nothing to do
    if( filteredRegionNames.empty() )
    {
      return;
    }

    mechanicsMaxForce =
      this->template assemblyLaunch< constitutive::SolidBase,
                                     solidMechanicsLagrangianFEMKernels::QuasiStaticFactory >( mesh,
                                                                                               dofManager,
                                                                                               filteredRegionNames.toViewConst(),
                                                                                               SolidMechanicsLagrangianFEM::viewKeyStruct::solidMaterialNamesString(),
                                                                                               localMatrix,
                                                                                               localRhs,
                                                                                               dt );
  } );

  this->solidMechanicsSolver()->applyContactConstraint( dofManager, domain, localMatrix, localRhs );
  this->solidMechanicsSolver()->getMaxForce() = LvArray::math::max( mechanicsMaxForce, poromechanicsMaxForce );
}

template< typename FLOW_SOLVER, typename MECHANICS_SOLVER >
void SinglePhasePoromechanics< FLOW_SOLVER, MECHANICS_SOLVER >::createPreconditioner()
{
  if( this->m_linearSolverParameters.get().preconditionerType == LinearSolverParameters::PreconditionerType::block )
  {
    auto precond = std::make_unique< BlockPreconditioner< LAInterface > >( BlockShapeOption::UpperTriangular,
                                                                           SchurComplementOption::RowsumDiagonalProbing,
                                                                           BlockScalingOption::FrobeniusNorm );

    auto mechPrecond = LAInterface::createPreconditioner( this->solidMechanicsSolver()->getLinearSolverParameters() );
    precond->setupBlock( 0,
                         { { solidMechanics::totalDisplacement::key(), { 3, true } } },
                         std::make_unique< SeparateComponentPreconditioner< LAInterface > >( 3, std::move( mechPrecond ) ) );

    auto flowPrecond = LAInterface::createPreconditioner( this->flowSolver()->getLinearSolverParameters() );
    precond->setupBlock( 1,
                         { { flow::pressure::key(), { 1, true } } },
                         std::move( flowPrecond ) );

    this->m_precond = std::move( precond );
  }
  else
  {
    //TODO: Revisit this part such that is coherent across physics solver
    //m_precond = LAInterface::createPreconditioner( m_linearSolverParameters.get() );
  }
}

template< typename FLOW_SOLVER, typename MECHANICS_SOLVER >
void SinglePhasePoromechanics< FLOW_SOLVER, MECHANICS_SOLVER >::updateBulkDensity( ElementSubRegionBase & subRegion )
{
  // get the fluid model (to access fluid density)
  string const fluidName = subRegion.getReference< string >( FlowSolverBase::viewKeyStruct::fluidNamesString() );
  SingleFluidBase const & fluid = this->template getConstitutiveModel< SingleFluidBase >( subRegion, fluidName );

  // get the solid model (to access porosity and solid density)
  string const solidName = subRegion.getReference< string >( viewKeyStruct::porousMaterialNamesString() );
  CoupledSolidBase const & solid = this->template getConstitutiveModel< CoupledSolidBase >( subRegion, solidName );

  // update the bulk density
  poromechanicsKernels::
    SinglePhaseBulkDensityKernelFactory::
    createAndLaunch< parallelDevicePolicy<> >( fluid,
                                               solid,
                                               subRegion );
}

template class SinglePhasePoromechanics<>;
template class SinglePhasePoromechanics< SinglePhaseBase, SolidMechanicsLagrangeContact >;
template class SinglePhasePoromechanics< SinglePhaseBase, SolidMechanicsEmbeddedFractures >;
template class SinglePhasePoromechanics< SinglePhaseReservoirAndWells<> >;
template class SinglePhasePoromechanics< SinglePhaseReservoirAndWells<>, SolidMechanicsLagrangeContact >;
//template class SinglePhasePoromechanics< SinglePhaseReservoirAndWells<>, SolidMechanicsEmbeddedFractures >;

namespace
{
typedef SinglePhasePoromechanics< SinglePhaseReservoirAndWells<> > SinglePhaseReservoirPoromechanics;
REGISTER_CATALOG_ENTRY( PhysicsSolverBase, SinglePhaseReservoirPoromechanics, string const &, Group * const )
typedef SinglePhasePoromechanics<> SinglePhasePoromechanics;
REGISTER_CATALOG_ENTRY( PhysicsSolverBase, SinglePhasePoromechanics, string const &, Group * const )
}

} /* namespace geos */<|MERGE_RESOLUTION|>--- conflicted
+++ resolved
@@ -54,16 +54,6 @@
   Base::postInputInitialization();
 
   setMGRStrategy();
-<<<<<<< HEAD
-=======
-
-  GEOS_ERROR_IF( this->flowSolver()->getCatalogName() == "SinglePhaseReservoir" &&
-                 this->getNonlinearSolverParameters().couplingType() != NonlinearSolverParameters::CouplingType::Sequential,
-                 GEOS_FMT( "{}: {} solver is only designed to work for {} = {}",
-                           this->getName(), catalogName(), NonlinearSolverParameters::viewKeysStruct::couplingTypeString(),
-                           EnumStrings< NonlinearSolverParameters::CouplingType >::toString( NonlinearSolverParameters::CouplingType::Sequential )
-                           ));
->>>>>>> 8497dfac
 }
 
 template< typename FLOW_SOLVER, typename MECHANICS_SOLVER >
@@ -120,7 +110,6 @@
 void SinglePhasePoromechanics<>::setMGRStrategy()
 {
   LinearSolverParameters & linearSolverParameters = this->m_linearSolverParameters.get();
-<<<<<<< HEAD
 
   if( linearSolverParameters.preconditionerType != LinearSolverParameters::PreconditionerType::mgr )
     return;
@@ -128,7 +117,39 @@
   linearSolverParameters.mgr.separateComponents = true;
   linearSolverParameters.dofsPerNode = 3;
 
-=======
+  if( dynamic_cast< SinglePhaseHybridFVM * >( this->flowSolver() ) )
+  {
+    if( this->m_isThermal )
+    {
+      GEOS_ERROR( GEOS_FMT( "{}: MGR strategy is not implemented for thermal {}/{}",
+                            this->getName(), this->getCatalogName(), this->flowSolver()->getCatalogName() ));
+    }
+    else
+    {
+      linearSolverParameters.mgr.strategy = LinearSolverParameters::MGR::StrategyType::hybridSinglePhasePoromechanics;
+    }
+  }
+  else
+  {
+    if( this->m_isThermal )
+    {
+      linearSolverParameters.mgr.strategy = LinearSolverParameters::MGR::StrategyType::thermalSinglePhasePoromechanics;
+    }
+    else
+    {
+      linearSolverParameters.mgr.strategy = LinearSolverParameters::MGR::StrategyType::singlePhasePoromechanics;
+    }
+  }
+  GEOS_LOG_LEVEL_RANK_0( 1, GEOS_FMT( "{}: MGR strategy set to {}", getName(),
+                                      EnumStrings< LinearSolverParameters::MGR::StrategyType >::toString( linearSolverParameters.mgr.strategy )));
+}
+
+template<>
+void SinglePhasePoromechanics< SinglePhaseReservoirAndWells<>, SolidMechanicsLagrangianFEM >::setMGRStrategy()
+{
+  // same as SinglePhaseReservoirAndWells< SinglePhasePoromechanics<> >::setMGRStrategy
+
+  LinearSolverParameters & linearSolverParameters = m_linearSolverParameters.get();
 
   if( linearSolverParameters.preconditionerType != LinearSolverParameters::PreconditionerType::mgr )
     return;
@@ -136,70 +157,16 @@
   linearSolverParameters.mgr.separateComponents = true;
   linearSolverParameters.dofsPerNode = 3;
 
->>>>>>> 8497dfac
-  if( dynamic_cast< SinglePhaseHybridFVM * >( this->flowSolver() ) )
-  {
-    if( this->m_isThermal )
-    {
-      GEOS_ERROR( GEOS_FMT( "{}: MGR strategy is not implemented for thermal {}/{}",
-                            this->getName(), this->getCatalogName(), this->flowSolver()->getCatalogName() ));
-    }
-    else
-    {
-      linearSolverParameters.mgr.strategy = LinearSolverParameters::MGR::StrategyType::hybridSinglePhasePoromechanics;
-    }
-  }
-  else
-  {
-    if( this->m_isThermal )
-<<<<<<< HEAD
-    {
-      linearSolverParameters.mgr.strategy = LinearSolverParameters::MGR::StrategyType::thermalSinglePhasePoromechanics;
-=======
-    {
-      linearSolverParameters.mgr.strategy = LinearSolverParameters::MGR::StrategyType::thermalSinglePhasePoromechanics;
-    }
-    else
-    {
-      linearSolverParameters.mgr.strategy = LinearSolverParameters::MGR::StrategyType::singlePhasePoromechanics;
->>>>>>> 8497dfac
-    }
-    else
-    {
-      linearSolverParameters.mgr.strategy = LinearSolverParameters::MGR::StrategyType::singlePhasePoromechanics;
-    }
-  }
-  GEOS_LOG_LEVEL_RANK_0( 1, GEOS_FMT( "{}: MGR strategy set to {}", getName(),
-                                      EnumStrings< LinearSolverParameters::MGR::StrategyType >::toString( linearSolverParameters.mgr.strategy )));
-}
-
-template<>
-void SinglePhasePoromechanics< SinglePhaseReservoirAndWells<>, SolidMechanicsLagrangianFEM >::setMGRStrategy()
-{
-  // same as SinglePhaseReservoirAndWells< SinglePhasePoromechanics<> >::setMGRStrategy
-
-  LinearSolverParameters & linearSolverParameters = m_linearSolverParameters.get();
-
-  if( linearSolverParameters.preconditionerType != LinearSolverParameters::PreconditionerType::mgr )
-    return;
-
-  linearSolverParameters.mgr.separateComponents = true;
-  linearSolverParameters.dofsPerNode = 3;
-
   if( dynamic_cast< SinglePhaseHybridFVM * >( this->flowSolver() ) )
   {
     GEOS_ERROR( GEOS_FMT( "{}: MGR strategy is not implemented for poromechanics {}/{}",
                           this->getName(), this->getCatalogName(), this->flowSolver()->getCatalogName()));
   }
-<<<<<<< HEAD
   else
   {
     linearSolverParameters.mgr.strategy = LinearSolverParameters::MGR::StrategyType::singlePhasePoromechanicsReservoirFVM;
   }
   GEOS_LOG_LEVEL_RANK_0( 1, GEOS_FMT( "{}: MGR strategy set to {}", this->getName(),
-=======
-  GEOS_LOG_LEVEL_RANK_0( 1, GEOS_FMT( "{}: MGR strategy set to {}", getName(),
->>>>>>> 8497dfac
                                       EnumStrings< LinearSolverParameters::MGR::StrategyType >::toString( linearSolverParameters.mgr.strategy )));
 }
 
