--- conflicted
+++ resolved
@@ -336,69 +336,6 @@
 }
 
 template< typename FLOW_SOLVER >
-<<<<<<< HEAD
-void SinglePhasePoromechanics< FLOW_SOLVER >::resetStateToBeginningOfStep( DomainPartition & domain )
-{
-  Base::resetStateToBeginningOfStep( domain );
-
-  flowSolver()->keepFlowVariablesConstantDuringInitStep( m_performStressInitialization );
-}
-
-template< typename FLOW_SOLVER >
-void SinglePhasePoromechanics< FLOW_SOLVER >::mapSolutionBetweenSolvers( DomainPartition & domain, integer const solverType )
-{
-  GEOS_MARK_FUNCTION;
-
-  /// After the flow solver
-  if( solverType == static_cast< integer >( Base::SolverType::Flow ) )
-  {
-    // save pressure and temperature at the end of this iteration
-    flowSolver()->saveIterationState( domain );
-
-    this->template forDiscretizationOnMeshTargets( domain.getMeshBodies(), [&]( string const &,
-                                                                                MeshLevel & mesh,
-                                                                                arrayView1d< string const > const & regionNames )
-    {
-
-      mesh.getElemManager().forElementSubRegions< CellElementSubRegion >( regionNames, [&]( localIndex const,
-                                                                                            auto & subRegion )
-      {
-        // update the bulk density
-        // TODO: ideally, we would not recompute the bulk density, but a more general "rhs" containing the body force and the
-        // pressure/temperature terms
-        updateBulkDensity( subRegion );
-
-      } );
-    } );
-  }
-
-  /// After the solid mechanics solver
-  if( solverType == static_cast< integer >( Base::SolverType::SolidMechanics ) )
-  {
-    // compute the average of the mean total stress increment over quadrature points
-    averageMeanTotalStressIncrement( domain );
-
-    this->template forDiscretizationOnMeshTargets( domain.getMeshBodies(), [&]( string const &,
-                                                                                MeshLevel & mesh,
-                                                                                arrayView1d< string const > const & regionNames )
-    {
-
-      mesh.getElemManager().forElementSubRegions< CellElementSubRegion >( regionNames, [&]( localIndex const,
-                                                                                            auto & subRegion )
-      {
-        // update the porosity after a change in displacement (after mechanics solve)
-        // or a change in pressure/temperature (after a flow solve)
-        flowSolver()->updatePorosityAndPermeability( subRegion );
-      } );
-    } );
-  }
-  // call base method (needed to perform nonlinear acceleration)
-  Base::mapSolutionBetweenSolvers( domain, solverType );
-}
-
-template< typename FLOW_SOLVER >
-=======
->>>>>>> 3cdbde87
 void SinglePhasePoromechanics< FLOW_SOLVER >::updateBulkDensity( ElementSubRegionBase & subRegion )
 {
   // get the fluid model (to access fluid density)
