--- conflicted
+++ resolved
@@ -47,24 +47,14 @@
 template< typename FLOW_SOLVER, typename MECHANICS_SOLVER >
 SinglePhasePoromechanics< FLOW_SOLVER, MECHANICS_SOLVER >::SinglePhasePoromechanics( const string & name,
                                                                                      Group * const parent )
-<<<<<<< HEAD
   : Base( name, parent ),
   m_damageFlag()
 {
-  LinearSolverParameters & linearSolverParameters = this->m_linearSolverParameters.get();
-  linearSolverParameters.mgr.strategy = LinearSolverParameters::MGR::StrategyType::singlePhasePoromechanics;
-  linearSolverParameters.mgr.separateComponents = true;
-  linearSolverParameters.dofsPerNode = 3;
-
   this->registerWrapper( viewKeyStruct::damageFlagString(), &m_damageFlag ).
     setApplyDefaultValue( 0 ).
     setInputFlag( InputFlags::OPTIONAL ).
     setDescription( "The flag to indicate whether a damage solid model is used" );
 }
-=======
-  : Base( name, parent )
-{}
->>>>>>> b3592de6
 
 template< typename FLOW_SOLVER, typename MECHANICS_SOLVER >
 void SinglePhasePoromechanics< FLOW_SOLVER, MECHANICS_SOLVER >::postInputInitialization()
@@ -296,16 +286,16 @@
     if( m_damageFlag )
     {
       poromechanicsMaxForce =
-        assemblyLaunch< constitutive::PorousDamageSolidBase,
-                        poromechanicsDamageKernels::SinglePhasePoromechanicsDamageKernelFactory >( mesh,
-                                                                                                   dofManager,
-                                                                                                   regionNames,
-                                                                                                   viewKeyStruct::porousMaterialNamesString(),
-                                                                                                   localMatrix,
-                                                                                                   localRhs,
-                                                                                                   dt,
-                                                                                                   flowDofKey,
-                                                                                                   FlowSolverBase::viewKeyStruct::fluidNamesString() );
+        this->template assemblyLaunch< constitutive::PorousDamageSolidBase,
+                                       poromechanicsDamageKernels::SinglePhasePoromechanicsDamageKernelFactory >( mesh,
+                                                                                                                  dofManager,
+                                                                                                                  regionNames,
+                                                                                                                  viewKeyStruct::porousMaterialNamesString(),
+                                                                                                                  localMatrix,
+                                                                                                                  localRhs,
+                                                                                                                  dt,
+                                                                                                                  flowDofKey,
+                                                                                                                  FlowSolverBase::viewKeyStruct::fluidNamesString() );
     }
     else if( this->m_isThermal )
     {
