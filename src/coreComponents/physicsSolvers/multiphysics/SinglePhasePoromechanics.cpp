--- conflicted
+++ resolved
@@ -448,19 +448,16 @@
   } );
 }
 
-<<<<<<< HEAD
-void SinglePhasePoromechanics::resetStateToBeginningOfStep( DomainPartition & domain )
+template< typename FLOW_SOLVER >
+void SinglePhasePoromechanics< FLOW_SOLVER >::resetStateToBeginningOfStep( DomainPartition & domain )
 {
   Base::resetStateToBeginningOfStep( domain );
 
   flowSolver()->keepFlowVariablesConstantDuringInitStep( m_performStressInitialization );
 }
 
-void SinglePhasePoromechanics::mapSolutionBetweenSolvers( DomainPartition & domain, integer const solverType )
-=======
 template< typename FLOW_SOLVER >
 void SinglePhasePoromechanics< FLOW_SOLVER >::mapSolutionBetweenSolvers( DomainPartition & domain, integer const solverType )
->>>>>>> e9dec15b
 {
   GEOS_MARK_FUNCTION;
 
