/*
 * ------------------------------------------------------------------------------------------------------------
 * SPDX-License-Identifier: LGPL-2.1-only
 *
 * Copyright (c) 2016-2024 Lawrence Livermore National Security LLC
 * Copyright (c) 2018-2024 Total, S.A
 * Copyright (c) 2018-2024 The Board of Trustees of the Leland Stanford Junior University
 * Copyright (c) 2023-2024 Chevron
 * Copyright (c) 2019-     GEOS/GEOSX Contributors
 * All rights reserved
 *
 * See top level LICENSE, COPYRIGHT, CONTRIBUTORS, NOTICE, and ACKNOWLEDGEMENTS files for details.
 * ------------------------------------------------------------------------------------------------------------
 */

/**
 * @file SinglePhasePoromechanics.cpp
 */

#define GEOS_DISPATCH_VEM /// enables VEM in FiniteElementDispatch

#include "SinglePhasePoromechanics.hpp"

#include "constitutive/solid/PorousSolid.hpp"
#include "constitutive/fluid/singlefluid/SingleFluidBase.hpp"
#include "linearAlgebra/solvers/BlockPreconditioner.hpp"
#include "linearAlgebra/solvers/SeparateComponentPreconditioner.hpp"
#include "physicsSolvers/multiphysics/poromechanicsKernels/SinglePhasePoromechanics.hpp"
#include "physicsSolvers/multiphysics/poromechanicsKernels/ThermalSinglePhasePoromechanics.hpp"
#include "physicsSolvers/solidMechanics/SolidMechanicsFields.hpp"
#include "physicsSolvers/solidMechanics/SolidMechanicsLagrangianFEM.hpp"
#include "physicsSolvers/solidMechanics/kernels/ImplicitSmallStrainQuasiStatic.hpp"
#include "physicsSolvers/contact/SolidMechanicsLagrangeContact.hpp"
#include "physicsSolvers/contact/SolidMechanicsEmbeddedFractures.hpp"

namespace geos
{

using namespace constitutive;
using namespace dataRepository;
using namespace fields;
using namespace stabilization;

template< typename FLOW_SOLVER, typename MECHANICS_SOLVER >
SinglePhasePoromechanics< FLOW_SOLVER, MECHANICS_SOLVER >::SinglePhasePoromechanics( const string & name,
                                                                                     Group * const parent )
  : Base( name, parent )
<<<<<<< HEAD
{}
=======
{
  LinearSolverParameters & linearSolverParameters = this->m_linearSolverParameters.get();
  linearSolverParameters.mgr.strategy = LinearSolverParameters::MGR::StrategyType::singlePhasePoromechanics;
  linearSolverParameters.mgr.separateComponents = true;
  linearSolverParameters.dofsPerNode = 3;
}
>>>>>>> fe987d81

template< typename FLOW_SOLVER, typename MECHANICS_SOLVER >
void SinglePhasePoromechanics< FLOW_SOLVER, MECHANICS_SOLVER >::postInputInitialization()
{
  Base::postInputInitialization();

  setMGRStrategy();

  GEOS_ERROR_IF( this->flowSolver()->getCatalogName() == "SinglePhaseReservoir" &&
                 this->getNonlinearSolverParameters().couplingType() != NonlinearSolverParameters::CouplingType::Sequential,
                 GEOS_FMT( "{}: {} solver is only designed to work for {} = {}",
                           this->getName(), catalogName(), NonlinearSolverParameters::viewKeysStruct::couplingTypeString(),
                           EnumStrings< NonlinearSolverParameters::CouplingType >::toString( NonlinearSolverParameters::CouplingType::Sequential )
                           ));
}

template< typename FLOW_SOLVER, typename MECHANICS_SOLVER >
void SinglePhasePoromechanics< FLOW_SOLVER, MECHANICS_SOLVER >::setupCoupling( DomainPartition const & GEOS_UNUSED_PARAM( domain ),
                                                                               DofManager & dofManager ) const
{
  dofManager.addCoupling( solidMechanics::totalDisplacement::key(),
                          SinglePhaseBase::viewKeyStruct::elemDofFieldString(),
                          DofManager::Connector::Elem );
}

template< typename FLOW_SOLVER, typename MECHANICS_SOLVER >
void SinglePhasePoromechanics< FLOW_SOLVER, MECHANICS_SOLVER >::setupSystem( DomainPartition & domain,
                                                                             DofManager & dofManager,
                                                                             CRSMatrix< real64, globalIndex > & localMatrix,
                                                                             ParallelVector & rhs,
                                                                             ParallelVector & solution,
                                                                             bool const setSparsity )
{
  if( this->m_precond )
  {
    this->m_precond->clear();
  }

  // setup monolithic coupled system
  PhysicsSolverBase::setupSystem( domain, dofManager, localMatrix, rhs, solution, setSparsity );

  if( !this->m_precond && this->m_linearSolverParameters.get().solverType != LinearSolverParameters::SolverType::direct )
  {
    createPreconditioner();
  }
}

template< typename FLOW_SOLVER, typename MECHANICS_SOLVER >
void SinglePhasePoromechanics< FLOW_SOLVER, MECHANICS_SOLVER >::initializePostInitialConditionsPreSubGroups()
{
  Base::initializePostInitialConditionsPreSubGroups();

  arrayView1d< string const > const & poromechanicsTargetRegionNames =
    this->template getReference< array1d< string > >( PhysicsSolverBase::viewKeyStruct::targetRegionsString() );
  arrayView1d< string const > const & flowTargetRegionNames =
    this->flowSolver()->template getReference< array1d< string > >( PhysicsSolverBase::viewKeyStruct::targetRegionsString() );
  for( integer i = 0; i < poromechanicsTargetRegionNames.size(); ++i )
  {
    GEOS_THROW_IF( std::find( flowTargetRegionNames.begin(), flowTargetRegionNames.end(), poromechanicsTargetRegionNames[i] )
                   == flowTargetRegionNames.end(),
                   GEOS_FMT( "{} {}: region `{}` must be a target region of `{}`",
                             getCatalogName(), this->getDataContext(), poromechanicsTargetRegionNames[i], this->flowSolver()->getDataContext() ),
                   InputError );
  }
}

template<>
void SinglePhasePoromechanics<>::setMGRStrategy()
{
  LinearSolverParameters & linearSolverParameters = this->m_linearSolverParameters.get();

  if( linearSolverParameters.preconditionerType != LinearSolverParameters::PreconditionerType::mgr )
    return;

  if( this->m_isThermal )
  {
    linearSolverParameters.mgr.strategy = LinearSolverParameters::MGR::StrategyType::thermalSinglePhasePoromechanics;
  }
  else
  {
    if( this->flowSolver()->getLinearSolverParameters().mgr.strategy == LinearSolverParameters::MGR::StrategyType::singlePhaseHybridFVM )
    {
      linearSolverParameters.mgr.strategy = LinearSolverParameters::MGR::StrategyType::hybridSinglePhasePoromechanics;
    }
    else
    {
      linearSolverParameters.mgr.strategy = LinearSolverParameters::MGR::StrategyType::singlePhasePoromechanics;
    }
  }
  linearSolverParameters.mgr.separateComponents = true;
  linearSolverParameters.mgr.displacementFieldName = solidMechanics::totalDisplacement::key();
}

template< typename FLOW_SOLVER, typename MECHANICS_SOLVER >
void SinglePhasePoromechanics< FLOW_SOLVER, MECHANICS_SOLVER >::assembleSystem( real64 const time_n,
                                                                                real64 const dt,
                                                                                DomainPartition & domain,
                                                                                DofManager const & dofManager,
                                                                                CRSMatrixView< real64, globalIndex const > const & localMatrix,
                                                                                arrayView1d< real64 > const & localRhs )
{
  GEOS_MARK_FUNCTION;

  // Steps 1 and 2: compute element-based terms (mechanics and local flow terms)
  assembleElementBasedTerms( time_n,
                             dt,
                             domain,
                             dofManager,
                             localMatrix,
                             localRhs );

  // Step 3: compute the fluxes (face-based contributions)
  if( m_stabilizationType == StabilizationType::Global || m_stabilizationType == StabilizationType::Local )
  {
    this->flowSolver()->assembleStabilizedFluxTerms( dt,
                                                     domain,
                                                     dofManager,
                                                     localMatrix,
                                                     localRhs );
  }
  else
  {
    this->flowSolver()->assembleFluxTerms( dt,
                                           domain,
                                           dofManager,
                                           localMatrix,
                                           localRhs );
  }

}

template< typename FLOW_SOLVER, typename MECHANICS_SOLVER >
void SinglePhasePoromechanics< FLOW_SOLVER, MECHANICS_SOLVER >::assembleElementBasedTerms( real64 const time_n,
                                                                                           real64 const dt,
                                                                                           DomainPartition & domain,
                                                                                           DofManager const & dofManager,
                                                                                           CRSMatrixView< real64, globalIndex const > const & localMatrix,
                                                                                           arrayView1d< real64 > const & localRhs )
{
  GEOS_UNUSED_VAR( time_n );
  GEOS_UNUSED_VAR( dt );

  real64 poromechanicsMaxForce = 0.0;
  real64 mechanicsMaxForce = 0.0;

  // step 1: apply the full poromechanics coupling on the target regions on the poromechanics solver

  set< string > poromechanicsRegionNames;

  this->template forDiscretizationOnMeshTargets( domain.getMeshBodies(), [&] ( string const &,
                                                                               MeshLevel & mesh,
                                                                               arrayView1d< string const > const & regionNames )
  {
    poromechanicsRegionNames.insert( regionNames.begin(), regionNames.end() );

    string const flowDofKey = dofManager.getKey( SinglePhaseBase::viewKeyStruct::elemDofFieldString() );

    if( this->m_isThermal )
    {
      poromechanicsMaxForce =
        assemblyLaunch< constitutive::PorousSolidBase,
                        thermalPoromechanicsKernels::ThermalSinglePhasePoromechanicsKernelFactory >( mesh,
                                                                                                     dofManager,
                                                                                                     regionNames,
                                                                                                     viewKeyStruct::porousMaterialNamesString(),
                                                                                                     localMatrix,
                                                                                                     localRhs,
                                                                                                     dt,
                                                                                                     flowDofKey,
                                                                                                     this->m_performStressInitialization,
                                                                                                     FlowSolverBase::viewKeyStruct::fluidNamesString() );
    }
    else
    {
      poromechanicsMaxForce =
        assemblyLaunch< constitutive::PorousSolidBase,
                        poromechanicsKernels::SinglePhasePoromechanicsKernelFactory >( mesh,
                                                                                       dofManager,
                                                                                       regionNames,
                                                                                       viewKeyStruct::porousMaterialNamesString(),
                                                                                       localMatrix,
                                                                                       localRhs,
                                                                                       dt,
                                                                                       flowDofKey,
                                                                                       this->m_performStressInitialization,
                                                                                       FlowSolverBase::viewKeyStruct::fluidNamesString() );
    }
  } );

  // step 2: apply mechanics solver on its target regions not included in the poromechanics solver target regions

  this->solidMechanicsSolver()->forDiscretizationOnMeshTargets( domain.getMeshBodies(), [&] ( string const &,
                                                                                              MeshLevel & mesh,
                                                                                              arrayView1d< string const > const & regionNames )
  {
    // collect the target region of the mechanics solver not included in the poromechanics target regions
    array1d< string > filteredRegionNames;
    filteredRegionNames.reserve( regionNames.size() );
    for( string const & regionName : regionNames )
    {
      // if the mechanics target region is not included in the poromechanics target region, save the string
      if( poromechanicsRegionNames.count( regionName ) == 0 )
      {
        filteredRegionNames.emplace_back( regionName );
      }
    }

    // if the array is empty, the mechanics and poromechanics solver target regions overlap perfectly, there is nothing to do
    if( filteredRegionNames.empty() )
    {
      return;
    }

    mechanicsMaxForce =
      assemblyLaunch< constitutive::SolidBase,
                      solidMechanicsLagrangianFEMKernels::QuasiStaticFactory >( mesh,
                                                                                dofManager,
                                                                                filteredRegionNames.toViewConst(),
                                                                                SolidMechanicsLagrangianFEM::viewKeyStruct::solidMaterialNamesString(),
                                                                                localMatrix,
                                                                                localRhs,
                                                                                dt );
  } );

  this->solidMechanicsSolver()->applyContactConstraint( dofManager, domain, localMatrix, localRhs );
  this->solidMechanicsSolver()->getMaxForce() = LvArray::math::max( mechanicsMaxForce, poromechanicsMaxForce );
}

template< typename FLOW_SOLVER, typename MECHANICS_SOLVER >
void SinglePhasePoromechanics< FLOW_SOLVER, MECHANICS_SOLVER >::createPreconditioner()
{
  if( this->m_linearSolverParameters.get().preconditionerType == LinearSolverParameters::PreconditionerType::block )
  {
    auto precond = std::make_unique< BlockPreconditioner< LAInterface > >( BlockShapeOption::UpperTriangular,
                                                                           SchurComplementOption::RowsumDiagonalProbing,
                                                                           BlockScalingOption::FrobeniusNorm );

    auto mechPrecond = LAInterface::createPreconditioner( this->solidMechanicsSolver()->getLinearSolverParameters() );
    precond->setupBlock( 0,
                         { { solidMechanics::totalDisplacement::key(), { 3, true } } },
                         std::make_unique< SeparateComponentPreconditioner< LAInterface > >( 3, std::move( mechPrecond ) ) );

    auto flowPrecond = LAInterface::createPreconditioner( this->flowSolver()->getLinearSolverParameters() );
    precond->setupBlock( 1,
                         { { flow::pressure::key(), { 1, true } } },
                         std::move( flowPrecond ) );

    this->m_precond = std::move( precond );
  }
  else
  {
    //TODO: Revisit this part such that is coherent across physics solver
    //m_precond = LAInterface::createPreconditioner( m_linearSolverParameters.get() );
  }
}

template< typename FLOW_SOLVER, typename MECHANICS_SOLVER >
void SinglePhasePoromechanics< FLOW_SOLVER, MECHANICS_SOLVER >::updateBulkDensity( ElementSubRegionBase & subRegion )
{
  // get the fluid model (to access fluid density)
  string const fluidName = subRegion.getReference< string >( FlowSolverBase::viewKeyStruct::fluidNamesString() );
  SingleFluidBase const & fluid = this->template getConstitutiveModel< SingleFluidBase >( subRegion, fluidName );

  // get the solid model (to access porosity and solid density)
  string const solidName = subRegion.getReference< string >( viewKeyStruct::porousMaterialNamesString() );
  CoupledSolidBase const & solid = this->template getConstitutiveModel< CoupledSolidBase >( subRegion, solidName );

  // update the bulk density
  poromechanicsKernels::
    SinglePhaseBulkDensityKernelFactory::
    createAndLaunch< parallelDevicePolicy<> >( fluid,
                                               solid,
                                               subRegion );
}

template class SinglePhasePoromechanics<>;
template class SinglePhasePoromechanics< SinglePhaseBase, SolidMechanicsLagrangeContact >;
template class SinglePhasePoromechanics< SinglePhaseBase, SolidMechanicsEmbeddedFractures >;
template class SinglePhasePoromechanics< SinglePhaseReservoirAndWells<> >;
template class SinglePhasePoromechanics< SinglePhaseReservoirAndWells<>, SolidMechanicsLagrangeContact >;
//template class SinglePhasePoromechanics< SinglePhaseReservoirAndWells<>, SolidMechanicsEmbeddedFractures >;

namespace
{
typedef SinglePhasePoromechanics< SinglePhaseReservoirAndWells<> > SinglePhaseReservoirPoromechanics;
REGISTER_CATALOG_ENTRY( PhysicsSolverBase, SinglePhaseReservoirPoromechanics, string const &, Group * const )
typedef SinglePhasePoromechanics<> SinglePhasePoromechanics;
REGISTER_CATALOG_ENTRY( PhysicsSolverBase, SinglePhasePoromechanics, string const &, Group * const )
}

} /* namespace geos */<|MERGE_RESOLUTION|>--- conflicted
+++ resolved
@@ -32,6 +32,7 @@
 #include "physicsSolvers/solidMechanics/kernels/ImplicitSmallStrainQuasiStatic.hpp"
 #include "physicsSolvers/contact/SolidMechanicsLagrangeContact.hpp"
 #include "physicsSolvers/contact/SolidMechanicsEmbeddedFractures.hpp"
+#include "physicsSolvers/fluidFlow/SinglePhaseHybridFVM.hpp"
 
 namespace geos
 {
@@ -45,16 +46,7 @@
 SinglePhasePoromechanics< FLOW_SOLVER, MECHANICS_SOLVER >::SinglePhasePoromechanics( const string & name,
                                                                                      Group * const parent )
   : Base( name, parent )
-<<<<<<< HEAD
 {}
-=======
-{
-  LinearSolverParameters & linearSolverParameters = this->m_linearSolverParameters.get();
-  linearSolverParameters.mgr.strategy = LinearSolverParameters::MGR::StrategyType::singlePhasePoromechanics;
-  linearSolverParameters.mgr.separateComponents = true;
-  linearSolverParameters.dofsPerNode = 3;
-}
->>>>>>> fe987d81
 
 template< typename FLOW_SOLVER, typename MECHANICS_SOLVER >
 void SinglePhasePoromechanics< FLOW_SOLVER, MECHANICS_SOLVER >::postInputInitialization()
@@ -129,23 +121,34 @@
   if( linearSolverParameters.preconditionerType != LinearSolverParameters::PreconditionerType::mgr )
     return;
 
-  if( this->m_isThermal )
-  {
-    linearSolverParameters.mgr.strategy = LinearSolverParameters::MGR::StrategyType::thermalSinglePhasePoromechanics;
-  }
-  else
-  {
-    if( this->flowSolver()->getLinearSolverParameters().mgr.strategy == LinearSolverParameters::MGR::StrategyType::singlePhaseHybridFVM )
+  linearSolverParameters.mgr.separateComponents = true;
+  linearSolverParameters.dofsPerNode = 3;
+
+  if( dynamic_cast< SinglePhaseHybridFVM * >( this->flowSolver() ) )
+  {
+    if( this->m_isThermal )
+    {
+      GEOS_ERROR( GEOS_FMT( "{}: MGR strategy is not implemented for thermal {}/{}",
+      this->getName(), this->getCatalogName(), this->flowSolver()->getCatalogName() ));
+    }
+    else
     {
       linearSolverParameters.mgr.strategy = LinearSolverParameters::MGR::StrategyType::hybridSinglePhasePoromechanics;
     }
+  }
+  else 
+  {
+    if( this->m_isThermal )
+    {
+      linearSolverParameters.mgr.strategy = LinearSolverParameters::MGR::StrategyType::thermalSinglePhasePoromechanics;
+    }
     else
     {
       linearSolverParameters.mgr.strategy = LinearSolverParameters::MGR::StrategyType::singlePhasePoromechanics;
     }
   }
-  linearSolverParameters.mgr.separateComponents = true;
-  linearSolverParameters.mgr.displacementFieldName = solidMechanics::totalDisplacement::key();
+  GEOS_LOG_LEVEL_RANK_0( 1, GEOS_FMT( "{}: MGR strategy set to {}", getName(),
+                                      EnumStrings< LinearSolverParameters::MGR::StrategyType >::toString( linearSolverParameters.mgr.strategy )));
 }
 
 template< typename FLOW_SOLVER, typename MECHANICS_SOLVER >
