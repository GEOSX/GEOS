--- conflicted
+++ resolved
@@ -245,11 +245,7 @@
 
     real64 const gravityVectorData[3] = LVARRAY_TENSOROPS_INIT_LOCAL_3( gravityVector() );
 
-<<<<<<< HEAD
-    PoromechanicsKernels::MultiphaseKernelFactory kernelFactory( displacementDofNumber,
-=======
     poromechanicsKernels::MultiphaseKernelFactory kernelFactory( displacementDofNumber,
->>>>>>> bb16d72e
                                                                  flowDofKey,
                                                                  dofManager.rankOffset(),
                                                                  gravityVectorData,
@@ -340,19 +336,12 @@
 {
   forMeshTargets( domain.getMeshBodies(), [&] ( string const &,
                                                 MeshLevel & mesh,
-<<<<<<< HEAD
-                                                arrayView1d< string const > const & )
-  {
-    ElementRegionManager & elemManager = mesh.getElemManager();
-    elemManager.forElementSubRegions< CellElementSubRegion >( [&]( CellElementSubRegion & subRegion )
-=======
                                                 arrayView1d< string const > const & regionNames )
   {
     ElementRegionManager & elemManager = mesh.getElemManager();
     elemManager.forElementSubRegions< CellElementSubRegion >( regionNames,
                                                               [&]( localIndex const,
                                                                    CellElementSubRegion & subRegion )
->>>>>>> bb16d72e
     {
       m_flowSolver->updateFluidState( subRegion );
     } );
