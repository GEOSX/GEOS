--- conflicted
+++ resolved
@@ -62,101 +62,8 @@
   } );
 }
 
-<<<<<<< HEAD
-void MultiphasePoromechanicsSolver::initializePreSubGroups()
-{
-  SolverBase::initializePreSubGroups();
-
-  DomainPartition & domain = this->getGroupByPath< DomainPartition >( "/Problem/domain" );
-
-  forDiscretizationOnMeshTargets( domain.getMeshBodies(), [&] ( string const &,
-                                                MeshLevel & mesh,
-                                                arrayView1d< string const > const & regionNames )
-  {
-    ElementRegionManager & elementRegionManager = mesh.getElemManager();
-    elementRegionManager.forElementSubRegions< ElementSubRegionBase >( regionNames,
-                                                                       [&]( localIndex const,
-                                                                            ElementSubRegionBase & subRegion )
-    {
-      string & porousName = subRegion.getReference< string >( viewKeyStruct::porousMaterialNamesString() );
-      porousName = getConstitutiveName< CoupledSolidBase >( subRegion );
-      GEOSX_ERROR_IF( porousName.empty(), GEOSX_FMT( "Solid model not found on subregion {}", subRegion.getName() ) );
-    } );
-  } );
-}
-
-void MultiphasePoromechanicsSolver::setupSystem( DomainPartition & domain,
-                                                 DofManager & dofManager,
-                                                 CRSMatrix< real64, globalIndex > & localMatrix,
-                                                 ParallelVector & rhs,
-                                                 ParallelVector & solution,
-                                                 bool const setSparsity )
-{
-//  if( m_precond )
-//  {
-//    m_precond->clear();
-//  }
-
-  // setup monolithic coupled system
-  SolverBase::setupSystem( domain, dofManager, localMatrix, rhs, solution, setSparsity );
-
-//  if( !m_precond && m_linearSolverParameters.get().solverType != LinearSolverParameters::SolverType::direct )
-//  {
-//    createPreconditioner();
-//  }
-}
-
-void MultiphasePoromechanicsSolver::implicitStepSetup( real64 const & time_n,
-                                                       real64 const & dt,
-                                                       DomainPartition & domain )
-{
-  m_flowSolver->implicitStepSetup( time_n, dt, domain );
-  m_solidSolver->implicitStepSetup( time_n, dt, domain );
-}
-
-void MultiphasePoromechanicsSolver::implicitStepComplete( real64 const & time_n,
-                                                          real64 const & dt,
-                                                          DomainPartition & domain )
-{
-  m_solidSolver->implicitStepComplete( time_n, dt, domain );
-  m_flowSolver->implicitStepComplete( time_n, dt, domain );
-
-  forDiscretizationOnMeshTargets( domain.getMeshBodies(), [&] ( string const &,
-                                                MeshLevel & mesh,
-                                                arrayView1d< string const > const & regionNames )
-  {
-
-    ElementRegionManager & elemManager = mesh.getElemManager();
-
-    elemManager.forElementSubRegions< ElementSubRegionBase >( regionNames,
-                                                              [&]( localIndex const,
-                                                                   ElementSubRegionBase & subRegion )
-    {
-      string const porousMaterialName = subRegion.getReference< string >( viewKeyStruct::porousMaterialNamesString() );
-      ConstitutiveBase const & porousMaterial = subRegion.getConstitutiveModel< ConstitutiveBase >( porousMaterialName );
-      porousMaterial.saveConvergedState();
-    } );
-  } );
-}
-
-void MultiphasePoromechanicsSolver::postProcessInput()
-{
-  SolverBase::postProcessInput();
-
-  m_flowSolver = &this->getParent().getGroup< CompositionalMultiphaseBase >( m_flowSolverName );
-  m_solidSolver = &this->getParent().getGroup< SolidMechanicsLagrangianFEM >( m_solidSolverName );
-}
-
-MultiphasePoromechanicsSolver::~MultiphasePoromechanicsSolver()
-{
-  // TODO Auto-generated destructor stub
-}
-
-void MultiphasePoromechanicsSolver::resetStateToBeginningOfStep( DomainPartition & domain )
-=======
 void MultiphasePoromechanicsSolver::setupCoupling( DomainPartition const & GEOSX_UNUSED_PARAM( domain ),
                                                    DofManager & dofManager ) const
->>>>>>> 14e30d15
 {
   dofManager.addCoupling( keys::TotalDisplacement,
                           CompositionalMultiphaseBase::viewKeyStruct::elemDofFieldString(),
@@ -172,13 +79,7 @@
 {
   GEOSX_MARK_FUNCTION;
 
-<<<<<<< HEAD
-  GEOSX_UNUSED_VAR( time_n );
-
   forDiscretizationOnMeshTargets( domain.getMeshBodies(), [&] ( string const &,
-=======
-  forMeshTargets( domain.getMeshBodies(), [&] ( string const &,
->>>>>>> 14e30d15
                                                 MeshLevel & mesh,
                                                 arrayView1d< string const > const & regionNames )
   {
@@ -265,7 +166,7 @@
 
   DomainPartition & domain = this->getGroupByPath< DomainPartition >( "/Problem/domain" );
 
-  forMeshTargets( domain.getMeshBodies(), [&] ( string const &,
+  forDiscretizationOnMeshTargets( domain.getMeshBodies(), [&] ( string const &,
                                                 MeshLevel & mesh,
                                                 arrayView1d< string const > const & regionNames )
   {
