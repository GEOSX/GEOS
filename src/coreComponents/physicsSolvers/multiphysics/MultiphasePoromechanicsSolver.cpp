--- conflicted
+++ resolved
@@ -128,77 +128,36 @@
 
     string const flowDofKey = dofManager.getKey( CompositionalMultiphaseBase::viewKeyStruct::elemDofFieldString() );
 
-<<<<<<< HEAD
-    localIndex const numComponents = flowSolver()->numFluidComponents();
-    localIndex const numPhases = flowSolver()->numFluidPhases();
-
-    real64 const gravityVectorData[3] = LVARRAY_TENSOROPS_INIT_LOCAL_3( gravityVector() );
-
     if( m_isThermal )
     {
-      thermalPoromechanicsKernels::ThermalMultiphasePoromechanicsKernelFactory
-      kernelFactory( displacementDofNumber,
-                     flowDofKey,
-                     dofManager.rankOffset(),
-                     numComponents,
-                     numPhases,
-                     localMatrix,
-                     localRhs,
-                     gravityVectorData,
-                     FlowSolverBase::viewKeyStruct::fluidNamesString() );
-
-      // Cell-based contributions
-      solidMechanicsSolver()->getMaxForce() =
-        finiteElement::
-          regionBasedKernelApplication< parallelDevicePolicy< 32 >,
-                                        constitutive::PorousSolidBase,
-                                        CellElementSubRegion >( mesh,
-                                                                regionNames,
-                                                                solidMechanicsSolver()->getDiscretizationName(),
-                                                                viewKeyStruct::porousMaterialNamesString(),
-                                                                kernelFactory );
+      poromechanicsMaxForce =
+        assemblyLaunch< constitutive::PorousSolidBase,
+                        thermalPoromechanicsKernels::ThermalMultiphasePoromechanicsKernelFactory >( mesh,
+                                                                                                    dofManager,
+                                                                                                    regionNames,
+                                                                                                    viewKeyStruct::porousMaterialNamesString(),
+                                                                                                    localMatrix,
+                                                                                                    localRhs,
+                                                                                                    flowDofKey,
+                                                                                                    flowSolver()->numFluidComponents(),
+                                                                                                    flowSolver()->numFluidPhases(),
+                                                                                                    FlowSolverBase::viewKeyStruct::fluidNamesString() );
     }
     else
     {
-      poromechanicsKernels::MultiphasePoromechanicsKernelFactory
-      kernelFactory( displacementDofNumber,
-                     flowDofKey,
-                     dofManager.rankOffset(),
-                     numComponents,
-                     numPhases,
-                     localMatrix,
-                     localRhs,
-                     gravityVectorData,
-                     FlowSolverBase::viewKeyStruct::fluidNamesString() );
-
-      // Cell-based contributions
-      solidMechanicsSolver()->getMaxForce() =
-        finiteElement::
-          regionBasedKernelApplication< parallelDevicePolicy< 32 >,
-                                        constitutive::PorousSolidBase,
-                                        CellElementSubRegion >( mesh,
-                                                                regionNames,
-                                                                solidMechanicsSolver()->getDiscretizationName(),
-                                                                viewKeyStruct::porousMaterialNamesString(),
-                                                                kernelFactory );
-    }
-=======
-    poromechanicsMaxForce =
-      assemblyLaunch< constitutive::PorousSolidBase,
-                      poromechanicsKernels::MultiphaseKernelFactory >( mesh,
-                                                                       dofManager,
-                                                                       regionNames,
-                                                                       viewKeyStruct::porousMaterialNamesString(),
-                                                                       localMatrix,
-                                                                       localRhs,
-                                                                       flowDofKey,
-                                                                       flowSolver()->numFluidComponents(),
-                                                                       flowSolver()->numFluidPhases(),
-                                                                       FlowSolverBase::viewKeyStruct::fluidNamesString() );
-
-  } );
->>>>>>> 9d7cd0d8
-
+      poromechanicsMaxForce =
+        assemblyLaunch< constitutive::PorousSolidBase,
+                        poromechanicsKernels::MultiphasePoromechanicsKernelFactory >( mesh,
+                                                                                      dofManager,
+                                                                                      regionNames,
+                                                                                      viewKeyStruct::porousMaterialNamesString(),
+                                                                                      localMatrix,
+                                                                                      localRhs,
+                                                                                      flowDofKey,
+                                                                                      flowSolver()->numFluidComponents(),
+                                                                                      flowSolver()->numFluidPhases(),
+                                                                                      FlowSolverBase::viewKeyStruct::fluidNamesString() );
+    }
   } );
 
   // step 2: apply mechanics solver on its target regions not included in the poromechanics solver target regions
