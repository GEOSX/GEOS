--- conflicted
+++ resolved
@@ -58,17 +58,15 @@
     setInputFlag( InputFlags::OPTIONAL ).
     setDescription( "Constant multiplier of stabilization strength." );
 
-<<<<<<< HEAD
-  this->registerWrapper( viewKeyStruct::isThermalString(), &m_isThermal ).
+  registerWrapper( viewKeyStruct::isThermalString(), &m_isThermal ).
     setApplyDefaultValue( 0 ).
     setInputFlag( InputFlags::OPTIONAL ).
     setDescription( "Flag indicating whether the problem is thermal or not." );
-=======
+
   registerWrapper( viewKeyStruct::performStressInitializationString(), &m_performStressInitialization ).
     setApplyDefaultValue( false ).
     setInputFlag( InputFlags::FALSE ).
     setDescription( "Flag to indicate that the solver is going to perform stress initialization" );
->>>>>>> ec8d4488
 
   m_linearSolverParameters.get().mgr.strategy = LinearSolverParameters::MGR::StrategyType::multiphasePoromechanics;
   m_linearSolverParameters.get().mgr.separateComponents = true;
