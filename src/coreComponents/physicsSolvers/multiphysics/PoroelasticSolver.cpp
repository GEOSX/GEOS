/*
 * ------------------------------------------------------------------------------------------------------------
 * SPDX-License-Identifier: LGPL-2.1-only
 *
 * Copyright (c) 2018-2020 Lawrence Livermore National Security LLC
 * Copyright (c) 2018-2020 The Board of Trustees of the Leland Stanford Junior University
 * Copyright (c) 2018-2020 Total, S.A
 * Copyright (c) 2019-     GEOSX Contributors
 * All rights reserved
 *
 * See top level LICENSE, COPYRIGHT, CONTRIBUTORS, NOTICE, and ACKNOWLEDGEMENTS files for details.
 * ------------------------------------------------------------------------------------------------------------
 */

/**
 * @file PoroelasticSolver.cpp
 *
 */


#include "PoroelasticSolver.hpp"

#include "../solidMechanics/SolidMechanicsPoroElasticKernel.hpp"
#include "common/DataLayouts.hpp"
#include "constitutive/ConstitutiveManager.hpp"
#include "constitutive/solid/PoroElastic.hpp"
#include "constitutive/fluid/SingleFluidBase.hpp"
#include "managers/NumericalMethodsManager.hpp"
#include "finiteElement/Kinematics.h"
#include "linearAlgebra/solvers/BlockPreconditioner.hpp"
#include "linearAlgebra/solvers/SeparateComponentPreconditioner.hpp"
#include "managers/DomainPartition.hpp"
#include "managers/GeosxState.hpp"
#include "managers/ProblemManager.hpp"
#include "mesh/MeshForLoopInterface.hpp"
#include "meshUtilities/ComputationalGeometry.hpp"
#include "physicsSolvers/fluidFlow/SinglePhaseBase.hpp"
#include "physicsSolvers/solidMechanics/SolidMechanicsLagrangianFEM.hpp"
#include "rajaInterface/GEOS_RAJA_Interface.hpp"

#include "SinglePhasePoroelasticKernel.hpp"



namespace geosx
{

using namespace dataRepository;
using namespace constitutive;

PoroelasticSolver::PoroelasticSolver( const string & name,
                                      Group * const parent ):
  SolverBase( name, parent ),
  m_solidSolverName(),
  m_flowSolverName(),
  m_couplingTypeOption( CouplingTypeOption::FIM )

{
  registerWrapper( viewKeyStruct::solidSolverNameString(), &m_solidSolverName ).
    setInputFlag( InputFlags::REQUIRED ).
    setDescription( "Name of the solid mechanics solver to use in the poroelastic solver" );

  registerWrapper( viewKeyStruct::fluidSolverNameString(), &m_flowSolverName ).
    setInputFlag( InputFlags::REQUIRED ).
    setDescription( "Name of the fluid mechanics solver to use in the poroelastic solver" );

  registerWrapper( viewKeyStruct::couplingTypeOptionStringString(), &m_couplingTypeOption ).
    setInputFlag( InputFlags::REQUIRED ).
    setDescription( "Coupling method. Valid options:\n* " + EnumStrings< CouplingTypeOption >::concat( "\n* " ) );

  m_linearSolverParameters.get().mgr.strategy = "Poroelastic";
  m_linearSolverParameters.get().mgr.separateComponents = true;
  m_linearSolverParameters.get().mgr.displacementFieldName = keys::TotalDisplacement;
  m_linearSolverParameters.get().dofsPerNode = 3;
}

void PoroelasticSolver::registerDataOnMesh( Group & meshBodies )
{
  meshBodies.forSubGroups< MeshBody >( [&] ( MeshBody & meshBody )
  {
    ElementRegionManager & elemManager = meshBody.getMeshLevel( 0 ).getElemManager();

    elemManager.forElementSubRegions< CellElementSubRegion, FaceElementSubRegion >( [&]( ElementSubRegionBase & elementSubRegion )
    {
      elementSubRegion.registerWrapper< array1d< real64 > >( viewKeyStruct::totalMeanStressString() ).
        setDescription( "Total Mean Stress" );
      elementSubRegion.registerWrapper< array1d< real64 > >( viewKeyStruct::oldTotalMeanStressString() ).
        setDescription( "Total Mean Stress" );
    } );
  } );
}

void PoroelasticSolver::setupDofs( DomainPartition const & domain,
                                   DofManager & dofManager ) const
{
  GEOSX_MARK_FUNCTION;
  m_solidSolver->setupDofs( domain, dofManager );
  m_flowSolver->setupDofs( domain, dofManager );

  dofManager.addCoupling( keys::TotalDisplacement,
                          FlowSolverBase::viewKeyStruct::pressureString(),
                          DofManager::Connector::Elem );
}

void PoroelasticSolver::setupSystem( DomainPartition & domain,
                                     DofManager & dofManager,
                                     CRSMatrix< real64, globalIndex > & localMatrix,
                                     array1d< real64 > & localRhs,
                                     array1d< real64 > & localSolution,
                                     bool const setSparsity )
{
  if( m_precond )
  {
    m_precond->clear();
  }

  // setup monolithic coupled system
  SolverBase::setupSystem( domain, dofManager, localMatrix, localRhs, localSolution, setSparsity );

  if( !m_precond && m_linearSolverParameters.get().solverType != LinearSolverParameters::SolverType::direct )
  {
    createPreconditioner();
  }
}

void PoroelasticSolver::implicitStepSetup( real64 const & time_n,
                                           real64 const & dt,
                                           DomainPartition & domain )
{
  m_flowSolver->implicitStepSetup( time_n, dt, domain );
  m_solidSolver->implicitStepSetup( time_n, dt, domain );

  if( m_couplingTypeOption == CouplingTypeOption::SIM_FixedStress )
  {
    MeshLevel & mesh = domain.getMeshBody( 0 ).getMeshLevel( 0 );

    forTargetSubRegions( mesh, [&] ( localIndex const, ElementSubRegionBase & subRegion )
    {
      arrayView1d< real64 const > const & totalMeanStress =
        subRegion.getReference< array1d< real64 > >( viewKeyStruct::totalMeanStressString() );
      arrayView1d< real64 > const & oldTotalMeanStress =
        subRegion.getReference< array1d< real64 > >( viewKeyStruct::oldTotalMeanStressString() );

      forAll< parallelDevicePolicy<> >( subRegion.size(), [=] GEOSX_HOST_DEVICE ( localIndex const ei )
      {
        oldTotalMeanStress[ei] = totalMeanStress[ei];
      } );
    } );
  }
}

void PoroelasticSolver::implicitStepComplete( real64 const & time_n,
                                              real64 const & dt,
                                              DomainPartition & domain )
{
  m_solidSolver->implicitStepComplete( time_n, dt, domain );
  m_flowSolver->implicitStepComplete( time_n, dt, domain );
}

void PoroelasticSolver::postProcessInput()
{
  SolverBase::postProcessInput();

  m_flowSolver = &this->getParent().getGroup< SinglePhaseBase >( m_flowSolverName );
  m_solidSolver = &this->getParent().getGroup< SolidMechanicsLagrangianFEM >( m_solidSolverName );

  m_solidSolver->setEffectiveStress( 1 );

  if( m_couplingTypeOption == CouplingTypeOption::SIM_FixedStress )
  {
    // For this coupled solver the minimum number of Newton Iter should be 0 for both flow and solid solver,
    // otherwise it will never converge.
    m_flowSolver->getNonlinearSolverParameters().m_minIterNewton = 0;
    m_solidSolver->getNonlinearSolverParameters().m_minIterNewton = 0;
  }
}

void PoroelasticSolver::initializePostInitialConditionsPreSubGroups()
{
  if( m_couplingTypeOption == CouplingTypeOption::SIM_FixedStress )
  {
    m_flowSolver->setPoroElasticCoupling();
    // Calculate initial total mean stress
    updateDeformationForCoupling( getGlobalState().getProblemManager().getDomainPartition() );
  }
}

PoroelasticSolver::~PoroelasticSolver()
{
  // TODO Auto-generated destructor stub
}

void PoroelasticSolver::resetStateToBeginningOfStep( DomainPartition & domain )
{
  m_flowSolver->resetStateToBeginningOfStep( domain );
  m_solidSolver->resetStateToBeginningOfStep( domain );

  MeshLevel & mesh = domain.getMeshBody( 0 ).getMeshLevel( 0 );

  forTargetSubRegions( mesh, [&] ( localIndex const, ElementSubRegionBase & subRegion )
  {
    arrayView1d< real64 const > const & oldTotalMeanStress =
      subRegion.getReference< array1d< real64 > >( viewKeyStruct::oldTotalMeanStressString() );
    arrayView1d< real64 > const & totalMeanStress =
      subRegion.getReference< array1d< real64 > >( viewKeyStruct::totalMeanStressString() );

    forAll< parallelDevicePolicy<> >( subRegion.size(), [=] GEOSX_HOST_DEVICE ( localIndex const ei )
    {
      totalMeanStress[ei] = oldTotalMeanStress[ei];
    } );
  } );
}

real64 PoroelasticSolver::solverStep( real64 const & time_n,
                                      real64 const & dt,
                                      int const cycleNumber,
                                      DomainPartition & domain )
{
  real64 dt_return = dt;
  if( m_couplingTypeOption == CouplingTypeOption::SIM_FixedStress )
  {
    dt_return = splitOperatorStep( time_n, dt, cycleNumber, domain );
  }
  else if( m_couplingTypeOption == CouplingTypeOption::FIM )
  {
    setupSystem( domain,
                 m_dofManager,
                 m_localMatrix,
                 m_localRhs,
                 m_localSolution );

    implicitStepSetup( time_n, dt, domain );

    dt_return = nonlinearImplicitStep( time_n, dt, cycleNumber, domain );

    implicitStepComplete( time_n, dt_return, domain );
  }
  return dt_return;
}

void PoroelasticSolver::updateDeformationForCoupling( DomainPartition & domain )
{

  MeshLevel & mesh = domain.getMeshBody( 0 ).getMeshLevel( 0 );
  NodeManager & nodeManager = mesh.getNodeManager();

  arrayView2d< real64 const, nodes::REFERENCE_POSITION_USD > const & X = nodeManager.referencePosition();
  arrayView2d< real64 const, nodes::TOTAL_DISPLACEMENT_USD > const & u = nodeManager.totalDisplacement();

  forTargetSubRegionsComplete< CellElementSubRegion >( mesh, [&]( localIndex const,
                                                                  localIndex const,
                                                                  localIndex const,
                                                                  ElementRegionBase & elemRegion,
                                                                  CellElementSubRegion & elementSubRegion )
  {
    string const & solidName = m_solidSolver->solidMaterialNames()[m_solidSolver->targetRegionIndex( elemRegion.getName() )];
    SolidBase const & solid = getConstitutiveModel< SolidBase >( elementSubRegion, solidName );

    arrayView2d< localIndex const, cells::NODE_MAP_USD > const & elemsToNodes = elementSubRegion.nodeList();

    arrayView1d< real64 > const &
    totalMeanStress = elementSubRegion.getReference< array1d< real64 > >( viewKeyStruct::totalMeanStressString() );

    arrayView1d< real64 > const &
    oldTotalMeanStress = elementSubRegion.getReference< array1d< real64 > >( viewKeyStruct::oldTotalMeanStressString() );

    arrayView1d< real64 const > const &
    pres = elementSubRegion.getReference< array1d< real64 > >( FlowSolverBase::viewKeyStruct::pressureString() );

    arrayView1d< real64 const > const &
    dPres = elementSubRegion.getReference< array1d< real64 > >( FlowSolverBase::viewKeyStruct::deltaPressureString() );

    arrayView1d< real64 > const &
    poro = elementSubRegion.getReference< array1d< real64 > >( SinglePhaseBase::viewKeyStruct::porosityString() );

    arrayView1d< real64 const > const &
    poroOld = elementSubRegion.getReference< array1d< real64 > >( SinglePhaseBase::viewKeyStruct::porosityOldString() );

    arrayView1d< real64 const > const &
    volume = elementSubRegion.getReference< array1d< real64 > >( CellBlock::viewKeyStruct::elementVolumeString() );

    arrayView1d< real64 > const &
    dVol = elementSubRegion.getReference< array1d< real64 > >( SinglePhaseBase::viewKeyStruct::deltaVolumeString() );

    arrayView1d< real64 const > const & bulkModulus = solid.getReference< array1d< real64 > >( ElasticIsotropic::viewKeyStruct::bulkModulusString() );

    real64 const biotCoefficient = solid.getReference< real64 >( "BiotCoefficient" );

    arrayView3d< real64 const, solid::STRESS_USD > const & stress = solid.getStress();


    localIndex const numNodesPerElement = elemsToNodes.size( 1 );
    finiteElement::FiniteElementBase const &
    fe = elementSubRegion.getReference< finiteElement::FiniteElementBase >( m_solidSolver->getDiscretizationName() );
    localIndex const numQuadraturePoints = fe.getNumQuadraturePoints();

    forAll< parallelDevicePolicy< 32 > >( elementSubRegion.size(), [=] GEOSX_HOST_DEVICE ( localIndex const ei )
    {
      real64 effectiveMeanStress = 0.0;
      for( localIndex q=0; q<numQuadraturePoints; ++q )
      {
        effectiveMeanStress += ( stress( ei, q, 0 ) + stress( ei, q, 1 ) + stress( ei, q, 2 ) );
      }
      effectiveMeanStress /= ( 3 * numQuadraturePoints );

      totalMeanStress[ei] = effectiveMeanStress - biotCoefficient * (pres[ei] + dPres[ei]);

      poro[ei] = poroOld[ei] + (biotCoefficient - poroOld[ei]) / bulkModulus[ei]
                 * (totalMeanStress[ei] - oldTotalMeanStress[ei] + dPres[ei]);

      // update element volume
      real64 Xlocal[ElementRegionManager::maxNumNodesPerElem][3];
      for( localIndex a = 0; a < numNodesPerElement; ++a )
      {
        LvArray::tensorOps::copy< 3 >( Xlocal[a], X[elemsToNodes[ei][a]] );
        LvArray::tensorOps::add< 3 >( Xlocal[a], u[elemsToNodes[ei][a]] );
      }

      dVol[ei] = computationalGeometry::HexVolume( Xlocal ) - volume[ei];
    } );
  } );
}

void PoroelasticSolver::assembleSystem( real64 const time_n,
                                        real64 const dt,
                                        DomainPartition & domain,
                                        DofManager const & dofManager,
                                        CRSMatrixView< real64, globalIndex const > const & localMatrix,
                                        arrayView1d< real64 > const & localRhs )
{

<<<<<<< HEAD
  GEOSX_MARK_FUNCTION;
  MeshLevel & mesh = *(domain.getMeshBodies()->getGroup< MeshBody >( 0 )->getMeshLevel( 0 ));

  NodeManager const & nodeManager = *(mesh.getNodeManager());

  string const dofKey = dofManager.getKey( dataRepository::keys::TotalDisplacement );
  arrayView1d< globalIndex const > const & dispDofNumber = nodeManager.getReference< globalIndex_array >( dofKey );

  string const pDofKey = dofManager.getKey( FlowSolverBase::viewKeyStruct::pressureString );
=======
  // assemble J_SS
  m_solidSolver->assembleSystem( time_n, dt,
                                 domain,
                                 dofManager,
                                 localMatrix,
                                 localRhs );
>>>>>>> 31787b73

  m_solidSolver->resetStressToBeginningOfStep( domain );

  real64 const gravityVectorData[3] = LVARRAY_TENSOROPS_INIT_LOCAL_3( gravityVector() );

  // Cell-based contributions (except pressure-dependent terms in the accumulation term of the mass balance equation)
  m_solidSolver->getMaxForce() =
      finiteElement::
      regionBasedKernelApplication< parallelDevicePolicy< 32 >,
                                    constitutive::PoroElasticBase,
                                    CellElementSubRegion,
                                    PoroelasticKernels::SinglePhase >( mesh,
                                                                       targetRegionNames(),
                                                                       this->getDiscretizationName(),
                                                                       m_solidSolver->solidMaterialNames(),
                                                                       dispDofNumber,
                                                                       pDofKey,
                                                                       dofManager.rankOffset(),
                                                                       localMatrix,
                                                                       localRhs,
                                                                       gravityVectorData,
                                                                       m_flowSolver->fluidModelNames() ) ;

  // Face-based contributions (including pressure-dependent terms in the accumulation term of the mass balance equation)
  m_flowSolver->assembleSystem( time_n, dt,
                                domain,
                                dofManager,
                                localMatrix,
                                localRhs );

}

<<<<<<< HEAD

=======
void PoroelasticSolver::assembleCouplingTerms( DomainPartition const & domain,
                                               DofManager const & dofManager,
                                               CRSMatrixView< real64, globalIndex const > const & localMatrix,
                                               arrayView1d< real64 > const & localRhs )
{
  GEOSX_MARK_FUNCTION;

  MeshLevel const & mesh = domain.getMeshBody( 0 ).getMeshLevel( 0 );
  NodeManager const & nodeManager = mesh.getNodeManager();

  string const uDofKey = dofManager.getKey( keys::TotalDisplacement );
  arrayView1d< globalIndex const > const & uDofNumber = nodeManager.getReference< globalIndex_array >( uDofKey );

  arrayView2d< real64 const, nodes::INCR_DISPLACEMENT_USD > const & incr_disp = nodeManager.incrementalDisplacement();

  globalIndex const rankOffset = dofManager.rankOffset();
  string const pDofKey = dofManager.getKey( FlowSolverBase::viewKeyStruct::pressureString() );

  // begin subregion loop
  forTargetSubRegionsComplete< CellElementSubRegion >( mesh, [&]( localIndex const,
                                                                  localIndex const,
                                                                  localIndex const,
                                                                  ElementRegionBase const & region,
                                                                  CellElementSubRegion const & elementSubRegion )
  {
    string const & fluidName = m_flowSolver->fluidModelNames()[m_flowSolver->targetRegionIndex( region.getName() )];
    SingleFluidBase const & fluid = getConstitutiveModel< SingleFluidBase >( elementSubRegion, fluidName );

    string const & solidName = m_solidSolver->solidMaterialNames()[m_solidSolver->targetRegionIndex( region.getName() )];
    SolidBase const & solid = getConstitutiveModel< SolidBase >( elementSubRegion, solidName );

    arrayView4d< real64 const > const & dNdX = elementSubRegion.dNdX();

    arrayView2d< real64 const > const & detJ = elementSubRegion.detJ();

    arrayView1d< globalIndex const > const & pDofNumber = elementSubRegion.getReference< globalIndex_array >( pDofKey );

    arrayView2d< localIndex const, cells::NODE_MAP_USD > const & elemsToNodes = elementSubRegion.nodeList();
    localIndex const numNodesPerElement = elemsToNodes.size( 1 );

    finiteElement::FiniteElementBase const &
    fe = elementSubRegion.getReference< finiteElement::FiniteElementBase >( m_solidSolver->getDiscretizationName() );
    localIndex const numQuadraturePoints = fe.getNumQuadraturePoints();

    real64 const biotCoefficient = solid.getReference< real64 >( "BiotCoefficient" );

    arrayView2d< real64 const > const & density = fluid.density();

    int dim = 3;
    localIndex constexpr maxNumUDof = 24;   // TODO: assuming linear HEX at most for the moment
    localIndex constexpr maxNumPDof = 1;   // TODO: assuming piecewise constant (P0) only for the moment
    localIndex const nUDof = dim * numNodesPerElement;
    localIndex const nPDof = m_flowSolver->numDofPerCell();
    GEOSX_ERROR_IF_GT( nPDof, maxNumPDof );

    forAll< parallelDevicePolicy< 32 > >( elementSubRegion.size(), [=] GEOSX_HOST_DEVICE ( localIndex const k )
    {
      stackArray2d< real64, maxNumUDof * maxNumPDof > dRsdP( nUDof, nPDof );
      stackArray2d< real64, maxNumUDof * maxNumPDof > dRfdU( nPDof, nUDof );
      stackArray1d< real64, maxNumPDof > Rf( nPDof );

      for( integer q = 0; q < numQuadraturePoints; ++q )
      {
        const real64 detJq = detJ[k][q];

        for( integer a = 0; a < numNodesPerElement; ++a )
        {

          dRsdP( a * dim + 0, 0 ) += biotCoefficient * dNdX[k][q][a][0] * detJq;
          dRsdP( a * dim + 1, 0 ) += biotCoefficient * dNdX[k][q][a][1] * detJq;
          dRsdP( a * dim + 2, 0 ) += biotCoefficient * dNdX[k][q][a][2] * detJq;
          dRfdU( 0, a * dim + 0 ) += density[k][0] * biotCoefficient * dNdX[k][q][a][0] * detJq;
          dRfdU( 0, a * dim + 1 ) += density[k][0] * biotCoefficient * dNdX[k][q][a][1] * detJq;
          dRfdU( 0, a * dim + 2 ) += density[k][0] * biotCoefficient * dNdX[k][q][a][2] * detJq;

          localIndex localNodeIndex = elemsToNodes[k][a];

          real64 Rf_tmp = dNdX[k][q][a][0] * incr_disp[localNodeIndex][0]
                          + dNdX[k][q][a][1] * incr_disp[localNodeIndex][1]
                          + dNdX[k][q][a][2] * incr_disp[localNodeIndex][2];
          Rf_tmp *= density[k][0] * biotCoefficient * detJq;
          Rf[0] += Rf_tmp;
        }
      }

      stackArray1d< globalIndex, maxNumUDof > elementULocalDofIndex( nUDof );
      stackArray1d< globalIndex, maxNumPDof > elementPLocalDofIndex( nPDof );

      // Get dof local to global mapping
      for( localIndex a = 0; a < numNodesPerElement; ++a )
      {
        for( int i = 0; i < dim; ++i )
        {
          elementULocalDofIndex[a * dim + i] = uDofNumber[elemsToNodes[k][a]] + i;
        }
      }
      for( localIndex i = 0; i < nPDof; ++i )
      {
        elementPLocalDofIndex[i] = pDofNumber[k] + i;
      }

      for( localIndex i = 0; i < nUDof; ++i )
      {
        localIndex const dof = LvArray::integerConversion< localIndex >( elementULocalDofIndex[ i ] - rankOffset );
        if( dof < 0 || dof >= localMatrix.numRows() )
          continue;
        localMatrix.addToRowBinarySearchUnsorted< parallelDeviceAtomic >( dof,
                                                                          elementPLocalDofIndex.data(),
                                                                          dRsdP[i].dataIfContiguous(),
                                                                          nPDof );
      }
      for( localIndex i = 0; i < nPDof; ++i )
      {
        localIndex const dof = LvArray::integerConversion< localIndex >( elementPLocalDofIndex[ i ] - rankOffset );
        if( dof < 0 || dof >= localMatrix.numRows() )
          continue;
        localMatrix.addToRowBinarySearchUnsorted< parallelDeviceAtomic >( dof,
                                                                          elementULocalDofIndex.data(),
                                                                          dRfdU[i].dataIfContiguous(),
                                                                          nUDof );

        RAJA::atomicAdd< parallelDeviceAtomic >( &localRhs[ dof ], Rf[i] );
      }
    } );
  } );
}
>>>>>>> 31787b73

void PoroelasticSolver::applyBoundaryConditions( real64 const time_n,
                                                 real64 const dt,
                                                 DomainPartition & domain,
                                                 DofManager const & dofManager,
                                                 CRSMatrixView< real64, globalIndex const > const & localMatrix,
                                                 arrayView1d< real64 > const & localRhs )
{
  m_solidSolver->applyBoundaryConditions( time_n, dt,
                                          domain,
                                          dofManager,
                                          localMatrix,
                                          localRhs );

  m_flowSolver->applyBoundaryConditions( time_n, dt,
                                         domain,
                                         dofManager,
                                         localMatrix,
                                         localRhs );
}

real64 PoroelasticSolver::calculateResidualNorm( DomainPartition const & domain,
                                                 DofManager const & dofManager,
                                                 arrayView1d< real64 const > const & localRhs )
{
  // compute norm of momentum balance residual equations
  real64 const momementumResidualNorm = m_solidSolver->calculateResidualNorm( domain, dofManager, localRhs );

  // compute norm of mass balance residual equations
  real64 const massResidualNorm = m_flowSolver->calculateResidualNorm( domain, dofManager, localRhs );

  if( getLogLevel() >= 1 && logger::internal::rank==0 )
  {
    char output[200] = {0};
    sprintf( output, "    ( Rsolid, Rfluid ) = ( %4.2e, %4.2e )", momementumResidualNorm, massResidualNorm );
    std::cout << output << std::endl;
  }

  return sqrt( momementumResidualNorm * momementumResidualNorm + massResidualNorm * massResidualNorm );
}

void PoroelasticSolver::createPreconditioner()
{
  if( m_linearSolverParameters.get().preconditionerType == LinearSolverParameters::PreconditionerType::block )
  {
    auto precond = std::make_unique< BlockPreconditioner< LAInterface > >( BlockShapeOption::UpperTriangular,
                                                                           SchurComplementOption::RowsumDiagonalProbing,
                                                                           BlockScalingOption::FrobeniusNorm );

    auto mechPrecond = LAInterface::createPreconditioner( m_solidSolver->getLinearSolverParameters() );
    precond->setupBlock( 0,
                         { { keys::TotalDisplacement, 0, 3 } },
                         std::make_unique< SeparateComponentPreconditioner< LAInterface > >( 3, std::move( mechPrecond ) ) );

    auto flowPrecond = LAInterface::createPreconditioner( m_flowSolver->getLinearSolverParameters() );
    precond->setupBlock( 1,
                         { { SinglePhaseBase::viewKeyStruct::pressureString(), 0, 1 } },
                         std::move( flowPrecond ) );

    m_precond = std::move( precond );
  }
  else
  {
    //TODO: Revisit this part such that is coherent across physics solver
    //m_precond = LAInterface::createPreconditioner( m_linearSolverParameters.get() );
  }
}

void PoroelasticSolver::solveSystem( DofManager const & dofManager,
                                     ParallelMatrix & matrix,
                                     ParallelVector & rhs,
                                     ParallelVector & solution )
{
  solution.zero();
  SolverBase::solveSystem( dofManager, matrix, rhs, solution );
}

void PoroelasticSolver::applySystemSolution( DofManager const & dofManager,
                                             arrayView1d< real64 const > const & localSolution,
                                             real64 const scalingFactor,
                                             DomainPartition & domain )
{
  // update displacement field
  m_solidSolver->applySystemSolution( dofManager, localSolution, scalingFactor, domain );
  // update pressure field
  m_flowSolver->applySystemSolution( dofManager, localSolution, -scalingFactor, domain );
}

real64 PoroelasticSolver::splitOperatorStep( real64 const & time_n,
                                             real64 const & dt,
                                             integer const cycleNumber,
                                             DomainPartition & domain )
{
  real64 dtReturn = dt;
  real64 dtReturnTemporary;

  m_flowSolver->setupSystem( domain,
                             m_flowSolver->getDofManager(),
                             m_flowSolver->getLocalMatrix(),
                             m_flowSolver->getLocalRhs(),
                             m_flowSolver->getLocalSolution() );

  m_solidSolver->setupSystem( domain,
                              m_solidSolver->getDofManager(),
                              m_solidSolver->getLocalMatrix(),
                              m_solidSolver->getLocalRhs(),
                              m_solidSolver->getLocalSolution() );

  implicitStepSetup( time_n, dt, domain );

  int iter = 0;
  while( iter < m_nonlinearSolverParameters.m_maxIterNewton )
  {
    if( iter == 0 )
    {
      // reset the states of all child solvers if any of them has been reset
      resetStateToBeginningOfStep( domain );
    }

    GEOSX_LOG_LEVEL_RANK_0( 1, "\tIteration: " << iter+1  << ", FlowSolver: " );

    dtReturnTemporary = m_flowSolver->nonlinearImplicitStep( time_n, dtReturn, cycleNumber, domain );

    if( dtReturnTemporary < dtReturn )
    {
      iter = 0;
      dtReturn = dtReturnTemporary;
      continue;
    }

    if( m_flowSolver->getNonlinearSolverParameters().m_numNewtonIterations == 0 && iter > 0 )
    {
      GEOSX_LOG_LEVEL_RANK_0( 1, "***** The iterative coupling has converged in " << iter  << " iterations! *****\n" );
      break;
    }

    GEOSX_LOG_LEVEL_RANK_0( 1, "\tIteration: " << iter+1  << ", MechanicsSolver: " );

    //m_solidSolver->resetStressToBeginningOfStep( domain );
    dtReturnTemporary = m_solidSolver->nonlinearImplicitStep( time_n, dtReturn, cycleNumber, domain );

    if( dtReturnTemporary < dtReturn )
    {
      iter = 0;
      dtReturn = dtReturnTemporary;
      continue;
    }
    if( m_solidSolver->getNonlinearSolverParameters().m_numNewtonIterations > 0 )
    {
      updateDeformationForCoupling( domain );
    }
    ++iter;
  }

  implicitStepComplete( time_n, dt, domain );

  return dtReturn;
}


REGISTER_CATALOG_ENTRY( SolverBase, PoroelasticSolver, string const &, Group * const )

} /* namespace geosx */<|MERGE_RESOLUTION|>--- conflicted
+++ resolved
@@ -329,26 +329,17 @@
                                         arrayView1d< real64 > const & localRhs )
 {
 
-<<<<<<< HEAD
   GEOSX_MARK_FUNCTION;
-  MeshLevel & mesh = *(domain.getMeshBodies()->getGroup< MeshBody >( 0 )->getMeshLevel( 0 ));
-
-  NodeManager const & nodeManager = *(mesh.getNodeManager());
+  MeshLevel & mesh = domain.getMeshBodies().getGroup< MeshBody >( 0 ).getMeshLevel( 0 );
+
+  NodeManager const & nodeManager = mesh.getNodeManager();
 
   string const dofKey = dofManager.getKey( dataRepository::keys::TotalDisplacement );
   arrayView1d< globalIndex const > const & dispDofNumber = nodeManager.getReference< globalIndex_array >( dofKey );
 
-  string const pDofKey = dofManager.getKey( FlowSolverBase::viewKeyStruct::pressureString );
-=======
-  // assemble J_SS
-  m_solidSolver->assembleSystem( time_n, dt,
-                                 domain,
-                                 dofManager,
-                                 localMatrix,
-                                 localRhs );
->>>>>>> 31787b73
-
-  m_solidSolver->resetStressToBeginningOfStep( domain );
+  string const pDofKey = dofManager.getKey( FlowSolverBase::viewKeyStruct::pressureString() );
+
+//  m_solidSolver->resetStressToBeginningOfStep( domain );
 
   real64 const gravityVectorData[3] = LVARRAY_TENSOROPS_INIT_LOCAL_3( gravityVector() );
 
@@ -379,9 +370,6 @@
 
 }
 
-<<<<<<< HEAD
-
-=======
 void PoroelasticSolver::assembleCouplingTerms( DomainPartition const & domain,
                                                DofManager const & dofManager,
                                                CRSMatrixView< real64, globalIndex const > const & localMatrix,
@@ -508,7 +496,6 @@
     } );
   } );
 }
->>>>>>> 31787b73
 
 void PoroelasticSolver::applyBoundaryConditions( real64 const time_n,
                                                  real64 const dt,
