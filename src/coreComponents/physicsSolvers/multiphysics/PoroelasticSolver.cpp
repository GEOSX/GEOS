/*
 * ------------------------------------------------------------------------------------------------------------
 * SPDX-License-Identifier: LGPL-2.1-only
 *
 * Copyright (c) 2018-2019 Lawrence Livermore National Security LLC
 * Copyright (c) 2018-2019 The Board of Trustees of the Leland Stanford Junior University
 * Copyright (c) 2018-2019 Total, S.A
 * Copyright (c) 2019-     GEOSX Contributors
 * All right reserved
 *
 * See top level LICENSE, COPYRIGHT, CONTRIBUTORS, NOTICE, and ACKNOWLEDGEMENTS files for details.
 * ------------------------------------------------------------------------------------------------------------
 */

/**
 * @file PoroelasticSolver.cpp
 *
 */


#include "PoroelasticSolver.hpp"

#include "common/DataLayouts.hpp"
#include "constitutive/ConstitutiveManager.hpp"
#include "constitutive/solid/PoroElastic.hpp"
#include "constitutive/fluid/SingleFluidBase.hpp"
#include "managers/NumericalMethodsManager.hpp"
#include "finiteElement/Kinematics.h"
#include "linearAlgebra/solvers/BlockPreconditioner.hpp"
#include "linearAlgebra/solvers/SeparateComponentPreconditioner.hpp"
#include "managers/DomainPartition.hpp"
#include "mesh/MeshForLoopInterface.hpp"
#include "meshUtilities/ComputationalGeometry.hpp"
#include "physicsSolvers/fluidFlow/SinglePhaseBase.hpp"
#include "physicsSolvers/solidMechanics/SolidMechanicsLagrangianFEM.hpp"
#include "rajaInterface/GEOS_RAJA_Interface.hpp"

namespace geosx
{

using namespace dataRepository;
using namespace constitutive;

PoroelasticSolver::PoroelasticSolver( const std::string & name,
                                      Group * const parent ):
  SolverBase( name, parent ),
  m_solidSolverName(),
  m_flowSolverName(),
  m_couplingTypeOptionString(),
  m_couplingTypeOption()

{
  registerWrapper( viewKeyStruct::solidSolverNameString, &m_solidSolverName )->
    setInputFlag( InputFlags::REQUIRED )->
    setDescription( "Name of the solid mechanics solver to use in the poroelastic solver" );

  registerWrapper( viewKeyStruct::fluidSolverNameString, &m_flowSolverName )->
    setInputFlag( InputFlags::REQUIRED )->
    setDescription( "Name of the fluid mechanics solver to use in the poroelastic solver" );

  registerWrapper( viewKeyStruct::couplingTypeOptionStringString, &m_couplingTypeOptionString )->
    setInputFlag( InputFlags::REQUIRED )->
    setDescription( "Coupling option: (FIM, SIM_FixedStress)" );
}

void PoroelasticSolver::RegisterDataOnMesh( dataRepository::Group * const MeshBodies )
{
  for( auto & mesh : MeshBodies->GetSubGroups() )
  {
    ElementRegionManager * const elemManager = mesh.second->group_cast< MeshBody * >()->getMeshLevel( 0 )->getElemManager();

    elemManager->forElementSubRegions< CellElementSubRegion, FaceElementSubRegion >( [&]( ElementSubRegionBase & elementSubRegion )
    {
      elementSubRegion.registerWrapper< array1d< real64 > >( viewKeyStruct::totalMeanStressString )->
        setDescription( "Total Mean Stress" );
      elementSubRegion.registerWrapper< array1d< real64 > >( viewKeyStruct::oldTotalMeanStressString )->
        setDescription( "Total Mean Stress" );
    } );
  }
}

void PoroelasticSolver::SetupDofs( DomainPartition const & domain,
                                   DofManager & dofManager ) const
{
  GEOSX_MARK_FUNCTION;
  m_solidSolver->SetupDofs( domain, dofManager );
  m_flowSolver->SetupDofs( domain, dofManager );

  dofManager.addCoupling( keys::TotalDisplacement,
                          FlowSolverBase::viewKeyStruct::pressureString,
                          DofManager::Connector::Elem );
}

void PoroelasticSolver::SetupSystem( DomainPartition & domain,
                                     DofManager & dofManager,
                                     CRSMatrix< real64, globalIndex > & localMatrix,
                                     array1d< real64 > & localRhs,
                                     array1d< real64 > & localSolution )
{
  if( m_precond )
  {
    m_precond->clear();
  }

  // setup monolithic coupled system
  SolverBase::SetupSystem( domain, dofManager, localMatrix, localRhs, localSolution );

  if( !m_precond && m_linearSolverParameters.get().solverType != "direct" )
  {
    CreatePreconditioner();
  }
}

void PoroelasticSolver::ImplicitStepSetup( real64 const & time_n,
                                           real64 const & dt,
                                           DomainPartition & domain )
{
  m_flowSolver->ImplicitStepSetup( time_n, dt, domain );
  m_solidSolver->ImplicitStepSetup( time_n, dt, domain );

  if( m_couplingTypeOption == couplingTypeOption::SIM_FixedStress )
  {
    MeshLevel & mesh = *domain.getMeshBody( 0 )->getMeshLevel( 0 );

    forTargetSubRegions( mesh, [&] ( localIndex const, ElementSubRegionBase & subRegion )
    {
      arrayView1d< real64 const > const & totalMeanStress =
        subRegion.getReference< array1d< real64 > >( viewKeyStruct::totalMeanStressString );
      arrayView1d< real64 > const & oldTotalMeanStress =
        subRegion.getReference< array1d< real64 > >( viewKeyStruct::oldTotalMeanStressString );

      forAll< parallelDevicePolicy<> >( subRegion.size(), [=] GEOSX_HOST_DEVICE ( localIndex const ei )
      {
        oldTotalMeanStress[ei] = totalMeanStress[ei];
      } );
    } );
  }
}

void PoroelasticSolver::ImplicitStepComplete( real64 const & time_n,
                                              real64 const & dt,
                                              DomainPartition & domain )
{
  if( m_couplingTypeOption == couplingTypeOption::FIM )
  {
    m_solidSolver->updateStress( domain ); // TODO: to be moved in m_solidSolver->ImplicitStepComplete
  }
  m_solidSolver->ImplicitStepComplete( time_n, dt, domain );
  m_flowSolver->ImplicitStepComplete( time_n, dt, domain );
}

void PoroelasticSolver::PostProcessInput()
{
  SolverBase::PostProcessInput();

  m_flowSolver  = this->getParent()->GetGroup< SinglePhaseBase >( m_flowSolverName );
  m_solidSolver = this->getParent()->GetGroup< SolidMechanicsLagrangianFEM >( m_solidSolverName );

  GEOSX_ERROR_IF( m_flowSolver == nullptr, "Flow solver not found or invalid type: " << m_flowSolverName );
  GEOSX_ERROR_IF( m_solidSolver == nullptr, "Solid solver not found or invalid type: " << m_solidSolverName );

  string ctOption = this->getReference< string >( viewKeyStruct::couplingTypeOptionStringString );

  if( ctOption == "SIM_FixedStress" )
  {
    m_couplingTypeOption = couplingTypeOption::SIM_FixedStress;

    // For this coupled solver the minimum number of Newton Iter should be 0 for both flow and solid solver,
    // otherwise it will never converge.
    m_flowSolver->getNonlinearSolverParameters().m_minIterNewton = 0;
    m_solidSolver->getNonlinearSolverParameters().m_minIterNewton = 0;
  }
  else if( ctOption == "FIM" )
  {
    m_couplingTypeOption = couplingTypeOption::FIM;
  }
  else
  {
    GEOSX_ERROR( "invalid coupling type option: " + ctOption );
  }

}

void PoroelasticSolver::InitializePostInitialConditions_PreSubGroups( Group * const problemManager )
{
  if( m_couplingTypeOption == couplingTypeOption::SIM_FixedStress )
  {
    m_flowSolver->setPoroElasticCoupling();
    // Calculate initial total mean stress
    UpdateDeformationForCoupling( *problemManager->GetGroup< DomainPartition >( keys::domain ) );
  }
}

PoroelasticSolver::~PoroelasticSolver()
{
  // TODO Auto-generated destructor stub
}

void PoroelasticSolver::ResetStateToBeginningOfStep( DomainPartition & domain )
{
  m_flowSolver->ResetStateToBeginningOfStep( domain );
  m_solidSolver->ResetStateToBeginningOfStep( domain );

  MeshLevel & mesh = *domain.getMeshBody( 0 )->getMeshLevel( 0 );

  forTargetSubRegions( mesh, [&] ( localIndex const, ElementSubRegionBase & subRegion )
  {
    arrayView1d< real64 const > const & oldTotalMeanStress =
      subRegion.getReference< array1d< real64 > >( viewKeyStruct::oldTotalMeanStressString );
    arrayView1d< real64 > const & totalMeanStress =
      subRegion.getReference< array1d< real64 > >( viewKeyStruct::totalMeanStressString );

    forAll< parallelDevicePolicy<> >( subRegion.size(), [=] GEOSX_HOST_DEVICE ( localIndex const ei )
    {
      totalMeanStress[ei] = oldTotalMeanStress[ei];
    } );
  } );
}

real64 PoroelasticSolver::SolverStep( real64 const & time_n,
                                      real64 const & dt,
                                      int const cycleNumber,
                                      DomainPartition & domain )
{
  real64 dt_return = dt;
  if( m_couplingTypeOption == couplingTypeOption::SIM_FixedStress )
  {
    dt_return = SplitOperatorStep( time_n, dt, cycleNumber, domain );
  }
  else if( m_couplingTypeOption == couplingTypeOption::FIM )
  {
    SetupSystem( domain,
                 m_dofManager,
                 m_localMatrix,
                 m_localRhs,
                 m_localSolution );

    ImplicitStepSetup( time_n, dt, domain );

    dt_return = NonlinearImplicitStep( time_n, dt, cycleNumber, domain );

    ImplicitStepComplete( time_n, dt_return, domain );
  }
  return dt_return;
}

void PoroelasticSolver::UpdateDeformationForCoupling( DomainPartition & domain )
{

  MeshLevel & mesh = *domain.getMeshBody( 0 )->getMeshLevel( 0 );
  NodeManager & nodeManager = *mesh.getNodeManager();

  NumericalMethodsManager const & numericalMethodManager = domain.getNumericalMethodManager();

  FiniteElementDiscretizationManager const &
  feDiscretizationManager = numericalMethodManager.getFiniteElementDiscretizationManager();

  FiniteElementDiscretization const &
  feDiscretization = *feDiscretizationManager.GetGroup< FiniteElementDiscretization >( m_discretizationName );

  arrayView2d< real64 const, nodes::REFERENCE_POSITION_USD > const & X = nodeManager.referencePosition();
  arrayView2d< real64 const, nodes::TOTAL_DISPLACEMENT_USD > const & u = nodeManager.totalDisplacement();

  forTargetSubRegionsComplete< CellElementSubRegion >( mesh, [&]( localIndex const,
                                                                  localIndex const,
                                                                  localIndex const,
                                                                  ElementRegionBase & elemRegion,
                                                                  CellElementSubRegion & elementSubRegion )
  {
    string const & solidName = m_solidSolver->solidMaterialNames()[m_solidSolver->targetRegionIndex( elemRegion.getName() )];
    SolidBase const & solid = GetConstitutiveModel< SolidBase >( elementSubRegion, solidName );

    arrayView2d< localIndex const, cells::NODE_MAP_USD > const & elemsToNodes = elementSubRegion.nodeList();

    arrayView1d< real64 > const &
    totalMeanStress = elementSubRegion.getReference< array1d< real64 > >( viewKeyStruct::totalMeanStressString );

    arrayView1d< real64 > const &
    oldTotalMeanStress = elementSubRegion.getReference< array1d< real64 > >( viewKeyStruct::oldTotalMeanStressString );

    arrayView1d< real64 const > const &
    pres = elementSubRegion.getReference< array1d< real64 > >( FlowSolverBase::viewKeyStruct::pressureString );

    arrayView1d< real64 const > const &
    dPres = elementSubRegion.getReference< array1d< real64 > >( FlowSolverBase::viewKeyStruct::deltaPressureString );

    arrayView1d< real64 > const &
    poro = elementSubRegion.getReference< array1d< real64 > >( SinglePhaseBase::viewKeyStruct::porosityString );

    arrayView1d< real64 const > const &
    poroOld = elementSubRegion.getReference< array1d< real64 > >( SinglePhaseBase::viewKeyStruct::porosityOldString );

    arrayView1d< real64 const > const &
    volume = elementSubRegion.getReference< array1d< real64 > >( CellBlock::viewKeyStruct::elementVolumeString );

    arrayView1d< real64 > const &
    dVol = elementSubRegion.getReference< array1d< real64 > >( SinglePhaseBase::viewKeyStruct::deltaVolumeString );

    arrayView1d< real64 const > const & bulkModulus = solid.getReference< array1d< real64 > >( "BulkModulus" );

    real64 const biotCoefficient = solid.getReference< real64 >( "BiotCoefficient" );

    arrayView3d< real64 const, solid::STRESS_USD > const & stress = solid.getStress();


    localIndex const numNodesPerElement = elemsToNodes.size( 1 );
    localIndex const numQuadraturePoints = feDiscretization.m_finiteElement->n_quadrature_points();

    forAll< parallelDevicePolicy<> >( elementSubRegion.size(), [=] GEOSX_HOST_DEVICE ( localIndex const ei )
    {

      R1Tensor u_local[10];

      for( localIndex i = 0; i < numNodesPerElement; ++i )
      {
        localIndex const nodeIndex = elemsToNodes( ei, i );
        u_local[ i ] = u[ nodeIndex ];
      }

      real64 effectiveMeanStress = 0.0;
      for( localIndex q=0; q<numQuadraturePoints; ++q )
      {
        effectiveMeanStress += ( stress( ei, q, 0 ) + stress( ei, q, 1 ) + stress( ei, q, 2 ) );
      }
      effectiveMeanStress /= ( 3 * numQuadraturePoints );

      totalMeanStress[ei] = effectiveMeanStress - biotCoefficient * (pres[ei] + dPres[ei]);

      poro[ei] = poroOld[ei] + (biotCoefficient - poroOld[ei]) / bulkModulus[ei]
                 * (totalMeanStress[ei] - oldTotalMeanStress[ei] + dPres[ei]);

      // update element volume
      R1Tensor Xlocal[ElementRegionManager::maxNumNodesPerElem];
      for( localIndex a = 0; a < elemsToNodes.size( 1 ); ++a )
      {
        Xlocal[a] = X[elemsToNodes[ei][a]];
        Xlocal[a] += u[elemsToNodes[ei][a]];
      }

      dVol[ei] = computationalGeometry::HexVolume( Xlocal ) - volume[ei];
    } );
  } );
}

void PoroelasticSolver::AssembleSystem( real64 const time_n,
                                        real64 const dt,
                                        DomainPartition & domain,
                                        DofManager const & dofManager,
                                        CRSMatrixView< real64, globalIndex const > const & localMatrix,
                                        arrayView1d< real64 > const & localRhs )
{

  // assemble J_SS
  m_solidSolver->AssembleSystem( time_n, dt,
                                 domain,
                                 dofManager,
                                 localMatrix,
                                 localRhs );

  // assemble J_FF
  m_flowSolver->AssembleSystem( time_n, dt,
                                domain,
                                dofManager,
                                localMatrix,
                                localRhs );

  // assemble J_SF
  AssembleCouplingTerms( domain,
                         dofManager,
                         localMatrix,
                         localRhs );

}

void PoroelasticSolver::AssembleCouplingTerms( DomainPartition const & domain,
                                               DofManager const & dofManager,
                                               CRSMatrixView< real64, globalIndex const > const & localMatrix,
                                               arrayView1d< real64 > const & localRhs )
{
  GEOSX_MARK_FUNCTION;

  MeshLevel const & mesh = *domain.getMeshBody( 0 )->getMeshLevel( 0 );
  NodeManager const & nodeManager = *mesh.getNodeManager();

  NumericalMethodsManager const & numericalMethodManager = domain.getNumericalMethodManager();

  FiniteElementDiscretizationManager const &
  feDiscretizationManager = numericalMethodManager.getFiniteElementDiscretizationManager();

  string const uDofKey = dofManager.getKey( keys::TotalDisplacement );
  arrayView1d< globalIndex const > const & uDofNumber = nodeManager.getReference< globalIndex_array >( uDofKey );

  arrayView2d< real64 const, nodes::INCR_DISPLACEMENT_USD > const & incr_disp = nodeManager.incrementalDisplacement();

  globalIndex const rankOffset = dofManager.rankOffset();
  string const pDofKey = dofManager.getKey( FlowSolverBase::viewKeyStruct::pressureString );

  FiniteElementDiscretization const & feDiscretization =
    *feDiscretizationManager.GetGroup< FiniteElementDiscretization >( m_discretizationName );

  // begin subregion loop
  forTargetSubRegionsComplete< CellElementSubRegion >( mesh, [&]( localIndex const,
                                                                  localIndex const,
                                                                  localIndex const,
                                                                  ElementRegionBase const & region,
                                                                  CellElementSubRegion const & elementSubRegion )
  {
    string const & fluidName = m_flowSolver->fluidModelNames()[m_flowSolver->targetRegionIndex( region.getName() )];
    SingleFluidBase const & fluid = GetConstitutiveModel< SingleFluidBase >( elementSubRegion, fluidName );

    string const & solidName = m_solidSolver->solidMaterialNames()[m_solidSolver->targetRegionIndex( region.getName() )];
    SolidBase const & solid = GetConstitutiveModel< SolidBase >( elementSubRegion, solidName );

    arrayView4d< real64 const > const & dNdX = elementSubRegion.dNdX();

<<<<<<< HEAD
    arrayView2d< real64 const > const & detJ = elementSubRegion.getReference< array2d< real64 > >( keys::detJ );
=======
    arrayView1d< integer const > const & ghostRank = elementSubRegion.ghostRank();

    arrayView2d< real64 const > const & detJ = elementSubRegion.detJ();
>>>>>>> 362dad45

    arrayView1d< globalIndex const > const & pDofNumber = elementSubRegion.getReference< globalIndex_array >( pDofKey );

    arrayView2d< localIndex const, cells::NODE_MAP_USD > const & elemsToNodes = elementSubRegion.nodeList();
    localIndex const numNodesPerElement = elemsToNodes.size( 1 );

    std::unique_ptr< FiniteElementBase >
    fe = feDiscretization.getFiniteElement( elementSubRegion.GetElementTypeString() );

    real64 const biotCoefficient = solid.getReference< real64 >( "BiotCoefficient" );

    arrayView2d< real64 const > const & density = fluid.density();

    int dim = 3;
    localIndex constexpr maxNumUDof = 24; // TODO: assuming linear HEX at most for the moment
    localIndex constexpr maxNumPDof = 1; // TODO: assuming piecewise constant (P0) only for the moment
    localIndex const nUDof = dim * numNodesPerElement;
    localIndex const nPDof = m_flowSolver->numDofPerCell();
    GEOSX_ERROR_IF_GT( nPDof, maxNumPDof );
    int numQuadraturePoints = fe->n_quadrature_points();

    forAll< parallelDevicePolicy<> >( elementSubRegion.size(), [=] GEOSX_HOST_DEVICE ( localIndex const k )
    {
      stackArray2d< real64, maxNumUDof * maxNumPDof > dRsdP( nUDof, nPDof );
      stackArray2d< real64, maxNumUDof * maxNumPDof > dRfdU( nPDof, nUDof );
      stackArray1d< real64, maxNumPDof > Rf( nPDof );

      for( integer q = 0; q < numQuadraturePoints; ++q )
      {
        const realT detJq = detJ[k][q];

        for( integer a = 0; a < numNodesPerElement; ++a )
        {
          R1Tensor const & dNdXa = dNdX[k][q][a];

          dRsdP( a * dim + 0, 0 ) += biotCoefficient * dNdXa[0] * detJq;
          dRsdP( a * dim + 1, 0 ) += biotCoefficient * dNdXa[1] * detJq;
          dRsdP( a * dim + 2, 0 ) += biotCoefficient * dNdXa[2] * detJq;
          dRfdU( 0, a * dim + 0 ) += density[k][0] * biotCoefficient * dNdXa[0] * detJq;
          dRfdU( 0, a * dim + 1 ) += density[k][0] * biotCoefficient * dNdXa[1] * detJq;
          dRfdU( 0, a * dim + 2 ) += density[k][0] * biotCoefficient * dNdXa[2] * detJq;

          localIndex localNodeIndex = elemsToNodes[k][a];

          real64 Rf_tmp = dNdXa[0] * incr_disp[localNodeIndex][0]
                          + dNdXa[1] * incr_disp[localNodeIndex][1]
                          + dNdXa[2] * incr_disp[localNodeIndex][2];
          Rf_tmp *= density[k][0] * biotCoefficient * detJq;
          Rf[0] += Rf_tmp;
        }
      }

      stackArray1d< globalIndex, maxNumUDof > elementULocalDofIndex( nUDof );
      stackArray1d< globalIndex, maxNumPDof > elementPLocalDofIndex( nPDof );

      // Get dof local to global mapping
      for( localIndex a = 0; a < numNodesPerElement; ++a )
      {
        for( int i = 0; i < dim; ++i )
        {
<<<<<<< HEAD
          elementULocalDofIndex[a * dim + i] = uDofNumber[elemsToNodes[k][a]] + i;
=======
          const realT detJq = detJ[k][q];

          for( integer a = 0; a < numNodesPerElement; ++a )
          {
            R1Tensor const dNdXa = dNdX[k][q][a];

            dRsdP( a * dim + 0, 0 ) += biotCoefficient * dNdXa[0] * detJq;
            dRsdP( a * dim + 1, 0 ) += biotCoefficient * dNdXa[1] * detJq;
            dRsdP( a * dim + 2, 0 ) += biotCoefficient * dNdXa[2] * detJq;
            dRfdU( 0, a * dim + 0 ) += density[k][0] * biotCoefficient * dNdXa[0] * detJq;
            dRfdU( 0, a * dim + 1 ) += density[k][0] * biotCoefficient * dNdXa[1] * detJq;
            dRfdU( 0, a * dim + 2 ) += density[k][0] * biotCoefficient * dNdXa[2] * detJq;

            localIndex localNodeIndex = elemsToNodes[k][a];

            real64 Rf_tmp = dNdXa[0] * incr_disp[localNodeIndex][0]
                            + dNdXa[1] * incr_disp[localNodeIndex][1]
                            + dNdXa[2] * incr_disp[localNodeIndex][2];
            Rf_tmp *= density[k][0] * biotCoefficient * detJq;
            Rf += Rf_tmp;
          }
>>>>>>> 362dad45
        }
      }
      for( localIndex i = 0; i < nPDof; ++i )
      {
        elementPLocalDofIndex[i] = pDofNumber[k] + i;
      }

      for( localIndex i = 0; i < nUDof; ++i )
      {
        localIndex const dof = LvArray::integerConversion< localIndex >( elementULocalDofIndex[ i ] - rankOffset );
        if( dof < 0 || dof >= localMatrix.numRows() )
          continue;
        localMatrix.addToRowBinarySearchUnsorted< parallelDeviceAtomic >( dof,
                                                                          elementPLocalDofIndex.data(),
                                                                          dRsdP[i].dataIfContiguous(),
                                                                          nPDof );
      }
      for( localIndex i = 0; i < nPDof; ++i )
      {
        localIndex const dof = LvArray::integerConversion< localIndex >( elementPLocalDofIndex[ i ] - rankOffset );
        if( dof < 0 || dof >= localMatrix.numRows() )
          continue;
        localMatrix.addToRowBinarySearchUnsorted< parallelDeviceAtomic >( dof,
                                                                          elementULocalDofIndex.data(),
                                                                          dRfdU[i].dataIfContiguous(),
                                                                          nUDof );

        RAJA::atomicAdd< parallelDeviceAtomic >( &localRhs[ dof ], Rf[i] );
      }
    } );
  } );
}

void PoroelasticSolver::ApplyBoundaryConditions( real64 const time_n,
                                                 real64 const dt,
                                                 DomainPartition & domain,
                                                 DofManager const & dofManager,
                                                 CRSMatrixView< real64, globalIndex const > const & localMatrix,
                                                 arrayView1d< real64 > const & localRhs )
{
  m_solidSolver->ApplyBoundaryConditions( time_n, dt,
                                          domain,
                                          dofManager,
                                          localMatrix,
                                          localRhs );

  m_flowSolver->ApplyBoundaryConditions( time_n, dt,
                                         domain,
                                         dofManager,
                                         localMatrix,
                                         localRhs );
}

real64 PoroelasticSolver::CalculateResidualNorm( DomainPartition const & domain,
                                                 DofManager const & dofManager,
                                                 arrayView1d< real64 const > const & localRhs )
{
  // compute norm of momentum balance residual equations
  real64 const momementumResidualNorm = m_solidSolver->CalculateResidualNorm( domain, dofManager, localRhs );

  // compute norm of mass balance residual equations
  real64 const massResidualNorm = m_flowSolver->CalculateResidualNorm( domain, dofManager, localRhs );

  if( getLogLevel() >= 1 && logger::internal::rank==0 )
  {
    char output[200] = {0};
    sprintf( output, "    ( Rsolid, Rfluid ) = ( %4.2e, %4.2e )", momementumResidualNorm, massResidualNorm );
    std::cout << output << std::endl;
  }

  return sqrt( momementumResidualNorm * momementumResidualNorm + massResidualNorm * massResidualNorm );
}

void PoroelasticSolver::CreatePreconditioner()
{
  if( m_linearSolverParameters.get().preconditionerType == "block" )
  {
    auto precond = std::make_unique< BlockPreconditioner< LAInterface > >( BlockShapeOption::UpperTriangular,
                                                                           SchurComplementOption::RowsumDiagonalProbing,
                                                                           BlockScalingOption::FrobeniusNorm );

    auto mechPrecond = LAInterface::createPreconditioner( m_solidSolver->getLinearSolverParameters() );
    precond->setupBlock( 0,
                         { { keys::TotalDisplacement, 0, 3 } },
                         std::make_unique< SeparateComponentPreconditioner< LAInterface > >( 3, std::move( mechPrecond ) ) );

    auto flowPrecond = LAInterface::createPreconditioner( m_flowSolver->getLinearSolverParameters() );
    precond->setupBlock( 1,
                         { { SinglePhaseBase::viewKeyStruct::pressureString, 0, 1 } },
                         std::move( flowPrecond ) );

    m_precond = std::move( precond );
  }
  else
  {
    m_precond = LAInterface::createPreconditioner( m_linearSolverParameters.get() );
  }
}

void PoroelasticSolver::SolveSystem( DofManager const & dofManager,
                                     ParallelMatrix & matrix,
                                     ParallelVector & rhs,
                                     ParallelVector & solution )
{
  solution.zero();

  SolverBase::SolveSystem( dofManager, matrix, rhs, solution );
}

void PoroelasticSolver::ApplySystemSolution( DofManager const & dofManager,
                                             arrayView1d< real64 const > const & localSolution,
                                             real64 const scalingFactor,
                                             DomainPartition & domain )
{
  // update displacement field
  m_solidSolver->ApplySystemSolution( dofManager, localSolution, scalingFactor, domain );
  // update pressure field
  m_flowSolver->ApplySystemSolution( dofManager, localSolution, -scalingFactor, domain );
}

real64 PoroelasticSolver::SplitOperatorStep( real64 const & time_n,
                                             real64 const & dt,
                                             integer const cycleNumber,
                                             DomainPartition & domain )
{
  real64 dtReturn = dt;
  real64 dtReturnTemporary;

  m_flowSolver->SetupSystem( domain,
                             m_flowSolver->getDofManager(),
                             m_flowSolver->getLocalMatrix(),
                             m_flowSolver->getLocalRhs(),
                             m_flowSolver->getLocalSolution() );

  m_solidSolver->SetupSystem( domain,
                              m_solidSolver->getDofManager(),
                              m_solidSolver->getLocalMatrix(),
                              m_solidSolver->getLocalRhs(),
                              m_solidSolver->getLocalSolution() );

  ImplicitStepSetup( time_n, dt, domain );

  int iter = 0;
  while( iter < m_nonlinearSolverParameters.m_maxIterNewton )
  {
    if( iter == 0 )
    {
      // reset the states of all slave solvers if any of them has been reset
      ResetStateToBeginningOfStep( domain );
    }

    GEOSX_LOG_LEVEL_RANK_0( 1, "\tIteration: " << iter+1  << ", FlowSolver: " );

    dtReturnTemporary = m_flowSolver->NonlinearImplicitStep( time_n, dtReturn, cycleNumber, domain );

    if( dtReturnTemporary < dtReturn )
    {
      iter = 0;
      dtReturn = dtReturnTemporary;
      continue;
    }

    if( m_flowSolver->getNonlinearSolverParameters().m_numNewtonIterations == 0 && iter > 0 )
    {
      GEOSX_LOG_LEVEL_RANK_0( 1, "***** The iterative coupling has converged in " << iter  << " iterations! *****\n" );
      break;
    }

    GEOSX_LOG_LEVEL_RANK_0( 1, "\tIteration: " << iter+1  << ", MechanicsSolver: " );

    m_solidSolver->ResetStressToBeginningOfStep( domain );
    dtReturnTemporary = m_solidSolver->NonlinearImplicitStep( time_n, dtReturn, cycleNumber, domain );

    m_solidSolver->updateStress( domain );

    if( dtReturnTemporary < dtReturn )
    {
      iter = 0;
      dtReturn = dtReturnTemporary;
      continue;
    }
    if( m_solidSolver->getNonlinearSolverParameters().m_numNewtonIterations > 0 )
    {
      UpdateDeformationForCoupling( domain );
    }
    ++iter;
  }

  ImplicitStepComplete( time_n, dt, domain );

  return dtReturn;
}


REGISTER_CATALOG_ENTRY( SolverBase, PoroelasticSolver, std::string const &, Group * const )

} /* namespace geosx */<|MERGE_RESOLUTION|>--- conflicted
+++ resolved
@@ -306,17 +306,9 @@
     localIndex const numNodesPerElement = elemsToNodes.size( 1 );
     localIndex const numQuadraturePoints = feDiscretization.m_finiteElement->n_quadrature_points();
 
-    forAll< parallelDevicePolicy<> >( elementSubRegion.size(), [=] GEOSX_HOST_DEVICE ( localIndex const ei )
-    {
-
-      R1Tensor u_local[10];
-
-      for( localIndex i = 0; i < numNodesPerElement; ++i )
-      {
-        localIndex const nodeIndex = elemsToNodes( ei, i );
-        u_local[ i ] = u[ nodeIndex ];
-      }
-
+    // TODO: remove use of R1Tensor and use device policy
+    forAll< parallelHostPolicy >( elementSubRegion.size(), [=] ( localIndex const ei )
+    {
       real64 effectiveMeanStress = 0.0;
       for( localIndex q=0; q<numQuadraturePoints; ++q )
       {
@@ -331,7 +323,7 @@
 
       // update element volume
       R1Tensor Xlocal[ElementRegionManager::maxNumNodesPerElem];
-      for( localIndex a = 0; a < elemsToNodes.size( 1 ); ++a )
+      for( localIndex a = 0; a < numNodesPerElement; ++a )
       {
         Xlocal[a] = X[elemsToNodes[ei][a]];
         Xlocal[a] += u[elemsToNodes[ei][a]];
@@ -413,13 +405,7 @@
 
     arrayView4d< real64 const > const & dNdX = elementSubRegion.dNdX();
 
-<<<<<<< HEAD
-    arrayView2d< real64 const > const & detJ = elementSubRegion.getReference< array2d< real64 > >( keys::detJ );
-=======
-    arrayView1d< integer const > const & ghostRank = elementSubRegion.ghostRank();
-
     arrayView2d< real64 const > const & detJ = elementSubRegion.detJ();
->>>>>>> 362dad45
 
     arrayView1d< globalIndex const > const & pDofNumber = elementSubRegion.getReference< globalIndex_array >( pDofKey );
 
@@ -441,7 +427,8 @@
     GEOSX_ERROR_IF_GT( nPDof, maxNumPDof );
     int numQuadraturePoints = fe->n_quadrature_points();
 
-    forAll< parallelDevicePolicy<> >( elementSubRegion.size(), [=] GEOSX_HOST_DEVICE ( localIndex const k )
+    // TODO: remove use of R1Tensor and use device policy
+    forAll< parallelHostPolicy >( elementSubRegion.size(), [=] ( localIndex const k )
     {
       stackArray2d< real64, maxNumUDof * maxNumPDof > dRsdP( nUDof, nPDof );
       stackArray2d< real64, maxNumUDof * maxNumPDof > dRfdU( nPDof, nUDof );
@@ -453,7 +440,7 @@
 
         for( integer a = 0; a < numNodesPerElement; ++a )
         {
-          R1Tensor const & dNdXa = dNdX[k][q][a];
+          R1Tensor const dNdXa = dNdX[k][q][a];
 
           dRsdP( a * dim + 0, 0 ) += biotCoefficient * dNdXa[0] * detJq;
           dRsdP( a * dim + 1, 0 ) += biotCoefficient * dNdXa[1] * detJq;
@@ -480,31 +467,7 @@
       {
         for( int i = 0; i < dim; ++i )
         {
-<<<<<<< HEAD
           elementULocalDofIndex[a * dim + i] = uDofNumber[elemsToNodes[k][a]] + i;
-=======
-          const realT detJq = detJ[k][q];
-
-          for( integer a = 0; a < numNodesPerElement; ++a )
-          {
-            R1Tensor const dNdXa = dNdX[k][q][a];
-
-            dRsdP( a * dim + 0, 0 ) += biotCoefficient * dNdXa[0] * detJq;
-            dRsdP( a * dim + 1, 0 ) += biotCoefficient * dNdXa[1] * detJq;
-            dRsdP( a * dim + 2, 0 ) += biotCoefficient * dNdXa[2] * detJq;
-            dRfdU( 0, a * dim + 0 ) += density[k][0] * biotCoefficient * dNdXa[0] * detJq;
-            dRfdU( 0, a * dim + 1 ) += density[k][0] * biotCoefficient * dNdXa[1] * detJq;
-            dRfdU( 0, a * dim + 2 ) += density[k][0] * biotCoefficient * dNdXa[2] * detJq;
-
-            localIndex localNodeIndex = elemsToNodes[k][a];
-
-            real64 Rf_tmp = dNdXa[0] * incr_disp[localNodeIndex][0]
-                            + dNdXa[1] * incr_disp[localNodeIndex][1]
-                            + dNdXa[2] * incr_disp[localNodeIndex][2];
-            Rf_tmp *= density[k][0] * biotCoefficient * detJq;
-            Rf += Rf_tmp;
-          }
->>>>>>> 362dad45
         }
       }
       for( localIndex i = 0; i < nPDof; ++i )
