--- conflicted
+++ resolved
@@ -94,37 +94,23 @@
 
 void PoroelasticSolver::SetupSystem( DomainPartition & domain,
                                      DofManager & dofManager,
-<<<<<<< HEAD
                                      CRSMatrix< real64, globalIndex > & localMatrix,
                                      array1d< real64 > & localRhs,
-                                     array1d< real64 > & localSolution )
-=======
-                                     ParallelMatrix & matrix,
-                                     ParallelVector & rhs,
-                                     ParallelVector & solution,
+                                     array1d< real64 > & localSolution,
                                      bool const setSparsity )
->>>>>>> f7bbc044
 {
   if( m_precond )
   {
     m_precond->clear();
   }
 
-<<<<<<< HEAD
   // setup monolithic coupled system
-  SolverBase::SetupSystem( domain, dofManager, localMatrix, localRhs, localSolution );
-
-=======
-  localIndex const numLocalDof = dofManager.numLocalDofs();
-  matrix.createWithLocalSize( numLocalDof, numLocalDof, 30, MPI_COMM_GEOSX );
-  rhs.createWithLocalSize( numLocalDof, MPI_COMM_GEOSX );
-  solution.createWithLocalSize( numLocalDof, MPI_COMM_GEOSX );
+  SolverBase::SetupSystem( domain, dofManager, localMatrix, localRhs, localSolution, setSparsity );
 
   if( setSparsity )
   {
     dofManager.setSparsityPattern( m_matrix, true );
   }
->>>>>>> f7bbc044
   if( !m_precond && m_linearSolverParameters.get().solverType != "direct" )
   {
     CreatePreconditioner();
@@ -163,13 +149,8 @@
 {
   if( m_couplingTypeOption == couplingTypeOption::FIM )
   {
-<<<<<<< HEAD
-    m_solidSolver->updateStress( domain ); // TODO: to be moved in m_solidSolver->ImplicitStepComplete
-=======
-//    m_solidSolver->updateStress( domain ); // TODO: to be moved in m_solidSolver->ImplicitStepComplete
     m_solidSolver->ImplicitStepComplete( time_n, dt, domain );
     m_flowSolver->ImplicitStepComplete( time_n, dt, domain );
->>>>>>> f7bbc044
   }
   m_solidSolver->ImplicitStepComplete( time_n, dt, domain );
   m_flowSolver->ImplicitStepComplete( time_n, dt, domain );
@@ -337,19 +318,6 @@
     // TODO: remove use of R1Tensor and use device policy
     forAll< parallelHostPolicy >( elementSubRegion.size(), [=] ( localIndex const ei )
     {
-<<<<<<< HEAD
-=======
-
-
-      R1Tensor u_local[10];
-
-      for( localIndex i = 0; i < numNodesPerElement; ++i )
-      {
-        localIndex const nodeIndex = elemsToNodes( ei, i );
-        u_local[ i ] = u[ nodeIndex ];
-      }
-
->>>>>>> f7bbc044
       real64 effectiveMeanStress = 0.0;
       for( localIndex q=0; q<numQuadraturePoints; ++q )
       {
@@ -384,21 +352,17 @@
 {
 
   // assemble J_SS
-<<<<<<< HEAD
-  m_solidSolver->AssembleSystem( time_n, dt,
-                                 domain,
-                                 dofManager,
-                                 localMatrix,
-                                 localRhs );
-=======
-//  m_solidSolver->AssembleSystem( time_n, dt, domain,
+//  m_solidSolver->AssembleSystem( time_n, dt,
+//                                 domain,
 //                                 dofManager,
-//                                 matrix,
-//                                 rhs );
+//                                 localMatrix,
+//                                 localRhs );
 
   m_solidSolver->AssemblyLaunch< constitutive::PoroElasticBase,
-                                 SolidMechanicsLagrangianFEMKernels::QuasiStaticPoroElastic >( *domain, dofManager, matrix, rhs );
->>>>>>> f7bbc044
+                                 SolidMechanicsLagrangianFEMKernels::QuasiStaticPoroElastic >( domain,
+                                                                                               dofManager,
+                                                                                               localMatrix,
+                                                                                               localRhs );
 
   // assemble J_FF
   m_flowSolver->AssembleSystem( time_n, dt,
@@ -692,12 +656,6 @@
     m_solidSolver->ResetStressToBeginningOfStep( domain );
     dtReturnTemporary = m_solidSolver->NonlinearImplicitStep( time_n, dtReturn, cycleNumber, domain );
 
-<<<<<<< HEAD
-    m_solidSolver->updateStress( domain );
-=======
-//    solidSolver.updateStress( domain );
->>>>>>> f7bbc044
-
     if( dtReturnTemporary < dtReturn )
     {
       iter = 0;
