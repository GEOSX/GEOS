/*
 * ------------------------------------------------------------------------------------------------------------
 * SPDX-License-Identifier: LGPL-2.1-only
 *
 * Copyright (c) 2016-2024 Lawrence Livermore National Security LLC
 * Copyright (c) 2018-2024 TotalEnergies
 * Copyright (c) 2018-2024 The Board of Trustees of the Leland Stanford Junior University
 * Copyright (c) 2023-2024 Chevron
 * Copyright (c) 2019-     GEOS/GEOSX Contributors
 * All rights reserved
 *
 * See top level LICENSE, COPYRIGHT, CONTRIBUTORS, NOTICE, and ACKNOWLEDGEMENTS files for details.
 * ------------------------------------------------------------------------------------------------------------
 */

/**
 * @file MultiphasePoromechanics.hpp
 */

#ifndef GEOS_PHYSICSSOLVERS_MULTIPHYSICS_MULTIPHASEPOROMECHANICS_HPP_
#define GEOS_PHYSICSSOLVERS_MULTIPHYSICS_MULTIPHASEPOROMECHANICS_HPP_

#include "physicsSolvers/multiphysics/PoromechanicsSolver.hpp"
#include "physicsSolvers/fluidFlow/CompositionalMultiphaseBase.hpp"
#include "physicsSolvers/multiphysics/CompositionalMultiphaseReservoirAndWells.hpp"

namespace geos
{

template< typename FLOW_SOLVER = CompositionalMultiphaseBase, typename MECHANICS_SOLVER = SolidMechanicsLagrangianFEM >
class MultiphasePoromechanics : public PoromechanicsSolver< FLOW_SOLVER, MECHANICS_SOLVER >
{
public:

  using Base = PoromechanicsSolver< FLOW_SOLVER, MECHANICS_SOLVER >;
  using Base::m_solvers;
  using Base::m_dofManager;
  using Base::m_localMatrix;
  using Base::m_rhs;
  using Base::m_solution;
  using Base::m_stabilizationType;
  using Base::m_stabilizationRegionNames;
  using Base::m_stabilizationMultiplier;
  using Base::getLogLevel;

  /**
   * @brief main constructor for MultiphasePoromechanics Objects
   * @param name the name of this instantiation of MultiphasePoromechanics in the repository
   * @param parent the parent group of this instantiation of MultiphasePoromechanics
   */
  MultiphasePoromechanics( const string & name,
                           dataRepository::Group * const parent );

  /// Destructor for the class
  ~MultiphasePoromechanics() override {};

  /**
   * @brief name of the node manager in the object catalog
   * @return string that contains the catalog name to generate a new MultiphasePoromechanics object through the object catalog.
   */
  static string catalogName()
  {
    if constexpr ( std::is_same_v< FLOW_SOLVER, CompositionalMultiphaseBase > )   // special case
    {
      return "MultiphasePoromechanics";
    }
    else   // default
    {
      return FLOW_SOLVER::catalogName() + "Poromechanics";
    }
  }

  /**
   * @copydoc PhysicsSolverBase::getCatalogName()
   */
  string getCatalogName() const override { return catalogName(); }

  /**
   * @defgroup Solver Interface Functions
   *
   * These functions provide the primary interface that is required for derived classes
   */
  /**@{*/

  virtual void postInputInitialization() override;

  virtual void setupCoupling( DomainPartition const & domain,
                              DofManager & dofManager ) const override;

  virtual void assembleSystem( real64 const time,
                               real64 const dt,
                               DomainPartition & domain,
                               DofManager const & dofManager,
                               CRSMatrixView< real64, globalIndex const > const & localMatrix,
                               arrayView1d< real64 > const & localRhs ) override;

  void assembleElementBasedTerms( real64 const time,
                                  real64 const dt,
                                  DomainPartition & domain,
                                  DofManager const & dofManager,
                                  CRSMatrixView< real64, globalIndex const > const & localMatrix,
                                  arrayView1d< real64 > const & localRhs );

  /**@}*/

protected:

  virtual void initializePostInitialConditionsPreSubGroups() override;

  virtual void setMGRStrategy()
  {
    if( this->m_linearSolverParameters.get().preconditionerType == LinearSolverParameters::PreconditionerType::mgr )
      GEOS_ERROR( GEOS_FMT( "{}: MGR strategy is not implemented for {}", this->getName(), this->getCatalogName()));
  }
<<<<<<< HEAD

private:
=======
>>>>>>> 8497dfac

  /**
   * @brief Helper function to recompute the bulk density
   * @param[in] subRegion the element subRegion
   */
  virtual void updateBulkDensity( ElementSubRegionBase & subRegion ) override;

<<<<<<< HEAD
  template< typename CONSTITUTIVE_BASE,
            typename KERNEL_WRAPPER,
            typename ... PARAMS >
  real64 assemblyLaunch( MeshLevel & mesh,
                         DofManager const & dofManager,
                         arrayView1d< string const > const & regionNames,
                         string const & materialNamesString,
                         CRSMatrixView< real64, globalIndex const > const & localMatrix,
                         arrayView1d< real64 > const & localRhs,
                         real64 const dt,
                         PARAMS && ... params );

=======
>>>>>>> 8497dfac
};

} /* namespace geos */

#endif /* GEOS_PHYSICSSOLVERS_MULTIPHYSICS_MULTIPHASEPOROMECHANICS_HPP_ */<|MERGE_RESOLUTION|>--- conflicted
+++ resolved
@@ -112,11 +112,6 @@
     if( this->m_linearSolverParameters.get().preconditionerType == LinearSolverParameters::PreconditionerType::mgr )
       GEOS_ERROR( GEOS_FMT( "{}: MGR strategy is not implemented for {}", this->getName(), this->getCatalogName()));
   }
-<<<<<<< HEAD
-
-private:
-=======
->>>>>>> 8497dfac
 
   /**
    * @brief Helper function to recompute the bulk density
@@ -124,21 +119,6 @@
    */
   virtual void updateBulkDensity( ElementSubRegionBase & subRegion ) override;
 
-<<<<<<< HEAD
-  template< typename CONSTITUTIVE_BASE,
-            typename KERNEL_WRAPPER,
-            typename ... PARAMS >
-  real64 assemblyLaunch( MeshLevel & mesh,
-                         DofManager const & dofManager,
-                         arrayView1d< string const > const & regionNames,
-                         string const & materialNamesString,
-                         CRSMatrixView< real64, globalIndex const > const & localMatrix,
-                         arrayView1d< real64 > const & localRhs,
-                         real64 const dt,
-                         PARAMS && ... params );
-
-=======
->>>>>>> 8497dfac
 };
 
 } /* namespace geos */
