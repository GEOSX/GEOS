/*
 * ------------------------------------------------------------------------------------------------------------
 * SPDX-License-Identifier: LGPL-2.1-only
 *
 * Copyright (c) 2018-2020 Lawrence Livermore National Security LLC
 * Copyright (c) 2018-2020 The Board of Trustees of the Leland Stanford Junior University
 * Copyright (c) 2018-2020 TotalEnergies
 * Copyright (c) 2019-     GEOSX Contributors
 * All rights reserved
 *
 * See top level LICENSE, COPYRIGHT, CONTRIBUTORS, NOTICE, and ACKNOWLEDGEMENTS files for details.
 * ------------------------------------------------------------------------------------------------------------
 */

/**
 * @file MultiphasePoromechanics.hpp
 */

#ifndef GEOS_PHYSICSSOLVERS_MULTIPHYSICS_MULTIPHASEPOROMECHANICS_HPP_
#define GEOS_PHYSICSSOLVERS_MULTIPHYSICS_MULTIPHASEPOROMECHANICS_HPP_

#include "physicsSolvers/multiphysics/PoromechanicsSolver.hpp"
#include "physicsSolvers/fluidFlow/CompositionalMultiphaseBase.hpp"


namespace geos
{

template< typename FLOW_SOLVER >
class MultiphasePoromechanics : public PoromechanicsSolver< FLOW_SOLVER >
{
public:

  using Base = PoromechanicsSolver< FLOW_SOLVER >;
  using Base::m_solvers;
  using Base::m_dofManager;
  using Base::m_localMatrix;
  using Base::m_rhs;
  using Base::m_solution;
  using Base::m_stabilizationType;
  using Base::m_stabilizationRegionNames;
  using Base::m_stabilizationMultiplier;

  /**
   * @brief main constructor for MultiphasePoromechanics Objects
   * @param name the name of this instantiation of MultiphasePoromechanics in the repository
   * @param parent the parent group of this instantiation of MultiphasePoromechanics
   */
  MultiphasePoromechanics( const string & name,
                           dataRepository::Group * const parent );

  /// Destructor for the class
  ~MultiphasePoromechanics() override {};

  /**
   * @brief name of the node manager in the object catalog
   * @return string that contains the catalog name to generate a new MultiphasePoromechanics object through the object catalog.
   */
  static string catalogName();
  /**
   * @copydoc SolverBase::getCatalogName()
   */
  string getCatalogName() const override { return catalogName(); }

  /**
   * @defgroup Solver Interface Functions
   *
   * These functions provide the primary interface that is required for derived classes
   */
  /**@{*/

  virtual void postProcessInput() override;

  virtual void setupCoupling( DomainPartition const & domain,
                              DofManager & dofManager ) const override;

  virtual void assembleSystem( real64 const time,
                               real64 const dt,
                               DomainPartition & domain,
                               DofManager const & dofManager,
                               CRSMatrixView< real64, globalIndex const > const & localMatrix,
                               arrayView1d< real64 > const & localRhs ) override;

  void assembleElementBasedTerms( real64 const time,
                                  real64 const dt,
                                  DomainPartition & domain,
                                  DofManager const & dofManager,
                                  CRSMatrixView< real64, globalIndex const > const & localMatrix,
                                  arrayView1d< real64 > const & localRhs );

  virtual void updateState( DomainPartition & domain ) override;

<<<<<<< HEAD
=======
  virtual void implicitStepSetup( real64 const & time_n,
                                  real64 const & dt,
                                  DomainPartition & domain ) override;

  /**@}*/
>>>>>>> d84a7e19

  /**@}*/

protected:

  virtual void initializePostInitialConditionsPreSubGroups() override;



private:

  /**
   * @brief Helper function to recompute the bulk density
   * @param[in] subRegion the element subRegion
   */
  virtual void updateBulkDensity( ElementSubRegionBase & subRegion ) override;

  template< typename CONSTITUTIVE_BASE,
            typename KERNEL_WRAPPER,
            typename ... PARAMS >
  real64 assemblyLaunch( MeshLevel & mesh,
                         DofManager const & dofManager,
                         arrayView1d< string const > const & regionNames,
                         string const & materialNamesString,
                         CRSMatrixView< real64, globalIndex const > const & localMatrix,
                         arrayView1d< real64 > const & localRhs,
                         real64 const dt,
                         PARAMS && ... params );


};

template< typename FLOW_SOLVER >
template< typename CONSTITUTIVE_BASE,
          typename KERNEL_WRAPPER,
          typename ... PARAMS >
real64 MultiphasePoromechanics< FLOW_SOLVER >::assemblyLaunch( MeshLevel & mesh,
                                                               DofManager const & dofManager,
                                                               arrayView1d< string const > const & regionNames,
                                                               string const & materialNamesString,
                                                               CRSMatrixView< real64, globalIndex const > const & localMatrix,
                                                               arrayView1d< real64 > const & localRhs,
                                                               real64 const dt,
                                                               PARAMS && ... params )
{
  GEOS_MARK_FUNCTION;

  NodeManager const & nodeManager = mesh.getNodeManager();

  string const dofKey = dofManager.getKey( fields::solidMechanics::totalDisplacement::key() );
  arrayView1d< globalIndex const > const & dofNumber = nodeManager.getReference< globalIndex_array >( dofKey );

  real64 const gravityVectorData[3] = LVARRAY_TENSOROPS_INIT_LOCAL_3( SolverBase::gravityVector() );

  KERNEL_WRAPPER kernelWrapper( dofNumber,
                                dofManager.rankOffset(),
                                localMatrix,
                                localRhs,
                                dt,
                                gravityVectorData,
                                std::forward< PARAMS >( params )... );

  return finiteElement::
           regionBasedKernelApplication< parallelDevicePolicy< >,
                                         CONSTITUTIVE_BASE,
                                         CellElementSubRegion >( mesh,
                                                                 regionNames,
                                                                 this->solidMechanicsSolver()->getDiscretizationName(),
                                                                 materialNamesString,
                                                                 kernelWrapper );
}


} /* namespace geos */

#endif /* GEOS_PHYSICSSOLVERS_MULTIPHYSICS_MULTIPHASEPOROMECHANICS_HPP_ */<|MERGE_RESOLUTION|>--- conflicted
+++ resolved
@@ -90,15 +90,6 @@
 
   virtual void updateState( DomainPartition & domain ) override;
 
-<<<<<<< HEAD
-=======
-  virtual void implicitStepSetup( real64 const & time_n,
-                                  real64 const & dt,
-                                  DomainPartition & domain ) override;
-
-  /**@}*/
->>>>>>> d84a7e19
-
   /**@}*/
 
 protected:
