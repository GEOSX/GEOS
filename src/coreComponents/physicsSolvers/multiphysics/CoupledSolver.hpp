--- conflicted
+++ resolved
@@ -5,11 +5,7 @@
  * Copyright (c) 2016-2024 Lawrence Livermore National Security LLC
  * Copyright (c) 2018-2024 Total, S.A
  * Copyright (c) 2018-2024 The Board of Trustees of the Leland Stanford Junior University
-<<<<<<< HEAD
- * Copyright (c) 2018-2024 Chevron
-=======
  * Copyright (c) 2023-2024 Chevron
->>>>>>> fe987d81
  * Copyright (c) 2019-     GEOS/GEOSX Contributors
  * All rights reserved
  *
@@ -95,11 +91,7 @@
                                getDataContext(),
                                solverName, solverType ),
                      InputError );
-<<<<<<< HEAD
-      GEOS_LOG_LEVEL_RANK_0( 1, GEOS_FMT( "{}: found {} solver named {}", getName(), solver->getCatalogName(), solverName ) );
-=======
       GEOS_LOG_LEVEL_INFO_RANK_0( logInfo::Coupling, GEOS_FMT( "{}: found {} solver named {}", getName(), solver->getCatalogName(), solverName ) );
->>>>>>> fe987d81
     } );
   }
 
@@ -332,11 +324,7 @@
 
   virtual real64 setNextDtBasedOnNewtonIter( real64 const & currentDt ) override
   {
-<<<<<<< HEAD
-    real64 nextDt = SolverBase::setNextDtBasedOnNewtonIter( currentDt );
-=======
     real64 nextDt = PhysicsSolverBase::setNextDtBasedOnNewtonIter( currentDt );
->>>>>>> fe987d81
     forEachArgInTuple( m_solvers, [&]( auto & solver, auto )
     {
       real64 const singlePhysicsNextDt =
@@ -356,11 +344,7 @@
     {
       solver->cleanup( time_n, cycleNumber, eventCounter, eventProgress, domain );
     } );
-<<<<<<< HEAD
-    SolverBase::cleanup( time_n, cycleNumber, eventCounter, eventProgress, domain );
-=======
     PhysicsSolverBase::cleanup( time_n, cycleNumber, eventCounter, eventProgress, domain );
->>>>>>> fe987d81
   }
 
   /**@}*/
@@ -502,11 +486,7 @@
         // Solve the subproblems nonlinearly
         forEachArgInTuple( m_solvers, [&]( auto & solver, auto idx )
         {
-<<<<<<< HEAD
-          GEOS_LOG_LEVEL_RANK_0( 1, GEOS_FMT( "  Iteration {:2}: {}", iter + 1, solver->getName() ) );
-=======
           GEOS_LOG_LEVEL_INFO_RANK_0( logInfo::NonlinearSolver, GEOS_FMT( "  Iteration {:2}: {}", iter + 1, solver->getName() ) );
->>>>>>> fe987d81
           real64 solverDt = solver->nonlinearImplicitStep( time_n,
                                                            stepDt,
                                                            cycleNumber,
@@ -557,11 +537,7 @@
       {
         // cut timestep, go back to beginning of step and restart the Newton loop
         stepDt *= dtCutFactor;
-<<<<<<< HEAD
-        GEOS_LOG_LEVEL_RANK_0 ( 1, GEOS_FMT( "New dt = {}", stepDt ) );
-=======
         GEOS_LOG_LEVEL_INFO_RANK_0( logInfo::TimeStep, GEOS_FMT( "New dt = {}", stepDt ) );
->>>>>>> fe987d81
 
         // notify the solver statistics counter that this is a time step cut
         m_solverStatistics.logTimeStepCut();
@@ -575,7 +551,6 @@
     if( !isConverged )
     {
       GEOS_LOG_RANK_0( "Convergence not achieved." );
-<<<<<<< HEAD
 
       if( m_nonlinearSolverParameters.m_allowNonConverged > 0 )
       {
@@ -587,19 +562,6 @@
       }
     }
 
-=======
-
-      if( m_nonlinearSolverParameters.m_allowNonConverged > 0 )
-      {
-        GEOS_LOG_RANK_0( "The accepted solution may be inaccurate." );
-      }
-      else
-      {
-        GEOS_ERROR( "Nonconverged solutions not allowed. Terminating..." );
-      }
-    }
-
->>>>>>> fe987d81
     implicitStepComplete( time_n, stepDt, domain );
 
     return stepDt;
@@ -627,19 +589,11 @@
 
     if( params.m_subcyclingOption == 0 )
     {
-<<<<<<< HEAD
-      GEOS_LOG_LEVEL_RANK_0( 1, "***** Single Pass solver, no subcycling *****" );
-    }
-    else
-    {
-      GEOS_LOG_LEVEL_RANK_0( 1, GEOS_FMT( "  Iteration {:2}: outer-loop convergence check", iter + 1 ) );
-=======
       GEOS_LOG_LEVEL_INFO_RANK_0( logInfo::Convergence, "***** Single Pass solver, no subcycling *****" );
     }
     else
     {
       GEOS_LOG_LEVEL_INFO_RANK_0( logInfo::Convergence, GEOS_FMT( "  Iteration {:2}: outer-loop convergence check", iter + 1 ) );
->>>>>>> fe987d81
 
       if( params.sequentialConvergenceCriterion() == NonlinearSolverParameters::SequentialConvergenceCriterion::ResidualNorm )
       {
@@ -680,11 +634,7 @@
 
         // finally, we perform the convergence check on the multiphysics residual
         residualNorm = sqrt( residualNorm );
-<<<<<<< HEAD
-        GEOS_LOG_LEVEL_RANK_0( 1, GEOS_FMT( "        ( R ) = ( {:4.2e} )", residualNorm ) );
-=======
         GEOS_LOG_LEVEL_INFO_RANK_0( logInfo::Convergence, GEOS_FMT( "        ( R ) = ( {:4.2e} )", residualNorm ) );
->>>>>>> fe987d81
         isConverged = ( residualNorm < params.m_newtonTol );
 
       }
@@ -711,11 +661,7 @@
 
       if( isConverged )
       {
-<<<<<<< HEAD
-        GEOS_LOG_LEVEL_RANK_0( 1, GEOS_FMT( "***** The iterative coupling has converged in {} iteration(s) *****", iter + 1 ) );
-=======
         GEOS_LOG_LEVEL_INFO_RANK_0( logInfo::Convergence, GEOS_FMT( "***** The iterative coupling has converged in {} iteration(s) *****", iter + 1 ) );
->>>>>>> fe987d81
       }
     }
     return isConverged;
@@ -730,11 +676,7 @@
     bool const usesLineSearch = getNonlinearSolverParameters().m_lineSearchAction != NonlinearSolverParameters::LineSearchAction::None;
     GEOS_THROW_IF( isSequential && usesLineSearch,
                    GEOS_FMT( "{}: line search is not supported by the coupled solver when {} is set to `{}`. Please set {} to `{}` to remove this error",
-<<<<<<< HEAD
-                             getWrapperDataContext( NonlinearSolverParameters::viewKeysStruct::couplingTypeString() ),
-=======
                              getNonlinearSolverParameters().getWrapperDataContext( NonlinearSolverParameters::viewKeysStruct::couplingTypeString() ),
->>>>>>> fe987d81
                              NonlinearSolverParameters::viewKeysStruct::couplingTypeString(),
                              EnumStrings< NonlinearSolverParameters::CouplingType >::toString( NonlinearSolverParameters::CouplingType::Sequential ),
                              NonlinearSolverParameters::viewKeysStruct::lineSearchActionString(),
