/*
 * ------------------------------------------------------------------------------------------------------------
 * SPDX-License-Identifier: LGPL-2.1-only
 *
 * Copyright (c) 2018-2020 Lawrence Livermore National Security LLC
 * Copyright (c) 2018-2020 The Board of Trustees of the Leland Stanford Junior University
 * Copyright (c) 2018-2020 TotalEnergies
 * Copyright (c) 2019-     GEOSX Contributors
 * All rights reserved
 *
 * See top level LICENSE, COPYRIGHT, CONTRIBUTORS, NOTICE, and ACKNOWLEDGEMENTS files for details.
 * ------------------------------------------------------------------------------------------------------------
 */

/**
 * @file MultiResolutionHFSolver.cpp
 *
 */


#include "MultiResolutionFlowHFSolver.hpp"

#include "common/GEOS_RAJA_Interface.hpp"
#include "common/TimingMacros.hpp"
#include "constitutive/ConstitutiveManager.hpp"
#include "constitutive/contact/ContactSelector.hpp"
#include "constitutive/fluid/SingleFluidBase.hpp"
#include "constitutive/fluid/SingleFluidFields.hpp"
#include "discretizationMethods/NumericalMethodsManager.hpp"
#include "finiteElement/Kinematics.h"
#include "finiteVolume/FiniteVolumeManager.hpp"
#include "finiteVolume/FluxApproximationBase.hpp"
#include "mesh/DomainPartition.hpp"
#include "mesh/MapMeshLevels.hpp"
#include "mesh/MeshManager.hpp"
#include "mesh/generators/InternalMeshGenerator.hpp"
#include "mesh/SurfaceElementRegion.hpp"
#include "mesh/MeshForLoopInterface.hpp"
#include "mesh/utilities/ComputationalGeometry.hpp"
#include "mesh/mpiCommunications/NeighborCommunicator.hpp"
#include "physicsSolvers/contact/SolidMechanicsEFEMKernelsHelper.hpp"
#include "physicsSolvers/contact/SolidMechanicsEmbeddedFractures.hpp"
#include "physicsSolvers/multiphysics/SinglePhasePoromechanicsEmbeddedFractures.hpp"
#include "physicsSolvers/solidMechanics/SolidMechanicsLagrangianFEM.hpp"
#include "physicsSolvers/surfaceGeneration/SurfaceGenerator.hpp"
#include "physicsSolvers/surfaceGeneration/EmbeddedSurfaceGenerator.hpp"
#include "linearAlgebra/utilities/LAIHelperFunctions.hpp"
#include "physicsSolvers/fluidFlow/SinglePhaseBaseFields.hpp"
#include "physicsSolvers/fluidFlow/FlowSolverBaseFields.hpp"
#include <unistd.h>



namespace geosx
{

using namespace dataRepository;
using namespace constitutive;

GEOSX_HOST_DEVICE inline
void coarseToFineStructuredElemMap(localIndex const coarseElemIndex,
                                   localIndex const GEOSX_UNUSED_PARAM(coarseNx), 
                                   localIndex const coarseNy,
                                   localIndex const coarseNz,
                                   localIndex const fineRx,
                                   localIndex const fineRy,
                                   localIndex const fineRz,
                                   localIndex triplet[3])   
{
    localIndex X = coarseElemIndex/(coarseNy*coarseNz);
    localIndex Y = (coarseElemIndex - X*(coarseNy*coarseNz)) / coarseNz;
    localIndex Z = (coarseElemIndex - X*(coarseNy*coarseNz) - Y * coarseNz);
    //this only returns the triplet for the first element 
    //to generate all, the equation is the following
    //0<= u < fineRx
    //0<= v < fineRy
    //0<= w < fineRz
    //fineIndex = (X*fineRx + u)*fineRy*coarseNy*fineRz*coarseNz 
    // + (Y*fineRy + v)*fineRz*coarseNz + (Z*fineRz + w)
    //vary u,v,w
    triplet[0] = X*fineRx;
    triplet[1] = Y*fineRy;
    triplet[2] = Z*fineRz;
    //R1Tensor fineRefElem = {X*fineRx, Y*fineRy, Z*fineRz};
} 

GEOSX_HOST_DEVICE inline
localIndex fineToCoarseStructuredElemMap(localIndex const fineElemIndex,
                                         localIndex const GEOSX_UNUSED_PARAM(coarseNx), 
                                         localIndex const coarseNy,
                                         localIndex const coarseNz,
                                         localIndex const fineRx,
                                         localIndex const fineRy,
                                         localIndex const fineRz)   
{
    localIndex coarseElemIndex = 0;
    localIndex x = fineElemIndex/(fineRy*coarseNy*fineRz*coarseNz);
    localIndex y = (fineElemIndex - x * (fineRy*coarseNy*fineRz*coarseNz)) / (fineRz*coarseNz);
    localIndex z = fineElemIndex - x * (fineRy*coarseNy*fineRz*coarseNz) - y * (fineRz*coarseNz);
    coarseElemIndex = (x/fineRx) * coarseNy * coarseNz + (y/fineRy) * coarseNz + (z/fineRz); 
    return coarseElemIndex;    
}                                               

MultiResolutionFlowHFSolver::MultiResolutionFlowHFSolver( const string & name,
                                                          Group * const parent ):
  SolverBase( name, parent ),
  m_baseSolverName(),
  m_patchSolverName(),
  m_nodeFixDamage(),
  m_nodeFixDisp(),
  m_fixedDispList(),
  m_maxNumResolves( 10 ),
  m_baseCrackFront(),
  m_addedFractureElements(false)
{
  registerWrapper( viewKeyStruct::baseSolverNameString(), &m_baseSolverName ).
    setInputFlag( InputFlags::REQUIRED ).
    setDescription(
    "Name of the EFEM/EDFM (SinglePhasePoromechanicsEmbeddedFractures) solver to be used as the base solver in the MultiResolution scheme" );

  registerWrapper( viewKeyStruct::patchSolverNameString(), &m_patchSolverName ).
    setInputFlag( InputFlags::REQUIRED ).
    setDescription(
    "Name of the Phase-Field (PhaseFieldFracture) solver to be used as patch solver in the MultiResolution scheme" );

  registerWrapper( viewKeyStruct::maxNumResolvesString(), &m_maxNumResolves ).
    setApplyDefaultValue( 10 ).
    setInputFlag( InputFlags::OPTIONAL ).
    setDescription( "Value to indicate how many resolves may be executed to perform surface generation after the execution of base and patch scale solvers. " );

  registerWrapper( viewKeyStruct::initialBaseTipString(), &m_baseTip ).
    setInputFlag( InputFlags::REQUIRED ).
    setDescription( "Position of the initial crack tip in the EFEM mesh." );

  registerWrapper( viewKeyStruct::initialTipElementIndexString(), &m_baseTipElementIndex ).
    setInputFlag( InputFlags::REQUIRED ).
    setDescription( "Index of base element ahead of the crack tip." );

}

void MultiResolutionFlowHFSolver::buildBaseToPatchMaps(const MeshLevel & base, 
                                                       const MeshLevel & patch)
{
  //need to get base and patch elem managers
  ElementRegionManager const & baseElemManager  = base.getElemManager();
  FaceManager const & baseFaceManager = base.getFaceManager();
  ElementRegionManager const & patchElemManager = patch.getElemManager();
  arrayView2d<const real64> const & baseFaceCenters  = baseFaceManager.faceCenter();
  arrayView2d<const real64> const & baseFaceNormals  = baseFaceManager.faceNormal();
  //get elem to face map
  //elem -> elemToFaces -> loop over these faces only
  
  //get base element faces

  //here we will loop over all element of base and patch and write the relation between them in the maps
  //loop over all base subregions
  baseElemManager.forElementSubRegions< CellElementSubRegion >( [&]( CellElementSubRegion const & cellElementSubRegion )
  {
    array2d< localIndex > const & baseFaceList = cellElementSubRegion.faceList();
    arrayView2d< const real64 > const & baseElemCenters  = cellElementSubRegion.getElementCenter();
    arrayView1d< integer const > const baseGhostRank = cellElementSubRegion.ghostRank();
    //loop over all elements
    forAll< serialPolicy >( cellElementSubRegion.size(), [&] ( localIndex const k )
    {
      //skip ghosts from global
      if(baseGhostRank[k]<0 || true)
      {
        arraySlice1d<const real64> baseCenter = baseElemCenters[k];
        patchElemManager.forElementSubRegions< CellElementSubRegion >( [&]( CellElementSubRegion const & patchCellElementSubRegion )
        {
          arrayView1d< integer const > const & patchGhostRank = patchCellElementSubRegion.ghostRank();
          arrayView2d< const real64> const & patchElemCenters  = patchCellElementSubRegion.getElementCenter();
          forAll< serialPolicy >( patchCellElementSubRegion.size(), [&] ( localIndex const n )
          {
            //skip ghosts
            if(patchGhostRank[n]<0 || true)
            {              
                arraySlice1d<const real64> patchCenter = patchElemCenters[n];
                bool isInside = true;
                //loop over faces of base element
                for(int f=0; f<baseFaceList[k].size(); f++)
                {
                  arraySlice1d<const real64> faceCenter = baseFaceCenters[baseFaceList[k][f]];
                  arraySlice1d<const real64> faceNormal = baseFaceNormals[baseFaceList[k][f]];
                  //array1d<real64> baseCenterMod = {baseCenter[0], baseCenter[1], baseCenter[2]};
                  //array1d<real64> patchCenterMod = {patchCenter[0], patchCenter[1], patchCenter[2]};
                  //I need these copies because the tensorOps doesnt work on ArraySlices
                  R1Tensor baseCenterMod = {baseCenter[0], baseCenter[1], baseCenter[2]};
                  R1Tensor patchCenterMod = {patchCenter[0], patchCenter[1], patchCenter[2]};                  
                  //baseCenterMod[0] = baseCenter[0]; baseCenterMod[1] = baseCenter[1]; baseCenterMod[2] = baseCenter[2];
                  //patchCenterMod[0] = patchCenter[0]; patchCenterMod[1] = patchCenter[1]; patchCenterMod[2] = patchCenter[2];
                  LvArray::tensorOps::subtract< 3 >(baseCenterMod,faceCenter);
                  LvArray::tensorOps::subtract< 3 >(patchCenterMod,faceCenter);
                  real64 s1 = LvArray::tensorOps::AiBi< 3 >(baseCenterMod, faceNormal);
                  real64 s2 = LvArray::tensorOps::AiBi< 3 >(patchCenterMod, faceNormal);
                  //std::cout<<"Base Element: "<<K<<", Patch Element: "<<N<<std::endl;
                  bool debugMode = false;
                  if(k==0 && n<12 && debugMode)
                  {
                    //DEBUG INFO
                    std::cout<<"Base element "<<k<<"\n";
                    std::cout<<"Patch element "<<n<<"\n";
                    std::cout<<"Face "<<f<<", s1*s2 = "<<s1*s2<<std::endl;
                    std::cout<<"baseCenter: ["<<baseCenter[0]<<", "<<baseCenter[1]<<", "<<baseCenter[2]<<"]\n";
                    std::cout<<"patchCenter: ["<<patchCenter[0]<<", "<<patchCenter[1]<<", "<<patchCenter[2]<<"]\n";
                    std::cout<<"baseCenterMod: ["<<baseCenterMod[0]<<", "<<baseCenterMod[1]<<", "<<baseCenterMod[2]<<"]\n";
                    std::cout<<"patchCenterMod: ["<<patchCenterMod[0]<<", "<<patchCenterMod[1]<<", "<<patchCenterMod[2]<<"]\n";
                    std::cout<<"faceCenter: ["<<faceCenter[0]<<", "<<faceCenter[1]<<", "<<faceCenter[2]<<"]\n";
                    std::cout<<"faceNormal: ["<<faceNormal[0]<<", "<<faceNormal[1]<<", "<<faceNormal[2]<<"]\n";
                  }
                  if(s1*s2 <= 0)
                  {
                    isInside = false;
                  }
                }
                if(isInside)
                {
                  //get globalIndices
                  globalIndex N = patchCellElementSubRegion.localToGlobalMap()[n];
                  globalIndex K = cellElementSubRegion.localToGlobalMap()[k];
                  //std::cout<<"s1*s2>0 / Base Element: "<<K<<", Patch Element: "<<N<<std::endl;
                  m_patchToBaseElementRelation[N] = K;
                  //if K is already in the map, just add another patchElem to its set
                  if(m_baseToPatchElementRelation.find(K)!=m_baseToPatchElementRelation.end())
                  {
                    m_baseToPatchElementRelation[K].insert(N);
                  }
                  else
                  {
                    m_baseToPatchElementRelation[K] = {N};
                  }
                }
            }
          });

        });

        //}
      }

    });
  });

  //MPI communication to synchronize the maps accross ranks - straight from my buddy chatGPT
  // Gather the local maps from all ranks onto each rank
  // MPI_Comm comm = base.getComm();
  // int commSize;
  // MPI_Comm_size(MPI_COMM_GEOSX, &commSize);
  // std::vector<map<globalIndex, set<globalIndex>>> allBaseToPatchMaps(commSize);
  // std::vector<map<globalIndex, globalIndex>> allPatchToBaseMaps(commSize);

  // MPI_Allgather(&m_baseToPatchElementRelation, sizeof(m_baseToPatchElementRelation), MPI_BYTE,
  //               allBaseToPatchMaps.data(), sizeof(m_baseToPatchElementRelation), MPI_BYTE,
  //               MPI_COMM_GEOSX);
  // MPI_Allgather(&m_patchToBaseElementRelation, sizeof(m_patchToBaseElementRelation), MPI_BYTE,
  //               allPatchToBaseMaps.data(), sizeof(m_patchToBaseElementRelation), MPI_BYTE,
  //               MPI_COMM_GEOSX);

  // // Merge the gathered maps into a single map on each rank
  // map<globalIndex, set<globalIndex>> mergedBaseToPatchMap;
  // map<globalIndex, globalIndex> mergedPatchToBaseMap;

  // for (int rank = 0; rank < commSize; ++rank) {
  //   for (auto& entry : allBaseToPatchMaps[rank]) {
  //     const auto& globalIndex = entry.first;
  //     const auto& patchIndices = entry.second;
  //     if (mergedBaseToPatchMap.find(globalIndex) != mergedBaseToPatchMap.end()) {
  //       mergedBaseToPatchMap[globalIndex].insert(patchIndices.begin(), patchIndices.end());
  //     } else {
  //       mergedBaseToPatchMap[globalIndex] = patchIndices;
  //     }
  //   }

  //   for (auto& entry : allPatchToBaseMaps[rank]) {
  //     const auto& globalIndex = entry.first;
  //     const auto& baseIndex = entry.second;
  //     mergedPatchToBaseMap[globalIndex] = baseIndex;
  //   }
  // }

  // // Update the local maps to include the merged maps
  // m_baseToPatchElementRelation = mergedBaseToPatchMap;
  // m_patchToBaseElementRelation = mergedPatchToBaseMap;
  
}

void MultiResolutionFlowHFSolver::registerDataOnMesh( dataRepository::Group & meshBodies )
{
  //GEOSX_UNUSED_VAR( meshBodies );
  //the patch elem manager
  // forDiscretizationOnMeshTargets( meshBodies, [&] ( string const &,
  //                                                   MeshLevel & meshLevel,
  //                                                   arrayView1d< string const > const & )
  // {

    //ElementRegionManager & patchElemManager = meshLevel.getElemManager();
    ElementRegionManager & baseElemManager = meshBodies.getGroup<MeshBody>(0).getBaseDiscretization().getElemManager();

    baseElemManager.forElementSubRegions< CellElementSubRegion,
                                          FaceElementSubRegion >( [&] ( auto & elementSubRegion )
    {                                  
    //register mapped elem index baseToPatch
    //register mapped elem index patchToBase
    //register fake pressures for testing purposes
      elementSubRegion.template registerWrapper< array1d< localIndex > >( "frontIndicator" ).
        setPlotLevel( PlotLevel::LEVEL_1 ).
        setDescription( "indicator of the crack front elements" );  
    });


    ElementRegionManager & patchElemManager = meshBodies.getGroup<MeshBody>(1).getBaseDiscretization().getElemManager();

    patchElemManager.forElementSubRegions< CellElementSubRegion,
                                          FaceElementSubRegion >( [&] ( auto & elementSubRegion )
    {                                  
    //register mapped elem index baseToPatch
    //register mapped elem index patchToBase
    //register fake pressures for testing purposes
      elementSubRegion.template registerWrapper< array1d< localIndex > >( "coarseToFineMap" ).
        setPlotLevel( PlotLevel::LEVEL_1 ).
        setDescription( "mapping elem indices from coarse to fine" );
      elementSubRegion.template registerWrapper< array1d< localIndex > >( "fineToCoarseMap" ).
        setPlotLevel( PlotLevel::LEVEL_1 ).
        setDescription( "mapping elem indices from fine to coarse" );
      elementSubRegion.template registerWrapper< array1d< localIndex > >( "subdomainIndicator" ).
        setPlotLevel( PlotLevel::LEVEL_1 ).
        setDescription( "indicator of the subdomain elements" );      
    });

    const MeshLevel & base  = meshBodies.getGroup<MeshBody>(0).getBaseDiscretization();
    const MeshLevel & patch = meshBodies.getGroup<MeshBody>(1).getBaseDiscretization();

    buildBaseToPatchMaps(base, patch);

  // } );
}

MultiResolutionFlowHFSolver::~MultiResolutionFlowHFSolver()
{
  // TODO Auto-generated destructor stub
}

void MultiResolutionFlowHFSolver::implicitStepSetup( real64 const & time_n,
                                                     real64 const & dt,
                                                     DomainPartition & domain )
{
  m_baseSolver->implicitStepSetup( time_n, dt, domain );
  m_patchSolver->implicitStepSetup( time_n, dt, domain );
}

void MultiResolutionFlowHFSolver::postProcessInput()
{
  SolverBase::postProcessInput();
  m_baseSolver = &this->getParent().getGroup< SinglePhasePoromechanicsEmbeddedFractures >( m_baseSolverName );
  m_patchSolver = &this->getParent().getGroup< PhaseFieldFractureSolver >( m_patchSolverName );
}

void MultiResolutionFlowHFSolver::initializePostInitialConditionsPreSubGroups()
{}

void MultiResolutionFlowHFSolver::resetStateToBeginningOfStep( DomainPartition & domain )
{
  m_baseSolver->resetStateToBeginningOfStep( domain );
  m_patchSolver->resetStateToBeginningOfStep( domain );
}

real64 MultiResolutionFlowHFSolver::solverStep( real64 const & time_n,
                                                real64 const & dt,
                                                int const cycleNumber,
                                                DomainPartition & domain )
{
  real64 dtReturn = dt;
  dtReturn = splitOperatorStep( time_n, dt, cycleNumber, domain );
  return dtReturn;
}

bool isColinear(R1Tensor X, R1Tensor Y, R1Tensor Z)
{
  LvArray::tensorOps::subtract<3>(Z,X);
  LvArray::tensorOps::subtract<3>(Y,X);
  R1Tensor crossProductResult;
  LvArray::tensorOps::crossProduct(crossProductResult,Y,Z);
  if(LvArray::tensorOps::l2Norm<3>(crossProductResult)>1e-6)
  {
    return true;
  } 
  return false;
}

void MultiResolutionFlowHFSolver::TrackDamageOnEdges( MeshLevel const & base, MeshLevel const & patch )
{
// loop over base elements
    m_allEdgeCrosses.clear();
    //loop over all base elems using map<globalIndex, set<globalIndex>> m_baseToPatchElementRelation;
    ElementRegionManager const & baseElemManager = base.getElemManager();
    NodeManager const & baseNodeManager = base.getNodeManager();
    EdgeManager const & edgeManager = base.getEdgeManager();
    arrayView2d< real64 const, nodes::REFERENCE_POSITION_USD > const & baseNodePosition = baseNodeManager.referencePosition();
    //get elemsToNodes for patch
    ElementRegionManager const & patchElemManager = patch.getElemManager();
    NodeManager const & patchNodeManager = patch.getNodeManager();
    // Hard-coded patch region and subRegion
    ElementRegionBase const & patchElementRegion = patchElemManager.getRegion( 0 );
    CellElementSubRegion const & patchSubRegion = patchElementRegion.getSubRegion< CellElementSubRegion >( 0 );
    arrayView2d< localIndex const, cells::NODE_MAP_USD > const & patchElemsToNodes = patchSubRegion.nodeList();   
    arrayView2d< real64 const, nodes::REFERENCE_POSITION_USD > const & patchNodePosition = patchNodeManager.referencePosition();
    baseElemManager.forElementSubRegions< CellElementSubRegion,
                                          FaceElementSubRegion >( [&] ( auto & baseElementSubRegion )
    {       
        arrayView1d< integer const > const baseGhostRank = baseElementSubRegion.ghostRank();  
        arrayView2d< localIndex const > const edgeToNodes = edgeManager.nodeList();
        auto & cellToEdges = baseElementSubRegion.edgeList();
        forAll< serialPolicy >( baseElementSubRegion.size(), [&] ( localIndex const k ) 
        {
            if(baseGhostRank[k]<0)
            {
                //get globalIndex of k
                globalIndex globalIndexK = baseElementSubRegion.localToGlobalMap()[k];
                //get edges
                auto elementEdges = cellToEdges[k];
                //iterate over edges and find their associated triplet - build edge to triplet map
                for(auto edge:elementEdges)
                {
                  real64 edgeMaxDamage = 0;
                  R1Tensor edgeCross = {-1.0, -1.0, -1.0};
                  localIndex nodeNum = -1;
                  R1Tensor nodeA; R1Tensor nodeB;
                  nodeA[0] = baseNodePosition[edgeToNodes[edge][0]][0];
                  nodeA[1] = baseNodePosition[edgeToNodes[edge][0]][1];
                  nodeA[2] = baseNodePosition[edgeToNodes[edge][0]][2];
                  nodeB[0] = baseNodePosition[edgeToNodes[edge][1]][0];
                  nodeB[1] = baseNodePosition[edgeToNodes[edge][1]][1];
                  nodeB[2] = baseNodePosition[edgeToNodes[edge][1]][2];
                  //begin loop over all sub elements of k
                  for(auto globalIndexPatchElem:m_baseToPatchElementRelation[globalIndexK])
                  {
                    //get nodes from globalIndexPatchElem
                    localIndex localIndexPatchElem = patchSubRegion.globalToLocalMap().at(globalIndexPatchElem);
                    for(auto patchNode:patchElemsToNodes[localIndexPatchElem])
                    {
                     //test colinearity with edge nodes
                      R1Tensor nodeCoord;
                      nodeCoord[0] = patchNodePosition[patchNode][0];
                      nodeCoord[1] = patchNodePosition[patchNode][1];
                      nodeCoord[2] = patchNodePosition[patchNode][2]; 
                      if(isColinear(nodeA, nodeB, nodeCoord))
                      {
                        //get reference to damage field
                        arrayView1d< real64 const > const patchDamage = patchNodeManager.getReference< array1d< real64 > >( "Damage" );
                        //get damage of patchNode
                        real64 nodeDamage = patchDamage[patchNode];  
                        if (nodeDamage > edgeMaxDamage && nodeDamage > 0.9)
                        {
                          edgeMaxDamage = nodeDamage;
                          edgeCross = nodeCoord;
                          nodeNum = patchNode;
                        }
                      }
                    }
                  }//loop over patch elems
                  m_allEdgeCrosses.insert(nodeNum);                                                 
                }//loop over edges
              }//if ghost
            });//loop over base elems  - forAll    
      });//forAll over base sub regions
      //write all edge crosses to a csv file, use some separator for time steps
      for(auto node:m_allEdgeCrosses)
      {
        std::cout<<"["<<patchNodePosition[node][0]<<", "<<patchNodePosition[node][1]<<", "<<patchNodePosition[node][2]<<"]"<<std::endl;
      }
      std::cout<<"======================END TRACKING==========================="<<std::endl;
}//end function

// this function will loop over all subdomain nodes and check their distance to the prescribed discrete crack. If the
// distance is smaller than 1 element size (subdomain), we set the damage in this node to be fixed at 1.
void MultiResolutionFlowHFSolver::setInitialCrackDamageBCs( DofManager const & GEOSX_UNUSED_PARAM( dofManager ),
                                                            CRSMatrixView< real64, globalIndex const > const & GEOSX_UNUSED_PARAM( localMatrix ),
                                                            MeshLevel const & patch,
                                                            MeshLevel const & GEOSX_UNUSED_PARAM(base) )
{
  GEOSX_MARK_FUNCTION;
  //ElementRegionManager const & baseElemManager = base.getElemManager();
  ElementRegionManager const & baseElemManager = patch.getElemManager();//TODO: wrong name
  baseElemManager.forElementSubRegions< CellElementSubRegion >( [&]( CellElementSubRegion const & cellElementSubRegion )
  {
    m_nodeFixDamage.zero();
    //for this parte, it might be a good idea to use the initial bounded circles to cut the fine mesh as well, and help 
    //initialize the damage
    SortedArrayView< localIndex const > const fracturedElements = cellElementSubRegion.fracturedElementsList();
    m_nodeFixDamage.resize( cellElementSubRegion.numNodesPerElement()*fracturedElements.size() );
    localIndex count = 0;
    for( localIndex a : fracturedElements )
    {
      GEOSX_LOG_LEVEL_RANK_0( 3, "patch fractured elem: " << a << "\n" ); 
      //get all nodes of fracturedElements(a)
      for( localIndex b=0; b < cellElementSubRegion.numNodesPerElement(); b++ )
      {
        //TODO: if meshes arent identical, this should be nodeList(elem_mapped_to_patch(a),b) or check (2)
        localIndex c = cellElementSubRegion.nodeList( a, b );
        //append c = node b of element a
        if( std::find( m_nodeFixDamage.begin(), m_nodeFixDamage.end(), c ) == m_nodeFixDamage.end() ) //avoid repetition
        {
          //TODO: use node_mapped_to_patch(cellElementSubRegion.nodeList(a,b))
          m_nodeFixDamage( count ) = cellElementSubRegion.nodeList( a, b );
          ++count;
        }
      }
    }
    m_nodeFixDamage.resize( count );
  } );
}

void MultiResolutionFlowHFSolver::findNewlyDamagedElements(SortedArray<localIndex> GEOSX_UNUSED_PARAM(toCutElems), 
                                                           MeshLevel const & GEOSX_UNUSED_PARAM(base), 
                                                           MeshLevel const & GEOSX_UNUSED_PARAM(patch))
{
  //loop over all coarse elements - meshLevel base
  // baseElementManager.forElementSubRegions< CellElementSubRegion >( [&]( CellElementSubRegion const & cellElementSubRegion )
  // {
    //discard elements already fractured
    //loop over all fine elements associated with base element
      //test if there is a plane of fully damaged elements inside with d_elemental > thr
      //if yes, add base element to cut list
  // });
}


// this function will read the patch solution and locate the crack tip to uptade the crack geometry in the base solver
void MultiResolutionFlowHFSolver::findPhaseFieldTip( R1Tensor & tip,
                                                     MeshLevel const & patch )
{
  GEOSX_MARK_FUNCTION;
  //reference point must be prescribed in base coordinate system (usually injection source)
  R1Tensor m_referencePoint = {-1.0, 0.0, 0.0}; //add this as input file parameter
  real64 threshold = 0.95;
  //get mpi communicator
  MPI_Comm const & comm = MPI_COMM_GEOSX;
  ElementRegionManager const & patchElemManager = patch.getElemManager();
  //this is risky, not sure FE_TYPE will come from patch
  //each rank has these arrays
  real64 rankMaxDist = 1e-20;
  R1Tensor rankFarthestCenter = {0.0, 0.0, 0.0};
  //loop over all elements in patch and compute elemental average damage
  //observe that patch coordinates are relative, so, reference point should be added
  //for elements in patch
  patchElemManager.forElementSubRegions< CellElementSubRegion >( [&]( CellElementSubRegion const & cellElementSubRegion )
  {
    localIndex numQuadraturePointsPerElem = 0;
    finiteElement::FiniteElementBase const & fe = cellElementSubRegion.getReference< finiteElement::FiniteElementBase >( getDiscretizationName() );
    finiteElement::FiniteElementDispatchHandler< ALL_FE_TYPES >::dispatch3D( fe, [&] ( auto const finiteElement )
    {
      using FE_TYPE = TYPEOFREF( finiteElement );
      numQuadraturePointsPerElem = FE_TYPE::numQuadraturePoints;
    } );
    string const & damageModelName = cellElementSubRegion.getReference< string >( PhaseFieldDamageFEM::viewKeyStruct::solidModelNamesString());
    //TODO: this call may need to constitutive pass-thru loop to be generalized to multiple damage types
    const constitutive::Damage< ElasticIsotropic > & damageUpdates = cellElementSubRegion.getConstitutiveModel< Damage< ElasticIsotropic > >( damageModelName );
    arrayView2d< const real64 > allElemCenters = cellElementSubRegion.getElementCenter();
    const arrayView2d< real64 const > qp_damage = damageUpdates.getDamage();
    forAll< serialPolicy >( cellElementSubRegion.size(), [&] ( localIndex const k )
    {
      //compute elemental averaged damage
      real64 average_d = 0;
      R1Tensor elemCenter;
      elemCenter[0] = allElemCenters[k][0];
      elemCenter[1] = allElemCenters[k][1];
      elemCenter[2] = allElemCenters[k][2]; //this is trying to create a R1Tensor from a array2d< real64 >
      for( localIndex q=0; q<numQuadraturePointsPerElem; q++ )
      {
        //get damage at quadrature point i
        average_d = average_d + qp_damage( k, q )/numQuadraturePointsPerElem;
      }
      //if elemental damage > 0.95 (or another threshold)
      if( average_d > threshold )
      {
        //check if this element is farther than current farthest
        R1Tensor elemVec = LVARRAY_TENSOROPS_INIT_LOCAL_3( m_referencePoint );
        LvArray::tensorOps::subtract< 3 >( elemVec, elemCenter );
        real64 dist = LvArray::tensorOps::l2Norm< 3 >( elemVec );
        if( dist > rankMaxDist )
        {
          rankMaxDist = dist;
          rankFarthestCenter = elemCenter;
        }
      }
    } );
  } );

  real64 globalMax = MpiWrapper::max< real64 >( rankMaxDist, comm );
  if( std::abs( rankMaxDist-globalMax )<1e-12 )
  {
    tip = rankFarthestCenter;
  }

}

//The function prepares a list of dofs and u values that will be used by the patch solver to set the boundary conditions
void MultiResolutionFlowHFSolver::prepareSubProblemBCs( MeshLevel const & base,
                                                        MeshLevel & patch )
{
  GEOSX_MARK_FUNCTION;
  m_nodeFixDisp.zero();
  m_fixedDispList.zero();
  // get list of nodes on the boundary of the patch
  FaceManager const & patchFaceManager = patch.getFaceManager();
  NodeManager & patchNodeManager = patch.getNodeManager();
  //this function finds the nodes in the boundary assuming that the domain is 2D extruded in the z direction
  patchNodeManager.setDomain2DBoundaryObjects( patchFaceManager );
  arrayView1d< integer const > patch2DBoundaryIndicator = patchNodeManager.getDomain2DBoundaryIndicator();
  arrayView1d< real64 const > const patchDamage = patchNodeManager.getReference< array1d< real64 > >( "Damage" );
  NodeManager const & baseNodeManager = base.getNodeManager();
  arrayView2d< real64 const, nodes::TOTAL_DISPLACEMENT_USD > const baseDisp = baseNodeManager.getField< fields::solidMechanics::totalDisplacement >();
  real64 damage_threshold = 0.3;
  localIndex count=0;
  for( localIndex nodeIndex=0; nodeIndex<patchNodeManager.size(); ++nodeIndex )
  {
    if( patch2DBoundaryIndicator[nodeIndex]==1 )
    {
      if( patchDamage[nodeIndex] < damage_threshold )
      {
        // NOTE: there needs to be a translation between patch and base mesh for the indices and values/weights.

        //append node nodeIndex
        //USE REGISTERED ARRAY HERE
        m_nodeFixDisp.resize( count+1 );
        m_fixedDispList.resize( count+1, 3 );
        m_nodeFixDisp( count ) = nodeIndex;
        localIndex const numBaseNodes = 1;  //TODO: this wont be 1 in other cases, m_nodeMapIndices.sizeOfArray( a );
        for( localIndex b=0; b<numBaseNodes; ++b )
        {
          //write displacements from the base domain to become a boundary condition in the patch domain
          //TODO: a should be replaced by mapped(a) if meshes arent identical
          // mapped(a) is the node in base that has the same physical coordinates of a in patch
          m_fixedDispList( count, 0 ) = baseDisp( nodeIndex, 0 );
          m_fixedDispList( count, 1 ) = baseDisp( nodeIndex, 1 );
          m_fixedDispList( count, 2 ) = baseDisp( nodeIndex, 2 );
        }

        ++count;
      }
    }
  }

}

void MultiResolutionFlowHFSolver::testElemMappingPatchToBase( MeshLevel & GEOSX_UNUSED_PARAM(base),
                                                              MeshLevel & patch )
{
  //for every elem in base
  //call coarseToFineStructuredElemMap
  //loop over all associated patch elements and write the base elem number
  //get patch elem manager
  ElementRegionManager & patchElemManager = patch.getElemManager();

  //get accessor to elemental field
  ElementRegionManager::ElementViewAccessor< arrayView1d< localIndex > > const fineToCoarseMap =
  patchElemManager.constructViewAccessor< array1d< localIndex >, arrayView1d< localIndex > >( "fineToCoarseMap" );
  patchElemManager.forElementSubRegions< CellElementSubRegion >( [&]( CellElementSubRegion const & cellElementSubRegion )
  {
    arrayView1d< integer const > const & patchGhostRank = cellElementSubRegion.ghostRank();
    forAll< serialPolicy >( cellElementSubRegion.size(), [&] ( localIndex const k )
    {
      if(patchGhostRank[k]<0)
      {                 
        globalIndex K = cellElementSubRegion.localToGlobalMap()[k];
        fineToCoarseMap[0][0][k] = m_patchToBaseElementRelation[K];
      }
    } );
  } );  
}

void MultiResolutionFlowHFSolver::testElemMappingBaseToPatch( MeshLevel & base,
                                                              MeshLevel & patch )
{
  //for every elem in patch
  //call fineToCoarseStructuredElemMap
  //write index of the associated base elem to all patch elems
  //this should be exactly the same as the function above
  ElementRegionManager & coarseElemManager = base.getElemManager();
  ElementRegionManager & patchElemManager = patch.getElemManager();
  CellElementSubRegion const & patchElementSubRegion = patchElemManager.getRegion(0).getSubRegion< CellElementSubRegion >( 0 );
  
  //get accessor to elemental field
  ElementRegionManager::ElementViewAccessor< arrayView1d< localIndex > > const coarseToFineMap =
  patchElemManager.constructViewAccessor< array1d< localIndex >, arrayView1d< localIndex > >( "coarseToFineMap" );

  coarseElemManager.forElementSubRegions< CellElementSubRegion >( [&]( CellElementSubRegion const & cellElementSubRegion )
  {
    arrayView1d< integer const > const & baseGhostRank = cellElementSubRegion.ghostRank();
    forAll< serialPolicy >( cellElementSubRegion.size(), [&] ( localIndex const k )
    {
      //loop over all fines in m_baseToPatchElementRelation[K]
      if(baseGhostRank[k]<0)
      {
        globalIndex K = cellElementSubRegion.localToGlobalMap()[k];
        for(auto fineElem:m_baseToPatchElementRelation[K])
        {
          // try{
          //   localIndex fineElemLocal = patchElementSubRegion.globalToLocalMap().at(fineElem);
          //   coarseToFineMap[0][0][fineElemLocal] = K;   
          //   throw;
          // }
          // catch (...){
          //   std::cout<<"rank "<<MpiWrapper::commRank( MPI_COMM_GEOSX )<<" failed in globalToLocalMap at patchElementSubRegion "<<fineElem<<std::endl;
          // }  
          localIndex fineElemLocal = patchElementSubRegion.globalToLocalMap().at(fineElem);
          coarseToFineMap[0][0][fineElemLocal] = K;          
        }
      }
    } );
  } );

}


real64 MultiResolutionFlowHFSolver::utilGetElemAverageDamage(globalIndex const patchElemNum,
                                                             MeshLevel const & patch)
{

    ElementRegionManager const & elemManager = patch.getElemManager();
    // Hard-coded region and subRegion
    ElementRegionBase const & elementRegion = elemManager.getRegion( 0 );

    CellElementSubRegion const & subRegion = elementRegion.getSubRegion< CellElementSubRegion >( 0 );

    string const & damageModelName = subRegion.getReference< string >( PhaseFieldDamageFEM::viewKeyStruct::solidModelNamesString());
    //TODO: this call may need to constitutive pass-thru loop to be generalized to multiple damage types

    const constitutive::Damage< ElasticIsotropic > & damageUpdates = subRegion.getConstitutiveModel< Damage< ElasticIsotropic > >( damageModelName );

    //arrayView2d< const real64 > allElemCenters = subRegion.getElementCenter();

    const arrayView2d< real64 const > qp_damage = damageUpdates.getDamage();

    /////////////LONG PATH TO GET numQuadPointPerElem  
    localIndex numQuadraturePointsPerElem = 0;
    finiteElement::FiniteElementBase const & fe = subRegion.getReference< finiteElement::FiniteElementBase >( getDiscretizationName() );
    finiteElement::FiniteElementDispatchHandler< ALL_FE_TYPES >::dispatch3D( fe, [&] ( auto const finiteElement )
    {
      using FE_TYPE = TYPEOFREF( finiteElement );
      numQuadraturePointsPerElem = FE_TYPE::numQuadraturePoints;
    } );
    ///////////////

    //compute elemental averaged damage
    real64 average_d = 0;
    for( localIndex q=0; q<numQuadraturePointsPerElem; q++ )
    {
      //get damage at quadrature point i
      average_d = average_d + qp_damage( subRegion.globalToLocalMap().at(patchElemNum), q )/8.0;
    }
    //GEOSX_LOG_LEVEL( 2, "after damage call\n" );
    //std::cout<<"this rank is: "<<MpiWrapper::commRank( MPI_COMM_GEOSX )<<" is exiting the damageFunction"<<std::endl;
    return average_d;    
}


void MultiResolutionFlowHFSolver::initializeCrackFront( MeshLevel & base )
{
  ElementRegionManager & baseElemManager = base.getElemManager();
  FaceManager & baseFaceManager = base.getFaceManager();
  auto faceToElemList = baseFaceManager.elementList();
  auto faceNormals = baseFaceManager.faceNormal();
  
  
  //get accessor to elemental field
  ElementRegionManager::ElementViewAccessor< arrayView1d< localIndex > > const frontIndicator =
  baseElemManager.constructViewAccessor< array1d< localIndex >, arrayView1d< localIndex > >( "frontIndicator" );
  //GEOSX_LOG_LEVEL_RANK_0( 1, "num regions: "<<baseElemManager.numRegions()<<"\n" );

  baseElemManager.forElementSubRegions< CellElementSubRegion >( [&]( CellElementSubRegion const & cellElementSubRegion )
  {
    m_baseCrackFront.clear();
    //auto elemToFaceList = cellElementSubRegion.faceList();
    array2d< localIndex > const & elemToFaceList = cellElementSubRegion.faceList();
    //arrayView1d< integer const > const ghostRank = cellElementSubRegion.ghostRank();
    SortedArrayView< localIndex const > const fracturedElements = cellElementSubRegion.fracturedElementsList();
    //TODO: can we make this a forall?
    //PARALLEL: Do ghost elements count as fracturedElements? - YES
    for(auto && fracElem:fracturedElements)
    {
      //getElemFaces
      //PARALLEL: assume each rank owns all associated faces
      for(auto && face:elemToFaceList[fracElem])
      {
        if(pow(faceNormals[face][1],2) + pow(faceNormals[face][2],2) < 1e-6) //remove faces with normal pointing in x direction
        {
            continue; //these faces dont contain fractures
        }
        //PARALLEL: are all elem here owned by current node? some may be ghosts 
        //if ghost is in fracturedList, then this may contain elements from another rank
        //if ghost are not in fracturedList, this may contain ghost, but not elems from other rank <--- assumed this
        for(auto && elem:faceToElemList[face])
        {
          //PARALLEL: what does faceToElemList return if elem is ghost??
          //PARALLEL ISSUE: If elem is ghost, it might be fractured, but contains() will return it is not, so, we cant add ghosts here
          //on the other had, if this possible front element is only on the front because of this neighbor in the current rank, it will
          //not be added to the front from another rank - TODO: global fracturedElements check? 
          if(!fracturedElements.contains(elem) && elem > -1)// && ghostRank[elem] < 0)
          {
            m_baseCrackFront.insert(elem);//Maybe I should insert the ghosts here and them synchronize later using global indices?
            frontIndicator[0][0][elem] = 1;
          }
        }
      }
    }
  } );

}                                                   

void MultiResolutionFlowHFSolver::buildSubdomainSet( MeshLevel & base, 
                                                     MeshLevel & patch )
{
  m_baseCrackFrontBuffer.clear();
  ElementRegionManager & patchElemManager = patch.getElemManager();
  ElementRegionManager & baseElemManager = base.getElemManager();

  // Hard-coded region and subRegion
  ElementRegionBase const & baseMatrixElementRegion = baseElemManager.getRegion( 0 );
  CellElementSubRegion const & patchSubRegion = patchElemManager.getRegion( 0 ).getSubRegion< CellElementSubRegion >( 0 );
  CellElementSubRegion const & baseMatrixSubRegion = baseMatrixElementRegion.getSubRegion< CellElementSubRegion >( 0 );

  ElementRegionManager::ElementViewAccessor< arrayView1d< localIndex > > const subdomainIndicator =
  patchElemManager.constructViewAccessor< array1d< localIndex >, arrayView1d< localIndex > >( "subdomainIndicator" );

  //allgather fracture cell centers and pressure values - be careful with ghosts
  //get cell centers of all base elements
  arrayView2d< const real64 > allBaseElemCenters = baseMatrixSubRegion.getElementCenter();
  //filter only crackFront centers
  array2d< real64 > allFrontElemCenters(m_baseCrackFront.size(), 3);
  localIndex ii = 0;
  for(auto frontElem:m_baseCrackFront)
  {
    allFrontElemCenters( ii, 0 ) = allBaseElemCenters[frontElem][0];
    allFrontElemCenters( ii, 1 ) = allBaseElemCenters[frontElem][1];
    allFrontElemCenters( ii, 2 ) = allBaseElemCenters[frontElem][2];
    ii++;
  }

  // Exchange the sizes of the data across all ranks.
  array1d< int > dataSizes( MpiWrapper::commSize() );
  MpiWrapper::allGather( LvArray::integerConversion< int >( allFrontElemCenters.size(0)*allFrontElemCenters.size(1) ), 
                         dataSizes, 
                         MPI_COMM_GEOSX );

  int const totalDataSize = std::accumulate( dataSizes.begin(), dataSizes.end(), 0 );
  GEOSX_LOG_LEVEL_RANK_0( 1, "totalDataSize = "<<totalDataSize<<"\n");
  //array1d<T> allData( totalDataSize );
  array2d<real64> allData( totalDataSize/3, 3 );
  std::vector< int > mpiDisplacements( MpiWrapper::commSize(), 0 );
  std::partial_sum( dataSizes.begin(), dataSizes.end() - 1, mpiDisplacements.begin() + 1 );
  MpiWrapper::allgatherv( allFrontElemCenters.data(), 
                          allFrontElemCenters.size(0)*allFrontElemCenters.size(1), 
                          allData.data(),
                          dataSizes.data(), 
                          mpiDisplacements.data(), 
                          MPI_COMM_GEOSX );                         
  arrayView2d< const real64 > patchElemCenters = patchElemManager.getRegion(0).getSubRegion< CellElementSubRegion >(0).getElementCenter();
  arrayView1d< integer const > const & patchGhostRank = patchSubRegion.ghostRank();
  GEOSX_LOG_LEVEL_RANK_0( 1, "BEFORE PATCH SUBREGION LOOP\n");
  forAll< serialPolicy >( patchSubRegion.size(), [&] ( localIndex const k )
  {
    //convert patch element index to base - first convert patch to global index
    //this probably needs to be done at ghosts or require a sync operation at the end
    if(patchGhostRank[k]<0 || true){
      //zero subdomain indicator field
      subdomainIndicator[0][0][k] = 0;

      R1Tensor patchElemCenter;
      patchElemCenter[0] = patchElemCenters[k][0];
      patchElemCenter[1] = patchElemCenters[k][1];
      patchElemCenter[2] = patchElemCenters[k][2];
      real64 thresholdDist = 1.0;
      real64 minDist = 1.0e20;
      for(localIndex j=0; j<allData.size(0); j++)
      {
        R1Tensor currFrontElemCenter;
        currFrontElemCenter[0] = allData[j][0];
        currFrontElemCenter[1] = allData[j][1];
        currFrontElemCenter[2] = allData[j][2];
        
        R1Tensor centerCopy = LVARRAY_TENSOROPS_INIT_LOCAL_3( patchElemCenter );
        LvArray::tensorOps::subtract< 3 >( centerCopy, currFrontElemCenter );
        real64 dist = LvArray::tensorOps::l2Norm< 3 >( centerCopy );
        if(dist < minDist){
          minDist = dist;
        }
      }
      if(minDist < thresholdDist ){
        subdomainIndicator[0][0][k] = 1;
        m_baseCrackFrontBuffer.insert(k);
      }

    } 
  } );   
}                                                  

void MultiResolutionFlowHFSolver::cutDamagedElements( MeshLevel & base,
                                                      MeshLevel const & patch )
{

  EmbeddedSurfaceGenerator &
  efemGenerator = this->getParent().getGroup< EmbeddedSurfaceGenerator >( "SurfaceGenerator" ); //this is hard coded
  
  ElementRegionManager & baseElemManager = base.getElemManager();

  // Hard-coded region and subRegion
  ElementRegionBase const & elementRegion = baseElemManager.getRegion( 0 );
  CellElementSubRegion const & subRegion = elementRegion.getSubRegion< CellElementSubRegion >( 0 );

  //ghosts
  arrayView1d< integer const > const baseGhostRank = subRegion.ghostRank();
  
  // Get domain
  MeshManager & meshManager = this->getGroupByPath< MeshManager >( "/Problem/Mesh");
  //integer Nx = meshManager.getGroup<InternalMeshGenerator>(0).getNx();
  integer Ny = meshManager.getGroup<InternalMeshGenerator>(0).getNy();
  integer Nz = meshManager.getGroup<InternalMeshGenerator>(0).getNz();
  //integer nx = meshManager.getGroup<InternalMeshGenerator>(1).getNx();
  integer ny = meshManager.getGroup<InternalMeshGenerator>(1).getNy();
  integer nz = meshManager.getGroup<InternalMeshGenerator>(1).getNz();

  //localIndex rx=nx/Nx;
  localIndex ry=ny/Ny;
  localIndex rz=nz/Nz;
  SortedArrayView< localIndex const > const fracturedElements = subRegion.fracturedElementsList();
  //get accessor to elemental field
  ElementRegionManager::ElementViewAccessor< arrayView1d< localIndex > > const frontIndicator =
  baseElemManager.constructViewAccessor< array1d< localIndex >, arrayView1d< localIndex > >( "frontIndicator" );

  SortedArray<localIndex> baseFrontCopy = m_baseCrackFront;

  for(auto && elem:baseFrontCopy)
  {
    //PARALLEL: split the work to the right rank
    integer fracCount = 0;
    GEOSX_LOG_LEVEL( 3, "Entering coarseMap\n" );
    ////////version with new maps

    //loop over all fines in m_baseToPatchElementRelation[K]
    if(baseGhostRank[elem]<0)
    {
      for(auto fineElemGlobal:m_baseToPatchElementRelation[subRegion.localToGlobalMap()[elem]])
      { 
        //get averageDamage in fineElem
        real64 averageDamage = utilGetElemAverageDamage(fineElemGlobal, patch);
        if (averageDamage > 0.9)
        {
          fracCount++;  
        }        
      }
    }
    if (fracCount >= ry*rz || fracturedElements.contains(elem))
    {
      efemGenerator.insertToCut(elem);
    }
  }

  m_addedFractureElements = efemGenerator.propagationStep3D();
  initializeCrackFront(base);

  efemGenerator.emptyCutList();

  MpiWrapper::barrier();

}      

void MultiResolutionFlowHFSolver::writeBasePressuresToPatch( MeshLevel & base,
                                                             MeshLevel & patch )
{
  using namespace fields::flow;

  ElementRegionManager & patchElemManager = patch.getElemManager();

  ElementRegionManager & baseElemManager = base.getElemManager();

  // Hard-coded region and subRegion
  ElementRegionBase const & baseMatrixElementRegion = baseElemManager.getRegion( 0 );
  ElementRegionBase const & baseFractureElementRegion = baseElemManager.getRegion( 1 );
  CellElementSubRegion const & patchSubRegion = patchElemManager.getRegion( 0 ).getSubRegion< CellElementSubRegion >( 0 );
  CellElementSubRegion const & baseMatrixSubRegion = baseMatrixElementRegion.getSubRegion< CellElementSubRegion >( 0 );
  EmbeddedSurfaceSubRegion const & baseFractureSubRegion = baseFractureElementRegion.getSubRegion< EmbeddedSurfaceSubRegion >( 0 );

  //get accessor to elemental field
  ElementRegionManager::ElementViewAccessor< arrayView1d< real64 > > const patchMatrixPressure =
  patchElemManager.constructViewAccessor< array1d< real64 >, arrayView1d< real64 > >( "hardCodedPMatrixName" );

  ElementRegionManager::ElementViewAccessor< arrayView1d< real64 > > const patchFracturePressure =
  patchElemManager.constructViewAccessor< array1d< real64 >, arrayView1d< real64 > >( "hardCodedPFractureName" );

  //get fields from SinglePhaseFlow problem (or maybe multiphase later)
  arrayView1d< real64 const > const baseMatrixPressure = baseMatrixSubRegion.getField< fields::flow::pressure >();

  //get fields from SinglePhaseFlow problem (or maybe multiphase later)
  arrayView1d< real64 const > const baseFracturePressure = baseFractureSubRegion.getField< fields::flow::pressure >();

  //loop over patch subRegion and fill values for matrixPressure and fracturePressure
  //TODO: make this a regular for so that all ranks will loop over all elements?
  //allgather fracture cell centers and pressure values - be careful with ghosts
  //get cell centers of all fracture elements
  arrayView2d< const real64 > allFracElemCenters = baseFractureSubRegion.getElementCenter();
  array2d< real64 > toSend(baseFractureSubRegion.size(),4);
  forAll< serialPolicy >(baseFractureSubRegion.size(), [&] (localIndex const k)
  {

    toSend[k][0] = allFracElemCenters[k][0];
    toSend[k][1] = allFracElemCenters[k][1];
    toSend[k][2] = allFracElemCenters[k][2];
    toSend[k][3] = baseFracturePressure[k];

  });
  // Exchange the sizes of the data across all ranks.
  array1d< int > dataSizes( MpiWrapper::commSize() );
  MpiWrapper::allGather( LvArray::integerConversion< int >( toSend.size(0)*toSend.size(1) ), dataSizes, MPI_COMM_GEOSX );

  int const totalDataSize = std::accumulate( dataSizes.begin(), dataSizes.end(), 0 );
  GEOSX_LOG_LEVEL_RANK_0( 1, "totalDataSize = "<<totalDataSize<<"\n");
  //array1d<T> allData( totalDataSize );
  array2d<real64> allData( totalDataSize/4, 4 );
  std::vector< int > mpiDisplacements( MpiWrapper::commSize(), 0 );
  std::partial_sum( dataSizes.begin(), dataSizes.end() - 1, mpiDisplacements.begin() + 1 );
  MpiWrapper::allgatherv( toSend.data(), 
                          toSend.size(0)*toSend.size(1), 
                          allData.data(),
                          dataSizes.data(), 
                          mpiDisplacements.data(), 
                          MPI_COMM_GEOSX );                         
  arrayView2d< const real64 > patchElemCenters = patchElemManager.getRegion(0).getSubRegion< CellElementSubRegion >(0).getElementCenter();
  arrayView1d< integer const > const & patchGhostRank = patchSubRegion.ghostRank();
  forAll< serialPolicy >( patchSubRegion.size(), [&] ( localIndex const k )
  {
    //convert patch element index to base - first convert patch to global index
    //this probably needs to be done at ghosts or require a sync operation at the end
    if(patchGhostRank[k]<0 || true){
      globalIndex K = patchSubRegion.localToGlobalMap()[k];
      globalIndex baseK = m_patchToBaseElementRelation[K];
      //globalIndex baseK = fineToCoarseStructuredElemMap(K,Nx,Ny,Nz,rx,ry,rz);
      localIndex basek = 0;
      basek = baseMatrixSubRegion.globalToLocalMap().at(baseK);
      // try{
      //   basek = baseMatrixSubRegion.globalToLocalMap().at(baseK);
      //   throw;
      // }
      // catch (...){
      //   std::cout<<"rank "<<MpiWrapper::commRank( MPI_COMM_GEOSX )<<" failed in globalToLocalMap at baseGlobalElement "<<baseK<<std::endl;
      // }
      patchMatrixPressure[0][0][k] = baseMatrixPressure[basek];

      R1Tensor patchElemCenter;
      patchElemCenter[0] = patchElemCenters[k][0];
      patchElemCenter[1] = patchElemCenters[k][1];
      patchElemCenter[2] = patchElemCenters[k][2];
      localIndex minIndex = 0;
      real64 minDist = 1.0e20;
      for(localIndex j=0; j<allData.size(0); j++)
      {
        R1Tensor currFracElemCenter;
        currFracElemCenter[0] = allData[j][0];
        currFracElemCenter[1] = allData[j][1];
        currFracElemCenter[2] = allData[j][2];
        
        R1Tensor centerCopy = LVARRAY_TENSOROPS_INIT_LOCAL_3( patchElemCenter );
        LvArray::tensorOps::subtract< 3 >( centerCopy, currFracElemCenter );
        real64 dist = LvArray::tensorOps::l2Norm< 3 >( centerCopy );
        if(dist < minDist){
          minDist = dist;
          minIndex = j;
        }
      }

      patchFracturePressure[0][0][k] = allData[minIndex][3];
    } //TODO: needs to find closest fracture cell from base
  } );
      
}
                                         
real64 MultiResolutionFlowHFSolver::splitOperatorStep( real64 const & time_n,
                                                       real64 const & dt,
                                                       integer const cycleNumber,
                                                       DomainPartition & domain )
{
  GEOSX_MARK_FUNCTION;
  //int const thisRank = MpiWrapper::commRank( MPI_COMM_GEOSX );
  real64 dtReturn = dt;
  real64 dtReturnTemporary;

  SinglePhasePoromechanicsEmbeddedFractures &
  baseSolver = this->getParent().getGroup< SinglePhasePoromechanicsEmbeddedFractures >( m_baseSolverName );

  PhaseFieldFractureSolver &
  patchSolver = this->getParent().getGroup< PhaseFieldFractureSolver >( m_patchSolverName );

  // EmbeddedSurfaceGenerator &
  // efemGenerator = this->getParent().getGroup< EmbeddedSurfaceGenerator >( "SurfaceGenerator" ); //this is hard coded

  PhaseFieldDamageFEM &
  patchDamageSolver = *patchSolver.damageSolver();

  SolidMechanicsLagrangianFEM &
  patchSolidSolver = *patchSolver.solidMechanicsSolver();

  baseSolver.setupSystem( domain,
                          baseSolver.getDofManager(),
                          baseSolver.getLocalMatrix(),
                          baseSolver.getSystemRhs(),
                          baseSolver.getSystemSolution(),
                          true );

  baseSolver.implicitStepSetup( time_n, dt, domain );

  this->implicitStepSetup( time_n, dt, domain );

  map< std::pair< string, string >, array1d< string > > const & baseTargets = baseSolver.getReference< map< std::pair< string, string >, array1d< string > > >(
  SolverBase::viewKeyStruct::meshTargetsString());
  auto const baseTarget = baseTargets.begin()->first;
  map< std::pair< string, string >, array1d< string > > const & patchTargets = patchSolver.getReference< map< std::pair< string, string >, array1d< string > > >(
  SolverBase::viewKeyStruct::meshTargetsString());
  auto const patchTarget = patchTargets.begin()->first;
  MeshLevel & base = domain.getMeshBody( baseTarget.first ).getBaseDiscretization();
  MeshLevel & patch = domain.getMeshBody( patchTarget.first ).getBaseDiscretization();
  
  if(cycleNumber == 0){
      initializeCrackFront(base);
  }

  NonlinearSolverParameters & solverParams = getNonlinearSolverParameters();
  //although these iterations are not really Newton iterations, we will use this nomeclature to keep things consistent
  integer & iter = solverParams.m_numNewtonIterations;
  iter = 0;
  bool isConverged = false;
  bool isPatchConverged = false;
  while( iter < solverParams.m_maxIterNewton )
  {
    GEOSX_LOG_LEVEL_RANK_0( 1, "\tIteration: " << iter+1 << ", BaseSolver: " );

    //we probably want to run a phase-field solve in the patch problem at timestep 0 to get a smooth initial crack. Also, re-run this
    // anytime the base crack changes

    // testElemMappingPatchToBase( domain.getMeshBody( baseTarget.first ).getBaseDiscretization(), 
    //                             domain.getMeshBody( patchTarget.first ).getBaseDiscretization() );

    // testElemMappingBaseToPatch( domain.getMeshBody( baseTarget.first ).getBaseDiscretization(), 
    //                             domain.getMeshBody( patchTarget.first ).getBaseDiscretization() );

    int added = m_addedFractureElements;
    added = MpiWrapper::sum(added);
    if(time_n == 0.0 || iter==0 || added!=0)
    {
      CRSMatrix< real64, globalIndex > & patchDamageLocalMatrix = patchDamageSolver.getLocalMatrix();
      this->setInitialCrackDamageBCs( patchDamageSolver.getDofManager(), patchDamageLocalMatrix.toViewConstSizes(), patch,
                                      base );
      patchDamageSolver.setInitialCrackNodes( m_nodeFixDamage );
      buildSubdomainSet( base, patch );
      // std::cout<<"subdomain size: "<<m_baseCrackFrontBuffer.size()<<std::endl;
      patchDamageSolver.setSubdomainElements( m_baseCrackFrontBuffer );
      patchSolidSolver.setSubdomainElements( m_baseCrackFrontBuffer );    
    }
    //now perform the subproblem run with no BCs on displacements, just to set the damage inital condition;
    if( time_n == 0.0 )
    {
      //TODO: eventually, we will need to update the patch domain
      real64 dtUseless = patchSolver.solverStep( time_n,
                                                 dtReturn,
                                                 cycleNumber,
                                                 domain );
      GEOSX_UNUSED_VAR( dtUseless );
    }

    //test for convergence of MR scheme, based on changes to the fracture topology

    GEOSX_LOG_LEVEL_RANK_0(1, "isPatchConverged "<<isPatchConverged);
    if ( added >= 0 && iter > 0 && isPatchConverged)//THIS SHOULD BE ADDED == 0
    {
      GEOSX_LOG_LEVEL_RANK_0( 1, "***** The Global-Local iterative scheme has converged in " << iter << " iterations! *****\n" );
      TrackDamageOnEdges(base, patch);
      isConverged = true;
      break;  
    }

    //if MR iteration = 0 or add = true
    if(iter==0 || added!=0){
      dtReturnTemporary = baseSolver.nonlinearImplicitStep( time_n,
                                                            dtReturn,
                                                            cycleNumber,
                                                            domain );  
      baseSolver.implicitStepComplete( time_n, dt, domain );
      patchSolidSolver.setInternalBoundaryConditions( m_nodeFixDisp, m_fixedDispList, &m_patchToBaseElementRelation );
      writeBasePressuresToPatch(base, patch);                                                            
    }                                            

    if( dtReturnTemporary < dtReturn )
    {
      iter = 0;
      dtReturn = dtReturnTemporary;
      continue;
    }

    // if( baseSolver.getNonlinearSolverParameters().m_numNewtonIterations >= 1 && iter > 0 )
    // {
    //   GEOSX_LOG_LEVEL_RANK_0( 1, "***** The Global-Local iterative scheme has converged in " << iter << " iterations! *****\n" );
    //   isConverged = true;
    //   break;
    // }

    GEOSX_LOG_LEVEL_RANK_0( 1, "\tIteration: " << iter+1 << ", PatchSolver: " );

    // dtReturnTemporary = patchSolver.solverStep( time_n,
    //                                             dtReturn,
    //                                             cycleNumber,
    //                                             domain );
<<<<<<< HEAD

    //for(int subs=0; subs<2; ++subs){
    dtReturnTemporary = patchSolver.unitSequentiallyCoupledSolverStep( isPatchConverged,
                                                                        time_n,
                                                                        dtReturn,
                                                                        cycleNumber,
                                                                        domain );
    //}
    isPatchConverged=true;                                                                                                               
=======
    MpiWrapper::barrier();
    //for(int subs=0; subs<2; ++subs){
    dtReturnTemporary = patchSolver.unitSequentiallyCoupledSolverStep( isPatchConverged,
                                                                       time_n,
                                                                       dtReturn,
                                                                       cycleNumber,
                                                                       domain );
    //}
    //isPatchConverged=true;                                                                                                               
>>>>>>> a16dc3d3
                             
    if( time_n >= 0 )
    {
      cutDamagedElements( base, patch );  
      baseSolver.setupSystem( domain,
                              baseSolver.getDofManager(),
                              baseSolver.getLocalMatrix(),
                              baseSolver.getSystemRhs(),
                              baseSolver.getSystemSolution(),
                              true );
      baseSolver.implicitStepSetup( time_n, dt, domain );
    }

    if( dtReturnTemporary < dtReturn )
    {
      iter = 0;
      dtReturn = dtReturnTemporary;
      continue;
    }

    ++iter;
  }
  
  GEOSX_UNUSED_VAR(isConverged);
  GEOSX_LOG_LEVEL_RANK_0(1, "MultiResolutionFlowHFSolver::SplitOperatorStep() did not converge, accepting anyway.");
  //GEOSX_ERROR_IF( !isConverged, "MultiResolutionFlowHFSolver::SplitOperatorStep() did not converge" );

  baseSolver.implicitStepComplete( time_n, dt, domain );
  patchSolver.implicitStepComplete( time_n, dt, domain );


  return dtReturn;
}

REGISTER_CATALOG_ENTRY( SolverBase, MultiResolutionFlowHFSolver, string const &, Group * const )
} /* namespace geosx */<|MERGE_RESOLUTION|>--- conflicted
+++ resolved
@@ -1165,6 +1165,15 @@
                                                  domain );
       GEOSX_UNUSED_VAR( dtUseless );
     }
+    if( time_n == 0.0 )
+    {
+      //TODO: eventually, we will need to update the patch domain
+      real64 dtUseless = patchSolver.solverStep( time_n,
+                                                 dtReturn,
+                                                 cycleNumber,
+                                                 domain );
+      GEOSX_UNUSED_VAR( dtUseless );
+    }
 
     //test for convergence of MR scheme, based on changes to the fracture topology
 
@@ -1208,7 +1217,6 @@
     //                                             dtReturn,
     //                                             cycleNumber,
     //                                             domain );
-<<<<<<< HEAD
 
     //for(int subs=0; subs<2; ++subs){
     dtReturnTemporary = patchSolver.unitSequentiallyCoupledSolverStep( isPatchConverged,
@@ -1218,17 +1226,6 @@
                                                                         domain );
     //}
     isPatchConverged=true;                                                                                                               
-=======
-    MpiWrapper::barrier();
-    //for(int subs=0; subs<2; ++subs){
-    dtReturnTemporary = patchSolver.unitSequentiallyCoupledSolverStep( isPatchConverged,
-                                                                       time_n,
-                                                                       dtReturn,
-                                                                       cycleNumber,
-                                                                       domain );
-    //}
-    //isPatchConverged=true;                                                                                                               
->>>>>>> a16dc3d3
                              
     if( time_n >= 0 )
     {
