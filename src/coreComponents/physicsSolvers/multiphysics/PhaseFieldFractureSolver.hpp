--- conflicted
+++ resolved
@@ -55,29 +55,7 @@
   /// String used to form the solverName used to register solvers in CoupledSolver
   static string coupledSolverAttributePrefix() { return "PhaseFieldFracture"; }
 
-<<<<<<< HEAD
-  void setupSystem( DomainPartition & domain,
-                    DofManager & dofManager,
-                    CRSMatrix< real64, globalIndex > & localMatrix,
-                    ParallelVector & rhs,
-                    ParallelVector & solution,
-                    bool const setSparsity ) override;
-
-  real64 splitOperatorStep( real64 const & time_n,
-                            real64 const & dt,
-                            integer const cycleNumber,
-                            DomainPartition & domain );
-
-  string getDamageSolverName(){return m_damageSolverName;}
-
-  string getSolidSolverName(){return m_solidSolverName;}
-
-  void mapDamageToQuadrature( DomainPartition & domain );
-
-  enum class CouplingTypeOption : integer
-=======
   enum class SolverType : integer
->>>>>>> 9991cf0f
   {
     SolidMechanics = 0,
     Damage = 1
