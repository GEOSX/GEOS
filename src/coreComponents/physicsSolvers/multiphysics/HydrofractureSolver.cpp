--- conflicted
+++ resolved
@@ -344,24 +344,6 @@
 #endif
     constitutive::ConstitutivePassThru< CompressibleSolidBase >::execute( porousSolid, [&] ( auto & castedPorousSolid )
     {
-<<<<<<< HEAD
-      using ContactType = TYPEOFREF( castedContact );
-      typename ContactType::KernelWrapper contactWrapper = castedContact.createKernelWrapper();
-
-      auto const statistics = hydrofractureSolverKernels::DeformationUpdateKernel
-                                ::launch< parallelDevicePolicy<> >( subRegion.size(),
-                                                                    contactWrapper,
-                                                                    u,
-                                                                    faceNormal,
-                                                                    faceToNodeMap,
-                                                                    elemsToFaces,
-                                                                    area,
-                                                                    volume,
-                                                                    deltaVolume,
-                                                                    aperture,
-                                                                    refAperture,
-                                                                    hydraulicAperture
-=======
       typename TYPEOFREF( castedPorousSolid ) ::KernelWrapper porousMaterialWrapper = castedPorousSolid.createKernelUpdates();
 
       constitutiveUpdatePassThru( contact, [&] ( auto & castedContact )
@@ -381,8 +363,8 @@
                                                                       volume,
                                                                       deltaVolume,
                                                                       aperture,
+                                                                      refAperture,
                                                                       hydraulicAperture
->>>>>>> e9dec15b
 #ifdef GEOSX_USE_SEPARATION_COEFFICIENT
                                                                       ,
                                                                       apertureF,
@@ -922,6 +904,8 @@
   // update the stencil weights using the updated hydraulic aperture
   flowSolver()->updateStencilWeights( domain );
 
+  flowSolver()->updateState( domain );
+
   forDiscretizationOnMeshTargets( domain.getMeshBodies(), [&] ( string const &,
                                                                 MeshLevel & mesh,
                                                                 arrayView1d< string const > const & regionNames )
