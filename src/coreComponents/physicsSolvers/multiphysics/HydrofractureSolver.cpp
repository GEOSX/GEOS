--- conflicted
+++ resolved
@@ -498,16 +498,10 @@
 
 void HydrofractureSolver::SetupSystem( DomainPartition & domain,
                                        DofManager & dofManager,
-<<<<<<< HEAD
                                        CRSMatrix< real64, globalIndex > & GEOSX_UNUSED_PARAM( localMatrix ),
                                        array1d< real64 > & GEOSX_UNUSED_PARAM( localRhs ),
-                                       array1d< real64 > & GEOSX_UNUSED_PARAM( localSolution ) )
-=======
-                                       ParallelMatrix & matrix,
-                                       ParallelVector & rhs,
-                                       ParallelVector & solution,
+                                       array1d< real64 > & GEOSX_UNUSED_PARAM( localSolution ),
                                        bool const setSparsity )
->>>>>>> f7bbc044
 {
   GEOSX_MARK_FUNCTION;
 
@@ -516,7 +510,6 @@
 
   m_solidSolver->SetupSystem( domain,
                               m_solidSolver->getDofManager(),
-<<<<<<< HEAD
                               m_solidSolver->getLocalMatrix(),
                               m_solidSolver->getLocalRhs(),
                               m_solidSolver->getLocalSolution() );
@@ -525,20 +518,8 @@
                              m_flowSolver->getDofManager(),
                              m_flowSolver->getLocalMatrix(),
                              m_flowSolver->getLocalRhs(),
-                             m_flowSolver->getLocalSolution() );
-=======
-                              m_solidSolver->getSystemMatrix(),
-                              m_solidSolver->getSystemRhs(),
-                              m_solidSolver->getSystemSolution(),
-                              false );
-
-  m_flowSolver->SetupSystem( domain,
-                             m_flowSolver->getDofManager(),
-                             m_flowSolver->getSystemMatrix(),
-                             m_flowSolver->getSystemRhs(),
-                             m_flowSolver->getSystemSolution(),
+                             m_flowSolver->getLocalSolution(),
                              setSparsity );
->>>>>>> f7bbc044
 
   // setup coupled DofManager
   m_dofManager.setMesh( domain, 0, 0 );
