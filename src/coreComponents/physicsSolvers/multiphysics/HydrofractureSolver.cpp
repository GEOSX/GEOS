/*
 * ------------------------------------------------------------------------------------------------------------
 * SPDX-License-Identifier: LGPL-2.1-only
 *
 * Copyright (c) 2016-2024 Lawrence Livermore National Security LLC
 * Copyright (c) 2018-2024 Total, S.A
 * Copyright (c) 2018-2024 The Board of Trustees of the Leland Stanford Junior University
<<<<<<< HEAD
 * Copyright (c) 2018-2024 Chevron
 * Copyright (c) 2019-     GEOS/GEOSX Contributors
=======
 * Copyright (c) 2023-2024 Chevron
 * Copyright (c) 2019-     GEOS/GEOS Contributors
>>>>>>> fe987d81
 * All rights reserved
 *
 * See top level LICENSE, COPYRIGHT, CONTRIBUTORS, NOTICE, and ACKNOWLEDGEMENTS files for details.
 * ------------------------------------------------------------------------------------------------------------
 */

/**
 * @file HydrofractureSolver.cpp
 */

#include "HydrofractureSolver.hpp"

#include "constitutive/contact/HydraulicApertureRelationSelector.hpp"
#include "constitutive/fluid/singlefluid/SingleFluidBase.hpp"
#include "constitutive/fluid/singlefluid/SingleFluidFields.hpp"
#include "physicsSolvers/multiphysics/HydrofractureSolverKernels.hpp"
#include "physicsSolvers/solidMechanics/SolidMechanicsFields.hpp"
#include "physicsSolvers/multiphysics/SinglePhasePoromechanics.hpp"
#include "physicsSolvers/multiphysics/MultiphasePoromechanics.hpp"
#include "physicsSolvers/fluidFlow/SinglePhaseBase.hpp"
<<<<<<< HEAD
#include "mesh/MeshFields.hpp"
=======
#include "physicsSolvers/surfaceGeneration/LogLevelsInfo.hpp"
#include "dataRepository/LogLevelsInfo.hpp"
#include "mesh/MeshFields.hpp"
#include "finiteVolume/FluxApproximationBase.hpp"
>>>>>>> fe987d81

namespace geos
{

using namespace constitutive;
using namespace dataRepository;
using namespace fields;

template< typename POROMECHANICS_SOLVER >
HydrofractureSolver< POROMECHANICS_SOLVER >::HydrofractureSolver( const string & name,
                                                                  Group * const parent )
  : Base( name, parent ),
  m_surfaceGeneratorName(),
  m_surfaceGenerator( nullptr ),
  m_maxNumResolves( 10 ),
  m_isMatrixPoroelastic(),
  m_newFractureInitializationType()
{
  registerWrapper( viewKeyStruct::surfaceGeneratorNameString(), &m_surfaceGeneratorName ).
    setRTTypeName( rtTypes::CustomTypes::groupNameRef ).
    setInputFlag( InputFlags::REQUIRED ).
    setDescription( "Name of the surface generator to use in the hydrofracture solver" );

<<<<<<< HEAD
  registerWrapper( viewKeyStruct::contactRelationNameString(), &m_contactRelationName ).
    setRTTypeName( rtTypes::CustomTypes::groupNameRef ).
    setInputFlag( InputFlags::REQUIRED ).
    setDescription( "Name of contact relation to enforce constraints on fracture boundary." );

=======
>>>>>>> fe987d81
  registerWrapper( viewKeyStruct::maxNumResolvesString(), &m_maxNumResolves ).
    setApplyDefaultValue( 10 ).
    setInputFlag( InputFlags::OPTIONAL ).
    setDescription( "Value to indicate how many resolves may be executed to perform surface generation after the execution of flow and mechanics solver. " );

  registerWrapper( viewKeyStruct::isMatrixPoroelasticString(), &m_isMatrixPoroelastic ).
    setApplyDefaultValue( 0 ).
    setInputFlag( InputFlags::OPTIONAL );

  /// GEOS mainly initializes pressure in the new fracture elements.
  registerWrapper( viewKeyStruct::newFractureInitializationTypeString(), &m_newFractureInitializationType ).
    setInputFlag( InputFlags::OPTIONAL ).
    setApplyDefaultValue( InitializationType::Pressure ).
    setDescription( "Type of new fracture element initialization. Can be Pressure or Displacement. " );

  registerWrapper( viewKeyStruct::useQuasiNewtonString(), &m_useQuasiNewton ).
    setApplyDefaultValue( 0 ).
    setInputFlag( InputFlags::OPTIONAL );

<<<<<<< HEAD
=======
  Base::template addLogLevel< logInfo::SurfaceGenerator >();

>>>>>>> fe987d81
  registerWrapper( viewKeyStruct::isLaggingFractureStencilWeightsUpdateString(), &m_isLaggingFractureStencilWeightsUpdate ).
    setApplyDefaultValue( 0 ).
    setInputFlag( InputFlags::OPTIONAL ).
    setDescription( "Flag to determine whether or not to apply lagging update for the fracture stencil weights. " );

  m_numResolves[0] = 0;

  // This may need to be different depending on whether poroelasticity is on or not.
  m_linearSolverParameters.get().mgr.strategy = LinearSolverParameters::MGR::StrategyType::hydrofracture;
  m_linearSolverParameters.get().mgr.separateComponents = true;
  m_linearSolverParameters.get().dofsPerNode = 3;

}

template< typename POROMECHANICS_SOLVER >
void HydrofractureSolver< POROMECHANICS_SOLVER >::registerDataOnMesh( dataRepository::Group & meshBodies )
{
  Base::registerDataOnMesh( meshBodies );

#ifdef GEOS_USE_SEPARATION_COEFFICIENT
  meshBodies.forSubGroups< MeshBody >( [&] ( MeshBody & meshBody )
  {
    MeshLevel & meshLevel = *meshBody.getBaseDiscretization();

    ElementRegionManager & elemManager = meshLevel.getElemManager();
    elemManager.forElementRegions< SurfaceElementRegion >( [&] ( SurfaceElementRegion * const region )
    {
      region->forElementSubRegions< FaceElementSubRegion >( [&]( FaceElementSubRegion * const subRegion )
      {
        subRegion->registerWrapper< array1d< real64 > >( viewKeyStruct::separationCoeff0String() ).
          setRestartFlags( RestartFlags::NO_WRITE );
        subRegion->registerWrapper< array1d< real64 > >( viewKeyStruct::apertureAtFailureString() ).
          setApplyDefaultValue( -1.0 ).
          setPlotLevel( PlotLevel::LEVEL_0 );

        subRegion->registerWrapper< array1d< real64 > >( FaceElementSubRegion::viewKeyStruct::dSeparationCoeffdAperString() ).
          setRestartFlags( RestartFlags::NO_WRITE );
      } );
    } );
  } );
#endif

  if( m_isLaggingFractureStencilWeightsUpdate )
  {
    flowSolver()->enableLaggingFractureStencilWeightsUpdate();
  }
}

template< typename POROMECHANICS_SOLVER >
void HydrofractureSolver< POROMECHANICS_SOLVER >::implicitStepSetup( real64 const & time_n,
                                                                     real64 const & dt,
                                                                     DomainPartition & domain )
{
  Base::implicitStepSetup( time_n, dt, domain );
  updateHydraulicApertureAndFracturePermeability( domain );

#ifdef GEOS_USE_SEPARATION_COEFFICIENT
  MeshLevel & mesh = domain.getMeshBody( 0 ).getBaseDiscretization();

  mesh.getElemManager().forElementRegions< SurfaceElementRegion >( [&]( SurfaceElementRegion & faceElemRegion )
  {
    faceElemRegion.forElementSubRegions< FaceElementSubRegion >( [&]( FaceElementSubRegion & subRegion )
    {
      arrayView1d< real64 > const &
      separationCoeff0 = subRegion.getReference< array1d< real64 > >( viewKeyStruct::separationCoeff0String() );
      arrayView1d< real64 const > const &
      separationCoeff = subRegion.getSeparationCoefficient();
      for( localIndex k=0; k<separationCoeff0.size(); ++k )
      {
        separationCoeff0[k] = separationCoeff[k];
      }
    } );
  } );
#endif

}

template< typename POROMECHANICS_SOLVER >
void HydrofractureSolver< POROMECHANICS_SOLVER >::postInputInitialization()
{
  Base::postInputInitialization();

  static const std::set< integer > binaryOptions = { 0, 1 };
  GEOS_ERROR_IF( binaryOptions.count( m_isMatrixPoroelastic ) == 0, viewKeyStruct::isMatrixPoroelasticString() << " option can be either 0 (false) or 1 (true)" );

  GEOS_ERROR_IF( m_newFractureInitializationType != InitializationType::Pressure && m_newFractureInitializationType != InitializationType::Displacement,
                 viewKeyStruct::newFractureInitializationTypeString() << " option can be either Pressure or Displacement" );

  m_surfaceGenerator = &this->getParent().template getGroup< SurfaceGenerator >( m_surfaceGeneratorName );

  flowSolver()->allowNegativePressure();

  GEOS_LOG_RANK_0_IF( m_useQuasiNewton, GEOS_FMT( "{}: activated Quasi-Newton", this->getName()));
}

template< typename POROMECHANICS_SOLVER >
real64 HydrofractureSolver< POROMECHANICS_SOLVER >::fullyCoupledSolverStep( real64 const & time_n,
                                                                            real64 const & dt,
                                                                            int const cycleNumber,
                                                                            DomainPartition & domain )
{
  if( cycleNumber == 0 && time_n <= 0 )
  {
    initializeNewFractureFields( domain );
  }

  real64 dtReturn = dt;

  implicitStepSetup( time_n, dt, domain );

  int const maxIter = m_maxNumResolves + 1;
  m_numResolves[1] = m_numResolves[0];
  int solveIter;
  for( solveIter=0; solveIter<maxIter; ++solveIter )
  {
    GEOS_LOG_RANK_0( GEOS_FMT( "  Fracture propagation iteration {}", solveIter ) );

    int locallyFractured = 0;
    int globallyFractured = 0;

    Timestamp const meshModificationTimestamp = getMeshModificationTimestamp( domain );

    // Only build the sparsity pattern if the mesh has changed
    if( meshModificationTimestamp > getSystemSetupTimestamp() )
    {
      setupSystem( domain,
                   m_dofManager,
                   m_localMatrix,
                   m_rhs,
                   m_solution );
      setSystemSetupTimestamp( meshModificationTimestamp );
    }

    // currently the only method is implicit time integration
    dtReturn = nonlinearImplicitStep( time_n, dt, cycleNumber, domain );

<<<<<<< HEAD

=======
>>>>>>> fe987d81
    if( !this->m_performStressInitialization && m_surfaceGenerator->solverStep( time_n, dt, cycleNumber, domain ) > 0 )
    {
      locallyFractured = 1;
    }
    MpiWrapper::allReduce( &locallyFractured,
                           &globallyFractured,
                           1,
                           MPI_MAX,
                           MPI_COMM_GEOS );

    if( globallyFractured == 0 )
    {
      break;
    }
    else
    {
      // We initialize the fields for new fracture cells
      initializeNewFractureFields( domain );

      FieldIdentifiers fieldsToBeSync;

      fieldsToBeSync.addElementFields( { flow::pressure::key(),
                                         flow::pressure_n::key(),
                                         fields::elementAperture::key() },
                                       { m_surfaceGenerator->getFractureRegionName() } );

      fieldsToBeSync.addFields( FieldLocation::Node,
                                { solidMechanics::incrementalDisplacement::key(),
                                  solidMechanics::totalDisplacement::key() } );

      CommunicationTools::getInstance().synchronizeFields( fieldsToBeSync,
                                                           domain.getMeshBody( 0 ).getBaseDiscretization(),
                                                           domain.getNeighbors(),
                                                           false );

      this->updateState( domain );

      if( getLogLevel() >= 1 )
      {
        GEOS_LOG_RANK_0( "++ Fracture propagation. Re-entering Newton Solve." );
      }
    }
  }

  // final step for completion of timestep. typically secondary variable updates and cleanup.
  implicitStepComplete( time_n, dtReturn, domain );
  m_numResolves[1] = solveIter;

  return dtReturn;
}
template< typename POROMECHANICS_SOLVER >
void HydrofractureSolver< POROMECHANICS_SOLVER >::updateHydraulicApertureAndFracturePermeability( DomainPartition & domain )
{
  MeshLevel & meshLevel = domain.getMeshBody( 0 ).getBaseDiscretization();
  ElementRegionManager & elemManager = meshLevel.getElemManager();
  NodeManager const & nodeManager = meshLevel.getNodeManager();
  FaceManager & faceManager = meshLevel.getFaceManager();

  solidMechanics::arrayViewConst2dLayoutTotalDisplacement const u =
    nodeManager.getField< solidMechanics::totalDisplacement >();
  arrayView2d< real64 const > const faceNormal = faceManager.faceNormal();
  ArrayOfArraysView< localIndex const > const faceToNodeMap = faceManager.nodeList().toViewConst();

  real64 maxApertureChange( 0.0 );
  real64 maxHydraulicApertureChange( 0.0 );
  real64 minAperture( 1e10 );
  real64 maxAperture( -1e10 );
  real64 minHydraulicAperture( 1e10 );
  real64 maxHydraulicAperture( -1e10 );

  elemManager.forElementSubRegions< FaceElementSubRegion >( [&]( FaceElementSubRegion & subRegion )
  {

<<<<<<< HEAD
    ContactBase const & contact = this->template getConstitutiveModel< ContactBase >( subRegion, m_contactRelationName );
=======
    string const & hydraulicApertureRelationName = subRegion.template getReference< string >( viewKeyStruct::hydraulicApertureRelationNameString()  );
    HydraulicApertureBase const & hydraulicApertureModel = this->template getConstitutiveModel< HydraulicApertureBase >( subRegion, hydraulicApertureRelationName );
>>>>>>> fe987d81

    arrayView1d< real64 > const aperture = subRegion.getElementAperture();
    arrayView1d< real64 > const hydraulicAperture = subRegion.getField< flow::hydraulicAperture >();
    arrayView1d< real64 const > const volume = subRegion.getElementVolume();
    arrayView1d< real64 > const deltaVolume = subRegion.getField< flow::deltaVolume >();
    arrayView1d< real64 const > const area = subRegion.getElementArea();
    ArrayOfArraysView< localIndex const > const elemsToFaces = subRegion.faceList().toViewConst();
<<<<<<< HEAD

    string const porousSolidName = subRegion.template getReference< string >( FlowSolverBase::viewKeyStruct::solidNamesString() );
    CoupledSolidBase const & porousSolid = subRegion.template getConstitutiveModel< CoupledSolidBase >( porousSolidName );

=======

    string const porousSolidName = subRegion.template getReference< string >( FlowSolverBase::viewKeyStruct::solidNamesString() );
    CoupledSolidBase const & porousSolid = subRegion.template getConstitutiveModel< CoupledSolidBase >( porousSolidName );

>>>>>>> fe987d81
#ifdef GEOS_USE_SEPARATION_COEFFICIENT
    arrayView1d< real64 const > const &
    apertureF = subRegion.getReference< array1d< real64 > >( viewKeyStruct::apertureAtFailureString() );

    arrayView1d< real64 > const &
    separationCoeff = subRegion.getSeparationCoefficient();

    arrayView1d< real64 > const &
    dSeparationCoeff_dAper = subRegion.getReference< array1d< real64 > >( FaceElementSubRegion::viewKeyStruct::dSeparationCoeffdAperString() );
    arrayView1d< real64 const > const &
    separationCoeff0 = subRegion.getReference< array1d< real64 > >( viewKeyStruct::separationCoeff0String() );
#endif
    constitutive::ConstitutivePassThru< CompressibleSolidBase >::execute( porousSolid, [&] ( auto & castedPorousSolid )
    {
      typename TYPEOFREF( castedPorousSolid ) ::KernelWrapper porousMaterialWrapper = castedPorousSolid.createKernelUpdates();

<<<<<<< HEAD
      constitutiveUpdatePassThru( contact, [&] ( auto & castedContact )
      {
        using ContactType = TYPEOFREF( castedContact );
        typename ContactType::KernelWrapper contactWrapper = castedContact.createKernelWrapper();

        auto const statistics = hydrofractureSolverKernels::DeformationUpdateKernel
                                  ::launch< parallelDevicePolicy<> >( subRegion.size(),
                                                                      contactWrapper,
=======
      constitutiveUpdatePassThru( hydraulicApertureModel, [&] ( auto & castedHydraulicApertureModel )
      {
        using HydraulicApertureModelType = TYPEOFREF( castedHydraulicApertureModel );
        typename HydraulicApertureModelType::KernelWrapper hydraulicApertureWrapper = castedHydraulicApertureModel.createKernelWrapper();

        auto const statistics = hydrofractureSolverKernels::DeformationUpdateKernel
                                  ::launch< parallelDevicePolicy<> >( subRegion.size(),
                                                                      hydraulicApertureWrapper,
>>>>>>> fe987d81
                                                                      porousMaterialWrapper,
                                                                      u,
                                                                      faceNormal,
                                                                      faceToNodeMap,
                                                                      elemsToFaces,
                                                                      area,
                                                                      volume,
                                                                      deltaVolume,
                                                                      aperture,
                                                                      hydraulicAperture
#ifdef GEOS_USE_SEPARATION_COEFFICIENT
                                                                      ,
                                                                      apertureF,
                                                                      separationCoeff,
                                                                      dSeparationCoeff_dAper,
                                                                      separationCoeff0
#endif
                                                                      );

        maxApertureChange = std::max( maxApertureChange, std::get< 0 >( statistics ));
        maxHydraulicApertureChange = std::max( maxHydraulicApertureChange, std::get< 1 >( statistics ));
        minAperture = std::min( minAperture, std::get< 2 >( statistics ));
        maxAperture = std::max( maxAperture, std::get< 3 >( statistics ));
        minHydraulicAperture = std::min( minHydraulicAperture, std::get< 4 >( statistics ));
        maxHydraulicAperture = std::max( maxHydraulicAperture, std::get< 5 >( statistics ));

      } );

    } );

//#if defined(USE_CUDA)
//    deltaVolume.move( parallelDeviceMemorySpace );
//    aperture.move( parallelDeviceMemorySpace );
//    hydraulicAperture.move( parallelDeviceMemorySpace );
//#endif
  } );

  maxApertureChange = MpiWrapper::max( maxApertureChange );
  maxHydraulicApertureChange = MpiWrapper::max( maxHydraulicApertureChange );
  minAperture  = MpiWrapper::min( minAperture );
  maxAperture  = MpiWrapper::max( maxAperture );
  minHydraulicAperture  = MpiWrapper::min( minHydraulicAperture );
  maxHydraulicAperture  = MpiWrapper::max( maxHydraulicAperture );

<<<<<<< HEAD
  GEOS_LOG_LEVEL_RANK_0( 1, GEOS_FMT( "        {}: Max aperture change: {} m, max hydraulic aperture change: {} m",
                                      this->getName(), fmt::format( "{:.{}f}", maxApertureChange, 6 ), fmt::format( "{:.{}f}", maxHydraulicApertureChange, 6 ) ) );
  GEOS_LOG_LEVEL_RANK_0( 1, GEOS_FMT( "        {}: Min aperture: {} m, max aperture: {} m",
                                      this->getName(), fmt::format( "{:.{}f}", minAperture, 6 ), fmt::format( "{:.{}f}", maxAperture, 6 ) ) );
  GEOS_LOG_LEVEL_RANK_0( 1, GEOS_FMT( "        {}: Min hydraulic aperture: {} m, max hydraulic aperture: {} m",
                                      this->getName(), fmt::format( "{:.{}f}", minHydraulicAperture, 6 ), fmt::format( "{:.{}f}", maxHydraulicAperture, 6 ) ) );

=======
  GEOS_LOG_LEVEL_INFO_RANK_0( logInfo::Solution, GEOS_FMT( "        {}: Max aperture change: {} m, max hydraulic aperture change: {} m",
                                                           this->getName(), fmt::format( "{:.{}f}", maxApertureChange, 6 ), fmt::format( "{:.{}f}", maxHydraulicApertureChange, 6 ) ) );
  GEOS_LOG_LEVEL_INFO_RANK_0( logInfo::Solution, GEOS_FMT( "        {}: Min aperture: {} m, max aperture: {} m",
                                                           this->getName(), fmt::format( "{:.{}f}", minAperture, 6 ), fmt::format( "{:.{}f}", maxAperture, 6 ) ) );
  GEOS_LOG_LEVEL_INFO_RANK_0( logInfo::Solution, GEOS_FMT( "        {}: Min hydraulic aperture: {} m, max hydraulic aperture: {} m",
                                                           this->getName(), fmt::format( "{:.{}f}", minHydraulicAperture, 6 ), fmt::format( "{:.{}f}", maxHydraulicAperture, 6 ) ) );
>>>>>>> fe987d81
}
template< typename POROMECHANICS_SOLVER >
void HydrofractureSolver< POROMECHANICS_SOLVER >::setupCoupling( DomainPartition const & domain,
                                                                 DofManager & dofManager ) const
{
  if( m_isMatrixPoroelastic )
  {
    Base::setupCoupling( domain, dofManager );
  }
  else
  {
    string const solidDiscretizationName = solidMechanicsSolver()->getDiscretizationName();
    string const flowDiscretizationName = flowSolver()->getDiscretizationName();

    // restrict coupling to fracture regions only (as done originally in setupSystem)
    map< std::pair< string, string >, array1d< string > > dispMeshTargets;
    map< std::pair< string, string >, array1d< string > > presMeshTargets;

    forDiscretizationOnMeshTargets( domain.getMeshBodies(),
                                    [&] ( string const & meshBodyName,
                                          MeshLevel const & meshLevel,
                                          arrayView1d< string const > const & regionNames )
    {
      array1d< string > regions;
      ElementRegionManager const & elementRegionManager = meshLevel.getElemManager();
      elementRegionManager.forElementRegions< SurfaceElementRegion >( regionNames,
                                                                      [&]( localIndex const,
                                                                           SurfaceElementRegion const & region )
      {
        regions.emplace_back( region.getName() );
      } );

      dispMeshTargets[std::make_pair( meshBodyName, solidDiscretizationName )] = std::move( regions );
      presMeshTargets[std::make_pair( meshBodyName, flowDiscretizationName )] = std::move( regions );
    } );

    dofManager.addCoupling( solidMechanics::totalDisplacement::key(),
                            SinglePhaseBase::viewKeyStruct::elemDofFieldString(),
                            DofManager::Connector::Elem,
                            dispMeshTargets );
  }
}

template< typename POROMECHANICS_SOLVER >
void HydrofractureSolver< POROMECHANICS_SOLVER >::setupSystem( DomainPartition & domain,
                                                               DofManager & dofManager,
                                                               CRSMatrix< real64, globalIndex > & localMatrix,
                                                               ParallelVector & rhs,
                                                               ParallelVector & solution,
                                                               bool const setSparsity )
{
  GEOS_MARK_FUNCTION;

  GEOS_UNUSED_VAR( setSparsity );

  dofManager.setDomain( domain );

  setupDofs( domain, dofManager );
  dofManager.reorderByRank();

  localIndex const numLocalRows = dofManager.numLocalDofs();

  SparsityPattern< globalIndex > patternOriginal;
  dofManager.setSparsityPattern( patternOriginal );

  // Get the original row lengths (diagonal blocks only)
  array1d< localIndex > rowLengths( patternOriginal.numRows() );
  for( localIndex localRow = 0; localRow < patternOriginal.numRows(); ++localRow )
  {
    rowLengths[localRow] = patternOriginal.numNonZeros( localRow );
  }

  // Add the number of nonzeros induced by coupling
  addFluxApertureCouplingNNZ( domain, dofManager, rowLengths.toView() );

  // Create a new pattern with enough capacity for coupled matrix
  SparsityPattern< globalIndex > pattern;
  pattern.resizeFromRowCapacities< parallelHostPolicy >( patternOriginal.numRows(),
                                                         patternOriginal.numColumns(),
                                                         rowLengths.data() );

  // Copy the original nonzeros
  for( localIndex localRow = 0; localRow < patternOriginal.numRows(); ++localRow )
  {
    globalIndex const * cols = patternOriginal.getColumns( localRow ).dataIfContiguous();
    pattern.insertNonZeros( localRow, cols, cols + patternOriginal.numNonZeros( localRow ) );
  }

  // Add the nonzeros from coupling
  addFluxApertureCouplingSparsityPattern( domain, dofManager, pattern.toView() );

  localMatrix.assimilate< parallelDevicePolicy<> >( std::move( pattern ) );
  localMatrix.setName( this->getName() + "/matrix" );

  rhs.setName( this->getName() + "/rhs" );
  rhs.create( numLocalRows, MPI_COMM_GEOS );

  solution.setName( this->getName() + "/solution" );
  solution.create( numLocalRows, MPI_COMM_GEOS );

  setUpDflux_dApertureMatrix( domain, dofManager, localMatrix );
}

template< typename POROMECHANICS_SOLVER >
void HydrofractureSolver< POROMECHANICS_SOLVER >::addFluxApertureCouplingNNZ( DomainPartition & domain,
                                                                              DofManager & dofManager,
                                                                              arrayView1d< localIndex > const & rowLengths ) const
{
  GEOS_MARK_FUNCTION;

  MeshLevel & mesh = domain.getMeshBody( 0 ).getBaseDiscretization();

  ElementRegionManager const & elemManager = mesh.getElemManager();

  string const presDofKey = dofManager.getKey( SinglePhaseBase::viewKeyStruct::elemDofFieldString() );

  globalIndex const rankOffset = dofManager.rankOffset();

  NumericalMethodsManager const & numericalMethodManager = domain.getNumericalMethodManager();
  FiniteVolumeManager const & fvManager = numericalMethodManager.getFiniteVolumeManager();
  FluxApproximationBase const & fluxApprox = fvManager.getFluxApproximation( flowSolver()->getDiscretizationName() );

  fluxApprox.forStencils< SurfaceElementStencil >( mesh, [&]( SurfaceElementStencil const & stencil )
  {
    for( localIndex iconn=0; iconn<stencil.size(); ++iconn )
    {
      localIndex const numFluxElems = stencil.stencilSize( iconn );
      typename SurfaceElementStencil::IndexContainerViewConstType const & seri = stencil.getElementRegionIndices();
      typename SurfaceElementStencil::IndexContainerViewConstType const & sesri = stencil.getElementSubRegionIndices();
      typename SurfaceElementStencil::IndexContainerViewConstType const & sei = stencil.getElementIndices();

      FaceElementSubRegion const & elementSubRegion =
        elemManager.getRegion( seri[iconn][0] ).getSubRegion< FaceElementSubRegion >( sesri[iconn][0] );

      ArrayOfArraysView< localIndex const > const elemsToNodes = elementSubRegion.nodeList().toViewConst();

      arrayView1d< globalIndex const > const faceElementDofNumber =
        elementSubRegion.getReference< array1d< globalIndex > >( presDofKey );

      for( localIndex k0=0; k0<numFluxElems; ++k0 )
      {
        globalIndex const activeFlowDOF = faceElementDofNumber[sei[iconn][k0]];
        globalIndex const rowNumber = activeFlowDOF - rankOffset;

        if( rowNumber >= 0 && rowNumber < rowLengths.size() )
        {
          for( localIndex k1=0; k1<numFluxElems; ++k1 )
          {
            // The coupling with the nodal displacements of the cell itself has already been added by the dofManager
            // so we only add the coupling with the nodal displacements of the neighbours.
            if( k1 != k0 )
            {
              localIndex const numNodesPerElement = elemsToNodes[sei[iconn][k1]].size();
              rowLengths[rowNumber] += 3*numNodesPerElement;
            }
          }
        }
      }
    }
  } );

}
template< typename POROMECHANICS_SOLVER >
void HydrofractureSolver< POROMECHANICS_SOLVER >::addFluxApertureCouplingSparsityPattern( DomainPartition & domain,
                                                                                          DofManager & dofManager,
                                                                                          SparsityPatternView< globalIndex > const & pattern ) const
{
  GEOS_MARK_FUNCTION;

  MeshLevel & mesh = domain.getMeshBody( 0 ).getBaseDiscretization();

  NodeManager const & nodeManager = mesh.getNodeManager();
  ElementRegionManager const & elemManager = mesh.getElemManager();

  string const presDofKey = dofManager.getKey( SinglePhaseBase::viewKeyStruct::elemDofFieldString() );
  string const dispDofKey = dofManager.getKey( solidMechanics::totalDisplacement::key() );

  globalIndex const rankOffset = dofManager.rankOffset();

  arrayView1d< globalIndex const > const & dispDofNumber = nodeManager.getReference< globalIndex_array >( dispDofKey );

  NumericalMethodsManager const & numericalMethodManager = domain.getNumericalMethodManager();
  FiniteVolumeManager const & fvManager = numericalMethodManager.getFiniteVolumeManager();
  FluxApproximationBase const & fluxApprox = fvManager.getFluxApproximation( flowSolver()->getDiscretizationName() );

  fluxApprox.forStencils< SurfaceElementStencil >( mesh, [&]( SurfaceElementStencil const & stencil )
  {
    for( localIndex iconn=0; iconn<stencil.size(); ++iconn )
    {
      localIndex const numFluxElems = stencil.stencilSize( iconn );
      typename SurfaceElementStencil::IndexContainerViewConstType const & seri = stencil.getElementRegionIndices();
      typename SurfaceElementStencil::IndexContainerViewConstType const & sesri = stencil.getElementSubRegionIndices();
      typename SurfaceElementStencil::IndexContainerViewConstType const & sei = stencil.getElementIndices();

      FaceElementSubRegion const & elementSubRegion =
        elemManager.getRegion( seri[iconn][0] ).getSubRegion< FaceElementSubRegion >( sesri[iconn][0] );

      ArrayOfArraysView< localIndex const > const elemsToNodes = elementSubRegion.nodeList().toViewConst();

      arrayView1d< globalIndex const > const faceElementDofNumber =
        elementSubRegion.getReference< array1d< globalIndex > >( presDofKey );

      for( localIndex k0=0; k0<numFluxElems; ++k0 )
      {
        globalIndex const activeFlowDOF = faceElementDofNumber[sei[iconn][k0]];

        globalIndex const rowIndex = activeFlowDOF - rankOffset;

        if( rowIndex >= 0 && rowIndex < pattern.numRows() )
        {
          for( localIndex k1=0; k1<numFluxElems; ++k1 )
          {
            // The coupling with the nodal displacements of the cell itself has already been added by the dofManager
            // so we only add the coupling with the nodal displacements of the neighbours.
            if( k1 != k0 )
            {
              localIndex const numNodesPerElement = elemsToNodes[sei[iconn][k1]].size();

              for( localIndex a=0; a<numNodesPerElement; ++a )
              {
                for( int d=0; d<3; ++d )
                {
                  globalIndex const colIndex = dispDofNumber[elemsToNodes[sei[iconn][k1]][a]] + d;
                  pattern.insertNonZero( rowIndex, colIndex );
                }
              }
            }
          }
        }
      }
    }
  } );
}
template< typename POROMECHANICS_SOLVER >
void HydrofractureSolver< POROMECHANICS_SOLVER >::assembleSystem( real64 const time,
                                                                  real64 const dt,
                                                                  DomainPartition & domain,
                                                                  DofManager const & dofManager,
                                                                  CRSMatrixView< real64, globalIndex const > const & localMatrix,
                                                                  arrayView1d< real64 > const & localRhs )
{
  GEOS_MARK_FUNCTION;

  if( m_isMatrixPoroelastic )
  {
    assembleElementBasedTerms( time,
                               dt,
                               domain,
                               dofManager,
                               localMatrix,
                               localRhs );


    forDiscretizationOnMeshTargets( domain.getMeshBodies(), [&]( string const &,
                                                                 MeshLevel & mesh,
                                                                 arrayView1d< string const > const & regionNames )
    {
      mesh.getElemManager().forElementSubRegions< SurfaceElementSubRegion >( regionNames,
                                                                             [&]( localIndex const,
                                                                                  SurfaceElementSubRegion & subRegion )
      {
        flowSolver()->accumulationAssemblyLaunch( dofManager,
                                                  subRegion,
                                                  localMatrix,
                                                  localRhs );
      } );
    } );
  }
  else
  {

    solidMechanicsSolver()->assembleSystem( time,
                                            dt,
                                            domain,
                                            dofManager,
                                            localMatrix,
                                            localRhs );

    flowSolver()->assembleAccumulationTerms( domain,
                                             dofManager,
                                             localMatrix,
                                             localRhs );
  }

  flowSolver()->assembleHydrofracFluxTerms( time,
                                            dt,
                                            domain,
                                            dofManager,
                                            localMatrix,
                                            localRhs,
                                            getDerivativeFluxResidual_dNormalJump() );

  assembleForceResidualDerivativeWrtPressure( domain, localMatrix, localRhs );

  assembleFluidMassResidualDerivativeWrtDisplacement( domain, localMatrix );

  this->getRefDerivativeFluxResidual_dAperture()->zero();
}

template< typename POROMECHANICS_SOLVER >
void HydrofractureSolver< POROMECHANICS_SOLVER >::
assembleForceResidualDerivativeWrtPressure( DomainPartition & domain,
                                            CRSMatrixView< real64, globalIndex const > const & localMatrix,
                                            arrayView1d< real64 > const & localRhs )
{
  GEOS_MARK_FUNCTION;
  MeshLevel & mesh = domain.getMeshBody( 0 ).getBaseDiscretization();

  FaceManager const & faceManager = mesh.getFaceManager();
  NodeManager & nodeManager = mesh.getNodeManager();
  ElementRegionManager const & elemManager = mesh.getElemManager();

  arrayView2d< real64 const > const & faceNormal = faceManager.faceNormal();
  ArrayOfArraysView< localIndex const > const & faceToNodeMap = faceManager.nodeList().toViewConst();

  arrayView2d< real64 > const &
  fext = nodeManager.getField< solidMechanics::externalForce >();
  fext.zero();

  string const presDofKey = m_dofManager.getKey( SinglePhaseBase::viewKeyStruct::elemDofFieldString() );
  string const dispDofKey = m_dofManager.getKey( solidMechanics::totalDisplacement::key() );

  globalIndex const rankOffset = m_dofManager.rankOffset();
  arrayView1d< globalIndex const > const & dispDofNumber = nodeManager.getReference< globalIndex_array >( dispDofKey );

  elemManager.forElementSubRegions< FaceElementSubRegion >( [&]( FaceElementSubRegion const & subRegion )
  {

    arrayView1d< globalIndex const > const &
    pressureDofNumber = subRegion.getReference< array1d< globalIndex > >( presDofKey );

    if( subRegion.hasField< flow::pressure >() )
    {
      arrayView1d< real64 const > const & fluidPressure = subRegion.getField< flow::pressure >();
      arrayView1d< real64 const > const & area = subRegion.getElementArea();
      ArrayOfArraysView< localIndex const > const & elemsToFaces = subRegion.faceList().toViewConst();

      // if matching on lassen/crusher, move to device policy
      using execPolicy = serialPolicy;
      forAll< execPolicy >( subRegion.size(), [=] ( localIndex const kfe )
      {
        if( elemsToFaces.sizeOfArray( kfe ) != 2 )
        {
          return;
        }

        constexpr int kfSign[2] = { -1, 1 };

        real64 Nbar[3] = LVARRAY_TENSOROPS_INIT_LOCAL_3( faceNormal[elemsToFaces[kfe][0]] );
        LvArray::tensorOps::subtract< 3 >( Nbar, faceNormal[elemsToFaces[kfe][1]] );
        LvArray::tensorOps::normalize< 3 >( Nbar );

        localIndex const kf0 = elemsToFaces[kfe][0];
        localIndex const numNodesPerFace = faceToNodeMap.sizeOfArray( kf0 );

        // TODO make if work for any element type.
        globalIndex rowDOF[24];   // Here it assumes 8 nodes?
        real64 nodeRHS[24];   // Here it assumes 8 nodes?
        stackArray2d< real64, 12*12 > dRdP( numNodesPerFace*3, 1 );
        globalIndex colDOF = pressureDofNumber[kfe];

        real64 const Ja = area[kfe] / numNodesPerFace;

        real64 nodalForceMag = fluidPressure[kfe] * Ja;
        real64 nodalForce[3] = LVARRAY_TENSOROPS_INIT_LOCAL_3( Nbar );
        LvArray::tensorOps::scale< 3 >( nodalForce, nodalForceMag );

        for( localIndex kf=0; kf<2; ++kf )
        {
          localIndex const faceIndex = elemsToFaces[kfe][kf];

          for( localIndex a=0; a<numNodesPerFace; ++a )
          {

            for( int i=0; i<3; ++i )
            {
              rowDOF[3*a+i] = dispDofNumber[faceToNodeMap( faceIndex, a )] + i;
              nodeRHS[3*a+i] = nodalForce[i] * kfSign[kf];
              RAJA::atomicAdd( AtomicPolicy< execPolicy >{}, &(fext[faceToNodeMap( faceIndex, a )][i]), nodalForce[i] * kfSign[kf] );

              dRdP( 3*a+i, 0 ) = Ja * Nbar[i] * kfSign[kf];
            }
          }

          for( localIndex a=0; a<numNodesPerFace; ++a )
          {
            localIndex const localRow = LvArray::integerConversion< localIndex >( rowDOF[3*a] - rankOffset );
            if( localRow >= 0 && localRow < localMatrix.numRows() )
            {
              for( int i=0; i<3; ++i )
              {
                // TODO: use parallel atomic when loop is parallel
                RAJA::atomicAdd( AtomicPolicy< execPolicy >{}, &localRhs[localRow + i], nodeRHS[3*a+i] );
                localMatrix.addToRowBinarySearchUnsorted< AtomicPolicy< execPolicy > >( localRow + i,
                                                                                        &colDOF,
                                                                                        &dRdP[3*a+i][0],
                                                                                        1 );
              }
            }
          }

        }
      } );
    }
  } );
}

template< typename POROMECHANICS_SOLVER >
void HydrofractureSolver< POROMECHANICS_SOLVER >::
assembleFluidMassResidualDerivativeWrtDisplacement( DomainPartition const & domain,
                                                    CRSMatrixView< real64, globalIndex const > const & localMatrix )
{
  GEOS_MARK_FUNCTION;

  string const presDofKey = m_dofManager.getKey( SinglePhaseBase::viewKeyStruct::elemDofFieldString() );
  string const dispDofKey = m_dofManager.getKey( solidMechanics::totalDisplacement::key() );

  globalIndex const rankOffset = m_dofManager.rankOffset();

  CRSMatrixView< real64 const, localIndex const > const
  dFluxResidual_dNormalJump = getDerivativeFluxResidual_dNormalJump().toViewConst();

  forDiscretizationOnMeshTargets( domain.getMeshBodies(), [&] ( string const &,
                                                                MeshLevel const & mesh,
                                                                arrayView1d< string const > const & regionNames )
  {
    FaceManager const & faceManager = mesh.getFaceManager();
    NodeManager const & nodeManager = mesh.getNodeManager();
    ElementRegionManager const & elemManager = mesh.getElemManager();

    elemManager.forElementSubRegions< FaceElementSubRegion >( regionNames,
                                                              [&]( localIndex const,
                                                                   FaceElementSubRegion const & subRegion )
    {
<<<<<<< HEAD
      ContactBase const & contact = this->template getConstitutiveModel< ContactBase >( subRegion, m_contactRelationName );
=======
      string const & hydraulicApertureRelationName = subRegion.template getReference< string >( viewKeyStruct::hydraulicApertureRelationNameString()  );
      HydraulicApertureBase const & hydraulicApertureModel = this->template getConstitutiveModel< HydraulicApertureBase >( subRegion, hydraulicApertureRelationName );
>>>>>>> fe987d81

      string const & fluidName = subRegion.getReference< string >( FlowSolverBase::viewKeyStruct::fluidNamesString() );
      SingleFluidBase const & fluid = this->template getConstitutiveModel< SingleFluidBase >( subRegion, fluidName );

      arrayView1d< globalIndex const > const presDofNumber = subRegion.getReference< array1d< globalIndex > >( presDofKey );
      arrayView1d< globalIndex const > const dispDofNumber = nodeManager.getReference< array1d< globalIndex > >( dispDofKey );

      arrayView2d< real64 const > const dens = fluid.density();

      arrayView1d< real64 const > const aperture = subRegion.getElementAperture();
      arrayView1d< real64 const > const area = subRegion.getElementArea();

      ArrayOfArraysView< localIndex const > const elemsToFaces = subRegion.faceList().toViewConst();
      ArrayOfArraysView< localIndex const > const faceToNodeMap = faceManager.nodeList().toViewConst();

      arrayView2d< real64 const > const faceNormal = faceManager.faceNormal();

      constitutiveUpdatePassThru( hydraulicApertureModel, [&] ( auto & castedHydraulicApertureModel )
      {
        using HydraulicApertureModelType = TYPEOFREF( castedHydraulicApertureModel );
        typename HydraulicApertureModelType::KernelWrapper hydraulicApertureWrapper = castedHydraulicApertureModel.createKernelWrapper();

        hydrofractureSolverKernels::FluidMassResidualDerivativeAssemblyKernel::
          launch< parallelDevicePolicy<> >( subRegion.size(),
                                            rankOffset,
<<<<<<< HEAD
                                            contactWrapper,
=======
                                            hydraulicApertureWrapper,
>>>>>>> fe987d81
                                            m_useQuasiNewton,
                                            elemsToFaces,
                                            faceToNodeMap,
                                            faceNormal,
                                            area,
                                            aperture,
                                            presDofNumber,
                                            dispDofNumber,
                                            dens,
                                            dFluxResidual_dNormalJump,
                                            localMatrix );

      } );
    } );
  } );
}

template< typename POROMECHANICS_SOLVER >
void HydrofractureSolver< POROMECHANICS_SOLVER >::updateState( DomainPartition & domain )
{
  GEOS_MARK_FUNCTION;

  Base::updateState( domain );

  if( !m_isLaggingFractureStencilWeightsUpdate )
  {
    // remove the contribution of the hydraulic aperture from the stencil weights
    flowSolver()->prepareStencilWeights( domain );
  }

  updateHydraulicApertureAndFracturePermeability( domain );

  if( !m_isLaggingFractureStencilWeightsUpdate )
  {
    // update the stencil weights using the updated hydraulic aperture
    flowSolver()->updateStencilWeights( domain );
  }

  forDiscretizationOnMeshTargets( domain.getMeshBodies(), [&] ( string const &,
                                                                MeshLevel & mesh,
                                                                arrayView1d< string const > const & regionNames )
  {
    ElementRegionManager & elemManager = mesh.getElemManager();

    elemManager.forElementSubRegions< FaceElementSubRegion >( regionNames,
                                                              [&]( localIndex const,
                                                                   FaceElementSubRegion & subRegion )
    {
      // update fluid model
      flowSolver()->updateFluidState( subRegion );
    } );
  } );
}

template< typename POROMECHANICS_SOLVER >
void HydrofractureSolver< POROMECHANICS_SOLVER >::implicitStepComplete( real64 const & time_n,
                                                                        real64 const & dt,
                                                                        DomainPartition & domain )
{
  Base::implicitStepComplete( time_n, dt, domain );

  if( m_isLaggingFractureStencilWeightsUpdate )
  {
    // remove the contribution of the hydraulic aperture from the stencil weights
    flowSolver()->prepareStencilWeights( domain );

    // update the stencil weights using the updated hydraulic aperture
    flowSolver()->updateStencilWeights( domain );
  }
<<<<<<< HEAD
=======
}

template< typename POROMECHANICS_SOLVER >
void HydrofractureSolver< POROMECHANICS_SOLVER >::resetStateToBeginningOfStep( DomainPartition & domain )
{
  Base::resetStateToBeginningOfStep( domain );
  updateState( domain );
>>>>>>> fe987d81
}

template< typename POROMECHANICS_SOLVER >
real64 HydrofractureSolver< POROMECHANICS_SOLVER >::setNextDt( real64 const & currentDt,
                                                               DomainPartition & domain )
{
  GEOS_UNUSED_VAR( domain );
  real64 nextDt = 0.0;

  if( m_numResolves[0] == 0 && m_numResolves[1] == 0 )
  {
    nextDt = this->setNextDtBasedOnNewtonIter( currentDt );
  }
  else
  {
    nextDt = m_surfaceGenerator->getTimestepRequest() < 1e99 ? m_surfaceGenerator->getTimestepRequest() : currentDt;
  }

  return nextDt;
}
template< typename POROMECHANICS_SOLVER >
void HydrofractureSolver< POROMECHANICS_SOLVER >::setUpDflux_dApertureMatrix( DomainPartition & domain,
                                                                              DofManager const & dofManager,
                                                                              CRSMatrix< real64, globalIndex > & localMatrix )
{
  std::unique_ptr< CRSMatrix< real64, localIndex > > &
  derivativeFluxResidual_dAperture = this->getRefDerivativeFluxResidual_dAperture();

  {
    localIndex numRows = 0;
    forDiscretizationOnMeshTargets( domain.getMeshBodies(), [&] ( string const &,
                                                                  MeshLevel & mesh,
                                                                  arrayView1d< string const > const & regionNames )
    {
      mesh.getElemManager().forElementSubRegions< FaceElementSubRegion >( regionNames, [&]( localIndex const,
                                                                                            FaceElementSubRegion const & elementSubRegion )
      {
        numRows += elementSubRegion.size();
      } );
    } );

    derivativeFluxResidual_dAperture = std::make_unique< CRSMatrix< real64, localIndex > >( numRows, numRows );
    derivativeFluxResidual_dAperture->setName( this->getName() + "/derivativeFluxResidual_dAperture" );

    derivativeFluxResidual_dAperture->reserveNonZeros( localMatrix.numNonZeros() );
    localIndex maxRowSize = -1;
    for( localIndex row = 0; row < localMatrix.numRows(); ++row )
    {
      localIndex const rowSize = localMatrix.numNonZeros( row );
      maxRowSize = maxRowSize > rowSize ? maxRowSize : rowSize;
    }
    // TODO This is way too much. The With the full system rowSize is not a good estimate for this.
    for( localIndex row = 0; row < numRows; ++row )
    {
      derivativeFluxResidual_dAperture->reserveNonZeros( row, maxRowSize );
    }
  }

  string const presDofKey = dofManager.getKey( SinglePhaseBase::viewKeyStruct::elemDofFieldString() );

  NumericalMethodsManager const & numericalMethodManager = domain.getNumericalMethodManager();
  FiniteVolumeManager const & fvManager = numericalMethodManager.getFiniteVolumeManager();
  FluxApproximationBase const & fluxApprox = fvManager.getFluxApproximation( flowSolver()->getDiscretizationName() );
  forDiscretizationOnMeshTargets( domain.getMeshBodies(), [&] ( string const &,
                                                                MeshLevel const & mesh,
                                                                arrayView1d< string const > const & )
  {
    fluxApprox.forStencils< SurfaceElementStencil >( mesh, [&]( SurfaceElementStencil const & stencil )
    {
      for( localIndex iconn = 0; iconn < stencil.size(); ++iconn )
      {
        localIndex const numFluxElems = stencil.stencilSize( iconn );
        typename SurfaceElementStencil::IndexContainerViewConstType const & sei = stencil.getElementIndices();

        for( localIndex k0 = 0; k0 < numFluxElems; ++k0 )
        {
          for( localIndex k1 = 0; k1 < numFluxElems; ++k1 )
          {
            derivativeFluxResidual_dAperture->insertNonZero( sei[iconn][k0], sei[iconn][k1], 0.0 );
          }
        }
      }
    } );
  } );
}

template< typename POROMECHANICS_SOLVER >
void HydrofractureSolver< POROMECHANICS_SOLVER >::initializeNewFractureFields( DomainPartition & domain )
{
  forDiscretizationOnMeshTargets( domain.getMeshBodies(), [&] ( string const &,
                                                                MeshLevel & meshLevel,
                                                                arrayView1d< string const > const & regionNames )
  {
    ElementRegionManager & elemManager = meshLevel.getElemManager();
    NodeManager & nodeManager = meshLevel.getNodeManager();
    FaceManager const & faceManager = meshLevel.getFaceManager();
    ArrayOfArraysView< localIndex const > const faceToNodesMap = faceManager.nodeList().toViewConst();
    arrayView2d< real64 const > faceNormal = faceManager.faceNormal();

    solidMechanics::arrayView2dLayoutIncrDisplacement const incrementalDisplacement =
      nodeManager.getField< fields::solidMechanics::incrementalDisplacement >();
    solidMechanics::arrayView2dLayoutTotalDisplacement const totalDisplacement =
      nodeManager.getField< fields::solidMechanics::totalDisplacement >();

<<<<<<< HEAD
    elemManager.forElementSubRegions< FaceElementSubRegion >( regionNames,
                                                              [=]( localIndex const,
                                                                   FaceElementSubRegion & subRegion )
    {
      ArrayOfArraysView< localIndex const > const facesToEdges = subRegion.edgeList().toViewConst();
      ArrayOfArraysView< localIndex const > const & fractureConnectorsToFaceElements = subRegion.m_2dFaceTo2dElems.toViewConst();
      map< localIndex, localIndex > const & edgesToConnectorEdges = subRegion.m_edgesTo2dFaces;

      ArrayOfArraysView< localIndex const > const faceMap = subRegion.faceList().toViewConst();

      arrayView1d< real64 > const fluidPressure_n = subRegion.getField< fields::flow::pressure_n >();
      arrayView1d< real64 > const fluidPressure = subRegion.getField< fields::flow::pressure >();

      arrayView1d< real64 > const aperture = subRegion.getField< fields::elementAperture >();

      // Get the list of newFractureElements
      SortedArrayView< localIndex const > const newFractureElements = subRegion.m_newFaceElements.toViewConst();

  #ifdef GEOS_USE_SEPARATION_COEFFICIENT
      arrayView1d< real64 > const apertureF = subRegion.getReference< array1d< real64 > >( "apertureAtFailure" );
  #endif

      //     arrayView1d< real64 > const dens = subRegion.getReference< array1d< real64 > >( "density_n" ); // change it to make aperture
      // zero

      forAll< serialPolicy >( newFractureElements.size(), [&] ( localIndex const k )
      {
        localIndex const newElemIndex = newFractureElements[k];
        real64 initialPressure = 1.0e99;
        real64 initialAperture = 1.0e99;
  #ifdef GEOS_USE_SEPARATION_COEFFICIENT
        apertureF[newElemIndex] = aperture[newElemIndex];
  #endif
        if( m_newFractureInitializationType == InitializationType::Displacement )
        {
          aperture[newElemIndex] = 1.0e99;
        }
        arraySlice1d< localIndex const > const faceToEdges = facesToEdges[newElemIndex];

        for( localIndex ke=0; ke<faceToEdges.size(); ++ke )
        {
          localIndex const edgeIndex = faceToEdges[ke];

          auto connIter = edgesToConnectorEdges.find( edgeIndex );
          if( connIter == edgesToConnectorEdges.end() )
          {
            return;
          }
          localIndex const connectorIndex = edgesToConnectorEdges.at( edgeIndex );
          localIndex const numElems = fractureConnectorsToFaceElements.sizeOfArray( connectorIndex );

          for( localIndex kfe=0; kfe<numElems; ++kfe )
          {
            localIndex const fractureElementIndex = fractureConnectorsToFaceElements[connectorIndex][kfe];

            if( newFractureElements.count( fractureElementIndex ) == 0 )
            {
              initialPressure = std::min( initialPressure, fluidPressure_n[fractureElementIndex] );
              initialAperture = std::min( initialAperture, aperture[fractureElementIndex] );
            }
          }
        }
        if( m_newFractureInitializationType == InitializationType::Pressure )
        {
          fluidPressure[newElemIndex] = initialPressure > 1.0e98? 0.0:initialPressure;
          fluidPressure_n[newElemIndex] = fluidPressure[newElemIndex];
        }
        else if( m_newFractureInitializationType == InitializationType::Displacement )
        {
          // Set the aperture/fluid pressure for the new face element to be the minimum
          // of the existing value, smallest aperture/pressure from a connected face element.
          // aperture[newElemIndex] = std::min(aperture[newElemIndex], initialAperture);

          localIndex const faceIndex0 = faceMap[newElemIndex][0];
          localIndex const faceIndex1 = faceMap[newElemIndex][1];

          localIndex const numNodesPerFace = faceToNodesMap.sizeOfArray( faceIndex0 );

          bool zeroDisp = true;

          for( localIndex a=0; a<numNodesPerFace; ++a )
          {
            localIndex const node0 = faceToNodesMap( faceIndex0, a );
            localIndex const node1 = faceToNodesMap( faceIndex1, a==0 ? a : numNodesPerFace-a );
            if( LvArray::math::abs( LvArray::tensorOps::l2Norm< 3 >( totalDisplacement[node0] ) ) > 1.0e-99 &&
                LvArray::math::abs( LvArray::tensorOps::l2Norm< 3 >( totalDisplacement[node1] ) ) > 1.0e-99 )
            {
              zeroDisp = false;
            }
          }
          if( zeroDisp )
          {
            aperture[newElemIndex] = 0;
          }
        }
        GEOS_LOG_LEVEL_RANK_0( 1, GEOS_FMT( "New elem index = {:4d} , init aper = {:4.2e}, init press = {:4.2e} ",
                                            newElemIndex, aperture[newElemIndex], fluidPressure[newElemIndex] ) );
      } );

      if( m_newFractureInitializationType == InitializationType::Displacement )
      {
        SortedArray< localIndex > touchedNodes;
        forAll< serialPolicy >( newFractureElements.size(), [ newFractureElements
                                                              , aperture
                                                              , faceMap
                                                              , faceNormal
                                                              , faceToNodesMap
                                                              , &touchedNodes
                                                              , incrementalDisplacement
                                                              , totalDisplacement ]( localIndex const k )
        {
          localIndex const newElemIndex = newFractureElements[k];

          if( aperture[newElemIndex] < 1e98 )
          {
            localIndex const faceIndex0 = faceMap( newElemIndex, 0 );
            localIndex const faceIndex1 = faceMap( newElemIndex, 1 );
            localIndex const numNodesPerFace = faceToNodesMap.sizeOfArray( faceIndex0 );

            real64 newDisp[3] = LVARRAY_TENSOROPS_INIT_LOCAL_3( faceNormal[ faceIndex0 ] );
            LvArray::tensorOps::scale< 3 >( newDisp, -aperture[newElemIndex] );
=======
    elemManager.forElementRegions< SurfaceElementRegion >( regionNames,
                                                           [=] ( localIndex const,
                                                                 SurfaceElementRegion & region )
    {
      real64 const defaultAperture = region.getDefaultAperture();
      region.forElementSubRegions< FaceElementSubRegion >( [=]( FaceElementSubRegion & subRegion )
      {
        ArrayOfArraysView< localIndex const > const facesToEdges = subRegion.edgeList().toViewConst();
        ArrayOfArraysView< localIndex const > const & fractureConnectorsToFaceElements = subRegion.m_2dFaceTo2dElems.toViewConst();
        map< localIndex, localIndex > const & edgesToConnectorEdges = subRegion.m_edgesTo2dFaces;

        ArrayOfArraysView< localIndex const > const faceMap = subRegion.faceList().toViewConst();

        arrayView1d< real64 > const fluidPressure_n = subRegion.getField< fields::flow::pressure_n >();
        arrayView1d< real64 > const fluidPressure = subRegion.getField< fields::flow::pressure >();
        string const & fluidName = subRegion.getReference< string >( FlowSolverBase::viewKeyStruct::fluidNamesString() );
        SingleFluidBase const & fluid = subRegion.getConstitutiveModel< SingleFluidBase >( fluidName );
        real64 const defaultDensity = fluid.defaultDensity();
        arrayView1d< real64 > const massCreated  = subRegion.getField< fields::flow::massCreated >();


        arrayView1d< real64 > const aperture = subRegion.getField< fields::elementAperture >();
        arrayView1d< real64 > const elementArea = subRegion.getElementArea();

        // Get the list of newFractureElements
        SortedArrayView< localIndex const > const newFractureElements = subRegion.m_newFaceElements.toViewConst();

  #ifdef GEOS_USE_SEPARATION_COEFFICIENT
        arrayView1d< real64 > const apertureF = subRegion.getReference< array1d< real64 > >( "apertureAtFailure" );
  #endif

        //     arrayView1d< real64 > const dens = subRegion.getReference< array1d< real64 > >( "density_n" ); // change it to make aperture
        // zero

        forAll< serialPolicy >( newFractureElements.size(), [&] ( localIndex const k )
        {
          localIndex const newElemIndex = newFractureElements[k];
          real64 initialPressure = 1.0e99;
          real64 initialAperture = 1.0e99;
  #ifdef GEOS_USE_SEPARATION_COEFFICIENT
          apertureF[newElemIndex] = aperture[newElemIndex];
  #endif
          if( m_newFractureInitializationType == InitializationType::Displacement )
          {
            aperture[newElemIndex] = 1.0e99;
          }
          arraySlice1d< localIndex const > const faceToEdges = facesToEdges[newElemIndex];

          for( localIndex ke=0; ke<faceToEdges.size(); ++ke )
          {
            localIndex const edgeIndex = faceToEdges[ke];

            auto connIter = edgesToConnectorEdges.find( edgeIndex );
            if( connIter == edgesToConnectorEdges.end() )
            {
              return;
            }
            localIndex const connectorIndex = edgesToConnectorEdges.at( edgeIndex );
            localIndex const numElems = fractureConnectorsToFaceElements.sizeOfArray( connectorIndex );

            for( localIndex kfe=0; kfe<numElems; ++kfe )
            {
              localIndex const fractureElementIndex = fractureConnectorsToFaceElements[connectorIndex][kfe];

              if( newFractureElements.count( fractureElementIndex ) == 0 )
              {
                initialPressure = std::min( initialPressure, fluidPressure_n[fractureElementIndex] );
                initialAperture = std::min( initialAperture, aperture[fractureElementIndex] );
              }
            }
          }
          if( m_newFractureInitializationType == InitializationType::Pressure )
          {
            fluidPressure[newElemIndex] = initialPressure > 1.0e98? 0.0:initialPressure;
            fluidPressure_n[newElemIndex] = fluidPressure[newElemIndex];
            massCreated[newElemIndex] = defaultDensity * defaultAperture * elementArea[newElemIndex];
          }
          else if( m_newFractureInitializationType == InitializationType::Displacement )
          {
            // Set the aperture/fluid pressure for the new face element to be the minimum
            // of the existing value, smallest aperture/pressure from a connected face element.
            // aperture[newElemIndex] = std::min(aperture[newElemIndex], initialAperture);

            localIndex const faceIndex0 = faceMap[newElemIndex][0];
            localIndex const faceIndex1 = faceMap[newElemIndex][1];

            localIndex const numNodesPerFace = faceToNodesMap.sizeOfArray( faceIndex0 );

            bool zeroDisp = true;

>>>>>>> fe987d81
            for( localIndex a=0; a<numNodesPerFace; ++a )
            {
              localIndex const node0 = faceToNodesMap( faceIndex0, a );
              localIndex const node1 = faceToNodesMap( faceIndex1, a==0 ? a : numNodesPerFace-a );
<<<<<<< HEAD

              touchedNodes.insert( node0 );
              touchedNodes.insert( node1 );

              if( node0 != node1 && touchedNodes.count( node0 )==0 )
              {
                LvArray::tensorOps::add< 3 >( incrementalDisplacement[node0], newDisp );
                LvArray::tensorOps::add< 3 >( totalDisplacement[node0], newDisp );
                LvArray::tensorOps::subtract< 3 >( incrementalDisplacement[node1], newDisp );
                LvArray::tensorOps::subtract< 3 >( totalDisplacement[node1], newDisp );
              }
            }
          }
        } );
      }

      subRegion.m_recalculateConnectionsFor2dFaces.clear();
      subRegion.m_newFaceElements.clear();
=======
              if( LvArray::math::abs( LvArray::tensorOps::l2Norm< 3 >( totalDisplacement[node0] ) ) > 1.0e-99 &&
                  LvArray::math::abs( LvArray::tensorOps::l2Norm< 3 >( totalDisplacement[node1] ) ) > 1.0e-99 )
              {
                zeroDisp = false;
              }
            }
            if( zeroDisp )
            {
              aperture[newElemIndex] = 0;
            }
          }
          GEOS_LOG_LEVEL_INFO_RANK_0( logInfo::SurfaceGenerator,
                                      GEOS_FMT( "New elem index = {:4d} , init aper = {:4.2e}, init press = {:4.2e} ",
                                                newElemIndex, aperture[newElemIndex], fluidPressure[newElemIndex] ) );
        } );

        if( m_newFractureInitializationType == InitializationType::Displacement )
        {
          SortedArray< localIndex > touchedNodes;
          forAll< serialPolicy >( newFractureElements.size(), [ newFractureElements
                                                                , aperture
                                                                , faceMap
                                                                , faceNormal
                                                                , faceToNodesMap
                                                                , &touchedNodes
                                                                , incrementalDisplacement
                                                                , totalDisplacement ]( localIndex const k )
          {
            localIndex const newElemIndex = newFractureElements[k];

            if( aperture[newElemIndex] < 1e98 )
            {
              localIndex const faceIndex0 = faceMap( newElemIndex, 0 );
              localIndex const faceIndex1 = faceMap( newElemIndex, 1 );
              localIndex const numNodesPerFace = faceToNodesMap.sizeOfArray( faceIndex0 );

              real64 newDisp[3] = LVARRAY_TENSOROPS_INIT_LOCAL_3( faceNormal[ faceIndex0 ] );
              LvArray::tensorOps::scale< 3 >( newDisp, -aperture[newElemIndex] );
              for( localIndex a=0; a<numNodesPerFace; ++a )
              {
                localIndex const node0 = faceToNodesMap( faceIndex0, a );
                localIndex const node1 = faceToNodesMap( faceIndex1, a==0 ? a : numNodesPerFace-a );

                touchedNodes.insert( node0 );
                touchedNodes.insert( node1 );

                if( node0 != node1 && touchedNodes.count( node0 )==0 )
                {
                  LvArray::tensorOps::add< 3 >( incrementalDisplacement[node0], newDisp );
                  LvArray::tensorOps::add< 3 >( totalDisplacement[node0], newDisp );
                  LvArray::tensorOps::subtract< 3 >( incrementalDisplacement[node1], newDisp );
                  LvArray::tensorOps::subtract< 3 >( totalDisplacement[node1], newDisp );
                }
              }
            }
          } );
        }

        subRegion.m_recalculateConnectionsFor2dFaces.clear();
        subRegion.m_newFaceElements.clear();
      } );
>>>>>>> fe987d81
    } );
  } );
}

namespace
{
typedef HydrofractureSolver<> SinglePhaseHydrofracture;
<<<<<<< HEAD
REGISTER_CATALOG_ENTRY( SolverBase, SinglePhaseHydrofracture, string const &, Group * const )
// typedef HydrofractureSolver< MultiphasePoromechanics<> > MultiphaseHydrofracture;
// REGISTER_CATALOG_ENTRY( SolverBase, MultiphaseHydrofracture, string const &, Group * const )
=======
REGISTER_CATALOG_ENTRY( PhysicsSolverBase, SinglePhaseHydrofracture, string const &, Group * const )
// typedef HydrofractureSolver< MultiphasePoromechanics<> > MultiphaseHydrofracture;
// REGISTER_CATALOG_ENTRY( PhysicsSolverBase, MultiphaseHydrofracture, string const &, Group * const )
>>>>>>> fe987d81
}

} /* namespace geos */<|MERGE_RESOLUTION|>--- conflicted
+++ resolved
@@ -5,13 +5,8 @@
  * Copyright (c) 2016-2024 Lawrence Livermore National Security LLC
  * Copyright (c) 2018-2024 Total, S.A
  * Copyright (c) 2018-2024 The Board of Trustees of the Leland Stanford Junior University
-<<<<<<< HEAD
- * Copyright (c) 2018-2024 Chevron
- * Copyright (c) 2019-     GEOS/GEOSX Contributors
-=======
  * Copyright (c) 2023-2024 Chevron
  * Copyright (c) 2019-     GEOS/GEOS Contributors
->>>>>>> fe987d81
  * All rights reserved
  *
  * See top level LICENSE, COPYRIGHT, CONTRIBUTORS, NOTICE, and ACKNOWLEDGEMENTS files for details.
@@ -32,14 +27,10 @@
 #include "physicsSolvers/multiphysics/SinglePhasePoromechanics.hpp"
 #include "physicsSolvers/multiphysics/MultiphasePoromechanics.hpp"
 #include "physicsSolvers/fluidFlow/SinglePhaseBase.hpp"
-<<<<<<< HEAD
-#include "mesh/MeshFields.hpp"
-=======
 #include "physicsSolvers/surfaceGeneration/LogLevelsInfo.hpp"
 #include "dataRepository/LogLevelsInfo.hpp"
 #include "mesh/MeshFields.hpp"
 #include "finiteVolume/FluxApproximationBase.hpp"
->>>>>>> fe987d81
 
 namespace geos
 {
@@ -63,14 +54,6 @@
     setInputFlag( InputFlags::REQUIRED ).
     setDescription( "Name of the surface generator to use in the hydrofracture solver" );
 
-<<<<<<< HEAD
-  registerWrapper( viewKeyStruct::contactRelationNameString(), &m_contactRelationName ).
-    setRTTypeName( rtTypes::CustomTypes::groupNameRef ).
-    setInputFlag( InputFlags::REQUIRED ).
-    setDescription( "Name of contact relation to enforce constraints on fracture boundary." );
-
-=======
->>>>>>> fe987d81
   registerWrapper( viewKeyStruct::maxNumResolvesString(), &m_maxNumResolves ).
     setApplyDefaultValue( 10 ).
     setInputFlag( InputFlags::OPTIONAL ).
@@ -90,11 +73,8 @@
     setApplyDefaultValue( 0 ).
     setInputFlag( InputFlags::OPTIONAL );
 
-<<<<<<< HEAD
-=======
   Base::template addLogLevel< logInfo::SurfaceGenerator >();
 
->>>>>>> fe987d81
   registerWrapper( viewKeyStruct::isLaggingFractureStencilWeightsUpdateString(), &m_isLaggingFractureStencilWeightsUpdate ).
     setApplyDefaultValue( 0 ).
     setInputFlag( InputFlags::OPTIONAL ).
@@ -231,10 +211,6 @@
     // currently the only method is implicit time integration
     dtReturn = nonlinearImplicitStep( time_n, dt, cycleNumber, domain );
 
-<<<<<<< HEAD
-
-=======
->>>>>>> fe987d81
     if( !this->m_performStressInitialization && m_surfaceGenerator->solverStep( time_n, dt, cycleNumber, domain ) > 0 )
     {
       locallyFractured = 1;
@@ -308,12 +284,8 @@
   elemManager.forElementSubRegions< FaceElementSubRegion >( [&]( FaceElementSubRegion & subRegion )
   {
 
-<<<<<<< HEAD
-    ContactBase const & contact = this->template getConstitutiveModel< ContactBase >( subRegion, m_contactRelationName );
-=======
     string const & hydraulicApertureRelationName = subRegion.template getReference< string >( viewKeyStruct::hydraulicApertureRelationNameString()  );
     HydraulicApertureBase const & hydraulicApertureModel = this->template getConstitutiveModel< HydraulicApertureBase >( subRegion, hydraulicApertureRelationName );
->>>>>>> fe987d81
 
     arrayView1d< real64 > const aperture = subRegion.getElementAperture();
     arrayView1d< real64 > const hydraulicAperture = subRegion.getField< flow::hydraulicAperture >();
@@ -321,17 +293,10 @@
     arrayView1d< real64 > const deltaVolume = subRegion.getField< flow::deltaVolume >();
     arrayView1d< real64 const > const area = subRegion.getElementArea();
     ArrayOfArraysView< localIndex const > const elemsToFaces = subRegion.faceList().toViewConst();
-<<<<<<< HEAD
 
     string const porousSolidName = subRegion.template getReference< string >( FlowSolverBase::viewKeyStruct::solidNamesString() );
     CoupledSolidBase const & porousSolid = subRegion.template getConstitutiveModel< CoupledSolidBase >( porousSolidName );
 
-=======
-
-    string const porousSolidName = subRegion.template getReference< string >( FlowSolverBase::viewKeyStruct::solidNamesString() );
-    CoupledSolidBase const & porousSolid = subRegion.template getConstitutiveModel< CoupledSolidBase >( porousSolidName );
-
->>>>>>> fe987d81
 #ifdef GEOS_USE_SEPARATION_COEFFICIENT
     arrayView1d< real64 const > const &
     apertureF = subRegion.getReference< array1d< real64 > >( viewKeyStruct::apertureAtFailureString() );
@@ -348,16 +313,6 @@
     {
       typename TYPEOFREF( castedPorousSolid ) ::KernelWrapper porousMaterialWrapper = castedPorousSolid.createKernelUpdates();
 
-<<<<<<< HEAD
-      constitutiveUpdatePassThru( contact, [&] ( auto & castedContact )
-      {
-        using ContactType = TYPEOFREF( castedContact );
-        typename ContactType::KernelWrapper contactWrapper = castedContact.createKernelWrapper();
-
-        auto const statistics = hydrofractureSolverKernels::DeformationUpdateKernel
-                                  ::launch< parallelDevicePolicy<> >( subRegion.size(),
-                                                                      contactWrapper,
-=======
       constitutiveUpdatePassThru( hydraulicApertureModel, [&] ( auto & castedHydraulicApertureModel )
       {
         using HydraulicApertureModelType = TYPEOFREF( castedHydraulicApertureModel );
@@ -366,7 +321,6 @@
         auto const statistics = hydrofractureSolverKernels::DeformationUpdateKernel
                                   ::launch< parallelDevicePolicy<> >( subRegion.size(),
                                                                       hydraulicApertureWrapper,
->>>>>>> fe987d81
                                                                       porousMaterialWrapper,
                                                                       u,
                                                                       faceNormal,
@@ -411,22 +365,12 @@
   minHydraulicAperture  = MpiWrapper::min( minHydraulicAperture );
   maxHydraulicAperture  = MpiWrapper::max( maxHydraulicAperture );
 
-<<<<<<< HEAD
-  GEOS_LOG_LEVEL_RANK_0( 1, GEOS_FMT( "        {}: Max aperture change: {} m, max hydraulic aperture change: {} m",
-                                      this->getName(), fmt::format( "{:.{}f}", maxApertureChange, 6 ), fmt::format( "{:.{}f}", maxHydraulicApertureChange, 6 ) ) );
-  GEOS_LOG_LEVEL_RANK_0( 1, GEOS_FMT( "        {}: Min aperture: {} m, max aperture: {} m",
-                                      this->getName(), fmt::format( "{:.{}f}", minAperture, 6 ), fmt::format( "{:.{}f}", maxAperture, 6 ) ) );
-  GEOS_LOG_LEVEL_RANK_0( 1, GEOS_FMT( "        {}: Min hydraulic aperture: {} m, max hydraulic aperture: {} m",
-                                      this->getName(), fmt::format( "{:.{}f}", minHydraulicAperture, 6 ), fmt::format( "{:.{}f}", maxHydraulicAperture, 6 ) ) );
-
-=======
   GEOS_LOG_LEVEL_INFO_RANK_0( logInfo::Solution, GEOS_FMT( "        {}: Max aperture change: {} m, max hydraulic aperture change: {} m",
                                                            this->getName(), fmt::format( "{:.{}f}", maxApertureChange, 6 ), fmt::format( "{:.{}f}", maxHydraulicApertureChange, 6 ) ) );
   GEOS_LOG_LEVEL_INFO_RANK_0( logInfo::Solution, GEOS_FMT( "        {}: Min aperture: {} m, max aperture: {} m",
                                                            this->getName(), fmt::format( "{:.{}f}", minAperture, 6 ), fmt::format( "{:.{}f}", maxAperture, 6 ) ) );
   GEOS_LOG_LEVEL_INFO_RANK_0( logInfo::Solution, GEOS_FMT( "        {}: Min hydraulic aperture: {} m, max hydraulic aperture: {} m",
                                                            this->getName(), fmt::format( "{:.{}f}", minHydraulicAperture, 6 ), fmt::format( "{:.{}f}", maxHydraulicAperture, 6 ) ) );
->>>>>>> fe987d81
 }
 template< typename POROMECHANICS_SOLVER >
 void HydrofractureSolver< POROMECHANICS_SOLVER >::setupCoupling( DomainPartition const & domain,
@@ -861,12 +805,8 @@
                                                               [&]( localIndex const,
                                                                    FaceElementSubRegion const & subRegion )
     {
-<<<<<<< HEAD
-      ContactBase const & contact = this->template getConstitutiveModel< ContactBase >( subRegion, m_contactRelationName );
-=======
       string const & hydraulicApertureRelationName = subRegion.template getReference< string >( viewKeyStruct::hydraulicApertureRelationNameString()  );
       HydraulicApertureBase const & hydraulicApertureModel = this->template getConstitutiveModel< HydraulicApertureBase >( subRegion, hydraulicApertureRelationName );
->>>>>>> fe987d81
 
       string const & fluidName = subRegion.getReference< string >( FlowSolverBase::viewKeyStruct::fluidNamesString() );
       SingleFluidBase const & fluid = this->template getConstitutiveModel< SingleFluidBase >( subRegion, fluidName );
@@ -892,11 +832,7 @@
         hydrofractureSolverKernels::FluidMassResidualDerivativeAssemblyKernel::
           launch< parallelDevicePolicy<> >( subRegion.size(),
                                             rankOffset,
-<<<<<<< HEAD
-                                            contactWrapper,
-=======
                                             hydraulicApertureWrapper,
->>>>>>> fe987d81
                                             m_useQuasiNewton,
                                             elemsToFaces,
                                             faceToNodeMap,
@@ -966,8 +902,6 @@
     // update the stencil weights using the updated hydraulic aperture
     flowSolver()->updateStencilWeights( domain );
   }
-<<<<<<< HEAD
-=======
 }
 
 template< typename POROMECHANICS_SOLVER >
@@ -975,7 +909,6 @@
 {
   Base::resetStateToBeginningOfStep( domain );
   updateState( domain );
->>>>>>> fe987d81
 }
 
 template< typename POROMECHANICS_SOLVER >
@@ -1080,129 +1013,6 @@
     solidMechanics::arrayView2dLayoutTotalDisplacement const totalDisplacement =
       nodeManager.getField< fields::solidMechanics::totalDisplacement >();
 
-<<<<<<< HEAD
-    elemManager.forElementSubRegions< FaceElementSubRegion >( regionNames,
-                                                              [=]( localIndex const,
-                                                                   FaceElementSubRegion & subRegion )
-    {
-      ArrayOfArraysView< localIndex const > const facesToEdges = subRegion.edgeList().toViewConst();
-      ArrayOfArraysView< localIndex const > const & fractureConnectorsToFaceElements = subRegion.m_2dFaceTo2dElems.toViewConst();
-      map< localIndex, localIndex > const & edgesToConnectorEdges = subRegion.m_edgesTo2dFaces;
-
-      ArrayOfArraysView< localIndex const > const faceMap = subRegion.faceList().toViewConst();
-
-      arrayView1d< real64 > const fluidPressure_n = subRegion.getField< fields::flow::pressure_n >();
-      arrayView1d< real64 > const fluidPressure = subRegion.getField< fields::flow::pressure >();
-
-      arrayView1d< real64 > const aperture = subRegion.getField< fields::elementAperture >();
-
-      // Get the list of newFractureElements
-      SortedArrayView< localIndex const > const newFractureElements = subRegion.m_newFaceElements.toViewConst();
-
-  #ifdef GEOS_USE_SEPARATION_COEFFICIENT
-      arrayView1d< real64 > const apertureF = subRegion.getReference< array1d< real64 > >( "apertureAtFailure" );
-  #endif
-
-      //     arrayView1d< real64 > const dens = subRegion.getReference< array1d< real64 > >( "density_n" ); // change it to make aperture
-      // zero
-
-      forAll< serialPolicy >( newFractureElements.size(), [&] ( localIndex const k )
-      {
-        localIndex const newElemIndex = newFractureElements[k];
-        real64 initialPressure = 1.0e99;
-        real64 initialAperture = 1.0e99;
-  #ifdef GEOS_USE_SEPARATION_COEFFICIENT
-        apertureF[newElemIndex] = aperture[newElemIndex];
-  #endif
-        if( m_newFractureInitializationType == InitializationType::Displacement )
-        {
-          aperture[newElemIndex] = 1.0e99;
-        }
-        arraySlice1d< localIndex const > const faceToEdges = facesToEdges[newElemIndex];
-
-        for( localIndex ke=0; ke<faceToEdges.size(); ++ke )
-        {
-          localIndex const edgeIndex = faceToEdges[ke];
-
-          auto connIter = edgesToConnectorEdges.find( edgeIndex );
-          if( connIter == edgesToConnectorEdges.end() )
-          {
-            return;
-          }
-          localIndex const connectorIndex = edgesToConnectorEdges.at( edgeIndex );
-          localIndex const numElems = fractureConnectorsToFaceElements.sizeOfArray( connectorIndex );
-
-          for( localIndex kfe=0; kfe<numElems; ++kfe )
-          {
-            localIndex const fractureElementIndex = fractureConnectorsToFaceElements[connectorIndex][kfe];
-
-            if( newFractureElements.count( fractureElementIndex ) == 0 )
-            {
-              initialPressure = std::min( initialPressure, fluidPressure_n[fractureElementIndex] );
-              initialAperture = std::min( initialAperture, aperture[fractureElementIndex] );
-            }
-          }
-        }
-        if( m_newFractureInitializationType == InitializationType::Pressure )
-        {
-          fluidPressure[newElemIndex] = initialPressure > 1.0e98? 0.0:initialPressure;
-          fluidPressure_n[newElemIndex] = fluidPressure[newElemIndex];
-        }
-        else if( m_newFractureInitializationType == InitializationType::Displacement )
-        {
-          // Set the aperture/fluid pressure for the new face element to be the minimum
-          // of the existing value, smallest aperture/pressure from a connected face element.
-          // aperture[newElemIndex] = std::min(aperture[newElemIndex], initialAperture);
-
-          localIndex const faceIndex0 = faceMap[newElemIndex][0];
-          localIndex const faceIndex1 = faceMap[newElemIndex][1];
-
-          localIndex const numNodesPerFace = faceToNodesMap.sizeOfArray( faceIndex0 );
-
-          bool zeroDisp = true;
-
-          for( localIndex a=0; a<numNodesPerFace; ++a )
-          {
-            localIndex const node0 = faceToNodesMap( faceIndex0, a );
-            localIndex const node1 = faceToNodesMap( faceIndex1, a==0 ? a : numNodesPerFace-a );
-            if( LvArray::math::abs( LvArray::tensorOps::l2Norm< 3 >( totalDisplacement[node0] ) ) > 1.0e-99 &&
-                LvArray::math::abs( LvArray::tensorOps::l2Norm< 3 >( totalDisplacement[node1] ) ) > 1.0e-99 )
-            {
-              zeroDisp = false;
-            }
-          }
-          if( zeroDisp )
-          {
-            aperture[newElemIndex] = 0;
-          }
-        }
-        GEOS_LOG_LEVEL_RANK_0( 1, GEOS_FMT( "New elem index = {:4d} , init aper = {:4.2e}, init press = {:4.2e} ",
-                                            newElemIndex, aperture[newElemIndex], fluidPressure[newElemIndex] ) );
-      } );
-
-      if( m_newFractureInitializationType == InitializationType::Displacement )
-      {
-        SortedArray< localIndex > touchedNodes;
-        forAll< serialPolicy >( newFractureElements.size(), [ newFractureElements
-                                                              , aperture
-                                                              , faceMap
-                                                              , faceNormal
-                                                              , faceToNodesMap
-                                                              , &touchedNodes
-                                                              , incrementalDisplacement
-                                                              , totalDisplacement ]( localIndex const k )
-        {
-          localIndex const newElemIndex = newFractureElements[k];
-
-          if( aperture[newElemIndex] < 1e98 )
-          {
-            localIndex const faceIndex0 = faceMap( newElemIndex, 0 );
-            localIndex const faceIndex1 = faceMap( newElemIndex, 1 );
-            localIndex const numNodesPerFace = faceToNodesMap.sizeOfArray( faceIndex0 );
-
-            real64 newDisp[3] = LVARRAY_TENSOROPS_INIT_LOCAL_3( faceNormal[ faceIndex0 ] );
-            LvArray::tensorOps::scale< 3 >( newDisp, -aperture[newElemIndex] );
-=======
     elemManager.forElementRegions< SurfaceElementRegion >( regionNames,
                                                            [=] ( localIndex const,
                                                                  SurfaceElementRegion & region )
@@ -1293,31 +1103,10 @@
 
             bool zeroDisp = true;
 
->>>>>>> fe987d81
             for( localIndex a=0; a<numNodesPerFace; ++a )
             {
               localIndex const node0 = faceToNodesMap( faceIndex0, a );
               localIndex const node1 = faceToNodesMap( faceIndex1, a==0 ? a : numNodesPerFace-a );
-<<<<<<< HEAD
-
-              touchedNodes.insert( node0 );
-              touchedNodes.insert( node1 );
-
-              if( node0 != node1 && touchedNodes.count( node0 )==0 )
-              {
-                LvArray::tensorOps::add< 3 >( incrementalDisplacement[node0], newDisp );
-                LvArray::tensorOps::add< 3 >( totalDisplacement[node0], newDisp );
-                LvArray::tensorOps::subtract< 3 >( incrementalDisplacement[node1], newDisp );
-                LvArray::tensorOps::subtract< 3 >( totalDisplacement[node1], newDisp );
-              }
-            }
-          }
-        } );
-      }
-
-      subRegion.m_recalculateConnectionsFor2dFaces.clear();
-      subRegion.m_newFaceElements.clear();
-=======
               if( LvArray::math::abs( LvArray::tensorOps::l2Norm< 3 >( totalDisplacement[node0] ) ) > 1.0e-99 &&
                   LvArray::math::abs( LvArray::tensorOps::l2Norm< 3 >( totalDisplacement[node1] ) ) > 1.0e-99 )
               {
@@ -1379,7 +1168,6 @@
         subRegion.m_recalculateConnectionsFor2dFaces.clear();
         subRegion.m_newFaceElements.clear();
       } );
->>>>>>> fe987d81
     } );
   } );
 }
@@ -1387,15 +1175,9 @@
 namespace
 {
 typedef HydrofractureSolver<> SinglePhaseHydrofracture;
-<<<<<<< HEAD
-REGISTER_CATALOG_ENTRY( SolverBase, SinglePhaseHydrofracture, string const &, Group * const )
-// typedef HydrofractureSolver< MultiphasePoromechanics<> > MultiphaseHydrofracture;
-// REGISTER_CATALOG_ENTRY( SolverBase, MultiphaseHydrofracture, string const &, Group * const )
-=======
 REGISTER_CATALOG_ENTRY( PhysicsSolverBase, SinglePhaseHydrofracture, string const &, Group * const )
 // typedef HydrofractureSolver< MultiphasePoromechanics<> > MultiphaseHydrofracture;
 // REGISTER_CATALOG_ENTRY( PhysicsSolverBase, MultiphaseHydrofracture, string const &, Group * const )
->>>>>>> fe987d81
 }
 
 } /* namespace geos */