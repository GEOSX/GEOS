/*
 * ------------------------------------------------------------------------------------------------------------
 * SPDX-License-Identifier: LGPL-2.1-only
 *
 * Copyright (c) 2018-2020 Lawrence Livermore National Security LLC
 * Copyright (c) 2018-2020 The Board of Trustees of the Leland Stanford Junior University
 * Copyright (c) 2018-2020 TotalEnergies
 * Copyright (c) 2019-     GEOSX Contributors
 * All rights reserved
 *
 * See top level LICENSE, COPYRIGHT, CONTRIBUTORS, NOTICE, and ACKNOWLEDGEMENTS files for details.
 * ------------------------------------------------------------------------------------------------------------
 */

/**
 * @file HydrofractureSolver.cpp
 */


#include "HydrofractureSolver.hpp"

#include "constitutive/contact/ContactSelector.hpp"
#include "constitutive/fluid/singlefluid/SingleFluidBase.hpp"
#include "physicsSolvers/multiphysics/HydrofractureSolverKernels.hpp"
#include "physicsSolvers/solidMechanics/SolidMechanicsFields.hpp"
#include "physicsSolvers/fluidFlow/SinglePhaseBaseFields.hpp"
#include "physicsSolvers/multiphysics/SinglePhasePoromechanics.hpp"
#include "physicsSolvers/multiphysics/MultiphasePoromechanics.hpp"


namespace geos
{

using namespace constitutive;
using namespace dataRepository;
using namespace fields;


namespace
{

// This is meant to be specialized to work, see below
template< typename POROMECHANICS_SOLVER > class
  HydrofractureSolverCatalogNames {};

// Class specialization for a POROMECHANICS_SOLVER set to SinglePhasePoromechanics
template<> class HydrofractureSolverCatalogNames< SinglePhasePoromechanics >
{
public:
  static string name() { return "Hydrofracture"; }
};

// Class specialization for a POROMECHANICS_SOLVER set to MultiphasePoromechanics
template<> class HydrofractureSolverCatalogNames< MultiphasePoromechanics >
{
public:
  static string name() { return "MultiphaseHydrofracture"; }
};
}

// provide a definition for catalogName()
template< typename POROMECHANICS_SOLVER >
string
HydrofractureSolver< POROMECHANICS_SOLVER >::
catalogName()
{
  return HydrofractureSolverCatalogNames< POROMECHANICS_SOLVER >::name();
}


template< typename POROMECHANICS_SOLVER >
HydrofractureSolver< POROMECHANICS_SOLVER >::HydrofractureSolver( const string & name,
                                                                  Group * const parent )
  : Base( name, parent ),
  m_contactRelationName(),
  m_surfaceGeneratorName(),
  m_surfaceGenerator( nullptr ),
  m_maxNumResolves( 10 ),
  m_isMatrixPoroelastic()
{
  registerWrapper( viewKeyStruct::surfaceGeneratorNameString(), &m_surfaceGeneratorName ).
    setInputFlag( InputFlags::REQUIRED ).
    setDescription( "Name of the surface generator to use in the hydrofracture solver" );

  registerWrapper( viewKeyStruct::contactRelationNameString(), &m_contactRelationName ).
    setInputFlag( InputFlags::REQUIRED ).
    setDescription( "Name of contact relation to enforce constraints on fracture boundary." );

  registerWrapper( viewKeyStruct::maxNumResolvesString(), &m_maxNumResolves ).
    setApplyDefaultValue( 10 ).
    setInputFlag( InputFlags::OPTIONAL ).
    setDescription( "Value to indicate how many resolves may be executed to perform surface generation after the execution of flow and mechanics solver. " );

  registerWrapper( viewKeyStruct::isMatrixPoroelasticString(), &m_isMatrixPoroelastic ).
    setApplyDefaultValue( 0 ).
    setInputFlag( InputFlags::OPTIONAL );

  m_numResolves[0] = 0;

  // This may need to be different depending on whether poroelasticity is on or not.
  m_linearSolverParameters.get().mgr.strategy = LinearSolverParameters::MGR::StrategyType::hydrofracture;
  m_linearSolverParameters.get().mgr.separateComponents = false;
  m_linearSolverParameters.get().mgr.displacementFieldName = solidMechanics::totalDisplacement::key();
  m_linearSolverParameters.get().dofsPerNode = 3;

}

template< typename POROMECHANICS_SOLVER >
void HydrofractureSolver< POROMECHANICS_SOLVER >::registerDataOnMesh( dataRepository::Group & meshBodies )
{
  Base::registerDataOnMesh( meshBodies );

#ifdef GEOSX_USE_SEPARATION_COEFFICIENT
  meshBodies.forSubGroups< MeshBody >( [&] ( MeshBody & meshBody )
  {
    MeshLevel & meshLevel = *meshBody.getBaseDiscretization();

    ElementRegionManager & elemManager = meshLevel.getElemManager();
    elemManager.forElementRegions< SurfaceElementRegion >( [&] ( SurfaceElementRegion * const region )
    {
      region->forElementSubRegions< FaceElementSubRegion >( [&]( FaceElementSubRegion * const subRegion )
      {
        subRegion->registerWrapper< array1d< real64 > >( viewKeyStruct::separationCoeff0String() ).
          setRestartFlags( RestartFlags::NO_WRITE );
        subRegion->registerWrapper< array1d< real64 > >( viewKeyStruct::apertureAtFailureString() ).
          setApplyDefaultValue( -1.0 ).
          setPlotLevel( PlotLevel::LEVEL_0 );

        subRegion->registerWrapper< array1d< real64 > >( FaceElementSubRegion::viewKeyStruct::dSeparationCoeffdAperString() ).
          setRestartFlags( RestartFlags::NO_WRITE );
      } );
    } );
  } );
#endif
}

template< typename POROMECHANICS_SOLVER >
void HydrofractureSolver< POROMECHANICS_SOLVER >::implicitStepSetup( real64 const & time_n,
                                                                     real64 const & dt,
                                                                     DomainPartition & domain )
{
  updateDeformationForCoupling( domain );
  Base::implicitStepSetup( time_n, dt, domain );

#ifdef GEOSX_USE_SEPARATION_COEFFICIENT
  MeshLevel & mesh = domain.getMeshBody( 0 ).getBaseDiscretization();

  mesh.getElemManager().forElementRegions< SurfaceElementRegion >( [&]( SurfaceElementRegion & faceElemRegion )
  {
    faceElemRegion.forElementSubRegions< FaceElementSubRegion >( [&]( FaceElementSubRegion & subRegion )
    {
      arrayView1d< real64 > const &
      separationCoeff0 = subRegion.getReference< array1d< real64 > >( viewKeyStruct::separationCoeff0String() );
      arrayView1d< real64 const > const &
      separationCoeff = subRegion.getSeparationCoefficient();
      for( localIndex k=0; k<separationCoeff0.size(); ++k )
      {
        separationCoeff0[k] = separationCoeff[k];
      }
    } );
  } );
#endif

}

template< typename POROMECHANICS_SOLVER >
void HydrofractureSolver< POROMECHANICS_SOLVER >::postProcessInput()
{
  Base::postProcessInput();

  static const std::set< integer > binaryOptions = { 0, 1 };
  GEOS_ERROR_IF( binaryOptions.count( m_isMatrixPoroelastic ) == 0, viewKeyStruct::isMatrixPoroelasticString() << " option can be either 0 (false) or 1 (true)" );

  m_surfaceGenerator = &this->getParent().template getGroup< SurfaceGenerator >( m_surfaceGeneratorName );

  flowSolver()->allowNegativePressure();
}

template< typename POROMECHANICS_SOLVER >
real64 HydrofractureSolver< POROMECHANICS_SOLVER >::fullyCoupledSolverStep( real64 const & time_n,
                                                                            real64 const & dt,
                                                                            int const cycleNumber,
                                                                            DomainPartition & domain )
{
  /// THIS is a hack to force variables in the fractures to be initialized since they are created after initialization occurs.
  if( cycleNumber == 0 && time_n <= 0 )
  {
    flowSolver()->initializePostInitialConditionsPreSubGroups();
  }

  real64 dtReturn = dt;

  implicitStepSetup( time_n, dt, domain );

  int const maxIter = m_maxNumResolves + 1;
  m_numResolves[1] = m_numResolves[0];
  int solveIter;
  for( solveIter=0; solveIter<maxIter; ++solveIter )
  {
    GEOS_LOG_RANK_0( GEOS_FMT( "  Fracture propagation iteration {}", solveIter ) );

    int locallyFractured = 0;
    int globallyFractured = 0;

    Timestamp const meshModificationTimestamp = getMeshModificationTimestamp( domain );

    // Only build the sparsity pattern if the mesh has changed
    if( meshModificationTimestamp > getSystemSetupTimestamp() )
    {
      setupSystem( domain,
                   m_dofManager,
                   m_localMatrix,
                   m_rhs,
                   m_solution );
      setSystemSetupTimestamp( meshModificationTimestamp );
    }

    // currently the only method is implicit time integration
    dtReturn = nonlinearImplicitStep( time_n, dt, cycleNumber, domain );


    if( m_surfaceGenerator->solverStep( time_n, dt, cycleNumber, domain ) > 0 )
    {
      locallyFractured = 1;
    }
    MpiWrapper::allReduce( &locallyFractured,
                           &globallyFractured,
                           1,
                           MPI_MAX,
                           MPI_COMM_GEOSX );

    if( globallyFractured == 0 )
    {
      break;
    }
    else
    {
      FieldIdentifiers fieldsToBeSync;

      fieldsToBeSync.addElementFields( { flow::pressure::key(),
                                         flow::pressure_n::key(),
                                         SurfaceElementSubRegion::viewKeyStruct::elementApertureString() },
                                       { m_surfaceGenerator->getFractureRegionName() } );

      fieldsToBeSync.addFields( FieldLocation::Node,
                                { solidMechanics::incrementalDisplacement::key(),
                                  solidMechanics::totalDisplacement::key() } );

      CommunicationTools::getInstance().synchronizeFields( fieldsToBeSync,
                                                           domain.getMeshBody( 0 ).getBaseDiscretization(),
                                                           domain.getNeighbors(),
                                                           false );

      this->updateState( domain );

      if( getLogLevel() >= 1 )
      {
        GEOS_LOG_RANK_0( "++ Fracture propagation. Re-entering Newton Solve." );
      }
    }
  }

  // final step for completion of timestep. typically secondary variable updates and cleanup.
  implicitStepComplete( time_n, dtReturn, domain );
  m_numResolves[1] = solveIter;

  return dtReturn;
}
template< typename POROMECHANICS_SOLVER >
void HydrofractureSolver< POROMECHANICS_SOLVER >::updateDeformationForCoupling( DomainPartition & domain )
{
  MeshLevel & meshLevel = domain.getMeshBody( 0 ).getBaseDiscretization();
  ElementRegionManager & elemManager = meshLevel.getElemManager();
  NodeManager const & nodeManager = meshLevel.getNodeManager();
  FaceManager & faceManager = meshLevel.getFaceManager();

  solidMechanics::arrayViewConst2dLayoutTotalDisplacement const u =
    nodeManager.getField< solidMechanics::totalDisplacement >();
  arrayView2d< real64 const > const faceNormal = faceManager.faceNormal();
  ArrayOfArraysView< localIndex const > const faceToNodeMap = faceManager.nodeList().toViewConst();

  real64 maxApertureChange( 0.0 );
  real64 maxHydraulicApertureChange( 0.0 );
  real64 minAperture( 1e10 );
  real64 maxAperture( -1e10 );
  real64 minHydraulicAperture( 1e10 );
  real64 maxHydraulicAperture( -1e10 );

  elemManager.forElementSubRegions< FaceElementSubRegion >( [&]( FaceElementSubRegion & subRegion )
  {

    ContactBase const & contact = this->template getConstitutiveModel< ContactBase >( subRegion, m_contactRelationName );

    arrayView1d< real64 > const aperture = subRegion.getElementAperture();
    arrayView1d< real64 > const hydraulicAperture = subRegion.getField< flow::hydraulicAperture >();
    arrayView1d< real64 const > const volume = subRegion.getElementVolume();
    arrayView1d< real64 > const deltaVolume = subRegion.getField< flow::deltaVolume >();
    arrayView1d< real64 const > const area = subRegion.getElementArea();
    arrayView1d< real64 const > const refAperture = subRegion.getField< flow::minimumHydraulicAperture >();
    ArrayOfArraysView< localIndex const > const elemsToFaces = subRegion.faceList().toViewConst();

#ifdef GEOSX_USE_SEPARATION_COEFFICIENT
    arrayView1d< real64 const > const &
    apertureF = subRegion.getReference< array1d< real64 > >( viewKeyStruct::apertureAtFailureString() );

    arrayView1d< real64 > const &
    separationCoeff = subRegion.getSeparationCoefficient();

    arrayView1d< real64 > const &
    dSeparationCoeff_dAper = subRegion.getReference< array1d< real64 > >( FaceElementSubRegion::viewKeyStruct::dSeparationCoeffdAperString() );
    arrayView1d< real64 const > const &
    separationCoeff0 = subRegion.getReference< array1d< real64 > >( viewKeyStruct::separationCoeff0String() );
#endif

    constitutiveUpdatePassThru( contact, [&] ( auto & castedContact )
    {
      using ContactType = TYPEOFREF( castedContact );
      typename ContactType::KernelWrapper contactWrapper = castedContact.createKernelWrapper();

<<<<<<< HEAD

      hydrofractureSolverKernels::DeformationUpdateKernel
        ::launch< parallelDevicePolicy<> >( subRegion.size(),
                                            contactWrapper,
                                            u,
                                            faceNormal,
                                            faceToNodeMap,
                                            elemsToFaces,
                                            area,
                                            volume,
                                            deltaVolume,
                                            aperture,
                                            refAperture,
                                            hydraulicAperture
=======
      auto const statistics = hydrofractureSolverKernels::DeformationUpdateKernel
                                ::launch< parallelDevicePolicy<> >( subRegion.size(),
                                                                    contactWrapper,
                                                                    u,
                                                                    faceNormal,
                                                                    faceToNodeMap,
                                                                    elemsToFaces,
                                                                    area,
                                                                    volume,
                                                                    deltaVolume,
                                                                    aperture,
                                                                    hydraulicAperture
>>>>>>> 2801afa9
#ifdef GEOSX_USE_SEPARATION_COEFFICIENT
                                                                    ,
                                                                    apertureF,
                                                                    separationCoeff,
                                                                    dSeparationCoeff_dAper,
                                                                    separationCoeff0
#endif
                                                                    );

      maxApertureChange = std::max( maxApertureChange, std::get< 0 >( statistics ));
      maxHydraulicApertureChange = std::max( maxHydraulicApertureChange, std::get< 1 >( statistics ));
      minAperture = std::min( minAperture, std::get< 2 >( statistics ));
      maxAperture = std::max( maxAperture, std::get< 3 >( statistics ));
      minHydraulicAperture = std::min( minHydraulicAperture, std::get< 4 >( statistics ));
      maxHydraulicAperture = std::max( maxHydraulicAperture, std::get< 5 >( statistics ));

    } );

//#if defined(USE_CUDA)
//    deltaVolume.move( parallelDeviceMemorySpace );
//    aperture.move( parallelDeviceMemorySpace );
//    hydraulicAperture.move( parallelDeviceMemorySpace );
//#endif
  } );

  maxApertureChange = MpiWrapper::max( maxApertureChange );
  maxHydraulicApertureChange = MpiWrapper::max( maxHydraulicApertureChange );
  minAperture  = MpiWrapper::min( minAperture );
  maxAperture  = MpiWrapper::max( maxAperture );
  minHydraulicAperture  = MpiWrapper::min( minHydraulicAperture );
  maxHydraulicAperture  = MpiWrapper::max( maxHydraulicAperture );

  GEOS_LOG_LEVEL_RANK_0( 1, GEOS_FMT( "        {}: Max aperture change: {} m, max hydraulic aperture change: {} m",
                                      this->getName(), fmt::format( "{:.{}f}", maxApertureChange, 6 ), fmt::format( "{:.{}f}", maxHydraulicApertureChange, 6 ) ) );
  GEOS_LOG_LEVEL_RANK_0( 1, GEOS_FMT( "        {}: Min aperture: {} m, max aperture: {} m",
                                      this->getName(), fmt::format( "{:.{}f}", minAperture, 6 ), fmt::format( "{:.{}f}", maxAperture, 6 ) ) );
  GEOS_LOG_LEVEL_RANK_0( 1, GEOS_FMT( "        {}: Min hydraulic aperture: {} m, max hydraulic aperture: {} m",
                                      this->getName(), fmt::format( "{:.{}f}", minHydraulicAperture, 6 ), fmt::format( "{:.{}f}", maxHydraulicAperture, 6 ) ) );

}
template< typename POROMECHANICS_SOLVER >
void HydrofractureSolver< POROMECHANICS_SOLVER >::setupCoupling( DomainPartition const & domain,
                                                                 DofManager & dofManager ) const
{
  GEOS_MARK_FUNCTION;

  if( m_isMatrixPoroelastic )
  {
    Base::setupCoupling( domain, dofManager );
  }
  else
  {
    string const solidDiscretizationName = solidMechanicsSolver()->getDiscretizationName();
    string const flowDiscretizationName = flowSolver()->getDiscretizationName();

    // restrict coupling to fracture regions only (as done originally in setupSystem)
    map< std::pair< string, string >, array1d< string > > dispMeshTargets;
    map< std::pair< string, string >, array1d< string > > presMeshTargets;

    forDiscretizationOnMeshTargets( domain.getMeshBodies(),
                                    [&] ( string const & meshBodyName,
                                          MeshLevel const & meshLevel,
                                          arrayView1d< string const > const & regionNames )
    {
      array1d< string > regions;
      ElementRegionManager const & elementRegionManager = meshLevel.getElemManager();
      elementRegionManager.forElementRegions< SurfaceElementRegion >( regionNames,
                                                                      [&]( localIndex const,
                                                                           SurfaceElementRegion const & region )
      {
        regions.emplace_back( region.getName() );
      } );

      dispMeshTargets[std::make_pair( meshBodyName, solidDiscretizationName )] = std::move( regions );
      presMeshTargets[std::make_pair( meshBodyName, flowDiscretizationName )] = std::move( regions );
    } );

    dofManager.addCoupling( solidMechanics::totalDisplacement::key(),
                            SinglePhaseBase::viewKeyStruct::elemDofFieldString(),
                            DofManager::Connector::Elem,
                            dispMeshTargets );
  }
}

template< typename POROMECHANICS_SOLVER >
void HydrofractureSolver< POROMECHANICS_SOLVER >::setupSystem( DomainPartition & domain,
                                                               DofManager & dofManager,
                                                               CRSMatrix< real64, globalIndex > & localMatrix,
                                                               ParallelVector & rhs,
                                                               ParallelVector & solution,
                                                               bool const setSparsity )
{
  GEOS_MARK_FUNCTION;

  GEOS_UNUSED_VAR( setSparsity );

  dofManager.setDomain( domain );

  setupDofs( domain, dofManager );
  dofManager.reorderByRank();

  localIndex const numLocalRows = dofManager.numLocalDofs();

  SparsityPattern< globalIndex > patternOriginal;
  dofManager.setSparsityPattern( patternOriginal );

  // Get the original row lengths (diagonal blocks only)
  array1d< localIndex > rowLengths( patternOriginal.numRows() );
  for( localIndex localRow = 0; localRow < patternOriginal.numRows(); ++localRow )
  {
    rowLengths[localRow] = patternOriginal.numNonZeros( localRow );
  }

  // Add the number of nonzeros induced by coupling
  addFluxApertureCouplingNNZ( domain, dofManager, rowLengths.toView() );

  // Create a new pattern with enough capacity for coupled matrix
  SparsityPattern< globalIndex > pattern;
  pattern.resizeFromRowCapacities< parallelHostPolicy >( patternOriginal.numRows(),
                                                         patternOriginal.numColumns(),
                                                         rowLengths.data() );

  // Copy the original nonzeros
  for( localIndex localRow = 0; localRow < patternOriginal.numRows(); ++localRow )
  {
    globalIndex const * cols = patternOriginal.getColumns( localRow ).dataIfContiguous();
    pattern.insertNonZeros( localRow, cols, cols + patternOriginal.numNonZeros( localRow ) );
  }

  // Add the nonzeros from coupling
  addFluxApertureCouplingSparsityPattern( domain, dofManager, pattern.toView() );

  localMatrix.assimilate< parallelDevicePolicy<> >( std::move( pattern ) );
  localMatrix.setName( this->getName() + "/matrix" );

  rhs.setName( this->getName() + "/rhs" );
  rhs.create( numLocalRows, MPI_COMM_GEOSX );

  solution.setName( this->getName() + "/solution" );
  solution.create( numLocalRows, MPI_COMM_GEOSX );

  setUpDflux_dApertureMatrix( domain, dofManager, localMatrix );
}

template< typename POROMECHANICS_SOLVER >
void HydrofractureSolver< POROMECHANICS_SOLVER >::addFluxApertureCouplingNNZ( DomainPartition & domain,
                                                                              DofManager & dofManager,
                                                                              arrayView1d< localIndex > const & rowLengths ) const
{
  GEOS_MARK_FUNCTION;

  MeshLevel & mesh = domain.getMeshBody( 0 ).getBaseDiscretization();

  ElementRegionManager const & elemManager = mesh.getElemManager();

  string const presDofKey = dofManager.getKey( SinglePhaseBase::viewKeyStruct::elemDofFieldString() );

  globalIndex const rankOffset = dofManager.rankOffset();

  NumericalMethodsManager const & numericalMethodManager = domain.getNumericalMethodManager();
  FiniteVolumeManager const & fvManager = numericalMethodManager.getFiniteVolumeManager();
  FluxApproximationBase const & fluxApprox = fvManager.getFluxApproximation( flowSolver()->getDiscretizationName() );

  fluxApprox.forStencils< SurfaceElementStencil >( mesh, [&]( SurfaceElementStencil const & stencil )
  {
    for( localIndex iconn=0; iconn<stencil.size(); ++iconn )
    {
      localIndex const numFluxElems = stencil.stencilSize( iconn );
      typename SurfaceElementStencil::IndexContainerViewConstType const & seri = stencil.getElementRegionIndices();
      typename SurfaceElementStencil::IndexContainerViewConstType const & sesri = stencil.getElementSubRegionIndices();
      typename SurfaceElementStencil::IndexContainerViewConstType const & sei = stencil.getElementIndices();

      FaceElementSubRegion const & elementSubRegion =
        elemManager.getRegion( seri[iconn][0] ).getSubRegion< FaceElementSubRegion >( sesri[iconn][0] );

      ArrayOfArraysView< localIndex const > const elemsToNodes = elementSubRegion.nodeList().toViewConst();

      arrayView1d< globalIndex const > const faceElementDofNumber =
        elementSubRegion.getReference< array1d< globalIndex > >( presDofKey );

      for( localIndex k0=0; k0<numFluxElems; ++k0 )
      {
        globalIndex const activeFlowDOF = faceElementDofNumber[sei[iconn][k0]];
        globalIndex const rowNumber = activeFlowDOF - rankOffset;

        if( rowNumber >= 0 && rowNumber < rowLengths.size() )
        {
          for( localIndex k1=0; k1<numFluxElems; ++k1 )
          {
            // The coupling with the nodal displacements of the cell itself has already been added by the dofManager
            // so we only add the coupling with the nodal displacements of the neighbours.
            if( k1 != k0 )
            {
              localIndex const numNodesPerElement = elemsToNodes[sei[iconn][k1]].size();
              rowLengths[rowNumber] += 3*numNodesPerElement;
            }
          }
        }
      }
    }
  } );

}
template< typename POROMECHANICS_SOLVER >
void HydrofractureSolver< POROMECHANICS_SOLVER >::addFluxApertureCouplingSparsityPattern( DomainPartition & domain,
                                                                                          DofManager & dofManager,
                                                                                          SparsityPatternView< globalIndex > const & pattern ) const
{
  GEOS_MARK_FUNCTION;

  MeshLevel & mesh = domain.getMeshBody( 0 ).getBaseDiscretization();

  NodeManager const & nodeManager = mesh.getNodeManager();
  ElementRegionManager const & elemManager = mesh.getElemManager();

  string const presDofKey = dofManager.getKey( SinglePhaseBase::viewKeyStruct::elemDofFieldString() );
  string const dispDofKey = dofManager.getKey( solidMechanics::totalDisplacement::key() );

  globalIndex const rankOffset = dofManager.rankOffset();

  arrayView1d< globalIndex const > const & dispDofNumber = nodeManager.getReference< globalIndex_array >( dispDofKey );

  NumericalMethodsManager const & numericalMethodManager = domain.getNumericalMethodManager();
  FiniteVolumeManager const & fvManager = numericalMethodManager.getFiniteVolumeManager();
  FluxApproximationBase const & fluxApprox = fvManager.getFluxApproximation( flowSolver()->getDiscretizationName() );

  fluxApprox.forStencils< SurfaceElementStencil >( mesh, [&]( SurfaceElementStencil const & stencil )
  {
    for( localIndex iconn=0; iconn<stencil.size(); ++iconn )
    {
      localIndex const numFluxElems = stencil.stencilSize( iconn );
      typename SurfaceElementStencil::IndexContainerViewConstType const & seri = stencil.getElementRegionIndices();
      typename SurfaceElementStencil::IndexContainerViewConstType const & sesri = stencil.getElementSubRegionIndices();
      typename SurfaceElementStencil::IndexContainerViewConstType const & sei = stencil.getElementIndices();

      FaceElementSubRegion const & elementSubRegion =
        elemManager.getRegion( seri[iconn][0] ).getSubRegion< FaceElementSubRegion >( sesri[iconn][0] );

      ArrayOfArraysView< localIndex const > const elemsToNodes = elementSubRegion.nodeList().toViewConst();

      arrayView1d< globalIndex const > const faceElementDofNumber =
        elementSubRegion.getReference< array1d< globalIndex > >( presDofKey );

      for( localIndex k0=0; k0<numFluxElems; ++k0 )
      {
        globalIndex const activeFlowDOF = faceElementDofNumber[sei[iconn][k0]];

        globalIndex const rowIndex = activeFlowDOF - rankOffset;

        if( rowIndex >= 0 && rowIndex < pattern.numRows() )
        {
          for( localIndex k1=0; k1<numFluxElems; ++k1 )
          {
            // The coupling with the nodal displacements of the cell itself has already been added by the dofManager
            // so we only add the coupling with the nodal displacements of the neighbours.
            if( k1 != k0 )
            {
              localIndex const numNodesPerElement = elemsToNodes[sei[iconn][k1]].size();

              for( localIndex a=0; a<numNodesPerElement; ++a )
              {
                for( int d=0; d<3; ++d )
                {
                  globalIndex const colIndex = dispDofNumber[elemsToNodes[sei[iconn][k1]][a]] + d;
                  pattern.insertNonZero( rowIndex, colIndex );
                }
              }
            }
          }
        }
      }
    }
  } );
}
template< typename POROMECHANICS_SOLVER >
void HydrofractureSolver< POROMECHANICS_SOLVER >::assembleSystem( real64 const time,
                                                                  real64 const dt,
                                                                  DomainPartition & domain,
                                                                  DofManager const & dofManager,
                                                                  CRSMatrixView< real64, globalIndex const > const & localMatrix,
                                                                  arrayView1d< real64 > const & localRhs )
{
  GEOS_MARK_FUNCTION;

  if( m_isMatrixPoroelastic )
  {
    assembleElementBasedTerms( time,
                               dt,
                               domain,
                               dofManager,
                               localMatrix,
                               localRhs );

    // tell the flow solver that this is a stress initialization step
    flowSolver()->keepFlowVariablesConstantDuringInitStep( m_performStressInitialization );


    forDiscretizationOnMeshTargets( domain.getMeshBodies(), [&]( string const &,
                                                                 MeshLevel & mesh,
                                                                 arrayView1d< string const > const & regionNames )
    {
      mesh.getElemManager().forElementSubRegions< SurfaceElementSubRegion >( regionNames,
                                                                             [&]( localIndex const,
                                                                                  SurfaceElementSubRegion & subRegion )
      {
        flowSolver()->accumulationAssemblyLaunch( dofManager,
                                                  subRegion,
                                                  localMatrix,
                                                  localRhs );
      } );
    } );
  }
  else
  {

    solidMechanicsSolver()->assembleSystem( time,
                                            dt,
                                            domain,
                                            dofManager,
                                            localMatrix,
                                            localRhs );

    flowSolver()->assembleAccumulationTerms( domain,
                                             dofManager,
                                             localMatrix,
                                             localRhs );
  }

  flowSolver()->assembleHydrofracFluxTerms( time,
                                            dt,
                                            domain,
                                            dofManager,
                                            localMatrix,
                                            localRhs,
                                            getDerivativeFluxResidual_dAperture() );

  assembleForceResidualDerivativeWrtPressure( domain, localMatrix, localRhs );

  assembleFluidMassResidualDerivativeWrtDisplacement( domain, localMatrix );

  this->getRefDerivativeFluxResidual_dAperture()->zero();
}

template< typename POROMECHANICS_SOLVER >
void HydrofractureSolver< POROMECHANICS_SOLVER >::
assembleForceResidualDerivativeWrtPressure( DomainPartition & domain,
                                            CRSMatrixView< real64, globalIndex const > const & localMatrix,
                                            arrayView1d< real64 > const & localRhs )
{
  GEOS_MARK_FUNCTION;
  MeshLevel & mesh = domain.getMeshBody( 0 ).getBaseDiscretization();

  FaceManager const & faceManager = mesh.getFaceManager();
  NodeManager & nodeManager = mesh.getNodeManager();
  ElementRegionManager const & elemManager = mesh.getElemManager();

  arrayView2d< real64 const > const & faceNormal = faceManager.faceNormal();
  ArrayOfArraysView< localIndex const > const & faceToNodeMap = faceManager.nodeList().toViewConst();

  arrayView2d< real64 > const &
  fext = nodeManager.getField< solidMechanics::externalForce >();
  fext.zero();

  string const presDofKey = m_dofManager.getKey( SinglePhaseBase::viewKeyStruct::elemDofFieldString() );
  string const dispDofKey = m_dofManager.getKey( solidMechanics::totalDisplacement::key() );

  globalIndex const rankOffset = m_dofManager.rankOffset();
  arrayView1d< globalIndex const > const & dispDofNumber = nodeManager.getReference< globalIndex_array >( dispDofKey );

  elemManager.forElementSubRegions< FaceElementSubRegion >( [&]( FaceElementSubRegion const & subRegion )
  {

    arrayView1d< globalIndex const > const &
    pressureDofNumber = subRegion.getReference< array1d< globalIndex > >( presDofKey );

    if( subRegion.hasField< flow::pressure >() )
    {
      arrayView1d< real64 const > const & fluidPressure = subRegion.getField< flow::pressure >();
      arrayView1d< real64 const > const & area = subRegion.getElementArea();
      ArrayOfArraysView< localIndex const > const & elemsToFaces = subRegion.faceList().toViewConst();

      // if matching on lassen/crusher, move to device policy
      using execPolicy = serialPolicy;
      forAll< execPolicy >( subRegion.size(), [=] ( localIndex const kfe )
      {
        if( elemsToFaces.sizeOfArray( kfe ) != 2 )
        {
          return;
        }

        constexpr int kfSign[2] = { -1, 1 };

        real64 Nbar[3] = LVARRAY_TENSOROPS_INIT_LOCAL_3( faceNormal[elemsToFaces[kfe][0]] );
        LvArray::tensorOps::subtract< 3 >( Nbar, faceNormal[elemsToFaces[kfe][1]] );
        LvArray::tensorOps::normalize< 3 >( Nbar );

        localIndex const kf0 = elemsToFaces[kfe][0];
        localIndex const numNodesPerFace = faceToNodeMap.sizeOfArray( kf0 );

        // TODO make if work for any element type.
        globalIndex rowDOF[24];   // Here it assumes 8 nodes?
        real64 nodeRHS[24];   // Here it assumes 8 nodes?
        stackArray2d< real64, 12*12 > dRdP( numNodesPerFace*3, 1 );
        globalIndex colDOF = pressureDofNumber[kfe];

        real64 const Ja = area[kfe] / numNodesPerFace;

        real64 nodalForceMag = fluidPressure[kfe] * Ja;
        real64 nodalForce[3] = LVARRAY_TENSOROPS_INIT_LOCAL_3( Nbar );
        LvArray::tensorOps::scale< 3 >( nodalForce, nodalForceMag );

        for( localIndex kf=0; kf<2; ++kf )
        {
          localIndex const faceIndex = elemsToFaces[kfe][kf];

          for( localIndex a=0; a<numNodesPerFace; ++a )
          {

            for( int i=0; i<3; ++i )
            {
              rowDOF[3*a+i] = dispDofNumber[faceToNodeMap( faceIndex, a )] + i;
              nodeRHS[3*a+i] = nodalForce[i] * kfSign[kf];
              RAJA::atomicAdd( AtomicPolicy< execPolicy >{}, &(fext[faceToNodeMap( faceIndex, a )][i]), nodalForce[i] * kfSign[kf] );

              dRdP( 3*a+i, 0 ) = Ja * Nbar[i] * kfSign[kf];
            }
          }

          for( localIndex a=0; a<numNodesPerFace; ++a )
          {
            localIndex const localRow = LvArray::integerConversion< localIndex >( rowDOF[3*a] - rankOffset );
            if( localRow >= 0 && localRow < localMatrix.numRows() )
            {
              for( int i=0; i<3; ++i )
              {
                // TODO: use parallel atomic when loop is parallel
                RAJA::atomicAdd( AtomicPolicy< execPolicy >{}, &localRhs[localRow + i], nodeRHS[3*a+i] );
                localMatrix.addToRowBinarySearchUnsorted< AtomicPolicy< execPolicy > >( localRow + i,
                                                                                        &colDOF,
                                                                                        &dRdP[3*a+i][0],
                                                                                        1 );
              }
            }
          }

        }
      } );
    }
  } );
}

template< typename POROMECHANICS_SOLVER >
void HydrofractureSolver< POROMECHANICS_SOLVER >::
assembleFluidMassResidualDerivativeWrtDisplacement( DomainPartition const & domain,
                                                    CRSMatrixView< real64, globalIndex const > const & localMatrix )
{
  GEOS_MARK_FUNCTION;

  string const presDofKey = m_dofManager.getKey( SinglePhaseBase::viewKeyStruct::elemDofFieldString() );
  string const dispDofKey = m_dofManager.getKey( solidMechanics::totalDisplacement::key() );

  globalIndex const rankOffset = m_dofManager.rankOffset();

  CRSMatrixView< real64 const, localIndex const > const
  dFluxResidual_dAperture = getDerivativeFluxResidual_dAperture().toViewConst();

  forDiscretizationOnMeshTargets( domain.getMeshBodies(), [&] ( string const &,
                                                                MeshLevel const & mesh,
                                                                arrayView1d< string const > const & regionNames )
  {
    FaceManager const & faceManager = mesh.getFaceManager();
    NodeManager const & nodeManager = mesh.getNodeManager();
    ElementRegionManager const & elemManager = mesh.getElemManager();

    elemManager.forElementSubRegions< FaceElementSubRegion >( regionNames,
                                                              [&]( localIndex const,
                                                                   FaceElementSubRegion const & subRegion )
    {
      ContactBase const & contact = this->template getConstitutiveModel< ContactBase >( subRegion, m_contactRelationName );

      string const & fluidName = subRegion.getReference< string >( FlowSolverBase::viewKeyStruct::fluidNamesString() );
      SingleFluidBase const & fluid = this->template getConstitutiveModel< SingleFluidBase >( subRegion, fluidName );

      arrayView1d< globalIndex const > const presDofNumber = subRegion.getReference< array1d< globalIndex > >( presDofKey );
      arrayView1d< globalIndex const > const dispDofNumber = nodeManager.getReference< array1d< globalIndex > >( dispDofKey );

      arrayView2d< real64 const > const dens = fluid.density();

      arrayView1d< real64 const > const aperture = subRegion.getElementAperture();
      arrayView1d< real64 const > const area = subRegion.getElementArea();
      arrayView1d< real64 const > const refAperture = subRegion.getField< flow::minimumHydraulicAperture >();

      ArrayOfArraysView< localIndex const > const elemsToFaces = subRegion.faceList().toViewConst();
      ArrayOfArraysView< localIndex const > const faceToNodeMap = faceManager.nodeList().toViewConst();

      arrayView2d< real64 const > const faceNormal = faceManager.faceNormal();

      constitutiveUpdatePassThru( contact, [&] ( auto & castedContact )
      {
        using ContactType = TYPEOFREF( castedContact );
        typename ContactType::KernelWrapper contactWrapper = castedContact.createKernelWrapper();

        hydrofractureSolverKernels::FluidMassResidualDerivativeAssemblyKernel::
          launch< parallelDevicePolicy<> >( subRegion.size(),
                                            rankOffset,
                                            contactWrapper,
                                            elemsToFaces,
                                            faceToNodeMap,
                                            faceNormal,
                                            area,
                                            aperture,
                                            refAperture,
                                            presDofNumber,
                                            dispDofNumber,
                                            dens,
                                            dFluxResidual_dAperture,
                                            localMatrix );

      } );
    } );
  } );
}
template< typename POROMECHANICS_SOLVER >
void HydrofractureSolver< POROMECHANICS_SOLVER >::updateState( DomainPartition & domain )
{
  // remove the contribution of the hydraulic aperture from the stencil weights
  flowSolver()->prepareStencilWeights( domain );

  updateDeformationForCoupling( domain );

  // update the stencil weights using the updated hydraulic aperture
  flowSolver()->updateStencilWeights( domain );

  flowSolver()->updateState( domain );
}
template< typename POROMECHANICS_SOLVER >
real64 HydrofractureSolver< POROMECHANICS_SOLVER >::setNextDt( real64 const & currentDt,
                                                               DomainPartition & domain )
{
  GEOS_UNUSED_VAR( domain );
  real64 nextDt = 0.0;

  if( m_numResolves[0] == 0 && m_numResolves[1] == 0 )
  {
    nextDt = this->setNextDtBasedOnNewtonIter( currentDt );
  }
  else
  {
    nextDt = m_surfaceGenerator->getTimestepRequest() < 1e99 ? m_surfaceGenerator->getTimestepRequest() : currentDt;
  }

  GEOS_LOG_LEVEL_RANK_0( 3, this->getName() << ": nextDt request is "  << nextDt );
  return nextDt;
}
template< typename POROMECHANICS_SOLVER >
void HydrofractureSolver< POROMECHANICS_SOLVER >::setUpDflux_dApertureMatrix( DomainPartition & domain,
                                                                              DofManager const & dofManager,
                                                                              CRSMatrix< real64, globalIndex > & localMatrix )
{
  std::unique_ptr< CRSMatrix< real64, localIndex > > &
  derivativeFluxResidual_dAperture = this->getRefDerivativeFluxResidual_dAperture();

  {
    localIndex numRows = 0;
    forDiscretizationOnMeshTargets( domain.getMeshBodies(), [&] ( string const &,
                                                                  MeshLevel & mesh,
                                                                  arrayView1d< string const > const & regionNames )
    {
      mesh.getElemManager().forElementSubRegions< FaceElementSubRegion >( regionNames, [&]( localIndex const,
                                                                                            FaceElementSubRegion const & elementSubRegion )
      {
        numRows += elementSubRegion.size();
      } );
    } );

    derivativeFluxResidual_dAperture = std::make_unique< CRSMatrix< real64, localIndex > >( numRows, numRows );
    derivativeFluxResidual_dAperture->setName( this->getName() + "/derivativeFluxResidual_dAperture" );

    derivativeFluxResidual_dAperture->reserveNonZeros( localMatrix.numNonZeros() );
    localIndex maxRowSize = -1;
    for( localIndex row = 0; row < localMatrix.numRows(); ++row )
    {
      localIndex const rowSize = localMatrix.numNonZeros( row );
      maxRowSize = maxRowSize > rowSize ? maxRowSize : rowSize;
    }
    // TODO This is way too much. The With the full system rowSize is not a good estimate for this.
    for( localIndex row = 0; row < numRows; ++row )
    {
      derivativeFluxResidual_dAperture->reserveNonZeros( row, maxRowSize );
    }
  }

  string const presDofKey = dofManager.getKey( SinglePhaseBase::viewKeyStruct::elemDofFieldString() );

  NumericalMethodsManager const & numericalMethodManager = domain.getNumericalMethodManager();
  FiniteVolumeManager const & fvManager = numericalMethodManager.getFiniteVolumeManager();
  FluxApproximationBase const & fluxApprox = fvManager.getFluxApproximation( flowSolver()->getDiscretizationName() );
  forDiscretizationOnMeshTargets( domain.getMeshBodies(), [&] ( string const &,
                                                                MeshLevel const & mesh,
                                                                arrayView1d< string const > const & )
  {
    fluxApprox.forStencils< SurfaceElementStencil >( mesh, [&]( SurfaceElementStencil const & stencil )
    {
      for( localIndex iconn = 0; iconn < stencil.size(); ++iconn )
      {
        localIndex const numFluxElems = stencil.stencilSize( iconn );
        typename SurfaceElementStencil::IndexContainerViewConstType const & sei = stencil.getElementIndices();

        for( localIndex k0 = 0; k0 < numFluxElems; ++k0 )
        {
          for( localIndex k1 = 0; k1 < numFluxElems; ++k1 )
          {
            derivativeFluxResidual_dAperture->insertNonZero( sei[iconn][k0], sei[iconn][k1], 0.0 );
          }
        }
      }
    } );
  } );
}

namespace
{
typedef HydrofractureSolver< SinglePhasePoromechanics > SinglePhaseHydrofracture;
// typedef HydrofractureSolver< MultiphasePoromechanics > MultiphaseHydrofracture;
REGISTER_CATALOG_ENTRY( SolverBase, SinglePhaseHydrofracture, string const &, Group * const )
// REGISTER_CATALOG_ENTRY( SolverBase, MultiphaseHydrofracture, string const &, Group * const )
}

} /* namespace geos */<|MERGE_RESOLUTION|>--- conflicted
+++ resolved
@@ -317,22 +317,6 @@
       using ContactType = TYPEOFREF( castedContact );
       typename ContactType::KernelWrapper contactWrapper = castedContact.createKernelWrapper();
 
-<<<<<<< HEAD
-
-      hydrofractureSolverKernels::DeformationUpdateKernel
-        ::launch< parallelDevicePolicy<> >( subRegion.size(),
-                                            contactWrapper,
-                                            u,
-                                            faceNormal,
-                                            faceToNodeMap,
-                                            elemsToFaces,
-                                            area,
-                                            volume,
-                                            deltaVolume,
-                                            aperture,
-                                            refAperture,
-                                            hydraulicAperture
-=======
       auto const statistics = hydrofractureSolverKernels::DeformationUpdateKernel
                                 ::launch< parallelDevicePolicy<> >( subRegion.size(),
                                                                     contactWrapper,
@@ -344,8 +328,8 @@
                                                                     volume,
                                                                     deltaVolume,
                                                                     aperture,
+                                                                    refAperture,
                                                                     hydraulicAperture
->>>>>>> 2801afa9
 #ifdef GEOSX_USE_SEPARATION_COEFFICIENT
                                                                     ,
                                                                     apertureF,
