/*
 * ------------------------------------------------------------------------------------------------------------
 * SPDX-License-Identifier: LGPL-2.1-only
 *
 * Copyright (c) 2016-2024 Lawrence Livermore National Security LLC
 * Copyright (c) 2018-2024 Total, S.A
 * Copyright (c) 2018-2024 The Board of Trustees of the Leland Stanford Junior University
 * Copyright (c) 2018-2024 Chevron
 * Copyright (c) 2019-     GEOS/GEOSX Contributors
 * All rights reserved
 *
 * See top level LICENSE, COPYRIGHT, CONTRIBUTORS, NOTICE, and ACKNOWLEDGEMENTS files for details.
 * ------------------------------------------------------------------------------------------------------------
 */

/**
 * @file HydrofractureSolver.cpp
 */


#include "HydrofractureSolver.hpp"

#include "constitutive/contact/ContactSelector.hpp"
#include "constitutive/fluid/singlefluid/SingleFluidBase.hpp"
#include "physicsSolvers/multiphysics/HydrofractureSolverKernels.hpp"
#include "physicsSolvers/solidMechanics/SolidMechanicsFields.hpp"
#include "physicsSolvers/fluidFlow/SinglePhaseBaseFields.hpp"
#include "physicsSolvers/multiphysics/SinglePhasePoromechanics.hpp"
#include "physicsSolvers/multiphysics/MultiphasePoromechanics.hpp"
#include "physicsSolvers/fluidFlow/SinglePhaseBase.hpp"
#include "mesh/MeshFields.hpp"
#include "constitutive/fluid/singlefluid/SingleFluidFields.hpp"

namespace geos
{

using namespace constitutive;
using namespace dataRepository;
using namespace fields;

template< typename POROMECHANICS_SOLVER >
HydrofractureSolver< POROMECHANICS_SOLVER >::HydrofractureSolver( const string & name,
                                                                  Group * const parent )
  : Base( name, parent ),
  m_contactRelationName(),
  m_surfaceGeneratorName(),
  m_surfaceGenerator( nullptr ),
  m_maxNumResolves( 10 ),
  m_isMatrixPoroelastic(),
  m_newFractureInitializationType()
{
  registerWrapper( viewKeyStruct::surfaceGeneratorNameString(), &m_surfaceGeneratorName ).
    setRTTypeName( rtTypes::CustomTypes::groupNameRef ).
    setInputFlag( InputFlags::REQUIRED ).
    setDescription( "Name of the surface generator to use in the hydrofracture solver" );

  registerWrapper( viewKeyStruct::contactRelationNameString(), &m_contactRelationName ).
    setRTTypeName( rtTypes::CustomTypes::groupNameRef ).
    setInputFlag( InputFlags::REQUIRED ).
    setDescription( "Name of contact relation to enforce constraints on fracture boundary." );

  registerWrapper( viewKeyStruct::maxNumResolvesString(), &m_maxNumResolves ).
    setApplyDefaultValue( 10 ).
    setInputFlag( InputFlags::OPTIONAL ).
    setDescription( "Value to indicate how many resolves may be executed to perform surface generation after the execution of flow and mechanics solver. " );

  registerWrapper( viewKeyStruct::isMatrixPoroelasticString(), &m_isMatrixPoroelastic ).
    setApplyDefaultValue( 0 ).
    setInputFlag( InputFlags::OPTIONAL );

  /// GEOS mainly initializes pressure in the new fracture elements.
  registerWrapper( viewKeyStruct::newFractureInitializationTypeString(), &m_newFractureInitializationType ).
    setInputFlag( InputFlags::OPTIONAL ).
    setApplyDefaultValue( InitializationType::Pressure ).
    setDescription( "Type of new fracture element initialization. Can be Pressure or Displacement. " );

  registerWrapper( viewKeyStruct::useQuasiNewtonString(), &m_useQuasiNewton ).
    setApplyDefaultValue( 0 ).
    setInputFlag( InputFlags::OPTIONAL );

  registerWrapper( viewKeyStruct::isLaggingFractureStencilWeightsUpdateString(), &m_isLaggingFractureStencilWeightsUpdate ).
    setApplyDefaultValue( 0 ).
    setInputFlag( InputFlags::OPTIONAL ).
    setDescription( "Flag to determine whether or not to apply lagging update for the fracture stencil weights. " );

  m_numResolves[0] = 0;

  // This may need to be different depending on whether poroelasticity is on or not.
  m_linearSolverParameters.get().mgr.strategy = LinearSolverParameters::MGR::StrategyType::hydrofracture;
  m_linearSolverParameters.get().mgr.separateComponents = false;
  m_linearSolverParameters.get().mgr.displacementFieldName = solidMechanics::totalDisplacement::key();
  m_linearSolverParameters.get().dofsPerNode = 3;

}

template< typename POROMECHANICS_SOLVER >
void HydrofractureSolver< POROMECHANICS_SOLVER >::registerDataOnMesh( dataRepository::Group & meshBodies )
{
  Base::registerDataOnMesh( meshBodies );

#ifdef GEOS_USE_SEPARATION_COEFFICIENT
  meshBodies.forSubGroups< MeshBody >( [&] ( MeshBody & meshBody )
  {
    MeshLevel & meshLevel = *meshBody.getBaseDiscretization();

    ElementRegionManager & elemManager = meshLevel.getElemManager();
    elemManager.forElementRegions< SurfaceElementRegion >( [&] ( SurfaceElementRegion * const region )
    {
      region->forElementSubRegions< FaceElementSubRegion >( [&]( FaceElementSubRegion * const subRegion )
      {
        subRegion->registerWrapper< array1d< real64 > >( viewKeyStruct::separationCoeff0String() ).
          setRestartFlags( RestartFlags::NO_WRITE );
        subRegion->registerWrapper< array1d< real64 > >( viewKeyStruct::apertureAtFailureString() ).
          setApplyDefaultValue( -1.0 ).
          setPlotLevel( PlotLevel::LEVEL_0 );

        subRegion->registerWrapper< array1d< real64 > >( FaceElementSubRegion::viewKeyStruct::dSeparationCoeffdAperString() ).
          setRestartFlags( RestartFlags::NO_WRITE );
      } );
    } );
  } );
#endif

  if( m_isLaggingFractureStencilWeightsUpdate )
  {
    flowSolver()->enableLaggingFractureStencilWeightsUpdate();
  }
}

template< typename POROMECHANICS_SOLVER >
void HydrofractureSolver< POROMECHANICS_SOLVER >::implicitStepSetup( real64 const & time_n,
                                                                     real64 const & dt,
                                                                     DomainPartition & domain )
{
  Base::implicitStepSetup( time_n, dt, domain );
  updateHydraulicApertureAndFracturePermeability( domain );

#ifdef GEOS_USE_SEPARATION_COEFFICIENT
  MeshLevel & mesh = domain.getMeshBody( 0 ).getBaseDiscretization();

  mesh.getElemManager().forElementRegions< SurfaceElementRegion >( [&]( SurfaceElementRegion & faceElemRegion )
  {
    faceElemRegion.forElementSubRegions< FaceElementSubRegion >( [&]( FaceElementSubRegion & subRegion )
    {
      arrayView1d< real64 > const &
      separationCoeff0 = subRegion.getReference< array1d< real64 > >( viewKeyStruct::separationCoeff0String() );
      arrayView1d< real64 const > const &
      separationCoeff = subRegion.getSeparationCoefficient();
      for( localIndex k=0; k<separationCoeff0.size(); ++k )
      {
        separationCoeff0[k] = separationCoeff[k];
      }
    } );
  } );
#endif

}

template< typename POROMECHANICS_SOLVER >
void HydrofractureSolver< POROMECHANICS_SOLVER >::postInputInitialization()
{
  Base::postInputInitialization();

  static const std::set< integer > binaryOptions = { 0, 1 };
  GEOS_ERROR_IF( binaryOptions.count( m_isMatrixPoroelastic ) == 0, viewKeyStruct::isMatrixPoroelasticString() << " option can be either 0 (false) or 1 (true)" );

  GEOS_ERROR_IF( m_newFractureInitializationType != InitializationType::Pressure && m_newFractureInitializationType != InitializationType::Displacement,
                 viewKeyStruct::newFractureInitializationTypeString() << " option can be either Pressure or Displacement" );

  m_surfaceGenerator = &this->getParent().template getGroup< SurfaceGenerator >( m_surfaceGeneratorName );

  flowSolver()->allowNegativePressure();

  GEOS_LOG_RANK_0_IF( m_useQuasiNewton, GEOS_FMT( "{}: activated Quasi-Newton", this->getName()));
}

template< typename POROMECHANICS_SOLVER >
real64 HydrofractureSolver< POROMECHANICS_SOLVER >::fullyCoupledSolverStep( real64 const & time_n,
                                                                            real64 const & dt,
                                                                            int const cycleNumber,
                                                                            DomainPartition & domain )
{
  if( cycleNumber == 0 && time_n <= 0 )
  {
    initializeNewFractureFields( domain );

    FieldSpecificationManager & fsManager = FieldSpecificationManager::getInstance();

    forDiscretizationOnMeshTargets( domain.getMeshBodies(), [&] ( string const &,
                                                                  MeshLevel & mesh,
                                                                  arrayView1d< string const > const & )
    {
      fsManager.apply< ElementSubRegionBase >( time_n + dt,
                                               mesh,
                                               fields::flow::wellBoreVolume::key(),
                                               [&]( FieldSpecificationBase const & fs,
                                                    string const & setName,
                                                    SortedArrayView< localIndex const > const & lset,
                                                    ElementSubRegionBase & subRegion,
                                                    string const & )
      {
        GEOS_UNUSED_VAR( setName );

        // Specify the bc value of the field
        fs.applyFieldValue< FieldSpecificationEqual,
                            parallelDevicePolicy<> >( lset,
                                                      time_n + dt,
                                                      subRegion,
                                                      fields::flow::wellBoreVolume::key() );
      } );
    } );

    flowSolver()->initializePostInitialConditionsPreSubGroups();
  }

  real64 dtReturn = dt;

  implicitStepSetup( time_n, dt, domain );

  int const maxIter = m_maxNumResolves + 1;
  m_numResolves[1] = m_numResolves[0];
  int solveIter;
  for( solveIter=0; solveIter<maxIter; ++solveIter )
  {
    GEOS_LOG_RANK_0( GEOS_FMT( "  Fracture propagation iteration {}", solveIter ) );

    int locallyFractured = 0;
    int globallyFractured = 0;

    Timestamp const meshModificationTimestamp = getMeshModificationTimestamp( domain );

    // Only build the sparsity pattern if the mesh has changed
    if( meshModificationTimestamp > getSystemSetupTimestamp() )
    {
      setupSystem( domain,
                   m_dofManager,
                   m_localMatrix,
                   m_rhs,
                   m_solution );
      setSystemSetupTimestamp( meshModificationTimestamp );
    }

    // currently the only method is implicit time integration
    dtReturn = nonlinearImplicitStep( time_n, dt, cycleNumber, domain );


    if( !this->m_performStressInitialization && m_surfaceGenerator->solverStep( time_n, dt, cycleNumber, domain ) > 0 )
    {
      locallyFractured = 1;
    }
    MpiWrapper::allReduce( &locallyFractured,
                           &globallyFractured,
                           1,
                           MPI_MAX,
                           MPI_COMM_GEOSX );

    if( globallyFractured == 0 )
    {
      break;
    }
    else
    {
      // We initialize the fields for new fracture cells
      initializeNewFractureFields( domain );

      FieldIdentifiers fieldsToBeSync;

      fieldsToBeSync.addElementFields( { flow::pressure::key(),
                                         flow::pressure_n::key(),
                                         flow::temperature::key(),
                                         flow::temperature_n::key(),
                                         fields::elementAperture::key() },
                                       { m_surfaceGenerator->getFractureRegionName() } );

      fieldsToBeSync.addFields( FieldLocation::Node,
                                { solidMechanics::incrementalDisplacement::key(),
                                  solidMechanics::totalDisplacement::key() } );

      CommunicationTools::getInstance().synchronizeFields( fieldsToBeSync,
                                                           domain.getMeshBody( 0 ).getBaseDiscretization(),
                                                           domain.getNeighbors(),
                                                           false );

      this->updateState( domain );

      if( getLogLevel() >= 1 )
      {
        GEOS_LOG_RANK_0( "++ Fracture propagation. Re-entering Newton Solve." );
      }
    }
  }

  // final step for completion of timestep. typically secondary variable updates and cleanup.
  implicitStepComplete( time_n, dtReturn, domain );
  m_numResolves[1] = solveIter;

  return dtReturn;
}
template< typename POROMECHANICS_SOLVER >
void HydrofractureSolver< POROMECHANICS_SOLVER >::updateHydraulicApertureAndFracturePermeability( DomainPartition & domain )
{
  MeshLevel & meshLevel = domain.getMeshBody( 0 ).getBaseDiscretization();
  ElementRegionManager & elemManager = meshLevel.getElemManager();
  NodeManager const & nodeManager = meshLevel.getNodeManager();
  FaceManager & faceManager = meshLevel.getFaceManager();

  solidMechanics::arrayViewConst2dLayoutTotalDisplacement const u =
    nodeManager.getField< solidMechanics::totalDisplacement >();
  arrayView2d< real64 const > const faceNormal = faceManager.faceNormal();
  ArrayOfArraysView< localIndex const > const faceToNodeMap = faceManager.nodeList().toViewConst();

  real64 maxApertureChange( 0.0 );
  real64 maxHydraulicApertureChange( 0.0 );
  real64 minAperture( 1e10 );
  real64 maxAperture( -1e10 );
  real64 minHydraulicAperture( 1e10 );
  real64 maxHydraulicAperture( -1e10 );

  elemManager.forElementSubRegions< FaceElementSubRegion >( [&]( FaceElementSubRegion & subRegion )
  {

    ContactBase const & contact = this->template getConstitutiveModel< ContactBase >( subRegion, m_contactRelationName );

    arrayView1d< real64 > const aperture = subRegion.getElementAperture();
    arrayView1d< real64 > const hydraulicAperture = subRegion.getField< flow::hydraulicAperture >();
    arrayView1d< real64 const > const volume = subRegion.getElementVolume();
    arrayView1d< real64 > const deltaVolume = subRegion.getField< flow::deltaVolume >();
    arrayView1d< real64 const > const area = subRegion.getElementArea();
    arrayView1d< real64 const > const refAperture = subRegion.getField< flow::minimumHydraulicAperture >();
    ArrayOfArraysView< localIndex const > const elemsToFaces = subRegion.faceList().toViewConst();

    string const porousSolidName = subRegion.template getReference< string >( FlowSolverBase::viewKeyStruct::solidNamesString() );
    CoupledSolidBase const & porousSolid = subRegion.template getConstitutiveModel< CoupledSolidBase >( porousSolidName );

#ifdef GEOS_USE_SEPARATION_COEFFICIENT
    arrayView1d< real64 const > const &
    apertureF = subRegion.getReference< array1d< real64 > >( viewKeyStruct::apertureAtFailureString() );

    arrayView1d< real64 > const &
    separationCoeff = subRegion.getSeparationCoefficient();

    arrayView1d< real64 > const &
    dSeparationCoeff_dAper = subRegion.getReference< array1d< real64 > >( FaceElementSubRegion::viewKeyStruct::dSeparationCoeffdAperString() );
    arrayView1d< real64 const > const &
    separationCoeff0 = subRegion.getReference< array1d< real64 > >( viewKeyStruct::separationCoeff0String() );
#endif
    constitutive::ConstitutivePassThru< CompressibleSolidBase >::execute( porousSolid, [&] ( auto & castedPorousSolid )
    {
      typename TYPEOFREF( castedPorousSolid ) ::KernelWrapper porousMaterialWrapper = castedPorousSolid.createKernelUpdates();

      constitutiveUpdatePassThru( contact, [&] ( auto & castedContact )
      {
        using ContactType = TYPEOFREF( castedContact );
        typename ContactType::KernelWrapper contactWrapper = castedContact.createKernelWrapper();

        auto const statistics = hydrofractureSolverKernels::DeformationUpdateKernel
                                  ::launch< parallelDevicePolicy<> >( subRegion.size(),
                                                                      contactWrapper,
                                                                      porousMaterialWrapper,
                                                                      u,
                                                                      faceNormal,
                                                                      faceToNodeMap,
                                                                      elemsToFaces,
                                                                      area,
                                                                      volume,
                                                                      deltaVolume,
                                                                      aperture,
                                                                      refAperture,
                                                                      hydraulicAperture
#ifdef GEOS_USE_SEPARATION_COEFFICIENT
                                                                      ,
                                                                      apertureF,
                                                                      separationCoeff,
                                                                      dSeparationCoeff_dAper,
                                                                      separationCoeff0
#endif
                                                                      );

        maxApertureChange = std::max( maxApertureChange, std::get< 0 >( statistics ));
        maxHydraulicApertureChange = std::max( maxHydraulicApertureChange, std::get< 1 >( statistics ));
        minAperture = std::min( minAperture, std::get< 2 >( statistics ));
        maxAperture = std::max( maxAperture, std::get< 3 >( statistics ));
        minHydraulicAperture = std::min( minHydraulicAperture, std::get< 4 >( statistics ));
        maxHydraulicAperture = std::max( maxHydraulicAperture, std::get< 5 >( statistics ));

      } );

    } );

//#if defined(USE_CUDA)
//    deltaVolume.move( parallelDeviceMemorySpace );
//    aperture.move( parallelDeviceMemorySpace );
//    hydraulicAperture.move( parallelDeviceMemorySpace );
//#endif
  } );

  maxApertureChange = MpiWrapper::max( maxApertureChange );
  maxHydraulicApertureChange = MpiWrapper::max( maxHydraulicApertureChange );
  minAperture  = MpiWrapper::min( minAperture );
  maxAperture  = MpiWrapper::max( maxAperture );
  minHydraulicAperture  = MpiWrapper::min( minHydraulicAperture );
  maxHydraulicAperture  = MpiWrapper::max( maxHydraulicAperture );

  GEOS_LOG_LEVEL_RANK_0( 1, GEOS_FMT( "        {}: Max aperture change: {} m, max hydraulic aperture change: {} m",
                                      this->getName(), fmt::format( "{:.{}f}", maxApertureChange, 6 ), fmt::format( "{:.{}f}", maxHydraulicApertureChange, 6 ) ) );
  GEOS_LOG_LEVEL_RANK_0( 1, GEOS_FMT( "        {}: Min aperture: {} m, max aperture: {} m",
                                      this->getName(), fmt::format( "{:.{}f}", minAperture, 6 ), fmt::format( "{:.{}f}", maxAperture, 6 ) ) );
  GEOS_LOG_LEVEL_RANK_0( 1, GEOS_FMT( "        {}: Min hydraulic aperture: {} m, max hydraulic aperture: {} m",
                                      this->getName(), fmt::format( "{:.{}f}", minHydraulicAperture, 6 ), fmt::format( "{:.{}f}", maxHydraulicAperture, 6 ) ) );

}
template< typename POROMECHANICS_SOLVER >
void HydrofractureSolver< POROMECHANICS_SOLVER >::setupCoupling( DomainPartition const & domain,
                                                                 DofManager & dofManager ) const
{
  if( m_isMatrixPoroelastic )
  {
    Base::setupCoupling( domain, dofManager );
  }
  else
  {
    string const solidDiscretizationName = solidMechanicsSolver()->getDiscretizationName();
    string const flowDiscretizationName = flowSolver()->getDiscretizationName();

    // restrict coupling to fracture regions only (as done originally in setupSystem)
    map< std::pair< string, string >, array1d< string > > dispMeshTargets;
    map< std::pair< string, string >, array1d< string > > presMeshTargets;

    forDiscretizationOnMeshTargets( domain.getMeshBodies(),
                                    [&] ( string const & meshBodyName,
                                          MeshLevel const & meshLevel,
                                          arrayView1d< string const > const & regionNames )
    {
      array1d< string > regions;
      ElementRegionManager const & elementRegionManager = meshLevel.getElemManager();
      elementRegionManager.forElementRegions< SurfaceElementRegion >( regionNames,
                                                                      [&]( localIndex const,
                                                                           SurfaceElementRegion const & region )
      {
        regions.emplace_back( region.getName() );
      } );

      dispMeshTargets[std::make_pair( meshBodyName, solidDiscretizationName )] = std::move( regions );
      presMeshTargets[std::make_pair( meshBodyName, flowDiscretizationName )] = std::move( regions );
    } );

    dofManager.addCoupling( solidMechanics::totalDisplacement::key(),
                            SinglePhaseBase::viewKeyStruct::elemDofFieldString(),
                            DofManager::Connector::Elem,
                            dispMeshTargets );
  }
}

template< typename POROMECHANICS_SOLVER >
void HydrofractureSolver< POROMECHANICS_SOLVER >::setupSystem( DomainPartition & domain,
                                                               DofManager & dofManager,
                                                               CRSMatrix< real64, globalIndex > & localMatrix,
                                                               ParallelVector & rhs,
                                                               ParallelVector & solution,
                                                               bool const setSparsity )
{
  GEOS_MARK_FUNCTION;

  GEOS_UNUSED_VAR( setSparsity );

  dofManager.setDomain( domain );

  setupDofs( domain, dofManager );
  dofManager.reorderByRank();

  localIndex const numLocalRows = dofManager.numLocalDofs();

  SparsityPattern< globalIndex > patternOriginal;
  dofManager.setSparsityPattern( patternOriginal );

  // Get the original row lengths (diagonal blocks only)
  array1d< localIndex > rowLengths( patternOriginal.numRows() );
  for( localIndex localRow = 0; localRow < patternOriginal.numRows(); ++localRow )
  {
    rowLengths[localRow] = patternOriginal.numNonZeros( localRow );
  }

  // Add the number of nonzeros induced by coupling
  addFluxApertureCouplingNNZ( domain, dofManager, rowLengths.toView() );

  // Create a new pattern with enough capacity for coupled matrix
  SparsityPattern< globalIndex > pattern;
  pattern.resizeFromRowCapacities< parallelHostPolicy >( patternOriginal.numRows(),
                                                         patternOriginal.numColumns(),
                                                         rowLengths.data() );

  // Copy the original nonzeros
  for( localIndex localRow = 0; localRow < patternOriginal.numRows(); ++localRow )
  {
    globalIndex const * cols = patternOriginal.getColumns( localRow ).dataIfContiguous();
    pattern.insertNonZeros( localRow, cols, cols + patternOriginal.numNonZeros( localRow ) );
  }

  // Add the nonzeros from coupling
  addFluxApertureCouplingSparsityPattern( domain, dofManager, pattern.toView() );

  localMatrix.assimilate< parallelDevicePolicy<> >( std::move( pattern ) );
  localMatrix.setName( this->getName() + "/matrix" );

  rhs.setName( this->getName() + "/rhs" );
  rhs.create( numLocalRows, MPI_COMM_GEOSX );

  solution.setName( this->getName() + "/solution" );
  solution.create( numLocalRows, MPI_COMM_GEOSX );

  setUpDflux_dApertureMatrix( domain, dofManager, localMatrix );
}

template< typename POROMECHANICS_SOLVER >
void HydrofractureSolver< POROMECHANICS_SOLVER >::addFluxApertureCouplingNNZ( DomainPartition & domain,
                                                                              DofManager & dofManager,
                                                                              arrayView1d< localIndex > const & rowLengths ) const
{
  GEOS_MARK_FUNCTION;

  MeshLevel & mesh = domain.getMeshBody( 0 ).getBaseDiscretization();

  ElementRegionManager const & elemManager = mesh.getElemManager();

  string const presDofKey = dofManager.getKey( SinglePhaseBase::viewKeyStruct::elemDofFieldString() );

  globalIndex const rankOffset = dofManager.rankOffset();

  NumericalMethodsManager const & numericalMethodManager = domain.getNumericalMethodManager();
  FiniteVolumeManager const & fvManager = numericalMethodManager.getFiniteVolumeManager();
  FluxApproximationBase const & fluxApprox = fvManager.getFluxApproximation( flowSolver()->getDiscretizationName() );

  fluxApprox.forStencils< SurfaceElementStencil >( mesh, [&]( SurfaceElementStencil const & stencil )
  {
    for( localIndex iconn=0; iconn<stencil.size(); ++iconn )
    {
      localIndex const numFluxElems = stencil.stencilSize( iconn );
      typename SurfaceElementStencil::IndexContainerViewConstType const & seri = stencil.getElementRegionIndices();
      typename SurfaceElementStencil::IndexContainerViewConstType const & sesri = stencil.getElementSubRegionIndices();
      typename SurfaceElementStencil::IndexContainerViewConstType const & sei = stencil.getElementIndices();

      FaceElementSubRegion const & elementSubRegion =
        elemManager.getRegion( seri[iconn][0] ).getSubRegion< FaceElementSubRegion >( sesri[iconn][0] );

      ArrayOfArraysView< localIndex const > const elemsToNodes = elementSubRegion.nodeList().toViewConst();

      arrayView1d< globalIndex const > const faceElementDofNumber =
        elementSubRegion.getReference< array1d< globalIndex > >( presDofKey );

      for( localIndex k0=0; k0<numFluxElems; ++k0 )
      {
        globalIndex const activeFlowDOF = faceElementDofNumber[sei[iconn][k0]];
        globalIndex const rowNumber = activeFlowDOF - rankOffset;

        if( rowNumber >= 0 && rowNumber < rowLengths.size() )
        {
          for( localIndex k1=0; k1<numFluxElems; ++k1 )
          {
            // The coupling with the nodal displacements of the cell itself has already been added by the dofManager
            // so we only add the coupling with the nodal displacements of the neighbours.
            if( k1 != k0 )
            {
              localIndex const numNodesPerElement = elemsToNodes[sei[iconn][k1]].size();
              rowLengths[rowNumber] += 3*numNodesPerElement;
            }
          }
        }
      }
    }
  } );

}
template< typename POROMECHANICS_SOLVER >
void HydrofractureSolver< POROMECHANICS_SOLVER >::addFluxApertureCouplingSparsityPattern( DomainPartition & domain,
                                                                                          DofManager & dofManager,
                                                                                          SparsityPatternView< globalIndex > const & pattern ) const
{
  GEOS_MARK_FUNCTION;

  MeshLevel & mesh = domain.getMeshBody( 0 ).getBaseDiscretization();

  NodeManager const & nodeManager = mesh.getNodeManager();
  ElementRegionManager const & elemManager = mesh.getElemManager();

  string const presDofKey = dofManager.getKey( SinglePhaseBase::viewKeyStruct::elemDofFieldString() );
  string const dispDofKey = dofManager.getKey( solidMechanics::totalDisplacement::key() );

  globalIndex const rankOffset = dofManager.rankOffset();

  arrayView1d< globalIndex const > const & dispDofNumber = nodeManager.getReference< globalIndex_array >( dispDofKey );

  NumericalMethodsManager const & numericalMethodManager = domain.getNumericalMethodManager();
  FiniteVolumeManager const & fvManager = numericalMethodManager.getFiniteVolumeManager();
  FluxApproximationBase const & fluxApprox = fvManager.getFluxApproximation( flowSolver()->getDiscretizationName() );

  fluxApprox.forStencils< SurfaceElementStencil >( mesh, [&]( SurfaceElementStencil const & stencil )
  {
    for( localIndex iconn=0; iconn<stencil.size(); ++iconn )
    {
      localIndex const numFluxElems = stencil.stencilSize( iconn );
      typename SurfaceElementStencil::IndexContainerViewConstType const & seri = stencil.getElementRegionIndices();
      typename SurfaceElementStencil::IndexContainerViewConstType const & sesri = stencil.getElementSubRegionIndices();
      typename SurfaceElementStencil::IndexContainerViewConstType const & sei = stencil.getElementIndices();

      FaceElementSubRegion const & elementSubRegion =
        elemManager.getRegion( seri[iconn][0] ).getSubRegion< FaceElementSubRegion >( sesri[iconn][0] );

      ArrayOfArraysView< localIndex const > const elemsToNodes = elementSubRegion.nodeList().toViewConst();

      arrayView1d< globalIndex const > const faceElementDofNumber =
        elementSubRegion.getReference< array1d< globalIndex > >( presDofKey );

      for( localIndex k0=0; k0<numFluxElems; ++k0 )
      {
        globalIndex const activeFlowDOF = faceElementDofNumber[sei[iconn][k0]];

        globalIndex const rowIndex = activeFlowDOF - rankOffset;

        if( rowIndex >= 0 && rowIndex < pattern.numRows() )
        {
          for( localIndex k1=0; k1<numFluxElems; ++k1 )
          {
            // The coupling with the nodal displacements of the cell itself has already been added by the dofManager
            // so we only add the coupling with the nodal displacements of the neighbours.
            if( k1 != k0 )
            {
              localIndex const numNodesPerElement = elemsToNodes[sei[iconn][k1]].size();

              for( localIndex a=0; a<numNodesPerElement; ++a )
              {
                for( int d=0; d<3; ++d )
                {
                  globalIndex const colIndex = dispDofNumber[elemsToNodes[sei[iconn][k1]][a]] + d;
                  pattern.insertNonZero( rowIndex, colIndex );
                }
              }
            }
          }
        }
      }
    }
  } );
}
template< typename POROMECHANICS_SOLVER >
void HydrofractureSolver< POROMECHANICS_SOLVER >::assembleSystem( real64 const time,
                                                                  real64 const dt,
                                                                  DomainPartition & domain,
                                                                  DofManager const & dofManager,
                                                                  CRSMatrixView< real64, globalIndex const > const & localMatrix,
                                                                  arrayView1d< real64 > const & localRhs )
{
  GEOS_MARK_FUNCTION;

  if( m_isMatrixPoroelastic )
  {
    assembleElementBasedTerms( time,
                               dt,
                               domain,
                               dofManager,
                               localMatrix,
                               localRhs );

    forDiscretizationOnMeshTargets( domain.getMeshBodies(), [&]( string const &,
                                                                 MeshLevel & mesh,
                                                                 arrayView1d< string const > const & regionNames )
    {
      mesh.getElemManager().forElementSubRegions< SurfaceElementSubRegion >( regionNames,
                                                                             [&]( localIndex const,
                                                                                  SurfaceElementSubRegion & subRegion )
      {
        flowSolver()->accumulationAssemblyLaunch( dofManager,
                                                  subRegion,
                                                  localMatrix,
                                                  localRhs );
      } );
    } );
  }
  else
  {

    solidMechanicsSolver()->assembleSystem( time,
                                            dt,
                                            domain,
                                            dofManager,
                                            localMatrix,
                                            localRhs );

    flowSolver()->assembleAccumulationTerms( domain,
                                             dofManager,
                                             localMatrix,
                                             localRhs );
  }

  flowSolver()->assembleHydrofracFluxTerms( time,
                                            dt,
                                            domain,
                                            dofManager,
                                            localMatrix,
                                            localRhs,
                                            getDerivativeFluxResidual_dNormalJump() );

  assembleForceResidualDerivativeWrtPressure( domain, localMatrix, localRhs );

  assembleFluidMassResidualDerivativeWrtDisplacement( domain, localMatrix );

  this->getRefDerivativeFluxResidual_dAperture()->zero();
}

template< typename POROMECHANICS_SOLVER >
void HydrofractureSolver< POROMECHANICS_SOLVER >::
assembleForceResidualDerivativeWrtPressure( DomainPartition & domain,
                                            CRSMatrixView< real64, globalIndex const > const & localMatrix,
                                            arrayView1d< real64 > const & localRhs )
{
  GEOS_MARK_FUNCTION;
  MeshLevel & mesh = domain.getMeshBody( 0 ).getBaseDiscretization();

  FaceManager const & faceManager = mesh.getFaceManager();
  NodeManager & nodeManager = mesh.getNodeManager();
  ElementRegionManager const & elemManager = mesh.getElemManager();

  arrayView2d< localIndex const > const & faceToRegionMap = faceManager.elementRegionList();
  arrayView2d< localIndex const > const & faceToSubRegionMap = faceManager.elementSubRegionList();
  arrayView2d< localIndex const > const & faceToElementMap = faceManager.elementList();

  arrayView2d< real64 const > const & faceNormal = faceManager.faceNormal();
  ArrayOfArraysView< localIndex const > const & faceToNodeMap = faceManager.nodeList().toViewConst();

  arrayView2d< real64 > const &
  fext = nodeManager.getField< solidMechanics::externalForce >();
  fext.zero();

  string const presDofKey = m_dofManager.getKey( SinglePhaseBase::viewKeyStruct::elemDofFieldString() );
  string const dispDofKey = m_dofManager.getKey( solidMechanics::totalDisplacement::key() );

  globalIndex const rankOffset = m_dofManager.rankOffset();
  arrayView1d< globalIndex const > const & dispDofNumber = nodeManager.getReference< globalIndex_array >( dispDofKey );

  ElementRegionManager::ElementViewAccessor< arrayView1d< real64 const > > const bulkModulus =
    elemManager.constructMaterialViewAccessor< ElasticIsotropic, array1d< real64 >, arrayView1d< real64 const > >( ElasticIsotropic::viewKeyStruct::bulkModulusString() );

  ElementRegionManager::ElementViewAccessor< arrayView1d< real64 const > > const thermalExpansionCoefficient =
    elemManager.constructMaterialViewAccessor< SolidBase, array1d< real64 >, arrayView1d< real64 const > >( SolidBase::viewKeyStruct::thermalExpansionCoefficientString() );

  ElementRegionManager::ElementViewAccessor< arrayView1d< real64 const > > const temp_n =
    elemManager.constructViewAccessor< array1d< real64 >, arrayView1d< real64 const > >( fields::flow::temperature_n::key() );

  ElementRegionManager::ElementViewAccessor< arrayView1d< real64 const > > const initTemp =
    elemManager.constructViewAccessor< array1d< real64 >, arrayView1d< real64 const > >( fields::flow::initialTemperature::key() );

  elemManager.forElementSubRegions< FaceElementSubRegion >( [&]( FaceElementSubRegion const & subRegion )
  {

    arrayView1d< globalIndex const > const &
    pressureDofNumber = subRegion.getReference< array1d< globalIndex > >( presDofKey );

    if( subRegion.hasField< flow::pressure >() )
    {
      arrayView1d< real64 const > const & fluidPressure = subRegion.getField< flow::pressure >();
      arrayView1d< real64 const > const & area = subRegion.getElementArea();
      ArrayOfArraysView< localIndex const > const & elemsToFaces = subRegion.faceList().toViewConst();

      // if matching on lassen/crusher, move to device policy
      using execPolicy = serialPolicy;
      forAll< execPolicy >( subRegion.size(), [=] ( localIndex const kfe )
      {
        if( elemsToFaces.sizeOfArray( kfe ) != 2 )
        {
          return;
        }

        constexpr int kfSign[2] = { -1, 1 };

        real64 Nbar[3] = LVARRAY_TENSOROPS_INIT_LOCAL_3( faceNormal[elemsToFaces[kfe][0]] );
        LvArray::tensorOps::subtract< 3 >( Nbar, faceNormal[elemsToFaces[kfe][1]] );
        LvArray::tensorOps::normalize< 3 >( Nbar );

        localIndex const kf0 = elemsToFaces[kfe][0];
        localIndex const numNodesPerFace = faceToNodeMap.sizeOfArray( kf0 );

        // TODO make if work for any element type.
        globalIndex rowDOF[24];   // Here it assumes 8 nodes?
        real64 nodeRHS[24];   // Here it assumes 8 nodes?
        stackArray2d< real64, 12*12 > dRdP( numNodesPerFace*3, 1 );
        globalIndex colDOF = pressureDofNumber[kfe];

        real64 const Ja = area[kfe] / numNodesPerFace;

        real64 nodalForceMag = fluidPressure[kfe] * Ja;

        if( m_isThermal )
        {
          localIndex const kf1 = elemsToFaces[kfe][1];

          real64 thermalStress0 = 0.0;
          real64 thermalStress1 = 0.0;

          for( localIndex k=0; k<faceToRegionMap.size( 1 ); ++k )
          {
            localIndex const er0 = faceToRegionMap[kf0][k];
            localIndex const esr0 = faceToSubRegionMap[kf0][k];
            localIndex const ei0 = faceToElementMap[kf0][k];

            localIndex const er1 = faceToRegionMap[kf1][k];
            localIndex const esr1 = faceToSubRegionMap[kf1][k];
            localIndex const ei1 = faceToElementMap[kf1][k];

            if( er0 != -1 &&  esr0 != -1 && ei0 != -1 )
            {
              real64 const K = bulkModulus[er0][esr0][ei0];
              real64 const alphaTemp = thermalExpansionCoefficient[er0][esr0][ei0];

              thermalStress0 = ( temp_n[er0][esr0][ei0]- initTemp[er0][esr0][ei0] ) * alphaTemp * K;
            }

            if( er1 != -1 &&  esr1 != -1 && ei1 != -1 )
            {
              real64 const K = bulkModulus[er1][esr1][ei1];
              real64 const alphaTemp = thermalExpansionCoefficient[er1][esr1][ei1];

              thermalStress1 = ( temp_n[er1][esr1][ei1] - initTemp[er1][esr1][ei1] ) * alphaTemp * K;
            }
          }

          real64 const thermalStress = ( thermalStress0 + thermalStress1 )/2.;

          nodalForceMag -= thermalStress;
        }

        real64 nodalForce[3] = LVARRAY_TENSOROPS_INIT_LOCAL_3( Nbar );
        LvArray::tensorOps::scale< 3 >( nodalForce, nodalForceMag );

        for( localIndex kf=0; kf<2; ++kf )
        {
          localIndex const faceIndex = elemsToFaces[kfe][kf];

          for( localIndex a=0; a<numNodesPerFace; ++a )
          {

            for( int i=0; i<3; ++i )
            {
              rowDOF[3*a+i] = dispDofNumber[faceToNodeMap( faceIndex, a )] + i;
              nodeRHS[3*a+i] = nodalForce[i] * kfSign[kf];
              RAJA::atomicAdd( AtomicPolicy< execPolicy >{}, &(fext[faceToNodeMap( faceIndex, a )][i]), nodalForce[i] * kfSign[kf] );

              dRdP( 3*a+i, 0 ) = Ja * Nbar[i] * kfSign[kf];
            }
          }

          for( localIndex a=0; a<numNodesPerFace; ++a )
          {
            localIndex const localRow = LvArray::integerConversion< localIndex >( rowDOF[3*a] - rankOffset );
            if( localRow >= 0 && localRow < localMatrix.numRows() )
            {
              for( int i=0; i<3; ++i )
              {
                // TODO: use parallel atomic when loop is parallel
                RAJA::atomicAdd( AtomicPolicy< execPolicy >{}, &localRhs[localRow + i], nodeRHS[3*a+i] );
                localMatrix.addToRowBinarySearchUnsorted< AtomicPolicy< execPolicy > >( localRow + i,
                                                                                        &colDOF,
                                                                                        &dRdP[3*a+i][0],
                                                                                        1 );
              }
            }
          }

        }
      } );
    }
  } );
}

template< typename POROMECHANICS_SOLVER >
void HydrofractureSolver< POROMECHANICS_SOLVER >::
assembleFluidMassResidualDerivativeWrtDisplacement( DomainPartition const & domain,
                                                    CRSMatrixView< real64, globalIndex const > const & localMatrix )
{
  GEOS_MARK_FUNCTION;

  string const presDofKey = m_dofManager.getKey( SinglePhaseBase::viewKeyStruct::elemDofFieldString() );
  string const dispDofKey = m_dofManager.getKey( solidMechanics::totalDisplacement::key() );

  globalIndex const rankOffset = m_dofManager.rankOffset();

  CRSMatrixView< real64 const, localIndex const > const
  dFluxResidual_dNormalJump = getDerivativeFluxResidual_dNormalJump().toViewConst();

  forDiscretizationOnMeshTargets( domain.getMeshBodies(), [&] ( string const &,
                                                                MeshLevel const & mesh,
                                                                arrayView1d< string const > const & regionNames )
  {
    FaceManager const & faceManager = mesh.getFaceManager();
    NodeManager const & nodeManager = mesh.getNodeManager();
    ElementRegionManager const & elemManager = mesh.getElemManager();

    elemManager.forElementSubRegions< FaceElementSubRegion >( regionNames,
                                                              [&]( localIndex const,
                                                                   FaceElementSubRegion const & subRegion )
    {
      ContactBase const & contact = this->template getConstitutiveModel< ContactBase >( subRegion, m_contactRelationName );

      string const & fluidName = subRegion.getReference< string >( FlowSolverBase::viewKeyStruct::fluidNamesString() );
      SingleFluidBase const & fluid = this->template getConstitutiveModel< SingleFluidBase >( subRegion, fluidName );

      arrayView1d< globalIndex const > const presDofNumber = subRegion.getReference< array1d< globalIndex > >( presDofKey );
      arrayView1d< globalIndex const > const dispDofNumber = nodeManager.getReference< array1d< globalIndex > >( dispDofKey );

      arrayView2d< real64 const > const dens = fluid.density();

      arrayView1d< real64 const > const aperture = subRegion.getElementAperture();
      arrayView1d< real64 const > const area = subRegion.getElementArea();
      arrayView1d< real64 const > const refAperture = subRegion.getField< flow::minimumHydraulicAperture >();

      ArrayOfArraysView< localIndex const > const elemsToFaces = subRegion.faceList().toViewConst();
      ArrayOfArraysView< localIndex const > const faceToNodeMap = faceManager.nodeList().toViewConst();

      arrayView2d< real64 const > const faceNormal = faceManager.faceNormal();

      constitutiveUpdatePassThru( contact, [&] ( auto & castedContact )
      {
        using ContactType = TYPEOFREF( castedContact );
        typename ContactType::KernelWrapper contactWrapper = castedContact.createKernelWrapper();

        hydrofractureSolverKernels::FluidMassResidualDerivativeAssemblyKernel::
          launch< parallelDevicePolicy<> >( subRegion.size(),
                                            rankOffset,
                                            contactWrapper,
                                            m_useQuasiNewton,
                                            elemsToFaces,
                                            faceToNodeMap,
                                            faceNormal,
                                            area,
                                            aperture,
                                            refAperture,
                                            presDofNumber,
                                            dispDofNumber,
                                            dens,
                                            dFluxResidual_dNormalJump,
                                            localMatrix );

      } );
    } );
  } );
}

template< typename POROMECHANICS_SOLVER >
void HydrofractureSolver< POROMECHANICS_SOLVER >::updateState( DomainPartition & domain )
{
  GEOS_MARK_FUNCTION;

  Base::updateState( domain );

  if( !m_isLaggingFractureStencilWeightsUpdate )
  {
    // remove the contribution of the hydraulic aperture from the stencil weights
    flowSolver()->prepareStencilWeights( domain );
  }

  updateHydraulicApertureAndFracturePermeability( domain );

  if( !m_isLaggingFractureStencilWeightsUpdate )
  {
    // update the stencil weights using the updated hydraulic aperture
    flowSolver()->updateStencilWeights( domain );
  }

  flowSolver()->updateState( domain );

  forDiscretizationOnMeshTargets( domain.getMeshBodies(), [&] ( string const &,
                                                                MeshLevel & mesh,
                                                                arrayView1d< string const > const & regionNames )
  {
    ElementRegionManager & elemManager = mesh.getElemManager();

    elemManager.forElementSubRegions< FaceElementSubRegion >( regionNames,
                                                              [&]( localIndex const,
                                                                   FaceElementSubRegion & subRegion )
    {
      // update fluid model
      flowSolver()->updateFluidState( subRegion );
    } );
  } );
}

template< typename POROMECHANICS_SOLVER >
void HydrofractureSolver< POROMECHANICS_SOLVER >::implicitStepComplete( real64 const & time_n,
                                                                        real64 const & dt,
                                                                        DomainPartition & domain )
{
  Base::implicitStepComplete( time_n, dt, domain );

  if( m_isLaggingFractureStencilWeightsUpdate )
  {
    // remove the contribution of the hydraulic aperture from the stencil weights
    flowSolver()->prepareStencilWeights( domain );

    // update the stencil weights using the updated hydraulic aperture
    flowSolver()->updateStencilWeights( domain );
  }
}

template< typename POROMECHANICS_SOLVER >
real64 HydrofractureSolver< POROMECHANICS_SOLVER >::setNextDt( real64 const & currentDt,
                                                               DomainPartition & domain )
{
  GEOS_UNUSED_VAR( domain );
  real64 nextDt = 0.0;

  if( m_numResolves[0] == 0 && m_numResolves[1] == 0 )
  {
    nextDt = this->setNextDtBasedOnNewtonIter( currentDt );
  }
  else
  {
    nextDt = m_surfaceGenerator->getTimestepRequest() < 1e99 ? m_surfaceGenerator->getTimestepRequest() : currentDt;
  }

  GEOS_LOG_LEVEL_RANK_0( 3, this->getName() << ": nextDt request is "  << nextDt );
  return nextDt;
}
template< typename POROMECHANICS_SOLVER >
void HydrofractureSolver< POROMECHANICS_SOLVER >::setUpDflux_dApertureMatrix( DomainPartition & domain,
                                                                              DofManager const & dofManager,
                                                                              CRSMatrix< real64, globalIndex > & localMatrix )
{
  std::unique_ptr< CRSMatrix< real64, localIndex > > &
  derivativeFluxResidual_dAperture = this->getRefDerivativeFluxResidual_dAperture();

  {
    localIndex numRows = 0;
    forDiscretizationOnMeshTargets( domain.getMeshBodies(), [&] ( string const &,
                                                                  MeshLevel & mesh,
                                                                  arrayView1d< string const > const & regionNames )
    {
      mesh.getElemManager().forElementSubRegions< FaceElementSubRegion >( regionNames, [&]( localIndex const,
                                                                                            FaceElementSubRegion const & elementSubRegion )
      {
        numRows += elementSubRegion.size();
      } );
    } );

    derivativeFluxResidual_dAperture = std::make_unique< CRSMatrix< real64, localIndex > >( numRows, numRows );
    derivativeFluxResidual_dAperture->setName( this->getName() + "/derivativeFluxResidual_dAperture" );

    derivativeFluxResidual_dAperture->reserveNonZeros( localMatrix.numNonZeros() );
    localIndex maxRowSize = -1;
    for( localIndex row = 0; row < localMatrix.numRows(); ++row )
    {
      localIndex const rowSize = localMatrix.numNonZeros( row );
      maxRowSize = maxRowSize > rowSize ? maxRowSize : rowSize;
    }
    // TODO This is way too much. The With the full system rowSize is not a good estimate for this.
    for( localIndex row = 0; row < numRows; ++row )
    {
      derivativeFluxResidual_dAperture->reserveNonZeros( row, maxRowSize );
    }
  }

  string const presDofKey = dofManager.getKey( SinglePhaseBase::viewKeyStruct::elemDofFieldString() );

  NumericalMethodsManager const & numericalMethodManager = domain.getNumericalMethodManager();
  FiniteVolumeManager const & fvManager = numericalMethodManager.getFiniteVolumeManager();
  FluxApproximationBase const & fluxApprox = fvManager.getFluxApproximation( flowSolver()->getDiscretizationName() );
  forDiscretizationOnMeshTargets( domain.getMeshBodies(), [&] ( string const &,
                                                                MeshLevel const & mesh,
                                                                arrayView1d< string const > const & )
  {
    fluxApprox.forStencils< SurfaceElementStencil >( mesh, [&]( SurfaceElementStencil const & stencil )
    {
      for( localIndex iconn = 0; iconn < stencil.size(); ++iconn )
      {
        localIndex const numFluxElems = stencil.stencilSize( iconn );
        typename SurfaceElementStencil::IndexContainerViewConstType const & sei = stencil.getElementIndices();

        for( localIndex k0 = 0; k0 < numFluxElems; ++k0 )
        {
          for( localIndex k1 = 0; k1 < numFluxElems; ++k1 )
          {
            derivativeFluxResidual_dAperture->insertNonZero( sei[iconn][k0], sei[iconn][k1], 0.0 );
          }
        }
      }
    } );
  } );
}

template< typename POROMECHANICS_SOLVER >
void HydrofractureSolver< POROMECHANICS_SOLVER >::initializeNewFractureFields( DomainPartition & domain )
{
  forDiscretizationOnMeshTargets( domain.getMeshBodies(), [&] ( string const &,
                                                                MeshLevel & meshLevel,
                                                                arrayView1d< string const > const & regionNames )
  {
    ElementRegionManager & elemManager = meshLevel.getElemManager();
    NodeManager & nodeManager = meshLevel.getNodeManager();
    FaceManager const & faceManager = meshLevel.getFaceManager();
    ArrayOfArraysView< localIndex const > const faceToNodesMap = faceManager.nodeList().toViewConst();
    arrayView2d< real64 const > faceNormal = faceManager.faceNormal();

    solidMechanics::arrayView2dLayoutIncrDisplacement const incrementalDisplacement =
      nodeManager.getField< fields::solidMechanics::incrementalDisplacement >();
    solidMechanics::arrayView2dLayoutTotalDisplacement const totalDisplacement =
      nodeManager.getField< fields::solidMechanics::totalDisplacement >();

    elemManager.forElementRegions< SurfaceElementRegion >( regionNames,
                                                           [=] ( localIndex const,
                                                                 SurfaceElementRegion & region )
    {
      real64 const defaultAperture = region.getDefaultAperture();
      region.forElementSubRegions< FaceElementSubRegion >( [=]( FaceElementSubRegion & subRegion )
      {
        ArrayOfArraysView< localIndex const > const facesToEdges = subRegion.edgeList().toViewConst();
        ArrayOfArraysView< localIndex const > const & fractureConnectorsToFaceElements = subRegion.m_2dFaceTo2dElems.toViewConst();
        map< localIndex, localIndex > const & edgesToConnectorEdges = subRegion.m_edgesTo2dFaces;

        ArrayOfArraysView< localIndex const > const faceMap = subRegion.faceList().toViewConst();

<<<<<<< HEAD
      string const & fluidName = subRegion.getReference< string >( FlowSolverBase::viewKeyStruct::fluidNamesString() );

      arrayView1d< real64 > const fluidPressure_n = subRegion.getField< fields::flow::pressure_n >();
      arrayView1d< real64 > const fluidPressure = subRegion.getField< fields::flow::pressure >();
      arrayView1d< real64 > const fluidTemperature_n = subRegion.getField< fields::flow::temperature_n >();
      arrayView1d< real64 > const fluidTemperature = subRegion.getField< fields::flow::temperature >();
      arrayView2d< real64 > const fluidInternalEnergy_n = subRegion.getReference< array2d< real64 > >( fluidName + "_internalEnergy_n" );
=======
        arrayView1d< real64 > const fluidPressure_n = subRegion.getField< fields::flow::pressure_n >();
        arrayView1d< real64 > const fluidPressure = subRegion.getField< fields::flow::pressure >();
        string const & fluidName = subRegion.getReference< string >( FlowSolverBase::viewKeyStruct::fluidNamesString() );
        SingleFluidBase const & fluid = subRegion.getConstitutiveModel< SingleFluidBase >( fluidName );
        real64 const defaultDensity = fluid.defaultDensity();
        arrayView1d< real64 > const massCreated  = subRegion.getField< fields::flow::massCreated >();
>>>>>>> 52d15b87


        arrayView1d< real64 > const aperture = subRegion.getField< fields::elementAperture >();
        arrayView1d< real64 > const elementArea = subRegion.getElementArea();

        // Get the list of newFractureElements
        SortedArrayView< localIndex const > const newFractureElements = subRegion.m_newFaceElements.toViewConst();

  #ifdef GEOS_USE_SEPARATION_COEFFICIENT
        arrayView1d< real64 > const apertureF = subRegion.getReference< array1d< real64 > >( "apertureAtFailure" );
  #endif

        //     arrayView1d< real64 > const dens = subRegion.getReference< array1d< real64 > >( "density_n" ); // change it to make aperture
        // zero

<<<<<<< HEAD
      forAll< serialPolicy >( newFractureElements.size(), [&] ( localIndex const k )
      {
        localIndex const newElemIndex = newFractureElements[k];
        real64 initialPressure = 1.0e99;
        real64 initialAperture = 1.0e99;
        real64 initialTemperature = 1.0e99;
        real64 initialFluidInternalEnergy_n = 1.0e99;
=======
        forAll< serialPolicy >( newFractureElements.size(), [&] ( localIndex const k )
        {
          localIndex const newElemIndex = newFractureElements[k];
          real64 initialPressure = 1.0e99;
          real64 initialAperture = 1.0e99;
>>>>>>> 52d15b87
  #ifdef GEOSX_USE_SEPARATION_COEFFICIENT
          apertureF[newElemIndex] = aperture[newElemIndex];
  #endif
          if( m_newFractureInitializationType == InitializationType::Displacement )
          {
            aperture[newElemIndex] = 1.0e99;
          }
          arraySlice1d< localIndex const > const faceToEdges = facesToEdges[newElemIndex];

          for( localIndex ke=0; ke<faceToEdges.size(); ++ke )
          {
            localIndex const edgeIndex = faceToEdges[ke];

            auto connIter = edgesToConnectorEdges.find( edgeIndex );
            if( connIter == edgesToConnectorEdges.end() )
            {
<<<<<<< HEAD
              initialPressure = std::min( initialPressure, fluidPressure_n[fractureElementIndex] );
              initialAperture = std::min( initialAperture, aperture[fractureElementIndex] );
              initialTemperature = std::min( initialTemperature, fluidTemperature_n[fractureElementIndex] );
              initialFluidInternalEnergy_n = std::min( initialFluidInternalEnergy_n, fluidInternalEnergy_n[fractureElementIndex][0] );
            }
          }
        }
        if( m_newFractureInitializationType == InitializationType::Pressure )
        {
          fluidPressure[newElemIndex] = initialPressure > 1.0e98? 0.0:initialPressure;
          fluidPressure_n[newElemIndex] = fluidPressure[newElemIndex];
          fluidTemperature[newElemIndex] = initialTemperature > 1.0e98? 0.0:initialTemperature;
          fluidTemperature_n[newElemIndex] = fluidTemperature[newElemIndex];

          fluidInternalEnergy_n[newElemIndex][0] = initialFluidInternalEnergy_n > 1.0e98? 0.0:initialFluidInternalEnergy_n;
        }
        else if( m_newFractureInitializationType == InitializationType::Displacement )
        {
          // Set the aperture/fluid pressure for the new face element to be the minimum
          // of the existing value, smallest aperture/pressure from a connected face element.
          // aperture[newElemIndex] = std::min(aperture[newElemIndex], initialAperture);

          localIndex const faceIndex0 = faceMap[newElemIndex][0];
          localIndex const faceIndex1 = faceMap[newElemIndex][1];

          localIndex const numNodesPerFace = faceToNodesMap.sizeOfArray( faceIndex0 );
=======
              return;
            }
            localIndex const connectorIndex = edgesToConnectorEdges.at( edgeIndex );
            localIndex const numElems = fractureConnectorsToFaceElements.sizeOfArray( connectorIndex );
>>>>>>> 52d15b87

            for( localIndex kfe=0; kfe<numElems; ++kfe )
            {
              localIndex const fractureElementIndex = fractureConnectorsToFaceElements[connectorIndex][kfe];

              if( newFractureElements.count( fractureElementIndex ) == 0 )
              {
                initialPressure = std::min( initialPressure, fluidPressure_n[fractureElementIndex] );
                initialAperture = std::min( initialAperture, aperture[fractureElementIndex] );
              }
            }
          }
          if( m_newFractureInitializationType == InitializationType::Pressure )
          {
            fluidPressure[newElemIndex] = initialPressure > 1.0e98? 0.0:initialPressure;
            fluidPressure_n[newElemIndex] = fluidPressure[newElemIndex];
            massCreated[newElemIndex] = defaultDensity * defaultAperture * elementArea[newElemIndex];
          }
<<<<<<< HEAD
        }
        GEOS_LOG_LEVEL_RANK_0( 1, GEOS_FMT( "New elem index = {:4d} , init aper = {:4.2e}, init press = {:4.2e}, init temp = {:4.2e}, init previous fluid internal energy = {:4.2e} ",
                                            newElemIndex, aperture[newElemIndex], fluidPressure[newElemIndex], fluidTemperature[newElemIndex], fluidInternalEnergy_n[newElemIndex][0] ) );
      } );
=======
          else if( m_newFractureInitializationType == InitializationType::Displacement )
          {
            // Set the aperture/fluid pressure for the new face element to be the minimum
            // of the existing value, smallest aperture/pressure from a connected face element.
            // aperture[newElemIndex] = std::min(aperture[newElemIndex], initialAperture);
>>>>>>> 52d15b87

            localIndex const faceIndex0 = faceMap[newElemIndex][0];
            localIndex const faceIndex1 = faceMap[newElemIndex][1];

            localIndex const numNodesPerFace = faceToNodesMap.sizeOfArray( faceIndex0 );

            bool zeroDisp = true;

            for( localIndex a=0; a<numNodesPerFace; ++a )
            {
              localIndex const node0 = faceToNodesMap( faceIndex0, a );
              localIndex const node1 = faceToNodesMap( faceIndex1, a==0 ? a : numNodesPerFace-a );
              if( LvArray::math::abs( LvArray::tensorOps::l2Norm< 3 >( totalDisplacement[node0] ) ) > 1.0e-99 &&
                  LvArray::math::abs( LvArray::tensorOps::l2Norm< 3 >( totalDisplacement[node1] ) ) > 1.0e-99 )
              {
                zeroDisp = false;
              }
            }
            if( zeroDisp )
            {
              aperture[newElemIndex] = 0;
            }
          }
          GEOS_LOG_LEVEL_RANK_0( 1, GEOS_FMT( "New elem index = {:4d} , init aper = {:4.2e}, init press = {:4.2e} ",
                                              newElemIndex, aperture[newElemIndex], fluidPressure[newElemIndex] ) );
        } );

        if( m_newFractureInitializationType == InitializationType::Displacement )
        {
          SortedArray< localIndex > touchedNodes;
          forAll< serialPolicy >( newFractureElements.size(), [ newFractureElements
                                                                , aperture
                                                                , faceMap
                                                                , faceNormal
                                                                , faceToNodesMap
                                                                , &touchedNodes
                                                                , incrementalDisplacement
                                                                , totalDisplacement ]( localIndex const k )
          {
            localIndex const newElemIndex = newFractureElements[k];

            if( aperture[newElemIndex] < 1e98 )
            {
              localIndex const faceIndex0 = faceMap( newElemIndex, 0 );
              localIndex const faceIndex1 = faceMap( newElemIndex, 1 );
              localIndex const numNodesPerFace = faceToNodesMap.sizeOfArray( faceIndex0 );

              real64 newDisp[3] = LVARRAY_TENSOROPS_INIT_LOCAL_3( faceNormal[ faceIndex0 ] );
              LvArray::tensorOps::scale< 3 >( newDisp, -aperture[newElemIndex] );
              for( localIndex a=0; a<numNodesPerFace; ++a )
              {
                localIndex const node0 = faceToNodesMap( faceIndex0, a );
                localIndex const node1 = faceToNodesMap( faceIndex1, a==0 ? a : numNodesPerFace-a );

                touchedNodes.insert( node0 );
                touchedNodes.insert( node1 );

                if( node0 != node1 && touchedNodes.count( node0 )==0 )
                {
                  LvArray::tensorOps::add< 3 >( incrementalDisplacement[node0], newDisp );
                  LvArray::tensorOps::add< 3 >( totalDisplacement[node0], newDisp );
                  LvArray::tensorOps::subtract< 3 >( incrementalDisplacement[node1], newDisp );
                  LvArray::tensorOps::subtract< 3 >( totalDisplacement[node1], newDisp );
                }
              }
            }
          } );
        }

        subRegion.m_recalculateConnectionsFor2dFaces.clear();
        subRegion.m_newFaceElements.clear();
      } );
    } );
  } );
}

namespace
{
typedef HydrofractureSolver<> SinglePhaseHydrofracture;
REGISTER_CATALOG_ENTRY( SolverBase, SinglePhaseHydrofracture, string const &, Group * const )
// typedef HydrofractureSolver< MultiphasePoromechanics<> > MultiphaseHydrofracture;
// REGISTER_CATALOG_ENTRY( SolverBase, MultiphaseHydrofracture, string const &, Group * const )
}

} /* namespace geos */<|MERGE_RESOLUTION|>--- conflicted
+++ resolved
@@ -1115,7 +1115,6 @@
 
         ArrayOfArraysView< localIndex const > const faceMap = subRegion.faceList().toViewConst();
 
-<<<<<<< HEAD
       string const & fluidName = subRegion.getReference< string >( FlowSolverBase::viewKeyStruct::fluidNamesString() );
 
       arrayView1d< real64 > const fluidPressure_n = subRegion.getField< fields::flow::pressure_n >();
@@ -1123,14 +1122,10 @@
       arrayView1d< real64 > const fluidTemperature_n = subRegion.getField< fields::flow::temperature_n >();
       arrayView1d< real64 > const fluidTemperature = subRegion.getField< fields::flow::temperature >();
       arrayView2d< real64 > const fluidInternalEnergy_n = subRegion.getReference< array2d< real64 > >( fluidName + "_internalEnergy_n" );
-=======
-        arrayView1d< real64 > const fluidPressure_n = subRegion.getField< fields::flow::pressure_n >();
-        arrayView1d< real64 > const fluidPressure = subRegion.getField< fields::flow::pressure >();
-        string const & fluidName = subRegion.getReference< string >( FlowSolverBase::viewKeyStruct::fluidNamesString() );
-        SingleFluidBase const & fluid = subRegion.getConstitutiveModel< SingleFluidBase >( fluidName );
-        real64 const defaultDensity = fluid.defaultDensity();
-        arrayView1d< real64 > const massCreated  = subRegion.getField< fields::flow::massCreated >();
->>>>>>> 52d15b87
+      string const & fluidName = subRegion.getReference< string >( FlowSolverBase::viewKeyStruct::fluidNamesString() );
+      SingleFluidBase const & fluid = subRegion.getConstitutiveModel< SingleFluidBase >( fluidName );
+      real64 const defaultDensity = fluid.defaultDensity();
+      arrayView1d< real64 > const massCreated  = subRegion.getField< fields::flow::massCreated >();
 
 
         arrayView1d< real64 > const aperture = subRegion.getField< fields::elementAperture >();
@@ -1146,21 +1141,13 @@
         //     arrayView1d< real64 > const dens = subRegion.getReference< array1d< real64 > >( "density_n" ); // change it to make aperture
         // zero
 
-<<<<<<< HEAD
-      forAll< serialPolicy >( newFractureElements.size(), [&] ( localIndex const k )
-      {
-        localIndex const newElemIndex = newFractureElements[k];
-        real64 initialPressure = 1.0e99;
-        real64 initialAperture = 1.0e99;
-        real64 initialTemperature = 1.0e99;
-        real64 initialFluidInternalEnergy_n = 1.0e99;
-=======
         forAll< serialPolicy >( newFractureElements.size(), [&] ( localIndex const k )
         {
           localIndex const newElemIndex = newFractureElements[k];
           real64 initialPressure = 1.0e99;
           real64 initialAperture = 1.0e99;
->>>>>>> 52d15b87
+          real64 initialTemperature = 1.0e99;
+          real64 initialFluidInternalEnergy_n = 1.0e99;
   #ifdef GEOSX_USE_SEPARATION_COEFFICIENT
           apertureF[newElemIndex] = aperture[newElemIndex];
   #endif
@@ -1177,39 +1164,10 @@
             auto connIter = edgesToConnectorEdges.find( edgeIndex );
             if( connIter == edgesToConnectorEdges.end() )
             {
-<<<<<<< HEAD
-              initialPressure = std::min( initialPressure, fluidPressure_n[fractureElementIndex] );
-              initialAperture = std::min( initialAperture, aperture[fractureElementIndex] );
-              initialTemperature = std::min( initialTemperature, fluidTemperature_n[fractureElementIndex] );
-              initialFluidInternalEnergy_n = std::min( initialFluidInternalEnergy_n, fluidInternalEnergy_n[fractureElementIndex][0] );
-            }
-          }
-        }
-        if( m_newFractureInitializationType == InitializationType::Pressure )
-        {
-          fluidPressure[newElemIndex] = initialPressure > 1.0e98? 0.0:initialPressure;
-          fluidPressure_n[newElemIndex] = fluidPressure[newElemIndex];
-          fluidTemperature[newElemIndex] = initialTemperature > 1.0e98? 0.0:initialTemperature;
-          fluidTemperature_n[newElemIndex] = fluidTemperature[newElemIndex];
-
-          fluidInternalEnergy_n[newElemIndex][0] = initialFluidInternalEnergy_n > 1.0e98? 0.0:initialFluidInternalEnergy_n;
-        }
-        else if( m_newFractureInitializationType == InitializationType::Displacement )
-        {
-          // Set the aperture/fluid pressure for the new face element to be the minimum
-          // of the existing value, smallest aperture/pressure from a connected face element.
-          // aperture[newElemIndex] = std::min(aperture[newElemIndex], initialAperture);
-
-          localIndex const faceIndex0 = faceMap[newElemIndex][0];
-          localIndex const faceIndex1 = faceMap[newElemIndex][1];
-
-          localIndex const numNodesPerFace = faceToNodesMap.sizeOfArray( faceIndex0 );
-=======
               return;
             }
             localIndex const connectorIndex = edgesToConnectorEdges.at( edgeIndex );
             localIndex const numElems = fractureConnectorsToFaceElements.sizeOfArray( connectorIndex );
->>>>>>> 52d15b87
 
             for( localIndex kfe=0; kfe<numElems; ++kfe )
             {
@@ -1219,6 +1177,8 @@
               {
                 initialPressure = std::min( initialPressure, fluidPressure_n[fractureElementIndex] );
                 initialAperture = std::min( initialAperture, aperture[fractureElementIndex] );
+                initialTemperature = std::min( initialTemperature, fluidTemperature_n[fractureElementIndex] );
+                initialFluidInternalEnergy_n = std::min( initialFluidInternalEnergy_n, fluidInternalEnergy_n[fractureElementIndex][0] );
               }
             }
           }
@@ -1227,19 +1187,16 @@
             fluidPressure[newElemIndex] = initialPressure > 1.0e98? 0.0:initialPressure;
             fluidPressure_n[newElemIndex] = fluidPressure[newElemIndex];
             massCreated[newElemIndex] = defaultDensity * defaultAperture * elementArea[newElemIndex];
+            fluidTemperature[newElemIndex] = initialTemperature > 1.0e98? 0.0:initialTemperature;
+            fluidTemperature_n[newElemIndex] = fluidTemperature[newElemIndex];
+
+            fluidInternalEnergy_n[newElemIndex][0] = initialFluidInternalEnergy_n > 1.0e98? 0.0:initialFluidInternalEnergy_n;
           }
-<<<<<<< HEAD
-        }
-        GEOS_LOG_LEVEL_RANK_0( 1, GEOS_FMT( "New elem index = {:4d} , init aper = {:4.2e}, init press = {:4.2e}, init temp = {:4.2e}, init previous fluid internal energy = {:4.2e} ",
-                                            newElemIndex, aperture[newElemIndex], fluidPressure[newElemIndex], fluidTemperature[newElemIndex], fluidInternalEnergy_n[newElemIndex][0] ) );
-      } );
-=======
           else if( m_newFractureInitializationType == InitializationType::Displacement )
           {
             // Set the aperture/fluid pressure for the new face element to be the minimum
             // of the existing value, smallest aperture/pressure from a connected face element.
             // aperture[newElemIndex] = std::min(aperture[newElemIndex], initialAperture);
->>>>>>> 52d15b87
 
             localIndex const faceIndex0 = faceMap[newElemIndex][0];
             localIndex const faceIndex1 = faceMap[newElemIndex][1];
