/*
 * ------------------------------------------------------------------------------------------------------------
 * SPDX-License-Identifier: LGPL-2.1-only
 *
 * Copyright (c) 2018-2020 Lawrence Livermore National Security LLC
 * Copyright (c) 2018-2020 The Board of Trustees of the Leland Stanford Junior University
 * Copyright (c) 2018-2020 TotalEnergies
 * Copyright (c) 2019-     GEOSX Contributors
 * All rights reserved
 *
 * See top level LICENSE, COPYRIGHT, CONTRIBUTORS, NOTICE, and ACKNOWLEDGEMENTS files for details.
 * ------------------------------------------------------------------------------------------------------------
 */

/**
 * @file HydrofractureSolver.cpp
 */


#include "HydrofractureSolver.hpp"

#include "constitutive/contact/ContactSelector.hpp"
#include "constitutive/fluid/singlefluid/SingleFluidBase.hpp"
#include "physicsSolvers/multiphysics/HydrofractureSolverKernels.hpp"
#include "physicsSolvers/solidMechanics/SolidMechanicsFields.hpp"
#include "physicsSolvers/multiphysics/SinglePhasePoromechanics.hpp"
#include "physicsSolvers/multiphysics/MultiphasePoromechanics.hpp"
#include "physicsSolvers/fluidFlow/SinglePhaseBase.hpp"

namespace geos
{

using namespace constitutive;
using namespace dataRepository;
using namespace fields;


namespace
{

// This is meant to be specialized to work, see below
template< typename POROMECHANICS_SOLVER > class
  HydrofractureSolverCatalogNames {};

// Class specialization for a POROMECHANICS_SOLVER set to SinglePhasePoromechanics
template<> class HydrofractureSolverCatalogNames< SinglePhasePoromechanics< SinglePhaseBase > >
{
public:
  static string name() { return "Hydrofracture"; }
};

// Class specialization for a POROMECHANICS_SOLVER set to MultiphasePoromechanics
template<> class HydrofractureSolverCatalogNames< MultiphasePoromechanics< CompositionalMultiphaseBase > >
{
public:
  static string name() { return "MultiphaseHydrofracture"; }
};
}

// provide a definition for catalogName()
template< typename POROMECHANICS_SOLVER >
string
HydrofractureSolver< POROMECHANICS_SOLVER >::
catalogName()
{
  return HydrofractureSolverCatalogNames< POROMECHANICS_SOLVER >::name();
}


template< typename POROMECHANICS_SOLVER >
HydrofractureSolver< POROMECHANICS_SOLVER >::HydrofractureSolver( const string & name,
                                                                  Group * const parent )
  : Base( name, parent ),
  m_contactRelationName(),
  m_surfaceGeneratorName(),
  m_surfaceGenerator( nullptr ),
  m_maxNumResolves( 10 ),
  m_isMatrixPoroelastic(),
  m_newFractureInitializationType()
{
  registerWrapper( viewKeyStruct::surfaceGeneratorNameString(), &m_surfaceGeneratorName ).
    setRTTypeName( rtTypes::CustomTypes::groupNameRef ).
    setInputFlag( InputFlags::REQUIRED ).
    setDescription( "Name of the surface generator to use in the hydrofracture solver" );

  registerWrapper( viewKeyStruct::contactRelationNameString(), &m_contactRelationName ).
    setRTTypeName( rtTypes::CustomTypes::groupNameRef ).
    setInputFlag( InputFlags::REQUIRED ).
    setDescription( "Name of contact relation to enforce constraints on fracture boundary." );

  registerWrapper( viewKeyStruct::maxNumResolvesString(), &m_maxNumResolves ).
    setApplyDefaultValue( 10 ).
    setInputFlag( InputFlags::OPTIONAL ).
    setDescription( "Value to indicate how many resolves may be executed to perform surface generation after the execution of flow and mechanics solver. " );

  registerWrapper( viewKeyStruct::isMatrixPoroelasticString(), &m_isMatrixPoroelastic ).
    setApplyDefaultValue( 0 ).
    setInputFlag( InputFlags::OPTIONAL );

<<<<<<< HEAD
  /// GEOS mainly initializes pressure in the new fracture elements.
  registerWrapper( viewKeyStruct::newFractureInitializationTypeString(), &m_newFractureInitializationType ).
    setInputFlag( InputFlags::OPTIONAL ).
    setApplyDefaultValue( InitializationType::Pressure ).
    setDescription( "Type of new fracture element initialization. Can be Pressure or Displacement. " );
=======
  registerWrapper( viewKeyStruct::useQuasiNewtonString(), &m_useQuasiNewton ).
    setApplyDefaultValue( 0 ).
    setInputFlag( InputFlags::OPTIONAL );
>>>>>>> 965ea176

  m_numResolves[0] = 0;

  // This may need to be different depending on whether poroelasticity is on or not.
  m_linearSolverParameters.get().mgr.strategy = LinearSolverParameters::MGR::StrategyType::hydrofracture;
  m_linearSolverParameters.get().mgr.separateComponents = false;
  m_linearSolverParameters.get().mgr.displacementFieldName = solidMechanics::totalDisplacement::key();
  m_linearSolverParameters.get().dofsPerNode = 3;

}

template< typename POROMECHANICS_SOLVER >
void HydrofractureSolver< POROMECHANICS_SOLVER >::registerDataOnMesh( dataRepository::Group & meshBodies )
{
  Base::registerDataOnMesh( meshBodies );

#ifdef GEOSX_USE_SEPARATION_COEFFICIENT
  meshBodies.forSubGroups< MeshBody >( [&] ( MeshBody & meshBody )
  {
    MeshLevel & meshLevel = *meshBody.getBaseDiscretization();

    ElementRegionManager & elemManager = meshLevel.getElemManager();
    elemManager.forElementRegions< SurfaceElementRegion >( [&] ( SurfaceElementRegion * const region )
    {
      region->forElementSubRegions< FaceElementSubRegion >( [&]( FaceElementSubRegion * const subRegion )
      {
        subRegion->registerWrapper< array1d< real64 > >( viewKeyStruct::separationCoeff0String() ).
          setRestartFlags( RestartFlags::NO_WRITE );
        subRegion->registerWrapper< array1d< real64 > >( viewKeyStruct::apertureAtFailureString() ).
          setApplyDefaultValue( -1.0 ).
          setPlotLevel( PlotLevel::LEVEL_0 );

        subRegion->registerWrapper< array1d< real64 > >( FaceElementSubRegion::viewKeyStruct::dSeparationCoeffdAperString() ).
          setRestartFlags( RestartFlags::NO_WRITE );
      } );
    } );
  } );
#endif
}

template< typename POROMECHANICS_SOLVER >
void HydrofractureSolver< POROMECHANICS_SOLVER >::implicitStepSetup( real64 const & time_n,
                                                                     real64 const & dt,
                                                                     DomainPartition & domain )
{
  Base::implicitStepSetup( time_n, dt, domain );
  updateHydraulicApertureAndFracturePermeability( domain );

#ifdef GEOSX_USE_SEPARATION_COEFFICIENT
  MeshLevel & mesh = domain.getMeshBody( 0 ).getBaseDiscretization();

  mesh.getElemManager().forElementRegions< SurfaceElementRegion >( [&]( SurfaceElementRegion & faceElemRegion )
  {
    faceElemRegion.forElementSubRegions< FaceElementSubRegion >( [&]( FaceElementSubRegion & subRegion )
    {
      arrayView1d< real64 > const &
      separationCoeff0 = subRegion.getReference< array1d< real64 > >( viewKeyStruct::separationCoeff0String() );
      arrayView1d< real64 const > const &
      separationCoeff = subRegion.getSeparationCoefficient();
      for( localIndex k=0; k<separationCoeff0.size(); ++k )
      {
        separationCoeff0[k] = separationCoeff[k];
      }
    } );
  } );
#endif

}

template< typename POROMECHANICS_SOLVER >
void HydrofractureSolver< POROMECHANICS_SOLVER >::postProcessInput()
{
  Base::postProcessInput();

  static const std::set< integer > binaryOptions = { 0, 1 };
  GEOS_ERROR_IF( binaryOptions.count( m_isMatrixPoroelastic ) == 0, viewKeyStruct::isMatrixPoroelasticString() << " option can be either 0 (false) or 1 (true)" );

  GEOS_ERROR_IF( m_newFractureInitializationType != InitializationType::Pressure && m_newFractureInitializationType != InitializationType::Displacement,
                 viewKeyStruct::newFractureInitializationTypeString() << " option can be either Pressure or Displacement" );

  m_surfaceGenerator = &this->getParent().template getGroup< SurfaceGenerator >( m_surfaceGeneratorName );

  flowSolver()->allowNegativePressure();

  GEOS_LOG_RANK_0_IF( m_useQuasiNewton, GEOS_FMT( "{}: activated Quasi-Newton", this->getName()));
}

template< typename POROMECHANICS_SOLVER >
real64 HydrofractureSolver< POROMECHANICS_SOLVER >::fullyCoupledSolverStep( real64 const & time_n,
                                                                            real64 const & dt,
                                                                            int const cycleNumber,
                                                                            DomainPartition & domain )
{
  if( cycleNumber == 0 && time_n <= 0 )
  {
    initializeNewFractureFields( domain );
  }

  real64 dtReturn = dt;

  implicitStepSetup( time_n, dt, domain );

  int const maxIter = m_maxNumResolves + 1;
  m_numResolves[1] = m_numResolves[0];
  int solveIter;
  for( solveIter=0; solveIter<maxIter; ++solveIter )
  {
    GEOS_LOG_RANK_0( GEOS_FMT( "  Fracture propagation iteration {}", solveIter ) );

    int locallyFractured = 0;
    int globallyFractured = 0;

    Timestamp const meshModificationTimestamp = getMeshModificationTimestamp( domain );

    // Only build the sparsity pattern if the mesh has changed
    if( meshModificationTimestamp > getSystemSetupTimestamp() )
    {
      setupSystem( domain,
                   m_dofManager,
                   m_localMatrix,
                   m_rhs,
                   m_solution );
      setSystemSetupTimestamp( meshModificationTimestamp );
    }

    // currently the only method is implicit time integration
    dtReturn = nonlinearImplicitStep( time_n, dt, cycleNumber, domain );


    if( m_surfaceGenerator->solverStep( time_n, dt, cycleNumber, domain ) > 0 )
    {
      locallyFractured = 1;
    }
    MpiWrapper::allReduce( &locallyFractured,
                           &globallyFractured,
                           1,
                           MPI_MAX,
                           MPI_COMM_GEOSX );

    if( globallyFractured == 0 )
    {
      break;
    }
    else
    {
      // We initialize the fields for new fracture cells
      initializeNewFractureFields( domain );

      FieldIdentifiers fieldsToBeSync;

      fieldsToBeSync.addElementFields( { flow::pressure::key(),
                                         flow::pressure_n::key(),
                                         SurfaceElementSubRegion::viewKeyStruct::elementApertureString() },
                                       { m_surfaceGenerator->getFractureRegionName() } );

      fieldsToBeSync.addFields( FieldLocation::Node,
                                { solidMechanics::incrementalDisplacement::key(),
                                  solidMechanics::totalDisplacement::key() } );

      CommunicationTools::getInstance().synchronizeFields( fieldsToBeSync,
                                                           domain.getMeshBody( 0 ).getBaseDiscretization(),
                                                           domain.getNeighbors(),
                                                           false );

      this->updateState( domain );

      if( getLogLevel() >= 1 )
      {
        GEOS_LOG_RANK_0( "++ Fracture propagation. Re-entering Newton Solve." );
      }
    }
  }

  // final step for completion of timestep. typically secondary variable updates and cleanup.
  implicitStepComplete( time_n, dtReturn, domain );
  m_numResolves[1] = solveIter;

  return dtReturn;
}
template< typename POROMECHANICS_SOLVER >
void HydrofractureSolver< POROMECHANICS_SOLVER >::updateHydraulicApertureAndFracturePermeability( DomainPartition & domain )
{
  MeshLevel & meshLevel = domain.getMeshBody( 0 ).getBaseDiscretization();
  ElementRegionManager & elemManager = meshLevel.getElemManager();
  NodeManager const & nodeManager = meshLevel.getNodeManager();
  FaceManager & faceManager = meshLevel.getFaceManager();

  solidMechanics::arrayViewConst2dLayoutTotalDisplacement const u =
    nodeManager.getField< solidMechanics::totalDisplacement >();
  arrayView2d< real64 const > const faceNormal = faceManager.faceNormal();
  ArrayOfArraysView< localIndex const > const faceToNodeMap = faceManager.nodeList().toViewConst();

  real64 maxApertureChange( 0.0 );
  real64 maxHydraulicApertureChange( 0.0 );
  real64 minAperture( 1e10 );
  real64 maxAperture( -1e10 );
  real64 minHydraulicAperture( 1e10 );
  real64 maxHydraulicAperture( -1e10 );

  elemManager.forElementSubRegions< FaceElementSubRegion >( [&]( FaceElementSubRegion & subRegion )
  {

    ContactBase const & contact = this->template getConstitutiveModel< ContactBase >( subRegion, m_contactRelationName );

    arrayView1d< real64 > const aperture = subRegion.getElementAperture();
    arrayView1d< real64 > const hydraulicAperture = subRegion.getField< flow::hydraulicAperture >();
    arrayView1d< real64 const > const volume = subRegion.getElementVolume();
    arrayView1d< real64 > const deltaVolume = subRegion.getField< flow::deltaVolume >();
    arrayView1d< real64 const > const area = subRegion.getElementArea();
    ArrayOfArraysView< localIndex const > const elemsToFaces = subRegion.faceList().toViewConst();

    string const porousSolidName = subRegion.template getReference< string >( FlowSolverBase::viewKeyStruct::solidNamesString() );
    CoupledSolidBase const & porousSolid = subRegion.template getConstitutiveModel< CoupledSolidBase >( porousSolidName );

#ifdef GEOSX_USE_SEPARATION_COEFFICIENT
    arrayView1d< real64 const > const &
    apertureF = subRegion.getReference< array1d< real64 > >( viewKeyStruct::apertureAtFailureString() );

    arrayView1d< real64 > const &
    separationCoeff = subRegion.getSeparationCoefficient();

    arrayView1d< real64 > const &
    dSeparationCoeff_dAper = subRegion.getReference< array1d< real64 > >( FaceElementSubRegion::viewKeyStruct::dSeparationCoeffdAperString() );
    arrayView1d< real64 const > const &
    separationCoeff0 = subRegion.getReference< array1d< real64 > >( viewKeyStruct::separationCoeff0String() );
#endif
    constitutive::ConstitutivePassThru< CompressibleSolidBase >::execute( porousSolid, [&] ( auto & castedPorousSolid )
    {
      typename TYPEOFREF( castedPorousSolid ) ::KernelWrapper porousMaterialWrapper = castedPorousSolid.createKernelUpdates();

      constitutiveUpdatePassThru( contact, [&] ( auto & castedContact )
      {
        using ContactType = TYPEOFREF( castedContact );
        typename ContactType::KernelWrapper contactWrapper = castedContact.createKernelWrapper();

        auto const statistics = hydrofractureSolverKernels::DeformationUpdateKernel
                                  ::launch< parallelDevicePolicy<> >( subRegion.size(),
                                                                      contactWrapper,
                                                                      porousMaterialWrapper,
                                                                      u,
                                                                      faceNormal,
                                                                      faceToNodeMap,
                                                                      elemsToFaces,
                                                                      area,
                                                                      volume,
                                                                      deltaVolume,
                                                                      aperture,
                                                                      hydraulicAperture
#ifdef GEOSX_USE_SEPARATION_COEFFICIENT
                                                                      ,
                                                                      apertureF,
                                                                      separationCoeff,
                                                                      dSeparationCoeff_dAper,
                                                                      separationCoeff0
#endif
                                                                      );

        maxApertureChange = std::max( maxApertureChange, std::get< 0 >( statistics ));
        maxHydraulicApertureChange = std::max( maxHydraulicApertureChange, std::get< 1 >( statistics ));
        minAperture = std::min( minAperture, std::get< 2 >( statistics ));
        maxAperture = std::max( maxAperture, std::get< 3 >( statistics ));
        minHydraulicAperture = std::min( minHydraulicAperture, std::get< 4 >( statistics ));
        maxHydraulicAperture = std::max( maxHydraulicAperture, std::get< 5 >( statistics ));

      } );

    } );

//#if defined(USE_CUDA)
//    deltaVolume.move( parallelDeviceMemorySpace );
//    aperture.move( parallelDeviceMemorySpace );
//    hydraulicAperture.move( parallelDeviceMemorySpace );
//#endif
  } );

  maxApertureChange = MpiWrapper::max( maxApertureChange );
  maxHydraulicApertureChange = MpiWrapper::max( maxHydraulicApertureChange );
  minAperture  = MpiWrapper::min( minAperture );
  maxAperture  = MpiWrapper::max( maxAperture );
  minHydraulicAperture  = MpiWrapper::min( minHydraulicAperture );
  maxHydraulicAperture  = MpiWrapper::max( maxHydraulicAperture );

  GEOS_LOG_LEVEL_RANK_0( 1, GEOS_FMT( "        {}: Max aperture change: {} m, max hydraulic aperture change: {} m",
                                      this->getName(), fmt::format( "{:.{}f}", maxApertureChange, 6 ), fmt::format( "{:.{}f}", maxHydraulicApertureChange, 6 ) ) );
  GEOS_LOG_LEVEL_RANK_0( 1, GEOS_FMT( "        {}: Min aperture: {} m, max aperture: {} m",
                                      this->getName(), fmt::format( "{:.{}f}", minAperture, 6 ), fmt::format( "{:.{}f}", maxAperture, 6 ) ) );
  GEOS_LOG_LEVEL_RANK_0( 1, GEOS_FMT( "        {}: Min hydraulic aperture: {} m, max hydraulic aperture: {} m",
                                      this->getName(), fmt::format( "{:.{}f}", minHydraulicAperture, 6 ), fmt::format( "{:.{}f}", maxHydraulicAperture, 6 ) ) );

}
template< typename POROMECHANICS_SOLVER >
void HydrofractureSolver< POROMECHANICS_SOLVER >::setupCoupling( DomainPartition const & domain,
                                                                 DofManager & dofManager ) const
{
  if( m_isMatrixPoroelastic )
  {
    Base::setupCoupling( domain, dofManager );
  }
  else
  {
    string const solidDiscretizationName = solidMechanicsSolver()->getDiscretizationName();
    string const flowDiscretizationName = flowSolver()->getDiscretizationName();

    // restrict coupling to fracture regions only (as done originally in setupSystem)
    map< std::pair< string, string >, array1d< string > > dispMeshTargets;
    map< std::pair< string, string >, array1d< string > > presMeshTargets;

    forDiscretizationOnMeshTargets( domain.getMeshBodies(),
                                    [&] ( string const & meshBodyName,
                                          MeshLevel const & meshLevel,
                                          arrayView1d< string const > const & regionNames )
    {
      array1d< string > regions;
      ElementRegionManager const & elementRegionManager = meshLevel.getElemManager();
      elementRegionManager.forElementRegions< SurfaceElementRegion >( regionNames,
                                                                      [&]( localIndex const,
                                                                           SurfaceElementRegion const & region )
      {
        regions.emplace_back( region.getName() );
      } );

      dispMeshTargets[std::make_pair( meshBodyName, solidDiscretizationName )] = std::move( regions );
      presMeshTargets[std::make_pair( meshBodyName, flowDiscretizationName )] = std::move( regions );
    } );

    dofManager.addCoupling( solidMechanics::totalDisplacement::key(),
                            SinglePhaseBase::viewKeyStruct::elemDofFieldString(),
                            DofManager::Connector::Elem,
                            dispMeshTargets );
  }
}

template< typename POROMECHANICS_SOLVER >
void HydrofractureSolver< POROMECHANICS_SOLVER >::setupSystem( DomainPartition & domain,
                                                               DofManager & dofManager,
                                                               CRSMatrix< real64, globalIndex > & localMatrix,
                                                               ParallelVector & rhs,
                                                               ParallelVector & solution,
                                                               bool const setSparsity )
{
  GEOS_MARK_FUNCTION;

  GEOS_UNUSED_VAR( setSparsity );

  dofManager.setDomain( domain );

  setupDofs( domain, dofManager );
  dofManager.reorderByRank();

  localIndex const numLocalRows = dofManager.numLocalDofs();

  SparsityPattern< globalIndex > patternOriginal;
  dofManager.setSparsityPattern( patternOriginal );

  // Get the original row lengths (diagonal blocks only)
  array1d< localIndex > rowLengths( patternOriginal.numRows() );
  for( localIndex localRow = 0; localRow < patternOriginal.numRows(); ++localRow )
  {
    rowLengths[localRow] = patternOriginal.numNonZeros( localRow );
  }

  // Add the number of nonzeros induced by coupling
  addFluxApertureCouplingNNZ( domain, dofManager, rowLengths.toView() );

  // Create a new pattern with enough capacity for coupled matrix
  SparsityPattern< globalIndex > pattern;
  pattern.resizeFromRowCapacities< parallelHostPolicy >( patternOriginal.numRows(),
                                                         patternOriginal.numColumns(),
                                                         rowLengths.data() );

  // Copy the original nonzeros
  for( localIndex localRow = 0; localRow < patternOriginal.numRows(); ++localRow )
  {
    globalIndex const * cols = patternOriginal.getColumns( localRow ).dataIfContiguous();
    pattern.insertNonZeros( localRow, cols, cols + patternOriginal.numNonZeros( localRow ) );
  }

  // Add the nonzeros from coupling
  addFluxApertureCouplingSparsityPattern( domain, dofManager, pattern.toView() );

  localMatrix.assimilate< parallelDevicePolicy<> >( std::move( pattern ) );
  localMatrix.setName( this->getName() + "/matrix" );

  rhs.setName( this->getName() + "/rhs" );
  rhs.create( numLocalRows, MPI_COMM_GEOSX );

  solution.setName( this->getName() + "/solution" );
  solution.create( numLocalRows, MPI_COMM_GEOSX );

  setUpDflux_dApertureMatrix( domain, dofManager, localMatrix );
}

template< typename POROMECHANICS_SOLVER >
void HydrofractureSolver< POROMECHANICS_SOLVER >::addFluxApertureCouplingNNZ( DomainPartition & domain,
                                                                              DofManager & dofManager,
                                                                              arrayView1d< localIndex > const & rowLengths ) const
{
  GEOS_MARK_FUNCTION;

  MeshLevel & mesh = domain.getMeshBody( 0 ).getBaseDiscretization();

  ElementRegionManager const & elemManager = mesh.getElemManager();

  string const presDofKey = dofManager.getKey( SinglePhaseBase::viewKeyStruct::elemDofFieldString() );

  globalIndex const rankOffset = dofManager.rankOffset();

  NumericalMethodsManager const & numericalMethodManager = domain.getNumericalMethodManager();
  FiniteVolumeManager const & fvManager = numericalMethodManager.getFiniteVolumeManager();
  FluxApproximationBase const & fluxApprox = fvManager.getFluxApproximation( flowSolver()->getDiscretizationName() );

  fluxApprox.forStencils< SurfaceElementStencil >( mesh, [&]( SurfaceElementStencil const & stencil )
  {
    for( localIndex iconn=0; iconn<stencil.size(); ++iconn )
    {
      localIndex const numFluxElems = stencil.stencilSize( iconn );
      typename SurfaceElementStencil::IndexContainerViewConstType const & seri = stencil.getElementRegionIndices();
      typename SurfaceElementStencil::IndexContainerViewConstType const & sesri = stencil.getElementSubRegionIndices();
      typename SurfaceElementStencil::IndexContainerViewConstType const & sei = stencil.getElementIndices();

      FaceElementSubRegion const & elementSubRegion =
        elemManager.getRegion( seri[iconn][0] ).getSubRegion< FaceElementSubRegion >( sesri[iconn][0] );

      ArrayOfArraysView< localIndex const > const elemsToNodes = elementSubRegion.nodeList().toViewConst();

      arrayView1d< globalIndex const > const faceElementDofNumber =
        elementSubRegion.getReference< array1d< globalIndex > >( presDofKey );

      for( localIndex k0=0; k0<numFluxElems; ++k0 )
      {
        globalIndex const activeFlowDOF = faceElementDofNumber[sei[iconn][k0]];
        globalIndex const rowNumber = activeFlowDOF - rankOffset;

        if( rowNumber >= 0 && rowNumber < rowLengths.size() )
        {
          for( localIndex k1=0; k1<numFluxElems; ++k1 )
          {
            // The coupling with the nodal displacements of the cell itself has already been added by the dofManager
            // so we only add the coupling with the nodal displacements of the neighbours.
            if( k1 != k0 )
            {
              localIndex const numNodesPerElement = elemsToNodes[sei[iconn][k1]].size();
              rowLengths[rowNumber] += 3*numNodesPerElement;
            }
          }
        }
      }
    }
  } );

}
template< typename POROMECHANICS_SOLVER >
void HydrofractureSolver< POROMECHANICS_SOLVER >::addFluxApertureCouplingSparsityPattern( DomainPartition & domain,
                                                                                          DofManager & dofManager,
                                                                                          SparsityPatternView< globalIndex > const & pattern ) const
{
  GEOS_MARK_FUNCTION;

  MeshLevel & mesh = domain.getMeshBody( 0 ).getBaseDiscretization();

  NodeManager const & nodeManager = mesh.getNodeManager();
  ElementRegionManager const & elemManager = mesh.getElemManager();

  string const presDofKey = dofManager.getKey( SinglePhaseBase::viewKeyStruct::elemDofFieldString() );
  string const dispDofKey = dofManager.getKey( solidMechanics::totalDisplacement::key() );

  globalIndex const rankOffset = dofManager.rankOffset();

  arrayView1d< globalIndex const > const & dispDofNumber = nodeManager.getReference< globalIndex_array >( dispDofKey );

  NumericalMethodsManager const & numericalMethodManager = domain.getNumericalMethodManager();
  FiniteVolumeManager const & fvManager = numericalMethodManager.getFiniteVolumeManager();
  FluxApproximationBase const & fluxApprox = fvManager.getFluxApproximation( flowSolver()->getDiscretizationName() );

  fluxApprox.forStencils< SurfaceElementStencil >( mesh, [&]( SurfaceElementStencil const & stencil )
  {
    for( localIndex iconn=0; iconn<stencil.size(); ++iconn )
    {
      localIndex const numFluxElems = stencil.stencilSize( iconn );
      typename SurfaceElementStencil::IndexContainerViewConstType const & seri = stencil.getElementRegionIndices();
      typename SurfaceElementStencil::IndexContainerViewConstType const & sesri = stencil.getElementSubRegionIndices();
      typename SurfaceElementStencil::IndexContainerViewConstType const & sei = stencil.getElementIndices();

      FaceElementSubRegion const & elementSubRegion =
        elemManager.getRegion( seri[iconn][0] ).getSubRegion< FaceElementSubRegion >( sesri[iconn][0] );

      ArrayOfArraysView< localIndex const > const elemsToNodes = elementSubRegion.nodeList().toViewConst();

      arrayView1d< globalIndex const > const faceElementDofNumber =
        elementSubRegion.getReference< array1d< globalIndex > >( presDofKey );

      for( localIndex k0=0; k0<numFluxElems; ++k0 )
      {
        globalIndex const activeFlowDOF = faceElementDofNumber[sei[iconn][k0]];

        globalIndex const rowIndex = activeFlowDOF - rankOffset;

        if( rowIndex >= 0 && rowIndex < pattern.numRows() )
        {
          for( localIndex k1=0; k1<numFluxElems; ++k1 )
          {
            // The coupling with the nodal displacements of the cell itself has already been added by the dofManager
            // so we only add the coupling with the nodal displacements of the neighbours.
            if( k1 != k0 )
            {
              localIndex const numNodesPerElement = elemsToNodes[sei[iconn][k1]].size();

              for( localIndex a=0; a<numNodesPerElement; ++a )
              {
                for( int d=0; d<3; ++d )
                {
                  globalIndex const colIndex = dispDofNumber[elemsToNodes[sei[iconn][k1]][a]] + d;
                  pattern.insertNonZero( rowIndex, colIndex );
                }
              }
            }
          }
        }
      }
    }
  } );
}
template< typename POROMECHANICS_SOLVER >
void HydrofractureSolver< POROMECHANICS_SOLVER >::assembleSystem( real64 const time,
                                                                  real64 const dt,
                                                                  DomainPartition & domain,
                                                                  DofManager const & dofManager,
                                                                  CRSMatrixView< real64, globalIndex const > const & localMatrix,
                                                                  arrayView1d< real64 > const & localRhs )
{
  GEOS_MARK_FUNCTION;

  if( m_isMatrixPoroelastic )
  {
    assembleElementBasedTerms( time,
                               dt,
                               domain,
                               dofManager,
                               localMatrix,
                               localRhs );


    forDiscretizationOnMeshTargets( domain.getMeshBodies(), [&]( string const &,
                                                                 MeshLevel & mesh,
                                                                 arrayView1d< string const > const & regionNames )
    {
      mesh.getElemManager().forElementSubRegions< SurfaceElementSubRegion >( regionNames,
                                                                             [&]( localIndex const,
                                                                                  SurfaceElementSubRegion & subRegion )
      {
        flowSolver()->accumulationAssemblyLaunch( dofManager,
                                                  subRegion,
                                                  localMatrix,
                                                  localRhs );
      } );
    } );
  }
  else
  {

    solidMechanicsSolver()->assembleSystem( time,
                                            dt,
                                            domain,
                                            dofManager,
                                            localMatrix,
                                            localRhs );

    flowSolver()->assembleAccumulationTerms( domain,
                                             dofManager,
                                             localMatrix,
                                             localRhs );
  }

  flowSolver()->assembleHydrofracFluxTerms( time,
                                            dt,
                                            domain,
                                            dofManager,
                                            localMatrix,
                                            localRhs,
                                            getDerivativeFluxResidual_dNormalJump() );

  assembleForceResidualDerivativeWrtPressure( domain, localMatrix, localRhs );

  assembleFluidMassResidualDerivativeWrtDisplacement( domain, localMatrix );

  this->getRefDerivativeFluxResidual_dAperture()->zero();
}

template< typename POROMECHANICS_SOLVER >
void HydrofractureSolver< POROMECHANICS_SOLVER >::
assembleForceResidualDerivativeWrtPressure( DomainPartition & domain,
                                            CRSMatrixView< real64, globalIndex const > const & localMatrix,
                                            arrayView1d< real64 > const & localRhs )
{
  GEOS_MARK_FUNCTION;
  MeshLevel & mesh = domain.getMeshBody( 0 ).getBaseDiscretization();

  FaceManager const & faceManager = mesh.getFaceManager();
  NodeManager & nodeManager = mesh.getNodeManager();
  ElementRegionManager const & elemManager = mesh.getElemManager();

  arrayView2d< real64 const > const & faceNormal = faceManager.faceNormal();
  ArrayOfArraysView< localIndex const > const & faceToNodeMap = faceManager.nodeList().toViewConst();

  arrayView2d< real64 > const &
  fext = nodeManager.getField< solidMechanics::externalForce >();
  fext.zero();

  string const presDofKey = m_dofManager.getKey( SinglePhaseBase::viewKeyStruct::elemDofFieldString() );
  string const dispDofKey = m_dofManager.getKey( solidMechanics::totalDisplacement::key() );

  globalIndex const rankOffset = m_dofManager.rankOffset();
  arrayView1d< globalIndex const > const & dispDofNumber = nodeManager.getReference< globalIndex_array >( dispDofKey );

  elemManager.forElementSubRegions< FaceElementSubRegion >( [&]( FaceElementSubRegion const & subRegion )
  {

    arrayView1d< globalIndex const > const &
    pressureDofNumber = subRegion.getReference< array1d< globalIndex > >( presDofKey );

    if( subRegion.hasField< flow::pressure >() )
    {
      arrayView1d< real64 const > const & fluidPressure = subRegion.getField< flow::pressure >();
      arrayView1d< real64 const > const & area = subRegion.getElementArea();
      ArrayOfArraysView< localIndex const > const & elemsToFaces = subRegion.faceList().toViewConst();

      // if matching on lassen/crusher, move to device policy
      using execPolicy = serialPolicy;
      forAll< execPolicy >( subRegion.size(), [=] ( localIndex const kfe )
      {
        if( elemsToFaces.sizeOfArray( kfe ) != 2 )
        {
          return;
        }

        constexpr int kfSign[2] = { -1, 1 };

        real64 Nbar[3] = LVARRAY_TENSOROPS_INIT_LOCAL_3( faceNormal[elemsToFaces[kfe][0]] );
        LvArray::tensorOps::subtract< 3 >( Nbar, faceNormal[elemsToFaces[kfe][1]] );
        LvArray::tensorOps::normalize< 3 >( Nbar );

        localIndex const kf0 = elemsToFaces[kfe][0];
        localIndex const numNodesPerFace = faceToNodeMap.sizeOfArray( kf0 );

        // TODO make if work for any element type.
        globalIndex rowDOF[24];   // Here it assumes 8 nodes?
        real64 nodeRHS[24];   // Here it assumes 8 nodes?
        stackArray2d< real64, 12*12 > dRdP( numNodesPerFace*3, 1 );
        globalIndex colDOF = pressureDofNumber[kfe];

        real64 const Ja = area[kfe] / numNodesPerFace;

        real64 nodalForceMag = fluidPressure[kfe] * Ja;
        real64 nodalForce[3] = LVARRAY_TENSOROPS_INIT_LOCAL_3( Nbar );
        LvArray::tensorOps::scale< 3 >( nodalForce, nodalForceMag );

        for( localIndex kf=0; kf<2; ++kf )
        {
          localIndex const faceIndex = elemsToFaces[kfe][kf];

          for( localIndex a=0; a<numNodesPerFace; ++a )
          {

            for( int i=0; i<3; ++i )
            {
              rowDOF[3*a+i] = dispDofNumber[faceToNodeMap( faceIndex, a )] + i;
              nodeRHS[3*a+i] = nodalForce[i] * kfSign[kf];
              RAJA::atomicAdd( AtomicPolicy< execPolicy >{}, &(fext[faceToNodeMap( faceIndex, a )][i]), nodalForce[i] * kfSign[kf] );

              dRdP( 3*a+i, 0 ) = Ja * Nbar[i] * kfSign[kf];
            }
          }

          for( localIndex a=0; a<numNodesPerFace; ++a )
          {
            localIndex const localRow = LvArray::integerConversion< localIndex >( rowDOF[3*a] - rankOffset );
            if( localRow >= 0 && localRow < localMatrix.numRows() )
            {
              for( int i=0; i<3; ++i )
              {
                // TODO: use parallel atomic when loop is parallel
                RAJA::atomicAdd( AtomicPolicy< execPolicy >{}, &localRhs[localRow + i], nodeRHS[3*a+i] );
                localMatrix.addToRowBinarySearchUnsorted< AtomicPolicy< execPolicy > >( localRow + i,
                                                                                        &colDOF,
                                                                                        &dRdP[3*a+i][0],
                                                                                        1 );
              }
            }
          }

        }
      } );
    }
  } );
}

template< typename POROMECHANICS_SOLVER >
void HydrofractureSolver< POROMECHANICS_SOLVER >::
assembleFluidMassResidualDerivativeWrtDisplacement( DomainPartition const & domain,
                                                    CRSMatrixView< real64, globalIndex const > const & localMatrix )
{
  GEOS_MARK_FUNCTION;

  string const presDofKey = m_dofManager.getKey( SinglePhaseBase::viewKeyStruct::elemDofFieldString() );
  string const dispDofKey = m_dofManager.getKey( solidMechanics::totalDisplacement::key() );

  globalIndex const rankOffset = m_dofManager.rankOffset();

  CRSMatrixView< real64 const, localIndex const > const
  dFluxResidual_dNormalJump = getDerivativeFluxResidual_dNormalJump().toViewConst();

  forDiscretizationOnMeshTargets( domain.getMeshBodies(), [&] ( string const &,
                                                                MeshLevel const & mesh,
                                                                arrayView1d< string const > const & regionNames )
  {
    FaceManager const & faceManager = mesh.getFaceManager();
    NodeManager const & nodeManager = mesh.getNodeManager();
    ElementRegionManager const & elemManager = mesh.getElemManager();

    elemManager.forElementSubRegions< FaceElementSubRegion >( regionNames,
                                                              [&]( localIndex const,
                                                                   FaceElementSubRegion const & subRegion )
    {
      ContactBase const & contact = this->template getConstitutiveModel< ContactBase >( subRegion, m_contactRelationName );

      string const & fluidName = subRegion.getReference< string >( FlowSolverBase::viewKeyStruct::fluidNamesString() );
      SingleFluidBase const & fluid = this->template getConstitutiveModel< SingleFluidBase >( subRegion, fluidName );

      arrayView1d< globalIndex const > const presDofNumber = subRegion.getReference< array1d< globalIndex > >( presDofKey );
      arrayView1d< globalIndex const > const dispDofNumber = nodeManager.getReference< array1d< globalIndex > >( dispDofKey );

      arrayView2d< real64 const > const dens = fluid.density();

      arrayView1d< real64 const > const aperture = subRegion.getElementAperture();
      arrayView1d< real64 const > const area = subRegion.getElementArea();

      ArrayOfArraysView< localIndex const > const elemsToFaces = subRegion.faceList().toViewConst();
      ArrayOfArraysView< localIndex const > const faceToNodeMap = faceManager.nodeList().toViewConst();

      arrayView2d< real64 const > const faceNormal = faceManager.faceNormal();

      constitutiveUpdatePassThru( contact, [&] ( auto & castedContact )
      {
        using ContactType = TYPEOFREF( castedContact );
        typename ContactType::KernelWrapper contactWrapper = castedContact.createKernelWrapper();

        hydrofractureSolverKernels::FluidMassResidualDerivativeAssemblyKernel::
          launch< parallelDevicePolicy<> >( subRegion.size(),
                                            rankOffset,
                                            contactWrapper,
                                            m_useQuasiNewton,
                                            elemsToFaces,
                                            faceToNodeMap,
                                            faceNormal,
                                            area,
                                            aperture,
                                            presDofNumber,
                                            dispDofNumber,
                                            dens,
                                            dFluxResidual_dNormalJump,
                                            localMatrix );

      } );
    } );
  } );
}

template< typename POROMECHANICS_SOLVER >
void HydrofractureSolver< POROMECHANICS_SOLVER >::updateState( DomainPartition & domain )
{
  GEOS_MARK_FUNCTION;

  Base::updateState( domain );

  // remove the contribution of the hydraulic aperture from the stencil weights
  flowSolver()->prepareStencilWeights( domain );

  updateHydraulicApertureAndFracturePermeability( domain );

  // update the stencil weights using the updated hydraulic aperture
  flowSolver()->updateStencilWeights( domain );

  forDiscretizationOnMeshTargets( domain.getMeshBodies(), [&] ( string const &,
                                                                MeshLevel & mesh,
                                                                arrayView1d< string const > const & regionNames )
  {
    ElementRegionManager & elemManager = mesh.getElemManager();

    elemManager.forElementSubRegions< FaceElementSubRegion >( regionNames,
                                                              [&]( localIndex const,
                                                                   FaceElementSubRegion & subRegion )
    {
      // update fluid model
      flowSolver()->updateFluidState( subRegion );
    } );
  } );
}

template< typename POROMECHANICS_SOLVER >
real64 HydrofractureSolver< POROMECHANICS_SOLVER >::setNextDt( real64 const & currentDt,
                                                               DomainPartition & domain )
{
  GEOS_UNUSED_VAR( domain );
  real64 nextDt = 0.0;

  if( m_numResolves[0] == 0 && m_numResolves[1] == 0 )
  {
    nextDt = this->setNextDtBasedOnNewtonIter( currentDt );
  }
  else
  {
    nextDt = m_surfaceGenerator->getTimestepRequest() < 1e99 ? m_surfaceGenerator->getTimestepRequest() : currentDt;
  }

  GEOS_LOG_LEVEL_RANK_0( 3, this->getName() << ": nextDt request is "  << nextDt );
  return nextDt;
}
template< typename POROMECHANICS_SOLVER >
void HydrofractureSolver< POROMECHANICS_SOLVER >::setUpDflux_dApertureMatrix( DomainPartition & domain,
                                                                              DofManager const & dofManager,
                                                                              CRSMatrix< real64, globalIndex > & localMatrix )
{
  std::unique_ptr< CRSMatrix< real64, localIndex > > &
  derivativeFluxResidual_dAperture = this->getRefDerivativeFluxResidual_dAperture();

  {
    localIndex numRows = 0;
    forDiscretizationOnMeshTargets( domain.getMeshBodies(), [&] ( string const &,
                                                                  MeshLevel & mesh,
                                                                  arrayView1d< string const > const & regionNames )
    {
      mesh.getElemManager().forElementSubRegions< FaceElementSubRegion >( regionNames, [&]( localIndex const,
                                                                                            FaceElementSubRegion const & elementSubRegion )
      {
        numRows += elementSubRegion.size();
      } );
    } );

    derivativeFluxResidual_dAperture = std::make_unique< CRSMatrix< real64, localIndex > >( numRows, numRows );
    derivativeFluxResidual_dAperture->setName( this->getName() + "/derivativeFluxResidual_dAperture" );

    derivativeFluxResidual_dAperture->reserveNonZeros( localMatrix.numNonZeros() );
    localIndex maxRowSize = -1;
    for( localIndex row = 0; row < localMatrix.numRows(); ++row )
    {
      localIndex const rowSize = localMatrix.numNonZeros( row );
      maxRowSize = maxRowSize > rowSize ? maxRowSize : rowSize;
    }
    // TODO This is way too much. The With the full system rowSize is not a good estimate for this.
    for( localIndex row = 0; row < numRows; ++row )
    {
      derivativeFluxResidual_dAperture->reserveNonZeros( row, maxRowSize );
    }
  }

  string const presDofKey = dofManager.getKey( SinglePhaseBase::viewKeyStruct::elemDofFieldString() );

  NumericalMethodsManager const & numericalMethodManager = domain.getNumericalMethodManager();
  FiniteVolumeManager const & fvManager = numericalMethodManager.getFiniteVolumeManager();
  FluxApproximationBase const & fluxApprox = fvManager.getFluxApproximation( flowSolver()->getDiscretizationName() );
  forDiscretizationOnMeshTargets( domain.getMeshBodies(), [&] ( string const &,
                                                                MeshLevel const & mesh,
                                                                arrayView1d< string const > const & )
  {
    fluxApprox.forStencils< SurfaceElementStencil >( mesh, [&]( SurfaceElementStencil const & stencil )
    {
      for( localIndex iconn = 0; iconn < stencil.size(); ++iconn )
      {
        localIndex const numFluxElems = stencil.stencilSize( iconn );
        typename SurfaceElementStencil::IndexContainerViewConstType const & sei = stencil.getElementIndices();

        for( localIndex k0 = 0; k0 < numFluxElems; ++k0 )
        {
          for( localIndex k1 = 0; k1 < numFluxElems; ++k1 )
          {
            derivativeFluxResidual_dAperture->insertNonZero( sei[iconn][k0], sei[iconn][k1], 0.0 );
          }
        }
      }
    } );
  } );
}

template< typename POROMECHANICS_SOLVER >
void HydrofractureSolver< POROMECHANICS_SOLVER >::initializeNewFractureFields( DomainPartition & domain )
{
#if !defined(ALLOW_CREATION_MASS)
  static_assert( true, "must have ALLOW_CREATION_MASS defined" );
#endif

  forDiscretizationOnMeshTargets( domain.getMeshBodies(), [&] ( string const &,
                                                                MeshLevel & meshLevel,
                                                                arrayView1d< string const > const & regionNames )
  {
    ElementRegionManager & elemManager = meshLevel.getElemManager();
    NodeManager & nodeManager = meshLevel.getNodeManager();
    FaceManager const & faceManager = meshLevel.getFaceManager();
    ArrayOfArraysView< localIndex const > const faceToNodesMap = faceManager.nodeList().toViewConst();
    arrayView2d< real64 const > faceNormal = faceManager.faceNormal();

    solidMechanics::arrayView2dLayoutIncrDisplacement const incrementalDisplacement =
      nodeManager.getField< fields::solidMechanics::incrementalDisplacement >();
    solidMechanics::arrayView2dLayoutTotalDisplacement const totalDisplacement =
      nodeManager.getField< fields::solidMechanics::totalDisplacement >();

    elemManager.forElementSubRegions< FaceElementSubRegion >( regionNames,
                                                              [=]( localIndex const,
                                                                   FaceElementSubRegion & subRegion )
    {
      ArrayOfArraysView< localIndex const > const facesToEdges = subRegion.edgeList().toViewConst();
      ArrayOfArraysView< localIndex const > const & fractureConnectorsToFaceElements = subRegion.m_2dFaceTo2dElems.toViewConst();
      map< localIndex, localIndex > const & edgesToConnectorEdges = subRegion.m_edgesTo2dFaces;

      ArrayOfArraysView< localIndex const > const faceMap = subRegion.faceList().toViewConst();

      arrayView1d< real64 > const fluidPressure_n = subRegion.getField< fields::flow::pressure_n >();
      arrayView1d< real64 > const fluidPressure = subRegion.getField< fields::flow::pressure >();

      arrayView1d< real64 > const aperture = subRegion.getReference< array1d< real64 > >( "elementAperture" );

      // Get the list of newFractureElements
      SortedArrayView< localIndex const > const newFractureElements = subRegion.m_newFaceElements.toViewConst();

  #ifdef GEOSX_USE_SEPARATION_COEFFICIENT
      arrayView1d< real64 > const apertureF = subRegion.getReference< array1d< real64 > >( "apertureAtFailure" );
  #endif

  #if ALLOW_CREATION_MASS==0
      arrayView1d< real64 > const dens = subRegion.getReference< array1d< real64 > >( "density_n" ); // change it to make aperture zero
  #endif

      forAll< parallelDevicePolicy<> >( newFractureElements.size(), [=] GEOS_HOST_DEVICE ( localIndex const k )
      {
        localIndex const newElemIndex = newFractureElements[k];
        real64 initialPressure = 1.0e99;
        real64 initialAperture = 1.0e99;
  #ifdef GEOSX_USE_SEPARATION_COEFFICIENT
        apertureF[newElemIndex] = aperture[newElemIndex];
  #endif
        if( m_newFractureInitializationType == InitializationType::Displacement )
        {
          aperture[newElemIndex] = 1.0e99;
        }
        arraySlice1d< localIndex const > const faceToEdges = facesToEdges[newElemIndex];

        for( localIndex ke=0; ke<faceToEdges.size(); ++ke )
        {
          localIndex const edgeIndex = faceToEdges[ke];

          auto connIter = edgesToConnectorEdges.find( edgeIndex );
          if( connIter == edgesToConnectorEdges.end() )
          {
            return;
          }
          localIndex const connectorIndex = edgesToConnectorEdges.at( edgeIndex );
          localIndex const numElems = fractureConnectorsToFaceElements.sizeOfArray( connectorIndex );

          for( localIndex kfe=0; kfe<numElems; ++kfe )
          {
            localIndex const fractureElementIndex = fractureConnectorsToFaceElements[connectorIndex][kfe];

            if( newFractureElements.count( fractureElementIndex ) == 0 )
            {
              initialPressure = std::min( initialPressure, fluidPressure_n[fractureElementIndex] );
              initialAperture = std::min( initialAperture, aperture[fractureElementIndex] );
            }
          }
        }
        if( m_newFractureInitializationType == InitializationType::Pressure )
        {
          fluidPressure[newElemIndex] = initialPressure > 1.0e98? 0.0:initialPressure;
          fluidPressure_n[newElemIndex] = fluidPressure[newElemIndex];
        }
        else if( m_newFractureInitializationType == InitializationType::Displacement )
        {
          // Set the aperture/fluid pressure for the new face element to be the minimum
          // of the existing value, smallest aperture/pressure from a connected face element.
          // aperture[newElemIndex] = std::min(aperture[newElemIndex], initialAperture);

          localIndex const faceIndex0 = faceMap[newElemIndex][0];
          localIndex const faceIndex1 = faceMap[newElemIndex][1];

          localIndex const numNodesPerFace = faceToNodesMap.sizeOfArray( faceIndex0 );

          bool zeroDisp = true;

          for( localIndex a=0; a<numNodesPerFace; ++a )
          {
            localIndex const node0 = faceToNodesMap( faceIndex0, a );
            localIndex const node1 = faceToNodesMap( faceIndex1, a==0 ? a : numNodesPerFace-a );
            if( LvArray::math::abs( LvArray::tensorOps::l2Norm< 3 >( totalDisplacement[node0] ) ) > 1.0e-99 &&
                LvArray::math::abs( LvArray::tensorOps::l2Norm< 3 >( totalDisplacement[node1] ) ) > 1.0e-99 )
            {
              zeroDisp = false;
            }
          }
          if( zeroDisp )
          {
            aperture[newElemIndex] = 0;
          }
        }

        if( this->getLogLevel() > 1 )
        {
          printf( "New elem index, init aper, init press = %4d, %4.2e, %4.2e \n",
                  newElemIndex,
                  aperture[newElemIndex],
                  fluidPressure[newElemIndex] );
        }
      } );

      if( m_newFractureInitializationType == InitializationType::Displacement )
      {
        SortedArray< localIndex > touchedNodes;
        forAll< serialPolicy >( newFractureElements.size(), [ newFractureElements
                                                              , aperture
                                                              , faceMap
                                                              , faceNormal
                                                              , faceToNodesMap
                                                              , &touchedNodes
                                                              , incrementalDisplacement
                                                              , totalDisplacement ]( localIndex const k )
        {
          localIndex const newElemIndex = newFractureElements[k];

          if( aperture[newElemIndex] < 1e98 )
          {
            localIndex const faceIndex0 = faceMap( newElemIndex, 0 );
            localIndex const faceIndex1 = faceMap( newElemIndex, 1 );
            localIndex const numNodesPerFace = faceToNodesMap.sizeOfArray( faceIndex0 );

            real64 newDisp[3] = LVARRAY_TENSOROPS_INIT_LOCAL_3( faceNormal[ faceIndex0 ] );
            LvArray::tensorOps::scale< 3 >( newDisp, -aperture[newElemIndex] );
            for( localIndex a=0; a<numNodesPerFace; ++a )
            {
              localIndex const node0 = faceToNodesMap( faceIndex0, a );
              localIndex const node1 = faceToNodesMap( faceIndex1, a==0 ? a : numNodesPerFace-a );

              touchedNodes.insert( node0 );
              touchedNodes.insert( node1 );

              if( node0 != node1 && touchedNodes.count( node0 )==0 )
              {
                LvArray::tensorOps::add< 3 >( incrementalDisplacement[node0], newDisp );
                LvArray::tensorOps::add< 3 >( totalDisplacement[node0], newDisp );
                LvArray::tensorOps::subtract< 3 >( incrementalDisplacement[node1], newDisp );
                LvArray::tensorOps::subtract< 3 >( totalDisplacement[node1], newDisp );
              }
            }
          }
        } );
      }

      subRegion.m_recalculateConnectionsFor2dFaces.clear();
      subRegion.m_newFaceElements.clear();
    } );
  } );
}

namespace
{
typedef HydrofractureSolver< SinglePhasePoromechanics< SinglePhaseBase > > SinglePhaseHydrofracture;
// typedef HydrofractureSolver< MultiphasePoromechanics< CompositionalMultiphaseBase > > MultiphaseHydrofracture;
REGISTER_CATALOG_ENTRY( SolverBase, SinglePhaseHydrofracture, string const &, Group * const )
// REGISTER_CATALOG_ENTRY( SolverBase, MultiphaseHydrofracture, string const &, Group * const )
}

} /* namespace geos */<|MERGE_RESOLUTION|>--- conflicted
+++ resolved
@@ -97,17 +97,15 @@
     setApplyDefaultValue( 0 ).
     setInputFlag( InputFlags::OPTIONAL );
 
-<<<<<<< HEAD
   /// GEOS mainly initializes pressure in the new fracture elements.
   registerWrapper( viewKeyStruct::newFractureInitializationTypeString(), &m_newFractureInitializationType ).
     setInputFlag( InputFlags::OPTIONAL ).
     setApplyDefaultValue( InitializationType::Pressure ).
     setDescription( "Type of new fracture element initialization. Can be Pressure or Displacement. " );
-=======
+    
   registerWrapper( viewKeyStruct::useQuasiNewtonString(), &m_useQuasiNewton ).
     setApplyDefaultValue( 0 ).
     setInputFlag( InputFlags::OPTIONAL );
->>>>>>> 965ea176
 
   m_numResolves[0] = 0;
 
