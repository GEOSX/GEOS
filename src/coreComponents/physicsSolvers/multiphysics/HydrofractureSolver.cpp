--- conflicted
+++ resolved
@@ -237,16 +237,10 @@
         fieldNames["elems"].emplace_back( string( FlowSolverBase::viewKeyStruct::pressureString ) );
         fieldNames["elems"].emplace_back( "elementAperture" );
 
-<<<<<<< HEAD
-        CommunicationTools::synchronizeFields( fieldNames,
-                                               domain.getMeshBody( 0 )->getMeshLevel( 0 ),
-                                               domain.getNeighbors(),
-                                               false );
-=======
         getGlobalState().getCommunicationTools().synchronizeFields( fieldNames,
                                                                     domain.getMeshBody( 0 )->getMeshLevel( 0 ),
-                                                                    domain.getNeighbors() );
->>>>>>> 11dffd4c
+                                                                    domain.getNeighbors(),
+                                                                    false );
 
         this->updateDeformationForCoupling( domain );
 
