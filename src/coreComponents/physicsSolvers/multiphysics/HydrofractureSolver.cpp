/*
 * ------------------------------------------------------------------------------------------------------------
 * SPDX-License-Identifier: LGPL-2.1-only
 *
 * Copyright (c) 2018-2020 Lawrence Livermore National Security LLC
 * Copyright (c) 2018-2020 The Board of Trustees of the Leland Stanford Junior University
 * Copyright (c) 2018-2020 TotalEnergies
 * Copyright (c) 2019-     GEOSX Contributors
 * All rights reserved
 *
 * See top level LICENSE, COPYRIGHT, CONTRIBUTORS, NOTICE, and ACKNOWLEDGEMENTS files for details.
 * ------------------------------------------------------------------------------------------------------------
 */

/**
 * @file HydrofractureSolver.cpp
 */


#include "HydrofractureSolver.hpp"

#include "constitutive/contact/ContactSelector.hpp"
#include "constitutive/fluid/SingleFluidBase.hpp"
#include "physicsSolvers/multiphysics/HydrofractureSolverKernels.hpp"
#include "physicsSolvers/solidMechanics/SolidMechanicsFields.hpp"

namespace geos
{

using namespace constitutive;
using namespace dataRepository;
using namespace fields;

HydrofractureSolver::HydrofractureSolver( const string & name,
                                          Group * const parent )
  : Base( name, parent ),
  m_contactRelationName(),
  m_surfaceGeneratorName(),
  m_surfaceGenerator( nullptr ),
  m_maxNumResolves( 10 )
{
  registerWrapper( viewKeyStruct::surfaceGeneratorNameString(), &m_surfaceGeneratorName ).
    setInputFlag( InputFlags::REQUIRED ).
    setDescription( "Name of the surface generator to use in the hydrofracture solver" );

  registerWrapper( viewKeyStruct::contactRelationNameString(), &m_contactRelationName ).
    setInputFlag( InputFlags::REQUIRED ).
    setDescription( "Name of contact relation to enforce constraints on fracture boundary." );

  registerWrapper( viewKeyStruct::maxNumResolvesString(), &m_maxNumResolves ).
    setApplyDefaultValue( 10 ).
    setInputFlag( InputFlags::OPTIONAL ).
    setDescription( "Value to indicate how many resolves may be executed to perform surface generation after the execution of flow and mechanics solver. " );

  m_numResolves[0] = 0;

  m_linearSolverParameters.get().mgr.strategy = LinearSolverParameters::MGR::StrategyType::hydrofracture;
  m_linearSolverParameters.get().mgr.separateComponents = false;
  m_linearSolverParameters.get().mgr.displacementFieldName = solidMechanics::totalDisplacement::key();
  m_linearSolverParameters.get().dofsPerNode = 3;
}


void HydrofractureSolver::registerDataOnMesh( dataRepository::Group & meshBodies )
{
  CoupledSolver::registerDataOnMesh( meshBodies );

  forDiscretizationOnMeshTargets( meshBodies, [&] ( string const &,
                                                    MeshLevel & mesh,
                                                    arrayView1d< string const > const & regionNames )
  {

    ElementRegionManager & elemManager = mesh.getElemManager();

    elemManager.forElementSubRegions< ElementSubRegionBase >( regionNames,
                                                              [&]( localIndex const,
                                                                   ElementSubRegionBase & subRegion )
    {
      subRegion.registerWrapper< string >( viewKeyStruct::porousMaterialNamesString() ).
        setPlotLevel( PlotLevel::NOPLOT ).
        setRestartFlags( RestartFlags::NO_WRITE ).
        setSizedFromParent( 0 );
    } );
  } );

#ifdef GEOSX_USE_SEPARATION_COEFFICIENT
  meshBodies.forSubGroups< MeshBody >( [&] ( MeshBody & meshBody )
  {
    MeshLevel & meshLevel = *meshBody.getBaseDiscretization();

    ElementRegionManager & elemManager = meshLevel.getElemManager();
    elemManager.forElementRegions< SurfaceElementRegion >( [&] ( SurfaceElementRegion * const region )
    {
      region->forElementSubRegions< FaceElementSubRegion >( [&]( FaceElementSubRegion * const subRegion )
      {
        subRegion->registerWrapper< array1d< real64 > >( viewKeyStruct::separationCoeff0String() ).
          setRestartFlags( RestartFlags::NO_WRITE );
        subRegion->registerWrapper< array1d< real64 > >( viewKeyStruct::apertureAtFailureString() ).
          setApplyDefaultValue( -1.0 ).
          setPlotLevel( PlotLevel::LEVEL_0 );

        subRegion->registerWrapper< array1d< real64 > >( FaceElementSubRegion::viewKeyStruct::dSeparationCoeffdAperString() ).
          setRestartFlags( RestartFlags::NO_WRITE );
      } );
    } );
  } );
#endif
}

void HydrofractureSolver::initializePreSubGroups()
{
  CoupledSolver::initializePreSubGroups();

  DomainPartition & domain = this->getGroupByPath< DomainPartition >( "/Problem/domain" );

  forDiscretizationOnMeshTargets( domain.getMeshBodies(), [&] ( string const &,
                                                                MeshLevel & mesh,
                                                                arrayView1d< string const > const & regionNames )
  {
    ElementRegionManager & elementRegionManager = mesh.getElemManager();
    elementRegionManager.forElementSubRegions< ElementSubRegionBase >( regionNames,
                                                                       [&]( localIndex const,
                                                                            ElementSubRegionBase & subRegion )
    {
      string & porousName = subRegion.getReference< string >( viewKeyStruct::porousMaterialNamesString() );
      porousName = getConstitutiveName< CoupledSolidBase >( subRegion );
      GEOS_ERROR_IF( porousName.empty(), GEOS_FMT( "Solid model not found on subregion {}", subRegion.getName() ) );
    } );
  } );
}

void HydrofractureSolver::implicitStepSetup( real64 const & time_n,
                                             real64 const & dt,
                                             DomainPartition & domain )
{
  updateDeformationForCoupling( domain );
  CoupledSolver::implicitStepSetup( time_n, dt, domain );

#ifdef GEOSX_USE_SEPARATION_COEFFICIENT
  MeshLevel & mesh = domain.getMeshBody( 0 ).getBaseDiscretization();

  mesh.getElemManager().forElementRegions< SurfaceElementRegion >( [&]( SurfaceElementRegion & faceElemRegion )
  {
    faceElemRegion.forElementSubRegions< FaceElementSubRegion >( [&]( FaceElementSubRegion & subRegion )
    {
      arrayView1d< real64 > const &
      separationCoeff0 = subRegion.getReference< array1d< real64 > >( viewKeyStruct::separationCoeff0String() );
      arrayView1d< real64 const > const &
      separationCoeff = subRegion.getSeparationCoefficient();
      for( localIndex k=0; k<separationCoeff0.size(); ++k )
      {
        separationCoeff0[k] = separationCoeff[k];
      }
    } );
  } );
#endif

}

void HydrofractureSolver::postProcessInput()
{
  CoupledSolver::postProcessInput();
  m_surfaceGenerator = &this->getParent().getGroup< SurfaceGenerator >( m_surfaceGeneratorName );
}

real64 HydrofractureSolver::fullyCoupledSolverStep( real64 const & time_n,
                                                    real64 const & dt,
                                                    int const cycleNumber,
                                                    DomainPartition & domain )
{
  real64 dtReturn = dt;

  implicitStepSetup( time_n, dt, domain );

  int const maxIter = m_maxNumResolves + 1;
  m_numResolves[1] = m_numResolves[0];
  int solveIter;
  for( solveIter=0; solveIter<maxIter; ++solveIter )
  {
    int locallyFractured = 0;
    int globallyFractured = 0;

    Timestamp const meshModificationTimestamp = getMeshModificationTimestamp( domain );

    // Only build the sparsity pattern if the mesh has changed
    if( meshModificationTimestamp > getSystemSetupTimestamp() )
    {
      setupSystem( domain,
                   m_dofManager,
                   m_localMatrix,
                   m_rhs,
                   m_solution );
      setSystemSetupTimestamp( meshModificationTimestamp );
    }

    // currently the only method is implicit time integration
    dtReturn = nonlinearImplicitStep( time_n, dt, cycleNumber, domain );


    if( m_surfaceGenerator->solverStep( time_n, dt, cycleNumber, domain ) > 0 )
    {
      locallyFractured = 1;
    }
    MpiWrapper::allReduce( &locallyFractured,
                           &globallyFractured,
                           1,
                           MPI_MAX,
                           MPI_COMM_GEOSX );

    if( globallyFractured == 0 )
    {
      break;
    }
    else
    {
      FieldIdentifiers fieldsToBeSync;

      fieldsToBeSync.addElementFields( { flow::pressure::key(),
                                         flow::pressure_n::key(),
                                         SurfaceElementSubRegion::viewKeyStruct::elementApertureString() },
                                       { m_surfaceGenerator->getFractureRegionName() } );

      fieldsToBeSync.addFields( FieldLocation::Node,
                                { solidMechanics::incrementalDisplacement::key(),
                                  solidMechanics::totalDisplacement::key() } );

      CommunicationTools::getInstance().synchronizeFields( fieldsToBeSync,
                                                           domain.getMeshBody( 0 ).getBaseDiscretization(),
                                                           domain.getNeighbors(),
                                                           false );

      this->updateState( domain );

      if( getLogLevel() >= 1 )
      {
        GEOS_LOG_RANK_0( "++ Fracture propagation. Re-entering Newton Solve." );
      }
    }
  }

  // final step for completion of timestep. typically secondary variable updates and cleanup.
  implicitStepComplete( time_n, dtReturn, domain );
  m_numResolves[1] = solveIter;

  return dtReturn;
}

void HydrofractureSolver::updateDeformationForCoupling( DomainPartition & domain )
{
  MeshLevel & meshLevel = domain.getMeshBody( 0 ).getBaseDiscretization();
  ElementRegionManager & elemManager = meshLevel.getElemManager();
  NodeManager const & nodeManager = meshLevel.getNodeManager();
  FaceManager & faceManager = meshLevel.getFaceManager();

  solidMechanics::arrayViewConst2dLayoutTotalDisplacement const u =
    nodeManager.getField< solidMechanics::totalDisplacement >();
  arrayView2d< real64 const > const faceNormal = faceManager.faceNormal();
  ArrayOfArraysView< localIndex const > const faceToNodeMap = faceManager.nodeList().toViewConst();

  elemManager.forElementSubRegions< FaceElementSubRegion >( [&]( FaceElementSubRegion & subRegion )
  {

    ContactBase const & contact = getConstitutiveModel< ContactBase >( subRegion, m_contactRelationName );

    arrayView1d< real64 > const aperture = subRegion.getElementAperture();
    arrayView1d< real64 > const hydraulicAperture = subRegion.getField< flow::hydraulicAperture >();
    arrayView1d< real64 const > const volume = subRegion.getElementVolume();
    arrayView1d< real64 > const deltaVolume = subRegion.getField< flow::deltaVolume >();
    arrayView1d< real64 const > const area = subRegion.getElementArea();
    arrayView2d< localIndex const > const elemsToFaces = subRegion.faceList();

#ifdef GEOSX_USE_SEPARATION_COEFFICIENT
    arrayView1d< real64 const > const &
    apertureF = subRegion.getReference< array1d< real64 > >( viewKeyStruct::apertureAtFailureString() );

    arrayView1d< real64 > const &
    separationCoeff = subRegion.getSeparationCoefficient();

    arrayView1d< real64 > const &
    dSeparationCoeff_dAper = subRegion.getReference< array1d< real64 > >( FaceElementSubRegion::viewKeyStruct::dSeparationCoeffdAperString() );
    arrayView1d< real64 const > const &
    separationCoeff0 = subRegion.getReference< array1d< real64 > >( viewKeyStruct::separationCoeff0String() );
#endif

    constitutiveUpdatePassThru( contact, [&] ( auto & castedContact )
    {
      using ContactType = TYPEOFREF( castedContact );
      typename ContactType::KernelWrapper contactWrapper = castedContact.createKernelWrapper();

      hydrofractureSolverKernels::DeformationUpdateKernel
        ::launch< parallelDevicePolicy<> >( subRegion.size(),
                                            contactWrapper,
                                            u,
                                            faceNormal,
                                            faceToNodeMap,
                                            elemsToFaces,
                                            area,
                                            volume,
                                            deltaVolume,
                                            aperture,
                                            hydraulicAperture
#ifdef GEOSX_USE_SEPARATION_COEFFICIENT
                                            ,
                                            apertureF,
                                            separationCoeff,
                                            dSeparationCoeff_dAper,
                                            separationCoeff0
#endif
                                            );

    } );

//#if defined(USE_CUDA)
//    deltaVolume.move( parallelDeviceMemorySpace );
//    aperture.move( parallelDeviceMemorySpace );
//    hydraulicAperture.move( parallelDeviceMemorySpace );
//#endif
  } );
}

void HydrofractureSolver::setupCoupling( DomainPartition const & domain,
                                         DofManager & dofManager ) const
{
  GEOS_MARK_FUNCTION;


  string const solidDiscretizationName = solidMechanicsSolver()->getDiscretizationName();
  string const flowDiscretizationName = flowSolver()->getDiscretizationName();


  // restrict coupling to fracture regions only (as done originally in setupSystem)
  map< std::pair< string, string >, array1d< string > > dispMeshTargets;
  map< std::pair< string, string >, array1d< string > > presMeshTargets;

  forDiscretizationOnMeshTargets( domain.getMeshBodies(),
                                  [&] ( string const & meshBodyName,
                                        MeshLevel const & meshLevel,
                                        arrayView1d< string const > const & regionNames )
  {
    array1d< string > regions;
    ElementRegionManager const & elementRegionManager = meshLevel.getElemManager();
    elementRegionManager.forElementRegions< SurfaceElementRegion >( regionNames,
                                                                    [&]( localIndex const,
                                                                         SurfaceElementRegion const & region )
    {
      regions.emplace_back( region.getName() );
    } );

    dispMeshTargets[std::make_pair( meshBodyName, solidDiscretizationName )] = std::move( regions );
    presMeshTargets[std::make_pair( meshBodyName, flowDiscretizationName )] = std::move( regions );
  } );

  dofManager.addCoupling( solidMechanics::totalDisplacement::key(),
                          SinglePhaseBase::viewKeyStruct::elemDofFieldString(),
                          DofManager::Connector::Elem,
                          dispMeshTargets );

}


void HydrofractureSolver::setupSystem( DomainPartition & domain,
                                       DofManager & dofManager,
                                       CRSMatrix< real64, globalIndex > & localMatrix,
                                       ParallelVector & rhs,
                                       ParallelVector & solution,
                                       bool const setSparsity )
{
  GEOS_MARK_FUNCTION;

  GEOS_UNUSED_VAR( setSparsity );

  dofManager.setDomain( domain );

  setupDofs( domain, dofManager );
  dofManager.reorderByRank();

  localIndex const numLocalRows = dofManager.numLocalDofs();

  SparsityPattern< globalIndex > patternOriginal;
  dofManager.setSparsityPattern( patternOriginal );

  // Get the original row lengths (diagonal blocks only)
  array1d< localIndex > rowLengths( patternOriginal.numRows() );
  for( localIndex localRow = 0; localRow < patternOriginal.numRows(); ++localRow )
  {
    rowLengths[localRow] = patternOriginal.numNonZeros( localRow );
  }

  // Add the number of nonzeros induced by coupling
  addFluxApertureCouplingNNZ( domain, dofManager, rowLengths.toView() );

  // Create a new pattern with enough capacity for coupled matrix
  SparsityPattern< globalIndex > pattern;
  pattern.resizeFromRowCapacities< parallelHostPolicy >( patternOriginal.numRows(),
                                                         patternOriginal.numColumns(),
                                                         rowLengths.data() );

  // Copy the original nonzeros
  for( localIndex localRow = 0; localRow < patternOriginal.numRows(); ++localRow )
  {
    globalIndex const * cols = patternOriginal.getColumns( localRow ).dataIfContiguous();
    pattern.insertNonZeros( localRow, cols, cols + patternOriginal.numNonZeros( localRow ) );
  }

  // Add the nonzeros from coupling
  addFluxApertureCouplingSparsityPattern( domain, dofManager, pattern.toView() );

  localMatrix.assimilate< parallelDevicePolicy<> >( std::move( pattern ) );
  localMatrix.setName( this->getName() + "/matrix" );

  rhs.setName( this->getName() + "/rhs" );
  rhs.create( numLocalRows, MPI_COMM_GEOSX );

  solution.setName( this->getName() + "/solution" );
  solution.create( numLocalRows, MPI_COMM_GEOSX );

  setUpDflux_dApertureMatrix( domain, dofManager, localMatrix );
}

void HydrofractureSolver::addFluxApertureCouplingNNZ( DomainPartition & domain,
                                                      DofManager & dofManager,
                                                      arrayView1d< localIndex > const & rowLengths ) const
{
  GEOS_MARK_FUNCTION;

  MeshLevel & mesh = domain.getMeshBody( 0 ).getBaseDiscretization();

  ElementRegionManager const & elemManager = mesh.getElemManager();

  string const presDofKey = dofManager.getKey( SinglePhaseBase::viewKeyStruct::elemDofFieldString() );

  globalIndex const rankOffset = dofManager.rankOffset();

  NumericalMethodsManager const & numericalMethodManager = domain.getNumericalMethodManager();
  FiniteVolumeManager const & fvManager = numericalMethodManager.getFiniteVolumeManager();
  FluxApproximationBase const & fluxApprox = fvManager.getFluxApproximation( flowSolver()->getDiscretizationName() );

  fluxApprox.forStencils< SurfaceElementStencil >( mesh, [&]( SurfaceElementStencil const & stencil )
  {
    for( localIndex iconn=0; iconn<stencil.size(); ++iconn )
    {
      localIndex const numFluxElems = stencil.stencilSize( iconn );
      typename SurfaceElementStencil::IndexContainerViewConstType const & seri = stencil.getElementRegionIndices();
      typename SurfaceElementStencil::IndexContainerViewConstType const & sesri = stencil.getElementSubRegionIndices();
      typename SurfaceElementStencil::IndexContainerViewConstType const & sei = stencil.getElementIndices();

      FaceElementSubRegion const & elementSubRegion =
        elemManager.getRegion( seri[iconn][0] ).getSubRegion< FaceElementSubRegion >( sesri[iconn][0] );

      ArrayOfArraysView< localIndex const > const elemsToNodes = elementSubRegion.nodeList().toViewConst();

      arrayView1d< globalIndex const > const faceElementDofNumber =
        elementSubRegion.getReference< array1d< globalIndex > >( presDofKey );

      for( localIndex k0=0; k0<numFluxElems; ++k0 )
      {
        globalIndex const activeFlowDOF = faceElementDofNumber[sei[iconn][k0]];
        globalIndex const rowNumber = activeFlowDOF - rankOffset;

        if( rowNumber >= 0 && rowNumber < rowLengths.size() )
        {
          for( localIndex k1=0; k1<numFluxElems; ++k1 )
          {
            // The coupling with the nodal displacements of the cell itself has already been added by the dofManager
            // so we only add the coupling with the nodal displacements of the neighbours.
            if( k1 != k0 )
            {
              localIndex const numNodesPerElement = elemsToNodes[sei[iconn][k1]].size();
              rowLengths[rowNumber] += 3*numNodesPerElement;
            }
          }
        }
      }
    }
  } );

}

void HydrofractureSolver::addFluxApertureCouplingSparsityPattern( DomainPartition & domain,
                                                                  DofManager & dofManager,
                                                                  SparsityPatternView< globalIndex > const & pattern ) const
{
  GEOS_MARK_FUNCTION;

  MeshLevel & mesh = domain.getMeshBody( 0 ).getBaseDiscretization();

  NodeManager const & nodeManager = mesh.getNodeManager();
  ElementRegionManager const & elemManager = mesh.getElemManager();

  string const presDofKey = dofManager.getKey( SinglePhaseBase::viewKeyStruct::elemDofFieldString() );
  string const dispDofKey = dofManager.getKey( solidMechanics::totalDisplacement::key() );

  globalIndex const rankOffset = dofManager.rankOffset();

  arrayView1d< globalIndex const > const & dispDofNumber = nodeManager.getReference< globalIndex_array >( dispDofKey );

  NumericalMethodsManager const & numericalMethodManager = domain.getNumericalMethodManager();
  FiniteVolumeManager const & fvManager = numericalMethodManager.getFiniteVolumeManager();
  FluxApproximationBase const & fluxApprox = fvManager.getFluxApproximation( flowSolver()->getDiscretizationName() );

  fluxApprox.forStencils< SurfaceElementStencil >( mesh, [&]( SurfaceElementStencil const & stencil )
  {
    for( localIndex iconn=0; iconn<stencil.size(); ++iconn )
    {
      localIndex const numFluxElems = stencil.stencilSize( iconn );
      typename SurfaceElementStencil::IndexContainerViewConstType const & seri = stencil.getElementRegionIndices();
      typename SurfaceElementStencil::IndexContainerViewConstType const & sesri = stencil.getElementSubRegionIndices();
      typename SurfaceElementStencil::IndexContainerViewConstType const & sei = stencil.getElementIndices();

      FaceElementSubRegion const & elementSubRegion =
        elemManager.getRegion( seri[iconn][0] ).getSubRegion< FaceElementSubRegion >( sesri[iconn][0] );

      ArrayOfArraysView< localIndex const > const elemsToNodes = elementSubRegion.nodeList().toViewConst();

      arrayView1d< globalIndex const > const faceElementDofNumber =
        elementSubRegion.getReference< array1d< globalIndex > >( presDofKey );

      for( localIndex k0=0; k0<numFluxElems; ++k0 )
      {
        globalIndex const activeFlowDOF = faceElementDofNumber[sei[iconn][k0]];

        globalIndex const rowIndex = activeFlowDOF - rankOffset;

        if( rowIndex >= 0 && rowIndex < pattern.numRows() )
        {
          for( localIndex k1=0; k1<numFluxElems; ++k1 )
          {
            // The coupling with the nodal displacements of the cell itself has already been added by the dofManager
            // so we only add the coupling with the nodal displacements of the neighbours.
            if( k1 != k0 )
            {
              localIndex const numNodesPerElement = elemsToNodes[sei[iconn][k1]].size();

              for( localIndex a=0; a<numNodesPerElement; ++a )
              {
                for( int d=0; d<3; ++d )
                {
                  globalIndex const colIndex = dispDofNumber[elemsToNodes[sei[iconn][k1]][a]] + d;
                  pattern.insertNonZero( rowIndex, colIndex );
                }
              }
            }
          }
        }
      }
    }
  } );
}

void HydrofractureSolver::assembleSystem( real64 const time,
                                          real64 const dt,
                                          DomainPartition & domain,
                                          DofManager const & dofManager,
                                          CRSMatrixView< real64, globalIndex const > const & localMatrix,
                                          arrayView1d< real64 > const & localRhs )
{
<<<<<<< HEAD
  GEOSX_MARK_FUNCTION;
  // Add Adp
  // Apd App
=======
  GEOS_MARK_FUNCTION;
>>>>>>> 478ff4e8

  solidMechanicsSolver()->assembleSystem( time,
                                          dt,
                                          domain,
                                          dofManager,
                                          localMatrix,
                                          localRhs );
  // Add
  flowSolver()->assembleAccumulationTerms( domain,
                                           dofManager,
                                           localMatrix,
                                           localRhs );
  flowSolver()->assembleHydrofracFluxTerms( time,
                                            dt,
                                            domain,
                                            dofManager,
                                            localMatrix,
                                            localRhs,
                                            getDerivativeFluxResidual_dAperture() );
  // App
  assembleForceResidualDerivativeWrtPressure( domain, localMatrix, localRhs );
  // Adp
  assembleFluidMassResidualDerivativeWrtDisplacement( domain, localMatrix );
  // Apd
  this->getRefDerivativeFluxResidual_dAperture()->zero();
}

void
HydrofractureSolver::
  assembleForceResidualDerivativeWrtPressure( DomainPartition & domain,
                                              CRSMatrixView< real64, globalIndex const > const & localMatrix,
                                              arrayView1d< real64 > const & localRhs )
{
  GEOS_MARK_FUNCTION;
  MeshLevel & mesh = domain.getMeshBody( 0 ).getBaseDiscretization();

  FaceManager const & faceManager = mesh.getFaceManager();
  NodeManager & nodeManager = mesh.getNodeManager();
  ElementRegionManager const & elemManager = mesh.getElemManager();

  arrayView2d< real64 const > const & faceNormal = faceManager.faceNormal();
  ArrayOfArraysView< localIndex const > const & faceToNodeMap = faceManager.nodeList().toViewConst();

  arrayView2d< real64 > const &
  fext = nodeManager.getField< solidMechanics::externalForce >();
  fext.zero();

  string const presDofKey = m_dofManager.getKey( SinglePhaseBase::viewKeyStruct::elemDofFieldString() );
  string const dispDofKey = m_dofManager.getKey( solidMechanics::totalDisplacement::key() );

  globalIndex const rankOffset = m_dofManager.rankOffset();
  arrayView1d< globalIndex const > const & dispDofNumber = nodeManager.getReference< globalIndex_array >( dispDofKey );

  elemManager.forElementSubRegions< FaceElementSubRegion >( [&]( FaceElementSubRegion const & subRegion )
  {

    arrayView1d< globalIndex const > const &
    pressureDofNumber = subRegion.getReference< array1d< globalIndex > >( presDofKey );

    if( subRegion.hasField< flow::pressure >() )
    {
      arrayView1d< real64 const > const & fluidPressure = subRegion.getField< flow::pressure >();
      arrayView1d< real64 const > const & area = subRegion.getElementArea();
      arrayView2d< localIndex const > const & elemsToFaces = subRegion.faceList();

      // if matching on lassen/crusher, move to device policy
      using execPolicy = serialPolicy;
      forAll< execPolicy >( subRegion.size(), [=] ( localIndex const kfe )
      {
        constexpr int kfSign[2] = { -1, 1 };

        real64 Nbar[3] = LVARRAY_TENSOROPS_INIT_LOCAL_3( faceNormal[elemsToFaces[kfe][0]] );
        LvArray::tensorOps::subtract< 3 >( Nbar, faceNormal[elemsToFaces[kfe][1]] );
        LvArray::tensorOps::normalize< 3 >( Nbar );

        localIndex const kf0 = elemsToFaces[kfe][0];
        localIndex const numNodesPerFace = faceToNodeMap.sizeOfArray( kf0 );

        // TODO make if work for any element type.
        globalIndex rowDOF[24];   // Here it assumes 8 nodes?
        real64 nodeRHS[24];   // Here it assumes 8 nodes?
        stackArray2d< real64, 12*12 > dRdP( numNodesPerFace*3, 1 );
        globalIndex colDOF = pressureDofNumber[kfe];

        real64 const Ja = area[kfe] / numNodesPerFace;

        real64 nodalForceMag = fluidPressure[kfe] * Ja;
        real64 nodalForce[3] = LVARRAY_TENSOROPS_INIT_LOCAL_3( Nbar );
        LvArray::tensorOps::scale< 3 >( nodalForce, nodalForceMag );

        for( localIndex kf=0; kf<2; ++kf )
        {
          localIndex const faceIndex = elemsToFaces[kfe][kf];

          for( localIndex a=0; a<numNodesPerFace; ++a )
          {

            for( int i=0; i<3; ++i )
            {
              rowDOF[3*a+i] = dispDofNumber[faceToNodeMap( faceIndex, a )] + i;
              nodeRHS[3*a+i] = nodalForce[i] * kfSign[kf];
              RAJA::atomicAdd( AtomicPolicy< execPolicy >{}, &(fext[faceToNodeMap( faceIndex, a )][i]), nodalForce[i] * kfSign[kf] );

              dRdP( 3*a+i, 0 ) = Ja * Nbar[i] * kfSign[kf];
            }
          }

          for( localIndex a=0; a<numNodesPerFace; ++a )
          {
            localIndex const localRow = LvArray::integerConversion< localIndex >( rowDOF[3*a] - rankOffset );
            if( localRow >= 0 && localRow < localMatrix.numRows() )
            {
              for( int i=0; i<3; ++i )
              {
                // TODO: use parallel atomic when loop is parallel
                RAJA::atomicAdd( AtomicPolicy< execPolicy >{}, &localRhs[localRow + i], nodeRHS[3*a+i] );
                localMatrix.addToRowBinarySearchUnsorted< AtomicPolicy< execPolicy > >( localRow + i,
                                                                                        &colDOF,
                                                                                        &dRdP[3*a+i][0],
                                                                                        1 );
              }
            }
          }

        }
      } );
    }
  } );
}

void
HydrofractureSolver::
  assembleFluidMassResidualDerivativeWrtDisplacement( DomainPartition const & domain,
                                                      CRSMatrixView< real64, globalIndex const > const & localMatrix )
{
  GEOS_MARK_FUNCTION;

  string const presDofKey = m_dofManager.getKey( SinglePhaseBase::viewKeyStruct::elemDofFieldString() );
  string const dispDofKey = m_dofManager.getKey( solidMechanics::totalDisplacement::key() );

  globalIndex const rankOffset = m_dofManager.rankOffset();

  CRSMatrixView< real64 const, localIndex const > const
  dFluxResidual_dAperture = getDerivativeFluxResidual_dAperture().toViewConst();

  forDiscretizationOnMeshTargets( domain.getMeshBodies(), [&] ( string const &,
                                                                MeshLevel const & mesh,
                                                                arrayView1d< string const > const & regionNames )
  {
    FaceManager const & faceManager = mesh.getFaceManager();
    NodeManager const & nodeManager = mesh.getNodeManager();
    ElementRegionManager const & elemManager = mesh.getElemManager();

    elemManager.forElementSubRegions< FaceElementSubRegion >( regionNames,
                                                              [&]( localIndex const,
                                                                   FaceElementSubRegion const & subRegion )
    {
      ContactBase const & contact = getConstitutiveModel< ContactBase >( subRegion, m_contactRelationName );

      string const & fluidName = subRegion.getReference< string >( FlowSolverBase::viewKeyStruct::fluidNamesString() );
      SingleFluidBase const & fluid = getConstitutiveModel< SingleFluidBase >( subRegion, fluidName );

      arrayView1d< globalIndex const > const presDofNumber = subRegion.getReference< array1d< globalIndex > >( presDofKey );
      arrayView1d< globalIndex const > const dispDofNumber = nodeManager.getReference< array1d< globalIndex > >( dispDofKey );

      arrayView2d< real64 const > const dens = fluid.density();

      arrayView1d< real64 const > const aperture = subRegion.getElementAperture();
      arrayView1d< real64 const > const area = subRegion.getElementArea();

      arrayView2d< localIndex const > const elemsToFaces = subRegion.faceList();
      ArrayOfArraysView< localIndex const > const faceToNodeMap = faceManager.nodeList().toViewConst();

      arrayView2d< real64 const > const faceNormal = faceManager.faceNormal();

      constitutiveUpdatePassThru( contact, [&] ( auto & castedContact )
      {
        using ContactType = TYPEOFREF( castedContact );
        typename ContactType::KernelWrapper contactWrapper = castedContact.createKernelWrapper();

        hydrofractureSolverKernels::FluidMassResidualDerivativeAssemblyKernel::
          launch< parallelDevicePolicy<> >( subRegion.size(),
                                            rankOffset,
                                            contactWrapper,
                                            elemsToFaces,
                                            faceToNodeMap,
                                            faceNormal,
                                            area,
                                            aperture,
                                            presDofNumber,
                                            dispDofNumber,
                                            dens,
                                            dFluxResidual_dAperture,
                                            localMatrix );

      } );
    } );
  } );
}

void HydrofractureSolver::updateState( DomainPartition & domain )
{
  updateDeformationForCoupling( domain );
  flowSolver()->updateState( domain );
}

real64 HydrofractureSolver::setNextDt( real64 const & currentDt,
                                       DomainPartition & domain )
{
  GEOS_UNUSED_VAR( domain );
  real64 nextDt = 0.0;

  if( m_numResolves[0] == 0 && m_numResolves[1] == 0 )
  {
    nextDt = this->setNextDtBasedOnNewtonIter( currentDt );
  }
  else
  {
    SolverBase & surfaceGenerator = this->getParent().getGroup< SolverBase >( "SurfaceGen" );
    nextDt = surfaceGenerator.getTimestepRequest() < 1e99 ? surfaceGenerator.getTimestepRequest() : currentDt;
  }

  GEOS_LOG_LEVEL_RANK_0( 3, this->getName() << ": nextDt request is "  << nextDt );
  return nextDt;
}

void HydrofractureSolver::setUpDflux_dApertureMatrix( DomainPartition & domain,
                                                      DofManager const & dofManager,
                                                      CRSMatrix< real64, globalIndex > & localMatrix )
{
  std::unique_ptr< CRSMatrix< real64, localIndex > > &
  derivativeFluxResidual_dAperture = this->getRefDerivativeFluxResidual_dAperture();

  {
    localIndex numRows = 0;
    forDiscretizationOnMeshTargets( domain.getMeshBodies(), [&] ( string const &,
                                                                  MeshLevel & mesh,
                                                                  arrayView1d< string const > const & regionNames )
    {
      mesh.getElemManager().forElementSubRegions< FaceElementSubRegion >( regionNames, [&]( localIndex const,
                                                                                            FaceElementSubRegion const & elementSubRegion )
      {
        numRows += elementSubRegion.size();
      } );
    } );

    derivativeFluxResidual_dAperture = std::make_unique< CRSMatrix< real64, localIndex > >( numRows, numRows );
    derivativeFluxResidual_dAperture->setName( this->getName() + "/derivativeFluxResidual_dAperture" );

    derivativeFluxResidual_dAperture->reserveNonZeros( localMatrix.numNonZeros() );
    localIndex maxRowSize = -1;
    for( localIndex row = 0; row < localMatrix.numRows(); ++row )
    {
      localIndex const rowSize = localMatrix.numNonZeros( row );
      maxRowSize = maxRowSize > rowSize ? maxRowSize : rowSize;
    }
    // TODO This is way too much. The With the full system rowSize is not a good estimate for this.
    for( localIndex row = 0; row < numRows; ++row )
    {
      derivativeFluxResidual_dAperture->reserveNonZeros( row, maxRowSize );
    }
  }

  string const presDofKey = dofManager.getKey( SinglePhaseBase::viewKeyStruct::elemDofFieldString() );

  NumericalMethodsManager const & numericalMethodManager = domain.getNumericalMethodManager();
  FiniteVolumeManager const & fvManager = numericalMethodManager.getFiniteVolumeManager();
  FluxApproximationBase const & fluxApprox = fvManager.getFluxApproximation( flowSolver()->getDiscretizationName() );
  forDiscretizationOnMeshTargets( domain.getMeshBodies(), [&] ( string const &,
                                                                MeshLevel const & mesh,
                                                                arrayView1d< string const > const & )
  {
    fluxApprox.forStencils< SurfaceElementStencil >( mesh, [&]( SurfaceElementStencil const & stencil )
    {
      for( localIndex iconn = 0; iconn < stencil.size(); ++iconn )
      {
        localIndex const numFluxElems = stencil.stencilSize( iconn );
        typename SurfaceElementStencil::IndexContainerViewConstType const & sei = stencil.getElementIndices();

        for( localIndex k0 = 0; k0 < numFluxElems; ++k0 )
        {
          for( localIndex k1 = 0; k1 < numFluxElems; ++k1 )
          {
            derivativeFluxResidual_dAperture->insertNonZero( sei[iconn][k0], sei[iconn][k1], 0.0 );
          }
        }
      }
    } );
  } );
}

REGISTER_CATALOG_ENTRY( SolverBase, HydrofractureSolver, string const &, Group * const )
} /* namespace geos */<|MERGE_RESOLUTION|>--- conflicted
+++ resolved
@@ -554,13 +554,9 @@
                                           CRSMatrixView< real64, globalIndex const > const & localMatrix,
                                           arrayView1d< real64 > const & localRhs )
 {
-<<<<<<< HEAD
-  GEOSX_MARK_FUNCTION;
+  GEOS_MARK_FUNCTION;
   // Add Adp
   // Apd App
-=======
-  GEOS_MARK_FUNCTION;
->>>>>>> 478ff4e8
 
   solidMechanicsSolver()->assembleSystem( time,
                                           dt,
