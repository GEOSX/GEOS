/*
 * ------------------------------------------------------------------------------------------------------------
 * SPDX-License-Identifier: LGPL-2.1-only
 *
 * Copyright (c) 2016-2024 Lawrence Livermore National Security LLC
 * Copyright (c) 2018-2024 Total, S.A
 * Copyright (c) 2018-2024 The Board of Trustees of the Leland Stanford Junior University
 * Copyright (c) 2023-2024 Chevron
 * Copyright (c) 2019-     GEOS/GEOS Contributors
 * All rights reserved
 *
 * See top level LICENSE, COPYRIGHT, CONTRIBUTORS, NOTICE, and ACKNOWLEDGEMENTS files for details.
 * ------------------------------------------------------------------------------------------------------------
 */

/**
 * @file HydrofractureSolver.cpp
 */

#include "HydrofractureSolver.hpp"

#include "constitutive/contact/HydraulicApertureRelationSelector.hpp"
#include "constitutive/fluid/singlefluid/SingleFluidBase.hpp"
#include "constitutive/fluid/singlefluid/SingleFluidFields.hpp"
#include "physicsSolvers/multiphysics/HydrofractureSolverKernels.hpp"
#include "physicsSolvers/solidMechanics/SolidMechanicsFields.hpp"
#include "physicsSolvers/multiphysics/SinglePhasePoromechanics.hpp"
#include "physicsSolvers/multiphysics/MultiphasePoromechanics.hpp"
#include "physicsSolvers/fluidFlow/SinglePhaseBase.hpp"
#include "physicsSolvers/surfaceGeneration/LogLevelsInfo.hpp"
#include "dataRepository/LogLevelsInfo.hpp"
#include "mesh/MeshFields.hpp"
#include "finiteVolume/FluxApproximationBase.hpp"

namespace geos
{

using namespace constitutive;
using namespace dataRepository;
using namespace fields;

template< typename POROMECHANICS_SOLVER >
HydrofractureSolver< POROMECHANICS_SOLVER >::HydrofractureSolver( const string & name,
                                                                  Group * const parent )
  : Base( name, parent ),
  m_surfaceGeneratorName(),
  m_surfaceGenerator( nullptr ),
  m_maxNumResolves( 10 ),
  m_isMatrixPoroelastic(),
  m_newFractureInitializationType()
{
  registerWrapper( viewKeyStruct::surfaceGeneratorNameString(), &m_surfaceGeneratorName ).
    setRTTypeName( rtTypes::CustomTypes::groupNameRef ).
    setInputFlag( InputFlags::REQUIRED ).
    setDescription( "Name of the surface generator to use in the hydrofracture solver" );

  registerWrapper( viewKeyStruct::maxNumResolvesString(), &m_maxNumResolves ).
    setApplyDefaultValue( 10 ).
    setInputFlag( InputFlags::OPTIONAL ).
    setDescription( "Value to indicate how many resolves may be executed to perform surface generation after the execution of flow and mechanics solver. " );

  registerWrapper( viewKeyStruct::isMatrixPoroelasticString(), &m_isMatrixPoroelastic ).
    setApplyDefaultValue( 0 ).
    setInputFlag( InputFlags::OPTIONAL );

  /// GEOS mainly initializes pressure in the new fracture elements.
  registerWrapper( viewKeyStruct::newFractureInitializationTypeString(), &m_newFractureInitializationType ).
    setInputFlag( InputFlags::OPTIONAL ).
    setApplyDefaultValue( InitializationType::Pressure ).
    setDescription( "Type of new fracture element initialization. Can be Pressure or Displacement. " );

  registerWrapper( viewKeyStruct::useQuasiNewtonString(), &m_useQuasiNewton ).
    setApplyDefaultValue( 0 ).
    setInputFlag( InputFlags::OPTIONAL );

  Base::template addLogLevel< logInfo::SurfaceGenerator >();

  registerWrapper( viewKeyStruct::isLaggingFractureStencilWeightsUpdateString(), &m_isLaggingFractureStencilWeightsUpdate ).
    setApplyDefaultValue( 0 ).
    setInputFlag( InputFlags::OPTIONAL ).
    setDescription( "Flag to determine whether or not to apply lagging update for the fracture stencil weights. " );

  m_numResolves[0] = 0;
}

<<<<<<< HEAD
template< typename POROMECHANICS_SOLVER >
void HydrofractureSolver< POROMECHANICS_SOLVER >::setMGRStrategy()
{
  LinearSolverParameters & linearSolverParameters = this->m_linearSolverParameters.get();
=======
  // This may need to be different depending on whether poroelasticity is on or not.
  m_linearSolverParameters.get().mgr.strategy = LinearSolverParameters::MGR::StrategyType::hydrofracture;
  m_linearSolverParameters.get().mgr.separateComponents = true;
  m_linearSolverParameters.get().dofsPerNode = 3;
>>>>>>> fe987d81

  if( linearSolverParameters.preconditionerType != LinearSolverParameters::PreconditionerType::mgr )
    return;

  // This may need to be different depending on whether poroelasticity is on or not.
  linearSolverParameters.mgr.strategy = LinearSolverParameters::MGR::StrategyType::hydrofracture;
  GEOS_LOG_LEVEL_RANK_0( 1, GEOS_FMT( "{}: MGR strategy set to {}", this->getName(),
                                      EnumStrings< LinearSolverParameters::MGR::StrategyType >::toString( linearSolverParameters.mgr.strategy )));
  linearSolverParameters.mgr.separateComponents = false;
  linearSolverParameters.mgr.displacementFieldName = solidMechanics::totalDisplacement::key();
}

template< typename POROMECHANICS_SOLVER >
void HydrofractureSolver< POROMECHANICS_SOLVER >::registerDataOnMesh( dataRepository::Group & meshBodies )
{
  Base::registerDataOnMesh( meshBodies );

#ifdef GEOS_USE_SEPARATION_COEFFICIENT
  meshBodies.forSubGroups< MeshBody >( [&] ( MeshBody & meshBody )
  {
    MeshLevel & meshLevel = *meshBody.getBaseDiscretization();

    ElementRegionManager & elemManager = meshLevel.getElemManager();
    elemManager.forElementRegions< SurfaceElementRegion >( [&] ( SurfaceElementRegion * const region )
    {
      region->forElementSubRegions< FaceElementSubRegion >( [&]( FaceElementSubRegion * const subRegion )
      {
        subRegion->registerWrapper< array1d< real64 > >( viewKeyStruct::separationCoeff0String() ).
          setRestartFlags( RestartFlags::NO_WRITE );
        subRegion->registerWrapper< array1d< real64 > >( viewKeyStruct::apertureAtFailureString() ).
          setApplyDefaultValue( -1.0 ).
          setPlotLevel( PlotLevel::LEVEL_0 );

        subRegion->registerWrapper< array1d< real64 > >( FaceElementSubRegion::viewKeyStruct::dSeparationCoeffdAperString() ).
          setRestartFlags( RestartFlags::NO_WRITE );
      } );
    } );
  } );
#endif

  if( m_isLaggingFractureStencilWeightsUpdate )
  {
    flowSolver()->enableLaggingFractureStencilWeightsUpdate();
  }
}

template< typename POROMECHANICS_SOLVER >
void HydrofractureSolver< POROMECHANICS_SOLVER >::implicitStepSetup( real64 const & time_n,
                                                                     real64 const & dt,
                                                                     DomainPartition & domain )
{
  Base::implicitStepSetup( time_n, dt, domain );
  updateHydraulicApertureAndFracturePermeability( domain );

#ifdef GEOS_USE_SEPARATION_COEFFICIENT
  MeshLevel & mesh = domain.getMeshBody( 0 ).getBaseDiscretization();

  mesh.getElemManager().forElementRegions< SurfaceElementRegion >( [&]( SurfaceElementRegion & faceElemRegion )
  {
    faceElemRegion.forElementSubRegions< FaceElementSubRegion >( [&]( FaceElementSubRegion & subRegion )
    {
      arrayView1d< real64 > const &
      separationCoeff0 = subRegion.getReference< array1d< real64 > >( viewKeyStruct::separationCoeff0String() );
      arrayView1d< real64 const > const &
      separationCoeff = subRegion.getSeparationCoefficient();
      for( localIndex k=0; k<separationCoeff0.size(); ++k )
      {
        separationCoeff0[k] = separationCoeff[k];
      }
    } );
  } );
#endif

}

template< typename POROMECHANICS_SOLVER >
void HydrofractureSolver< POROMECHANICS_SOLVER >::postInputInitialization()
{
  Base::postInputInitialization();

  setMGRStrategy();

  static const std::set< integer > binaryOptions = { 0, 1 };
  GEOS_ERROR_IF( binaryOptions.count( m_isMatrixPoroelastic ) == 0, viewKeyStruct::isMatrixPoroelasticString() << " option can be either 0 (false) or 1 (true)" );

  GEOS_ERROR_IF( m_newFractureInitializationType != InitializationType::Pressure && m_newFractureInitializationType != InitializationType::Displacement,
                 viewKeyStruct::newFractureInitializationTypeString() << " option can be either Pressure or Displacement" );

  m_surfaceGenerator = &this->getParent().template getGroup< SurfaceGenerator >( m_surfaceGeneratorName );

  flowSolver()->allowNegativePressure();

  GEOS_LOG_RANK_0_IF( m_useQuasiNewton, GEOS_FMT( "{}: activated Quasi-Newton", this->getName()));
}

template< typename POROMECHANICS_SOLVER >
real64 HydrofractureSolver< POROMECHANICS_SOLVER >::fullyCoupledSolverStep( real64 const & time_n,
                                                                            real64 const & dt,
                                                                            int const cycleNumber,
                                                                            DomainPartition & domain )
{
  if( cycleNumber == 0 && time_n <= 0 )
  {
    initializeNewFractureFields( domain );
  }

  real64 dtReturn = dt;

  implicitStepSetup( time_n, dt, domain );

  int const maxIter = m_maxNumResolves + 1;
  m_numResolves[1] = m_numResolves[0];
  int solveIter;
  for( solveIter=0; solveIter<maxIter; ++solveIter )
  {
    GEOS_LOG_RANK_0( GEOS_FMT( "  Fracture propagation iteration {}", solveIter ) );

    int locallyFractured = 0;
    int globallyFractured = 0;

    Timestamp const meshModificationTimestamp = getMeshModificationTimestamp( domain );

    // Only build the sparsity pattern if the mesh has changed
    if( meshModificationTimestamp > getSystemSetupTimestamp() )
    {
      setupSystem( domain,
                   m_dofManager,
                   m_localMatrix,
                   m_rhs,
                   m_solution );
      setSystemSetupTimestamp( meshModificationTimestamp );
    }

    // currently the only method is implicit time integration
    dtReturn = nonlinearImplicitStep( time_n, dt, cycleNumber, domain );

    if( !this->m_performStressInitialization && m_surfaceGenerator->solverStep( time_n, dt, cycleNumber, domain ) > 0 )
    {
      locallyFractured = 1;
    }
    MpiWrapper::allReduce( &locallyFractured,
                           &globallyFractured,
                           1,
                           MPI_MAX,
                           MPI_COMM_GEOS );

    if( globallyFractured == 0 )
    {
      break;
    }
    else
    {
      // We initialize the fields for new fracture cells
      initializeNewFractureFields( domain );

      FieldIdentifiers fieldsToBeSync;

      fieldsToBeSync.addElementFields( { flow::pressure::key(),
                                         flow::pressure_n::key(),
                                         fields::elementAperture::key() },
                                       { m_surfaceGenerator->getFractureRegionName() } );

      fieldsToBeSync.addFields( FieldLocation::Node,
                                { solidMechanics::incrementalDisplacement::key(),
                                  solidMechanics::totalDisplacement::key() } );

      CommunicationTools::getInstance().synchronizeFields( fieldsToBeSync,
                                                           domain.getMeshBody( 0 ).getBaseDiscretization(),
                                                           domain.getNeighbors(),
                                                           false );

      this->updateState( domain );

      if( getLogLevel() >= 1 )
      {
        GEOS_LOG_RANK_0( "++ Fracture propagation. Re-entering Newton Solve." );
      }
    }
  }

  // final step for completion of timestep. typically secondary variable updates and cleanup.
  implicitStepComplete( time_n, dtReturn, domain );
  m_numResolves[1] = solveIter;

  return dtReturn;
}
template< typename POROMECHANICS_SOLVER >
void HydrofractureSolver< POROMECHANICS_SOLVER >::updateHydraulicApertureAndFracturePermeability( DomainPartition & domain )
{
  MeshLevel & meshLevel = domain.getMeshBody( 0 ).getBaseDiscretization();
  ElementRegionManager & elemManager = meshLevel.getElemManager();
  NodeManager const & nodeManager = meshLevel.getNodeManager();
  FaceManager & faceManager = meshLevel.getFaceManager();

  solidMechanics::arrayViewConst2dLayoutTotalDisplacement const u =
    nodeManager.getField< solidMechanics::totalDisplacement >();
  arrayView2d< real64 const > const faceNormal = faceManager.faceNormal();
  ArrayOfArraysView< localIndex const > const faceToNodeMap = faceManager.nodeList().toViewConst();

  real64 maxApertureChange( 0.0 );
  real64 maxHydraulicApertureChange( 0.0 );
  real64 minAperture( 1e10 );
  real64 maxAperture( -1e10 );
  real64 minHydraulicAperture( 1e10 );
  real64 maxHydraulicAperture( -1e10 );

  elemManager.forElementSubRegions< FaceElementSubRegion >( [&]( FaceElementSubRegion & subRegion )
  {

    string const & hydraulicApertureRelationName = subRegion.template getReference< string >( viewKeyStruct::hydraulicApertureRelationNameString()  );
    HydraulicApertureBase const & hydraulicApertureModel = this->template getConstitutiveModel< HydraulicApertureBase >( subRegion, hydraulicApertureRelationName );

    arrayView1d< real64 > const aperture = subRegion.getElementAperture();
    arrayView1d< real64 > const hydraulicAperture = subRegion.getField< flow::hydraulicAperture >();
    arrayView1d< real64 const > const volume = subRegion.getElementVolume();
    arrayView1d< real64 > const deltaVolume = subRegion.getField< flow::deltaVolume >();
    arrayView1d< real64 const > const area = subRegion.getElementArea();
    ArrayOfArraysView< localIndex const > const elemsToFaces = subRegion.faceList().toViewConst();

    string const porousSolidName = subRegion.template getReference< string >( FlowSolverBase::viewKeyStruct::solidNamesString() );
    CoupledSolidBase const & porousSolid = subRegion.template getConstitutiveModel< CoupledSolidBase >( porousSolidName );

#ifdef GEOS_USE_SEPARATION_COEFFICIENT
    arrayView1d< real64 const > const &
    apertureF = subRegion.getReference< array1d< real64 > >( viewKeyStruct::apertureAtFailureString() );

    arrayView1d< real64 > const &
    separationCoeff = subRegion.getSeparationCoefficient();

    arrayView1d< real64 > const &
    dSeparationCoeff_dAper = subRegion.getReference< array1d< real64 > >( FaceElementSubRegion::viewKeyStruct::dSeparationCoeffdAperString() );
    arrayView1d< real64 const > const &
    separationCoeff0 = subRegion.getReference< array1d< real64 > >( viewKeyStruct::separationCoeff0String() );
#endif
    constitutive::ConstitutivePassThru< CompressibleSolidBase >::execute( porousSolid, [&] ( auto & castedPorousSolid )
    {
      typename TYPEOFREF( castedPorousSolid ) ::KernelWrapper porousMaterialWrapper = castedPorousSolid.createKernelUpdates();

      constitutiveUpdatePassThru( hydraulicApertureModel, [&] ( auto & castedHydraulicApertureModel )
      {
        using HydraulicApertureModelType = TYPEOFREF( castedHydraulicApertureModel );
        typename HydraulicApertureModelType::KernelWrapper hydraulicApertureWrapper = castedHydraulicApertureModel.createKernelWrapper();

        auto const statistics = hydrofractureSolverKernels::DeformationUpdateKernel
                                  ::launch< parallelDevicePolicy<> >( subRegion.size(),
                                                                      hydraulicApertureWrapper,
                                                                      porousMaterialWrapper,
                                                                      u,
                                                                      faceNormal,
                                                                      faceToNodeMap,
                                                                      elemsToFaces,
                                                                      area,
                                                                      volume,
                                                                      deltaVolume,
                                                                      aperture,
                                                                      hydraulicAperture
#ifdef GEOS_USE_SEPARATION_COEFFICIENT
                                                                      ,
                                                                      apertureF,
                                                                      separationCoeff,
                                                                      dSeparationCoeff_dAper,
                                                                      separationCoeff0
#endif
                                                                      );

        maxApertureChange = std::max( maxApertureChange, std::get< 0 >( statistics ));
        maxHydraulicApertureChange = std::max( maxHydraulicApertureChange, std::get< 1 >( statistics ));
        minAperture = std::min( minAperture, std::get< 2 >( statistics ));
        maxAperture = std::max( maxAperture, std::get< 3 >( statistics ));
        minHydraulicAperture = std::min( minHydraulicAperture, std::get< 4 >( statistics ));
        maxHydraulicAperture = std::max( maxHydraulicAperture, std::get< 5 >( statistics ));

      } );

    } );

//#if defined(USE_CUDA)
//    deltaVolume.move( parallelDeviceMemorySpace );
//    aperture.move( parallelDeviceMemorySpace );
//    hydraulicAperture.move( parallelDeviceMemorySpace );
//#endif
  } );

  maxApertureChange = MpiWrapper::max( maxApertureChange );
  maxHydraulicApertureChange = MpiWrapper::max( maxHydraulicApertureChange );
  minAperture  = MpiWrapper::min( minAperture );
  maxAperture  = MpiWrapper::max( maxAperture );
  minHydraulicAperture  = MpiWrapper::min( minHydraulicAperture );
  maxHydraulicAperture  = MpiWrapper::max( maxHydraulicAperture );

  GEOS_LOG_LEVEL_INFO_RANK_0( logInfo::Solution, GEOS_FMT( "        {}: Max aperture change: {} m, max hydraulic aperture change: {} m",
                                                           this->getName(), fmt::format( "{:.{}f}", maxApertureChange, 6 ), fmt::format( "{:.{}f}", maxHydraulicApertureChange, 6 ) ) );
  GEOS_LOG_LEVEL_INFO_RANK_0( logInfo::Solution, GEOS_FMT( "        {}: Min aperture: {} m, max aperture: {} m",
                                                           this->getName(), fmt::format( "{:.{}f}", minAperture, 6 ), fmt::format( "{:.{}f}", maxAperture, 6 ) ) );
  GEOS_LOG_LEVEL_INFO_RANK_0( logInfo::Solution, GEOS_FMT( "        {}: Min hydraulic aperture: {} m, max hydraulic aperture: {} m",
                                                           this->getName(), fmt::format( "{:.{}f}", minHydraulicAperture, 6 ), fmt::format( "{:.{}f}", maxHydraulicAperture, 6 ) ) );
}
template< typename POROMECHANICS_SOLVER >
void HydrofractureSolver< POROMECHANICS_SOLVER >::setupCoupling( DomainPartition const & domain,
                                                                 DofManager & dofManager ) const
{
  if( m_isMatrixPoroelastic )
  {
    Base::setupCoupling( domain, dofManager );
  }
  else
  {
    string const solidDiscretizationName = solidMechanicsSolver()->getDiscretizationName();
    string const flowDiscretizationName = flowSolver()->getDiscretizationName();

    // restrict coupling to fracture regions only (as done originally in setupSystem)
    map< std::pair< string, string >, array1d< string > > dispMeshTargets;
    map< std::pair< string, string >, array1d< string > > presMeshTargets;

    forDiscretizationOnMeshTargets( domain.getMeshBodies(),
                                    [&] ( string const & meshBodyName,
                                          MeshLevel const & meshLevel,
                                          arrayView1d< string const > const & regionNames )
    {
      array1d< string > regions;
      ElementRegionManager const & elementRegionManager = meshLevel.getElemManager();
      elementRegionManager.forElementRegions< SurfaceElementRegion >( regionNames,
                                                                      [&]( localIndex const,
                                                                           SurfaceElementRegion const & region )
      {
        regions.emplace_back( region.getName() );
      } );

      dispMeshTargets[std::make_pair( meshBodyName, solidDiscretizationName )] = std::move( regions );
      presMeshTargets[std::make_pair( meshBodyName, flowDiscretizationName )] = std::move( regions );
    } );

    dofManager.addCoupling( solidMechanics::totalDisplacement::key(),
                            SinglePhaseBase::viewKeyStruct::elemDofFieldString(),
                            DofManager::Connector::Elem,
                            dispMeshTargets );
  }
}

template< typename POROMECHANICS_SOLVER >
void HydrofractureSolver< POROMECHANICS_SOLVER >::setupSystem( DomainPartition & domain,
                                                               DofManager & dofManager,
                                                               CRSMatrix< real64, globalIndex > & localMatrix,
                                                               ParallelVector & rhs,
                                                               ParallelVector & solution,
                                                               bool const setSparsity )
{
  GEOS_MARK_FUNCTION;

  GEOS_UNUSED_VAR( setSparsity );

  dofManager.setDomain( domain );

  setupDofs( domain, dofManager );
  dofManager.reorderByRank();

  localIndex const numLocalRows = dofManager.numLocalDofs();

  SparsityPattern< globalIndex > patternOriginal;
  dofManager.setSparsityPattern( patternOriginal );

  // Get the original row lengths (diagonal blocks only)
  array1d< localIndex > rowLengths( patternOriginal.numRows() );
  for( localIndex localRow = 0; localRow < patternOriginal.numRows(); ++localRow )
  {
    rowLengths[localRow] = patternOriginal.numNonZeros( localRow );
  }

  // Add the number of nonzeros induced by coupling
  addFluxApertureCouplingNNZ( domain, dofManager, rowLengths.toView() );

  // Create a new pattern with enough capacity for coupled matrix
  SparsityPattern< globalIndex > pattern;
  pattern.resizeFromRowCapacities< parallelHostPolicy >( patternOriginal.numRows(),
                                                         patternOriginal.numColumns(),
                                                         rowLengths.data() );

  // Copy the original nonzeros
  for( localIndex localRow = 0; localRow < patternOriginal.numRows(); ++localRow )
  {
    globalIndex const * cols = patternOriginal.getColumns( localRow ).dataIfContiguous();
    pattern.insertNonZeros( localRow, cols, cols + patternOriginal.numNonZeros( localRow ) );
  }

  // Add the nonzeros from coupling
  addFluxApertureCouplingSparsityPattern( domain, dofManager, pattern.toView() );

  localMatrix.assimilate< parallelDevicePolicy<> >( std::move( pattern ) );
  localMatrix.setName( this->getName() + "/matrix" );

  rhs.setName( this->getName() + "/rhs" );
  rhs.create( numLocalRows, MPI_COMM_GEOS );

  solution.setName( this->getName() + "/solution" );
  solution.create( numLocalRows, MPI_COMM_GEOS );

  setUpDflux_dApertureMatrix( domain, dofManager, localMatrix );
}

template< typename POROMECHANICS_SOLVER >
void HydrofractureSolver< POROMECHANICS_SOLVER >::addFluxApertureCouplingNNZ( DomainPartition & domain,
                                                                              DofManager & dofManager,
                                                                              arrayView1d< localIndex > const & rowLengths ) const
{
  GEOS_MARK_FUNCTION;

  MeshLevel & mesh = domain.getMeshBody( 0 ).getBaseDiscretization();

  ElementRegionManager const & elemManager = mesh.getElemManager();

  string const presDofKey = dofManager.getKey( SinglePhaseBase::viewKeyStruct::elemDofFieldString() );

  globalIndex const rankOffset = dofManager.rankOffset();

  NumericalMethodsManager const & numericalMethodManager = domain.getNumericalMethodManager();
  FiniteVolumeManager const & fvManager = numericalMethodManager.getFiniteVolumeManager();
  FluxApproximationBase const & fluxApprox = fvManager.getFluxApproximation( flowSolver()->getDiscretizationName() );

  fluxApprox.forStencils< SurfaceElementStencil >( mesh, [&]( SurfaceElementStencil const & stencil )
  {
    for( localIndex iconn=0; iconn<stencil.size(); ++iconn )
    {
      localIndex const numFluxElems = stencil.stencilSize( iconn );
      typename SurfaceElementStencil::IndexContainerViewConstType const & seri = stencil.getElementRegionIndices();
      typename SurfaceElementStencil::IndexContainerViewConstType const & sesri = stencil.getElementSubRegionIndices();
      typename SurfaceElementStencil::IndexContainerViewConstType const & sei = stencil.getElementIndices();

      FaceElementSubRegion const & elementSubRegion =
        elemManager.getRegion( seri[iconn][0] ).getSubRegion< FaceElementSubRegion >( sesri[iconn][0] );

      ArrayOfArraysView< localIndex const > const elemsToNodes = elementSubRegion.nodeList().toViewConst();

      arrayView1d< globalIndex const > const faceElementDofNumber =
        elementSubRegion.getReference< array1d< globalIndex > >( presDofKey );

      for( localIndex k0=0; k0<numFluxElems; ++k0 )
      {
        globalIndex const activeFlowDOF = faceElementDofNumber[sei[iconn][k0]];
        globalIndex const rowNumber = activeFlowDOF - rankOffset;

        if( rowNumber >= 0 && rowNumber < rowLengths.size() )
        {
          for( localIndex k1=0; k1<numFluxElems; ++k1 )
          {
            // The coupling with the nodal displacements of the cell itself has already been added by the dofManager
            // so we only add the coupling with the nodal displacements of the neighbours.
            if( k1 != k0 )
            {
              localIndex const numNodesPerElement = elemsToNodes[sei[iconn][k1]].size();
              rowLengths[rowNumber] += 3*numNodesPerElement;
            }
          }
        }
      }
    }
  } );

}
template< typename POROMECHANICS_SOLVER >
void HydrofractureSolver< POROMECHANICS_SOLVER >::addFluxApertureCouplingSparsityPattern( DomainPartition & domain,
                                                                                          DofManager & dofManager,
                                                                                          SparsityPatternView< globalIndex > const & pattern ) const
{
  GEOS_MARK_FUNCTION;

  MeshLevel & mesh = domain.getMeshBody( 0 ).getBaseDiscretization();

  NodeManager const & nodeManager = mesh.getNodeManager();
  ElementRegionManager const & elemManager = mesh.getElemManager();

  string const presDofKey = dofManager.getKey( SinglePhaseBase::viewKeyStruct::elemDofFieldString() );
  string const dispDofKey = dofManager.getKey( solidMechanics::totalDisplacement::key() );

  globalIndex const rankOffset = dofManager.rankOffset();

  arrayView1d< globalIndex const > const & dispDofNumber = nodeManager.getReference< globalIndex_array >( dispDofKey );

  NumericalMethodsManager const & numericalMethodManager = domain.getNumericalMethodManager();
  FiniteVolumeManager const & fvManager = numericalMethodManager.getFiniteVolumeManager();
  FluxApproximationBase const & fluxApprox = fvManager.getFluxApproximation( flowSolver()->getDiscretizationName() );

  fluxApprox.forStencils< SurfaceElementStencil >( mesh, [&]( SurfaceElementStencil const & stencil )
  {
    for( localIndex iconn=0; iconn<stencil.size(); ++iconn )
    {
      localIndex const numFluxElems = stencil.stencilSize( iconn );
      typename SurfaceElementStencil::IndexContainerViewConstType const & seri = stencil.getElementRegionIndices();
      typename SurfaceElementStencil::IndexContainerViewConstType const & sesri = stencil.getElementSubRegionIndices();
      typename SurfaceElementStencil::IndexContainerViewConstType const & sei = stencil.getElementIndices();

      FaceElementSubRegion const & elementSubRegion =
        elemManager.getRegion( seri[iconn][0] ).getSubRegion< FaceElementSubRegion >( sesri[iconn][0] );

      ArrayOfArraysView< localIndex const > const elemsToNodes = elementSubRegion.nodeList().toViewConst();

      arrayView1d< globalIndex const > const faceElementDofNumber =
        elementSubRegion.getReference< array1d< globalIndex > >( presDofKey );

      for( localIndex k0=0; k0<numFluxElems; ++k0 )
      {
        globalIndex const activeFlowDOF = faceElementDofNumber[sei[iconn][k0]];

        globalIndex const rowIndex = activeFlowDOF - rankOffset;

        if( rowIndex >= 0 && rowIndex < pattern.numRows() )
        {
          for( localIndex k1=0; k1<numFluxElems; ++k1 )
          {
            // The coupling with the nodal displacements of the cell itself has already been added by the dofManager
            // so we only add the coupling with the nodal displacements of the neighbours.
            if( k1 != k0 )
            {
              localIndex const numNodesPerElement = elemsToNodes[sei[iconn][k1]].size();

              for( localIndex a=0; a<numNodesPerElement; ++a )
              {
                for( int d=0; d<3; ++d )
                {
                  globalIndex const colIndex = dispDofNumber[elemsToNodes[sei[iconn][k1]][a]] + d;
                  pattern.insertNonZero( rowIndex, colIndex );
                }
              }
            }
          }
        }
      }
    }
  } );
}
template< typename POROMECHANICS_SOLVER >
void HydrofractureSolver< POROMECHANICS_SOLVER >::assembleSystem( real64 const time,
                                                                  real64 const dt,
                                                                  DomainPartition & domain,
                                                                  DofManager const & dofManager,
                                                                  CRSMatrixView< real64, globalIndex const > const & localMatrix,
                                                                  arrayView1d< real64 > const & localRhs )
{
  GEOS_MARK_FUNCTION;

  if( m_isMatrixPoroelastic )
  {
    assembleElementBasedTerms( time,
                               dt,
                               domain,
                               dofManager,
                               localMatrix,
                               localRhs );


    forDiscretizationOnMeshTargets( domain.getMeshBodies(), [&]( string const &,
                                                                 MeshLevel & mesh,
                                                                 arrayView1d< string const > const & regionNames )
    {
      mesh.getElemManager().forElementSubRegions< SurfaceElementSubRegion >( regionNames,
                                                                             [&]( localIndex const,
                                                                                  SurfaceElementSubRegion & subRegion )
      {
        flowSolver()->accumulationAssemblyLaunch( dofManager,
                                                  subRegion,
                                                  localMatrix,
                                                  localRhs );
      } );
    } );
  }
  else
  {

    solidMechanicsSolver()->assembleSystem( time,
                                            dt,
                                            domain,
                                            dofManager,
                                            localMatrix,
                                            localRhs );

    flowSolver()->assembleAccumulationTerms( domain,
                                             dofManager,
                                             localMatrix,
                                             localRhs );
  }

  flowSolver()->assembleHydrofracFluxTerms( time,
                                            dt,
                                            domain,
                                            dofManager,
                                            localMatrix,
                                            localRhs,
                                            getDerivativeFluxResidual_dNormalJump() );

  assembleForceResidualDerivativeWrtPressure( domain, localMatrix, localRhs );

  assembleFluidMassResidualDerivativeWrtDisplacement( domain, localMatrix );

  this->getRefDerivativeFluxResidual_dAperture()->zero();
}

template< typename POROMECHANICS_SOLVER >
void HydrofractureSolver< POROMECHANICS_SOLVER >::
assembleForceResidualDerivativeWrtPressure( DomainPartition & domain,
                                            CRSMatrixView< real64, globalIndex const > const & localMatrix,
                                            arrayView1d< real64 > const & localRhs )
{
  GEOS_MARK_FUNCTION;
  MeshLevel & mesh = domain.getMeshBody( 0 ).getBaseDiscretization();

  FaceManager const & faceManager = mesh.getFaceManager();
  NodeManager & nodeManager = mesh.getNodeManager();
  ElementRegionManager const & elemManager = mesh.getElemManager();

  arrayView2d< real64 const > const & faceNormal = faceManager.faceNormal();
  ArrayOfArraysView< localIndex const > const & faceToNodeMap = faceManager.nodeList().toViewConst();

  arrayView2d< real64 > const &
  fext = nodeManager.getField< solidMechanics::externalForce >();
  fext.zero();

  string const presDofKey = m_dofManager.getKey( SinglePhaseBase::viewKeyStruct::elemDofFieldString() );
  string const dispDofKey = m_dofManager.getKey( solidMechanics::totalDisplacement::key() );

  globalIndex const rankOffset = m_dofManager.rankOffset();
  arrayView1d< globalIndex const > const & dispDofNumber = nodeManager.getReference< globalIndex_array >( dispDofKey );

  elemManager.forElementSubRegions< FaceElementSubRegion >( [&]( FaceElementSubRegion const & subRegion )
  {

    arrayView1d< globalIndex const > const &
    pressureDofNumber = subRegion.getReference< array1d< globalIndex > >( presDofKey );

    if( subRegion.hasField< flow::pressure >() )
    {
      arrayView1d< real64 const > const & fluidPressure = subRegion.getField< flow::pressure >();
      arrayView1d< real64 const > const & area = subRegion.getElementArea();
      ArrayOfArraysView< localIndex const > const & elemsToFaces = subRegion.faceList().toViewConst();

      // if matching on lassen/crusher, move to device policy
      using execPolicy = serialPolicy;
      forAll< execPolicy >( subRegion.size(), [=] ( localIndex const kfe )
      {
        if( elemsToFaces.sizeOfArray( kfe ) != 2 )
        {
          return;
        }

        constexpr int kfSign[2] = { -1, 1 };

        real64 Nbar[3] = LVARRAY_TENSOROPS_INIT_LOCAL_3( faceNormal[elemsToFaces[kfe][0]] );
        LvArray::tensorOps::subtract< 3 >( Nbar, faceNormal[elemsToFaces[kfe][1]] );
        LvArray::tensorOps::normalize< 3 >( Nbar );

        localIndex const kf0 = elemsToFaces[kfe][0];
        localIndex const numNodesPerFace = faceToNodeMap.sizeOfArray( kf0 );

        // TODO make if work for any element type.
        globalIndex rowDOF[24];   // Here it assumes 8 nodes?
        real64 nodeRHS[24];   // Here it assumes 8 nodes?
        stackArray2d< real64, 12*12 > dRdP( numNodesPerFace*3, 1 );
        globalIndex colDOF = pressureDofNumber[kfe];

        real64 const Ja = area[kfe] / numNodesPerFace;

        real64 nodalForceMag = fluidPressure[kfe] * Ja;
        real64 nodalForce[3] = LVARRAY_TENSOROPS_INIT_LOCAL_3( Nbar );
        LvArray::tensorOps::scale< 3 >( nodalForce, nodalForceMag );

        for( localIndex kf=0; kf<2; ++kf )
        {
          localIndex const faceIndex = elemsToFaces[kfe][kf];

          for( localIndex a=0; a<numNodesPerFace; ++a )
          {

            for( int i=0; i<3; ++i )
            {
              rowDOF[3*a+i] = dispDofNumber[faceToNodeMap( faceIndex, a )] + i;
              nodeRHS[3*a+i] = nodalForce[i] * kfSign[kf];
              RAJA::atomicAdd( AtomicPolicy< execPolicy >{}, &(fext[faceToNodeMap( faceIndex, a )][i]), nodalForce[i] * kfSign[kf] );

              dRdP( 3*a+i, 0 ) = Ja * Nbar[i] * kfSign[kf];
            }
          }

          for( localIndex a=0; a<numNodesPerFace; ++a )
          {
            localIndex const localRow = LvArray::integerConversion< localIndex >( rowDOF[3*a] - rankOffset );
            if( localRow >= 0 && localRow < localMatrix.numRows() )
            {
              for( int i=0; i<3; ++i )
              {
                // TODO: use parallel atomic when loop is parallel
                RAJA::atomicAdd( AtomicPolicy< execPolicy >{}, &localRhs[localRow + i], nodeRHS[3*a+i] );
                localMatrix.addToRowBinarySearchUnsorted< AtomicPolicy< execPolicy > >( localRow + i,
                                                                                        &colDOF,
                                                                                        &dRdP[3*a+i][0],
                                                                                        1 );
              }
            }
          }

        }
      } );
    }
  } );
}

template< typename POROMECHANICS_SOLVER >
void HydrofractureSolver< POROMECHANICS_SOLVER >::
assembleFluidMassResidualDerivativeWrtDisplacement( DomainPartition const & domain,
                                                    CRSMatrixView< real64, globalIndex const > const & localMatrix )
{
  GEOS_MARK_FUNCTION;

  string const presDofKey = m_dofManager.getKey( SinglePhaseBase::viewKeyStruct::elemDofFieldString() );
  string const dispDofKey = m_dofManager.getKey( solidMechanics::totalDisplacement::key() );

  globalIndex const rankOffset = m_dofManager.rankOffset();

  CRSMatrixView< real64 const, localIndex const > const
  dFluxResidual_dNormalJump = getDerivativeFluxResidual_dNormalJump().toViewConst();

  forDiscretizationOnMeshTargets( domain.getMeshBodies(), [&] ( string const &,
                                                                MeshLevel const & mesh,
                                                                arrayView1d< string const > const & regionNames )
  {
    FaceManager const & faceManager = mesh.getFaceManager();
    NodeManager const & nodeManager = mesh.getNodeManager();
    ElementRegionManager const & elemManager = mesh.getElemManager();

    elemManager.forElementSubRegions< FaceElementSubRegion >( regionNames,
                                                              [&]( localIndex const,
                                                                   FaceElementSubRegion const & subRegion )
    {
      string const & hydraulicApertureRelationName = subRegion.template getReference< string >( viewKeyStruct::hydraulicApertureRelationNameString()  );
      HydraulicApertureBase const & hydraulicApertureModel = this->template getConstitutiveModel< HydraulicApertureBase >( subRegion, hydraulicApertureRelationName );

      string const & fluidName = subRegion.getReference< string >( FlowSolverBase::viewKeyStruct::fluidNamesString() );
      SingleFluidBase const & fluid = this->template getConstitutiveModel< SingleFluidBase >( subRegion, fluidName );

      arrayView1d< globalIndex const > const presDofNumber = subRegion.getReference< array1d< globalIndex > >( presDofKey );
      arrayView1d< globalIndex const > const dispDofNumber = nodeManager.getReference< array1d< globalIndex > >( dispDofKey );

      arrayView2d< real64 const > const dens = fluid.density();

      arrayView1d< real64 const > const aperture = subRegion.getElementAperture();
      arrayView1d< real64 const > const area = subRegion.getElementArea();

      ArrayOfArraysView< localIndex const > const elemsToFaces = subRegion.faceList().toViewConst();
      ArrayOfArraysView< localIndex const > const faceToNodeMap = faceManager.nodeList().toViewConst();

      arrayView2d< real64 const > const faceNormal = faceManager.faceNormal();

      constitutiveUpdatePassThru( hydraulicApertureModel, [&] ( auto & castedHydraulicApertureModel )
      {
        using HydraulicApertureModelType = TYPEOFREF( castedHydraulicApertureModel );
        typename HydraulicApertureModelType::KernelWrapper hydraulicApertureWrapper = castedHydraulicApertureModel.createKernelWrapper();

        hydrofractureSolverKernels::FluidMassResidualDerivativeAssemblyKernel::
          launch< parallelDevicePolicy<> >( subRegion.size(),
                                            rankOffset,
                                            hydraulicApertureWrapper,
                                            m_useQuasiNewton,
                                            elemsToFaces,
                                            faceToNodeMap,
                                            faceNormal,
                                            area,
                                            aperture,
                                            presDofNumber,
                                            dispDofNumber,
                                            dens,
                                            dFluxResidual_dNormalJump,
                                            localMatrix );

      } );
    } );
  } );
}

template< typename POROMECHANICS_SOLVER >
void HydrofractureSolver< POROMECHANICS_SOLVER >::updateState( DomainPartition & domain )
{
  GEOS_MARK_FUNCTION;

  Base::updateState( domain );

  if( !m_isLaggingFractureStencilWeightsUpdate )
  {
    // remove the contribution of the hydraulic aperture from the stencil weights
    flowSolver()->prepareStencilWeights( domain );
  }

  updateHydraulicApertureAndFracturePermeability( domain );

  if( !m_isLaggingFractureStencilWeightsUpdate )
  {
    // update the stencil weights using the updated hydraulic aperture
    flowSolver()->updateStencilWeights( domain );
  }

  forDiscretizationOnMeshTargets( domain.getMeshBodies(), [&] ( string const &,
                                                                MeshLevel & mesh,
                                                                arrayView1d< string const > const & regionNames )
  {
    ElementRegionManager & elemManager = mesh.getElemManager();

    elemManager.forElementSubRegions< FaceElementSubRegion >( regionNames,
                                                              [&]( localIndex const,
                                                                   FaceElementSubRegion & subRegion )
    {
      // update fluid model
      flowSolver()->updateFluidState( subRegion );
    } );
  } );
}

template< typename POROMECHANICS_SOLVER >
void HydrofractureSolver< POROMECHANICS_SOLVER >::implicitStepComplete( real64 const & time_n,
                                                                        real64 const & dt,
                                                                        DomainPartition & domain )
{
  Base::implicitStepComplete( time_n, dt, domain );

  if( m_isLaggingFractureStencilWeightsUpdate )
  {
    // remove the contribution of the hydraulic aperture from the stencil weights
    flowSolver()->prepareStencilWeights( domain );

    // update the stencil weights using the updated hydraulic aperture
    flowSolver()->updateStencilWeights( domain );
  }
}

template< typename POROMECHANICS_SOLVER >
void HydrofractureSolver< POROMECHANICS_SOLVER >::resetStateToBeginningOfStep( DomainPartition & domain )
{
  Base::resetStateToBeginningOfStep( domain );
  updateState( domain );
}

template< typename POROMECHANICS_SOLVER >
real64 HydrofractureSolver< POROMECHANICS_SOLVER >::setNextDt( real64 const & currentDt,
                                                               DomainPartition & domain )
{
  GEOS_UNUSED_VAR( domain );
  real64 nextDt = 0.0;

  if( m_numResolves[0] == 0 && m_numResolves[1] == 0 )
  {
    nextDt = this->setNextDtBasedOnNewtonIter( currentDt );
  }
  else
  {
    nextDt = m_surfaceGenerator->getTimestepRequest() < 1e99 ? m_surfaceGenerator->getTimestepRequest() : currentDt;
  }

  return nextDt;
}
template< typename POROMECHANICS_SOLVER >
void HydrofractureSolver< POROMECHANICS_SOLVER >::setUpDflux_dApertureMatrix( DomainPartition & domain,
                                                                              DofManager const & dofManager,
                                                                              CRSMatrix< real64, globalIndex > & localMatrix )
{
  std::unique_ptr< CRSMatrix< real64, localIndex > > &
  derivativeFluxResidual_dAperture = this->getRefDerivativeFluxResidual_dAperture();

  {
    localIndex numRows = 0;
    forDiscretizationOnMeshTargets( domain.getMeshBodies(), [&] ( string const &,
                                                                  MeshLevel & mesh,
                                                                  arrayView1d< string const > const & regionNames )
    {
      mesh.getElemManager().forElementSubRegions< FaceElementSubRegion >( regionNames, [&]( localIndex const,
                                                                                            FaceElementSubRegion const & elementSubRegion )
      {
        numRows += elementSubRegion.size();
      } );
    } );

    derivativeFluxResidual_dAperture = std::make_unique< CRSMatrix< real64, localIndex > >( numRows, numRows );
    derivativeFluxResidual_dAperture->setName( this->getName() + "/derivativeFluxResidual_dAperture" );

    derivativeFluxResidual_dAperture->reserveNonZeros( localMatrix.numNonZeros() );
    localIndex maxRowSize = -1;
    for( localIndex row = 0; row < localMatrix.numRows(); ++row )
    {
      localIndex const rowSize = localMatrix.numNonZeros( row );
      maxRowSize = maxRowSize > rowSize ? maxRowSize : rowSize;
    }
    // TODO This is way too much. The With the full system rowSize is not a good estimate for this.
    for( localIndex row = 0; row < numRows; ++row )
    {
      derivativeFluxResidual_dAperture->reserveNonZeros( row, maxRowSize );
    }
  }

  string const presDofKey = dofManager.getKey( SinglePhaseBase::viewKeyStruct::elemDofFieldString() );

  NumericalMethodsManager const & numericalMethodManager = domain.getNumericalMethodManager();
  FiniteVolumeManager const & fvManager = numericalMethodManager.getFiniteVolumeManager();
  FluxApproximationBase const & fluxApprox = fvManager.getFluxApproximation( flowSolver()->getDiscretizationName() );
  forDiscretizationOnMeshTargets( domain.getMeshBodies(), [&] ( string const &,
                                                                MeshLevel const & mesh,
                                                                arrayView1d< string const > const & )
  {
    fluxApprox.forStencils< SurfaceElementStencil >( mesh, [&]( SurfaceElementStencil const & stencil )
    {
      for( localIndex iconn = 0; iconn < stencil.size(); ++iconn )
      {
        localIndex const numFluxElems = stencil.stencilSize( iconn );
        typename SurfaceElementStencil::IndexContainerViewConstType const & sei = stencil.getElementIndices();

        for( localIndex k0 = 0; k0 < numFluxElems; ++k0 )
        {
          for( localIndex k1 = 0; k1 < numFluxElems; ++k1 )
          {
            derivativeFluxResidual_dAperture->insertNonZero( sei[iconn][k0], sei[iconn][k1], 0.0 );
          }
        }
      }
    } );
  } );
}

template< typename POROMECHANICS_SOLVER >
void HydrofractureSolver< POROMECHANICS_SOLVER >::initializeNewFractureFields( DomainPartition & domain )
{
  forDiscretizationOnMeshTargets( domain.getMeshBodies(), [&] ( string const &,
                                                                MeshLevel & meshLevel,
                                                                arrayView1d< string const > const & regionNames )
  {
    ElementRegionManager & elemManager = meshLevel.getElemManager();
    NodeManager & nodeManager = meshLevel.getNodeManager();
    FaceManager const & faceManager = meshLevel.getFaceManager();
    ArrayOfArraysView< localIndex const > const faceToNodesMap = faceManager.nodeList().toViewConst();
    arrayView2d< real64 const > faceNormal = faceManager.faceNormal();

    solidMechanics::arrayView2dLayoutIncrDisplacement const incrementalDisplacement =
      nodeManager.getField< fields::solidMechanics::incrementalDisplacement >();
    solidMechanics::arrayView2dLayoutTotalDisplacement const totalDisplacement =
      nodeManager.getField< fields::solidMechanics::totalDisplacement >();

    elemManager.forElementRegions< SurfaceElementRegion >( regionNames,
                                                           [=] ( localIndex const,
                                                                 SurfaceElementRegion & region )
    {
      real64 const defaultAperture = region.getDefaultAperture();
      region.forElementSubRegions< FaceElementSubRegion >( [=]( FaceElementSubRegion & subRegion )
      {
        ArrayOfArraysView< localIndex const > const facesToEdges = subRegion.edgeList().toViewConst();
        ArrayOfArraysView< localIndex const > const & fractureConnectorsToFaceElements = subRegion.m_2dFaceTo2dElems.toViewConst();
        map< localIndex, localIndex > const & edgesToConnectorEdges = subRegion.m_edgesTo2dFaces;

        ArrayOfArraysView< localIndex const > const faceMap = subRegion.faceList().toViewConst();

        arrayView1d< real64 > const fluidPressure_n = subRegion.getField< fields::flow::pressure_n >();
        arrayView1d< real64 > const fluidPressure = subRegion.getField< fields::flow::pressure >();
        string const & fluidName = subRegion.getReference< string >( FlowSolverBase::viewKeyStruct::fluidNamesString() );
        SingleFluidBase const & fluid = subRegion.getConstitutiveModel< SingleFluidBase >( fluidName );
        real64 const defaultDensity = fluid.defaultDensity();
        arrayView1d< real64 > const massCreated  = subRegion.getField< fields::flow::massCreated >();


        arrayView1d< real64 > const aperture = subRegion.getField< fields::elementAperture >();
        arrayView1d< real64 > const elementArea = subRegion.getElementArea();

        // Get the list of newFractureElements
        SortedArrayView< localIndex const > const newFractureElements = subRegion.m_newFaceElements.toViewConst();

  #ifdef GEOS_USE_SEPARATION_COEFFICIENT
        arrayView1d< real64 > const apertureF = subRegion.getReference< array1d< real64 > >( "apertureAtFailure" );
  #endif

        //     arrayView1d< real64 > const dens = subRegion.getReference< array1d< real64 > >( "density_n" ); // change it to make aperture
        // zero

        forAll< serialPolicy >( newFractureElements.size(), [&] ( localIndex const k )
        {
          localIndex const newElemIndex = newFractureElements[k];
          real64 initialPressure = 1.0e99;
          real64 initialAperture = 1.0e99;
  #ifdef GEOS_USE_SEPARATION_COEFFICIENT
          apertureF[newElemIndex] = aperture[newElemIndex];
  #endif
          if( m_newFractureInitializationType == InitializationType::Displacement )
          {
            aperture[newElemIndex] = 1.0e99;
          }
          arraySlice1d< localIndex const > const faceToEdges = facesToEdges[newElemIndex];

          for( localIndex ke=0; ke<faceToEdges.size(); ++ke )
          {
            localIndex const edgeIndex = faceToEdges[ke];

            auto connIter = edgesToConnectorEdges.find( edgeIndex );
            if( connIter == edgesToConnectorEdges.end() )
            {
              return;
            }
            localIndex const connectorIndex = edgesToConnectorEdges.at( edgeIndex );
            localIndex const numElems = fractureConnectorsToFaceElements.sizeOfArray( connectorIndex );

            for( localIndex kfe=0; kfe<numElems; ++kfe )
            {
              localIndex const fractureElementIndex = fractureConnectorsToFaceElements[connectorIndex][kfe];

              if( newFractureElements.count( fractureElementIndex ) == 0 )
              {
                initialPressure = std::min( initialPressure, fluidPressure_n[fractureElementIndex] );
                initialAperture = std::min( initialAperture, aperture[fractureElementIndex] );
              }
            }
          }
          if( m_newFractureInitializationType == InitializationType::Pressure )
          {
            fluidPressure[newElemIndex] = initialPressure > 1.0e98? 0.0:initialPressure;
            fluidPressure_n[newElemIndex] = fluidPressure[newElemIndex];
            massCreated[newElemIndex] = defaultDensity * defaultAperture * elementArea[newElemIndex];
          }
          else if( m_newFractureInitializationType == InitializationType::Displacement )
          {
            // Set the aperture/fluid pressure for the new face element to be the minimum
            // of the existing value, smallest aperture/pressure from a connected face element.
            // aperture[newElemIndex] = std::min(aperture[newElemIndex], initialAperture);

            localIndex const faceIndex0 = faceMap[newElemIndex][0];
            localIndex const faceIndex1 = faceMap[newElemIndex][1];

            localIndex const numNodesPerFace = faceToNodesMap.sizeOfArray( faceIndex0 );

            bool zeroDisp = true;

            for( localIndex a=0; a<numNodesPerFace; ++a )
            {
              localIndex const node0 = faceToNodesMap( faceIndex0, a );
              localIndex const node1 = faceToNodesMap( faceIndex1, a==0 ? a : numNodesPerFace-a );
              if( LvArray::math::abs( LvArray::tensorOps::l2Norm< 3 >( totalDisplacement[node0] ) ) > 1.0e-99 &&
                  LvArray::math::abs( LvArray::tensorOps::l2Norm< 3 >( totalDisplacement[node1] ) ) > 1.0e-99 )
              {
                zeroDisp = false;
              }
            }
            if( zeroDisp )
            {
              aperture[newElemIndex] = 0;
            }
          }
          GEOS_LOG_LEVEL_INFO_RANK_0( logInfo::SurfaceGenerator,
                                      GEOS_FMT( "New elem index = {:4d} , init aper = {:4.2e}, init press = {:4.2e} ",
                                                newElemIndex, aperture[newElemIndex], fluidPressure[newElemIndex] ) );
        } );

        if( m_newFractureInitializationType == InitializationType::Displacement )
        {
          SortedArray< localIndex > touchedNodes;
          forAll< serialPolicy >( newFractureElements.size(), [ newFractureElements
                                                                , aperture
                                                                , faceMap
                                                                , faceNormal
                                                                , faceToNodesMap
                                                                , &touchedNodes
                                                                , incrementalDisplacement
                                                                , totalDisplacement ]( localIndex const k )
          {
            localIndex const newElemIndex = newFractureElements[k];

            if( aperture[newElemIndex] < 1e98 )
            {
              localIndex const faceIndex0 = faceMap( newElemIndex, 0 );
              localIndex const faceIndex1 = faceMap( newElemIndex, 1 );
              localIndex const numNodesPerFace = faceToNodesMap.sizeOfArray( faceIndex0 );

              real64 newDisp[3] = LVARRAY_TENSOROPS_INIT_LOCAL_3( faceNormal[ faceIndex0 ] );
              LvArray::tensorOps::scale< 3 >( newDisp, -aperture[newElemIndex] );
              for( localIndex a=0; a<numNodesPerFace; ++a )
              {
                localIndex const node0 = faceToNodesMap( faceIndex0, a );
                localIndex const node1 = faceToNodesMap( faceIndex1, a==0 ? a : numNodesPerFace-a );

                touchedNodes.insert( node0 );
                touchedNodes.insert( node1 );

                if( node0 != node1 && touchedNodes.count( node0 )==0 )
                {
                  LvArray::tensorOps::add< 3 >( incrementalDisplacement[node0], newDisp );
                  LvArray::tensorOps::add< 3 >( totalDisplacement[node0], newDisp );
                  LvArray::tensorOps::subtract< 3 >( incrementalDisplacement[node1], newDisp );
                  LvArray::tensorOps::subtract< 3 >( totalDisplacement[node1], newDisp );
                }
              }
            }
          } );
        }

        subRegion.m_recalculateConnectionsFor2dFaces.clear();
        subRegion.m_newFaceElements.clear();
      } );
    } );
  } );
}

namespace
{
typedef HydrofractureSolver<> SinglePhaseHydrofracture;
REGISTER_CATALOG_ENTRY( PhysicsSolverBase, SinglePhaseHydrofracture, string const &, Group * const )
// typedef HydrofractureSolver< MultiphasePoromechanics<> > MultiphaseHydrofracture;
// REGISTER_CATALOG_ENTRY( PhysicsSolverBase, MultiphaseHydrofracture, string const &, Group * const )
}

} /* namespace geos */<|MERGE_RESOLUTION|>--- conflicted
+++ resolved
@@ -83,27 +83,21 @@
   m_numResolves[0] = 0;
 }
 
-<<<<<<< HEAD
 template< typename POROMECHANICS_SOLVER >
 void HydrofractureSolver< POROMECHANICS_SOLVER >::setMGRStrategy()
 {
   LinearSolverParameters & linearSolverParameters = this->m_linearSolverParameters.get();
-=======
-  // This may need to be different depending on whether poroelasticity is on or not.
-  m_linearSolverParameters.get().mgr.strategy = LinearSolverParameters::MGR::StrategyType::hydrofracture;
-  m_linearSolverParameters.get().mgr.separateComponents = true;
-  m_linearSolverParameters.get().dofsPerNode = 3;
->>>>>>> fe987d81
 
   if( linearSolverParameters.preconditionerType != LinearSolverParameters::PreconditionerType::mgr )
     return;
+
+  linearSolverParameters.mgr.separateComponents = true;
+  linearSolverParameters.dofsPerNode = 3;
 
   // This may need to be different depending on whether poroelasticity is on or not.
   linearSolverParameters.mgr.strategy = LinearSolverParameters::MGR::StrategyType::hydrofracture;
   GEOS_LOG_LEVEL_RANK_0( 1, GEOS_FMT( "{}: MGR strategy set to {}", this->getName(),
                                       EnumStrings< LinearSolverParameters::MGR::StrategyType >::toString( linearSolverParameters.mgr.strategy )));
-  linearSolverParameters.mgr.separateComponents = false;
-  linearSolverParameters.mgr.displacementFieldName = solidMechanics::totalDisplacement::key();
 }
 
 template< typename POROMECHANICS_SOLVER >
