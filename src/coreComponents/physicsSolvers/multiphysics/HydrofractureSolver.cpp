/*
 * ------------------------------------------------------------------------------------------------------------
 * SPDX-License-Identifier: LGPL-2.1-only
 *
 * Copyright (c) 2018-2019 Lawrence Livermore National Security LLC
 * Copyright (c) 2018-2019 The Board of Trustees of the Leland Stanford Junior University
 * Copyright (c) 2018-2019 Total, S.A
 * Copyright (c) 2019-     GEOSX Contributors
 * All right reserved
 *
 * See top level LICENSE, COPYRIGHT, CONTRIBUTORS, NOTICE, and ACKNOWLEDGEMENTS files for details.
 * ------------------------------------------------------------------------------------------------------------
 */

/**
 * @file HydrofractureSolver.cpp
 *
 */


#include "HydrofractureSolver.hpp"

#include "common/TimingMacros.hpp"
#include "constitutive/ConstitutiveManager.hpp"
#include "constitutive/contact/ContactRelationBase.hpp"
#include "constitutive/fluid/SingleFluidBase.hpp"
#include "finiteElement/Kinematics.h"
#include "finiteVolume/FiniteVolumeManager.hpp"
#include "finiteVolume/FluxApproximationBase.hpp"
#include "managers/DomainPartition.hpp"
#include "managers/FieldSpecification/FieldSpecificationManager.hpp"
#include "managers/NumericalMethodsManager.hpp"
#include "mesh/FaceElementRegion.hpp"
#include "mesh/MeshForLoopInterface.hpp"
#include "meshUtilities/ComputationalGeometry.hpp"
#include "mpiCommunications/NeighborCommunicator.hpp"
#include "physicsSolvers/fluidFlow/FlowSolverBase.hpp"
#include "physicsSolvers/solidMechanics/SolidMechanicsLagrangianFEM.hpp"
#include "rajaInterface/GEOS_RAJA_Interface.hpp"
#include "linearAlgebra/utilities/LAIHelperFunctions.hpp"


namespace geosx
{

using namespace dataRepository;
using namespace constitutive;

HydrofractureSolver::HydrofractureSolver( const std::string& name,
                                      Group * const parent ):
  SolverBase(name,parent),
  m_solidSolverName(),
  m_flowSolverName(),
  m_couplingTypeOptionString("FixedStress"),
  m_couplingTypeOption(),
  m_solidSolver(nullptr),
  m_flowSolver(nullptr),
  m_maxNumResolves(10)
{
  registerWrapper(viewKeyStruct::solidSolverNameString, &m_solidSolverName, 0)->
    setInputFlag(InputFlags::REQUIRED)->
    setDescription("Name of the solid mechanics solver to use in the poroelastic solver");

  registerWrapper(viewKeyStruct::fluidSolverNameString, &m_flowSolverName, 0)->
    setInputFlag(InputFlags::REQUIRED)->
    setDescription("Name of the fluid mechanics solver to use in the poroelastic solver");

  registerWrapper(viewKeyStruct::couplingTypeOptionStringString, &m_couplingTypeOptionString, 0)->
    setInputFlag(InputFlags::REQUIRED)->
    setDescription("Coupling option: (FixedStress, TightlyCoupled)");

  registerWrapper(viewKeyStruct::contactRelationNameString, &m_contactRelationName, 0)->
    setInputFlag(InputFlags::REQUIRED)->
    setDescription("Name of contact relation to enforce constraints on fracture boundary.");

  registerWrapper(viewKeyStruct::maxNumResolvesString, &m_maxNumResolves, 0)->
    setApplyDefaultValue(10)->
    setInputFlag(InputFlags::OPTIONAL)->
    setDescription("Value to indicate how many resolves may be executed to perform surface generation after the execution of flow and mechanics solver. ");

  m_numResolves[0] = 0;
}

#ifdef GEOSX_USE_SEPARATION_COEFFICIENT
void HydrofractureSolver::RegisterDataOnMesh( dataRepository::Group * const MeshBodies )
{
  for( auto & mesh : MeshBodies->GetSubGroups() )
  {
    MeshLevel * meshLevel = Group::group_cast<MeshBody *>(mesh.second)->getMeshLevel(0);

    ElementRegionManager * const elemManager = meshLevel->getElemManager();
    elemManager->forElementRegions<FaceElementRegion>( [&] ( FaceElementRegion * const region )
    {
      region->forElementSubRegions<FaceElementSubRegion>( [&]( FaceElementSubRegion * const subRegion )
      {
        subRegion->registerWrapper< array1d<real64> >( viewKeyStruct::separationCoeff0String )->
          setRestartFlags(RestartFlags::NO_WRITE);
        subRegion->registerWrapper< array1d<real64> >( viewKeyStruct::apertureAtFailureString )->
          setApplyDefaultValue(-1.0)->
          setPlotLevel(PlotLevel::LEVEL_0);

        subRegion->registerWrapper< array1d<real64> >( FaceElementSubRegion::viewKeyStruct::dSeparationCoeffdAperString )->
            setRestartFlags(RestartFlags::NO_WRITE);
      });
    });
  }
}
#endif

void HydrofractureSolver::ImplicitStepSetup( real64 const & time_n,
                                             real64 const & dt,
                                             DomainPartition * const domain,
                                             DofManager & GEOSX_UNUSED_ARG( dofManager ),
                                             ParallelMatrix & GEOSX_UNUSED_ARG( matrix ),
                                             ParallelVector & GEOSX_UNUSED_ARG( rhs ),
                                             ParallelVector & GEOSX_UNUSED_ARG( solution ) )
{
<<<<<<< HEAD
  m_solidSolver = this->getParent()->GetGroup<SolidMechanicsLagrangianFEM>(m_solidSolverName);
  m_flowSolver = this->getParent()->GetGroup<FlowSolverBase>(m_flowSolverName);

  this->UpdateDeformationForCoupling(domain);

=======
>>>>>>> 817d06ff
  m_solidSolver->ImplicitStepSetup( time_n, dt, domain,
                                    m_solidSolver->getDofManager(),
                                    m_solidSolver->getSystemMatrix(),
                                    m_solidSolver->getSystemRhs(),
                                    m_solidSolver->getSystemSolution() );


  m_flowSolver->ImplicitStepSetup( time_n, dt, domain,
                                   m_flowSolver->getDofManager(),
                                   m_flowSolver->getSystemMatrix(),
                                   m_flowSolver->getSystemRhs(),
                                   m_flowSolver->getSystemSolution() );

#ifdef GEOSX_USE_SEPARATION_COEFFICIENT
  domain->getMeshBody(0)->getMeshLevel(0)->getElemManager()->forElementRegions<FaceElementRegion>([&]( FaceElementRegion * const faceElemRegion )
  {
    faceElemRegion->forElementSubRegions<FaceElementSubRegion>([&]( FaceElementSubRegion * const subRegion )
    {
      arrayView1d< real64 > const &
      separationCoeff0 = subRegion->getReference<array1d<real64> >( viewKeyStruct::separationCoeff0String );
      arrayView1d< real64 const > const &
      separationCoeff = subRegion->getSeparationCoefficient();
      for( localIndex k=0 ; k<separationCoeff0.size() ; ++k )
      {
        separationCoeff0[k] = separationCoeff[k];
      }
    });
  });
#endif

}

void HydrofractureSolver::ImplicitStepComplete( real64 const& time_n,
                                                real64 const& dt,
                                                DomainPartition * const domain)
{
  m_flowSolver->ImplicitStepComplete( time_n, dt, domain );
  m_solidSolver->ImplicitStepComplete( time_n, dt, domain );
}

void HydrofractureSolver::PostProcessInput()
{
  string ctOption = this->getReference<string>(viewKeyStruct::couplingTypeOptionStringString);

  if( ctOption == "FixedStress" )
  {
    this->m_couplingTypeOption = couplingTypeOption::FixedStress;
  }
  else if( ctOption == "TightlyCoupled" )
  {
    this->m_couplingTypeOption = couplingTypeOption::TightlyCoupled;
  }
  else
  {
    GEOSX_ERROR("invalid coupling type option");
  }
<<<<<<< HEAD
=======

  m_solidSolver = this->getParent()->GetGroup<SolidMechanicsLagrangianFEM>( m_solidSolverName );
  GEOSX_ERROR_IF( m_solidSolver == nullptr, this->getName() << ": invalid solid solver name: " << m_solidSolverName );

  m_flowSolver = this->getParent()->GetGroup<FlowSolverBase>( m_flowSolverName );
  GEOSX_ERROR_IF( m_flowSolver == nullptr, this->getName() << ": invalid flow solver name: " << m_flowSolverName );

>>>>>>> 817d06ff
}

void HydrofractureSolver::InitializePostInitialConditions_PreSubGroups(Group * const GEOSX_UNUSED_ARG( problemManager ) )
{

}

HydrofractureSolver::~HydrofractureSolver()
{
  // TODO Auto-generated destructor stub
}

void HydrofractureSolver::ResetStateToBeginningOfStep( DomainPartition * const domain )
{
  m_flowSolver->ResetStateToBeginningOfStep(domain);
  m_solidSolver->ResetStateToBeginningOfStep(domain);
}

real64 HydrofractureSolver::SolverStep( real64 const & time_n,
                                        real64 const & dt,
                                        int const cycleNumber,
                                        DomainPartition * const domain )
{
  real64 dtReturn = dt;

  SolverBase * const surfaceGenerator =  this->getParent()->GetGroup<SolverBase>("SurfaceGen");

  if( m_couplingTypeOption == couplingTypeOption::FixedStress )
  {
    dtReturn = SplitOperatorStep( time_n, dt, cycleNumber, domain->group_cast<DomainPartition*>() );
  }
  else if( m_couplingTypeOption == couplingTypeOption::TightlyCoupled )
  {

    ImplicitStepSetup( time_n,
                       dt,
                       domain,
                       m_dofManager,
                       m_matrix,
                       m_rhs,
                       m_solution );

    int const maxIter = m_maxNumResolves + 1;
    m_numResolves[1] = m_numResolves[0];
    int solveIter;
    for( solveIter=0 ; solveIter<maxIter ; ++solveIter )
    {
      int locallyFractured = 0;
      int globallyFractured = 0;

      SetupSystem( domain,
                   m_dofManager,
                   m_matrix,
                   m_rhs,
                   m_solution  );

      if( solveIter>0 )
      {
        m_solidSolver->ResetStressToBeginningOfStep( domain );
      }

      // currently the only method is implicit time integration
      dtReturn = this->NonlinearImplicitStep( time_n,
                                              dt,
                                              cycleNumber,
                                              domain,
                                              m_dofManager,
                                              m_matrix,
                                              m_rhs,
                                              m_solution );

      m_solidSolver->updateStress( domain );

      if( surfaceGenerator!=nullptr )
      {
        if( surfaceGenerator->SolverStep( time_n, dt, cycleNumber, domain ) > 0 )
        {
          locallyFractured = 1;
        }
        MpiWrapper::allReduce( &locallyFractured,
                               &globallyFractured,
                               1,
                               MPI_MAX,
                               MPI_COMM_GEOSX );
      }
      if( globallyFractured == 0 )
      {
        break;
      }
      else
      {
        std::map<string, string_array > fieldNames;
        fieldNames["node"].push_back( keys::IncrementalDisplacement );
        fieldNames["node"].push_back( keys::TotalDisplacement );
        fieldNames["elems"].push_back( FlowSolverBase::viewKeyStruct::pressureString );
        fieldNames["elems"].push_back( "elementAperture" );

        CommunicationTools::SynchronizeFields( fieldNames,
                                               domain->getMeshBody(0)->getMeshLevel(0),
                                               domain->getReference< array1d<NeighborCommunicator> >( domain->viewKeys.neighbors ) );

        this->UpdateDeformationForCoupling(domain);

        if( getLogLevel() >= 1 )
        {
          GEOSX_LOG_RANK_0("++ Fracture propagation. Re-entering Newton Solve.");
        }
        m_flowSolver->ResetViews(domain);
      }
    }

    // final step for completion of timestep. typically secondary variable updates and cleanup.
    ImplicitStepComplete( time_n, dtReturn, domain );
    m_numResolves[1] = solveIter;
  }

  return dtReturn;
}

void HydrofractureSolver::UpdateDeformationForCoupling( DomainPartition * const domain )
{
  MeshLevel * const meshLevel = domain->getMeshBody(0)->getMeshLevel(0);
  ElementRegionManager * const elemManager = meshLevel->getElemManager();
  NodeManager * const nodeManager = meshLevel->getNodeManager();
  FaceManager * const faceManager = meshLevel->getFaceManager();

  arrayView1d<R1Tensor> const & u = nodeManager->getReference< array1d<R1Tensor> >( keys::TotalDisplacement );
  arrayView1d<R1Tensor const> const & faceNormal = faceManager->faceNormal();
  // arrayView1d<real64 const> const & faceArea = faceManager->faceArea();
  ArrayOfArraysView< localIndex const > const & faceToNodeMap = faceManager->nodeList();

  ConstitutiveManager const * const
  constitutiveManager = domain->GetGroup<ConstitutiveManager>(keys::ConstitutiveManager);

  ContactRelationBase const * const
  contactRelation = constitutiveManager->GetGroup<ContactRelationBase>(m_contactRelationName);

  elemManager->forElementRegions<FaceElementRegion>([&]( FaceElementRegion * const faceElemRegion )
  {
    faceElemRegion->forElementSubRegions<FaceElementSubRegion>([&]( FaceElementSubRegion * const subRegion )
    {
      arrayView1d<real64> const & aperture = subRegion->getElementAperture();
      arrayView1d<real64> const & effectiveAperture = subRegion->getReference<array1d<real64>>(FlowSolverBase::viewKeyStruct::effectiveApertureString);
      arrayView1d<real64> const & volume = subRegion->getElementVolume();
      arrayView1d<real64> const & deltaVolume = subRegion->getReference<array1d<real64> >(FlowSolverBase::viewKeyStruct::deltaVolumeString);
      arrayView1d<real64 const> const & area = subRegion->getElementArea();
      arrayView2d< localIndex const > const & elemsToFaces = subRegion->faceList();

#ifdef GEOSX_USE_SEPARATION_COEFFICIENT
      arrayView1d<real64 const> const &
      apertureF = subRegion->getReference< array1d<real64> >( viewKeyStruct::apertureAtFailureString );

      arrayView1d< real64 > const &
      separationCoeff = subRegion->getSeparationCoefficient();

      arrayView1d< real64 > const &
      dSeparationCoeff_dAper = subRegion->getReference<array1d<real64> >( FaceElementSubRegion::viewKeyStruct::dSeparationCoeffdAperString );
      arrayView1d< real64 const > const &
      separationCoeff0 = subRegion->getReference<array1d<real64> >( viewKeyStruct::separationCoeff0String );
#endif

      for( localIndex kfe=0 ; kfe<subRegion->size() ; ++kfe )
      {
        localIndex const kf0 = elemsToFaces[kfe][0];
        localIndex const kf1 = elemsToFaces[kfe][1];
        localIndex const numNodesPerFace = faceToNodeMap.sizeOfArray(kf0);
        R1Tensor temp;
        for( localIndex a=0 ; a<numNodesPerFace ; ++a )
        {
          temp += u[faceToNodeMap(kf0, a)];
          temp -= u[faceToNodeMap(kf1, a)];
        }

        // TODO this needs a proper contact based strategy for aperture
        aperture[kfe] = -Dot(temp,faceNormal[kf0]) / numNodesPerFace;

        effectiveAperture[kfe] = contactRelation->effectiveAperture( aperture[kfe] );


#ifdef GEOSX_USE_SEPARATION_COEFFICIENT
        real64 const s = aperture[kfe] / apertureF[kfe];
        if( separationCoeff0[kfe]<1.0 && s>separationCoeff0[kfe] )
        {
          if( s >= 1.0)
          {
            separationCoeff[kfe] = 1.0;
            dSeparationCoeff_dAper[kfe] = 0.0;
          }
          else
          {
            separationCoeff[kfe] = s;
            dSeparationCoeff_dAper[kfe] = 1.0/apertureF[kfe];
          }
        }
#endif
        deltaVolume[kfe] = effectiveAperture[kfe] * area[kfe] - volume[kfe];
//        deltaVolume[kfe] = aperture[kfe] * area[kfe] * separationCoeff[kfe] - volume[kfe];
//        std::cout<<"        "<<kfe<<": "<<aperture[kfe]<<"-->"<<effectiveAperture[kfe]<<", "<<deltaVolume[kfe]<<std::endl;
      }

    });
  });
}

real64 HydrofractureSolver::SplitOperatorStep( real64 const & GEOSX_UNUSED_ARG( time_n ),
                                               real64 const & dt,
                                               integer const GEOSX_UNUSED_ARG( cycleNumber ),
                                               DomainPartition * const GEOSX_UNUSED_ARG( domain ) )
{
  real64 dtReturn = dt;
//  real64 dtReturnTemporary = dtReturn;
//
//  m_flowSolver->ImplicitStepSetup( time_n, dt, domain, getLinearSystemRepository() );
//  m_solidSolver->ImplicitStepSetup( time_n, dt, domain, getLinearSystemRepository() );
//  this->ImplicitStepSetup( time_n, dt, domain, getLinearSystemRepository() );
//
//
//
//  fluidSolver.ImplicitStepSetup( time_n, dt, domain,
//                                 fluidSolver.getDofManager(),
//                                 fluidSolver.getSystemMatrix(),
//                                 fluidSolver.getSystemRhs(),
//                                 fluidSolver.getSystemSolution() );
//
//  solidSolver.ImplicitStepSetup( time_n, dt, domain,
//                                 solidSolver.getDofManager(),
//                                 solidSolver.getSystemMatrix(),
//                                 solidSolver.getSystemRhs(),
//                                 solidSolver.getSystemSolution() );
//
//  this->UpdateDeformationForCoupling(domain);
//
//  int iter = 0;
//  while (iter < solverParams->maxIterNewton() )
//  {
//    if (iter == 0)
//    {
//      // reset the states of all slave solvers if any of them has been reset
//      m_flowSolver->ResetStateToBeginningOfStep( domain );
//      m_solidSolver->ResetStateToBeginningOfStep( domain );
//      ResetStateToBeginningOfStep( domain );
//    }
//    LOG_LEVEL_RANK_0( 1, "\tIteration: " << iter+1  << ", FlowSolver: " );
//
//    // call assemble to fill the matrix and the rhs
//    m_flowSolver->AssembleSystem( domain, getLinearSystemRepository(), time_n+dt, dt );
//
//    // apply boundary conditions to system
//    m_flowSolver->ApplyBoundaryConditions( domain, getLinearSystemRepository(), time_n, dt );
//
//    // call the default linear solver on the system
//    m_flowSolver->SolveSystem( getLinearSystemRepository(),
//                 getSystemSolverParameters() );
//
//    // apply the system solution to the fields/variables
//    m_flowSolver->ApplySystemSolution( getLinearSystemRepository(), 1.0, domain );
//
//    if (dtReturnTemporary < dtReturn)
//    {
//      iter = 0;
//      dtReturn = dtReturnTemporary;
//      continue;
//    }
//
////    if (m_fluidSolver->getSystemSolverParameters()->numNewtonIterations() == 0 && iter > 0 && getLogLevel() >= 1)
////    {
////      GEOSX_LOG_RANK_0( "***** The iterative coupling has converged in " << iter  << " iterations! *****\n" );
////      break;
////    }
//
//    if (getLogLevel() >= 1)
//    {
//      GEOSX_LOG_RANK_0( "\tIteration: " << iter+1  << ", MechanicsSolver: " );
//    }
//
//    // call assemble to fill the matrix and the rhs
//    m_solidSolver->AssembleSystem( domain, getLinearSystemRepository(), time_n+dt, dt );
//
//
//    ApplyFractureFluidCoupling( domain, *getLinearSystemRepository() );
//
//    // apply boundary conditions to system
//    m_solidSolver->ApplyBoundaryConditions( domain, getLinearSystemRepository(), time_n, dt );
//
//    // call the default linear solver on the system
//    m_solidSolver->SolveSystem( getLinearSystemRepository(),
//                 getSystemSolverParameters() );
//
//    // apply the system solution to the fields/variables
//    m_solidSolver->ApplySystemSolution( getLinearSystemRepository(), 1.0, domain );
//
//    if( m_flowSolver->CalculateResidualNorm( getLinearSystemRepository(), domain ) < solverParams->newtonTol() &&
//        m_solidSolver->CalculateResidualNorm( getLinearSystemRepository(), domain ) < solverParams->newtonTol() )
//    {
//      GEOSX_LOG_RANK_0( "***** The iterative coupling has converged in " << iter  << " iterations! *****\n" );
//      break;
//    }
//
//    if (dtReturnTemporary < dtReturn)
//    {
//      iter = 0;
//      dtReturn = dtReturnTemporary;
//      continue;
//    }
////    if (m_solidSolver->getSystemSolverParameters()->numNewtonIterations() > 0)
//    {
//      this->UpdateDeformationForCoupling(domain);
////      m_fluidSolver->UpdateState(domain);
//    }
//    ++iter;
//  }
//
//  this->ImplicitStepComplete( time_n, dt, domain );

  return dtReturn;
}

real64 HydrofractureSolver::ExplicitStep( real64 const& time_n,
                                          real64 const& dt,
                                          const int cycleNumber,
                                          DomainPartition * const domain )
{
  GEOSX_MARK_FUNCTION;
  m_solidSolver->ExplicitStep( time_n, dt, cycleNumber, domain );
  m_flowSolver->SolverStep( time_n, dt, cycleNumber, domain );

  return dt;
}


void HydrofractureSolver::SetupDofs( DomainPartition const * const domain,
                                     DofManager & dofManager ) const
{
  GEOSX_MARK_FUNCTION;
  m_solidSolver->SetupDofs( domain, dofManager );
  m_flowSolver->SetupDofs( domain, dofManager );

  // restrict coupling to fracture regions only (as done originally in SetupSystem)
  ElementRegionManager const * const elemManager = domain->getMeshBody( 0 )->getMeshLevel( 0 )->getElemManager();
  string_array fractureRegions;
  elemManager->forElementRegions<FaceElementRegion>([&]( FaceElementRegion const * const elementRegion )
  {
    fractureRegions.push_back( elementRegion->getName() );
  } );

  dofManager.addCoupling( keys::TotalDisplacement,
                          FlowSolverBase::viewKeyStruct::pressureString,
                          DofManager::Connectivity::Elem,
                          fractureRegions );
}

void HydrofractureSolver::SetupSystem( DomainPartition * const domain,
                                       DofManager & dofManager,
                                       ParallelMatrix & GEOSX_UNUSED_ARG( matrix ),
                                       ParallelVector & GEOSX_UNUSED_ARG( rhs ),
                                       ParallelVector & GEOSX_UNUSED_ARG( solution ) )
{
  GEOSX_MARK_FUNCTION;
  m_flowSolver->ResetViews( domain );

  m_solidSolver->SetupSystem( domain,
                              m_solidSolver->getDofManager(),
                              m_solidSolver->getSystemMatrix(),
                              m_solidSolver->getSystemRhs(),
                              m_solidSolver->getSystemSolution() );

  m_flowSolver->SetupSystem( domain,
<<<<<<< HEAD
                           m_flowSolver->getDofManager(),
                           m_flowSolver->getSystemMatrix(),
                           m_flowSolver->getSystemRhs(),
                           m_flowSolver->getSystemSolution() );

  // TODO: once we move to a monolithic matrix, we can just use SolverBase implementation

//  dofManager.setSparsityPattern( m_matrix01,
//                                 keys::TotalDisplacement,
//                                 FlowSolverBase::viewKeyStruct::pressureString );
//
//  dofManager.setSparsityPattern( m_matrix10,
//                                 FlowSolverBase::viewKeyStruct::pressureString,
//                                 keys::TotalDisplacement );
=======
                             m_flowSolver->getDofManager(),
                             m_flowSolver->getSystemMatrix(),
                             m_flowSolver->getSystemRhs(),
                             m_flowSolver->getSystemSolution() );

  // setup coupled DofManager
  m_dofManager.setMesh( domain, 0, 0 );
  SetupDofs( domain, dofManager );

  // By not calling dofManager.reorderByRank(), we keep separate dof numbering for each field,
  // which allows constructing separate sparsity patterns for off-diagonal blocks of the matrix.
  // Once the solver moves to monolithic matrix, we can remove this method and just use SolverBase::SetupSystem.
>>>>>>> 817d06ff

  m_matrix01.createWithLocalSize( m_solidSolver->getSystemMatrix().localRows(),
                                  m_flowSolver->getSystemMatrix().localCols(),
                                  9,
                                  MPI_COMM_GEOSX);
  m_matrix10.createWithLocalSize( m_flowSolver->getSystemMatrix().localCols(),
                                  m_solidSolver->getSystemMatrix().localRows(),
                                  24,
                                  MPI_COMM_GEOSX);

<<<<<<< HEAD
  MeshLevel * const mesh = domain->getMeshBodies()->GetGroup<MeshBody>(0)->getMeshLevel(0);
  NodeManager * const nodeManager = mesh->getNodeManager();
  ElementRegionManager * const elemManager = mesh->getElemManager();

  std::unique_ptr<CRSMatrix<real64,localIndex,localIndex> > &
  derivativeFluxResidual_dAperture = m_flowSolver->getRefDerivativeFluxResidual_dAperture();
  {

    localIndex numRows = 0;
    localIndex numCols = 0;
    string_array const & flowRegions = m_flowSolver->getTargetRegions();
    elemManager->forElementSubRegions( flowRegions, [&]( ElementSubRegionBase const * const elementSubRegion )
    {
      numRows += elementSubRegion->size();
      numCols += elementSubRegion->size();
    });

    derivativeFluxResidual_dAperture = std::make_unique<CRSMatrix<real64,localIndex,localIndex>>( numRows, numCols );

    derivativeFluxResidual_dAperture->reserveNonZeros( m_flowSolver->getSystemMatrix().localNonzeros() );
    localIndex maxRowSize = -1;
    for( localIndex row=0 ; row<m_flowSolver->getSystemMatrix().localRows() ; ++row )
    {
      localIndex const rowSize = m_flowSolver->getSystemMatrix().getLocalRowGlobalLength( row );
      maxRowSize = maxRowSize > rowSize ? maxRowSize : rowSize;

      derivativeFluxResidual_dAperture->reserveNonZeros( row,
                                                         rowSize );
    }
    for( localIndex row=m_flowSolver->getSystemMatrix().localRows() ; row<numRows ; ++row )
    {
      derivativeFluxResidual_dAperture->reserveNonZeros( row,
                                                         maxRowSize );
    }


  }
//  CRSMatrixView<real64,localIndex,localIndex const> const &
//  derivativeFluxResidual_dAperture = m_flowSolver->getDerivativeFluxResidual_dAperture();

  string const presDofKey = m_flowSolver->getDofManager().getKey( FlowSolverBase::viewKeyStruct::pressureString );
  string const dispDofKey = m_solidSolver->getDofManager().getKey( keys::TotalDisplacement );

  arrayView1d<globalIndex> const &
  dispDofNumber =  nodeManager->getReference<globalIndex_array>( dispDofKey );

  elemManager->forElementSubRegions<FaceElementSubRegion>([&]( FaceElementSubRegion const * const elementSubRegion )
  {
    localIndex const numElems = elementSubRegion->size();
    array1d<array1d<localIndex > > const & elemsToNodes = elementSubRegion->nodeList();
    arrayView1d<globalIndex> const &
    faceElementDofNumber = elementSubRegion->getReference< array1d<globalIndex> >( presDofKey );

    for( localIndex k=0 ; k<numElems ; ++k )
    {
      globalIndex const activeFlowDOF = faceElementDofNumber[k];
      localIndex const numNodesPerElement = elemsToNodes[k].size();
      array1d<globalIndex> activeDisplacementDOF(3 * numNodesPerElement);
      array1d<real64> values( 3*numNodesPerElement );
      values = 1;

      for( localIndex a=0 ; a<numNodesPerElement ; ++a )
      {
        for( int d=0 ; d<3 ; ++d )
        {
          activeDisplacementDOF[a * 3 + d] = dispDofNumber[elemsToNodes[k][a]] + d;
        }
      }

      m_matrix01.insert( activeDisplacementDOF.data(),
                         &activeFlowDOF,
                         values.data(),
                         activeDisplacementDOF.size(),
                         1 );

      m_matrix10.insert( &activeFlowDOF,
                         activeDisplacementDOF.data(),
                         values.data(),
                         1,
                         activeDisplacementDOF.size() );
    }
  });

  NumericalMethodsManager const * numericalMethodManager =
    domain->getParent()->GetGroup<NumericalMethodsManager>( keys::numericalMethodsManager );

  FiniteVolumeManager const * fvManager =
    numericalMethodManager->GetGroup<FiniteVolumeManager>( keys::finiteVolumeManager );

  FluxApproximationBase const * fluxApprox = fvManager->getFluxApproximation( m_flowSolver->getDiscretization() );


  fluxApprox->forStencils<FaceElementStencil>( [&]( FaceElementStencil const & stencil )
  {
//    forall_in_range<serialPolicy>( 0, stencil.size(), GEOSX_LAMBDA ( localIndex iconn )
    for( localIndex iconn=0 ; iconn<stencil.size() ; ++iconn)
    {
      localIndex const numFluxElems = stencil.stencilSize(iconn);
      typename FaceElementStencil::IndexContainerViewConstType const & seri = stencil.getElementRegionIndices();
      typename FaceElementStencil::IndexContainerViewConstType const & sesri = stencil.getElementSubRegionIndices();
      typename FaceElementStencil::IndexContainerViewConstType const & sei = stencil.getElementIndices();

      FaceElementSubRegion const * const
      elementSubRegion = elemManager->GetRegion(seri[iconn][0])->GetSubRegion<FaceElementSubRegion>(sesri[iconn][0]);

//      GEOS_LOG_RANK("connector, numLocal, numGhost: "<<iconn<<", "<<elementSubRegion->size()-elementSubRegion->GetNumberOfGhosts()<<", "<<elementSubRegion->GetNumberOfGhosts());
//      GEOS_LOG_RANK("connector, numRows, numCols: "<<iconn<<", "<<derivativeFluxResidual_dAperture->numRows()<<", "<<derivativeFluxResidual_dAperture->numColumns());

      array1d<array1d<localIndex > > const & elemsToNodes = elementSubRegion->nodeList();

//      arrayView1d<integer const> const & ghostRank = elementSubRegion->GhostRank();

      arrayView1d<globalIndex> const &
      faceElementDofNumber = elementSubRegion->getReference< array1d<globalIndex> >( presDofKey );
      for( localIndex k0=0 ; k0<numFluxElems ; ++k0 )
      {
        globalIndex const activeFlowDOF = faceElementDofNumber[sei[iconn][k0]];

        for( localIndex k1=0 ; k1<numFluxElems ; ++k1 )
        {
//          GEOS_LOG_RANK("ei0, ei1, nonZeroCapacitys: "<<sei[iconn][k0]<<", "<<sei[iconn][k1]<<", "<<derivativeFluxResidual_dAperture->nonZeroCapacity(sei[iconn][k0]));
          derivativeFluxResidual_dAperture->insertNonZero( sei[iconn][k0],sei[iconn][k1], 0.0 );

          localIndex const numNodesPerElement = elemsToNodes[sei[iconn][k1]].size();
          array1d<globalIndex> activeDisplacementDOF(3 * numNodesPerElement);
          array1d<real64> values( 3*numNodesPerElement );
          values = 1;

          for( localIndex a=0 ; a<numNodesPerElement ; ++a )
          {
            for( int d=0 ; d<3 ; ++d )
            {
              activeDisplacementDOF[a * 3 + d] = dispDofNumber[elemsToNodes[sei[iconn][k1]][a]] + d;
            }
          }

          m_matrix10.insert( &activeFlowDOF,
                             activeDisplacementDOF.data(),
                             values.data(),
                             1,
                             activeDisplacementDOF.size() );
        }
      }
    }//);
  });

  m_matrix01.close();
  m_matrix10.close();
=======
  dofManager.setSparsityPattern( m_matrix01, keys::TotalDisplacement, FlowSolverBase::viewKeyStruct::pressureString );
  dofManager.setSparsityPattern( m_matrix10, FlowSolverBase::viewKeyStruct::pressureString, keys::TotalDisplacement );
>>>>>>> 817d06ff
}

void HydrofractureSolver::AssembleSystem( real64 const time,
                                          real64 const dt,
                                          DomainPartition * const domain,
                                          DofManager const & GEOSX_UNUSED_ARG( dofManager ),
                                          ParallelMatrix & GEOSX_UNUSED_ARG( matrix ),
                                          ParallelVector & GEOSX_UNUSED_ARG( rhs ) )
{
  GEOSX_MARK_FUNCTION;
  m_solidSolver->AssembleSystem( time,
                                 dt,
                                 domain,
                                 m_solidSolver->getDofManager(),
                                 m_solidSolver->getSystemMatrix(),
                                 m_solidSolver->getSystemRhs() );

  m_flowSolver->AssembleSystem( time,
                                dt,
                                domain,
                                m_flowSolver->getDofManager(),
                                m_flowSolver->getSystemMatrix(),
                                m_flowSolver->getSystemRhs() );



  AssembleForceResidualDerivativeWrtPressure( domain, &m_matrix01, &(m_solidSolver->getSystemRhs()) );
  AssembleFluidMassResidualDerivativeWrtDisplacement( domain, &m_matrix10, &(m_flowSolver->getSystemRhs()) );

//  if( getLogLevel()==2 )
//  {
//
//    GEOSX_LOG_RANK_0("***********************************************************");
//    GEOSX_LOG_RANK_0("matrix01");
//    GEOSX_LOG_RANK_0("***********************************************************");
//    m_matrix01.print(std::cout);
//    MpiWrapper::Barrier();
//
//    GEOSX_LOG_RANK_0("***********************************************************");
//    GEOSX_LOG_RANK_0("matrix10");
//    GEOSX_LOG_RANK_0("***********************************************************");
//    m_matrix10.print(std::cout);
//    MpiWrapper::Barrier();
//
//    GEOSX_LOG_RANK_0("***********************************************************");
//    GEOSX_LOG_RANK_0("matrix11");
//    GEOSX_LOG_RANK_0("***********************************************************");
//    m_flowSolver->getSystemMatrix().print(std::cout);
//    MpiWrapper::Barrier();
//
//    GEOSX_LOG_RANK_0("***********************************************************");
//    GEOSX_LOG_RANK_0("residual1");
//    GEOSX_LOG_RANK_0("***********************************************************");
//    m_flowSolver->getSystemRhs().print(std::cout);
//    MpiWrapper::Barrier();
//  }

}

void HydrofractureSolver::ApplyBoundaryConditions( real64 const time,
                                                   real64 const dt,
                                                   DomainPartition * const domain,
                                                   DofManager const & GEOSX_UNUSED_ARG( dofManager ),
                                                   ParallelMatrix & GEOSX_UNUSED_ARG( matrix ),
                                                   ParallelVector & GEOSX_UNUSED_ARG( rhs ) )
{
  GEOSX_MARK_FUNCTION;
  m_solidSolver->ApplyBoundaryConditions( time,
                                          dt,
                                          domain,
                                          m_solidSolver->getDofManager(),
                                          m_solidSolver->getSystemMatrix(),
                                          m_solidSolver->getSystemRhs() );

  MeshLevel * const mesh = domain->getMeshBodies()->GetGroup<MeshBody>(0)->getMeshLevel(0);

  FieldSpecificationManager const & fsManager = FieldSpecificationManager::get();
  string const dispDofKey = m_solidSolver->getDofManager().getKey( keys::TotalDisplacement );
  NodeManager const * const nodeManager = mesh->getNodeManager();
  arrayView1d<globalIndex const> const & dispDofNumber = nodeManager->getReference<globalIndex_array>( dispDofKey );
  arrayView1d<integer const> const & nodeGhostRank = nodeManager->GhostRank();

  fsManager.Apply( time + dt,
                   domain,
                   "nodeManager",
                   keys::TotalDisplacement,
                   [&]( FieldSpecificationBase const * const bc,
                        string const &,
                        set<localIndex> const & targetSet,
                        Group * const ,
                        string const )
  {
    set<localIndex> localSet;
    for( auto const & a : targetSet )
    {
      if( nodeGhostRank[a]<0 )
      {
        localSet.insert(a);
      }
    }
    bc->ZeroSystemRowsForBoundaryCondition<LAInterface>( localSet,
                                                         dispDofNumber,
                                                         m_matrix01 );
  } );


  m_flowSolver->ApplyBoundaryConditions( time,
                                         dt,
                                         domain,
                                         m_flowSolver->getDofManager(),
                                         m_flowSolver->getSystemMatrix(),
                                         m_flowSolver->getSystemRhs() );

  string const presDofKey = m_flowSolver->getDofManager().getKey( FlowSolverBase::viewKeyStruct::pressureString );

  fsManager.Apply( time + dt,
                    domain,
                    "ElementRegions",
                    FlowSolverBase::viewKeyStruct::pressureString,
                    [&]( FieldSpecificationBase const * const fs,
                         string const &,
                         set<localIndex> const & lset,
                         Group * subRegion,
                         string const & ) -> void
  {
    arrayView1d<globalIndex const> const &
    dofNumber = subRegion->getReference< array1d<globalIndex> >( presDofKey );
    arrayView1d<integer const> const & ghostRank = subRegion->group_cast<ObjectManagerBase*>()->GhostRank();

    set<localIndex> localSet;
    for( auto const & a : lset )
    {
      if( ghostRank[a]<0 )
      {
        localSet.insert(a);
      }
    }

    fs->ZeroSystemRowsForBoundaryCondition<LAInterface>( localSet,
                                                         dofNumber,
                                                         m_matrix10 );
  });

  // debugging info.  can be trimmed once everything is working.
  if( getLogLevel()==2 )
  {
    // Before outputting anything generate permuation matrix and permute.
//    ElementRegionManager * const elemManager = mesh->getElemManager();

//    LAIHelperFunctions::CreatePermutationMatrix(nodeManager,
//                                                m_solidSolver->getSystemMatrix().globalRows(),
//                                                m_solidSolver->getSystemMatrix().globalCols(),
//                                                3,
//                                                m_solidSolver->getDofManager().getKey( keys::TotalDisplacement ),
//                                                m_permutationMatrix0);
//
//    LAIHelperFunctions::CreatePermutationMatrix(elemManager,
//                                                m_flowSolver->getSystemMatrix().globalRows(),
//                                                m_flowSolver->getSystemMatrix().globalCols(),
//                                                1,
//                                                m_flowSolver->getDofManager().getKey( FlowSolverBase::viewKeyStruct::pressureString ),
//                                                m_permutationMatrix1);

//    GEOSX_LOG_RANK_0("***********************************************************");
//    GEOSX_LOG_RANK_0("matrix00");
//    GEOSX_LOG_RANK_0("***********************************************************");
//    LAIHelperFunctions::PrintPermutedMatrix(m_solidSolver->getSystemMatrix(), m_permutationMatrix0, std::cout);
//    m_solidSolver->getSystemMatrix().print(std::cout);
    MpiWrapper::Barrier();

    GEOSX_LOG_RANK_0("***********************************************************");
    GEOSX_LOG_RANK_0("matrix01");
    GEOSX_LOG_RANK_0("***********************************************************");
//    LAIHelperFunctions::PrintPermutedMatrix(m_matrix01, m_permutationMatrix0, m_permutationMatrix1, std::cout);
    m_matrix01.print(std::cout);
    MpiWrapper::Barrier();

    GEOSX_LOG_RANK_0("***********************************************************");
    GEOSX_LOG_RANK_0("matrix10");
    GEOSX_LOG_RANK_0("***********************************************************");
//    LAIHelperFunctions::PrintPermutedMatrix(m_matrix10, m_permutationMatrix1, m_permutationMatrix0, std::cout);
    m_matrix10.print(std::cout);
    MpiWrapper::Barrier();

    GEOSX_LOG_RANK_0("***********************************************************");
    GEOSX_LOG_RANK_0("matrix11");
    GEOSX_LOG_RANK_0("***********************************************************");
//    LAIHelperFunctions::PrintPermutedMatrix(m_flowSolver->getSystemMatrix(), m_permutationMatrix1, std::cout);
    m_flowSolver->getSystemMatrix().print(std::cout);
    MpiWrapper::Barrier();

//    GEOSX_LOG_RANK_0("***********************************************************");
//    GEOSX_LOG_RANK_0("residual0");
//    GEOSX_LOG_RANK_0("***********************************************************");
//    LAIHelperFunctions::PrintPermutedVector(m_solidSolver->getSystemRhs(), m_permutationMatrix0, std::cout);
//    m_solidSolver->getSystemRhs().print(std::cout);
    MpiWrapper::Barrier();

    GEOSX_LOG_RANK_0("***********************************************************");
    GEOSX_LOG_RANK_0("residual1");
    GEOSX_LOG_RANK_0("***********************************************************");
//    LAIHelperFunctions::PrintPermutedVector(m_flowSolver->getSystemRhs(), m_permutationMatrix1, std::cout);
    m_flowSolver->getSystemRhs().print(std::cout);
    MpiWrapper::Barrier();
  }

  if( getLogLevel() >= 10 )
  {
    integer newtonIter = m_nonlinearSolverParameters.m_numNewtonIterations;

    {
      string filename = "matrix00_" + std::to_string( time ) + "_" + std::to_string( newtonIter ) + ".mtx";
      m_solidSolver->getSystemMatrix().write( filename, true );
      GEOSX_LOG_RANK_0( "matrix00: written to " << filename );
    }
    {
      string filename = "matrix01_" + std::to_string( time ) + "_" + std::to_string( newtonIter ) + ".mtx";
      m_matrix01.write( filename, true );
      GEOSX_LOG_RANK_0( "matrix01: written to " << filename );
    }
    {
      string filename = "matrix10_" + std::to_string( time ) + "_" + std::to_string( newtonIter ) + ".mtx";
      m_matrix10.write( filename, true );
      GEOSX_LOG_RANK_0( "matrix10: written to " << filename );
    }
    {
      string filename = "matrix11_" + std::to_string( time ) + "_" + std::to_string( newtonIter ) + ".mtx";
      m_flowSolver->getSystemMatrix().write( filename, true );
      GEOSX_LOG_RANK_0( "matrix11: written to " << filename );
    }
    {
      string filename = "residual0_" + std::to_string( time ) + "_" + std::to_string( newtonIter ) + ".mtx";
      m_solidSolver->getSystemRhs().write( filename, true );
      GEOSX_LOG_RANK_0( "residual0: written to " << filename );
    }
    {
      string filename = "residual1_" + std::to_string( time ) + "_" + std::to_string( newtonIter ) + ".mtx";
      m_flowSolver->getSystemRhs().write( filename, true );
      GEOSX_LOG_RANK_0( "residual1: written to " << filename );
    }
  }
}

real64
HydrofractureSolver::
CalculateResidualNorm( DomainPartition const * const domain,
                       DofManager const & GEOSX_UNUSED_ARG( dofManager ),
                       ParallelVector const & GEOSX_UNUSED_ARG( rhs ) )
{
  GEOSX_MARK_FUNCTION;

  /*
  real64 const fluidResidual = m_flowSolver->getSystemRhs().norm2();
  real64 const solidResidual = m_solidSolver->getSystemRhs().norm2();
  */

  real64 const fluidResidual = m_flowSolver->CalculateResidualNorm( domain,
                                                                    m_flowSolver->getDofManager(),
                                                                    m_flowSolver->getSystemRhs() );

  real64 const solidResidual = m_solidSolver->CalculateResidualNorm( domain,
                                                                     m_solidSolver->getDofManager(),
                                                                     m_solidSolver->getSystemRhs() );

  if( getLogLevel() >= 1 && logger::internal::rank==0 )
  {
    char output[200] = {0};
    sprintf( output,
             "( Rfluid, Rsolid ) = (%4.2e, %4.2e) ; ",
             fluidResidual,
             solidResidual);
    std::cout<<output;
  }

  return fluidResidual + solidResidual;
}



void
HydrofractureSolver::
AssembleForceResidualDerivativeWrtPressure( DomainPartition * const domain,
                                            ParallelMatrix * const matrix01,
                                            ParallelVector * const rhs0 )
{
  GEOSX_MARK_FUNCTION;
  MeshLevel * const mesh = domain->getMeshBodies()->GetGroup<MeshBody>(0)->getMeshLevel(0);

  FaceManager const * const faceManager = mesh->getFaceManager();
  NodeManager * const nodeManager = mesh->getNodeManager();
  ElementRegionManager * const elemManager = mesh->getElemManager();

  arrayView1d<R1Tensor const> const & faceNormal = faceManager->faceNormal();
  ArrayOfArraysView< localIndex const > const & faceToNodeMap = faceManager->nodeList();

  arrayView1d<R1Tensor> const &
  fext = nodeManager->getReference< array1d<R1Tensor> >( SolidMechanicsLagrangianFEM::viewKeyStruct::forceExternal );
  fext = {0,0,0};

  string const presDofKey = m_flowSolver->getDofManager().getKey( FlowSolverBase::viewKeyStruct::pressureString );
  string const dispDofKey = m_solidSolver->getDofManager().getKey( keys::TotalDisplacement );

  arrayView1d<globalIndex> const &
  dispDofNumber =  nodeManager->getReference<globalIndex_array>( dispDofKey );


  matrix01->open();
  matrix01->zero();
  rhs0->open();

  elemManager->forElementSubRegions<FaceElementSubRegion>([&]( FaceElementSubRegion * const subRegion )->void
  {

    arrayView1d<globalIndex> const &
    faceElementDofNumber = subRegion->getReference< array1d<globalIndex> >( presDofKey );

    if( subRegion->hasWrapper( "pressure" ) )
    {
      arrayView1d<real64 const> const & fluidPressure = subRegion->getReference<array1d<real64> >("pressure");
      arrayView1d<real64 const> const & deltaFluidPressure = subRegion->getReference<array1d<real64> >("deltaPressure");
      arrayView1d<integer const> const & ghostRank = subRegion->GhostRank();
      arrayView1d<real64> const & area = subRegion->getElementArea();
      arrayView2d< localIndex const > const & elemsToFaces = subRegion->faceList();

      forall_in_range<serialPolicy>( 0,
                                   subRegion->size(),
                                   GEOSX_LAMBDA ( localIndex const kfe )
      {
        R1Tensor Nbar = faceNormal[elemsToFaces[kfe][0]];
        Nbar -= faceNormal[elemsToFaces[kfe][1]];
        Nbar.Normalize();

        localIndex const kf0 = elemsToFaces[kfe][0];
        localIndex const numNodesPerFace = faceToNodeMap.sizeOfArray(kf0);

        globalIndex rowDOF[24];
        real64 nodeRHS[24];
        stackArray2d<real64, 12*12> dRdP(numNodesPerFace*3, 1);
        globalIndex colDOF = faceElementDofNumber[kfe];

        real64 const Ja = area[kfe] / numNodesPerFace;

        //          std::cout<<"fluidPressure["<<kfe<<"] = "<<fluidPressure[kfe]+deltaFluidPressure[kfe]<<std::endl;
        real64 nodalForceMag = ( fluidPressure[kfe]+deltaFluidPressure[kfe] ) * Ja ;
        R1Tensor nodalForce(Nbar);
        nodalForce *= nodalForceMag;

        //          std::cout << "    rank " << MpiWrapper::Comm_rank(MPI_COMM_GEOSX) << ", faceElement " << kfe << std::endl;
        //          std::cout << "    fluid pressure " << fluidPressure[kfe]+deltaFluidPressure[kfe] << std::endl;
        //          std::cout << "    nodalForce " << nodalForce << std::endl;
        for( localIndex kf=0 ; kf<2 ; ++kf )
        {
          localIndex const faceIndex = elemsToFaces[kfe][kf];


          for( localIndex a=0 ; a<numNodesPerFace ; ++a )
          {

            for( int i=0 ; i<3 ; ++i )
            {
              rowDOF[3*a+i] = dispDofNumber[faceToNodeMap(faceIndex, a)] + i;
              nodeRHS[3*a+i] = - nodalForce[i] * pow(-1,kf);
              fext[faceToNodeMap(faceIndex, a)][i] += - nodalForce[i] * pow(-1,kf);

              dRdP(3*a+i,0) = - Ja * Nbar[i] * pow(-1,kf) ;
              // this is for debugging
              //                if (dispDofNumber[faceToNodeMap(faceIndex, a)] == 0 || dispDofNumber[faceToNodeMap(faceIndex, a)] == 6 || dispDofNumber[faceToNodeMap(faceIndex, a)] == 12 || dispDofNumber[faceToNodeMap(faceIndex, a)] == 18)
              //                  std::cout << "rank " << MpiWrapper::Comm_rank(MPI_COMM_GEOSX) << "DOF index " << dispDofNumber[faceToNodeMap(faceIndex, a)] + i << " contribution " << nodeRHS[3*a+i] << std::endl;

            }
          }
          if( ghostRank[kfe] < 0 )
          {

            rhs0->add( rowDOF,
                       nodeRHS,
                       numNodesPerFace*3 );


            matrix01->add( rowDOF,
                           &colDOF,
                           dRdP.data(),
                           numNodesPerFace * 3,
                           1 );
          }
        }
      });
    }
  });

  rhs0->close();
  matrix01->close();
  rhs0->close();
}

void
HydrofractureSolver::
AssembleFluidMassResidualDerivativeWrtDisplacement( DomainPartition const * const domain,
                                                    ParallelMatrix * const matrix10,
                                                    ParallelVector * const GEOSX_UNUSED_ARG( rhs0 ) )
{
  GEOSX_MARK_FUNCTION;

  MeshLevel const * const mesh = domain->getMeshBodies()->GetGroup<MeshBody>(0)->getMeshLevel(0);
  ElementRegionManager const * const elemManager = mesh->getElemManager();
  FaceManager const * const faceManager = mesh->getFaceManager();
  NodeManager const * const nodeManager = mesh->getNodeManager();
  ConstitutiveManager const * const constitutiveManager = domain->getConstitutiveManager();

  string const constitutiveName = constitutiveManager->GetGroup(m_flowSolver->fluidIndex())->getName();
  string const presDofKey = m_flowSolver->getDofManager().getKey( FlowSolverBase::viewKeyStruct::pressureString );
  string const dispDofKey = m_solidSolver->getDofManager().getKey( keys::TotalDisplacement );

  CRSMatrixView<real64 const,localIndex const,localIndex const> const &
  dFluxResidual_dAperture = m_flowSolver->getDerivativeFluxResidual_dAperture();

  ContactRelationBase const * const
  contactRelation = constitutiveManager->GetGroup<ContactRelationBase>( m_contactRelationName );

  matrix10->open();
  matrix10->zero();

  elemManager->forElementSubRegionsComplete<FaceElementSubRegion>( this->m_targetRegions,
                                                                   [&] ( localIndex GEOSX_UNUSED_ARG( er ),
                                                                         localIndex GEOSX_UNUSED_ARG( esr ),
                                                                         ElementRegionBase const * const GEOSX_UNUSED_ARG( region ),
                                                                         FaceElementSubRegion const * const subRegion )
  {


    dataRepository::Group const * const constitutiveGroup = subRegion->GetConstitutiveModels();
    dataRepository::Group const * const constitutiveRelation = constitutiveGroup->GetGroup(constitutiveName);

    arrayView1d<integer const>     const & elemGhostRank = subRegion->GhostRank();
    arrayView1d<globalIndex const> const & presDofNumber = subRegion->getReference<array1d<globalIndex>>( presDofKey );
    arrayView1d<globalIndex const> const & dispDofNumber = nodeManager->getReference<array1d<globalIndex>>( dispDofKey );

    arrayView2d<real64 const> const &
    dens = constitutiveRelation->getReference<array2d<real64>>(SingleFluidBase::viewKeyStruct::densityString);

    arrayView1d<real64 const> const & aperture  = subRegion->getElementAperture();
    arrayView1d<real64 const> const & area      = subRegion->getElementArea();

    arrayView2d<localIndex const> const & elemsToFaces = subRegion->faceList();
    ArrayOfArraysView< localIndex const > const & faceToNodeMap = faceManager->nodeList();

    arrayView1d<R1Tensor const> const & faceNormal = faceManager->faceNormal();

//    arrayView1d< real64 const > const & separationCoeff = subRegion->getSeparationCoefficient();
//    arrayView1d<real64 const> const &
//    dseparationCoeff_dAper  = subRegion->getReference<array1d<real64>>(FaceElementSubRegion::viewKeyStruct::dSeparationCoeffdAperString);


    forall_in_range<serialPolicy>( 0, subRegion->size(), GEOSX_LAMBDA ( localIndex ei )
    {
      //if (elemGhostRank[ei] < 0)
      {
        globalIndex const elemDOF = presDofNumber[ei];
        localIndex const numNodesPerFace = faceToNodeMap.sizeOfArray(elemsToFaces[ei][0]);
        real64 const
        dAccumulationResidualdAperture = dens[ei][0] * area[ei] ;//* ( separationCoeff[ei] +
                                                                 //   aperture[ei] * dseparationCoeff_dAper[ei] );


        globalIndex nodeDOF[8*3];

        R1Tensor Nbar = faceNormal[elemsToFaces[ei][0]];
        Nbar -= faceNormal[elemsToFaces[ei][1]];
        Nbar.Normalize();

        stackArray1d<real64, 24> dRdU(2*numNodesPerFace*3);

        // Accumulation derivative
        if (elemGhostRank[ei] < 0)
        {
          //GEOS_LOG_RANK( "dAccumulationResidualdAperture("<<ei<<") = "<<dAccumulationResidualdAperture );
          for( localIndex kf=0 ; kf<2 ; ++kf )
          {
            for( localIndex a=0 ; a<numNodesPerFace ; ++a )
            {
              for( int i=0 ; i<3 ; ++i )
              {
                nodeDOF[ kf*3*numNodesPerFace + 3*a+i] = dispDofNumber[faceToNodeMap(elemsToFaces[ei][kf],a)] +i;
                real64 const dGap_dU = - pow(-1,kf) * Nbar[i] / numNodesPerFace;
                real64 const dAper_dU = contactRelation->dEffectiveAperture_dAperture( aperture[ei] ) * dGap_dU;
                dRdU(kf*3*numNodesPerFace + 3*a+i) = dAccumulationResidualdAperture * dAper_dU;
              }
            }
          }
          matrix10->add( elemDOF,
                         nodeDOF,
                         dRdU.data(),
                         2*numNodesPerFace*3 );
        }

        // flux derivative
        localIndex const numColumns = dFluxResidual_dAperture.numNonZeros(ei);
        arraySlice1d<localIndex const> const & columns = dFluxResidual_dAperture.getColumns( ei );
        arraySlice1d<real64 const> const & values = dFluxResidual_dAperture.getEntries( ei );

        for( localIndex kfe2=0 ; kfe2<numColumns ; ++kfe2 )
        {
          real64 dRdAper = values[kfe2];
          localIndex const ei2 = columns[kfe2];
//          GEOS_LOG_RANK( "dRdAper("<<ei<<", "<<ei2<<") = "<<dRdAper );

          for( localIndex kf=0 ; kf<2 ; ++kf )
          {
            for( localIndex a=0 ; a<numNodesPerFace ; ++a )
            {
              for( int i=0 ; i<3 ; ++i )
              {
                nodeDOF[ kf*3*numNodesPerFace + 3*a+i] = dispDofNumber[faceToNodeMap(elemsToFaces[ei2][kf],a)] +i;
                real64 const dGap_dU = - pow(-1,kf) * Nbar[i] / numNodesPerFace;
                real64 const dAper_dU = contactRelation->dEffectiveAperture_dAperture( aperture[ei2] ) * dGap_dU;
                dRdU(kf*3*numNodesPerFace + 3*a+i) = dRdAper * dAper_dU;
              }
            }
          }
          matrix10->add( elemDOF,
                         nodeDOF,
                         dRdU.data(),
                         2*numNodesPerFace*3 );

        }
      }
    });
  });

  matrix10->close();
}

void
HydrofractureSolver::
ApplySystemSolution( DofManager const & GEOSX_UNUSED_ARG( dofManager ),
                     ParallelVector const & GEOSX_UNUSED_ARG( solution ),
                     real64 const scalingFactor,
                     DomainPartition * const domain )
{
  GEOSX_MARK_FUNCTION;
  m_solidSolver->ApplySystemSolution( m_solidSolver->getDofManager(),
                                      m_solidSolver->getSystemSolution(),
                                      scalingFactor,
                                      domain );
  m_flowSolver->ApplySystemSolution( m_flowSolver->getDofManager(),
                                     m_flowSolver->getSystemSolution(),
                                     -scalingFactor,
                                     domain );

  this->UpdateDeformationForCoupling(domain);
}

}

#include "EpetraExt_MatrixMatrix.h"
#include "Thyra_OperatorVectorClientSupport.hpp"
#include "Thyra_AztecOOLinearOpWithSolveFactory.hpp"
#include "Thyra_AztecOOLinearOpWithSolve.hpp"
#include "Thyra_EpetraThyraWrappers.hpp"
#include "Thyra_EpetraLinearOp.hpp"
#include "Thyra_EpetraLinearOpBase.hpp"
#include "Thyra_LinearOpBase.hpp"
#include "Thyra_LinearOpWithSolveBase.hpp"
#include "Thyra_LinearOpWithSolveFactoryHelpers.hpp"
#include "Thyra_DefaultBlockedLinearOp.hpp"
#include "Thyra_DefaultIdentityLinearOp.hpp"
#include "Thyra_DefaultZeroLinearOp.hpp"
#include "Thyra_DefaultLinearOpSource.hpp"
#include "Thyra_DefaultPreconditioner.hpp"
#include "Thyra_EpetraThyraWrappers.hpp"
#include "Thyra_PreconditionerFactoryHelpers.hpp"
#include "Thyra_VectorStdOps.hpp"
#include "Thyra_PreconditionerFactoryHelpers.hpp"
#include "Thyra_DefaultInverseLinearOp.hpp"
#include "Thyra_PreconditionerFactoryBase.hpp"
#include "Thyra_get_Epetra_Operator.hpp"
#include "Thyra_MLPreconditionerFactory.hpp"
#include "Teuchos_ParameterList.hpp"
#include "Teuchos_RCP.hpp"
#include "Teuchos_Time.hpp"
#include "Stratimikos_DefaultLinearSolverBuilder.hpp"

namespace geosx
{
  
void HydrofractureSolver::SolveSystem( DofManager const & GEOSX_UNUSED_ARG( dofManager ),
                                       ParallelMatrix & ,
                                       ParallelVector & ,
                                       ParallelVector &  )
{
  GEOSX_MARK_FUNCTION;

  /*
  globalIndex numU = m_solidSolver->getSystemRhs().globalSize();
  globalIndex numP = m_flowSolver->getSystemRhs().globalSize();
  GEOSX_LOG_RANK_0("size = " << numU << " + " << numP);
  */

  SystemSolverParameters * const params = &m_systemSolverParameters;
  integer const newtonIter = m_nonlinearSolverParameters.m_numNewtonIterations;

  using namespace Teuchos;
  using namespace Thyra;

  Teuchos::Time clock("solveClock");  

  GEOSX_MARK_BEGIN(Setup);
  Epetra_FECrsMatrix * p_matrix[2][2];
  Epetra_FEVector * p_rhs[2];
  Epetra_FEVector * p_solution[2];

  p_rhs[0] = m_solidSolver->getSystemRhs().unwrappedPointer();
  p_rhs[1] = m_flowSolver->getSystemRhs().unwrappedPointer();

  p_solution[0] = m_solidSolver->getSystemSolution().unwrappedPointer();
  p_solution[1] = m_flowSolver->getSystemSolution().unwrappedPointer();

  p_matrix[0][0] = m_solidSolver->getSystemMatrix().unwrappedPointer();
  p_matrix[0][1] = m_matrix01.unwrappedPointer();
  p_matrix[1][0] = m_matrix10.unwrappedPointer();
  p_matrix[1][1] = m_flowSolver->getSystemMatrix().unwrappedPointer();

  // scale and symmetrize

  m_densityScaling = 1e-3;
  m_pressureScaling = 1e9;

  p_matrix[0][1]->Scale(m_pressureScaling);
  p_matrix[1][0]->Scale(m_pressureScaling*m_densityScaling);
  p_matrix[1][1]->Scale(m_pressureScaling*m_pressureScaling*m_densityScaling);
  p_rhs[1]->Scale(m_pressureScaling*m_densityScaling);

    // SCHEME CHOICES
    //
    // there are several flags to control solver behavior.
    // these should be compared in a scaling study.
    //
    // -- whether to use a block diagonal or a 
    //    block triangular preconditioner.
    // -- whether to use BiCGstab or GMRES for the
    //    krylov solver.  GMRES is generally more robust,
    //    BiCGstab sometimes shows better parallel performance.
    //    false is probably better.

  const bool use_diagonal_prec = true;
  const bool use_bicgstab      = params->m_useBicgstab;

    // set initial guess to zero

  p_solution[0]->PutScalar(0.0);
  p_solution[1]->PutScalar(0.0);

    // create separate displacement component matrix

  clock.start(true);
  if(newtonIter==0)
  {
    m_blockDiagUU.reset(new ParallelMatrix());
    LAIHelperFunctions::SeparateComponentFilter(m_solidSolver->getSystemMatrix(),*m_blockDiagUU,3);
  }

    // create schur complement approximation matrix

  Epetra_CrsMatrix* schurApproxPP = NULL; // confirm we delete this at end of function!
  {
    Epetra_Vector diag(p_matrix[0][0]->RowMap());
    Epetra_Vector diagInv(p_matrix[0][0]->RowMap());
 
    p_matrix[0][0]->ExtractDiagonalCopy(diag); 
    diagInv.Reciprocal(diag);
 
    Epetra_FECrsMatrix DB(*p_matrix[0][1]);
    DB.LeftScale(diagInv);
    DB.FillComplete();

    Epetra_FECrsMatrix BtDB(Epetra_DataAccess::Copy,p_matrix[1][1]->RowMap(),1); 
    EpetraExt::MatrixMatrix::Multiply(*p_matrix[1][0],false,DB,false,BtDB);
    EpetraExt::MatrixMatrix::Add(BtDB,false,-1.0,*p_matrix[1][1],false,1.0,schurApproxPP);

    schurApproxPP->FillComplete();
  }
  double auxTime = clock.stop();
  GEOSX_MARK_END(Setup);

    // we want to use thyra to wrap epetra operators and vectors
    // for individual blocks.  this is an ugly conversion, but
    // it is basically just window dressing.
    //
    // note the use of Teuchos::RCP reference counted pointers.
    // The general syntax is usually one of:
    //
    //   RCP<T> Tptr = rcp(new T)
    //   RCP<T> Tptr = nonMemberConstructor();
    //   RCP<T> Tptr (t_ptr,false)
    //
    // where "false" implies the RCP does not own the object and
    // should not attempt to delete it when finished.

  GEOSX_MARK_BEGIN(THYRA_SETUP);

  RCP<const Thyra::LinearOpBase<double> >  matrix_block[2][2];
  RCP<Thyra::MultiVectorBase<double> >     lhs_block[2];
  RCP<Thyra::MultiVectorBase<double> >     rhs_block[2];

  for(unsigned i=0; i<2; ++i)
  for(unsigned j=0; j<2; ++j)
  {
    RCP<Epetra_Operator> mmm (&*p_matrix[i][j],false);
    matrix_block[i][j] = Thyra::epetraLinearOp(mmm);
  }

  RCP<Epetra_Operator> bbb(m_blockDiagUU->unwrappedPointer(),false);
  RCP<Epetra_Operator> ppp(schurApproxPP,false);

  RCP<const Thyra::LinearOpBase<double> >  blockDiagOp = Thyra::epetraLinearOp(bbb);
  RCP<const Thyra::LinearOpBase<double> >  schurOp = Thyra::epetraLinearOp(ppp);

  for(unsigned i=0; i<2; ++i)
  {
    RCP<Epetra_MultiVector> lll (&*p_solution[i],false);
    RCP<Epetra_MultiVector> rrr (&*p_rhs[i],false);

    lhs_block[i] = Thyra::create_MultiVector(lll,matrix_block[i][i]->domain());
    rhs_block[i] = Thyra::create_MultiVector(rrr,matrix_block[i][i]->range());
  }

    // now use thyra to create an operator representing
    // the full block 2x2 system

  RCP<const Thyra::LinearOpBase<double> > matrix = Thyra::block2x2(matrix_block[0][0],
                                                                   matrix_block[0][1],
                                                                   matrix_block[1][0],
                                                                   matrix_block[1][1]);

    // creating a representation of the blocked
    // rhs and lhs is a little uglier. 

  RCP<Thyra::ProductMultiVectorBase<double> > rhs;
  {
    Teuchos::Array<RCP<Thyra::MultiVectorBase<double> > > mva;
    Teuchos::Array<RCP<const Thyra::VectorSpaceBase<double> > > mvs;

    for(unsigned i=0; i<2; ++i)
    {
      mva.push_back(rhs_block[i]);
      mvs.push_back(rhs_block[i]->range());
    }

    RCP<const Thyra::DefaultProductVectorSpace<double> > vs = Thyra::productVectorSpace<double>(mvs);

    rhs = Thyra::defaultProductMultiVector<double>(vs,mva);
  }

  RCP<Thyra::ProductMultiVectorBase<double> > lhs;

  {
    Teuchos::Array<RCP<Thyra::MultiVectorBase<double> > > mva;
    Teuchos::Array<RCP<const Thyra::VectorSpaceBase<double> > > mvs;

    for(unsigned i=0; i<2; ++i)
    {
      mva.push_back(lhs_block[i]);
      mvs.push_back(lhs_block[i]->range());
    }

    RCP<const Thyra::DefaultProductVectorSpace<double> > vs = Thyra::productVectorSpace<double>(mvs);

    lhs = Thyra::defaultProductMultiVector<double>(vs,mva);
  }

  GEOSX_MARK_END(THYRA_SETUP);

    // for the preconditioner, we need two approximate inverses,
    // we store both "sub operators" in a 1x2 array:

  RCP<const Thyra::LinearOpBase<double> > sub_op[2];

  clock.start(true);
  GEOSX_MARK_BEGIN(PRECONDITIONER);

  for(unsigned i=0; i<2; ++i) // loop over diagonal blocks
  {
    RCP<Teuchos::ParameterList> list = rcp(new Teuchos::ParameterList("precond_list"),true);

    if(params->m_useMLPrecond)
    {
      list->set("Preconditioner Type","ML");
      list->sublist("Preconditioner Types").sublist("ML").set("Base Method Defaults","SA");
      list->sublist("Preconditioner Types").sublist("ML").sublist("ML Settings").set("PDE equations",(i==0?3:1));
      list->sublist("Preconditioner Types").sublist("ML").sublist("ML Settings").set("ML output", 0);
      list->sublist("Preconditioner Types").sublist("ML").sublist("ML Settings").set("aggregation: type","Uncoupled");
      list->sublist("Preconditioner Types").sublist("ML").sublist("ML Settings").set("aggregation: threshold",1e-3);

      if(i==0) // smoother for mechanics block
      {
        list->sublist("Preconditioner Types").sublist("ML").sublist("ML Settings").set("smoother: type","Chebyshev");
        list->sublist("Preconditioner Types").sublist("ML").sublist("ML Settings").set("smoother: sweeps",3);
        list->sublist("Preconditioner Types").sublist("ML").sublist("ML Settings").set("coarse: type","Chebyshev");
        list->sublist("Preconditioner Types").sublist("ML").sublist("ML Settings").set("coarse: sweeps",3);
      }
      else // smoother for flow block
      {
        list->sublist("Preconditioner Types").sublist("ML").sublist("ML Settings").set("smoother: type","Chebyshev");
        list->sublist("Preconditioner Types").sublist("ML").sublist("ML Settings").set("smoother: sweeps",3);
      }

    }
    else // use ILU for both blocks
    {
      list->set("Preconditioner Type","Ifpack");
      list->sublist("Preconditioner Types").sublist("Ifpack").set("Prec Type","ILU");
    }

    Stratimikos::DefaultLinearSolverBuilder builder;
    builder.setParameterList(list);

    RCP<const Thyra::PreconditionerFactoryBase<double> > strategy = createPreconditioningStrategy(builder);
    RCP<Thyra::PreconditionerBase<double> > tmp;

    if(i==0)
      tmp = prec(*strategy,blockDiagOp);
    else
      tmp = prec(*strategy,schurOp);
      //tmp = prec(*strategy,matrix_block[i][i]);

    sub_op[i] = tmp->getUnspecifiedPrecOp();
  }
 

    // create zero operators for off diagonal blocks

  RCP<const Thyra::LinearOpBase<double> > zero_01
    = rcp(new Thyra::DefaultZeroLinearOp<double>(matrix_block[0][0]->range(),
                                                 matrix_block[1][1]->domain()));

  RCP<const Thyra::LinearOpBase<double> > zero_10
    = rcp(new Thyra::DefaultZeroLinearOp<double>(matrix_block[1][1]->range(),
                                                 matrix_block[0][0]->domain()));

    // now build the block preconditioner

  RCP<const Thyra::LinearOpBase<double> > preconditioner;

  if(use_diagonal_prec)
  {
    preconditioner = Thyra::block2x2(sub_op[0],zero_01,zero_10,sub_op[1]);
  }
  else
  {
    RCP<const Thyra::LinearOpBase<double> > eye_00
      = Teuchos::rcp(new Thyra::DefaultIdentityLinearOp<double>(matrix_block[0][0]->range()));

    RCP<const Thyra::LinearOpBase<double> > eye_11
      = Teuchos::rcp(new Thyra::DefaultIdentityLinearOp<double>(matrix_block[1][1]->range()));

    RCP<const Thyra::LinearOpBase<double> > mAinvB1, mB2Ainv;

    mAinvB1 = Thyra::scale(-1.0, Thyra::multiply(sub_op[0],matrix_block[0][1]) );
    mB2Ainv = Thyra::scale(-1.0, Thyra::multiply(matrix_block[1][0],sub_op[0]) );

    RCP<const Thyra::LinearOpBase<double> > Linv,Dinv,Uinv,Eye;

    Linv = Thyra::block2x2(eye_00,zero_01,mB2Ainv,eye_11);
    Dinv = Thyra::block2x2(sub_op[0],zero_01,zero_10,sub_op[1]);
    Uinv = Thyra::block2x2(eye_00,mAinvB1,zero_10,eye_11);

    //preconditioner = Thyra::multiply(Uinv,Dinv);
    //preconditioner = Thyra::multiply(Dinv,Linv);
    preconditioner = Thyra::multiply(Uinv,Dinv,Linv);
  }

  GEOSX_MARK_END(PRECONDITIONER);
  double setupTime = clock.stop();

    // define solver strategy for blocked system. this is
    // similar but slightly different from the sub operator
    // construction, since now we have a user defined preconditioner

  {
    RCP<Teuchos::ParameterList> list = rcp(new Teuchos::ParameterList("list"));
    
      list->set("Linear Solver Type","AztecOO");
      list->set("Preconditioner Type","None"); // will use user-defined P
      list->sublist("Linear Solver Types").sublist("AztecOO").sublist("Forward Solve").set("Max Iterations",params->m_maxIters);
      list->sublist("Linear Solver Types").sublist("AztecOO").sublist("Forward Solve").set("Tolerance",params->m_krylovTol);

      if(use_bicgstab)
        list->sublist("Linear Solver Types").sublist("AztecOO").sublist("Forward Solve").sublist("AztecOO Settings").set("Aztec Solver","BiCGStab");
      else
        list->sublist("Linear Solver Types").sublist("AztecOO").sublist("Forward Solve").sublist("AztecOO Settings").set("Aztec Solver","GMRES");

      if( params->getLogLevel()>=2 )
        list->sublist("Linear Solver Types").sublist("AztecOO").sublist("Forward Solve").sublist("AztecOO Settings").set("Output Frequency",1);

    Stratimikos::DefaultLinearSolverBuilder builder;
    builder.setParameterList(list);

    RCP<const Thyra::LinearOpWithSolveFactoryBase<double> > strategy = createLinearSolveStrategy(builder);
    RCP<Thyra::LinearOpWithSolveBase<double> > solver = strategy->createOp();

    Thyra::initializePreconditionedOp<double>(*strategy,
                                               matrix,
                                               Thyra::rightPrec<double>(preconditioner),
                                               solver.ptr());

    clock.start(true);
    GEOSX_MARK_BEGIN(SOLVER);

      // !!!! Actual Solve !!!!
      Thyra::SolveStatus<double> status = solver->solve(Thyra::NOTRANS,*rhs,lhs.ptr());

    GEOSX_MARK_END(SOLVER);
    double solveTime = clock.stop();
    params->m_numKrylovIter = status.extraParameters->get<int>("Iteration Count");

    if( getLogLevel()>=2 )
    {
      GEOSX_LOG_RANK_0("\t\tLinear Solver | Iter = " << params->m_numKrylovIter <<
                      " | TargetReduction " << params->m_krylovTol <<
                      " | AuxTime " << auxTime <<
                      " | SetupTime " << setupTime <<
                      " | SolveTime " << solveTime );
    }

    p_solution[1]->Scale(m_pressureScaling);
    p_rhs[1]->Scale(1/(m_pressureScaling*m_densityScaling));
  }

  delete schurApproxPP;

  //TODO: remove all this once everything is working
  if( getLogLevel() == 2 )
  {
    /*
    ParallelVector permutedSol;
    ParallelVector const & solution = m_solidSolver->getSystemSolution();
    permutedSol.createWithLocalSize(m_solidSolver->getSystemMatrix().localRows(), MPI_COMM_GEOSX);
    m_permutationMatrix0.multiply(solution, permutedSol);
    permutedSol.close();
    */

    /*
    GEOSX_LOG_RANK_0("***********************************************************");
    GEOSX_LOG_RANK_0("solution0");
    GEOSX_LOG_RANK_0("***********************************************************");
    solution.print(std::cout);
    std::cout<<std::endl;
    MPI_Barrier(MPI_COMM_GEOSX);

    GEOSX_LOG_RANK_0("***********************************************************");
    GEOSX_LOG_RANK_0("solution0");
    GEOSX_LOG_RANK_0("***********************************************************");
    permutedSol.print(std::cout);
*/
    GEOSX_LOG_RANK_0("***********************************************************");
    GEOSX_LOG_RANK_0("solution1");
    GEOSX_LOG_RANK_0("***********************************************************");
    p_solution[1]->Print(std::cout);

  }
}

real64
HydrofractureSolver::ScalingForSystemSolution( DomainPartition const * const domain,
                                                 DofManager const & GEOSX_UNUSED_ARG( dofManager ),
                                                 ParallelVector const & GEOSX_UNUSED_ARG( solution ) )
{
  return m_solidSolver->ScalingForSystemSolution( domain,
                                                  m_solidSolver->getDofManager(),
                                                  m_solidSolver->getSystemSolution() );
}

void HydrofractureSolver::SetNextDt( real64 const & currentDt ,
                                     real64 & nextDt )
{

  if (m_numResolves[0] == 0 && m_numResolves[1] == 0)
  {
    this->SetNextDtBasedOnNewtonIter(currentDt, nextDt);
  }
  else
  {
    SolverBase * const surfaceGenerator =  this->getParent()->GetGroup<SolverBase>("SurfaceGen");
    nextDt = surfaceGenerator->GetTimestepRequest() < 1e99 ? surfaceGenerator->GetTimestepRequest() : currentDt;
  }
  GEOSX_LOG_RANK_0(this->getName() << ": nextDt request is "  << nextDt);
}

void HydrofractureSolver::initializeNewFaceElements( DomainPartition const &  )
{
//  m_flowSolver->
}

REGISTER_CATALOG_ENTRY( SolverBase, HydrofractureSolver, std::string const &, Group * const )
} /* namespace geosx */<|MERGE_RESOLUTION|>--- conflicted
+++ resolved
@@ -115,14 +115,8 @@
                                              ParallelVector & GEOSX_UNUSED_ARG( rhs ),
                                              ParallelVector & GEOSX_UNUSED_ARG( solution ) )
 {
-<<<<<<< HEAD
-  m_solidSolver = this->getParent()->GetGroup<SolidMechanicsLagrangianFEM>(m_solidSolverName);
-  m_flowSolver = this->getParent()->GetGroup<FlowSolverBase>(m_flowSolverName);
-
   this->UpdateDeformationForCoupling(domain);
 
-=======
->>>>>>> 817d06ff
   m_solidSolver->ImplicitStepSetup( time_n, dt, domain,
                                     m_solidSolver->getDofManager(),
                                     m_solidSolver->getSystemMatrix(),
@@ -179,16 +173,12 @@
   {
     GEOSX_ERROR("invalid coupling type option");
   }
-<<<<<<< HEAD
-=======
 
   m_solidSolver = this->getParent()->GetGroup<SolidMechanicsLagrangianFEM>( m_solidSolverName );
   GEOSX_ERROR_IF( m_solidSolver == nullptr, this->getName() << ": invalid solid solver name: " << m_solidSolverName );
 
   m_flowSolver = this->getParent()->GetGroup<FlowSolverBase>( m_flowSolverName );
   GEOSX_ERROR_IF( m_flowSolver == nullptr, this->getName() << ": invalid flow solver name: " << m_flowSolverName );
-
->>>>>>> 817d06ff
 }
 
 void HydrofractureSolver::InitializePostInitialConditions_PreSubGroups(Group * const GEOSX_UNUSED_ARG( problemManager ) )
@@ -556,22 +546,6 @@
                               m_solidSolver->getSystemSolution() );
 
   m_flowSolver->SetupSystem( domain,
-<<<<<<< HEAD
-                           m_flowSolver->getDofManager(),
-                           m_flowSolver->getSystemMatrix(),
-                           m_flowSolver->getSystemRhs(),
-                           m_flowSolver->getSystemSolution() );
-
-  // TODO: once we move to a monolithic matrix, we can just use SolverBase implementation
-
-//  dofManager.setSparsityPattern( m_matrix01,
-//                                 keys::TotalDisplacement,
-//                                 FlowSolverBase::viewKeyStruct::pressureString );
-//
-//  dofManager.setSparsityPattern( m_matrix10,
-//                                 FlowSolverBase::viewKeyStruct::pressureString,
-//                                 keys::TotalDisplacement );
-=======
                              m_flowSolver->getDofManager(),
                              m_flowSolver->getSystemMatrix(),
                              m_flowSolver->getSystemRhs(),
@@ -584,8 +558,6 @@
   // By not calling dofManager.reorderByRank(), we keep separate dof numbering for each field,
   // which allows constructing separate sparsity patterns for off-diagonal blocks of the matrix.
   // Once the solver moves to monolithic matrix, we can remove this method and just use SolverBase::SetupSystem.
->>>>>>> 817d06ff
-
   m_matrix01.createWithLocalSize( m_solidSolver->getSystemMatrix().localRows(),
                                   m_flowSolver->getSystemMatrix().localCols(),
                                   9,
@@ -595,7 +567,10 @@
                                   24,
                                   MPI_COMM_GEOSX);
 
-<<<<<<< HEAD
+#if 0
+  dofManager.setSparsityPattern( m_matrix01, keys::TotalDisplacement, FlowSolverBase::viewKeyStruct::pressureString );
+  dofManager.setSparsityPattern( m_matrix10, FlowSolverBase::viewKeyStruct::pressureString, keys::TotalDisplacement );
+#else
   MeshLevel * const mesh = domain->getMeshBodies()->GetGroup<MeshBody>(0)->getMeshLevel(0);
   NodeManager * const nodeManager = mesh->getNodeManager();
   ElementRegionManager * const elemManager = mesh->getElemManager();
@@ -744,10 +719,7 @@
 
   m_matrix01.close();
   m_matrix10.close();
-=======
-  dofManager.setSparsityPattern( m_matrix01, keys::TotalDisplacement, FlowSolverBase::viewKeyStruct::pressureString );
-  dofManager.setSparsityPattern( m_matrix10, FlowSolverBase::viewKeyStruct::pressureString, keys::TotalDisplacement );
->>>>>>> 817d06ff
+#endif
 }
 
 void HydrofractureSolver::AssembleSystem( real64 const time,
