--- conflicted
+++ resolved
@@ -208,17 +208,6 @@
       }
       else
       {
-<<<<<<< HEAD
-        std::map< string, string_array > fieldNames;
-        fieldNames["node"].emplace_back( keys::IncrementalDisplacement );
-        fieldNames["node"].emplace_back( keys::TotalDisplacement );
-        fieldNames["elems"].emplace_back( extrinsicMeshData::flow::pressure::key() );
-        fieldNames["elems"].emplace_back( extrinsicMeshData::flow::pressure_n::key() ); // in case there is a time step cut
-        fieldNames["elems"].emplace_back( "elementAperture" );
-
-        CommunicationTools::getInstance().synchronizeFields( fieldNames,
-                                                             domain.getMeshBody( 0 ).getMeshLevel( MeshLevel::groupStructKeys::baseDiscretizationString() ),
-=======
         FieldIdentifiers fieldsToBeSync;
 
         fieldsToBeSync.addElementFields( { extrinsicMeshData::flow::pressure::key(),
@@ -231,8 +220,7 @@
                                     keys::TotalDisplacement } );
 
         CommunicationTools::getInstance().synchronizeFields( fieldsToBeSync,
-                                                             domain.getMeshBody( 0 ).getMeshLevel( 0 ),
->>>>>>> dcaf8102
+                                                             domain.getMeshBody( 0 ).getMeshLevel( MeshLevel::groupStructKeys::baseDiscretizationString() ),
                                                              domain.getNeighbors(),
                                                              false );
 
