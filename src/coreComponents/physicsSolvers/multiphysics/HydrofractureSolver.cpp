--- conflicted
+++ resolved
@@ -189,17 +189,12 @@
                                                                             int const cycleNumber,
                                                                             DomainPartition & domain )
 {
-<<<<<<< HEAD
   if( cycleNumber == 0 && time_n <= 0 )
   {
-    initializeNewFractureFields( domain );
-
     flowSolver()->initializePostInitialConditionsPreSubGroups();
   }
-=======
   // for initial fracture initialization in case when surface generator was called outside of the solver
   initializeNewFractureFields( domain );
->>>>>>> 907fb3f2
 
   real64 dtReturn = dt;
 
