--- conflicted
+++ resolved
@@ -87,17 +87,10 @@
 void HydrofractureSolver< POROMECHANICS_SOLVER >::setMGRStrategy()
 {
   LinearSolverParameters & linearSolverParameters = this->m_linearSolverParameters.get();
-<<<<<<< HEAD
 
   if( linearSolverParameters.preconditionerType != LinearSolverParameters::PreconditionerType::mgr )
     return;
 
-=======
-
-  if( linearSolverParameters.preconditionerType != LinearSolverParameters::PreconditionerType::mgr )
-    return;
-
->>>>>>> 8497dfac
   linearSolverParameters.mgr.separateComponents = true;
   linearSolverParameters.dofsPerNode = 3;
 
