/*
 * ------------------------------------------------------------------------------------------------------------
 * SPDX-License-Identifier: LGPL-2.1-only
 *
 * Copyright (c) 2018-2020 Lawrence Livermore National Security LLC
 * Copyright (c) 2018-2020 The Board of Trustees of the Leland Stanford Junior University
 * Copyright (c) 2018-2020 TotalEnergies
 * Copyright (c) 2019-     GEOSX Contributors
 * All rights reserved
 *
 * See top level LICENSE, COPYRIGHT, CONTRIBUTORS, NOTICE, and ACKNOWLEDGEMENTS files for details.
 * ------------------------------------------------------------------------------------------------------------
 */

/**
 * @file ReservoirSolverBase.cpp
 *
 */

#include "ReservoirSolverBase.hpp"

#include "common/TimingMacros.hpp"
#include "mainInterface/ProblemManager.hpp"
#include "physicsSolvers/fluidFlow/FlowSolverBase.hpp"
#include "physicsSolvers/fluidFlow/wells/WellSolverBase.hpp"
#include "constitutive/permeability/PermeabilityExtrinsicData.hpp"
#include "constitutive/permeability/PermeabilityBase.hpp"

namespace geosx
{

using namespace dataRepository;
using namespace constitutive;

ReservoirSolverBase::ReservoirSolverBase( const string & name,
                                          Group * const parent ):
  SolverBase( name, parent ),
  m_systemSetupDone( false ),
  m_flowSolverName(),
  m_wellSolverName()
{
  registerWrapper( viewKeyStruct::flowSolverNameString(), &m_flowSolverName ).
    setInputFlag( InputFlags::REQUIRED ).
    setDescription( "Name of the flow solver to use in the reservoir-well system solver" );

  registerWrapper( viewKeyStruct::wellSolverNameString(), &m_wellSolverName ).
    setInputFlag( InputFlags::REQUIRED ).
    setDescription( "Name of the well solver to use in the reservoir-well system solver" );

  this->getWrapper< string >( viewKeyStruct::discretizationString() ).
    setInputFlag( InputFlags::FALSE );

}

ReservoirSolverBase::~ReservoirSolverBase()
{}

void ReservoirSolverBase::postProcessInput()
{
  SolverBase::postProcessInput();

  m_flowSolver = &this->getParent().getGroup< FlowSolverBase >( m_flowSolverName );
  m_wellSolver = &this->getParent().getGroup< WellSolverBase >( m_wellSolverName );

  m_wellSolver->setFlowSolverName( m_flowSolverName );
  m_flowSolver->setReservoirWellsCoupling();
}

void ReservoirSolverBase::initializePostInitialConditionsPreSubGroups()
{
  SolverBase::initializePostInitialConditionsPreSubGroups( );

  DomainPartition & domain = this->getGroupByPath< DomainPartition >( "/Problem/domain" );

  forMeshTargets( domain.getMeshBodies(), [&] ( string const &,
                                                MeshLevel & meshLevel,
                                                arrayView1d< string const > const & regionNames )
  {
    ElementRegionManager & elemManager = meshLevel.getElemManager();
<<<<<<< HEAD

    // loop over the wells
    elemManager.forElementSubRegions< WellElementSubRegion >( regionNames, [&]( localIndex const,
                                                                                WellElementSubRegion & subRegion )
    {
      array1d< array1d< arrayView3d< real64 const > > > const permeability =
        elemManager.constructMaterialExtrinsicAccessor< PermeabilityBase, extrinsicMeshData::permeability::permeability >();


      PerforationData * const perforationData = subRegion.getPerforationData();

=======

    // loop over the wells
    elemManager.forElementSubRegions< WellElementSubRegion >( regionNames, [&]( localIndex const,
                                                                                WellElementSubRegion & subRegion )
    {
      array1d< array1d< arrayView3d< real64 const > > > const permeability =
        elemManager.constructMaterialExtrinsicAccessor< PermeabilityBase, extrinsicMeshData::permeability::permeability >();


      PerforationData * const perforationData = subRegion.getPerforationData();

>>>>>>> bb16d72e
      // compute the Peaceman index (if not read from XML)
      perforationData->computeWellTransmissibility( meshLevel, subRegion, permeability );
    } );
  } );
  // bind the stored reservoir views to the current domain
  resetViews( domain );
}


real64 ReservoirSolverBase::solverStep( real64 const & time_n,
                                        real64 const & dt,
                                        int const cycleNumber,
                                        DomainPartition & domain )
{
  GEOSX_MARK_FUNCTION;

  real64 dt_return = dt;

  // setup the coupled linear system
  if( !m_systemSetupDone )
  {
    setupSystem( domain, m_dofManager, m_localMatrix, m_rhs, m_solution );
    m_systemSetupDone = true;
  }

  // setup reservoir and well systems
  implicitStepSetup( time_n, dt, domain );

  // currently the only method is implicit time integration
  dt_return = nonlinearImplicitStep( time_n, dt, cycleNumber, domain );

  // complete time step in reservoir and well systems
  implicitStepComplete( time_n, dt_return, domain );

  return dt_return;
}

void ReservoirSolverBase::setupDofs( DomainPartition const & domain,
                                     DofManager & dofManager ) const
{
  m_flowSolver->setupDofs( domain, dofManager );
  m_wellSolver->setupDofs( domain, dofManager );
  // TODO: add coupling when dofManager can support perforation connectors
}

void ReservoirSolverBase::addCouplingNumNonzeros( DomainPartition & domain,
                                                  DofManager & dofManager,
                                                  arrayView1d< localIndex > const & rowLengths ) const
{
  localIndex const resNDOF = m_wellSolver->numDofPerResElement();
  localIndex const wellNDOF = m_wellSolver->numDofPerWellElement();

  forMeshTargets( domain.getMeshBodies(), [&] ( string const &,
                                                MeshLevel const & meshLevel,
                                                arrayView1d< string const > const & regionNames )
  {
    ElementRegionManager const & elemManager = meshLevel.getElemManager();

    string const wellDofKey = dofManager.getKey( m_wellSolver->wellElementDofName() );
    string const resDofKey = dofManager.getKey( m_wellSolver->resElementDofName() );

    ElementRegionManager::ElementViewAccessor< arrayView1d< globalIndex const > > const & resElemDofNumber =
      elemManager.constructArrayViewAccessor< globalIndex, 1 >( resDofKey );

    ElementRegionManager::ElementViewAccessor< arrayView1d< integer const > > const & resElemGhostRank =
      elemManager.constructArrayViewAccessor< integer, 1 >( ObjectManagerBase::viewKeyStruct::ghostRankString() );

    globalIndex const rankOffset = dofManager.rankOffset();
    elemManager.forElementSubRegions< WellElementSubRegion >( regionNames, [&]( localIndex const, WellElementSubRegion const & subRegion )
    {
      PerforationData const * const perforationData = subRegion.getPerforationData();

      arrayView1d< integer const > const & wellElemGhostRank = subRegion.ghostRank();

      // get the well degrees of freedom and ghosting info
      arrayView1d< globalIndex const > const & wellElemDofNumber =
        subRegion.getReference< array1d< globalIndex > >( wellDofKey );

      // get the well element indices corresponding to each perforation
      arrayView1d< localIndex const > const & perfWellElemIndex =
        perforationData->getReference< array1d< localIndex > >( PerforationData::viewKeyStruct::wellElementIndexString() );

      // get the element region, subregion, index
      arrayView1d< localIndex const > const & resElementRegion = perforationData->getMeshElements().m_toElementRegion;
      arrayView1d< localIndex const > const & resElementSubRegion = perforationData->getMeshElements().m_toElementSubRegion;
      arrayView1d< localIndex const > const & resElementIndex = perforationData->getMeshElements().m_toElementIndex;

      // Loop over perforations and increase row lengths for reservoir and well elements accordingly
      forAll< serialPolicy >( perforationData->size(), [=] ( localIndex const iperf )
      {
        // get the reservoir (sub)region and element indices
        localIndex const er = resElementRegion[iperf];
        localIndex const esr = resElementSubRegion[iperf];
        localIndex const ei = resElementIndex[iperf];
        localIndex const iwelem = perfWellElemIndex[iperf];

        if( resElemGhostRank[er][esr][ei] < 0 )
        {
          localIndex const localRow = LvArray::integerConversion< localIndex >( resElemDofNumber[er][esr][ei] - rankOffset );
          GEOSX_ASSERT_GE( localRow, 0 );
          GEOSX_ASSERT_GE( rowLengths.size(), localRow + resNDOF );

          for( localIndex idof = 0; idof < resNDOF; ++idof )
          {
            rowLengths[localRow + idof] += wellNDOF;
          }
        }

        if( wellElemGhostRank[iwelem] < 0 )
        {
          localIndex const localRow = LvArray::integerConversion< localIndex >( wellElemDofNumber[iwelem] - rankOffset );
          GEOSX_ASSERT_GE( localRow, 0 );
          GEOSX_ASSERT_GE( rowLengths.size(), localRow + wellNDOF );

          for( localIndex idof = 0; idof < wellNDOF; ++idof )
          {
            rowLengths[localRow + idof] += resNDOF;
          }
        }
      } );
    } );
  } );
}

void ReservoirSolverBase::setupSystem( DomainPartition & domain,
                                       DofManager & dofManager,
                                       CRSMatrix< real64, globalIndex > & localMatrix,
                                       ParallelVector & rhs,
                                       ParallelVector & solution,
                                       bool const )
{
  GEOSX_MARK_FUNCTION;

  dofManager.setDomain( domain );

  setupDofs( domain, dofManager );
  dofManager.reorderByRank();

  // Set the sparsity pattern without reservoir-well coupling
  SparsityPattern< globalIndex > patternDiag;
  dofManager.setSparsityPattern( patternDiag );

  // Get the original row lengths (diagonal blocks only)
  array1d< localIndex > rowLengths( patternDiag.numRows() );
  for( localIndex localRow = 0; localRow < patternDiag.numRows(); ++localRow )
  {
    rowLengths[localRow] = patternDiag.numNonZeros( localRow );
  }

  // Add the number of nonzeros induced by coupling on perforations
  addCouplingNumNonzeros( domain, dofManager, rowLengths.toView() );

  // Create a new pattern with enough capacity for coupled matrix
  SparsityPattern< globalIndex > pattern;
  pattern.resizeFromRowCapacities< parallelHostPolicy >( patternDiag.numRows(), patternDiag.numColumns(), rowLengths.data() );

  // Copy the original nonzeros
  for( localIndex localRow = 0; localRow < patternDiag.numRows(); ++localRow )
  {
    globalIndex const * cols = patternDiag.getColumns( localRow ).dataIfContiguous();
    pattern.insertNonZeros( localRow, cols, cols + patternDiag.numNonZeros( localRow ) );
  }

  // Add the nonzeros from coupling
  addCouplingSparsityPattern( domain, dofManager, pattern.toView() );

  // Finally, steal the pattern into a CRS matrix
  localMatrix.assimilate< parallelDevicePolicy<> >( std::move( pattern ) );
  localMatrix.setName( this->getName() + "/localMatrix" );

  rhs.setName( this->getName() + "/rhs" );
  rhs.create( dofManager.numLocalDofs(), MPI_COMM_GEOSX );

  solution.setName( this->getName() + "/solution" );
  solution.create( dofManager.numLocalDofs(), MPI_COMM_GEOSX );
}


void ReservoirSolverBase::implicitStepSetup( real64 const & time_n,
                                             real64 const & dt,
                                             DomainPartition & domain )
{
  // setup the individual solvers
  m_flowSolver->implicitStepSetup( time_n, dt, domain );
  m_wellSolver->implicitStepSetup( time_n, dt, domain );
}


void ReservoirSolverBase::assembleSystem( real64 const time_n,
                                          real64 const dt,
                                          DomainPartition & domain,
                                          DofManager const & dofManager,
                                          CRSMatrixView< real64, globalIndex const > const & localMatrix,
                                          arrayView1d< real64 > const & localRhs )
{
  // assemble J_RR (excluding perforation rates)
  m_flowSolver->assembleSystem( time_n, dt,
                                domain,
                                dofManager,
                                localMatrix,
                                localRhs );

  // assemble J_WW (excluding perforation rates)
  m_wellSolver->assembleSystem( time_n, dt,
                                domain,
                                dofManager,
                                localMatrix,
                                localRhs );

  // assemble perforation rates in J_WR, J_RW, J_RR and J_WW
  assembleCouplingTerms( time_n, dt,
                         domain,
                         dofManager,
                         localMatrix,
                         localRhs );
}


void ReservoirSolverBase::applyBoundaryConditions( real64 const time_n,
                                                   real64 const dt,
                                                   DomainPartition & domain,
                                                   DofManager const & dofManager,
                                                   CRSMatrixView< real64, globalIndex const > const & localMatrix,
                                                   arrayView1d< real64 > const & localRhs )
{
  m_flowSolver->applyBoundaryConditions( time_n,
                                         dt,
                                         domain,
                                         dofManager,
                                         localMatrix,
                                         localRhs );
  // no boundary conditions for wells
}

real64 ReservoirSolverBase::calculateResidualNorm( DomainPartition const & domain,
                                                   DofManager const & dofManager,
                                                   arrayView1d< real64 const > const & localRhs )
{
  // compute norm of reservoir equations residuals
  real64 const reservoirResidualNorm = m_flowSolver->calculateResidualNorm( domain, dofManager, localRhs );
  // compute norm of well equations residuals
  real64 const wellResidualNorm      = m_wellSolver->calculateResidualNorm( domain, dofManager, localRhs );

  return sqrt( reservoirResidualNorm * reservoirResidualNorm + wellResidualNorm * wellResidualNorm );
}

void ReservoirSolverBase::solveLinearSystem( DofManager const & dofManager,
                                             ParallelMatrix & matrix,
                                             ParallelVector & rhs,
                                             ParallelVector & solution )
{
  GEOSX_MARK_FUNCTION;

  rhs.scale( -1.0 );
  solution.zero();
  SolverBase::solveLinearSystem( dofManager, matrix, rhs, solution );
}

bool ReservoirSolverBase::checkSystemSolution( DomainPartition const & domain,
                                               DofManager const & dofManager,
                                               arrayView1d< real64 const > const & localSolution,
                                               real64 const scalingFactor )
{
  bool const validReservoirSolution = m_flowSolver->checkSystemSolution( domain, dofManager, localSolution, scalingFactor );
  bool const validWellSolution      = m_wellSolver->checkSystemSolution( domain, dofManager, localSolution, scalingFactor );

  return ( validReservoirSolution && validWellSolution );
}

void ReservoirSolverBase::applySystemSolution( DofManager const & dofManager,
                                               arrayView1d< real64 const > const & localSolution,
                                               real64 const scalingFactor,
                                               DomainPartition & domain )
{
  // update the reservoir variables
  m_flowSolver->applySystemSolution( dofManager, localSolution, scalingFactor, domain );
  // update the well variables
  m_wellSolver->applySystemSolution( dofManager, localSolution, scalingFactor, domain );
}

void ReservoirSolverBase::updateState( DomainPartition & domain )
{
  m_flowSolver->updateState( domain );
  m_wellSolver->updateState( domain );
}

void ReservoirSolverBase::resetStateToBeginningOfStep( DomainPartition & domain )
{
  // reset reservoir variables
  m_flowSolver->resetStateToBeginningOfStep( domain );
  // reset well variables
  m_wellSolver->resetStateToBeginningOfStep( domain );
}

void ReservoirSolverBase::implicitStepComplete( real64 const & time_n,
                                                real64 const & dt,
                                                DomainPartition & domain )
{
  m_flowSolver->implicitStepComplete( time_n, dt, domain );
  m_wellSolver->implicitStepComplete( time_n, dt, domain );
}

void ReservoirSolverBase::resetViews( DomainPartition & GEOSX_UNUSED_PARAM( domain ) )
{}

real64 ReservoirSolverBase::scalingForSystemSolution( DomainPartition const & domain,
                                                      DofManager const & dofManager,
                                                      arrayView1d< real64 const > const & localSolution )
{
  real64 const flowScalingFactor = m_flowSolver->scalingForSystemSolution( domain, dofManager, localSolution );
  real64 const wellScalingFactor = m_wellSolver->scalingForSystemSolution( domain, dofManager, localSolution );

  GEOSX_LOG_LEVEL_RANK_0( 2, getName() << ": "
                                       << "Scaling factor for the reservoir: " << flowScalingFactor
                                       << "; for the well(s): " << wellScalingFactor );

  return LvArray::math::min( flowScalingFactor, wellScalingFactor );
}


} /* namespace geosx */<|MERGE_RESOLUTION|>--- conflicted
+++ resolved
@@ -77,7 +77,6 @@
                                                 arrayView1d< string const > const & regionNames )
   {
     ElementRegionManager & elemManager = meshLevel.getElemManager();
-<<<<<<< HEAD
 
     // loop over the wells
     elemManager.forElementSubRegions< WellElementSubRegion >( regionNames, [&]( localIndex const,
@@ -89,19 +88,6 @@
 
       PerforationData * const perforationData = subRegion.getPerforationData();
 
-=======
-
-    // loop over the wells
-    elemManager.forElementSubRegions< WellElementSubRegion >( regionNames, [&]( localIndex const,
-                                                                                WellElementSubRegion & subRegion )
-    {
-      array1d< array1d< arrayView3d< real64 const > > > const permeability =
-        elemManager.constructMaterialExtrinsicAccessor< PermeabilityBase, extrinsicMeshData::permeability::permeability >();
-
-
-      PerforationData * const perforationData = subRegion.getPerforationData();
-
->>>>>>> bb16d72e
       // compute the Peaceman index (if not read from XML)
       perforationData->computeWellTransmissibility( meshLevel, subRegion, permeability );
     } );
