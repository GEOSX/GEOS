/*
 * ------------------------------------------------------------------------------------------------------------
 * SPDX-License-Identifier: LGPL-2.1-only
 *
 * Copyright (c) 2018-2020 Lawrence Livermore National Security LLC
 * Copyright (c) 2018-2020 The Board of Trustees of the Leland Stanford Junior University
 * Copyright (c) 2018-2020 TotalEnergies
 * Copyright (c) 2019-     GEOSX Contributors
 * All rights reserved
 *
 * See top level LICENSE, COPYRIGHT, CONTRIBUTORS, NOTICE, and ACKNOWLEDGEMENTS files for details.
 * ------------------------------------------------------------------------------------------------------------
 */

/**
 * @file SinglePhasePoromechanics.hpp
 */

#ifndef GEOS_PHYSICSSOLVERS_MULTIPHYSICS_SINGLEPHASEPOROMECHANICS_HPP_
#define GEOS_PHYSICSSOLVERS_MULTIPHYSICS_SINGLEPHASEPOROMECHANICS_HPP_

#include "physicsSolvers/multiphysics/CoupledSolver.hpp"
#include "physicsSolvers/solidMechanics/SolidMechanicsLagrangianFEM.hpp"

namespace geos
{

template< typename FLOW_SOLVER >
class SinglePhasePoromechanics : public CoupledSolver< FLOW_SOLVER,
                                                       SolidMechanicsLagrangianFEM >
{
public:

  using Base = CoupledSolver< FLOW_SOLVER, SolidMechanicsLagrangianFEM >;
  using Base::m_solvers;
  using Base::m_dofManager;
  using Base::m_localMatrix;
  using Base::m_rhs;
  using Base::m_solution;

  enum class SolverType : integer
  {
    Flow = 0,
    SolidMechanics = 1
  };

  /// String used to form the solverName used to register solvers in CoupledSolver
  static string coupledSolverAttributePrefix() { return "poromechanics"; }

  /**
   * @brief main constructor for SinglePhasePoromechanics objects
   * @param name the name of this instantiation of SinglePhasePoromechanics in the repository
   * @param parent the parent group of this instantiation of SinglePhasePoromechanics
   */
  SinglePhasePoromechanics( const string & name,
                            dataRepository::Group * const parent );

  /// Destructor for the class
  ~SinglePhasePoromechanics() override {}

  /**
   * @brief name of the node manager in the object catalog
   * @return string that contains the catalog name to generate a new SinglePhasePoromechanics object through the object catalog.
   */
  static string catalogName();// { return "SinglePhasePoromechanics"; }

  /**
   * @brief accessor for the pointer to the solid mechanics solver
   * @return a pointer to the solid mechanics solver
   */
  SolidMechanicsLagrangianFEM * solidMechanicsSolver() const
  {
    return std::get< toUnderlying( SolverType::SolidMechanics ) >( m_solvers );
  }

  /**
   * @brief accessor for the pointer to the flow solver
   * @return a pointer to the flow solver
   */
  FLOW_SOLVER * flowSolver() const
  {
    return std::get< toUnderlying( SolverType::Flow ) >( m_solvers );
  }

  /**
   * @defgroup Solver Interface Functions
   *
   * These functions provide the primary interface that is required for derived classes
   */
  /**@{*/

  virtual void registerDataOnMesh( dataRepository::Group & MeshBodies ) override;

  virtual void setupCoupling( DomainPartition const & domain,
                              DofManager & dofManager ) const override;

  virtual void setupDofs( DomainPartition const & domain,
                          DofManager & dofManager ) const override;

  virtual void implicitStepSetup( real64 const & time_n,
                                  real64 const & dt,
                                  DomainPartition & domain ) override;

  virtual void setupSystem( DomainPartition & domain,
                            DofManager & dofManager,
                            CRSMatrix< real64, globalIndex > & localMatrix,
                            ParallelVector & rhs,
                            ParallelVector & solution,
                            bool const setSparsity = true ) override;

  virtual void assembleSystem( real64 const time,
                               real64 const dt,
                               DomainPartition & domain,
                               DofManager const & dofManager,
                               CRSMatrixView< real64, globalIndex const > const & localMatrix,
                               arrayView1d< real64 > const & localRhs ) override;

  virtual void updateState( DomainPartition & domain ) override;

  /*
   * @brief Utility function to set the stress initialization flag
   * @param[in] performStressInitialization true if the solver has to initialize stress, false otherwise
   */
  void setStressInitialization( integer const performStressInitialization )
  { m_performStressInitialization = performStressInitialization; }

  /**@}*/

  virtual void mapSolutionBetweenSolvers( DomainPartition & Domain, integer const idx ) override final;

  struct viewKeyStruct : Base::viewKeyStruct
  {
    /// Names of the porous materials
    constexpr static char const * porousMaterialNamesString() { return "porousMaterialNames"; }

    /// Flag to indicate that the simulation is thermal
    constexpr static char const * isThermalString() { return "isThermal"; }

    /// Flag to indicate that the solver is going to perform stress initialization
    constexpr static char const * performStressInitializationString() { return "performStressInitialization"; }
  };

protected:

  virtual void initializePostInitialConditionsPreSubGroups() override;

  virtual void initializePreSubGroups() override;

  void assembleElementBasedTerms( real64 const time_n,
                                  real64 const dt,
                                  DomainPartition & domain,
                                  DofManager const & dofManager,
                                  CRSMatrixView< real64, globalIndex const > const & localMatrix,
                                  arrayView1d< real64 > const & localRhs );
  /// flag to determine whether or not this is a thermal simulation
  integer m_isThermal;

private:

  /**
   * @brief Helper function to recompute the bulk density
   * @param[in] subRegion the element subRegion
   */
  void updateBulkDensity( ElementSubRegionBase & subRegion );

  /**
   * @brief Helper function to average the mean stress increment
   * @param[in] domain the domain partition
   */
  void averageMeanStressIncrement( DomainPartition & domain );

  void createPreconditioner();

  template< typename CONSTITUTIVE_BASE,
            typename KERNEL_WRAPPER,
            typename ... PARAMS >
  real64 assemblyLaunch( MeshLevel & mesh,
                         DofManager const & dofManager,
                         arrayView1d< string const > const & regionNames,
                         string const & materialNamesString,
                         CRSMatrixView< real64, globalIndex const > const & localMatrix,
                         arrayView1d< real64 > const & localRhs,
                         real64 const dt,
                         PARAMS && ... params );

  /// Flag to indicate that the solver is going to perform stress initialization
  integer m_performStressInitialization;
};

template< typename FLOW_SOLVER >
template< typename CONSTITUTIVE_BASE,
          typename KERNEL_WRAPPER,
          typename ... PARAMS >
<<<<<<< HEAD
real64 SinglePhasePoromechanics< FLOW_SOLVER >::assemblyLaunch( MeshLevel & mesh,
                                                                DofManager const & dofManager,
                                                                arrayView1d< string const > const & regionNames,
                                                                string const & materialNamesString,
                                                                CRSMatrixView< real64, globalIndex const > const & localMatrix,
                                                                arrayView1d< real64 > const & localRhs,
                                                                PARAMS && ... params )
=======
real64 SinglePhasePoromechanics::assemblyLaunch( MeshLevel & mesh,
                                                 DofManager const & dofManager,
                                                 arrayView1d< string const > const & regionNames,
                                                 string const & materialNamesString,
                                                 CRSMatrixView< real64, globalIndex const > const & localMatrix,
                                                 arrayView1d< real64 > const & localRhs,
                                                 real64 const dt,
                                                 PARAMS && ... params )
>>>>>>> 52354b48
{
  GEOS_MARK_FUNCTION;

  NodeManager const & nodeManager = mesh.getNodeManager();

  string const dofKey = dofManager.getKey( fields::solidMechanics::totalDisplacement::key() );
  arrayView1d< globalIndex const > const & dofNumber = nodeManager.getReference< globalIndex_array >( dofKey );

  real64 const gravityVectorData[3] = LVARRAY_TENSOROPS_INIT_LOCAL_3( SolverBase::gravityVector() );

  KERNEL_WRAPPER kernelWrapper( dofNumber,
                                dofManager.rankOffset(),
                                localMatrix,
                                localRhs,
                                dt,
                                gravityVectorData,
                                std::forward< PARAMS >( params )... );

  return finiteElement::
           regionBasedKernelApplication< parallelDevicePolicy< >,
                                         CONSTITUTIVE_BASE,
                                         CellElementSubRegion >( mesh,
                                                                 regionNames,
                                                                 solidMechanicsSolver()->getDiscretizationName(),
                                                                 materialNamesString,
                                                                 kernelWrapper );
}


} /* namespace geos */

#endif /* GEOS_PHYSICSSOLVERS_MULTIPHYSICS_SINGLEPHASEPOROMECHANICS_HPP_ */<|MERGE_RESOLUTION|>--- conflicted
+++ resolved
@@ -191,24 +191,14 @@
 template< typename CONSTITUTIVE_BASE,
           typename KERNEL_WRAPPER,
           typename ... PARAMS >
-<<<<<<< HEAD
 real64 SinglePhasePoromechanics< FLOW_SOLVER >::assemblyLaunch( MeshLevel & mesh,
                                                                 DofManager const & dofManager,
                                                                 arrayView1d< string const > const & regionNames,
                                                                 string const & materialNamesString,
                                                                 CRSMatrixView< real64, globalIndex const > const & localMatrix,
                                                                 arrayView1d< real64 > const & localRhs,
+                                                                real64 const dt,
                                                                 PARAMS && ... params )
-=======
-real64 SinglePhasePoromechanics::assemblyLaunch( MeshLevel & mesh,
-                                                 DofManager const & dofManager,
-                                                 arrayView1d< string const > const & regionNames,
-                                                 string const & materialNamesString,
-                                                 CRSMatrixView< real64, globalIndex const > const & localMatrix,
-                                                 arrayView1d< real64 > const & localRhs,
-                                                 real64 const dt,
-                                                 PARAMS && ... params )
->>>>>>> 52354b48
 {
   GEOS_MARK_FUNCTION;
 
