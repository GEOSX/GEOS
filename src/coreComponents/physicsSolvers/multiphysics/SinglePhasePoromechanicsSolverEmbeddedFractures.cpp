/*
 * ------------------------------------------------------------------------------------------------------------
 * SPDX-License-Identifier: LGPL-2.1-only
 *
 * Copyright (c) 2018-2020 Lawrence Livermore National Security LLC
 * Copyright (c) 2018-2020 The Board of Trustees of the Leland Stanford Junior University
 * Copyright (c) 2018-2020 TotalEnergies
 * Copyright (c) 2019-     GEOSX Contributors
 * All rights reserved
 *
 * See top level LICENSE, COPYRIGHT, CONTRIBUTORS, NOTICE, and ACKNOWLEDGEMENTS files for details.
 * ------------------------------------------------------------------------------------------------------------
 */

/**
 * @file SinglePhasePoromechanicsSolverEmbeddedFractures.cpp
 */

#include "SinglePhasePoromechanicsSolverEmbeddedFractures.hpp"

#include "constitutive/contact/ContactSelector.hpp"
#include "constitutive/fluid/SingleFluidBase.hpp"
#include "physicsSolvers/contact/SolidMechanicsEFEMKernelsHelper.hpp"
#include "physicsSolvers/contact/SolidMechanicsEmbeddedFractures.hpp"
#include "physicsSolvers/fluidFlow/SinglePhaseBase.hpp"
#include "physicsSolvers/multiphysics/poromechanicsKernels/SinglePhasePoromechanicsEFEM.hpp"
#include "physicsSolvers/multiphysics/poromechanicsKernels/SinglePhasePoromechanics.hpp"
#include "physicsSolvers/solidMechanics/SolidMechanicsLagrangianFEM.hpp"

namespace geosx
{

using namespace dataRepository;
using namespace constitutive;

SinglePhasePoromechanicsSolverEmbeddedFractures::SinglePhasePoromechanicsSolverEmbeddedFractures( const std::string & name,
                                                                                                  Group * const parent ):
  SinglePhasePoromechanicsSolver( name, parent ),
  m_fracturesSolverName()
{
  registerWrapper( viewKeyStruct::fracturesSolverNameString(), &m_fracturesSolverName ).
    setInputFlag( InputFlags::REQUIRED ).
    setDescription( "Name of the fractures solver to use in the fractured poroelastic solver" );

  this->getWrapper< string >( viewKeyStruct::discretizationString() ).
    setInputFlag( InputFlags::FALSE );
}

SinglePhasePoromechanicsSolverEmbeddedFractures::~SinglePhasePoromechanicsSolverEmbeddedFractures()
{}

void SinglePhasePoromechanicsSolverEmbeddedFractures::postProcessInput()
{
  SinglePhasePoromechanicsSolver::postProcessInput();

  m_fracturesSolver  = &this->getParent().getGroup< SolidMechanicsEmbeddedFractures >( m_fracturesSolverName );
}

void SinglePhasePoromechanicsSolverEmbeddedFractures::registerDataOnMesh( dataRepository::Group & meshBodies )
{
  SinglePhasePoromechanicsSolver::registerDataOnMesh( meshBodies );

  using namespace fields::contact;

  forDiscretizationOnMeshTargets( meshBodies, [&] ( string const &,
                                                    MeshLevel & mesh,
                                                    arrayView1d< string const > const & regionNames )
  {
    ElementRegionManager & elemManager = mesh.getElemManager();
    elemManager.forElementSubRegions< EmbeddedSurfaceSubRegion >( regionNames, [&] ( localIndex const,
                                                                                     EmbeddedSurfaceSubRegion & subRegion )
    {
      subRegion.registerField< dTraction_dPressure >( getName() );
    } );
  } );
}

void SinglePhasePoromechanicsSolverEmbeddedFractures::initializePostInitialConditionsPreSubGroups()
{
  updateState( this->getGroupByPath< DomainPartition >( "/Problem/domain" ) );
}

void SinglePhasePoromechanicsSolverEmbeddedFractures::setupDofs( DomainPartition const & domain,
                                                                 DofManager & dofManager ) const
{
  GEOSX_MARK_FUNCTION;
  m_fracturesSolver->setupDofs( domain, dofManager );
  flowSolver()->setupDofs( domain, dofManager );

  // Add coupling between displacement and cell pressures
  dofManager.addCoupling( fields::solidMechanics::totalDisplacement::key(),
                          SinglePhaseBase::viewKeyStruct::elemDofFieldString(),
                          DofManager::Connector::Elem );

  map< std::pair< string, string >, array1d< string > > meshTargets;
  forDiscretizationOnMeshTargets( domain.getMeshBodies(), [&] ( string const & meshBodyName,
                                                                MeshLevel const & meshLevel,
                                                                arrayView1d< string const > const & regionNames )
  {
    array1d< string > regions;
    ElementRegionManager const & elementRegionManager = meshLevel.getElemManager();
    elementRegionManager.forElementRegions< SurfaceElementRegion >( regionNames,
                                                                    [&]( localIndex const,
                                                                         SurfaceElementRegion const & region )
    {
      regions.emplace_back( region.getName() );
    } );
    meshTargets[std::make_pair( meshBodyName, meshLevel.getName())] = std::move( regions );
  } );

  dofManager.addCoupling( SinglePhaseBase::viewKeyStruct::elemDofFieldString(),
                          fields::contact::dispJump::key(),
                          DofManager::Connector::Elem,
                          meshTargets );
}

void SinglePhasePoromechanicsSolverEmbeddedFractures::setupSystem( DomainPartition & domain,
                                                                   DofManager & dofManager,
                                                                   CRSMatrix< real64, globalIndex > & localMatrix,
                                                                   ParallelVector & rhs,
                                                                   ParallelVector & solution,
                                                                   bool const setSparsity )
{
  // Add missing couplings ( matrix pressure with displacement jump and jump - displacement )

  GEOSX_MARK_FUNCTION;

  GEOSX_UNUSED_VAR( setSparsity );

  dofManager.setDomain( domain );
  setupDofs( domain, dofManager );
  dofManager.reorderByRank();

  // Set the sparsity pattern without the Kwu and Kuw blocks.
  SparsityPattern< globalIndex > patternDiag;
  dofManager.setSparsityPattern( patternDiag );

  // Get the original row lengths (diagonal blocks only)
  array1d< localIndex > rowLengths( patternDiag.numRows() );
  for( localIndex localRow = 0; localRow < patternDiag.numRows(); ++localRow )
  {
    rowLengths[localRow] = patternDiag.numNonZeros( localRow );
  }

  // Add the number of nonzeros induced by coupling jump-pm
  addCouplingNumNonzeros( domain, dofManager, rowLengths.toView() );

  // Create a new pattern with enough capacity for coupled matrix
  SparsityPattern< globalIndex > pattern;
  pattern.resizeFromRowCapacities< parallelHostPolicy >( patternDiag.numRows(), patternDiag.numColumns(), rowLengths.data() );

  // Copy the original nonzeros
  for( localIndex localRow = 0; localRow < patternDiag.numRows(); ++localRow )
  {
    globalIndex const * cols = patternDiag.getColumns( localRow ).dataIfContiguous();
    pattern.insertNonZeros( localRow, cols, cols + patternDiag.numNonZeros( localRow ) );
  }

  // Add the nonzeros from coupling
  addCouplingSparsityPattern( domain, dofManager, pattern.toView() );

  // Finally, steal the pattern into a CRS matrix
  localMatrix.setName( this->getName() + "/localMatrix" );
  localMatrix.assimilate< parallelDevicePolicy<> >( std::move( pattern ) );

  rhs.setName( this->getName() + "/rhs" );
  rhs.create( dofManager.numLocalDofs(), MPI_COMM_GEOSX );

  solution.setName( this->getName() + "/solution" );
  solution.create( dofManager.numLocalDofs(), MPI_COMM_GEOSX );
}

void SinglePhasePoromechanicsSolverEmbeddedFractures::addCouplingNumNonzeros( DomainPartition & domain,
                                                                              DofManager & dofManager,
                                                                              arrayView1d< localIndex > const & rowLengths ) const
{
  // 1. Add the number of nonzeros induced by coupling jump-displacement
  m_fracturesSolver->addCouplingNumNonzeros( domain, dofManager, rowLengths );

  // 2. Add the number of nonzeros induced by coupling jump - matrix pressure
  forDiscretizationOnMeshTargets( domain.getMeshBodies(), [&] ( string const &,
                                                                MeshLevel & mesh,
                                                                arrayView1d< string const > const & )

  {
    ElementRegionManager const & elemManager = mesh.getElemManager();

    string const jumpDofKey = dofManager.getKey( fields::contact::dispJump::key() );
    string const pressureDofKey = dofManager.getKey( SinglePhaseBase::viewKeyStruct::elemDofFieldString() );

    globalIndex const rankOffset = dofManager.rankOffset();

    elemManager.forElementSubRegions< EmbeddedSurfaceSubRegion >( [&]( EmbeddedSurfaceSubRegion const & embeddedSurfaceSubRegion )
    {
      localIndex const numEmbeddedElems = embeddedSurfaceSubRegion.size();

      FixedToManyElementRelation const & embeddedSurfacesToCells = embeddedSurfaceSubRegion.getToCellRelation();

      arrayView1d< globalIndex const > const &
      embeddedElementDofNumber = embeddedSurfaceSubRegion.getReference< array1d< globalIndex > >( jumpDofKey );
      arrayView1d< integer const > const & ghostRank = embeddedSurfaceSubRegion.ghostRank();

      for( localIndex k=0; k<numEmbeddedElems; ++k )
      {
        // Get rock matrix element subregion
        CellElementSubRegion const & subRegion =
          elemManager.getRegion( embeddedSurfacesToCells.m_toElementRegion[k][0] ).
            getSubRegion< CellElementSubRegion >( embeddedSurfacesToCells.m_toElementSubRegion[k][0] );

        arrayView1d< globalIndex const > const &
        pressureDofNumber = subRegion.getReference< globalIndex_array >( pressureDofKey );

        localIndex cellElementIndex = embeddedSurfacesToCells.m_toElementIndex[k][0];

        if( ghostRank[k] < 0 )
        {
          localIndex const localRow = LvArray::integerConversion< localIndex >( embeddedElementDofNumber[k] - rankOffset );
          GEOSX_ASSERT_GE( localRow, 0 );
          GEOSX_ASSERT_GE( rowLengths.size(), localRow + embeddedSurfaceSubRegion.numOfJumpEnrichments()  );

          for( localIndex i=0; i<embeddedSurfaceSubRegion.numOfJumpEnrichments(); ++i )
          {
            rowLengths[localRow + i] += 1;
          }

          localIndex const localPressureRow = LvArray::integerConversion< localIndex >( pressureDofNumber[cellElementIndex] - rankOffset );
          GEOSX_ASSERT_GE( localPressureRow, 0 );
          GEOSX_ASSERT_GE( rowLengths.size(), localPressureRow + embeddedSurfaceSubRegion.numOfJumpEnrichments() );

          rowLengths[ localPressureRow ] += embeddedSurfaceSubRegion.numOfJumpEnrichments();
        }
      }
    } );

    // 3. Add the number of nonzeros induced by coupling jump (aperture) - fracture pressure due to flux term
    NumericalMethodsManager const & numericalMethodManager = domain.getNumericalMethodManager();
    FiniteVolumeManager const & fvManager = numericalMethodManager.getFiniteVolumeManager();
    FluxApproximationBase const & fluxApprox = fvManager.getFluxApproximation( flowSolver()->getDiscretizationName() );

    fluxApprox.forStencils< SurfaceElementStencil >( mesh, [&]( SurfaceElementStencil const & stencil )
    {
      for( localIndex iconn=0; iconn<stencil.size(); ++iconn )
      {
        localIndex const numFluxElems = stencil.stencilSize( iconn );
        typename SurfaceElementStencil::IndexContainerViewConstType const & seri = stencil.getElementRegionIndices();
        typename SurfaceElementStencil::IndexContainerViewConstType const & sesri = stencil.getElementSubRegionIndices();
        typename SurfaceElementStencil::IndexContainerViewConstType const & sei = stencil.getElementIndices();

        EmbeddedSurfaceSubRegion const & embeddedSurfaceSubRegion =
          elemManager.getRegion( seri[iconn][0] ).getSubRegion< EmbeddedSurfaceSubRegion >( sesri[iconn][0] );

        arrayView1d< globalIndex const > const &
        pressureDofNumber =  embeddedSurfaceSubRegion.getReference< globalIndex_array >( pressureDofKey );

        for( localIndex k0=0; k0<numFluxElems; ++k0 )
        {
          globalIndex const activeFlowDOF = pressureDofNumber[sei[iconn][k0]];
          globalIndex const rowNumber = activeFlowDOF - rankOffset;

          if( rowNumber >= 0 && rowNumber < rowLengths.size() )
          {
            for( localIndex k1=0; k1<numFluxElems; ++k1 )
            {
              // The coupling with the jump of the cell itself has already been added by the dofManager
              // so we only add the coupling with the jumps of the neighbours.
              if( k1 != k0 )
              {
                rowLengths[ rowNumber ] += embeddedSurfaceSubRegion.numOfJumpEnrichments(); // number of jump enrichments.
              }
            }
          }
        }
      }
    } );
  } );
}

void SinglePhasePoromechanicsSolverEmbeddedFractures::addCouplingSparsityPattern( DomainPartition const & domain,
                                                                                  DofManager const & dofManager,
                                                                                  SparsityPatternView< globalIndex > const & pattern ) const
{
  // 1. Add sparsity pattern induced by coupling jump-displacement
  m_fracturesSolver->addCouplingSparsityPattern( domain, dofManager, pattern );

  forDiscretizationOnMeshTargets( domain.getMeshBodies(), [&] ( string const &,
                                                                MeshLevel const & mesh,
                                                                arrayView1d< string const > const & regionNames )
  {
    ElementRegionManager const & elemManager = mesh.getElemManager();

    string const jumpDofKey = dofManager.getKey( fields::contact::dispJump::key() );
    string const pressureDofKey = dofManager.getKey( SinglePhaseBase::viewKeyStruct::elemDofFieldString() );

    globalIndex const rankOffset = dofManager.rankOffset();

    // 2. Add the sparsity pattern induced by coupling jump - matrix pressure
    elemManager.forElementSubRegions< EmbeddedSurfaceSubRegion >( regionNames, [&]( localIndex const, EmbeddedSurfaceSubRegion const & embeddedSurfaceSubRegion )
    {
      localIndex const numEmbeddedElems = embeddedSurfaceSubRegion.size();

      FixedToManyElementRelation const & embeddedSurfacesToCells = embeddedSurfaceSubRegion.getToCellRelation();

      arrayView1d< globalIndex const > const &
      jumpDofNumber = embeddedSurfaceSubRegion.getReference< array1d< globalIndex > >( jumpDofKey );
      arrayView1d< integer const > const & ghostRank = embeddedSurfaceSubRegion.ghostRank();

      for( localIndex k=0; k<numEmbeddedElems; ++k )
      {
        // Get rock matrix element subregion
        CellElementSubRegion const & subRegion =
          elemManager.getRegion( embeddedSurfacesToCells.m_toElementRegion[k][0] ).
            getSubRegion< CellElementSubRegion >( embeddedSurfacesToCells.m_toElementSubRegion[k][0] );

        arrayView1d< globalIndex const > const &
        pressureDofNumber = subRegion.getReference< globalIndex_array >( pressureDofKey );

        localIndex cellElementIndex = embeddedSurfacesToCells.m_toElementIndex[k][0];

        if( ghostRank[k] < 0 ) /// TODO is this really necessary?
        {
          localIndex const localJumpRow = LvArray::integerConversion< localIndex >( jumpDofNumber[k] - rankOffset );
          localIndex const localPressureRow = LvArray::integerConversion< localIndex >( pressureDofNumber[cellElementIndex] - rankOffset );

          for( localIndex i=0; i<embeddedSurfaceSubRegion.numOfJumpEnrichments(); ++i )
          {
            if( localJumpRow + i >= 0 && localJumpRow + i < pattern.numRows() )
              pattern.insertNonZero( localJumpRow + i, pressureDofNumber[cellElementIndex] );
            if( localPressureRow >= 0 && localPressureRow < pattern.numRows() )
              pattern.insertNonZero( localPressureRow, jumpDofNumber[k] + i );
          }
        }
      }
    } );

    // 3. Add the sparsity pattern induced by coupling jump (aperture) - fracture pressure due to flux term
    NumericalMethodsManager const & numericalMethodManager = domain.getNumericalMethodManager();
    FiniteVolumeManager const & fvManager = numericalMethodManager.getFiniteVolumeManager();
    FluxApproximationBase const & fluxApprox = fvManager.getFluxApproximation( flowSolver()->getDiscretizationName() );

    fluxApprox.forStencils< SurfaceElementStencil >( mesh, [&]( SurfaceElementStencil const & stencil )
    {
      for( localIndex iconn=0; iconn<stencil.size(); ++iconn )
      {
        localIndex const numFluxElems = stencil.stencilSize( iconn );
        typename SurfaceElementStencil::IndexContainerViewConstType const & seri = stencil.getElementRegionIndices();
        typename SurfaceElementStencil::IndexContainerViewConstType const & sesri = stencil.getElementSubRegionIndices();
        typename SurfaceElementStencil::IndexContainerViewConstType const & sei = stencil.getElementIndices();

        EmbeddedSurfaceSubRegion const & embeddedSurfaceSubRegion =
          elemManager.getRegion( seri[iconn][0] ).getSubRegion< EmbeddedSurfaceSubRegion >( sesri[iconn][0] );

        arrayView1d< globalIndex const > const &
        pressureDofNumber =  embeddedSurfaceSubRegion.getReference< globalIndex_array >( pressureDofKey );
        arrayView1d< globalIndex const > const &
        jumpDofNumber =  embeddedSurfaceSubRegion.getReference< globalIndex_array >( jumpDofKey );

        for( localIndex k0=0; k0<numFluxElems; ++k0 )
        {
          globalIndex const activeFlowDOF = pressureDofNumber[sei[iconn][k0]];
          globalIndex const rowIndex = activeFlowDOF - rankOffset;

          if( rowIndex >= 0 && rowIndex < pattern.numRows() )
          {
            for( localIndex k1=0; k1<numFluxElems; ++k1 )
            {
              // The coupling with the jump of the cell itself has already been added by the dofManager
              // so we only add the coupling with the jumps of the neighbours.
              if( k1 != k0 )
              {
                for( localIndex i=0; i<embeddedSurfaceSubRegion.numOfJumpEnrichments(); i++ )
                {
                  globalIndex const colIndex = jumpDofNumber[sei[iconn][k1]] + i;
                  pattern.insertNonZero( rowIndex, colIndex );
                }
              }
            }
          }
        }
      }
    } );
  } );

}

void SinglePhasePoromechanicsSolverEmbeddedFractures::assembleSystem( real64 const time_n,
                                                                      real64 const dt,
                                                                      DomainPartition & domain,
                                                                      DofManager const & dofManager,
                                                                      CRSMatrixView< real64, globalIndex const > const & localMatrix,
                                                                      arrayView1d< real64 > const & localRhs )
{

  GEOSX_MARK_FUNCTION;

  //updateState( domain );

  forDiscretizationOnMeshTargets( domain.getMeshBodies(), [&] ( string const &,
                                                                MeshLevel & mesh,
                                                                arrayView1d< string const > const & regionNames )

  {
    NodeManager const & nodeManager = mesh.getNodeManager();
    ElementRegionManager const & elemManager = mesh.getElemManager();
    SurfaceElementRegion const & region = elemManager.getRegion< SurfaceElementRegion >( m_fracturesSolver->getFractureRegionName() );
    EmbeddedSurfaceSubRegion const & subRegion = region.getSubRegion< EmbeddedSurfaceSubRegion >( 0 );

    string const dofKey = dofManager.getKey( fields::solidMechanics::totalDisplacement::key() );
    string const jumpDofKey = dofManager.getKey( fields::contact::dispJump::key() );

    arrayView1d< globalIndex const > const & dispDofNumber = nodeManager.getReference< globalIndex_array >( dofKey );
    arrayView1d< globalIndex const > const & jumpDofNumber = subRegion.getReference< globalIndex_array >( jumpDofKey );

    string const pDofKey = dofManager.getKey( SinglePhaseBase::viewKeyStruct::elemDofFieldString() );

    real64 const gravityVectorData[3] = LVARRAY_TENSOROPS_INIT_LOCAL_3( gravityVector() );


    // 1. Cell-based contributions of standard poroelasticity
    poromechanicsKernels::SinglePhasePoromechanicsKernelFactory
    kernelFactory( dispDofNumber,
<<<<<<< HEAD
                   pDofKey,
=======
>>>>>>> 88f97736
                   dofManager.rankOffset(),
                   localMatrix,
                   localRhs,
                   gravityVectorData,
<<<<<<< HEAD
=======
                   pDofKey,
>>>>>>> 88f97736
                   FlowSolverBase::viewKeyStruct::fluidNamesString() );

    solidMechanicsSolver()->getMaxForce() =
      finiteElement::
        regionBasedKernelApplication< parallelDevicePolicy< 32 >,
                                      constitutive::PorousSolidBase,
                                      CellElementSubRegion >( mesh,
                                                              regionNames,
                                                              solidMechanicsSolver()->getDiscretizationName(),
                                                              viewKeyStruct::porousMaterialNamesString(),
                                                              kernelFactory );

    // 2.  Add EFEM poroelastic contribution
    poromechanicsEFEMKernels::SinglePhaseKernelFactory EFEMkernelFactory( subRegion,
                                                                          dispDofNumber,
                                                                          jumpDofNumber,
                                                                          pDofKey,
                                                                          dofManager.rankOffset(),
                                                                          localMatrix,
                                                                          localRhs,
                                                                          gravityVectorData,
                                                                          FlowSolverBase::viewKeyStruct::fluidNamesString() );

    real64 maxTraction =
      finiteElement::
        regionBasedKernelApplication< parallelDevicePolicy< 32 >,
                                      constitutive::PorousSolidBase,
                                      CellElementSubRegion >( mesh,
                                                              regionNames,
                                                              solidMechanicsSolver()->getDiscretizationName(),
                                                              viewKeyStruct::porousMaterialNamesString(),
                                                              EFEMkernelFactory );

    GEOSX_UNUSED_VAR( maxTraction );

    // 3. Assemble poroelastic fluxes and all derivatives
    flowSolver()->assemblePoroelasticFluxTerms( time_n, dt,
                                                domain,
                                                dofManager,
                                                localMatrix,
                                                localRhs,
                                                jumpDofKey );

  } );

}

void SinglePhasePoromechanicsSolverEmbeddedFractures::applyBoundaryConditions( real64 const time_n,
                                                                               real64 const dt,
                                                                               DomainPartition & domain,
                                                                               DofManager const & dofManager,
                                                                               CRSMatrixView< real64, globalIndex const > const & localMatrix,
                                                                               arrayView1d< real64 > const & localRhs )
{
  m_fracturesSolver->applyBoundaryConditions( time_n, dt,
                                              domain,
                                              dofManager,
                                              localMatrix,
                                              localRhs );

  flowSolver()->applyBoundaryConditions( time_n, dt,
                                         domain,
                                         dofManager,
                                         localMatrix,
                                         localRhs );
}

void SinglePhasePoromechanicsSolverEmbeddedFractures::implicitStepSetup( real64 const & time_n,
                                                                         real64 const & dt,
                                                                         DomainPartition & domain )
{
  flowSolver()->implicitStepSetup( time_n, dt, domain );
  m_fracturesSolver->implicitStepSetup( time_n, dt, domain );
}

void SinglePhasePoromechanicsSolverEmbeddedFractures::implicitStepComplete( real64 const & time_n,
                                                                            real64 const & dt,
                                                                            DomainPartition & domain )
{
  m_fracturesSolver->implicitStepComplete( time_n, dt, domain );
  flowSolver()->implicitStepComplete( time_n, dt, domain );
}

void SinglePhasePoromechanicsSolverEmbeddedFractures::resetStateToBeginningOfStep( DomainPartition & domain )
{
  flowSolver()->resetStateToBeginningOfStep( domain );
  m_fracturesSolver->resetStateToBeginningOfStep( domain );
}

real64 SinglePhasePoromechanicsSolverEmbeddedFractures::solverStep( real64 const & time_n,
                                                                    real64 const & dt,
                                                                    int const cycleNumber,
                                                                    DomainPartition & domain )
{
  real64 dtReturn = dt;

  /// TODO
  // for (integer outerIter = 0; outerIter < m_maxOuterIter; outerIter++)
  {
    setupSystem( domain,
                 m_dofManager,
                 m_localMatrix,
                 m_rhs,
                 m_solution );

    implicitStepSetup( time_n, dt, domain );

    // Given a fracture state we solve the system
    dtReturn = nonlinearImplicitStep( time_n, dt, cycleNumber, domain );

    implicitStepComplete( time_n, dtReturn, domain );

    // check the fracture state
//    bool fractureStateUnchaged = true; // TODO
//    if ( fractureStateUnChanged )
//    {
//      break;
//    }
  }

  return dtReturn;
}

real64 SinglePhasePoromechanicsSolverEmbeddedFractures::calculateResidualNorm( DomainPartition const & domain,
                                                                               DofManager const & dofManager,
                                                                               arrayView1d< real64 const > const & localRhs )
{
  // compute norm of momentum balance residual equations
  real64 const momentumResidualNorm = m_fracturesSolver->calculateResidualNorm( domain, dofManager, localRhs );

  // compute norm of mass balance residual equations
  real64 const massResidualNorm = flowSolver()->calculateResidualNorm( domain, dofManager, localRhs );

  real64 const residual = sqrt( momentumResidualNorm * momentumResidualNorm + massResidualNorm * massResidualNorm );

  return residual;
}

void SinglePhasePoromechanicsSolverEmbeddedFractures::applySystemSolution( DofManager const & dofManager,
                                                                           arrayView1d< real64 const > const & localSolution,
                                                                           real64 const scalingFactor,
                                                                           DomainPartition & domain )
{
  // update displacement and jump
  m_fracturesSolver->applySystemSolution( dofManager, localSolution, scalingFactor, domain );
  // update pressure field
  flowSolver()->applySystemSolution( dofManager, localSolution, scalingFactor, domain );
}

void SinglePhasePoromechanicsSolverEmbeddedFractures::updateState( DomainPartition & domain )
{
  /// 1. update the reservoir
  SinglePhasePoromechanicsSolver::updateState( domain );

  /// 2. update the fractures
  m_fracturesSolver->updateState( domain );

  forDiscretizationOnMeshTargets( domain.getMeshBodies(), [&] ( string const &,
                                                                MeshLevel & mesh,
                                                                arrayView1d< string const > const & regionNames )
  {
    ElementRegionManager & elemManager = mesh.getElemManager();

    elemManager.forElementSubRegions< EmbeddedSurfaceSubRegion >( regionNames, [&] ( localIndex const,
                                                                                     auto & subRegion )
    {
      arrayView2d< real64 const > const dispJump =
        subRegion.template getField< fields::contact::dispJump >();

      arrayView1d< real64 > const aperture = subRegion.getElementAperture();

      arrayView1d< real64 > const hydraulicAperture =
        subRegion.template getField< fields::flow::hydraulicAperture >();

      arrayView1d< real64 const > const oldHydraulicAperture =
        subRegion.template getField< fields::flow::aperture0 >();

      arrayView1d< real64 const > const volume = subRegion.getElementVolume();

      arrayView1d< real64 > const deltaVolume =
        subRegion.template getField< fields::flow::deltaVolume >();

      arrayView1d< real64 const > const area = subRegion.getElementArea().toViewConst();

      arrayView2d< real64 > const & fractureTraction = subRegion.template getField< fields::contact::traction >();

      arrayView1d< real64 >  const & dTdpf = subRegion.template getField< fields::contact::dTraction_dPressure >();

      arrayView1d< real64 const > const & pressure =
        subRegion.template getField< fields::flow::pressure >();

      ContactBase const & contact = getConstitutiveModel< ContactBase >( subRegion, m_fracturesSolver->getContactRelationName() );

      ContactBase::KernelWrapper contactWrapper = contact.createKernelWrapper();

      string const porousSolidName = subRegion.template getReference< string >( FlowSolverBase::viewKeyStruct::solidNamesString() );
      CoupledSolidBase & porousSolid = subRegion.template getConstitutiveModel< CoupledSolidBase >( porousSolidName );

      constitutive::ConstitutivePassThru< CompressibleSolidBase >::execute( porousSolid, [=, &subRegion] ( auto & castedPorousSolid )
      {
        typename TYPEOFREF( castedPorousSolid ) ::KernelWrapper porousMaterialWrapper = castedPorousSolid.createKernelUpdates();

        poromechanicsEFEMKernels::StateUpdateKernel::
          launch< parallelDevicePolicy<> >( subRegion.size(),
                                            contactWrapper,
                                            porousMaterialWrapper,
                                            dispJump,
                                            pressure,
                                            area,
                                            volume,
                                            deltaVolume,
                                            aperture,
                                            oldHydraulicAperture,
                                            hydraulicAperture,
                                            fractureTraction,
                                            dTdpf );

      } );

      // update fracture's permeability and porosity
      flowSolver()->updatePorosityAndPermeability( subRegion );
      // update fluid model
      flowSolver()->updateFluidState( subRegion );

    } );
  } );
}

REGISTER_CATALOG_ENTRY( SolverBase, SinglePhasePoromechanicsSolverEmbeddedFractures, std::string const &, Group * const )

} /* namespace geosx */<|MERGE_RESOLUTION|>--- conflicted
+++ resolved
@@ -418,18 +418,11 @@
     // 1. Cell-based contributions of standard poroelasticity
     poromechanicsKernels::SinglePhasePoromechanicsKernelFactory
     kernelFactory( dispDofNumber,
-<<<<<<< HEAD
-                   pDofKey,
-=======
->>>>>>> 88f97736
                    dofManager.rankOffset(),
                    localMatrix,
                    localRhs,
                    gravityVectorData,
-<<<<<<< HEAD
-=======
                    pDofKey,
->>>>>>> 88f97736
                    FlowSolverBase::viewKeyStruct::fluidNamesString() );
 
     solidMechanicsSolver()->getMaxForce() =
