--- conflicted
+++ resolved
@@ -86,13 +86,8 @@
       minAperture.min( aperture[kfe] );
       maxAperture.max( aperture[kfe] );
 
-<<<<<<< HEAD
-      real64 dHydraulicAperture_dAperture = 0.0;
-      real64 const newHydraulicAperture = contactWrapper.computeHydraulicAperture( aperture[kfe], refAperture[kfe], dHydraulicAperture_dAperture );
-=======
       real64 dHydraulicAperture_dNormalJump = 0;
-      real64 const newHydraulicAperture = contactWrapper.computeHydraulicAperture( aperture[kfe], dHydraulicAperture_dNormalJump );
->>>>>>> e9dec15b
+      real64 const newHydraulicAperture = contactWrapper.computeHydraulicAperture( aperture[kfe], refAperture[kfe], dHydraulicAperture_dNormalJump );
       maxHydraulicApertureChange.max( std::fabs( newHydraulicAperture - hydraulicAperture[kfe] ));
       real64 const oldHydraulicAperture = hydraulicAperture[kfe];
       hydraulicAperture[kfe] = newHydraulicAperture;
@@ -150,7 +145,7 @@
                                  arraySlice1d< real64 > const dRdU )
   {
     real64 dHydraulicAperture_dNormalJump = 0;
-    real64 const hydraulicAperture = contactWrapper.computeHydraulicAperture( aperture, dHydraulicAperture_dNormalJump );
+    real64 const hydraulicAperture = contactWrapper.computeHydraulicAperture( aperture, refAperture, dHydraulicAperture_dNormalJump );
     GEOS_UNUSED_VAR( hydraulicAperture );
 
     constexpr integer kfSign[2] = { -1, 1 };
@@ -162,20 +157,9 @@
         {
           nodeDOF[kf * 3 * numNodesPerFace + 3 * a + i] = dispDofNumber[faceToNodeMap( elemsToFaces[kf], a )] + i;
 
-<<<<<<< HEAD
-          real64 const dGap_dU = kfSign[kf] * Nbar[i] / numNodesPerFace;
-
-          real64 dHydraulicAperture_dAperture = 0;
-          real64 const hydraulicAperture = contactWrapper.computeHydraulicAperture( aperture, refAperture, dHydraulicAperture_dAperture );
-
-          GEOS_UNUSED_VAR( hydraulicAperture );
-
-          real64 const dAper_dU = dHydraulicAperture_dAperture * dGap_dU;
-=======
           real64 const dNormalJump_dDisplacement = kfSign[kf] * Nbar[i] / numNodesPerFace;
           real64 const dHydraulicAperture_dDisplacement = dHydraulicAperture_dNormalJump * dNormalJump_dDisplacement;
           real64 const dVolume_dDisplacement = area * dHydraulicAperture_dDisplacement;
->>>>>>> e9dec15b
 
           dRdU( kf * 3 * numNodesPerFace + 3 * a + i ) = dens * dVolume_dDisplacement;
         }
@@ -194,11 +178,6 @@
                          ArrayOfArraysView< localIndex const > const faceToNodeMap,
                          arrayView1d< globalIndex const > const dispDofNumber,
                          real64 const (&Nbar)[ 3 ],
-<<<<<<< HEAD
-                         arrayView1d< real64 const > const aperture,
-                         arrayView1d< real64 const > const refAperture,
-=======
->>>>>>> e9dec15b
                          globalIndex (& nodeDOF)[8 * 3],
                          arraySlice1d< real64 > const dRdU )
   {
@@ -215,18 +194,7 @@
         {
           nodeDOF[kf * 3 * numNodesPerFace + 3 * a + i] = dispDofNumber[faceToNodeMap( elemsToFaces[ei2][kf], a )] + i;
 
-<<<<<<< HEAD
-          real64 dHydraulicAperture_dAperture = 0.0;
-          real64 const hydraulicAperture = contactWrapper.computeHydraulicAperture( aperture[ei2],
-                                                                                    refAperture[ei2],
-                                                                                    dHydraulicAperture_dAperture );
-
-          GEOS_UNUSED_VAR( hydraulicAperture );
-
-          real64 const dAper_dU = dHydraulicAperture_dAperture * dGap_dU;
-=======
           real64 const dNormalJump_dDisplacement = kfSign[kf] * Nbar[i] / numNodesPerFace;
->>>>>>> e9dec15b
 
           dRdU( kf * 3 * numNodesPerFace + 3 * a + i ) = dR_dNormalJump * dNormalJump_dDisplacement;
         }
@@ -298,11 +266,6 @@
                                faceToNodeMap,
                                dispDofNumber,
                                Nbar,
-<<<<<<< HEAD
-                               aperture,
-                               refAperture,
-=======
->>>>>>> e9dec15b
                                nodeDOF,
                                dRdU );
 
