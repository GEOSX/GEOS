--- conflicted
+++ resolved
@@ -85,19 +85,12 @@
       minAperture.min( aperture[kfe] );
       maxAperture.max( aperture[kfe] );
 
-<<<<<<< HEAD
       real64 dHydraulicAperture_dAperture = 0.0;
-      hydraulicAperture[kfe] = contactWrapper.computeHydraulicAperture( aperture[kfe], refAperture[kfe], dHydraulicAperture_dAperture );
-
-      GEOS_UNUSED_VAR( dHydraulicAperture_dAperture );
-=======
-      real64 dHydraulicAperture_dAperture = 0;
-      real64 const newHydraulicAperture = contactWrapper.computeHydraulicAperture( aperture[kfe], dHydraulicAperture_dAperture );
+      real64 const newHydraulicAperture = contactWrapper.computeHydraulicAperture( aperture[kfe], refAperture[kfe], dHydraulicAperture_dAperture );
       maxHydraulicApertureChange.max( std::fabs( newHydraulicAperture - hydraulicAperture[kfe] ));
       hydraulicAperture[kfe] = newHydraulicAperture;
       minHydraulicAperture.min( hydraulicAperture[kfe] );
       maxHydraulicAperture.max( hydraulicAperture[kfe] );
->>>>>>> 2801afa9
 
 #ifdef GEOSX_USE_SEPARATION_COEFFICIENT
       real64 const s = aperture[kfe] / apertureAtFailure[kfe];
@@ -198,13 +191,10 @@
           real64 const dGap_dU = kfSign[kf] * Nbar[i] / numNodesPerFace;
 
           real64 dHydraulicAperture_dAperture = 0.0;
-<<<<<<< HEAD
-          real64 const hydraulicAperture = contactWrapper.computeHydraulicAperture( aperture[ei2], refAperture[ei2], dHydraulicAperture_dAperture );
-
-=======
           real64 const hydraulicAperture = contactWrapper.computeHydraulicAperture( aperture[ei2],
+                                                                                    refAperture[ei2],
                                                                                     dHydraulicAperture_dAperture );
->>>>>>> 2801afa9
+
           GEOS_UNUSED_VAR( hydraulicAperture );
 
           real64 const dAper_dU = dHydraulicAperture_dAperture * dGap_dU;
