--- conflicted
+++ resolved
@@ -31,11 +31,7 @@
 struct DeformationUpdateKernel
 {
 
-<<<<<<< HEAD
-  template< typename POLICY, typename CONTACT_WRAPPER >
-=======
   template< typename POLICY, typename CONTACT_WRAPPER, typename POROUS_WRAPPER >
->>>>>>> 3cdbde87
   static std::tuple< double, double, double, double, double, double >
   launch( localIndex const size,
           CONTACT_WRAPPER const & contactWrapper,
@@ -83,20 +79,6 @@
       }
 
       // TODO this needs a proper contact based strategy for aperture
-<<<<<<< HEAD
-      real64 const newAperture = -LvArray::tensorOps::AiBi< 3 >( temp, faceNormal[kf0] ) / numNodesPerFace;
-      maxApertureChange.max( std::fabs( newAperture - aperture[kfe] ));
-      aperture[kfe] = newAperture;
-      minAperture.min( aperture[kfe] );
-      maxAperture.max( aperture[kfe] );
-
-      real64 dHydraulicAperture_dAperture = 0;
-      real64 const newHydraulicAperture = contactWrapper.computeHydraulicAperture( aperture[kfe], dHydraulicAperture_dAperture );
-      maxHydraulicApertureChange.max( std::fabs( newHydraulicAperture - hydraulicAperture[kfe] ));
-      hydraulicAperture[kfe] = newHydraulicAperture;
-      minHydraulicAperture.min( hydraulicAperture[kfe] );
-      maxHydraulicAperture.max( hydraulicAperture[kfe] );
-=======
       real64 const normalJump = -LvArray::tensorOps::AiBi< 3 >( temp, faceNormal[kf0] ) / numNodesPerFace;
       maxApertureChange.max( std::fabs( normalJump - aperture[kfe] ));
       aperture[kfe] = normalJump;
@@ -118,7 +100,6 @@
                                                                             oldHydraulicAperture, newHydraulicAperture,
                                                                             dHydraulicAperture_dNormalJump,
                                                                             jump, traction );
->>>>>>> 3cdbde87
 
 #ifdef GEOSX_USE_SEPARATION_COEFFICIENT
       real64 const s = aperture[kfe] / apertureAtFailure[kfe];
@@ -211,15 +192,7 @@
         {
           nodeDOF[kf * 3 * numNodesPerFace + 3 * a + i] = dispDofNumber[faceToNodeMap( elemsToFaces[ei2][kf], a )] + i;
 
-<<<<<<< HEAD
-          real64 dHydraulicAperture_dAperture = 0.0;
-          real64 const hydraulicAperture = contactWrapper.computeHydraulicAperture( aperture[ei2],
-                                                                                    dHydraulicAperture_dAperture );
-          GEOS_UNUSED_VAR( hydraulicAperture );
-          real64 const dAper_dU = dHydraulicAperture_dAperture * dGap_dU;
-=======
           real64 const dNormalJump_dDisplacement = kfSign[kf] * Nbar[i] / numNodesPerFace;
->>>>>>> 3cdbde87
 
           dRdU( kf * 3 * numNodesPerFace + 3 * a + i ) = dR_dNormalJump * dNormalJump_dDisplacement;
         }
