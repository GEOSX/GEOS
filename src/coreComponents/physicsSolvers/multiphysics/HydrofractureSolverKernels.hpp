--- conflicted
+++ resolved
@@ -249,37 +249,15 @@
                                                                           2 * numNodesPerFace * 3 );
       }
 //
-<<<<<<< HEAD
       if( useQuasiNewton == 0 ) // when Quasi Newton is not enabled - add flux derivatives
       {
-        localIndex const numColumns = dFluxResidual_dAperture.numNonZeros( ei );
-        arraySlice1d< localIndex const > const & columns = dFluxResidual_dAperture.getColumns( ei );
-        arraySlice1d< real64 const > const & values = dFluxResidual_dAperture.getEntries( ei );
+        localIndex const numColumns = dFluxResidual_dNormalJump.numNonZeros( ei );
+        arraySlice1d< localIndex const > const & columns = dFluxResidual_dNormalJump.getColumns( ei );
+        arraySlice1d< real64 const > const & values = dFluxResidual_dNormalJump.getEntries( ei );
 
         for( localIndex kfe2 = 0; kfe2 < numColumns; ++kfe2 )
-=======
-      localIndex const numColumns = dFluxResidual_dNormalJump.numNonZeros( ei );
-      arraySlice1d< localIndex const > const & columns = dFluxResidual_dNormalJump.getColumns( ei );
-      arraySlice1d< real64 const > const & values = dFluxResidual_dNormalJump.getEntries( ei );
-
-      for( localIndex kfe2 = 0; kfe2 < numColumns; ++kfe2 )
-      {
-        computeFluxDerivative( kfe2,
-                               numNodesPerFace,
-                               columns,
-                               values,
-                               elemsToFaces,
-                               faceToNodeMap,
-                               dispDofNumber,
-                               Nbar,
-                               nodeDOF,
-                               dRdU );
-
-        if( rowNumber >= 0 && rowNumber < localMatrix.numRows() )
->>>>>>> 48213224
-        {
-          computeFluxDerivative( contactWrapper,
-                                 kfe2,
+        {
+          computeFluxDerivative( kfe2,
                                  numNodesPerFace,
                                  columns,
                                  values,
@@ -287,7 +265,6 @@
                                  faceToNodeMap,
                                  dispDofNumber,
                                  Nbar,
-                                 aperture,
                                  nodeDOF,
                                  dRdU );
 
