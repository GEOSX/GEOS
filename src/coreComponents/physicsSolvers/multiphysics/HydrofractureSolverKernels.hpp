--- conflicted
+++ resolved
@@ -5,11 +5,7 @@
  * Copyright (c) 2016-2024 Lawrence Livermore National Security LLC
  * Copyright (c) 2018-2024 Total, S.A
  * Copyright (c) 2018-2024 The Board of Trustees of the Leland Stanford Junior University
-<<<<<<< HEAD
- * Copyright (c) 2018-2024 Chevron
-=======
  * Copyright (c) 2023-2024 Chevron
->>>>>>> fe987d81
  * Copyright (c) 2019-     GEOS/GEOSX Contributors
  * All rights reserved
  *
@@ -36,17 +32,10 @@
 struct DeformationUpdateKernel
 {
 
-<<<<<<< HEAD
-  template< typename POLICY, typename CONTACT_WRAPPER, typename POROUS_WRAPPER >
-  static std::tuple< double, double, double, double, double, double >
-  launch( localIndex const size,
-          CONTACT_WRAPPER const & contactWrapper,
-=======
   template< typename POLICY, typename HYDRAULICAPERTURE_WRAPPER, typename POROUS_WRAPPER >
   static std::tuple< double, double, double, double, double, double >
   launch( localIndex const size,
           HYDRAULICAPERTURE_WRAPPER const & hydraulicApertureWrapper,
->>>>>>> fe987d81
           POROUS_WRAPPER const & porousMaterialWrapper,
           arrayView2d< real64 const, nodes::TOTAL_DISPLACEMENT_USD > const & u,
           arrayView2d< real64 const > const & faceNormal,
@@ -97,10 +86,6 @@
       minAperture.min( aperture[kfe] );
       maxAperture.max( aperture[kfe] );
 
-<<<<<<< HEAD
-      real64 dHydraulicAperture_dNormalJump = 0;
-      real64 const newHydraulicAperture = contactWrapper.computeHydraulicAperture( aperture[kfe], dHydraulicAperture_dNormalJump );
-=======
       real64 normalTraction = 0.0; /// TODO: must be changed to use actual traction
       real64 dHydraulicAperture_dNormalTraction = 0.0;
       real64 dHydraulicAperture_dNormalJump = 0.0;
@@ -109,7 +94,6 @@
                                                                                              dHydraulicAperture_dNormalJump,
                                                                                              dHydraulicAperture_dNormalTraction );
 
->>>>>>> fe987d81
       maxHydraulicApertureChange.max( std::fabs( newHydraulicAperture - hydraulicAperture[kfe] ));
       real64 const oldHydraulicAperture = hydraulicAperture[kfe];
       hydraulicAperture[kfe] = newHydraulicAperture;
@@ -165,10 +149,6 @@
                                  globalIndex (& nodeDOF)[8 * 3],
                                  arraySlice1d< real64 > const dRdU )
   {
-<<<<<<< HEAD
-    real64 dHydraulicAperture_dNormalJump = 0;
-    real64 const hydraulicAperture = contactWrapper.computeHydraulicAperture( aperture, dHydraulicAperture_dNormalJump );
-=======
     real64 dHydraulicAperture_dNormalJump = 0.0;
     real64 dHydraulicAperture_dTraction = 0.0;
     real64 fractureTraction = 0.0;
@@ -176,7 +156,6 @@
                                                                                         fractureTraction,
                                                                                         dHydraulicAperture_dNormalJump,
                                                                                         dHydraulicAperture_dTraction );
->>>>>>> fe987d81
     GEOS_UNUSED_VAR( hydraulicAperture );
 
     constexpr integer kfSign[2] = { -1, 1 };
@@ -237,11 +216,7 @@
   static void
   launch( localIndex const size,
           globalIndex const rankOffset,
-<<<<<<< HEAD
-          CONTACT_WRAPPER const & contactWrapper,
-=======
           HYDRAULICAPERTURE_WRAPPER const & hydraulicApertureWrapper,
->>>>>>> fe987d81
           integer const useQuasiNewton,
           ArrayOfArraysView< localIndex const > const elemsToFaces,
           ArrayOfArraysView< localIndex const > const faceToNodeMap,
