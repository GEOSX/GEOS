/*
 * ------------------------------------------------------------------------------------------------------------
 * SPDX-License-Identifier: LGPL-2.1-only
 *
 * Copyright (c) 2018-2020 Lawrence Livermore National Security LLC
 * Copyright (c) 2018-2020 The Board of Trustees of the Leland Stanford Junior University
 * Copyright (c) 2018-2020 TotalEnergies
 * Copyright (c) 2019-     GEOSX Contributors
 * All rights reserved
 *
 * See top level LICENSE, COPYRIGHT, CONTRIBUTORS, NOTICE, and ACKNOWLEDGEMENTS files for details.
 * ------------------------------------------------------------------------------------------------------------
 */

/**
 * @file CoupledReservoirAndWellsBase.hpp
 *
 */

#ifndef GEOS_PHYSICSSOLVERS_MULTIPHYSICS_COUPLEDRESERVOIRANDWELLSBASE_HPP_
#define GEOS_PHYSICSSOLVERS_MULTIPHYSICS_COUPLEDRESERVOIRANDWELLSBASE_HPP_

#include "physicsSolvers/multiphysics/CoupledSolver.hpp"

#include "common/TimingMacros.hpp"
#include "constitutive/permeability/PermeabilityFields.hpp"
#include "constitutive/permeability/PermeabilityBase.hpp"
#include "mesh/PerforationFields.hpp"
#include "physicsSolvers/fluidFlow/wells/WellControls.hpp"
#include "physicsSolvers/fluidFlow/wells/WellSolverBase.hpp"

namespace geos
{

namespace coupledReservoirAndWellsInternal
{
/**
 * @brief Utility function for the implementation details of addCouplingNumZeros
 * @param solver the coupled solver
 * @param domain the physical domain object
 * @param dofManager degree-of-freedom manager associated with the linear system
 * @param rowLengths the row-by-row length
 * @param resNumDof number of reservoir element dofs
 * @param wellNumDof number of well element dofs
 * @param resElemDofName name of the reservoir element dofs
 * @param wellElemDofName name of the well element dofs
 */
void
addCouplingNumNonzeros( SolverBase const * const solver,
                        DomainPartition & domain,
                        DofManager & dofManager,
                        arrayView1d< localIndex > const & rowLengths,
                        integer const resNumDof,
                        integer const wellNumDof,
                        string const & resElemDofName,
                        string const & wellElemDofName );

/**
 * @brief Validate the well perforations ensuring that each perforation is located in a reservoir region that is also
 * targetted by the solver
 * @param reservoirSolver the reservoir solver
 * @param wellSolver the well solver
 * @param domain the physical domain object
 */
bool validateWellPerforations( SolverBase const * const reservoirSolver,
                               WellSolverBase const * const wellSolver,
                               DomainPartition const & domain );

}

template< typename RESERVOIR_SOLVER, typename WELL_SOLVER >
class CoupledReservoirAndWellsBase : public CoupledSolver< RESERVOIR_SOLVER, WELL_SOLVER >
{
public:

  using Base = CoupledSolver< RESERVOIR_SOLVER, WELL_SOLVER >;
  using Base::m_solvers;
  using Base::m_names;
  using Base::m_dofManager;
  using Base::m_localMatrix;
  using Base::m_rhs;
  using Base::m_solution;

  enum class SolverType : integer
  {
    Reservoir = 0,
    Well = 1
  };

  /**
   * @brief main constructor for ManagedGroup Objects
   * @param name the name of this instantiation of ManagedGroup in the repository
   * @param parent the parent group of this instantiation of ManagedGroup
   */
  CoupledReservoirAndWellsBase ( const string & name,
                                 dataRepository::Group * const parent )
    : Base( name, parent ),
    m_isWellTransmissibilityComputed( false )
  {
    this->template getWrapper< string >( Base::viewKeyStruct::discretizationString() ).
      setInputFlag( dataRepository::InputFlags::FALSE );
  }

  /**
   * @brief default destructor
   */
  virtual ~CoupledReservoirAndWellsBase () override {}

  /**
   * @defgroup Solver Interface Functions
   *
   * These functions provide the primary interface that is required for derived classes
   */
  /**@{*/

  virtual void
  setupSystem( DomainPartition & domain,
               DofManager & dofManager,
               CRSMatrix< real64, globalIndex > & localMatrix,
               ParallelVector & rhs,
               ParallelVector & solution,
               bool const setSparsity = true ) override
  {
    GEOS_MARK_FUNCTION;

    GEOS_UNUSED_VAR( setSparsity );

    dofManager.setDomain( domain );

    Base::setupDofs( domain, dofManager );
    dofManager.reorderByRank();

    // Set the sparsity pattern without reservoir-well coupling
    SparsityPattern< globalIndex > patternDiag;
    dofManager.setSparsityPattern( patternDiag );

    // Get the original row lengths (diagonal blocks only)
    array1d< localIndex > rowLengths( patternDiag.numRows() );
    for( localIndex localRow = 0; localRow < patternDiag.numRows(); ++localRow )
    {
      rowLengths[localRow] = patternDiag.numNonZeros( localRow );
    }

    // Add the number of nonzeros induced by coupling on perforations
    addCouplingNumNonzeros( domain, dofManager, rowLengths.toView() );

    // Create a new pattern with enough capacity for coupled matrix
    SparsityPattern< globalIndex > pattern;
    pattern.resizeFromRowCapacities< parallelHostPolicy >( patternDiag.numRows(), patternDiag.numColumns(), rowLengths.data() );

    // Copy the original nonzeros
    for( localIndex localRow = 0; localRow < patternDiag.numRows(); ++localRow )
    {
      globalIndex const * cols = patternDiag.getColumns( localRow ).dataIfContiguous();
      pattern.insertNonZeros( localRow, cols, cols + patternDiag.numNonZeros( localRow ) );
    }

    // Add the nonzeros from coupling
    addCouplingSparsityPattern( domain, dofManager, pattern.toView() );

    // Finally, steal the pattern into a CRS matrix
    localMatrix.assimilate< parallelDevicePolicy<> >( std::move( pattern ) );
    localMatrix.setName( this->getName() + "/localMatrix" );

    rhs.setName( this->getName() + "/rhs" );
    rhs.create( dofManager.numLocalDofs(), MPI_COMM_GEOSX );

    solution.setName( this->getName() + "/solution" );
    solution.create( dofManager.numLocalDofs(), MPI_COMM_GEOSX );
  }

  /**@}*/

  /**
   * @brief accessor for the pointer to the reservoir solver
   * @return a pointer to the reservoir solver
   */
  RESERVOIR_SOLVER *
  reservoirSolver() const { return std::get< toUnderlying( SolverType::Reservoir ) >( m_solvers ); }

  /**
   * @brief accessor for the pointer to the well solver
   * @return a pointer to the well solver
   */
  WELL_SOLVER *
  wellSolver() const { return std::get< toUnderlying( SolverType::Well ) >( m_solvers ); }

  virtual void
  initializePostInitialConditionsPreSubGroups() override
  {
    Base::initializePostInitialConditionsPreSubGroups( );

    DomainPartition & domain = this->template getGroupByPath< DomainPartition >( "/Problem/domain" );

    // Validate well perforations: Ensure that each perforation is in a region targeted by the solver
    if( !validateWellPerforations( domain ))
    {
      return;
    }
  }

  virtual void
  implicitStepSetup( real64 const & time_n,
                     real64 const & dt,
                     DomainPartition & domain ) override
  {
    Base::implicitStepSetup( time_n, dt, domain );

    // we delay the computation of the transmissibility until the last minute
    // because we want to make sure that the permeability has been updated (in the flow solver)
    // this is necessary for some permeability models (like Karman-Kozeny) that do not use the imported permeability
    // ultimately, we may want to use this mechanism to update the well transmissibility at each time step (if needed)
    if( !m_isWellTransmissibilityComputed )
    {
      computeWellTransmissibility( domain );
      m_isWellTransmissibilityComputed = true;
    }
  }

protected:

  /**
   * @Brief loop over perforations and increase Jacobian matrix row lengths for reservoir and well elements accordingly
   * @param domain the physical domain object
   * @param dofManager degree-of-freedom manager associated with the linear system
   * @param rowLengths the row-by-row length
   */
  void
  addCouplingNumNonzeros( DomainPartition & domain,
                          DofManager & dofManager,
                          arrayView1d< localIndex > const & rowLengths ) const
  {
    coupledReservoirAndWellsInternal::
      addCouplingNumNonzeros( this,
                              domain,
                              dofManager,
                              rowLengths,
                              wellSolver()->numDofPerResElement(),
                              wellSolver()->numDofPerWellElement(),
                              wellSolver()->resElementDofName(),
                              wellSolver()->wellElementDofName() );
  }

  /**
   * @Brief add the sparsity pattern induced by the perforations
   * @param domain the physical domain object
   * @param dofManager degree-of-freedom manager associated with the linear system
   * @param pattern the sparsity pattern
   */
  virtual void
  addCouplingSparsityPattern( DomainPartition const & domain,
                              DofManager const & dofManager,
                              SparsityPatternView< globalIndex > const & pattern ) const = 0;

  /// Flag to determine whether the well transmissibility needs to be computed
  bool m_isWellTransmissibilityComputed;

private:

  /**
   * @brief Validate the well perforations ensuring that each perforation is located in a reservoir region that is also
   * targeted by the solver
   * @param domain the physical domain object
   */
  bool validateWellPerforations( DomainPartition const & domain ) const
  {
    return coupledReservoirAndWellsInternal::validateWellPerforations( reservoirSolver(), wellSolver(), domain );
  }

  /**
   * @brief Compute the transmissibility at all the perforations
   * @param domain the physical domain object
   */
  void computeWellTransmissibility( DomainPartition & domain ) const
  {
    this->template forDiscretizationOnMeshTargets( domain.getMeshBodies(), [&] ( string const &,
                                                                                 MeshLevel & meshLevel,
                                                                                 arrayView1d< string const > const & regionNames )
    {
      ElementRegionManager & elemManager = meshLevel.getElemManager();

      ElementRegionManager::ElementViewAccessor< arrayView2d< real64 > > const elemCenter =
        elemManager.constructViewAccessor< array2d< real64 >, arrayView2d< real64 > >( ElementSubRegionBase::viewKeyStruct::elementCenterString() );

      // loop over the wells
      elemManager.forElementSubRegions< WellElementSubRegion >( regionNames, [&]( localIndex const,
                                                                                  WellElementSubRegion & subRegion )
      {
        array1d< array1d< arrayView3d< real64 const > > > const permeability =
          elemManager.constructMaterialFieldAccessor< constitutive::PermeabilityBase,
                                                      fields::permeability::permeability >();

        PerforationData & perforationData = *subRegion.getPerforationData();
        WellControls const & wellControls = wellSolver()->getWellControls( subRegion );

        // compute the Peaceman index (if not read from XML)
        perforationData.computeWellTransmissibility( meshLevel, subRegion, permeability );

        // if the log level is 1, we output the value of the transmissibilities
        if( wellControls.getLogLevel() >= 2 )
        {
          GEOS_MAYBE_UNUSED arrayView2d< real64 const > const perfLocation =
            perforationData.getField< fields::perforation::location >();
          GEOS_MAYBE_UNUSED arrayView1d< real64 const > const perfTrans =
            perforationData.getField< fields::perforation::wellTransmissibility >();

          // get the element region, subregion, index
          GEOS_MAYBE_UNUSED arrayView1d< localIndex const > const resElemRegion =
            perforationData.getField< fields::perforation::reservoirElementRegion >();
          GEOS_MAYBE_UNUSED arrayView1d< localIndex const > const resElemSubRegion =
            perforationData.getField< fields::perforation::reservoirElementSubRegion >();
          GEOS_MAYBE_UNUSED arrayView1d< localIndex const > const resElemIndex =
            perforationData.getField< fields::perforation::reservoirElementIndex >();

<<<<<<< HEAD
          forAll< serialPolicy >( perforationData.size(), [=] GEOS_HOST_DEVICE ( GEOS_MAYBE_UNUSED localIndex const iperf )
=======
          forAll< serialPolicy >( perforationData.size(), [=] ( localIndex const iperf )
>>>>>>> 28b413ac
          {
            GEOS_LOG_RANK( GEOS_FMT( "Perforation at ({},{},{}); perforated element center: ({},{},{}); transmissibility: {} Pa.s.rm^3/s/Pa",
                                     perfLocation[iperf][0], perfLocation[iperf][1], perfLocation[iperf][2],
                                     elemCenter[resElemRegion[iperf]][resElemSubRegion[iperf]][resElemIndex[iperf]][0],
                                     elemCenter[resElemRegion[iperf]][resElemSubRegion[iperf]][resElemIndex[iperf]][1],
                                     elemCenter[resElemRegion[iperf]][resElemSubRegion[iperf]][resElemIndex[iperf]][2],
                                     perfTrans[iperf] ) );
          } );
        }
      } );
    } );
  }

};


} /* namespace geos */

#endif /* GEOS_PHYSICSSOLVERS_MULTIPHYSICS_COUPLEDRESERVOIRANDWELLSBASE_HPP_ */<|MERGE_RESOLUTION|>--- conflicted
+++ resolved
@@ -312,11 +312,7 @@
           GEOS_MAYBE_UNUSED arrayView1d< localIndex const > const resElemIndex =
             perforationData.getField< fields::perforation::reservoirElementIndex >();
 
-<<<<<<< HEAD
-          forAll< serialPolicy >( perforationData.size(), [=] GEOS_HOST_DEVICE ( GEOS_MAYBE_UNUSED localIndex const iperf )
-=======
-          forAll< serialPolicy >( perforationData.size(), [=] ( localIndex const iperf )
->>>>>>> 28b413ac
+          forAll< serialPolicy >( perforationData.size(), [=] ( GEOS_MAYBE_UNUSED localIndex const iperf )
           {
             GEOS_LOG_RANK( GEOS_FMT( "Perforation at ({},{},{}); perforated element center: ({},{},{}); transmissibility: {} Pa.s.rm^3/s/Pa",
                                      perfLocation[iperf][0], perfLocation[iperf][1], perfLocation[iperf][2],
