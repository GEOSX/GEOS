/*
 * ------------------------------------------------------------------------------------------------------------
 * SPDX-License-Identifier: LGPL-2.1-only
 *
 * Copyright (c) 2016-2024 Lawrence Livermore National Security LLC
 * Copyright (c) 2018-2024 Total, S.A
 * Copyright (c) 2018-2024 The Board of Trustees of the Leland Stanford Junior University
<<<<<<< HEAD
 * Copyright (c) 2018-2024 Chevron
=======
 * Copyright (c) 2023-2024 Chevron
>>>>>>> fe987d81
 * Copyright (c) 2019-     GEOS/GEOSX Contributors
 * All rights reserved
 *
 * See top level LICENSE, COPYRIGHT, CONTRIBUTORS, NOTICE, and ACKNOWLEDGEMENTS files for details.
 * ------------------------------------------------------------------------------------------------------------
 */

/**
 * @file CoupledReservoirAndWellsBase.hpp
 *
 */

#ifndef GEOS_PHYSICSSOLVERS_MULTIPHYSICS_COUPLEDRESERVOIRANDWELLSBASE_HPP_
#define GEOS_PHYSICSSOLVERS_MULTIPHYSICS_COUPLEDRESERVOIRANDWELLSBASE_HPP_

#include "physicsSolvers/multiphysics/CoupledSolver.hpp"

#include "common/TimingMacros.hpp"
#include "constitutive/permeability/PermeabilityFields.hpp"
#include "constitutive/permeability/PermeabilityBase.hpp"
#include "mesh/PerforationFields.hpp"
#include "mesh/DomainPartition.hpp"
#include "physicsSolvers/fluidFlow/wells/WellControls.hpp"
#include "physicsSolvers/fluidFlow/wells/WellSolverBase.hpp"

namespace geos
{

namespace coupledReservoirAndWellsInternal
{
/**
 * @brief Utility function for the implementation details of addCouplingNumZeros
 * @param solver the coupled solver
 * @param domain the physical domain object
 * @param dofManager degree-of-freedom manager associated with the linear system
 * @param rowLengths the row-by-row length
 * @param resNumDof number of reservoir element dofs
 * @param wellNumDof number of well element dofs
 * @param resElemDofName name of the reservoir element dofs
 * @param wellElemDofName name of the well element dofs
 */
void
addCouplingNumNonzeros( PhysicsSolverBase const * const solver,
                        DomainPartition & domain,
                        DofManager & dofManager,
                        arrayView1d< localIndex > const & rowLengths,
                        integer const resNumDof,
                        integer const wellNumDof,
                        string const & resElemDofName,
                        string const & wellElemDofName );

/**
 * @brief Validate the well perforations ensuring that each perforation is located in a reservoir region that is also
 * targetted by the solver
 * @param reservoirSolver the reservoir solver
 * @param wellSolver the well solver
 * @param domain the physical domain object
 */
bool validateWellPerforations( PhysicsSolverBase const * const reservoirSolver,
                               WellSolverBase const * const wellSolver,
                               DomainPartition const & domain );

}

template< typename RESERVOIR_SOLVER, typename WELL_SOLVER >
class CoupledReservoirAndWellsBase : public CoupledSolver< RESERVOIR_SOLVER, WELL_SOLVER >
{
public:

  using Base = CoupledSolver< RESERVOIR_SOLVER, WELL_SOLVER >;
  using Base::m_solvers;
  using Base::m_names;
  using Base::m_dofManager;
  using Base::m_localMatrix;
  using Base::m_rhs;
  using Base::m_solution;

  enum class SolverType : integer
  {
    Reservoir = 0,
    Well = 1
  };

  /// String used to form the solverName used to register solvers in CoupledSolver
  static string coupledSolverAttributePrefix() { return "reservoirAndWells"; }

  /**
   * @brief main constructor for ManagedGroup Objects
   * @param name the name of this instantiation of ManagedGroup in the repository
   * @param parent the parent group of this instantiation of ManagedGroup
   */
  CoupledReservoirAndWellsBase ( const string & name,
                                 dataRepository::Group * const parent )
    : Base( name, parent ),
    m_isWellTransmissibilityComputed( false )
  {
    this->template getWrapper< string >( Base::viewKeyStruct::discretizationString() ).
      setInputFlag( dataRepository::InputFlags::FALSE );
  }

  /**
   * @brief default destructor
   */
  virtual ~CoupledReservoirAndWellsBase () override {}

  /**
   * @defgroup Solver Interface Functions
   *
   * These functions provide the primary interface that is required for derived classes
   */
  /**@{*/

  virtual void
  setupSystem( DomainPartition & domain,
               DofManager & dofManager,
               CRSMatrix< real64, globalIndex > & localMatrix,
               ParallelVector & rhs,
               ParallelVector & solution,
               bool const setSparsity = true ) override
  {
    GEOS_MARK_FUNCTION;

    // call reservoir solver setup (needed in case of SinglePhasePoromechanicsConformingFractures)
    reservoirSolver()->setupSystem( domain, dofManager, localMatrix, rhs, solution, setSparsity );

    dofManager.setDomain( domain );

    Base::setupDofs( domain, dofManager );
    dofManager.reorderByRank();

    // Set the sparsity pattern without reservoir-well coupling
    SparsityPattern< globalIndex > patternDiag;
    dofManager.setSparsityPattern( patternDiag );

    // Get the original row lengths (diagonal blocks only)
    array1d< localIndex > rowLengths( patternDiag.numRows() );
    for( localIndex localRow = 0; localRow < patternDiag.numRows(); ++localRow )
    {
      rowLengths[localRow] = patternDiag.numNonZeros( localRow );
    }

    // Add the number of nonzeros induced by coupling on perforations
    addCouplingNumNonzeros( domain, dofManager, rowLengths.toView() );

    // Create a new pattern with enough capacity for coupled matrix
    SparsityPattern< globalIndex > pattern;
    pattern.resizeFromRowCapacities< parallelHostPolicy >( patternDiag.numRows(), patternDiag.numColumns(), rowLengths.data() );

    // Copy the original nonzeros
    for( localIndex localRow = 0; localRow < patternDiag.numRows(); ++localRow )
    {
      globalIndex const * cols = patternDiag.getColumns( localRow ).dataIfContiguous();
      pattern.insertNonZeros( localRow, cols, cols + patternDiag.numNonZeros( localRow ) );
    }

    // Add the nonzeros from coupling
    addCouplingSparsityPattern( domain, dofManager, pattern.toView() );

    // Finally, steal the pattern into a CRS matrix
    localMatrix.assimilate< parallelDevicePolicy<> >( std::move( pattern ) );
    localMatrix.setName( this->getName() + "/localMatrix" );

    rhs.setName( this->getName() + "/rhs" );
    rhs.create( dofManager.numLocalDofs(), MPI_COMM_GEOS );

    solution.setName( this->getName() + "/solution" );
    solution.create( dofManager.numLocalDofs(), MPI_COMM_GEOS );
  }

  /**@}*/

  /**
   * @brief accessor for the pointer to the reservoir solver
   * @return a pointer to the reservoir solver
   */
  RESERVOIR_SOLVER *
  reservoirSolver() const { return std::get< toUnderlying( SolverType::Reservoir ) >( m_solvers ); }

  /**
   * @brief accessor for the pointer to the well solver
   * @return a pointer to the well solver
   */
  WELL_SOLVER *
  wellSolver() const { return std::get< toUnderlying( SolverType::Well ) >( m_solvers ); }

  virtual void
  initializePostInitialConditionsPreSubGroups() override
  {
    Base::initializePostInitialConditionsPreSubGroups( );

    DomainPartition & domain = this->template getGroupByPath< DomainPartition >( "/Problem/domain" );

    // Validate well perforations: Ensure that each perforation is in a region targeted by the solver
    if( !validateWellPerforations( domain ))
    {
      return;
    }
  }

  virtual void
  implicitStepSetup( real64 const & time_n,
                     real64 const & dt,
                     DomainPartition & domain ) override
  {
    Base::implicitStepSetup( time_n, dt, domain );

    // we delay the computation of the transmissibility until the last minute
    // because we want to make sure that the permeability has been updated (in the flow solver)
    // this is necessary for some permeability models (like Karman-Kozeny) that do not use the imported permeability
    // ultimately, we may want to use this mechanism to update the well transmissibility at each time step (if needed)
    if( !m_isWellTransmissibilityComputed )
    {
      computeWellTransmissibility( domain );
      m_isWellTransmissibilityComputed = true;
    }
  }

  void
  assembleFluxTerms( real64 const dt,
                     DomainPartition const & domain,
                     DofManager const & dofManager,
                     CRSMatrixView< real64, globalIndex const > const & localMatrix,
                     arrayView1d< real64 > const & localRhs ) const
  { reservoirSolver()->assembleFluxTerms( dt, domain, dofManager, localMatrix, localRhs );  }

  void
  assembleStabilizedFluxTerms( real64 const dt,
                               DomainPartition const & domain,
                               DofManager const & dofManager,
                               CRSMatrixView< real64, globalIndex const > const & localMatrix,
                               arrayView1d< real64 > const & localRhs ) const
  { reservoirSolver()->assembleStabilizedFluxTerms( dt, domain, dofManager, localMatrix, localRhs );  }

  real64 updateFluidState( ElementSubRegionBase & subRegion ) const
  { return reservoirSolver()->updateFluidState( subRegion ); }
  void updatePorosityAndPermeability( CellElementSubRegion & subRegion ) const
  { reservoirSolver()->updatePorosityAndPermeability( subRegion ); }
  void updateSolidInternalEnergyModel( ObjectManagerBase & dataGroup ) const
  { reservoirSolver()->updateSolidInternalEnergyModel( dataGroup ); }

  integer & isThermal() { return reservoirSolver()->isThermal(); }

  void enableJumpStabilization()
  { reservoirSolver()->enableJumpStabilization(); }

  void enableFixedStressPoromechanicsUpdate()
  { reservoirSolver()->enableFixedStressPoromechanicsUpdate(); }

<<<<<<< HEAD
  void setKeepFlowVariablesConstantDuringInitStep( bool const keepFlowVariablesConstantDuringInitStep )
  { reservoirSolver()->setKeepFlowVariablesConstantDuringInitStep( keepFlowVariablesConstantDuringInitStep ); }

  virtual void saveSequentialIterationState( DomainPartition & domain ) override
  { reservoirSolver()->saveSequentialIterationState( domain ); }
=======
  void setKeepVariablesConstantDuringInitStep( bool const keepVariablesConstantDuringInitStep )
  {
    reservoirSolver()->setKeepVariablesConstantDuringInitStep( keepVariablesConstantDuringInitStep );
    wellSolver()->setKeepVariablesConstantDuringInitStep( keepVariablesConstantDuringInitStep );
  }
>>>>>>> fe987d81

  virtual void saveSequentialIterationState( DomainPartition & domain ) override
  { reservoirSolver()->saveSequentialIterationState( domain ); }

protected:

  /**
   * @Brief loop over perforations and increase Jacobian matrix row lengths for reservoir and well elements accordingly
   * @param domain the physical domain object
   * @param dofManager degree-of-freedom manager associated with the linear system
   * @param rowLengths the row-by-row length
   */
  void
  addCouplingNumNonzeros( DomainPartition & domain,
                          DofManager & dofManager,
                          arrayView1d< localIndex > const & rowLengths ) const
  {
    coupledReservoirAndWellsInternal::
      addCouplingNumNonzeros( this,
                              domain,
                              dofManager,
                              rowLengths,
                              wellSolver()->numDofPerResElement(),
                              wellSolver()->numDofPerWellElement(),
                              wellSolver()->resElementDofName(),
                              wellSolver()->wellElementDofName() );
  }

  /**
   * @Brief add the sparsity pattern induced by the perforations
   * @param domain the physical domain object
   * @param dofManager degree-of-freedom manager associated with the linear system
   * @param pattern the sparsity pattern
   */
  virtual void
  addCouplingSparsityPattern( DomainPartition const & domain,
                              DofManager const & dofManager,
                              SparsityPatternView< globalIndex > const & pattern ) const = 0;

  /// Flag to determine whether the well transmissibility needs to be computed
  bool m_isWellTransmissibilityComputed;

private:

  /**
   * @brief Validate the well perforations ensuring that each perforation is located in a reservoir region that is also
   * targeted by the solver
   * @param domain the physical domain object
   */
  bool validateWellPerforations( DomainPartition const & domain ) const
  {
    return coupledReservoirAndWellsInternal::validateWellPerforations( reservoirSolver(), wellSolver(), domain );
  }

  /**
   * @brief Compute the transmissibility at all the perforations
   * @param domain the physical domain object
   */
  void computeWellTransmissibility( DomainPartition & domain ) const
  {
    this->template forDiscretizationOnMeshTargets( domain.getMeshBodies(), [&] ( string const &,
                                                                                 MeshLevel & meshLevel,
                                                                                 arrayView1d< string const > const & regionNames )
    {
      ElementRegionManager & elemManager = meshLevel.getElemManager();

      ElementRegionManager::ElementViewAccessor< arrayView2d< real64 > > const elemCenter =
        elemManager.constructViewAccessor< array2d< real64 >, arrayView2d< real64 > >( ElementSubRegionBase::viewKeyStruct::elementCenterString() );

      // loop over the wells
      elemManager.forElementSubRegions< WellElementSubRegion >( regionNames, [&]( localIndex const,
                                                                                  WellElementSubRegion & subRegion )
      {
        array1d< array1d< arrayView3d< real64 const > > > const permeability =
          elemManager.constructMaterialFieldAccessor< constitutive::PermeabilityBase,
                                                      fields::permeability::permeability >();

        PerforationData & perforationData = *subRegion.getPerforationData();
        WellControls const & wellControls = wellSolver()->getWellControls( subRegion );

        // compute the Peaceman index (if not read from XML)
        perforationData.computeWellTransmissibility( meshLevel, subRegion, permeability );

        // if the log level is 1, we output the value of the transmissibilities
        if( wellControls.getLogLevel() >= 2 )
        {
          arrayView2d< real64 const > const perfLocation =
            perforationData.getField< fields::perforation::location >();
          arrayView1d< real64 const > const perfTrans =
            perforationData.getField< fields::perforation::wellTransmissibility >();

          // get the element region, subregion, index
          arrayView1d< localIndex const > const resElemRegion =
            perforationData.getField< fields::perforation::reservoirElementRegion >();
          arrayView1d< localIndex const > const resElemSubRegion =
            perforationData.getField< fields::perforation::reservoirElementSubRegion >();
          arrayView1d< localIndex const > const resElemIndex =
            perforationData.getField< fields::perforation::reservoirElementIndex >();

          GEOS_UNUSED_VAR( perfLocation ); // unused if geos_error_if is nulld
          GEOS_UNUSED_VAR( perfTrans ); // unused if geos_error_if is nulld
          GEOS_UNUSED_VAR( resElemRegion ); // unused if geos_error_if is nulld
          GEOS_UNUSED_VAR( resElemSubRegion ); // unused if geos_error_if is nulld
          GEOS_UNUSED_VAR( resElemIndex ); // unused if geos_error_if is nulld

          forAll< serialPolicy >( perforationData.size(), [=] ( localIndex const iperf )
          {
            GEOS_UNUSED_VAR( iperf ); // unused if geos_error_if is nulld
<<<<<<< HEAD
            GEOS_LOG_RANK( GEOS_FMT( "Perforation at ({},{},{}); perforated element center: ({},{},{}); transmissibility: {} Pa.s.rm^3/s/Pa",
                                     perfLocation[iperf][0], perfLocation[iperf][1], perfLocation[iperf][2],
                                     elemCenter[resElemRegion[iperf]][resElemSubRegion[iperf]][resElemIndex[iperf]][0],
                                     elemCenter[resElemRegion[iperf]][resElemSubRegion[iperf]][resElemIndex[iperf]][1],
                                     elemCenter[resElemRegion[iperf]][resElemSubRegion[iperf]][resElemIndex[iperf]][2],
                                     perfTrans[iperf] ) );
=======
            GEOS_LOG_RANK( GEOS_FMT( "{}: perforation at ({},{},{}), perforated element center = ({},{},{}), transmissibility = {} [{}]",
                                     this->getName(), perfLocation[iperf][0], perfLocation[iperf][1], perfLocation[iperf][2],
                                     elemCenter[resElemRegion[iperf]][resElemSubRegion[iperf]][resElemIndex[iperf]][0],
                                     elemCenter[resElemRegion[iperf]][resElemSubRegion[iperf]][resElemIndex[iperf]][1],
                                     elemCenter[resElemRegion[iperf]][resElemSubRegion[iperf]][resElemIndex[iperf]][2],
                                     perfTrans[iperf], getSymbol( units::Transmissibility ) ) );
>>>>>>> fe987d81
          } );
        }
      } );
    } );
  }

};


} /* namespace geos */

#endif /* GEOS_PHYSICSSOLVERS_MULTIPHYSICS_COUPLEDRESERVOIRANDWELLSBASE_HPP_ */<|MERGE_RESOLUTION|>--- conflicted
+++ resolved
@@ -5,11 +5,7 @@
  * Copyright (c) 2016-2024 Lawrence Livermore National Security LLC
  * Copyright (c) 2018-2024 Total, S.A
  * Copyright (c) 2018-2024 The Board of Trustees of the Leland Stanford Junior University
-<<<<<<< HEAD
- * Copyright (c) 2018-2024 Chevron
-=======
  * Copyright (c) 2023-2024 Chevron
->>>>>>> fe987d81
  * Copyright (c) 2019-     GEOS/GEOSX Contributors
  * All rights reserved
  *
@@ -258,19 +254,11 @@
   void enableFixedStressPoromechanicsUpdate()
   { reservoirSolver()->enableFixedStressPoromechanicsUpdate(); }
 
-<<<<<<< HEAD
-  void setKeepFlowVariablesConstantDuringInitStep( bool const keepFlowVariablesConstantDuringInitStep )
-  { reservoirSolver()->setKeepFlowVariablesConstantDuringInitStep( keepFlowVariablesConstantDuringInitStep ); }
-
-  virtual void saveSequentialIterationState( DomainPartition & domain ) override
-  { reservoirSolver()->saveSequentialIterationState( domain ); }
-=======
   void setKeepVariablesConstantDuringInitStep( bool const keepVariablesConstantDuringInitStep )
   {
     reservoirSolver()->setKeepVariablesConstantDuringInitStep( keepVariablesConstantDuringInitStep );
     wellSolver()->setKeepVariablesConstantDuringInitStep( keepVariablesConstantDuringInitStep );
   }
->>>>>>> fe987d81
 
   virtual void saveSequentialIterationState( DomainPartition & domain ) override
   { reservoirSolver()->saveSequentialIterationState( domain ); }
@@ -379,21 +367,12 @@
           forAll< serialPolicy >( perforationData.size(), [=] ( localIndex const iperf )
           {
             GEOS_UNUSED_VAR( iperf ); // unused if geos_error_if is nulld
-<<<<<<< HEAD
-            GEOS_LOG_RANK( GEOS_FMT( "Perforation at ({},{},{}); perforated element center: ({},{},{}); transmissibility: {} Pa.s.rm^3/s/Pa",
-                                     perfLocation[iperf][0], perfLocation[iperf][1], perfLocation[iperf][2],
-                                     elemCenter[resElemRegion[iperf]][resElemSubRegion[iperf]][resElemIndex[iperf]][0],
-                                     elemCenter[resElemRegion[iperf]][resElemSubRegion[iperf]][resElemIndex[iperf]][1],
-                                     elemCenter[resElemRegion[iperf]][resElemSubRegion[iperf]][resElemIndex[iperf]][2],
-                                     perfTrans[iperf] ) );
-=======
             GEOS_LOG_RANK( GEOS_FMT( "{}: perforation at ({},{},{}), perforated element center = ({},{},{}), transmissibility = {} [{}]",
                                      this->getName(), perfLocation[iperf][0], perfLocation[iperf][1], perfLocation[iperf][2],
                                      elemCenter[resElemRegion[iperf]][resElemSubRegion[iperf]][resElemIndex[iperf]][0],
                                      elemCenter[resElemRegion[iperf]][resElemSubRegion[iperf]][resElemIndex[iperf]][1],
                                      elemCenter[resElemRegion[iperf]][resElemSubRegion[iperf]][resElemIndex[iperf]][2],
                                      perfTrans[iperf], getSymbol( units::Transmissibility ) ) );
->>>>>>> fe987d81
           } );
         }
       } );
