/*
 * ------------------------------------------------------------------------------------------------------------
 * SPDX-License-Identifier: LGPL-2.1-only
 *
 * Copyright (c) 2016-2024 Lawrence Livermore National Security LLC
 * Copyright (c) 2018-2024 Total, S.A
 * Copyright (c) 2018-2024 The Board of Trustees of the Leland Stanford Junior University
 * Copyright (c) 2023-2024 Chevron
 * Copyright (c) 2019-     GEOS/GEOSX Contributors
 * All rights reserved
 *
 * See top level LICENSE, COPYRIGHT, CONTRIBUTORS, NOTICE, and ACKNOWLEDGEMENTS files for details.
 * ------------------------------------------------------------------------------------------------------------
 */

/**
 * @file PoromechanicsSolver.hpp
 *
 */

#ifndef GEOS_PHYSICSSOLVERS_MULTIPHYSICS_POROMECHANICSSOLVER_HPP_
#define GEOS_PHYSICSSOLVERS_MULTIPHYSICS_POROMECHANICSSOLVER_HPP_

#include "physicsSolvers/fluidFlow/FlowSolverBaseFields.hpp"
#include "physicsSolvers/multiphysics/CoupledSolver.hpp"
#include "physicsSolvers/multiphysics/PoromechanicsFields.hpp"
#include "physicsSolvers/solidMechanics/SolidMechanicsLagrangianFEM.hpp"
#include "constitutive/solid/CoupledSolidBase.hpp"
#include "constitutive/solid/PorousSolid.hpp"
#include "constitutive/contact/HydraulicApertureBase.hpp"
#include "mesh/DomainPartition.hpp"
#include "mesh/utilities/AverageOverQuadraturePointsKernel.hpp"
#include "codingUtilities/Utilities.hpp"

namespace geos
{

namespace stabilization
{
enum class StabilizationType : integer
{
  None,
  Global,
  Local,
};

ENUM_STRINGS( StabilizationType,
              "None",
              "Global",
              "Local" );
}


template< typename FLOW_SOLVER, typename MECHANICS_SOLVER = SolidMechanicsLagrangianFEM >
class PoromechanicsSolver : public CoupledSolver< FLOW_SOLVER, MECHANICS_SOLVER >
{
public:

  using Base = CoupledSolver< FLOW_SOLVER, MECHANICS_SOLVER >;
  using Base::m_solvers;
  using Base::m_dofManager;
  using Base::m_localMatrix;
  using Base::m_rhs;
  using Base::m_solution;

  enum class SolverType : integer
  {
    Flow = 0,
    SolidMechanics = 1
  };

  /// String used to form the solverName used to register solvers in CoupledSolver
  static string coupledSolverAttributePrefix() { return "poromechanics"; }

  /**
   * @brief main constructor for CoupledSolver Objects
   * @param name the name of this instantiation of CoupledSolver in the repository
   * @param parent the parent group of this instantiation of CoupledSolver
   */
  PoromechanicsSolver( const string & name,
                       dataRepository::Group * const parent )
    : Base( name, parent ),
    m_isThermal( 0 )
  {
    this->registerWrapper( viewKeyStruct::isThermalString(), &m_isThermal ).
      setApplyDefaultValue( 0 ).
      setInputFlag( dataRepository::InputFlags::OPTIONAL ).
      setDescription( "Flag indicating whether the problem is thermal or not. Set isThermal=\"1\" to enable the thermal coupling" );

    this->registerWrapper( viewKeyStruct::performStressInitializationString(), &m_performStressInitialization ).
      setApplyDefaultValue( false ).
      setInputFlag( dataRepository::InputFlags::FALSE ).
      setDescription( "Flag to indicate that the solver is going to perform stress initialization" );

    this->registerWrapper( viewKeyStruct::stabilizationTypeString(), &m_stabilizationType ).
      setInputFlag( dataRepository::InputFlags::OPTIONAL ).
      setDescription( "StabilizationType. Options are:\n" +
                      toString( stabilization::StabilizationType::None ) + "- Add no stabilization to mass equation \n" +
                      toString( stabilization::StabilizationType::Global ) + "- Add jump stabilization to all faces \n" +
                      toString( stabilization::StabilizationType::Local ) + "- Add jump stabilization on interior of macro elements" );

    this->registerWrapper( viewKeyStruct::stabilizationRegionNamesString(), &m_stabilizationRegionNames ).
      setRTTypeName( rtTypes::CustomTypes::groupNameRefArray ).
      setInputFlag( dataRepository::InputFlags::OPTIONAL ).
      setDescription( "Regions where stabilization is applied." );

    this->registerWrapper( viewKeyStruct::stabilizationMultiplierString(), &m_stabilizationMultiplier ).
      setApplyDefaultValue( 1.0 ).
      setInputFlag( dataRepository::InputFlags::OPTIONAL ).
      setDescription( "Constant multiplier of stabilization strength" );
  }

  virtual void initializePostInitialConditionsPreSubGroups() override
  {
    Base::initializePostInitialConditionsPreSubGroups();

    GEOS_THROW_IF( this->m_isThermal && !this->flowSolver()->isThermal(),
                   GEOS_FMT( "{} {}: The attribute `{}` of the flow solver `{}` must be set to 1 since the poromechanics solver is thermal",
                             this->getCatalogName(), this->getName(), FlowSolverBase::viewKeyStruct::isThermalString(), this->flowSolver()->getName() ),
                   InputError );
  }

  virtual void setConstitutiveNamesCallSuper( ElementSubRegionBase & subRegion ) const override final
  {
    if( dynamic_cast< SurfaceElementSubRegion * >( &subRegion ) )
    {
      subRegion.registerWrapper< string >( viewKeyStruct::hydraulicApertureRelationNameString() ).
        setPlotLevel( dataRepository::PlotLevel::NOPLOT ).
        setRestartFlags( dataRepository::RestartFlags::NO_WRITE ).
        setSizedFromParent( 0 );

      string & hydraulicApertureModelName = subRegion.getReference< string >( viewKeyStruct::hydraulicApertureRelationNameString() );
      hydraulicApertureModelName = SolverBase::getConstitutiveName< constitutive::HydraulicApertureBase >( subRegion );
      GEOS_ERROR_IF( hydraulicApertureModelName.empty(), GEOS_FMT( "{}: HydraulicApertureBase model not found on subregion {}",
                                                                   this->getDataContext(), subRegion.getDataContext() ) );
    }

  }

  virtual void initializePreSubGroups() override
  {
    Base::initializePreSubGroups();

    GEOS_THROW_IF( m_stabilizationType == stabilization::StabilizationType::Local,
                   this->getWrapperDataContext( viewKeyStruct::stabilizationTypeString() ) <<
                   ": Local stabilization has been temporarily disabled",
                   InputError );

    DomainPartition & domain = this->template getGroupByPath< DomainPartition >( "/Problem/domain" );

    this->template forDiscretizationOnMeshTargets( domain.getMeshBodies(), [&] ( string const &,
                                                                                 MeshLevel & mesh,
                                                                                 arrayView1d< string const > const & regionNames )
    {
      ElementRegionManager & elementRegionManager = mesh.getElemManager();
      elementRegionManager.forElementSubRegions< CellElementSubRegion >( regionNames,
                                                                         [&]( localIndex const,
                                                                              ElementSubRegionBase & subRegion )
      {
        string & porousName = subRegion.getReference< string >( viewKeyStruct::porousMaterialNamesString() );
        porousName = this->template getConstitutiveName< constitutive::CoupledSolidBase >( subRegion );
        GEOS_THROW_IF( porousName.empty(),
                       GEOS_FMT( "{} {} : Solid model not found on subregion {}",
                                 this->getCatalogName(), this->getDataContext().toString(), subRegion.getName() ),
                       InputError );

        string & porosityModelName = subRegion.getReference< string >( constitutive::CoupledSolidBase::viewKeyStruct::porosityModelNameString() );
        porosityModelName = this->template getConstitutiveName< constitutive::PorosityBase >( subRegion );
        GEOS_THROW_IF( porosityModelName.empty(),
                       GEOS_FMT( "{} {} : Porosity model not found on subregion {}",
                                 this->getCatalogName(), this->getDataContext().toString(), subRegion.getName() ),
                       InputError );

        if( subRegion.hasField< fields::poromechanics::bulkDensity >() )
        {
          // get the solid model to know the number of quadrature points and resize the bulk density
          constitutive::CoupledSolidBase const & solid = this->template getConstitutiveModel< constitutive::CoupledSolidBase >( subRegion, porousName );
          subRegion.getField< fields::poromechanics::bulkDensity >().resizeDimension< 1 >( solid.getDensity().size( 1 ) );
        }
      } );
    } );
  }

  virtual void registerDataOnMesh( dataRepository::Group & meshBodies ) override
  {
    SolverBase::registerDataOnMesh( meshBodies );

    if( this->getNonlinearSolverParameters().m_couplingType == NonlinearSolverParameters::CouplingType::Sequential )
    {
      // to let the solid mechanics solver that there is a pressure and temperature RHS in the mechanics solve
      solidMechanicsSolver()->enableFixedStressPoromechanicsUpdate();
      // to let the flow solver that saving pressure_k and temperature_k is necessary (for the fixed-stress porosity terms)
      flowSolver()->enableFixedStressPoromechanicsUpdate();
    }

    if( m_stabilizationType == stabilization::StabilizationType::Global || m_stabilizationType == stabilization::StabilizationType::Local )
    {
      flowSolver()->enableJumpStabilization();
    }

    SolverBase::forDiscretizationOnMeshTargets( meshBodies, [&] ( string const &,
                                                                  MeshLevel & mesh,
                                                                  arrayView1d< string const > const & regionNames )
    {
      ElementRegionManager & elemManager = mesh.getElemManager();

      elemManager.forElementSubRegions< CellElementSubRegion >( regionNames,
                                                                [&]( localIndex const,
                                                                     ElementSubRegionBase & subRegion )
      {
        subRegion.registerWrapper< string >( viewKeyStruct::porousMaterialNamesString() ).
          setPlotLevel( dataRepository::PlotLevel::NOPLOT ).
          setRestartFlags( dataRepository::RestartFlags::NO_WRITE ).
          setSizedFromParent( 0 );

        // This is needed by the way the surface generator currently does things.
        subRegion.registerWrapper< string >( constitutive::CoupledSolidBase::viewKeyStruct::porosityModelNameString() ).
          setPlotLevel( dataRepository::PlotLevel::NOPLOT ).
          setRestartFlags( dataRepository::RestartFlags::NO_WRITE ).
          setSizedFromParent( 0 );

        if( this->getNonlinearSolverParameters().m_couplingType == NonlinearSolverParameters::CouplingType::Sequential )
        {
          // register the bulk density for use in the solid mechanics solver
          // ideally we would resize it here as well, but the solid model name is not available yet (see below)
          subRegion.registerField< fields::poromechanics::bulkDensity >( this->getName() );
        }

        if( m_stabilizationType == stabilization::StabilizationType::Global || m_stabilizationType == stabilization::StabilizationType::Local )
        {
          subRegion.registerField< fields::flow::macroElementIndex >( this->getName());
          subRegion.registerField< fields::flow::elementStabConstant >( this->getName());
        }
      } );
    } );
  }

  virtual void implicitStepSetup( real64 const & time_n,
                                  real64 const & dt,
                                  DomainPartition & domain ) override
  {
<<<<<<< HEAD
    // std::cout << "In PoromechanicsSolver::implicitStepSetup: " << std::endl;
    
=======
>>>>>>> 1dc1c139
    flowSolver()->setKeepFlowVariablesConstantDuringInitStep( m_performStressInitialization );

    if( this->m_stabilizationType == stabilization::StabilizationType::Global || this->m_stabilizationType == stabilization::StabilizationType::Local )
    {
      this->updateStabilizationParameters( domain );
    }

    Base::implicitStepSetup( time_n, dt, domain );
  }

  virtual void setupDofs( DomainPartition const & domain,
                          DofManager & dofManager ) const override
  {
    // note that the order of operations matters a lot here (for instance for the MGR labels)
    // we must set up dofs for solid mechanics first, and then for flow
    // that's the reason why this function is here and not in CoupledSolvers.hpp
    solidMechanicsSolver()->setupDofs( domain, dofManager );
    flowSolver()->setupDofs( domain, dofManager );
    this->setupCoupling( domain, dofManager );
  }

  virtual bool checkSequentialConvergence( int const & iter,
                                           real64 const & time_n,
                                           real64 const & dt,
                                           DomainPartition & domain ) override
  {
    // always force outer loop for initialization
    auto & subcycling = this->getNonlinearSolverParameters().m_subcyclingOption;
    auto const subcycling_orig = subcycling;
    if( m_performStressInitialization )
      subcycling = 1;

    bool isConverged = Base::checkSequentialConvergence( iter, time_n, dt, domain );

    // restore original
    subcycling = subcycling_orig;

    return isConverged;
  }

  /**
   * @brief accessor for the pointer to the solid mechanics solver
   * @return a pointer to the solid mechanics solver
   */
  MECHANICS_SOLVER * solidMechanicsSolver() const
  {
    return std::get< toUnderlying( SolverType::SolidMechanics ) >( m_solvers );
  }

  /**
   * @brief accessor for the pointer to the flow solver
   * @return a pointer to the flow solver
   */
  FLOW_SOLVER * flowSolver() const
  {
    return std::get< toUnderlying( SolverType::Flow ) >( m_solvers );
  }

  /*
   * @brief Utility function to set the stress initialization flag
   * @param[in] performStressInitialization true if the solver has to initialize stress, false otherwise
   */
  void setStressInitialization( integer const performStressInitialization )
  {
    m_performStressInitialization = performStressInitialization;
  }

  struct viewKeyStruct : Base::viewKeyStruct
  {
    /// Names of the porous materials
    constexpr static char const * porousMaterialNamesString() { return "porousMaterialNames"; }

    /// Flag to indicate that the simulation is thermal
    constexpr static char const * isThermalString() { return "isThermal"; }

    /// Flag to indicate that the solver is going to perform stress initialization
    constexpr static char const * performStressInitializationString() { return "performStressInitialization"; }

    /// Type of pressure stabilization
    constexpr static char const * stabilizationTypeString() {return "stabilizationType"; }

    /// Name of regions on which stabilization applied
    constexpr static const char * stabilizationRegionNamesString() {return "stabilizationRegionNames"; }

    /// Multiplier on stabilization strength
    constexpr static const char * stabilizationMultiplierString() {return "stabilizationMultiplier"; }

    /// Name of the hydraulicApertureRelationName
    static constexpr char const * hydraulicApertureRelationNameString() {return "hydraulicApertureRelationName"; }

  };

  void updateStabilizationParameters( DomainPartition & domain ) const
  {
    // Step 1: we loop over the regions where stabilization is active and collect their name
    set< string > regionFilter;
    for( string const & regionName : m_stabilizationRegionNames )
    {
      regionFilter.insert( regionName );
    }

    // Step 2: loop over target regions of solver, and tag the elements belonging to the stabilization regions
    this->template forDiscretizationOnMeshTargets( domain.getMeshBodies(), [&] ( string const &,
                                                                                 MeshLevel & mesh,
                                                                                 arrayView1d< string const > const & targetRegionNames )
    {
      //keep only target regions in filter
      array1d< string > filteredTargetRegionNames;
      filteredTargetRegionNames.reserve( targetRegionNames.size() );

      for( string const & targetRegionName : targetRegionNames )
      {
        if( regionFilter.count( targetRegionName ) )
        {
          filteredTargetRegionNames.emplace_back( targetRegionName );
        }
      }

      // Loop over elements and update stabilization constant
      mesh.getElemManager().forElementSubRegions( filteredTargetRegionNames.toViewConst(), [&]( localIndex const,
                                                                                                ElementSubRegionBase & subRegion )
      {
        arrayView1d< integer > const macroElementIndex = subRegion.getField< fields::flow::macroElementIndex >();
        arrayView1d< real64 > const elementStabConstant = subRegion.getField< fields::flow::elementStabConstant >();

        geos::constitutive::CoupledSolidBase const & porousSolid =
          this->template getConstitutiveModel< geos::constitutive::CoupledSolidBase >( subRegion, subRegion.getReference< string >( viewKeyStruct::porousMaterialNamesString() ) );

        arrayView1d< real64 const > const bulkModulus = porousSolid.getBulkModulus();
        arrayView1d< real64 const > const shearModulus = porousSolid.getShearModulus();
        arrayView1d< real64 const > const biotCoefficient = porousSolid.getBiotCoefficient();

        real64 const stabilizationMultiplier = m_stabilizationMultiplier;

        forAll< parallelDevicePolicy<> >( subRegion.size(), [bulkModulus,
                                                             shearModulus,
                                                             biotCoefficient,
                                                             stabilizationMultiplier,
                                                             macroElementIndex,
                                                             elementStabConstant] GEOS_HOST_DEVICE ( localIndex const ei )

        {
          real64 const bM = bulkModulus[ei];
          real64 const sM = shearModulus[ei];
          real64 const bC = biotCoefficient[ei];

          macroElementIndex[ei] = 1;
          elementStabConstant[ei] = stabilizationMultiplier * 9.0 * (bC * bC) / (32.0 * (10.0 * sM / 3.0 + bM));
        } );
      } );
    } );

  }

protected:

  /* Implementation of Nonlinear Acceleration (Aitken) of averageMeanTotalStressIncrement */

  void recordAverageMeanTotalStressIncrement( DomainPartition & domain,
                                              array1d< real64 > & averageMeanTotalStressIncrement )
  {
    averageMeanTotalStressIncrement.resize( 0 );
    SolverBase::forDiscretizationOnMeshTargets( domain.getMeshBodies(), [&]( string const &,
                                                                             MeshLevel & mesh,
                                                                             arrayView1d< string const > const & regionNames ) {
      mesh.getElemManager().forElementSubRegions< CellElementSubRegion >( regionNames, [&]( localIndex const,
                                                                                            auto & subRegion ) {
        // get the solid model (to access stress increment)
        string const solidName = subRegion.template getReference< string >( "porousMaterialNames" );
        constitutive::CoupledSolidBase & solid = SolverBase::getConstitutiveModel< constitutive::CoupledSolidBase >(
          subRegion, solidName );

        arrayView1d< const real64 > const & averageMeanTotalStressIncrement_k = solid.getAverageMeanTotalStressIncrement_k();
        for( localIndex k = 0; k < localIndex( averageMeanTotalStressIncrement_k.size()); k++ )
        {
          averageMeanTotalStressIncrement.emplace_back( averageMeanTotalStressIncrement_k[k] );
        }
      } );
    } );
  }

  void applyAcceleratedAverageMeanTotalStressIncrement( DomainPartition & domain,
                                                        array1d< real64 > & averageMeanTotalStressIncrement )
  {
    integer i = 0;
    SolverBase::forDiscretizationOnMeshTargets( domain.getMeshBodies(), [&]( string const &,
                                                                             MeshLevel & mesh,
                                                                             arrayView1d< string const > const & regionNames ) {
      mesh.getElemManager().forElementSubRegions< CellElementSubRegion >( regionNames, [&]( localIndex const,
                                                                                            auto & subRegion ) {
        // get the solid model (to access stress increment)
        string const solidName = subRegion.template getReference< string >( "porousMaterialNames" );
        constitutive::CoupledSolidBase & solid = SolverBase::getConstitutiveModel< constitutive::CoupledSolidBase >(
          subRegion, solidName );
        auto & porosityModel = dynamic_cast< constitutive::BiotPorosity const & >( solid.getBasePorosityModel());
        arrayView1d< real64 > const & averageMeanTotalStressIncrement_k = solid.getAverageMeanTotalStressIncrement_k();
        for( localIndex k = 0; k < localIndex( averageMeanTotalStressIncrement_k.size()); k++ )
        {
          porosityModel.updateAverageMeanTotalStressIncrement( k, averageMeanTotalStressIncrement[i] );
          i++;
        }
      } );
    } );
  }

  real64 computeAitkenRelaxationFactor( array1d< real64 > const & s0,
                                        array1d< real64 > const & s1,
                                        array1d< real64 > const & s1_tilde,
                                        array1d< real64 > const & s2_tilde,
                                        real64 const omega0 )
  {
    array1d< real64 > r1 = axpy( s1_tilde, s0, -1.0 );
    array1d< real64 > r2 = axpy( s2_tilde, s1, -1.0 );

    // diff = r2 - r1
    array1d< real64 > diff = axpy( r2, r1, -1.0 );

    real64 const denom = dot( diff, diff );
    real64 const numer = dot( r1, diff );

    real64 omega1 = 1.0;
    if( !isZero( denom ))
    {
      omega1 = -1.0 * omega0 * numer / denom;
    }
    return omega1;
  }

  array1d< real64 > computeUpdate( array1d< real64 > const & s1,
                                   array1d< real64 > const & s2_tilde,
                                   real64 const omega1 )
  {
    return axpy( scale( s1, 1.0 - omega1 ),
                 scale( s2_tilde, omega1 ),
                 1.0 );
  }

  void startSequentialIteration( integer const & iter,
                                 DomainPartition & domain ) override
  {
    if( this->getNonlinearSolverParameters().m_nonlinearAccelerationType == NonlinearSolverParameters::NonlinearAccelerationType::Aitken )
    {
      if( iter == 0 )
      {
        recordAverageMeanTotalStressIncrement( domain, m_s1 );
      }
      else
      {
        m_s0 = m_s1;
        m_s1 = m_s2;
        m_s1_tilde = m_s2_tilde;
        m_omega0 = m_omega1;
      }
    }
  }

  void finishSequentialIteration( integer const & iter,
                                  DomainPartition & domain ) override
  {
    if( this->getNonlinearSolverParameters().m_nonlinearAccelerationType == NonlinearSolverParameters::NonlinearAccelerationType::Aitken )
    {
      if( iter == 0 )
      {
        m_s2 = m_s2_tilde;
        m_omega1 = 1.0;
      }
      else
      {
        m_omega1 = computeAitkenRelaxationFactor( m_s0, m_s1, m_s1_tilde, m_s2_tilde, m_omega0 );
        m_s2 = computeUpdate( m_s1, m_s2_tilde, m_omega1 );
        applyAcceleratedAverageMeanTotalStressIncrement( domain, m_s2 );
      }
    }
  }

  virtual void mapSolutionBetweenSolvers( DomainPartition & domain, integer const solverType ) override
  {
    GEOS_MARK_FUNCTION;

<<<<<<< HEAD
    // std::cout << "In PoromechanicsSolver::mapSolutionBetweenSolvers " << std::endl;

=======
>>>>>>> 1dc1c139
    /// After the flow solver
    if( solverType == static_cast< integer >( SolverType::Flow ) )
    {
      this->template forDiscretizationOnMeshTargets( domain.getMeshBodies(), [&]( string const &,
                                                                                  MeshLevel & mesh,
                                                                                  arrayView1d< string const > const & regionNames )
      {

        mesh.getElemManager().forElementSubRegions< CellElementSubRegion >( regionNames, [&]( localIndex const,
                                                                                              auto & subRegion )
        {
          // update the bulk density
          // TODO: ideally, we would not recompute the bulk density, but a more general "rhs" containing the body force and the
          // pressure/temperature terms
          updateBulkDensity( subRegion );
        } );
      } );
    }

    /// After the solid mechanics solver
    if( solverType == static_cast< integer >( SolverType::SolidMechanics )
        && !m_performStressInitialization ) // do not update during poromechanics initialization
    {
      // compute the average of the mean total stress increment over quadrature points
      averageMeanTotalStressIncrement( domain );

      this->template forDiscretizationOnMeshTargets( domain.getMeshBodies(), [&]( string const &,
                                                                                  MeshLevel & mesh,
                                                                                  arrayView1d< string const > const & regionNames )
      {

        mesh.getElemManager().forElementSubRegions< CellElementSubRegion >( regionNames, [&]( localIndex const,
                                                                                              auto & subRegion )
        {
          // update the porosity after a change in displacement (after mechanics solve)
          // or a change in pressure/temperature (after a flow solve)
          flowSolver()->updatePorosityAndPermeability( subRegion );
          // update bulk density to reflect porosity change into mechanics
          updateBulkDensity( subRegion );
        } );
      } );
    }

    // needed to perform nonlinear acceleration
    if( solverType == static_cast< integer >( SolverType::SolidMechanics ) &&
        this->getNonlinearSolverParameters().m_nonlinearAccelerationType== NonlinearSolverParameters::NonlinearAccelerationType::Aitken )
    {
      recordAverageMeanTotalStressIncrement( domain, m_s2_tilde );
    }
  }

  /**
   * @brief Helper function to average the mean total stress increment over quadrature points
   * @param[in] domain the domain partition
   */
  void averageMeanTotalStressIncrement( DomainPartition & domain )
  {
    this->template forDiscretizationOnMeshTargets( domain.getMeshBodies(), [&]( string const &,
                                                                                MeshLevel & mesh,
                                                                                arrayView1d< string const > const & regionNames )
    {
      mesh.getElemManager().forElementSubRegions< CellElementSubRegion >( regionNames, [&]( localIndex const,
                                                                                            auto & subRegion )
      {
        // get the solid model (to access stress increment)
        string const solidName = subRegion.template getReference< string >( viewKeyStruct::porousMaterialNamesString() );
        constitutive::CoupledSolidBase & solid = this->template getConstitutiveModel< constitutive::CoupledSolidBase >( subRegion, solidName );

        arrayView2d< real64 const > const meanTotalStressIncrement_k = solid.getMeanTotalStressIncrement_k();
        arrayView1d< real64 > const averageMeanTotalStressIncrement_k = solid.getAverageMeanTotalStressIncrement_k();

        finiteElement::FiniteElementBase & subRegionFE =
          subRegion.template getReference< finiteElement::FiniteElementBase >( solidMechanicsSolver()->getDiscretizationName() );

        // determine the finite element type
        finiteElement::FiniteElementDispatchHandler< BASE_FE_TYPES >::
        dispatch3D( subRegionFE, [&] ( auto const finiteElement )
        {
          using FE_TYPE = decltype( finiteElement );

          // call the factory and launch the kernel
          AverageOverQuadraturePoints1DKernelFactory::
            createAndLaunch< CellElementSubRegion,
                             FE_TYPE,
                             parallelDevicePolicy<> >( mesh.getNodeManager(),
                                                       mesh.getEdgeManager(),
                                                       mesh.getFaceManager(),
                                                       subRegion,
                                                       finiteElement,
                                                       meanTotalStressIncrement_k,
                                                       averageMeanTotalStressIncrement_k );
        } );
      } );
    } );
  }

  virtual void updateBulkDensity( ElementSubRegionBase & subRegion ) = 0;

  virtual void validateNonlinearAcceleration() override
  {
    if( MpiWrapper::commSize( MPI_COMM_GEOS ) > 1 )
    {
      GEOS_ERROR( "Nonlinear acceleration is not implemented for MPI runs" );
    }
  }

  /// Flag to determine whether or not this is a thermal simulation
  integer m_isThermal;

  /// Flag to indicate that the solver is going to perform stress initialization
  integer m_performStressInitialization;

  /// Type of stabilization used
  stabilization::StabilizationType m_stabilizationType;

  /// Names of regions where stabilization applied
  array1d< string > m_stabilizationRegionNames;

  /// Stabilization Multiplier
  real64 m_stabilizationMultiplier;

  /// Member variables needed for Nonlinear Acceleration ( Aitken ). Naming convention follows ( Jiang & Tchelepi, 2019 )
  array1d< real64 > m_s0; // Accelerated averageMeanTotalStresIncrement @ outer iteration v ( two iterations ago )
  array1d< real64 > m_s1; // Accelerated averageMeanTotalStresIncrement @ outer iteration v + 1 ( previous iteration )
  array1d< real64 > m_s1_tilde; // Unaccelerated averageMeanTotalStresIncrement @ outer iteration v + 1 ( previous iteration )
  array1d< real64 > m_s2; // Accelerated averageMeanTotalStresIncrement @ outer iteration v + 2 ( current iteration )
  array1d< real64 > m_s2_tilde; // Unaccelerated averageMeanTotalStresIncrement @ outer iteration v + 1 ( current iteration )
  real64 m_omega0; // Old Aitken relaxation factor
  real64 m_omega1; // New Aitken relaxation factor

};

} /* namespace geos */

#endif //GEOS_PHYSICSSOLVERS_MULTIPHYSICS_POROMECHANICSSOLVER_HPP_<|MERGE_RESOLUTION|>--- conflicted
+++ resolved
@@ -239,11 +239,6 @@
                                   real64 const & dt,
                                   DomainPartition & domain ) override
   {
-<<<<<<< HEAD
-    // std::cout << "In PoromechanicsSolver::implicitStepSetup: " << std::endl;
-    
-=======
->>>>>>> 1dc1c139
     flowSolver()->setKeepFlowVariablesConstantDuringInitStep( m_performStressInitialization );
 
     if( this->m_stabilizationType == stabilization::StabilizationType::Global || this->m_stabilizationType == stabilization::StabilizationType::Local )
@@ -523,11 +518,6 @@
   {
     GEOS_MARK_FUNCTION;
 
-<<<<<<< HEAD
-    // std::cout << "In PoromechanicsSolver::mapSolutionBetweenSolvers " << std::endl;
-
-=======
->>>>>>> 1dc1c139
     /// After the flow solver
     if( solverType == static_cast< integer >( SolverType::Flow ) )
     {
