--- conflicted
+++ resolved
@@ -126,16 +126,11 @@
   {
     Base::initializePreSubGroups();
 
-<<<<<<< HEAD
-    DomainPartition & domain = this->template getGroupByPath< DomainPartition >( GEOS_FMT("/{}/domain", dataRepository::keys::ProblemManager ) );
-=======
     GEOS_THROW_IF( m_stabilizationType == StabilizationType::Local,
                    this->getWrapperDataContext( viewKeyStruct::stabilizationTypeString() ) <<
                    ": Local stabilization has been temporarily disabled",
                    InputError );
-
-    DomainPartition & domain = this->template getGroupByPath< DomainPartition >( "/Problem/domain" );
->>>>>>> 9a144b87
+    DomainPartition & domain = this->template getGroupByPath< DomainPartition >( GEOS_FMT("/{}/domain", dataRepository::keys::ProblemManager ) );
 
     this->template forDiscretizationOnMeshTargets( domain.getMeshBodies(), [&] ( string const &,
                                                                                  MeshLevel & mesh,
