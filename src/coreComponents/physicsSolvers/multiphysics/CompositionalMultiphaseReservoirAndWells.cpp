/*
 * ------------------------------------------------------------------------------------------------------------
 * SPDX-License-Identifier: LGPL-2.1-only
 *
 * Copyright (c) 2016-2024 Lawrence Livermore National Security LLC
 * Copyright (c) 2018-2024 Total, S.A
 * Copyright (c) 2018-2024 The Board of Trustees of the Leland Stanford Junior University
 * Copyright (c) 2023-2024 Chevron
 * Copyright (c) 2019-     GEOS/GEOSX Contributors
 * All rights reserved
 *
 * See top level LICENSE, COPYRIGHT, CONTRIBUTORS, NOTICE, and ACKNOWLEDGEMENTS files for details.
 * ------------------------------------------------------------------------------------------------------------
 */

/**
 * @file CompositionalMultiphaseReservoirAndWells.cpp
 *
 */

#include "CompositionalMultiphaseReservoirAndWells.hpp"

#include "common/TimingMacros.hpp"
#include "dataRepository/LogLevelsInfo.hpp"
#include "constitutive/fluid/multifluid/MultiFluidBase.hpp"
#include "mesh/PerforationFields.hpp"
#include "physicsSolvers/multiphysics/CoupledReservoirAndWellKernels.hpp"
#include "physicsSolvers/fluidFlow/CompositionalMultiphaseFVM.hpp"
#include "physicsSolvers/fluidFlow/CompositionalMultiphaseHybridFVM.hpp"
#include "physicsSolvers/fluidFlow/CompositionalMultiphaseUtilities.hpp"
#include "physicsSolvers/fluidFlow/wells/CompositionalMultiphaseWell.hpp"
#include "physicsSolvers/fluidFlow/wells/CompositionalMultiphaseWellFields.hpp"
#include "physicsSolvers/fluidFlow/wells/WellControls.hpp"
#include "physicsSolvers/fluidFlow/wells/kernels/CompositionalMultiphaseWellKernels.hpp"
#include "physicsSolvers/fluidFlow/wells/LogLevelsInfo.hpp"
#include "physicsSolvers/multiphysics/MultiphasePoromechanics.hpp"


namespace geos
{

using namespace dataRepository;
using namespace constitutive;

template< typename RESERVOIR_SOLVER >
CompositionalMultiphaseReservoirAndWells< RESERVOIR_SOLVER >::
CompositionalMultiphaseReservoirAndWells( const string & name,
                                          Group * const parent )
  : Base( name, parent )
{
  Base::template addLogLevel< logInfo::Crossflow >();
}

template< typename RESERVOIR_SOLVER >
CompositionalMultiphaseReservoirAndWells< RESERVOIR_SOLVER >::
~CompositionalMultiphaseReservoirAndWells()
{}

template<>
CompositionalMultiphaseBase *
CompositionalMultiphaseReservoirAndWells<>::
flowSolver() const
{
  return this->reservoirSolver();
}

template<>
CompositionalMultiphaseBase *
CompositionalMultiphaseReservoirAndWells< MultiphasePoromechanics<> >::
flowSolver() const
{
  return this->reservoirSolver()->flowSolver();
}

template<>
void
CompositionalMultiphaseReservoirAndWells<>::
setMGRStrategy()
{
<<<<<<< HEAD
  LinearSolverParameters & linearSolverParameters = m_linearSolverParameters.get();

  if( linearSolverParameters.preconditionerType != LinearSolverParameters::PreconditionerType::mgr )
    return;

  if( dynamic_cast< CompositionalMultiphaseHybridFVM * >( flowSolver() ) )
=======
  LinearSolverParameters & linearSolverParameters = this->m_linearSolverParameters.get();

  linearSolverParameters.mgr.separateComponents = true;
  linearSolverParameters.dofsPerNode = 3;

  if( flowSolver()->getLinearSolverParameters().mgr.strategy == LinearSolverParameters::MGR::StrategyType::compositionalMultiphaseHybridFVM )
>>>>>>> fe987d81
  {
    // add Reservoir
    linearSolverParameters.mgr.strategy = LinearSolverParameters::MGR::StrategyType::compositionalMultiphaseReservoirHybridFVM;
  }
  else if( isThermal() )
  {
    m_linearSolverParameters.get().mgr.strategy = LinearSolverParameters::MGR::StrategyType::thermalCompositionalMultiphaseReservoirFVM;

  }
  else
  {
    // add Reservoir
    linearSolverParameters.mgr.strategy = LinearSolverParameters::MGR::StrategyType::compositionalMultiphaseReservoirFVM;
  }
  GEOS_LOG_LEVEL_RANK_0( 1, GEOS_FMT( "{}: MGR strategy set to {}", getName(),
                                      EnumStrings< LinearSolverParameters::MGR::StrategyType >::toString( linearSolverParameters.mgr.strategy )));
}

template<>
void
CompositionalMultiphaseReservoirAndWells< MultiphasePoromechanics<> >::
setMGRStrategy()
{
<<<<<<< HEAD
  LinearSolverParameters & linearSolverParameters = m_linearSolverParameters.get();

  if( linearSolverParameters.preconditionerType != LinearSolverParameters::PreconditionerType::mgr )
    return;
=======
  LinearSolverParameters & linearSolverParameters = this->m_linearSolverParameters.get();

  linearSolverParameters.mgr.separateComponents = true;
  linearSolverParameters.dofsPerNode = 3;
>>>>>>> fe987d81

  // flow solver here is indeed flow solver, not poromechanics solver
  if( dynamic_cast< CompositionalMultiphaseHybridFVM * >( flowSolver() ) )
  {
    GEOS_ERROR( "The poromechanics MGR strategy for hybrid FVM is not implemented" );
  }
  else
  {
    // add Reservoir
    linearSolverParameters.mgr.strategy = LinearSolverParameters::MGR::StrategyType::multiphasePoromechanicsReservoirFVM;
  }
  GEOS_LOG_LEVEL_RANK_0( 1, GEOS_FMT( "{}: MGR strategy set to {}", getName(),
                                      EnumStrings< LinearSolverParameters::MGR::StrategyType >::toString( linearSolverParameters.mgr.strategy )));
}

template< typename RESERVOIR_SOLVER >
void
CompositionalMultiphaseReservoirAndWells< RESERVOIR_SOLVER >::
initializePreSubGroups()
{
  Base::initializePreSubGroups();

  CompositionalMultiphaseBase const * const flowSolver = this->flowSolver();
  Base::wellSolver()->setFlowSolverName( flowSolver->getName() );

  bool const useMassFlow = flowSolver->getReference< integer >( CompositionalMultiphaseBase::viewKeyStruct::useMassFlagString() );;
  bool const useMassWell = Base::wellSolver()->template getReference< integer >( CompositionalMultiphaseWell::viewKeyStruct::useMassFlagString() );
  GEOS_THROW_IF( useMassFlow != useMassWell,
                 GEOS_FMT( "{}: the input flag {} must be the same in the flow and well solvers, respectively '{}' and '{}'",
                           this->getDataContext(), CompositionalMultiphaseBase::viewKeyStruct::useMassFlagString(),
                           Base::reservoirSolver()->getDataContext(), Base::wellSolver()->getDataContext() ),
                 InputError );
}

template< typename RESERVOIR_SOLVER >
void
CompositionalMultiphaseReservoirAndWells< RESERVOIR_SOLVER >::
addCouplingSparsityPattern( DomainPartition const & domain,
                            DofManager const & dofManager,
                            SparsityPatternView< globalIndex > const & pattern ) const
{
  GEOS_MARK_FUNCTION;

  this->template forDiscretizationOnMeshTargets( domain.getMeshBodies(), [&] ( string const &,
                                                                               MeshLevel const & mesh,
                                                                               arrayView1d< string const > const & regionNames )
  {
    ElementRegionManager const & elemManager = mesh.getElemManager();

    // TODO: remove this and just call PhysicsSolverBase::setupSystem when DofManager can handle the coupling

    // Populate off-diagonal sparsity between well and reservoir

    integer const resNDOF = Base::wellSolver()->numDofPerResElement();
    integer const wellNDOF = Base::wellSolver()->numDofPerWellElement();

    integer constexpr maxNumComp = MultiFluidBase::MAX_NUM_COMPONENTS;
    integer constexpr maxNumDof  = maxNumComp + 2;

    string const wellDofKey = dofManager.getKey( Base::wellSolver()->wellElementDofName() );
    string const resDofKey  = dofManager.getKey( Base::wellSolver()->resElementDofName() );

    ElementRegionManager::ElementViewAccessor< arrayView1d< globalIndex const > > const & resDofNumber =
      elemManager.constructArrayViewAccessor< globalIndex, 1 >( resDofKey );

    globalIndex const rankOffset = dofManager.rankOffset();

    elemManager.forElementSubRegions< WellElementSubRegion >( regionNames, [&]( localIndex const,
                                                                                WellElementSubRegion const & subRegion )
    {
      PerforationData const * const perforationData = subRegion.getPerforationData();

      // get the well degrees of freedom and ghosting info
      arrayView1d< globalIndex const > const & wellElemDofNumber =
        subRegion.getReference< array1d< globalIndex > >( wellDofKey );

      // get the well element indices corresponding to each perforation
      arrayView1d< localIndex const > const & perfWellElemIndex =
        perforationData->getField< fields::perforation::wellElementIndex >();

      // get the element region, subregion, index
      arrayView1d< localIndex const > const & resElementRegion =
        perforationData->getField< fields::perforation::reservoirElementRegion >();
      arrayView1d< localIndex const > const & resElementSubRegion =
        perforationData->getField< fields::perforation::reservoirElementSubRegion >();
      arrayView1d< localIndex const > const & resElementIndex =
        perforationData->getField< fields::perforation::reservoirElementIndex >();

      // Insert the entries corresponding to reservoir-well perforations
      // This will fill J_WR, and J_RW
      forAll< serialPolicy >( perforationData->size(), [=] ( localIndex const iperf )
      {
        stackArray1d< globalIndex, maxNumDof > eqnRowIndicesRes( resNDOF );
        stackArray1d< globalIndex, maxNumDof > eqnRowIndicesWell( wellNDOF );
        stackArray1d< globalIndex, maxNumDof > dofColIndicesRes( resNDOF );
        stackArray1d< globalIndex, maxNumDof > dofColIndicesWell( wellNDOF );

        // get the reservoir (sub)region and element indices
        localIndex const er = resElementRegion[iperf];
        localIndex const esr = resElementSubRegion[iperf];
        localIndex const ei = resElementIndex[iperf];
        localIndex const iwelem = perfWellElemIndex[iperf];

        for( integer idof = 0; idof < resNDOF; ++idof )
        {
          eqnRowIndicesRes[idof] = resDofNumber[er][esr][ei] + idof - rankOffset;
          dofColIndicesRes[idof] = resDofNumber[er][esr][ei] + idof;
        }

        for( integer idof = 0; idof < wellNDOF; ++idof )
        {
          eqnRowIndicesWell[idof] = wellElemDofNumber[iwelem] + idof - rankOffset;
          dofColIndicesWell[idof] = wellElemDofNumber[iwelem] + idof;
        }

        for( localIndex i = 0; i < eqnRowIndicesRes.size(); ++i )
        {
          if( eqnRowIndicesRes[i] >= 0 && eqnRowIndicesRes[i] < pattern.numRows() )
          {
            for( localIndex j = 0; j < dofColIndicesWell.size(); ++j )
            {
              pattern.insertNonZero( eqnRowIndicesRes[i], dofColIndicesWell[j] );
            }
          }
        }

        for( localIndex i = 0; i < eqnRowIndicesWell.size(); ++i )
        {
          if( eqnRowIndicesWell[i] >= 0 && eqnRowIndicesWell[i] < pattern.numRows() )
          {
            for( localIndex j = 0; j < dofColIndicesRes.size(); ++j )
            {
              pattern.insertNonZero( eqnRowIndicesWell[i], dofColIndicesRes[j] );
            }
          }
        }
      } );
    } );
  } );
}

template< typename RESERVOIR_SOLVER >
void
CompositionalMultiphaseReservoirAndWells< RESERVOIR_SOLVER >::
assembleCouplingTerms( real64 const time_n,
                       real64 const dt,
                       DomainPartition const & domain,
                       DofManager const & dofManager,
                       CRSMatrixView< real64, globalIndex const > const & localMatrix,
                       arrayView1d< real64 > const & localRhs )
{
  using namespace compositionalMultiphaseUtilities;

  GEOS_THROW_IF( !Base::m_isWellTransmissibilityComputed,
                 GEOS_FMT( "{} {}: The well transmissibility has not been computed yet",
                           this->getCatalogName(), this->getName() ),
                 std::runtime_error );

  this->template forDiscretizationOnMeshTargets( domain.getMeshBodies(), [&] ( string const &,
                                                                               MeshLevel const & mesh,
                                                                               arrayView1d< string const > const & regionNames )
  {
    integer areWellsShut = 1;

    ElementRegionManager const & elemManager = mesh.getElemManager();

    integer const numComps = Base::wellSolver()->numFluidComponents();

    string const resDofKey = dofManager.getKey( Base::wellSolver()->resElementDofName() );
    ElementRegionManager::ElementViewAccessor< arrayView1d< globalIndex const > > const resDofNumberAccessor =
      elemManager.constructArrayViewAccessor< globalIndex, 1 >( resDofKey );
    ElementRegionManager::ElementViewConst< arrayView1d< globalIndex const > > const resDofNumber =
      resDofNumberAccessor.toNestedViewConst();
    globalIndex const rankOffset = dofManager.rankOffset();

    elemManager.forElementSubRegions< WellElementSubRegion >( regionNames, [&]( localIndex const,
                                                                                WellElementSubRegion const & subRegion )
    {
      string const & fluidName = this->flowSolver()->template getConstitutiveName< MultiFluidBase >( subRegion );
      MultiFluidBase const & fluid = subRegion.getConstitutiveModel< MultiFluidBase >( fluidName );

      // if the well is shut, we neglect reservoir-well flow that may occur despite the zero rate
      // therefore, we do not want to compute perforation rates and we simply assume they are zero
      WellControls const & wellControls = Base::wellSolver()->getWellControls( subRegion );
      bool const detectCrossflow =
        ( wellControls.isInjector() ) && wellControls.isCrossflowEnabled() &&
        getLogLevel() >= 1; // since detect crossflow requires communication, we detect it only if the logLevel is sufficiently high

      if( !wellControls.isWellOpen( time_n + dt ) )
      {
        return;
      }

      PerforationData const * const perforationData = subRegion.getPerforationData();

      // get the degrees of freedom
      string const wellDofKey = dofManager.getKey( Base::wellSolver()->wellElementDofName() );
      areWellsShut = 0;

      integer useTotalMassEquation=Base::wellSolver()->useTotalMassEquation();
      integer numCrossflowPerforations=0;
      if( isThermal ( )  )
      {
        coupledReservoirAndWellKernels::
          ThermalCompositionalMultiPhaseFluxKernelFactory::
          createAndLaunch< parallelDevicePolicy<> >( numComps,
                                                     wellControls.isProducer(),
                                                     dt,
                                                     rankOffset,
                                                     wellDofKey,
                                                     subRegion,
                                                     resDofNumber,
                                                     perforationData,
                                                     fluid,
                                                     useTotalMassEquation,
                                                     detectCrossflow,
                                                     numCrossflowPerforations,
                                                     localRhs,
                                                     localMatrix );
      }
      else
      {
        coupledReservoirAndWellKernels::
          IsothermalCompositionalMultiPhaseFluxKernelFactory::
          createAndLaunch< parallelDevicePolicy<> >( numComps,
                                                     dt,
                                                     rankOffset,
                                                     wellDofKey,
                                                     subRegion,
                                                     resDofNumber,
                                                     perforationData,
                                                     fluid,
                                                     useTotalMassEquation,
                                                     detectCrossflow,
                                                     numCrossflowPerforations,
                                                     localRhs,
                                                     localMatrix );
      }

      if( detectCrossflow )                                                         // check to avoid communications if not needed
      {
        globalIndex const totalNumCrossflowPerforations = MpiWrapper::sum( numCrossflowPerforations );
        if( totalNumCrossflowPerforations > 0 )
        {
          GEOS_LOG_LEVEL_INFO_RANK_0( logInfo::Crossflow, GEOS_FMT( "CompositionalMultiphaseReservoir '{}': Warning! Crossflow detected at {} perforations in well {}"
                                                                    "To disable crossflow for injectors, you can use the field '{}' in the WellControls '{}' section",
                                                                    this->getName(), totalNumCrossflowPerforations, subRegion.getName(),
                                                                    WellControls::viewKeyStruct::enableCrossflowString(), wellControls.getName() ));
        }
      }


      // update dynamically the MGR recipe to optimize the linear solve if all wells are shut
      areWellsShut = MpiWrapper::min( areWellsShut );
      m_linearSolverParameters.get().mgr.areWellsShut = areWellsShut;
    } );
  } );
}

template class CompositionalMultiphaseReservoirAndWells<>;
template class CompositionalMultiphaseReservoirAndWells< MultiphasePoromechanics<> >;

namespace
{
typedef CompositionalMultiphaseReservoirAndWells<> CompositionalMultiphaseFlowAndWells;
typedef CompositionalMultiphaseReservoirAndWells< MultiphasePoromechanics<> > CompositionalMultiphasePoromechanicsAndWells;
REGISTER_CATALOG_ENTRY( PhysicsSolverBase, CompositionalMultiphaseFlowAndWells, string const &, Group * const )
REGISTER_CATALOG_ENTRY( PhysicsSolverBase, CompositionalMultiphasePoromechanicsAndWells, string const &, Group * const )
}

} /* namespace geos */<|MERGE_RESOLUTION|>--- conflicted
+++ resolved
@@ -77,34 +77,36 @@
 CompositionalMultiphaseReservoirAndWells<>::
 setMGRStrategy()
 {
-<<<<<<< HEAD
   LinearSolverParameters & linearSolverParameters = m_linearSolverParameters.get();
 
   if( linearSolverParameters.preconditionerType != LinearSolverParameters::PreconditionerType::mgr )
     return;
 
-  if( dynamic_cast< CompositionalMultiphaseHybridFVM * >( flowSolver() ) )
-=======
-  LinearSolverParameters & linearSolverParameters = this->m_linearSolverParameters.get();
-
   linearSolverParameters.mgr.separateComponents = true;
   linearSolverParameters.dofsPerNode = 3;
 
-  if( flowSolver()->getLinearSolverParameters().mgr.strategy == LinearSolverParameters::MGR::StrategyType::compositionalMultiphaseHybridFVM )
->>>>>>> fe987d81
-  {
-    // add Reservoir
-    linearSolverParameters.mgr.strategy = LinearSolverParameters::MGR::StrategyType::compositionalMultiphaseReservoirHybridFVM;
-  }
-  else if( isThermal() )
-  {
-    m_linearSolverParameters.get().mgr.strategy = LinearSolverParameters::MGR::StrategyType::thermalCompositionalMultiphaseReservoirFVM;
-
+  if( dynamic_cast< CompositionalMultiphaseHybridFVM * >( this->flowSolver() ) )
+  {
+    if( isThermal() )
+    {
+      GEOS_ERROR( GEOS_FMT( "{}: MGR strategy is not implemented for thermal {}/{}",
+      this->getName(), this->getCatalogName(), this->flowSolver()->getCatalogName()));
+    }
+    else
+    {
+      linearSolverParameters.mgr.strategy = LinearSolverParameters::MGR::StrategyType::compositionalMultiphaseReservoirHybridFVM;
+    }
   }
   else
   {
-    // add Reservoir
-    linearSolverParameters.mgr.strategy = LinearSolverParameters::MGR::StrategyType::compositionalMultiphaseReservoirFVM;
+    if( isThermal() )
+    {
+      m_linearSolverParameters.get().mgr.strategy = LinearSolverParameters::MGR::StrategyType::thermalCompositionalMultiphaseReservoirFVM;
+    }
+    else
+    {
+      linearSolverParameters.mgr.strategy = LinearSolverParameters::MGR::StrategyType::compositionalMultiphaseReservoirFVM;
+    }
   }
   GEOS_LOG_LEVEL_RANK_0( 1, GEOS_FMT( "{}: MGR strategy set to {}", getName(),
                                       EnumStrings< LinearSolverParameters::MGR::StrategyType >::toString( linearSolverParameters.mgr.strategy )));
@@ -115,26 +117,21 @@
 CompositionalMultiphaseReservoirAndWells< MultiphasePoromechanics<> >::
 setMGRStrategy()
 {
-<<<<<<< HEAD
   LinearSolverParameters & linearSolverParameters = m_linearSolverParameters.get();
 
   if( linearSolverParameters.preconditionerType != LinearSolverParameters::PreconditionerType::mgr )
     return;
-=======
-  LinearSolverParameters & linearSolverParameters = this->m_linearSolverParameters.get();
 
   linearSolverParameters.mgr.separateComponents = true;
   linearSolverParameters.dofsPerNode = 3;
->>>>>>> fe987d81
-
-  // flow solver here is indeed flow solver, not poromechanics solver
-  if( dynamic_cast< CompositionalMultiphaseHybridFVM * >( flowSolver() ) )
-  {
-    GEOS_ERROR( "The poromechanics MGR strategy for hybrid FVM is not implemented" );
+
+  if( dynamic_cast< CompositionalMultiphaseHybridFVM * >( this->flowSolver() ) )
+  {
+    GEOS_ERROR( GEOS_FMT( "{}: MGR strategy is not implemented for {}/{}",
+    this->getName(), this->getCatalogName(), this->flowSolver()->getCatalogName() ) );
   }
   else
   {
-    // add Reservoir
     linearSolverParameters.mgr.strategy = LinearSolverParameters::MGR::StrategyType::multiphasePoromechanicsReservoirFVM;
   }
   GEOS_LOG_LEVEL_RANK_0( 1, GEOS_FMT( "{}: MGR strategy set to {}", getName(),
