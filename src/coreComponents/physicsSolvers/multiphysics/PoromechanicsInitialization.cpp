/*
 * ------------------------------------------------------------------------------------------------------------
 * SPDX-License-Identifier: LGPL-2.1-only
 *
 * Copyright (c) 2018-2020 Lawrence Livermore National Security LLC
 * Copyright (c) 2018-2020 The Board of Trustees of the Leland Stanford Junior University
 * Copyright (c) 2018-2020 TotalEnergies
 * Copyright (c) 2019-     GEOSX Contributors
 * All rights reserved
 *
 * See top level LICENSE, COPYRIGHT, CONTRIBUTORS, NOTICE, and ACKNOWLEDGEMENTS files for details.
 * ------------------------------------------------------------------------------------------------------------
 */

/**
 * @file PoromechanicsInitialization.cpp
 */

#include "PoromechanicsInitialization.hpp"

#include "physicsSolvers/PhysicsSolverManager.hpp"
#include "physicsSolvers/multiphysics/MultiphasePoromechanics.hpp"
#include "physicsSolvers/multiphysics/SinglePhasePoromechanics.hpp"
#include "physicsSolvers/multiphysics/SinglePhasePoromechanicsConformingFractures.hpp"
#include "physicsSolvers/multiphysics/SinglePhasePoromechanicsEmbeddedFractures.hpp"
#include "mainInterface/ProblemManager.hpp"
#include "physicsSolvers/fluidFlow/SinglePhaseBase.hpp"
#include "physicsSolvers/multiphysics/SinglePhaseReservoirAndWells.hpp"
#include "physicsSolvers/multiphysics/CompositionalMultiphaseReservoirAndWells.hpp"
#include "physicsSolvers/solidMechanics/SolidMechanicsStatistics.hpp"
#include "events/tasks/TasksManager.hpp"

namespace geos
{

using namespace dataRepository;

<<<<<<< HEAD
=======
// provide a definition for catalogName()
template< typename POROMECHANICS_SOLVER >
string
PoromechanicsInitialization< POROMECHANICS_SOLVER >::
catalogName()
{
  return POROMECHANICS_SOLVER::catalogName() + "Initialization";
}

>>>>>>> 6ee34280
template< typename POROMECHANICS_SOLVER >
PoromechanicsInitialization< POROMECHANICS_SOLVER >::
PoromechanicsInitialization( const string & name,
                             Group * const parent ):
  TaskBase( name, parent ),
  m_poromechanicsSolverName(),
  m_solidMechanicsStatistics(),
  m_solidMechanicsStateResetTask( name, parent )
{
  enableLogLevelInput();

  registerWrapper( viewKeyStruct::poromechanicsSolverNameString(), &m_poromechanicsSolverName ).
    setRTTypeName( rtTypes::CustomTypes::groupNameRef ).
    setInputFlag( InputFlags::REQUIRED ).
    setDescription( "Name of the poromechanics solver" );

  registerWrapper( viewKeyStruct::solidMechanicsStatisticsNameString(), &m_solidMechanicsStatisticsName ).
    setRTTypeName( rtTypes::CustomTypes::groupNameRef ).
    setInputFlag( InputFlags::OPTIONAL ).
    setApplyDefaultValue( "" ).
    setDescription( "Name of the solid mechanics statistics" );
}

template< typename POROMECHANICS_SOLVER >
PoromechanicsInitialization< POROMECHANICS_SOLVER >::~PoromechanicsInitialization() {}

template< typename POROMECHANICS_SOLVER >
void
PoromechanicsInitialization< POROMECHANICS_SOLVER >::
postProcessInput()
{
  ProblemManager & problemManager = this->getGroupByPath< ProblemManager >( "/Problem" );
  PhysicsSolverManager & physicsSolverManager = problemManager.getPhysicsSolverManager();

  GEOS_THROW_IF( !physicsSolverManager.hasGroup( m_poromechanicsSolverName ),
                 GEOS_FMT( "{}: physics solver named {} not found",
                           getWrapperDataContext( viewKeyStruct::poromechanicsSolverNameString() ),
                           m_poromechanicsSolverName ),
                 InputError );

  m_poromechanicsSolver = &physicsSolverManager.getGroup< POROMECHANICS_SOLVER >( m_poromechanicsSolverName );

  if( !m_solidMechanicsStatisticsName.empty())
  {
    TasksManager & tasksManager = problemManager.getTasksManager();

    GEOS_THROW_IF( !tasksManager.hasGroup( m_solidMechanicsStatisticsName ),
                   GEOS_FMT( "{}: statistics task named {} not found",
                             getWrapperDataContext( viewKeyStruct::solidMechanicsStatisticsNameString() ),
                             m_solidMechanicsStatisticsName ),
                   InputError );

    m_solidMechanicsStatistics = &tasksManager.getGroup< SolidMechanicsStatistics >( m_solidMechanicsStatisticsName );
  }

  m_solidMechanicsStateResetTask.setLogLevel( getLogLevel());
  m_solidMechanicsStateResetTask.m_solidSolverName = m_poromechanicsSolver->solidMechanicsSolver()->getName();
  m_solidMechanicsStateResetTask.postProcessInput();
}

template< typename POROMECHANICS_SOLVER >
bool
PoromechanicsInitialization< POROMECHANICS_SOLVER >::
execute( real64 const time_n,
         real64 const dt,
         integer const cycleNumber,
         integer const eventCounter,
         real64 const eventProgress,
         DomainPartition & domain )
{
  GEOS_LOG_LEVEL_RANK_0( 1, GEOS_FMT( "Task `{}`: at time {}s, physics solver `{}` is set to perform stress initialization during the next time step(s)",
                                      getName(), time_n, m_poromechanicsSolverName ) );
  m_poromechanicsSolver->setStressInitialization( true );

  m_solidMechanicsStateResetTask.execute( time_n, dt, cycleNumber, eventCounter, eventProgress, domain );

  m_poromechanicsSolver->execute( time_n, dt, cycleNumber, eventCounter, eventProgress, domain );

  GEOS_LOG_LEVEL_RANK_0( 1, GEOS_FMT( "Task `{}`: at time {}s, physics solver `{}` has completed stress initialization",
                                      getName(), time_n + dt, m_poromechanicsSolverName ) );
  m_poromechanicsSolver->setStressInitialization( false );

  if( m_solidMechanicsStatistics != nullptr )
  {
    m_solidMechanicsStatistics->execute( time_n, dt, cycleNumber, eventCounter, eventProgress, domain );
  }

  m_solidMechanicsStateResetTask.execute( time_n, dt, cycleNumber, eventCounter, eventProgress, domain );

  // always returns false because we don't want early return (see EventManager.cpp)
  return false;
}

namespace
{
typedef PoromechanicsInitialization< MultiphasePoromechanics<> > MultiphasePoromechanicsInitialization;
typedef PoromechanicsInitialization< MultiphasePoromechanics< CompositionalMultiphaseReservoirAndWells<> > > MultiphaseReservoirPoromechanicsInitialization;
typedef PoromechanicsInitialization< SinglePhasePoromechanics<> > SinglePhasePoromechanicsInitialization;
typedef PoromechanicsInitialization< SinglePhasePoromechanicsConformingFractures<> > SinglePhasePoromechanicsConformingFracturesInitialization;
typedef PoromechanicsInitialization< SinglePhasePoromechanicsEmbeddedFractures > SinglePhasePoromechanicsEmbeddedFracturesInitialization;
typedef PoromechanicsInitialization< SinglePhasePoromechanics< SinglePhaseReservoirAndWells<> > > SinglePhaseReservoirPoromechanicsInitialization;
REGISTER_CATALOG_ENTRY( TaskBase, MultiphasePoromechanicsInitialization, string const &, Group * const )
REGISTER_CATALOG_ENTRY( TaskBase, MultiphaseReservoirPoromechanicsInitialization, string const &, Group * const )
REGISTER_CATALOG_ENTRY( TaskBase, SinglePhasePoromechanicsInitialization, string const &, Group * const )
REGISTER_CATALOG_ENTRY( TaskBase, SinglePhasePoromechanicsConformingFracturesInitialization, string const &, Group * const )
REGISTER_CATALOG_ENTRY( TaskBase, SinglePhasePoromechanicsEmbeddedFracturesInitialization, string const &, Group * const )
REGISTER_CATALOG_ENTRY( TaskBase, SinglePhaseReservoirPoromechanicsInitialization, string const &, Group * const )
}

} /* namespace geos */<|MERGE_RESOLUTION|>--- conflicted
+++ resolved
@@ -35,18 +35,6 @@
 
 using namespace dataRepository;
 
-<<<<<<< HEAD
-=======
-// provide a definition for catalogName()
-template< typename POROMECHANICS_SOLVER >
-string
-PoromechanicsInitialization< POROMECHANICS_SOLVER >::
-catalogName()
-{
-  return POROMECHANICS_SOLVER::catalogName() + "Initialization";
-}
-
->>>>>>> 6ee34280
 template< typename POROMECHANICS_SOLVER >
 PoromechanicsInitialization< POROMECHANICS_SOLVER >::
 PoromechanicsInitialization( const string & name,
