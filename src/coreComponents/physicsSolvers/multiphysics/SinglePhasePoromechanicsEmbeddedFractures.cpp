/*
 * ------------------------------------------------------------------------------------------------------------
 * SPDX-License-Identifier: LGPL-2.1-only
 *
 * Copyright (c) 2018-2020 Lawrence Livermore National Security LLC
 * Copyright (c) 2018-2020 The Board of Trustees of the Leland Stanford Junior University
 * Copyright (c) 2018-2020 TotalEnergies
 * Copyright (c) 2019-     GEOSX Contributors
 * All rights reserved
 *
 * See top level LICENSE, COPYRIGHT, CONTRIBUTORS, NOTICE, and ACKNOWLEDGEMENTS files for details.
 * ------------------------------------------------------------------------------------------------------------
 */

/**
 * @file SinglePhasePoromechanicsEmbeddedFractures.cpp
 */

#include "SinglePhasePoromechanicsEmbeddedFractures.hpp"
#include "constitutive/contact/ContactSelector.hpp"
#include "constitutive/fluid/singlefluid/SingleFluidBase.hpp"
#include "physicsSolvers/contact/SolidMechanicsEFEMKernelsHelper.hpp"
#include "physicsSolvers/fluidFlow/SinglePhaseBase.hpp"
#include "physicsSolvers/multiphysics/poromechanicsKernels/SinglePhasePoromechanicsEFEM.hpp"
#include "physicsSolvers/multiphysics/poromechanicsKernels/SinglePhasePoromechanics.hpp"
#include "physicsSolvers/multiphysics/poromechanicsKernels/ThermalSinglePhasePoromechanics.hpp"
#include "physicsSolvers/multiphysics/poromechanicsKernels/ThermalSinglePhasePoromechanicsEFEM.hpp"
#include "physicsSolvers/solidMechanics/SolidMechanicsLagrangianFEM.hpp"
#include "physicsSolvers/solidMechanics/SolidMechanicsFields.hpp"


namespace geos
{

using namespace dataRepository;
using namespace constitutive;
using namespace fields;

SinglePhasePoromechanicsEmbeddedFractures::SinglePhasePoromechanicsEmbeddedFractures( const std::string & name,
                                                                                      Group * const parent ):
  SinglePhasePoromechanics( name, parent )
{
  LinearSolverParameters & params = m_linearSolverParameters.get();
  params.mgr.strategy = LinearSolverParameters::MGR::StrategyType::singlePhasePoromechanicsEmbeddedFractures;
  params.mgr.separateComponents = false;
  params.mgr.displacementFieldName = solidMechanics::totalDisplacement::key();
  params.dofsPerNode = 3;
}

SinglePhasePoromechanicsEmbeddedFractures::~SinglePhasePoromechanicsEmbeddedFractures()
{}

void SinglePhasePoromechanicsEmbeddedFractures::registerDataOnMesh( dataRepository::Group & meshBodies )
{
  Base::registerDataOnMesh( meshBodies );

  forDiscretizationOnMeshTargets( meshBodies, [&] ( string const &,
                                                    MeshLevel & mesh,
                                                    arrayView1d< string const > const & regionNames )
  {
    ElementRegionManager & elemManager = mesh.getElemManager();
    elemManager.forElementSubRegions< EmbeddedSurfaceSubRegion >( regionNames, [&] ( localIndex const,
                                                                                     EmbeddedSurfaceSubRegion & subRegion )
    {
      subRegion.registerField< fields::contact::dTraction_dPressure >( getName() );
    } );
  } );
}

void SinglePhasePoromechanicsEmbeddedFractures::initializePostInitialConditionsPreSubGroups()
{
  Base::initializePostInitialConditionsPreSubGroups();

  updateState( this->getGroupByPath< DomainPartition >( "/Problem/domain" ) );
}

void SinglePhasePoromechanicsEmbeddedFractures::setupDofs( DomainPartition const & domain,
                                                           DofManager & dofManager ) const
{
  GEOS_MARK_FUNCTION;
  solidMechanicsSolver()->setupDofs( domain, dofManager );
  flowSolver()->setupDofs( domain, dofManager );

  // Add coupling between displacement and cell pressures
  dofManager.addCoupling( fields::solidMechanics::totalDisplacement::key(),
                          SinglePhaseBase::viewKeyStruct::elemDofFieldString(),
                          DofManager::Connector::Elem );

  map< std::pair< string, string >, array1d< string > > meshTargets;
  forDiscretizationOnMeshTargets( domain.getMeshBodies(), [&] ( string const & meshBodyName,
                                                                MeshLevel const & meshLevel,
                                                                arrayView1d< string const > const & regionNames )
  {
    array1d< string > regions;
    ElementRegionManager const & elementRegionManager = meshLevel.getElemManager();
    elementRegionManager.forElementRegions< SurfaceElementRegion >( regionNames,
                                                                    [&]( localIndex const,
                                                                         SurfaceElementRegion const & region )
    {
      regions.emplace_back( region.getName() );
    } );
    meshTargets[std::make_pair( meshBodyName, meshLevel.getName())] = std::move( regions );
  } );

  dofManager.addCoupling( SinglePhaseBase::viewKeyStruct::elemDofFieldString(),
                          fields::contact::dispJump::key(),
                          DofManager::Connector::Elem,
                          meshTargets );
}

void SinglePhasePoromechanicsEmbeddedFractures::setupSystem( DomainPartition & domain,
                                                             DofManager & dofManager,
                                                             CRSMatrix< real64, globalIndex > & localMatrix,
                                                             ParallelVector & rhs,
                                                             ParallelVector & solution,
                                                             bool const setSparsity )
{
  // Add missing couplings ( matrix pressure with displacement jump and jump - displacement )

  GEOS_MARK_FUNCTION;

  GEOS_UNUSED_VAR( setSparsity );

  dofManager.setDomain( domain );
  setupDofs( domain, dofManager );
  dofManager.reorderByRank();

  // Set the sparsity pattern without the Kwu and Kuw blocks.
  SparsityPattern< globalIndex > patternDiag;
  dofManager.setSparsityPattern( patternDiag );

  // Get the original row lengths (diagonal blocks only)
  array1d< localIndex > rowLengths( patternDiag.numRows() );
  for( localIndex localRow = 0; localRow < patternDiag.numRows(); ++localRow )
  {
    rowLengths[localRow] = patternDiag.numNonZeros( localRow );
  }

  // Add the number of nonzeros induced by coupling jump-pm
  addCouplingNumNonzeros( domain, dofManager, rowLengths.toView() );

  // Create a new pattern with enough capacity for coupled matrix
  SparsityPattern< globalIndex > pattern;
  pattern.resizeFromRowCapacities< parallelHostPolicy >( patternDiag.numRows(), patternDiag.numColumns(), rowLengths.data() );

  // Copy the original nonzeros
  for( localIndex localRow = 0; localRow < patternDiag.numRows(); ++localRow )
  {
    globalIndex const * cols = patternDiag.getColumns( localRow ).dataIfContiguous();
    pattern.insertNonZeros( localRow, cols, cols + patternDiag.numNonZeros( localRow ) );
  }

  // Add the nonzeros from coupling
  addCouplingSparsityPattern( domain, dofManager, pattern.toView() );

  // Finally, steal the pattern into a CRS matrix
  localMatrix.setName( this->getName() + "/localMatrix" );
  localMatrix.assimilate< parallelDevicePolicy<> >( std::move( pattern ) );

  rhs.setName( this->getName() + "/rhs" );
  rhs.create( dofManager.numLocalDofs(), MPI_COMM_GEOSX );

  solution.setName( this->getName() + "/solution" );
  solution.create( dofManager.numLocalDofs(), MPI_COMM_GEOSX );
}

void SinglePhasePoromechanicsEmbeddedFractures::addCouplingNumNonzeros( DomainPartition & domain,
                                                                        DofManager & dofManager,
                                                                        arrayView1d< localIndex > const & rowLengths ) const
{
  // 1. Add the number of nonzeros induced by coupling jump-displacement
  solidMechanicsSolver()->addCouplingNumNonzeros( domain, dofManager, rowLengths );

  // 2. Add the number of nonzeros induced by coupling jump - matrix pressure
  forDiscretizationOnMeshTargets( domain.getMeshBodies(), [&] ( string const &,
                                                                MeshLevel & mesh,
                                                                arrayView1d< string const > const & )

  {
    ElementRegionManager const & elemManager = mesh.getElemManager();

    string const jumpDofKey = dofManager.getKey( fields::contact::dispJump::key() );
    string const flowDofKey = dofManager.getKey( SinglePhaseBase::viewKeyStruct::elemDofFieldString() );

    globalIndex const rankOffset = dofManager.rankOffset();

    elemManager.forElementSubRegions< EmbeddedSurfaceSubRegion >( [&]( EmbeddedSurfaceSubRegion const & embeddedSurfaceSubRegion )
    {
      localIndex const numEmbeddedElems = embeddedSurfaceSubRegion.size();

      OrderedVariableToManyElementRelation const & embeddedSurfacesToCells = embeddedSurfaceSubRegion.getToCellRelation();

      arrayView1d< globalIndex const > const &
      embeddedElementDofNumber = embeddedSurfaceSubRegion.getReference< array1d< globalIndex > >( jumpDofKey );
      arrayView1d< integer const > const & ghostRank = embeddedSurfaceSubRegion.ghostRank();

      for( localIndex k=0; k<numEmbeddedElems; ++k )
      {
        // Get rock matrix element subregion
        CellElementSubRegion const & subRegion =
          elemManager.getRegion( embeddedSurfacesToCells.m_toElementRegion[k][0] ).
            getSubRegion< CellElementSubRegion >( embeddedSurfacesToCells.m_toElementSubRegion[k][0] );

        arrayView1d< globalIndex const > const &
        flowDofNumber = subRegion.getReference< globalIndex_array >( flowDofKey );

        localIndex cellElementIndex = embeddedSurfacesToCells.m_toElementIndex[k][0];

        if( ghostRank[k] < 0 )
        {
          localIndex const localRow = LvArray::integerConversion< localIndex >( embeddedElementDofNumber[k] - rankOffset );
          GEOS_ASSERT_GE( localRow, 0 );
          GEOS_ASSERT_GE( rowLengths.size(), localRow + embeddedSurfaceSubRegion.numOfJumpEnrichments()  );

          for( localIndex i=0; i<embeddedSurfaceSubRegion.numOfJumpEnrichments(); ++i )
          {
            rowLengths[localRow + i] += 1;
          }

          localIndex const localPressureRow = LvArray::integerConversion< localIndex >( flowDofNumber[cellElementIndex] - rankOffset );
          GEOS_ASSERT_GE( localPressureRow, 0 );
          GEOS_ASSERT_GE( rowLengths.size(), localPressureRow + embeddedSurfaceSubRegion.numOfJumpEnrichments() );

          rowLengths[ localPressureRow ] += embeddedSurfaceSubRegion.numOfJumpEnrichments();
        }
      }
    } );

    // 3. Add the number of nonzeros induced by coupling jump (aperture) - fracture pressure due to flux term
    NumericalMethodsManager const & numericalMethodManager = domain.getNumericalMethodManager();
    FiniteVolumeManager const & fvManager = numericalMethodManager.getFiniteVolumeManager();
    FluxApproximationBase const & fluxApprox = fvManager.getFluxApproximation( flowSolver()->getDiscretizationName() );

    fluxApprox.forStencils< SurfaceElementStencil >( mesh, [&]( SurfaceElementStencil const & stencil )
    {
      for( localIndex iconn=0; iconn<stencil.size(); ++iconn )
      {
        localIndex const numFluxElems = stencil.stencilSize( iconn );
        typename SurfaceElementStencil::IndexContainerViewConstType const & seri = stencil.getElementRegionIndices();
        typename SurfaceElementStencil::IndexContainerViewConstType const & sesri = stencil.getElementSubRegionIndices();
        typename SurfaceElementStencil::IndexContainerViewConstType const & sei = stencil.getElementIndices();

        EmbeddedSurfaceSubRegion const & embeddedSurfaceSubRegion =
          elemManager.getRegion( seri[iconn][0] ).getSubRegion< EmbeddedSurfaceSubRegion >( sesri[iconn][0] );

        arrayView1d< globalIndex const > const &
        flowDofNumber =  embeddedSurfaceSubRegion.getReference< globalIndex_array >( flowDofKey );

        for( localIndex k0=0; k0<numFluxElems; ++k0 )
        {
          globalIndex const activeFlowDOF = flowDofNumber[sei[iconn][k0]];
          globalIndex const rowNumber = activeFlowDOF - rankOffset;

          if( rowNumber >= 0 && rowNumber < rowLengths.size() )
          {
            for( localIndex k1=0; k1<numFluxElems; ++k1 )
            {
              // The coupling with the jump of the cell itself has already been added by the dofManager
              // so we only add the coupling with the jumps of the neighbours.
              if( k1 != k0 )
              {
                rowLengths[ rowNumber ] += embeddedSurfaceSubRegion.numOfJumpEnrichments(); // number of jump enrichments.
                if( m_isThermal )
                {
                  // energy flux is also coupled to dispJump
                  rowLengths[ rowNumber + 1 ] += embeddedSurfaceSubRegion.numOfJumpEnrichments();
                }
              }
            }
          }
        }
      }
    } );
  } );
}

void SinglePhasePoromechanicsEmbeddedFractures::addCouplingSparsityPattern( DomainPartition const & domain,
                                                                            DofManager const & dofManager,
                                                                            SparsityPatternView< globalIndex > const & pattern ) const
{
  // 1. Add sparsity pattern induced by coupling jump-displacement
  solidMechanicsSolver()->addCouplingSparsityPattern( domain, dofManager, pattern );

  forDiscretizationOnMeshTargets( domain.getMeshBodies(), [&] ( string const &,
                                                                MeshLevel const & mesh,
                                                                arrayView1d< string const > const & regionNames )
  {
    ElementRegionManager const & elemManager = mesh.getElemManager();

    string const jumpDofKey = dofManager.getKey( fields::contact::dispJump::key() );
    string const pressureDofKey = dofManager.getKey( SinglePhaseBase::viewKeyStruct::elemDofFieldString() );

    globalIndex const rankOffset = dofManager.rankOffset();

    // 2. Add the sparsity pattern induced by coupling jump - matrix pressure
    elemManager.forElementSubRegions< EmbeddedSurfaceSubRegion >( regionNames, [&]( localIndex const, EmbeddedSurfaceSubRegion const & embeddedSurfaceSubRegion )
    {
      localIndex const numEmbeddedElems = embeddedSurfaceSubRegion.size();

      OrderedVariableToManyElementRelation const & embeddedSurfacesToCells = embeddedSurfaceSubRegion.getToCellRelation();

      arrayView1d< globalIndex const > const &
      jumpDofNumber = embeddedSurfaceSubRegion.getReference< array1d< globalIndex > >( jumpDofKey );
      arrayView1d< integer const > const & ghostRank = embeddedSurfaceSubRegion.ghostRank();

      for( localIndex k=0; k<numEmbeddedElems; ++k )
      {
        // Get rock matrix element subregion
        CellElementSubRegion const & subRegion =
          elemManager.getRegion( embeddedSurfacesToCells.m_toElementRegion[k][0] ).
            getSubRegion< CellElementSubRegion >( embeddedSurfacesToCells.m_toElementSubRegion[k][0] );

        arrayView1d< globalIndex const > const &
        pressureDofNumber = subRegion.getReference< globalIndex_array >( pressureDofKey );

        localIndex cellElementIndex = embeddedSurfacesToCells.m_toElementIndex[k][0];

        if( ghostRank[k] < 0 ) /// TODO is this really necessary?
        {
          localIndex const localJumpRow = LvArray::integerConversion< localIndex >( jumpDofNumber[k] - rankOffset );
          localIndex const localPressureRow = LvArray::integerConversion< localIndex >( pressureDofNumber[cellElementIndex] - rankOffset );

          for( localIndex i=0; i<embeddedSurfaceSubRegion.numOfJumpEnrichments(); ++i )
          {
            if( localJumpRow + i >= 0 && localJumpRow + i < pattern.numRows() )
              pattern.insertNonZero( localJumpRow + i, pressureDofNumber[cellElementIndex] );
            if( localPressureRow >= 0 && localPressureRow < pattern.numRows() )
              pattern.insertNonZero( localPressureRow, jumpDofNumber[k] + i );
          }
        }
      }
    } );

    // 3. Add the sparsity pattern induced by coupling jump (aperture) - fracture pressure due to flux term
    NumericalMethodsManager const & numericalMethodManager = domain.getNumericalMethodManager();
    FiniteVolumeManager const & fvManager = numericalMethodManager.getFiniteVolumeManager();
    FluxApproximationBase const & fluxApprox = fvManager.getFluxApproximation( flowSolver()->getDiscretizationName() );

    fluxApprox.forStencils< SurfaceElementStencil >( mesh, [&]( SurfaceElementStencil const & stencil )
    {
      for( localIndex iconn=0; iconn<stencil.size(); ++iconn )
      {
        localIndex const numFluxElems = stencil.stencilSize( iconn );
        typename SurfaceElementStencil::IndexContainerViewConstType const & seri = stencil.getElementRegionIndices();
        typename SurfaceElementStencil::IndexContainerViewConstType const & sesri = stencil.getElementSubRegionIndices();
        typename SurfaceElementStencil::IndexContainerViewConstType const & sei = stencil.getElementIndices();

        EmbeddedSurfaceSubRegion const & embeddedSurfaceSubRegion =
          elemManager.getRegion( seri[iconn][0] ).getSubRegion< EmbeddedSurfaceSubRegion >( sesri[iconn][0] );

        arrayView1d< globalIndex const > const &
        pressureDofNumber =  embeddedSurfaceSubRegion.getReference< globalIndex_array >( pressureDofKey );
        arrayView1d< globalIndex const > const &
        jumpDofNumber =  embeddedSurfaceSubRegion.getReference< globalIndex_array >( jumpDofKey );

        for( localIndex k0=0; k0<numFluxElems; ++k0 )
        {
          globalIndex const activeFlowDOF = pressureDofNumber[sei[iconn][k0]];
          globalIndex const rowIndex = activeFlowDOF - rankOffset;

          if( rowIndex >= 0 && rowIndex < pattern.numRows() )
          {
            for( localIndex k1=0; k1<numFluxElems; ++k1 )
            {
              // The coupling with the jump of the cell itself has already been added by the dofManager
              // so we only add the coupling with the jumps of the neighbours.
              if( k1 != k0 )
              {
                for( localIndex i=0; i<embeddedSurfaceSubRegion.numOfJumpEnrichments(); i++ )
                {
                  globalIndex const colIndex = jumpDofNumber[sei[iconn][k1]] + i;
                  pattern.insertNonZero( rowIndex, colIndex );
                }
              }
            }
          }
        }
      }
    } );
  } );

}

void SinglePhasePoromechanicsEmbeddedFractures::assembleSystem( real64 const time_n,
                                                                real64 const dt,
                                                                DomainPartition & domain,
                                                                DofManager const & dofManager,
                                                                CRSMatrixView< real64, globalIndex const > const & localMatrix,
                                                                arrayView1d< real64 > const & localRhs )
{

  GEOS_MARK_FUNCTION;

  //updateState( domain );

  forDiscretizationOnMeshTargets( domain.getMeshBodies(), [&] ( string const &,
                                                                MeshLevel & mesh,
                                                                arrayView1d< string const > const & regionNames )

  {
    if( m_isThermal )
    {
      solidMechanicsSolver()->getMaxForce() =
        assemblyLaunch< constitutive::PorousSolid< ElasticIsotropic >, // TODO: change once there is a cmake solution
                        thermalPoromechanicsKernels::ThermalSinglePhasePoromechanicsKernelFactory,
                        thermoPoromechanicsEFEMKernels::ThermalSinglePhasePoromechanicsEFEMKernelFactory >( mesh,
                                                                                                            dofManager,
                                                                                                            regionNames,
                                                                                                            Base::viewKeyStruct::porousMaterialNamesString(),
                                                                                                            localMatrix,
                                                                                                            localRhs,
                                                                                                            dt );
    }
    else
    {
      solidMechanicsSolver()->getMaxForce() =
        assemblyLaunch< constitutive::PorousSolid< ElasticIsotropic >,
                        poromechanicsKernels::SinglePhasePoromechanicsKernelFactory,
                        poromechanicsEFEMKernels::SinglePhaseKernelFactory >( mesh,
                                                                              dofManager,
                                                                              regionNames,
                                                                              Base::viewKeyStruct::porousMaterialNamesString(),
                                                                              localMatrix,
                                                                              localRhs,
                                                                              dt );
    }

    // 3. Assemble poroelastic fluxes and all derivatives
    string const jumpDofKey = dofManager.getKey( fields::contact::dispJump::key() );
    flowSolver()->assembleEDFMFluxTerms( time_n, dt,
                                         domain,
                                         dofManager,
                                         localMatrix,
                                         localRhs,
                                         jumpDofKey );

  } );

}

<<<<<<< HEAD
void SinglePhasePoromechanicsEmbeddedFractures::applyBoundaryConditions( real64 const time_n,
                                                                         real64 const dt,
                                                                         DomainPartition & domain,
                                                                         DofManager const & dofManager,
                                                                         CRSMatrixView< real64, globalIndex const > const & localMatrix,
                                                                         arrayView1d< real64 > const & localRhs )
{
  solidMechanicsSolver()->applyBoundaryConditions( time_n, dt,
                                                   domain,
                                                   dofManager,
                                                   localMatrix,
                                                   localRhs );

  flowSolver()->applyBoundaryConditions( time_n, dt,
                                         domain,
                                         dofManager,
                                         localMatrix,
                                         localRhs );
}

void SinglePhasePoromechanicsEmbeddedFractures::implicitStepComplete( real64 const & time_n,
                                                                      real64 const & dt,
                                                                      DomainPartition & domain )
{
  solidMechanicsSolver()->implicitStepComplete( time_n, dt, domain );
  flowSolver()->implicitStepComplete( time_n, dt, domain );
}

void SinglePhasePoromechanicsEmbeddedFractures::resetStateToBeginningOfStep( DomainPartition & domain )
{
  flowSolver()->resetStateToBeginningOfStep( domain );
  solidMechanicsSolver()->resetStateToBeginningOfStep( domain );
}


real64 SinglePhasePoromechanicsEmbeddedFractures::calculateResidualNorm( real64 const & time_n,
                                                                         real64 const & dt,
                                                                         DomainPartition const & domain,
                                                                         DofManager const & dofManager,
                                                                         arrayView1d< real64 const > const & localRhs )
{
  // compute norm of momentum balance residual equations
  real64 const momentumResidualNorm = solidMechanicsSolver()->calculateResidualNorm( time_n, dt, domain, dofManager, localRhs );

  // compute norm of mass balance residual equations
  real64 const massResidualNorm = flowSolver()->calculateResidualNorm( time_n, dt, domain, dofManager, localRhs );

  real64 const residual = sqrt( momentumResidualNorm * momentumResidualNorm + massResidualNorm * massResidualNorm );

  return residual;
}

void SinglePhasePoromechanicsEmbeddedFractures::applySystemSolution( DofManager const & dofManager,
                                                                     arrayView1d< real64 const > const & localSolution,
                                                                     real64 const scalingFactor,
                                                                     real64 const dt,
                                                                     DomainPartition & domain )
{
  // update displacement and jump
  solidMechanicsSolver()->applySystemSolution( dofManager, localSolution, scalingFactor, dt, domain );
  // update pressure field
  flowSolver()->applySystemSolution( dofManager, localSolution, scalingFactor, dt, domain );
}

=======
>>>>>>> a7c0d026
void SinglePhasePoromechanicsEmbeddedFractures::updateState( DomainPartition & domain )
{
  GEOS_MARK_FUNCTION;

  /// 1. update the reservoir
  Base::updateState( domain );

  // remove the contribution of the hydraulic aperture from the stencil weights
  flowSolver()->prepareStencilWeights( domain );

  /// 2. update the fractures
  solidMechanicsSolver()->updateState( domain );

  forDiscretizationOnMeshTargets( domain.getMeshBodies(), [&] ( string const &,
                                                                MeshLevel & mesh,
                                                                arrayView1d< string const > const & regionNames )
  {
    ElementRegionManager & elemManager = mesh.getElemManager();

    elemManager.forElementSubRegions< EmbeddedSurfaceSubRegion >( regionNames, [&] ( localIndex const,
                                                                                     auto & subRegion )
    {
      arrayView2d< real64 const > const dispJump =
        subRegion.template getField< fields::contact::dispJump >();

      arrayView1d< real64 > const aperture = subRegion.getElementAperture();

      arrayView1d< real64 > const hydraulicAperture =
        subRegion.template getField< fields::flow::hydraulicAperture >();

      arrayView1d< real64 const > const oldHydraulicAperture =
        subRegion.template getField< fields::flow::aperture0 >();

      arrayView1d< real64 const > const volume = subRegion.getElementVolume();

      arrayView1d< real64 > const deltaVolume =
        subRegion.template getField< fields::flow::deltaVolume >();

      arrayView1d< real64 const > const area = subRegion.getElementArea().toViewConst();

      arrayView2d< real64 > const & fractureTraction = subRegion.template getField< fields::contact::traction >();

      arrayView1d< real64 >  const & dTdpf = subRegion.template getField< fields::contact::dTraction_dPressure >();

      arrayView1d< real64 const > const & pressure =
        subRegion.template getField< fields::flow::pressure >();

      string const & contactRelationName = subRegion.template getReference< string >( ContactSolverBase::viewKeyStruct::contactRelationNameString() );
      ContactBase const & contact = getConstitutiveModel< ContactBase >( subRegion, contactRelationName );

      ContactBase::KernelWrapper contactWrapper = contact.createKernelWrapper();

      string const porousSolidName = subRegion.template getReference< string >( FlowSolverBase::viewKeyStruct::solidNamesString() );
      CoupledSolidBase & porousSolid = subRegion.template getConstitutiveModel< CoupledSolidBase >( porousSolidName );

      constitutive::ConstitutivePassThru< CompressibleSolidBase >::execute( porousSolid, [=, &subRegion] ( auto & castedPorousSolid )
      {
        typename TYPEOFREF( castedPorousSolid ) ::KernelWrapper porousMaterialWrapper = castedPorousSolid.createKernelUpdates();

        poromechanicsEFEMKernels::StateUpdateKernel::
          launch< parallelDevicePolicy<> >( subRegion.size(),
                                            contactWrapper,
                                            porousMaterialWrapper,
                                            dispJump,
                                            pressure,
                                            area,
                                            volume,
                                            deltaVolume,
                                            aperture,
                                            oldHydraulicAperture,
                                            hydraulicAperture,
                                            fractureTraction,
                                            dTdpf );

      } );

      // update the stencil weights using the updated hydraulic aperture
      flowSolver()->updateStencilWeights( domain );
      // update fracture's porosity from pressure and temperature
      flowSolver()->updatePorosityAndPermeability( subRegion );
      // update fluid model
      flowSolver()->updateFluidState( subRegion );
      if( m_isThermal )
      {
        // update solid internal energy
        flowSolver()->updateSolidInternalEnergyModel( subRegion );
      }
    } );
  } );
}

REGISTER_CATALOG_ENTRY( SolverBase, SinglePhasePoromechanicsEmbeddedFractures, std::string const &, Group * const )

} /* namespace geos */<|MERGE_RESOLUTION|>--- conflicted
+++ resolved
@@ -438,73 +438,6 @@
 
 }
 
-<<<<<<< HEAD
-void SinglePhasePoromechanicsEmbeddedFractures::applyBoundaryConditions( real64 const time_n,
-                                                                         real64 const dt,
-                                                                         DomainPartition & domain,
-                                                                         DofManager const & dofManager,
-                                                                         CRSMatrixView< real64, globalIndex const > const & localMatrix,
-                                                                         arrayView1d< real64 > const & localRhs )
-{
-  solidMechanicsSolver()->applyBoundaryConditions( time_n, dt,
-                                                   domain,
-                                                   dofManager,
-                                                   localMatrix,
-                                                   localRhs );
-
-  flowSolver()->applyBoundaryConditions( time_n, dt,
-                                         domain,
-                                         dofManager,
-                                         localMatrix,
-                                         localRhs );
-}
-
-void SinglePhasePoromechanicsEmbeddedFractures::implicitStepComplete( real64 const & time_n,
-                                                                      real64 const & dt,
-                                                                      DomainPartition & domain )
-{
-  solidMechanicsSolver()->implicitStepComplete( time_n, dt, domain );
-  flowSolver()->implicitStepComplete( time_n, dt, domain );
-}
-
-void SinglePhasePoromechanicsEmbeddedFractures::resetStateToBeginningOfStep( DomainPartition & domain )
-{
-  flowSolver()->resetStateToBeginningOfStep( domain );
-  solidMechanicsSolver()->resetStateToBeginningOfStep( domain );
-}
-
-
-real64 SinglePhasePoromechanicsEmbeddedFractures::calculateResidualNorm( real64 const & time_n,
-                                                                         real64 const & dt,
-                                                                         DomainPartition const & domain,
-                                                                         DofManager const & dofManager,
-                                                                         arrayView1d< real64 const > const & localRhs )
-{
-  // compute norm of momentum balance residual equations
-  real64 const momentumResidualNorm = solidMechanicsSolver()->calculateResidualNorm( time_n, dt, domain, dofManager, localRhs );
-
-  // compute norm of mass balance residual equations
-  real64 const massResidualNorm = flowSolver()->calculateResidualNorm( time_n, dt, domain, dofManager, localRhs );
-
-  real64 const residual = sqrt( momentumResidualNorm * momentumResidualNorm + massResidualNorm * massResidualNorm );
-
-  return residual;
-}
-
-void SinglePhasePoromechanicsEmbeddedFractures::applySystemSolution( DofManager const & dofManager,
-                                                                     arrayView1d< real64 const > const & localSolution,
-                                                                     real64 const scalingFactor,
-                                                                     real64 const dt,
-                                                                     DomainPartition & domain )
-{
-  // update displacement and jump
-  solidMechanicsSolver()->applySystemSolution( dofManager, localSolution, scalingFactor, dt, domain );
-  // update pressure field
-  flowSolver()->applySystemSolution( dofManager, localSolution, scalingFactor, dt, domain );
-}
-
-=======
->>>>>>> a7c0d026
 void SinglePhasePoromechanicsEmbeddedFractures::updateState( DomainPartition & domain )
 {
   GEOS_MARK_FUNCTION;
