/*
 * ------------------------------------------------------------------------------------------------------------
 * SPDX-License-Identifier: LGPL-2.1-only
 *
 * Copyright (c) 2016-2024 Lawrence Livermore National Security LLC
 * Copyright (c) 2018-2024 Total, S.A
 * Copyright (c) 2018-2024 The Board of Trustees of the Leland Stanford Junior University
<<<<<<< HEAD
 * Copyright (c) 2018-2024 Chevron
=======
 * Copyright (c) 2023-2024 Chevron
>>>>>>> fe987d81
 * Copyright (c) 2019-     GEOS/GEOSX Contributors
 * All rights reserved
 *
 * See top level LICENSE, COPYRIGHT, CONTRIBUTORS, NOTICE, and ACKNOWLEDGEMENTS files for details.
 * ------------------------------------------------------------------------------------------------------------
 */

/**
 * @file SinglePhasePoromechanicsEmbeddedFractures.cpp
 */

#include "SinglePhasePoromechanicsEmbeddedFractures.hpp"
<<<<<<< HEAD
#include "constitutive/contact/ContactSelector.hpp"
=======
#include "constitutive/contact/HydraulicApertureRelationSelector.hpp"
>>>>>>> fe987d81
#include "constitutive/fluid/singlefluid/SingleFluidBase.hpp"
#include "physicsSolvers/contact/SolidMechanicsEFEMKernelsHelper.hpp"
#include "physicsSolvers/fluidFlow/SinglePhaseBase.hpp"
#include "physicsSolvers/multiphysics/poromechanicsKernels/SinglePhasePoromechanicsEFEM.hpp"
#include "physicsSolvers/multiphysics/poromechanicsKernels/SinglePhasePoromechanics.hpp"
#include "physicsSolvers/multiphysics/poromechanicsKernels/ThermalSinglePhasePoromechanics.hpp"
#include "physicsSolvers/multiphysics/poromechanicsKernels/ThermalSinglePhasePoromechanicsEFEM.hpp"
#include "physicsSolvers/solidMechanics/SolidMechanicsLagrangianFEM.hpp"
#include "physicsSolvers/solidMechanics/SolidMechanicsFields.hpp"
#include "finiteVolume/FluxApproximationBase.hpp"


namespace geos
{

using namespace dataRepository;
using namespace constitutive;
using namespace fields;

SinglePhasePoromechanicsEmbeddedFractures::SinglePhasePoromechanicsEmbeddedFractures( const std::string & name,
                                                                                      Group * const parent ):
  SinglePhasePoromechanics( name, parent )
{
  LinearSolverParameters & params = m_linearSolverParameters.get();
  params.mgr.strategy = LinearSolverParameters::MGR::StrategyType::singlePhasePoromechanicsEmbeddedFractures;
<<<<<<< HEAD
  params.mgr.separateComponents = false;
  params.mgr.displacementFieldName = solidMechanics::totalDisplacement::key();
=======
  params.mgr.separateComponents = true;
>>>>>>> fe987d81
  params.dofsPerNode = 3;
}

SinglePhasePoromechanicsEmbeddedFractures::~SinglePhasePoromechanicsEmbeddedFractures()
{}

void SinglePhasePoromechanicsEmbeddedFractures::postInputInitialization()
{
  Base::postInputInitialization();

  GEOS_ERROR_IF( solidMechanicsSolver()->useStaticCondensation(),
                 GEOS_FMT( "{}: {} = 1 in {} solver named {} is not supported for {}",
                           this->getName(), SolidMechanicsEmbeddedFractures::viewKeyStruct::useStaticCondensationString(),
                           solidMechanicsSolver()->getCatalogName(), solidMechanicsSolver()->getName(), getCatalogName() ));
}

void SinglePhasePoromechanicsEmbeddedFractures::registerDataOnMesh( dataRepository::Group & meshBodies )
{
  Base::registerDataOnMesh( meshBodies );

  forDiscretizationOnMeshTargets( meshBodies, [&] ( string const &,
                                                    MeshLevel & mesh,
                                                    arrayView1d< string const > const & regionNames )
  {
    ElementRegionManager & elemManager = mesh.getElemManager();
    elemManager.forElementSubRegions< EmbeddedSurfaceSubRegion >( regionNames, [&] ( localIndex const,
                                                                                     EmbeddedSurfaceSubRegion & subRegion )
    {
      subRegion.registerField< fields::contact::dTraction_dPressure >( getName() );
    } );
  } );
}

void SinglePhasePoromechanicsEmbeddedFractures::initializePostInitialConditionsPreSubGroups()
{
  Base::initializePostInitialConditionsPreSubGroups();

  updateState( this->getGroupByPath< DomainPartition >( "/Problem/domain" ) );
}

void SinglePhasePoromechanicsEmbeddedFractures::setupDofs( DomainPartition const & domain,
                                                           DofManager & dofManager ) const
{
  GEOS_MARK_FUNCTION;
  solidMechanicsSolver()->setupDofs( domain, dofManager );
  flowSolver()->setupDofs( domain, dofManager );

  // Add coupling between displacement and cell pressures
  dofManager.addCoupling( fields::solidMechanics::totalDisplacement::key(),
                          SinglePhaseBase::viewKeyStruct::elemDofFieldString(),
                          DofManager::Connector::Elem );

  map< std::pair< string, string >, array1d< string > > meshTargets;
  forDiscretizationOnMeshTargets( domain.getMeshBodies(), [&] ( string const & meshBodyName,
                                                                MeshLevel const & meshLevel,
                                                                arrayView1d< string const > const & regionNames )
  {
    array1d< string > regions;
    ElementRegionManager const & elementRegionManager = meshLevel.getElemManager();
    elementRegionManager.forElementRegions< SurfaceElementRegion >( regionNames,
                                                                    [&]( localIndex const,
                                                                         SurfaceElementRegion const & region )
    {
      regions.emplace_back( region.getName() );
    } );
    meshTargets[std::make_pair( meshBodyName, meshLevel.getName())] = std::move( regions );
  } );

  dofManager.addCoupling( SinglePhaseBase::viewKeyStruct::elemDofFieldString(),
                          fields::contact::dispJump::key(),
                          DofManager::Connector::Elem,
                          meshTargets );
}

void SinglePhasePoromechanicsEmbeddedFractures::setupSystem( DomainPartition & domain,
                                                             DofManager & dofManager,
                                                             CRSMatrix< real64, globalIndex > & localMatrix,
                                                             ParallelVector & rhs,
                                                             ParallelVector & solution,
                                                             bool const setSparsity )
{
  // Add missing couplings ( matrix pressure with displacement jump and jump - displacement )

  GEOS_MARK_FUNCTION;

  GEOS_UNUSED_VAR( setSparsity );

  dofManager.setDomain( domain );
  setupDofs( domain, dofManager );
  dofManager.reorderByRank();

  // Set the sparsity pattern without the Kwu and Kuw blocks.
  SparsityPattern< globalIndex > patternDiag;
  dofManager.setSparsityPattern( patternDiag );

  // Get the original row lengths (diagonal blocks only)
  array1d< localIndex > rowLengths( patternDiag.numRows() );
  for( localIndex localRow = 0; localRow < patternDiag.numRows(); ++localRow )
  {
    rowLengths[localRow] = patternDiag.numNonZeros( localRow );
  }

  // Add the number of nonzeros induced by coupling jump-pm
  addCouplingNumNonzeros( domain, dofManager, rowLengths.toView() );

  // Create a new pattern with enough capacity for coupled matrix
  SparsityPattern< globalIndex > pattern;
  pattern.resizeFromRowCapacities< parallelHostPolicy >( patternDiag.numRows(), patternDiag.numColumns(), rowLengths.data() );

  // Copy the original nonzeros
  for( localIndex localRow = 0; localRow < patternDiag.numRows(); ++localRow )
  {
    globalIndex const * cols = patternDiag.getColumns( localRow ).dataIfContiguous();
    pattern.insertNonZeros( localRow, cols, cols + patternDiag.numNonZeros( localRow ) );
  }

  // Add the nonzeros from coupling
  addCouplingSparsityPattern( domain, dofManager, pattern.toView() );

  // Finally, steal the pattern into a CRS matrix
  localMatrix.setName( this->getName() + "/localMatrix" );
  localMatrix.assimilate< parallelDevicePolicy<> >( std::move( pattern ) );

  rhs.setName( this->getName() + "/rhs" );
  rhs.create( dofManager.numLocalDofs(), MPI_COMM_GEOS );

  solution.setName( this->getName() + "/solution" );
  solution.create( dofManager.numLocalDofs(), MPI_COMM_GEOS );
}

void SinglePhasePoromechanicsEmbeddedFractures::addCouplingNumNonzeros( DomainPartition & domain,
                                                                        DofManager & dofManager,
                                                                        arrayView1d< localIndex > const & rowLengths ) const
{
  // 1. Add the number of nonzeros induced by coupling jump-displacement
  solidMechanicsSolver()->addCouplingNumNonzeros( domain, dofManager, rowLengths );

  // 2. Add the number of nonzeros induced by coupling jump - matrix pressure
  forDiscretizationOnMeshTargets( domain.getMeshBodies(), [&] ( string const &,
                                                                MeshLevel & mesh,
                                                                arrayView1d< string const > const & )

  {
    ElementRegionManager const & elemManager = mesh.getElemManager();

    string const jumpDofKey = dofManager.getKey( fields::contact::dispJump::key() );
    string const flowDofKey = dofManager.getKey( SinglePhaseBase::viewKeyStruct::elemDofFieldString() );

    globalIndex const rankOffset = dofManager.rankOffset();

    elemManager.forElementSubRegions< EmbeddedSurfaceSubRegion >( [&]( EmbeddedSurfaceSubRegion const & embeddedSurfaceSubRegion )
    {
      localIndex const numEmbeddedElems = embeddedSurfaceSubRegion.size();

      OrderedVariableToManyElementRelation const & embeddedSurfacesToCells = embeddedSurfaceSubRegion.getToCellRelation();

      arrayView1d< globalIndex const > const &
      embeddedElementDofNumber = embeddedSurfaceSubRegion.getReference< array1d< globalIndex > >( jumpDofKey );
      arrayView1d< integer const > const & ghostRank = embeddedSurfaceSubRegion.ghostRank();

      for( localIndex k=0; k<numEmbeddedElems; ++k )
      {
        // Get rock matrix element subregion
        CellElementSubRegion const & subRegion =
          elemManager.getRegion( embeddedSurfacesToCells.m_toElementRegion[k][0] ).
            getSubRegion< CellElementSubRegion >( embeddedSurfacesToCells.m_toElementSubRegion[k][0] );

        arrayView1d< globalIndex const > const &
        flowDofNumber = subRegion.getReference< globalIndex_array >( flowDofKey );

        localIndex cellElementIndex = embeddedSurfacesToCells.m_toElementIndex[k][0];

        if( ghostRank[k] < 0 )
        {
          localIndex const localRow = LvArray::integerConversion< localIndex >( embeddedElementDofNumber[k] - rankOffset );
          GEOS_ASSERT_GE( localRow, 0 );
          GEOS_ASSERT_GE( rowLengths.size(), localRow + embeddedSurfaceSubRegion.numOfJumpEnrichments()  );

          for( localIndex i=0; i<embeddedSurfaceSubRegion.numOfJumpEnrichments(); ++i )
          {
            rowLengths[localRow + i] += 1;
          }

          localIndex const localPressureRow = LvArray::integerConversion< localIndex >( flowDofNumber[cellElementIndex] - rankOffset );
          GEOS_ASSERT_GE( localPressureRow, 0 );
          GEOS_ASSERT_GE( rowLengths.size(), localPressureRow + embeddedSurfaceSubRegion.numOfJumpEnrichments() );

          rowLengths[ localPressureRow ] += embeddedSurfaceSubRegion.numOfJumpEnrichments();
        }
      }
    } );

    // 3. Add the number of nonzeros induced by coupling jump (aperture) - fracture pressure due to flux term
    NumericalMethodsManager const & numericalMethodManager = domain.getNumericalMethodManager();
    FiniteVolumeManager const & fvManager = numericalMethodManager.getFiniteVolumeManager();
    FluxApproximationBase const & fluxApprox = fvManager.getFluxApproximation( flowSolver()->getDiscretizationName() );

    fluxApprox.forStencils< SurfaceElementStencil >( mesh, [&]( SurfaceElementStencil const & stencil )
    {
      for( localIndex iconn=0; iconn<stencil.size(); ++iconn )
      {
        localIndex const numFluxElems = stencil.stencilSize( iconn );
        typename SurfaceElementStencil::IndexContainerViewConstType const & seri = stencil.getElementRegionIndices();
        typename SurfaceElementStencil::IndexContainerViewConstType const & sesri = stencil.getElementSubRegionIndices();
        typename SurfaceElementStencil::IndexContainerViewConstType const & sei = stencil.getElementIndices();

        EmbeddedSurfaceSubRegion const & embeddedSurfaceSubRegion =
          elemManager.getRegion( seri[iconn][0] ).getSubRegion< EmbeddedSurfaceSubRegion >( sesri[iconn][0] );

        arrayView1d< globalIndex const > const &
        flowDofNumber =  embeddedSurfaceSubRegion.getReference< globalIndex_array >( flowDofKey );

        for( localIndex k0=0; k0<numFluxElems; ++k0 )
        {
          globalIndex const activeFlowDOF = flowDofNumber[sei[iconn][k0]];
          globalIndex const rowNumber = activeFlowDOF - rankOffset;

          if( rowNumber >= 0 && rowNumber < rowLengths.size() )
          {
            for( localIndex k1=0; k1<numFluxElems; ++k1 )
            {
              // The coupling with the jump of the cell itself has already been added by the dofManager
              // so we only add the coupling with the jumps of the neighbours.
              if( k1 != k0 )
              {
                rowLengths[ rowNumber ] += embeddedSurfaceSubRegion.numOfJumpEnrichments(); // number of jump enrichments.
                if( m_isThermal )
                {
                  // energy flux is also coupled to dispJump
                  rowLengths[ rowNumber + 1 ] += embeddedSurfaceSubRegion.numOfJumpEnrichments();
                }
              }
            }
          }
        }
      }
    } );
  } );
}

void SinglePhasePoromechanicsEmbeddedFractures::addCouplingSparsityPattern( DomainPartition const & domain,
                                                                            DofManager const & dofManager,
                                                                            SparsityPatternView< globalIndex > const & pattern ) const
{
  // 1. Add sparsity pattern induced by coupling jump-displacement
  solidMechanicsSolver()->addCouplingSparsityPattern( domain, dofManager, pattern );

  forDiscretizationOnMeshTargets( domain.getMeshBodies(), [&] ( string const &,
                                                                MeshLevel const & mesh,
                                                                arrayView1d< string const > const & regionNames )
  {
    ElementRegionManager const & elemManager = mesh.getElemManager();

    string const jumpDofKey = dofManager.getKey( fields::contact::dispJump::key() );
    string const pressureDofKey = dofManager.getKey( SinglePhaseBase::viewKeyStruct::elemDofFieldString() );

    globalIndex const rankOffset = dofManager.rankOffset();

    // 2. Add the sparsity pattern induced by coupling jump - matrix pressure
    elemManager.forElementSubRegions< EmbeddedSurfaceSubRegion >( regionNames, [&]( localIndex const, EmbeddedSurfaceSubRegion const & embeddedSurfaceSubRegion )
    {
      localIndex const numEmbeddedElems = embeddedSurfaceSubRegion.size();

      OrderedVariableToManyElementRelation const & embeddedSurfacesToCells = embeddedSurfaceSubRegion.getToCellRelation();

      arrayView1d< globalIndex const > const &
      jumpDofNumber = embeddedSurfaceSubRegion.getReference< array1d< globalIndex > >( jumpDofKey );
      arrayView1d< integer const > const & ghostRank = embeddedSurfaceSubRegion.ghostRank();

      for( localIndex k=0; k<numEmbeddedElems; ++k )
      {
        // Get rock matrix element subregion
        CellElementSubRegion const & subRegion =
          elemManager.getRegion( embeddedSurfacesToCells.m_toElementRegion[k][0] ).
            getSubRegion< CellElementSubRegion >( embeddedSurfacesToCells.m_toElementSubRegion[k][0] );

        arrayView1d< globalIndex const > const &
        pressureDofNumber = subRegion.getReference< globalIndex_array >( pressureDofKey );

        localIndex cellElementIndex = embeddedSurfacesToCells.m_toElementIndex[k][0];

        if( ghostRank[k] < 0 ) /// TODO is this really necessary?
        {
          localIndex const localJumpRow = LvArray::integerConversion< localIndex >( jumpDofNumber[k] - rankOffset );
          localIndex const localPressureRow = LvArray::integerConversion< localIndex >( pressureDofNumber[cellElementIndex] - rankOffset );

          for( localIndex i=0; i<embeddedSurfaceSubRegion.numOfJumpEnrichments(); ++i )
          {
            if( localJumpRow + i >= 0 && localJumpRow + i < pattern.numRows() )
              pattern.insertNonZero( localJumpRow + i, pressureDofNumber[cellElementIndex] );
            if( localPressureRow >= 0 && localPressureRow < pattern.numRows() )
              pattern.insertNonZero( localPressureRow, jumpDofNumber[k] + i );
          }
        }
      }
    } );

    // 3. Add the sparsity pattern induced by coupling jump (aperture) - fracture pressure due to flux term
    NumericalMethodsManager const & numericalMethodManager = domain.getNumericalMethodManager();
    FiniteVolumeManager const & fvManager = numericalMethodManager.getFiniteVolumeManager();
    FluxApproximationBase const & fluxApprox = fvManager.getFluxApproximation( flowSolver()->getDiscretizationName() );

    fluxApprox.forStencils< SurfaceElementStencil >( mesh, [&]( SurfaceElementStencil const & stencil )
    {
      for( localIndex iconn=0; iconn<stencil.size(); ++iconn )
      {
        localIndex const numFluxElems = stencil.stencilSize( iconn );
        typename SurfaceElementStencil::IndexContainerViewConstType const & seri = stencil.getElementRegionIndices();
        typename SurfaceElementStencil::IndexContainerViewConstType const & sesri = stencil.getElementSubRegionIndices();
        typename SurfaceElementStencil::IndexContainerViewConstType const & sei = stencil.getElementIndices();

        EmbeddedSurfaceSubRegion const & embeddedSurfaceSubRegion =
          elemManager.getRegion( seri[iconn][0] ).getSubRegion< EmbeddedSurfaceSubRegion >( sesri[iconn][0] );

        arrayView1d< globalIndex const > const &
        pressureDofNumber =  embeddedSurfaceSubRegion.getReference< globalIndex_array >( pressureDofKey );
        arrayView1d< globalIndex const > const &
        jumpDofNumber =  embeddedSurfaceSubRegion.getReference< globalIndex_array >( jumpDofKey );

        for( localIndex k0=0; k0<numFluxElems; ++k0 )
        {
          globalIndex const activeFlowDOF = pressureDofNumber[sei[iconn][k0]];
          globalIndex const rowIndex = activeFlowDOF - rankOffset;

          if( rowIndex >= 0 && rowIndex < pattern.numRows() )
          {
            for( localIndex k1=0; k1<numFluxElems; ++k1 )
            {
              // The coupling with the jump of the cell itself has already been added by the dofManager
              // so we only add the coupling with the jumps of the neighbours.
              if( k1 != k0 )
              {
                for( localIndex i=0; i<embeddedSurfaceSubRegion.numOfJumpEnrichments(); i++ )
                {
                  globalIndex const colIndex = jumpDofNumber[sei[iconn][k1]] + i;
                  pattern.insertNonZero( rowIndex, colIndex );
                }
              }
            }
          }
        }
      }
    } );
  } );

}

void SinglePhasePoromechanicsEmbeddedFractures::assembleSystem( real64 const time_n,
                                                                real64 const dt,
                                                                DomainPartition & domain,
                                                                DofManager const & dofManager,
                                                                CRSMatrixView< real64, globalIndex const > const & localMatrix,
                                                                arrayView1d< real64 > const & localRhs )
{

  GEOS_MARK_FUNCTION;

  //updateState( domain );

  forDiscretizationOnMeshTargets( domain.getMeshBodies(), [&] ( string const &,
                                                                MeshLevel & mesh,
                                                                arrayView1d< string const > const & regionNames )

  {
    if( m_isThermal )
    {
      solidMechanicsSolver()->getMaxForce() =
        assemblyLaunch< constitutive::PorousSolid< ElasticIsotropic >, // TODO: change once there is a cmake solution
                        thermalPoromechanicsKernels::ThermalSinglePhasePoromechanicsKernelFactory,
                        thermoPoromechanicsEFEMKernels::ThermalSinglePhasePoromechanicsEFEMKernelFactory >( mesh,
                                                                                                            dofManager,
                                                                                                            regionNames,
                                                                                                            Base::viewKeyStruct::porousMaterialNamesString(),
                                                                                                            localMatrix,
                                                                                                            localRhs,
                                                                                                            dt );
    }
    else
    {
      solidMechanicsSolver()->getMaxForce() =
        assemblyLaunch< constitutive::PorousSolid< ElasticIsotropic >,
                        poromechanicsKernels::SinglePhasePoromechanicsKernelFactory,
                        poromechanicsEFEMKernels::SinglePhaseKernelFactory >( mesh,
                                                                              dofManager,
                                                                              regionNames,
                                                                              Base::viewKeyStruct::porousMaterialNamesString(),
                                                                              localMatrix,
                                                                              localRhs,
                                                                              dt );
    }

    // 3. Assemble poroelastic fluxes and all derivatives
    string const jumpDofKey = dofManager.getKey( fields::contact::dispJump::key() );
    flowSolver()->assembleEDFMFluxTerms( time_n, dt,
                                         domain,
                                         dofManager,
                                         localMatrix,
                                         localRhs,
                                         jumpDofKey );

  } );

}

void SinglePhasePoromechanicsEmbeddedFractures::updateState( DomainPartition & domain )
{
  GEOS_MARK_FUNCTION;

  /// 1. update the reservoir
  Base::updateState( domain );

  // remove the contribution of the hydraulic aperture from the stencil weights
  flowSolver()->prepareStencilWeights( domain );

  /// 2. update the fractures
  solidMechanicsSolver()->updateState( domain );

  forDiscretizationOnMeshTargets( domain.getMeshBodies(), [&] ( string const &,
                                                                MeshLevel & mesh,
                                                                arrayView1d< string const > const & regionNames )
  {
    ElementRegionManager & elemManager = mesh.getElemManager();

    elemManager.forElementSubRegions< EmbeddedSurfaceSubRegion >( regionNames, [&] ( localIndex const,
                                                                                     auto & subRegion )
    {
      arrayView2d< real64 const > const dispJump =
        subRegion.template getField< fields::contact::dispJump >();

      arrayView1d< real64 > const aperture = subRegion.getElementAperture();

      arrayView1d< real64 > const hydraulicAperture =
        subRegion.template getField< fields::flow::hydraulicAperture >();

      arrayView1d< real64 const > const oldHydraulicAperture =
        subRegion.template getField< fields::flow::aperture0 >();

      arrayView1d< real64 const > const volume = subRegion.getElementVolume();

      arrayView1d< real64 > const deltaVolume =
        subRegion.template getField< fields::flow::deltaVolume >();

      arrayView1d< real64 const > const area = subRegion.getElementArea().toViewConst();

      arrayView2d< real64 > const & fractureContactTraction = subRegion.template getField< fields::contact::traction >();

      arrayView1d< real64 const > const & pressure =
        subRegion.template getField< fields::flow::pressure >();

<<<<<<< HEAD
      string const & contactRelationName = subRegion.template getReference< string >( ContactSolverBase::viewKeyStruct::contactRelationNameString() );
      ContactBase const & contact = getConstitutiveModel< ContactBase >( subRegion, contactRelationName );

      ContactBase::KernelWrapper contactWrapper = contact.createKernelWrapper();
=======
      string const & hydraulicApertureRelationName = subRegion.template getReference< string >( viewKeyStruct::hydraulicApertureRelationNameString()  );
      HydraulicApertureBase const & hydraulicApertureModel = this->template getConstitutiveModel< HydraulicApertureBase >( subRegion, hydraulicApertureRelationName );
>>>>>>> fe987d81

      string const porousSolidName = subRegion.template getReference< string >( FlowSolverBase::viewKeyStruct::solidNamesString() );
      CoupledSolidBase & porousSolid = subRegion.template getConstitutiveModel< CoupledSolidBase >( porousSolidName );

      constitutive::ConstitutivePassThru< CompressibleSolidBase >::execute( porousSolid, [=, &subRegion, &hydraulicApertureModel] ( auto & castedPorousSolid )
      {
        typename TYPEOFREF( castedPorousSolid ) ::KernelWrapper porousMaterialWrapper = castedPorousSolid.createKernelUpdates();

        constitutiveUpdatePassThru( hydraulicApertureModel, [=, &subRegion] ( auto & castedHydraulicApertureModel )
        {

          using HydraulicApertureModelType = TYPEOFREF( castedHydraulicApertureModel );
          typename HydraulicApertureModelType::KernelWrapper hydraulicApertureModelWrapper = castedHydraulicApertureModel.createKernelWrapper();

          poromechanicsEFEMKernels::StateUpdateKernel::
            launch< parallelDevicePolicy<> >( subRegion.size(),
                                              hydraulicApertureModelWrapper,
                                              porousMaterialWrapper,
                                              dispJump,
                                              pressure,
                                              area,
                                              volume,
                                              deltaVolume,
                                              aperture,
                                              oldHydraulicAperture,
                                              hydraulicAperture,
                                              fractureContactTraction );

        } );
      } );

      // update the stencil weights using the updated hydraulic aperture
      flowSolver()->updateStencilWeights( domain );
      // update fracture's porosity from pressure and temperature
      flowSolver()->updatePorosityAndPermeability( subRegion );
      // update fluid model
      flowSolver()->updateFluidState( subRegion );
      if( m_isThermal )
      {
        // update solid internal energy
        flowSolver()->updateSolidInternalEnergyModel( subRegion );
      }
    } );
  } );
}

REGISTER_CATALOG_ENTRY( PhysicsSolverBase, SinglePhasePoromechanicsEmbeddedFractures, std::string const &, Group * const )

} /* namespace geos */<|MERGE_RESOLUTION|>--- conflicted
+++ resolved
@@ -5,11 +5,7 @@
  * Copyright (c) 2016-2024 Lawrence Livermore National Security LLC
  * Copyright (c) 2018-2024 Total, S.A
  * Copyright (c) 2018-2024 The Board of Trustees of the Leland Stanford Junior University
-<<<<<<< HEAD
- * Copyright (c) 2018-2024 Chevron
-=======
  * Copyright (c) 2023-2024 Chevron
->>>>>>> fe987d81
  * Copyright (c) 2019-     GEOS/GEOSX Contributors
  * All rights reserved
  *
@@ -22,11 +18,7 @@
  */
 
 #include "SinglePhasePoromechanicsEmbeddedFractures.hpp"
-<<<<<<< HEAD
-#include "constitutive/contact/ContactSelector.hpp"
-=======
 #include "constitutive/contact/HydraulicApertureRelationSelector.hpp"
->>>>>>> fe987d81
 #include "constitutive/fluid/singlefluid/SingleFluidBase.hpp"
 #include "physicsSolvers/contact/SolidMechanicsEFEMKernelsHelper.hpp"
 #include "physicsSolvers/fluidFlow/SinglePhaseBase.hpp"
@@ -52,12 +44,7 @@
 {
   LinearSolverParameters & params = m_linearSolverParameters.get();
   params.mgr.strategy = LinearSolverParameters::MGR::StrategyType::singlePhasePoromechanicsEmbeddedFractures;
-<<<<<<< HEAD
-  params.mgr.separateComponents = false;
-  params.mgr.displacementFieldName = solidMechanics::totalDisplacement::key();
-=======
   params.mgr.separateComponents = true;
->>>>>>> fe987d81
   params.dofsPerNode = 3;
 }
 
@@ -507,15 +494,8 @@
       arrayView1d< real64 const > const & pressure =
         subRegion.template getField< fields::flow::pressure >();
 
-<<<<<<< HEAD
-      string const & contactRelationName = subRegion.template getReference< string >( ContactSolverBase::viewKeyStruct::contactRelationNameString() );
-      ContactBase const & contact = getConstitutiveModel< ContactBase >( subRegion, contactRelationName );
-
-      ContactBase::KernelWrapper contactWrapper = contact.createKernelWrapper();
-=======
       string const & hydraulicApertureRelationName = subRegion.template getReference< string >( viewKeyStruct::hydraulicApertureRelationNameString()  );
       HydraulicApertureBase const & hydraulicApertureModel = this->template getConstitutiveModel< HydraulicApertureBase >( subRegion, hydraulicApertureRelationName );
->>>>>>> fe987d81
 
       string const porousSolidName = subRegion.template getReference< string >( FlowSolverBase::viewKeyStruct::solidNamesString() );
       CoupledSolidBase & porousSolid = subRegion.template getConstitutiveModel< CoupledSolidBase >( porousSolidName );
