/*
 * ------------------------------------------------------------------------------------------------------------
 * SPDX-License-Identifier: LGPL-2.1-only
 *
 * Copyright (c) 2018-2020 Lawrence Livermore National Security LLC
 * Copyright (c) 2018-2020 The Board of Trustees of the Leland Stanford Junior University
 * Copyright (c) 2018-2020 TotalEnergies
 * Copyright (c) 2019-     GEOSX Contributors
 * All rights reserved
 *
 * See top level LICENSE, COPYRIGHT, CONTRIBUTORS, NOTICE, and ACKNOWLEDGEMENTS files for details.
 * ------------------------------------------------------------------------------------------------------------
 */

/**
 * @file SinglePhasePoromechanicsFluxKernels.cpp
 */

#include "physicsSolvers/fluidFlow/SinglePhaseFVMKernels.hpp"
#include "physicsSolvers/fluidFlow/FluxKernelsHelper.hpp"
#include "SinglePhasePoromechanicsFluxKernels.hpp"

namespace geosx
{

namespace singlePhasePoromechanicsFluxKernels
{

using namespace fluxKernelsHelper;

/******************************** EmbeddedSurfaceFluxKernel ********************************/

template<>
void EmbeddedSurfaceFluxKernel::
  launch< CellElementStencilTPFAWrapper >( CellElementStencilTPFAWrapper const & stencilWrapper,
                                           real64 const dt,
                                           globalIndex const rankOffset,
                                           ElementViewConst< arrayView1d< globalIndex const > > const & pressureDofNumber,
                                           ElementViewConst< arrayView1d< globalIndex const > > const & jumpDofNumber,
                                           ElementViewConst< arrayView1d< integer const > > const & ghostRank,
                                           ElementViewConst< arrayView1d< real64 const > > const & pres,
                                           ElementViewConst< arrayView1d< real64 const > > const & gravCoef,
                                           ElementViewConst< arrayView2d< real64 const > > const & dens,
                                           ElementViewConst< arrayView2d< real64 const > > const & dDens_dPres,
                                           ElementViewConst< arrayView1d< real64 const > > const & mob,
                                           ElementViewConst< arrayView1d< real64 const > > const & dMob_dPres,
                                           ElementViewConst< arrayView3d< real64 const > > const & permeability,
                                           ElementViewConst< arrayView3d< real64 const > > const & dPerm_dPres,
                                           ElementViewConst< arrayView4d< real64 const > > const & dPerm_dDispJump,
                                           CRSMatrixView< real64, globalIndex const > const & localMatrix,
                                           arrayView1d< real64 > const & localRhs )
{
  GEOSX_UNUSED_VAR( jumpDofNumber );
  GEOSX_UNUSED_VAR( dPerm_dDispJump );

  singlePhaseFVMKernels::FluxKernel::launch( stencilWrapper,
                                             dt,
                                             rankOffset,
                                             pressureDofNumber,
                                             ghostRank,
                                             pres,
                                             gravCoef,
                                             dens,
                                             dDens_dPres,
                                             mob,
                                             dMob_dPres,
                                             permeability,
                                             dPerm_dPres,
                                             localMatrix,
                                             localRhs );
}

template<>
void EmbeddedSurfaceFluxKernel::
  launch< EmbeddedSurfaceToCellStencilWrapper >( EmbeddedSurfaceToCellStencilWrapper const & stencilWrapper,
                                                 real64 const dt,
                                                 globalIndex const rankOffset,
                                                 ElementViewConst< arrayView1d< globalIndex const > > const & pressureDofNumber,
                                                 ElementViewConst< arrayView1d< globalIndex const > > const & jumpDofNumber,
                                                 ElementViewConst< arrayView1d< integer const > > const & ghostRank,
                                                 ElementViewConst< arrayView1d< real64 const > > const & pres,
                                                 ElementViewConst< arrayView1d< real64 const > > const & gravCoef,
                                                 ElementViewConst< arrayView2d< real64 const > > const & dens,
                                                 ElementViewConst< arrayView2d< real64 const > > const & dDens_dPres,
                                                 ElementViewConst< arrayView1d< real64 const > > const & mob,
                                                 ElementViewConst< arrayView1d< real64 const > > const & dMob_dPres,
                                                 ElementViewConst< arrayView3d< real64 const > > const & permeability,
                                                 ElementViewConst< arrayView3d< real64 const > > const & dPerm_dPres,
                                                 ElementViewConst< arrayView4d< real64 const > > const & dPerm_dDispJump,
                                                 CRSMatrixView< real64, globalIndex const > const & localMatrix,
                                                 arrayView1d< real64 > const & localRhs )
{
  GEOSX_UNUSED_VAR( jumpDofNumber );
  GEOSX_UNUSED_VAR( dPerm_dDispJump );

  singlePhaseFVMKernels::FluxKernel::launch( stencilWrapper,
                                             dt,
                                             rankOffset,
                                             pressureDofNumber,
                                             ghostRank,
                                             pres,
                                             gravCoef,
                                             dens,
                                             dDens_dPres,
                                             mob,
                                             dMob_dPres,
                                             permeability,
                                             dPerm_dPres,
                                             localMatrix,
                                             localRhs );
}


template<>
void EmbeddedSurfaceFluxKernel::
  launch< SurfaceElementStencilWrapper >( SurfaceElementStencilWrapper const & stencilWrapper,
                                          real64 const dt,
                                          globalIndex const rankOffset,
                                          ElementViewConst< arrayView1d< globalIndex const > > const & pressureDofNumber,
                                          ElementViewConst< arrayView1d< globalIndex const > > const & jumpDofNumber,
                                          ElementViewConst< arrayView1d< integer const > > const & ghostRank,
                                          ElementViewConst< arrayView1d< real64 const > > const & pres,
                                          ElementViewConst< arrayView1d< real64 const > > const & gravCoef,
                                          ElementViewConst< arrayView2d< real64 const > > const & dens,
                                          ElementViewConst< arrayView2d< real64 const > > const & dDens_dPres,
                                          ElementViewConst< arrayView1d< real64 const > > const & mob,
                                          ElementViewConst< arrayView1d< real64 const > > const & dMob_dPres,
                                          ElementViewConst< arrayView3d< real64 const > > const & permeability,
                                          ElementViewConst< arrayView3d< real64 const > > const & dPerm_dPres,
                                          ElementViewConst< arrayView4d< real64 const > > const & dPerm_dDispJump,
                                          CRSMatrixView< real64, globalIndex const > const & localMatrix,
                                          arrayView1d< real64 > const & localRhs )
{
  constexpr localIndex MAX_NUM_FLUX_ELEMS = SurfaceElementStencilWrapper::maxNumPointsInFlux;
  constexpr localIndex maxStencilSize = SurfaceElementStencilWrapper::maxStencilSize;

  typename SurfaceElementStencilWrapper::IndexContainerViewConstType const & seri = stencilWrapper.getElementRegionIndices();
  typename SurfaceElementStencilWrapper::IndexContainerViewConstType const & sesri = stencilWrapper.getElementSubRegionIndices();
  typename SurfaceElementStencilWrapper::IndexContainerViewConstType const & sei = stencilWrapper.getElementIndices();

  forAll< parallelDevicePolicy<> >( stencilWrapper.size(), [=] GEOSX_HOST_DEVICE ( localIndex const iconn )
  {
    localIndex const stencilSize = stencilWrapper.stencilSize( iconn );
    localIndex const numFluxElems = stencilWrapper.numPointsInFlux( iconn );
    localIndex const numDofs = stencilSize * 4;// pressure and normal jump (3)

    // working arrays
    stackArray1d< globalIndex, MAX_NUM_FLUX_ELEMS * 4 > dofColIndices( numDofs );
    stackArray1d< real64, MAX_NUM_FLUX_ELEMS > localFlux( numFluxElems );
    stackArray2d< real64, MAX_NUM_FLUX_ELEMS * maxStencilSize * 4 > localFluxJacobian( numFluxElems, numDofs );

    // compute transmissibility
    real64 transmissibility[SurfaceElementStencilWrapper::maxNumConnections][2];
    real64 dTrans_dPres[SurfaceElementStencilWrapper::maxNumConnections][2];
    real64 dTrans_dDispJump[SurfaceElementStencilWrapper::maxNumConnections][2][3];

    stencilWrapper.computeWeights( iconn,
                                   permeability,
                                   dPerm_dPres,
                                   dPerm_dDispJump,
                                   transmissibility,
                                   dTrans_dPres,
                                   dTrans_dDispJump );

<<<<<<< HEAD
    if( sei[iconn].size() > 1 )
=======
    compute( stencilSize,
             seri[iconn],
             sesri[iconn],
             sei[iconn],
             transmissibility,
             dTrans_dPres,
             dTrans_dDispJump,
             pres,
             gravCoef,
             dens,
             dDens_dPres,
             mob,
             dMob_dPres,
             dt,
             localFlux,
             localFluxJacobian );

    // extract DOF numbers
    for( localIndex i = 0; i < stencilSize; ++i )
>>>>>>> d6cd5397
    {
      compute( stencilSize,
               seri[iconn],
               sesri[iconn],
               sei[iconn],
               transmissibility,
               dTrans_dPres,
               dTrans_dDispJump,
               pres,
               dPres,
               gravCoef,
               dens,
               dDens_dPres,
               mob,
               dMob_dPres,
               dt,
               localFlux,
               localFluxJacobian );

      // extract DOF numbers
      for( localIndex i = 0; i < stencilSize; ++i )
      {
        localIndex localDofIndex = 4 * i;
        dofColIndices[ localDofIndex ]     = pressureDofNumber[seri( iconn, i )][sesri( iconn, i )][sei( iconn, i )];
        dofColIndices[ localDofIndex + 1 ] = jumpDofNumber[seri( iconn, i )][sesri( iconn, i )][sei( iconn, i )];
        dofColIndices[ localDofIndex + 2 ] = jumpDofNumber[seri( iconn, i )][sesri( iconn, i )][sei( iconn, i )] + 1;
        dofColIndices[ localDofIndex + 3 ] = jumpDofNumber[seri( iconn, i )][sesri( iconn, i )][sei( iconn, i )] + 2;
      }

      for( localIndex i = 0; i < numFluxElems; ++i )
      {

        if( ghostRank[seri( iconn, i )][sesri( iconn, i )][sei( iconn, i )] < 0 )
        {
          globalIndex const globalRow = pressureDofNumber[seri( iconn, i )][sesri( iconn, i )][sei( iconn, i )];
          localIndex const localRow = LvArray::integerConversion< localIndex >( globalRow - rankOffset );
          GEOSX_ASSERT_GE( localRow, 0 );
          GEOSX_ASSERT_GT( localMatrix.numRows(), localRow );

          RAJA::atomicAdd( parallelDeviceAtomic{}, &localRhs[localRow], localFlux[i] );
          localMatrix.addToRowBinarySearchUnsorted< parallelDeviceAtomic >( localRow,
                                                                            dofColIndices.data(),
                                                                            localFluxJacobian[i].dataIfContiguous(),
                                                                            numDofs );

        }
      }
    }
  } );
}

template< localIndex MAX_NUM_CONNECTIONS >
void EmbeddedSurfaceFluxKernel::
  compute( localIndex const numFluxElems,
           arraySlice1d< localIndex const > const & seri,
           arraySlice1d< localIndex const > const & sesri,
           arraySlice1d< localIndex const > const & sei,
           real64 const (&transmissibility)[MAX_NUM_CONNECTIONS][2],
           real64 const (&dTrans_dPres)[MAX_NUM_CONNECTIONS][2],
           real64 const (&dTrans_dDispJump)[MAX_NUM_CONNECTIONS][2][3],
           ElementViewConst< arrayView1d< real64 const > > const & pres,
           ElementViewConst< arrayView1d< real64 const > > const & gravCoef,
           ElementViewConst< arrayView2d< real64 const > > const & dens,
           ElementViewConst< arrayView2d< real64 const > > const & dDens_dPres,
           ElementViewConst< arrayView1d< real64 const > > const & mob,
           ElementViewConst< arrayView1d< real64 const > > const & dMob_dPres,
           real64 const dt,
           arraySlice1d< real64 > const & flux,
           arraySlice2d< real64 > const & fluxJacobian )
{
  GEOSX_UNUSED_VAR( numFluxElems );

  real64 fluxVal = 0.0;
  real64 dFlux_dTrans = 0.0;
  real64 trans[2] = {transmissibility[0][0], transmissibility[0][1]};
  real64 dTrans[2] = { dTrans_dPres[0][0], dTrans_dPres[0][1] };
  real64 dFlux_dP[2] = {0.0, 0.0};
  localIndex const regionIndex[2]    = {seri[0], seri[1]};
  localIndex const subRegionIndex[2] = {sesri[0], sesri[1]};
  localIndex const elementIndex[2]   = {sei[0], sei[1]};


  computeSinglePhaseFlux( regionIndex, subRegionIndex, elementIndex,
                          trans,
                          dTrans,
                          pres,
                          gravCoef,
                          dens,
                          dDens_dPres,
                          mob,
                          dMob_dPres,
                          fluxVal,
                          dFlux_dP,
                          dFlux_dTrans );



  // populate local flux vector and derivatives
  flux[0] =  dt * fluxVal;
  flux[1] = -dt * fluxVal;

  real64 dFlux_dDispJump[2][3] = {{0.0, 0.0, 0.0}, {0.0, 0.0, 0.0}};
  for( localIndex i=0; i < 3; i++ )
  {
    dFlux_dDispJump[0][i] = dt * dFlux_dTrans * dTrans_dDispJump[0][0][i];
    dFlux_dDispJump[1][i] = -dt * dFlux_dTrans * dTrans_dDispJump[0][1][i];
  }
  for( localIndex ke = 0; ke < 2; ++ke )
  {
    localIndex const dofIndex = 4*ke;

    fluxJacobian[0][dofIndex]   =  dt * dFlux_dP[ke];
    fluxJacobian[0][dofIndex+1] =  dt * dFlux_dDispJump[ke][0];
    fluxJacobian[0][dofIndex+2] =  dt * dFlux_dDispJump[ke][1];
    fluxJacobian[0][dofIndex+3] =  dt * dFlux_dDispJump[ke][2];

    fluxJacobian[1][dofIndex]   = -dt * dFlux_dP[ke];
    fluxJacobian[1][dofIndex+1] = -dt * dFlux_dDispJump[ke][0];
    fluxJacobian[1][dofIndex+2] = -dt * dFlux_dDispJump[ke][1];
    fluxJacobian[1][dofIndex+3] = -dt * dFlux_dDispJump[ke][2];
  }
}

/******************************** FaceElementFluxKernel ********************************/

template<>
void FaceElementFluxKernel::
  launch< CellElementStencilTPFAWrapper >( CellElementStencilTPFAWrapper const & stencilWrapper,
                                           real64 const dt,
                                           globalIndex const rankOffset,
                                           ElementViewConst< arrayView1d< globalIndex const > > const & pressureDofNumber,
                                           ElementViewConst< arrayView1d< integer const > > const & ghostRank,
                                           ElementViewConst< arrayView1d< real64 const > > const & pres,
                                           ElementViewConst< arrayView1d< real64 const > > const & gravCoef,
                                           ElementViewConst< arrayView2d< real64 const > > const & dens,
                                           ElementViewConst< arrayView2d< real64 const > > const & dDens_dPres,
                                           ElementViewConst< arrayView1d< real64 const > > const & mob,
                                           ElementViewConst< arrayView1d< real64 const > > const & dMob_dPres,
                                           ElementViewConst< arrayView3d< real64 const > > const & permeability,
                                           ElementViewConst< arrayView3d< real64 const > > const & dPerm_dPres,
                                           ElementViewConst< arrayView4d< real64 const > > const & dPerm_dDispJump,
                                           CRSMatrixView< real64, globalIndex const > const & localMatrix,
                                           arrayView1d< real64 > const & localRhs,
                                           CRSMatrixView< real64, localIndex const > const & dR_dAper )
{
  GEOSX_UNUSED_VAR( dPerm_dDispJump );
  GEOSX_UNUSED_VAR( dR_dAper );

  singlePhaseFVMKernels::FluxKernel::launch( stencilWrapper,
                                             dt,
                                             rankOffset,
                                             pressureDofNumber,
                                             ghostRank,
                                             pres,
                                             gravCoef,
                                             dens,
                                             dDens_dPres,
                                             mob,
                                             dMob_dPres,
                                             permeability,
                                             dPerm_dPres,
                                             localMatrix,
                                             localRhs );
}

template<>
void FaceElementFluxKernel::
  launch< FaceElementToCellStencilWrapper >( FaceElementToCellStencilWrapper const & stencilWrapper,
                                             real64 const dt,
                                             globalIndex const rankOffset,
                                             ElementViewConst< arrayView1d< globalIndex const > > const & pressureDofNumber,
                                             ElementViewConst< arrayView1d< integer const > > const & ghostRank,
                                             ElementViewConst< arrayView1d< real64 const > > const & pres,
                                             ElementViewConst< arrayView1d< real64 const > > const & gravCoef,
                                             ElementViewConst< arrayView2d< real64 const > > const & dens,
                                             ElementViewConst< arrayView2d< real64 const > > const & dDens_dPres,
                                             ElementViewConst< arrayView1d< real64 const > > const & mob,
                                             ElementViewConst< arrayView1d< real64 const > > const & dMob_dPres,
                                             ElementViewConst< arrayView3d< real64 const > > const & permeability,
                                             ElementViewConst< arrayView3d< real64 const > > const & dPerm_dPres,
                                             ElementViewConst< arrayView4d< real64 const > > const & dPerm_dDispJump,
                                             CRSMatrixView< real64, globalIndex const > const & localMatrix,
                                             arrayView1d< real64 > const & localRhs,
                                             CRSMatrixView< real64, localIndex const > const & dR_dAper )
{
  GEOSX_UNUSED_VAR( dPerm_dDispJump );
  GEOSX_UNUSED_VAR( dR_dAper );

  singlePhaseFVMKernels::FluxKernel::launch( stencilWrapper,
                                             dt,
                                             rankOffset,
                                             pressureDofNumber,
                                             ghostRank,
                                             pres,
                                             gravCoef,
                                             dens,
                                             dDens_dPres,
                                             mob,
                                             dMob_dPres,
                                             permeability,
                                             dPerm_dPres,
                                             localMatrix,
                                             localRhs );
}

template<>
void FaceElementFluxKernel::
  launch< SurfaceElementStencilWrapper >( SurfaceElementStencilWrapper const & stencilWrapper,
                                          real64 const dt,
                                          globalIndex const rankOffset,
                                          ElementViewConst< arrayView1d< globalIndex const > > const & pressureDofNumber,
                                          ElementViewConst< arrayView1d< integer const > > const & ghostRank,
                                          ElementViewConst< arrayView1d< real64 const > > const & pres,
                                          ElementViewConst< arrayView1d< real64 const > > const & gravCoef,
                                          ElementViewConst< arrayView2d< real64 const > > const & dens,
                                          ElementViewConst< arrayView2d< real64 const > > const & dDens_dPres,
                                          ElementViewConst< arrayView1d< real64 const > > const & mob,
                                          ElementViewConst< arrayView1d< real64 const > > const & dMob_dPres,
                                          ElementViewConst< arrayView3d< real64 const > > const & permeability,
                                          ElementViewConst< arrayView3d< real64 const > > const & dPerm_dPres,
                                          ElementViewConst< arrayView4d< real64 const > > const & dPerm_dDispJump,
                                          CRSMatrixView< real64, globalIndex const > const & localMatrix,
                                          arrayView1d< real64 > const & localRhs,
                                          CRSMatrixView< real64, localIndex const > const & dR_dAper )
{
  constexpr localIndex maxNumFluxElems = SurfaceElementStencilWrapper::maxNumPointsInFlux;
  constexpr localIndex maxStencilSize  = SurfaceElementStencilWrapper::maxStencilSize;

  typename SurfaceElementStencilWrapper::IndexContainerViewConstType const & seri = stencilWrapper.getElementRegionIndices();
  typename SurfaceElementStencilWrapper::IndexContainerViewConstType const & sesri = stencilWrapper.getElementSubRegionIndices();
  typename SurfaceElementStencilWrapper::IndexContainerViewConstType const & sei = stencilWrapper.getElementIndices();

  forAll< parallelDevicePolicy<> >( stencilWrapper.size(), [=] GEOSX_HOST_DEVICE ( localIndex const iconn )
  {
    localIndex const stencilSize = stencilWrapper.stencilSize( iconn );
    localIndex const numFluxElems = stencilWrapper.numPointsInFlux( iconn );
    localIndex const numDofs = stencilSize; // pressures

    // For now, we have to filter out connections for which numElems == 1 in this function and not early on in
    // TwoPointFluxApproximation.cpp.
    // The reason for keeping the connections numElems == 1 is that the ProppantTransport solver needs these connections to produce correct
    // results.
    if( numFluxElems > 1 )
    {
      // working arrays
      stackArray1d< globalIndex, maxNumFluxElems > dofColIndices( numDofs );
      stackArray1d< localIndex, maxNumFluxElems > localColIndices( numFluxElems );

      stackArray1d< real64, maxNumFluxElems > localFlux( numFluxElems );
      stackArray2d< real64, maxNumFluxElems * maxStencilSize > localFluxJacobian( numFluxElems, numDofs );

      // need to store this for later use in determining the dFlux_dU terms when using better permeabilty approximations.
      stackArray2d< real64, maxNumFluxElems * maxStencilSize > dFlux_dAper( numFluxElems, stencilSize );

      // compute transmissibility
      real64 transmissibility[SurfaceElementStencilWrapper::maxNumConnections][2];
      real64 dTrans_dPres[SurfaceElementStencilWrapper::maxNumConnections][2];
      real64 dTrans_dDispJump[SurfaceElementStencilWrapper::maxNumConnections][2][3];

      stencilWrapper.computeWeights( iconn,
                                     permeability,
                                     dPerm_dPres,
                                     dPerm_dDispJump,
                                     transmissibility,
                                     dTrans_dPres,
                                     dTrans_dDispJump );

      compute( stencilSize,
               seri[iconn],
               sesri[iconn],
               sei[iconn],
               transmissibility,
               dTrans_dPres,
               dTrans_dDispJump,
               pres,
               gravCoef,
               dens,
               dDens_dPres,
               mob,
               dMob_dPres,
               dt,
               localFlux,
               localFluxJacobian,
               dFlux_dAper );

      // extract DOF numbers
      for( localIndex i = 0; i < numDofs; ++i )
      {
        dofColIndices[i] = pressureDofNumber[seri( iconn, i )][sesri( iconn, i )][sei( iconn, i )];
        localColIndices[i] = sei( iconn, i );
      }

      for( localIndex i = 0; i < numFluxElems; ++i )
      {
        if( ghostRank[seri( iconn, i )][sesri( iconn, i )][sei( iconn, i )] < 0 )
        {
          globalIndex const globalRow = pressureDofNumber[seri( iconn, i )][sesri( iconn, i )][sei( iconn, i )];
          localIndex const localRow = LvArray::integerConversion< localIndex >( globalRow - rankOffset );
          GEOSX_ASSERT_GE( localRow, 0 );
          GEOSX_ASSERT_GT( localMatrix.numRows(), localRow );

          RAJA::atomicAdd( parallelDeviceAtomic{}, &localRhs[localRow], localFlux[i] );
          localMatrix.addToRowBinarySearchUnsorted< parallelDeviceAtomic >( localRow,
                                                                            dofColIndices.data(),
                                                                            localFluxJacobian[i].dataIfContiguous(),
                                                                            stencilSize );

          dR_dAper.addToRowBinarySearch< parallelDeviceAtomic >( sei( iconn, i ),
                                                                 localColIndices.data(),
                                                                 dFlux_dAper[i].dataIfContiguous(),
                                                                 stencilSize );
        }
      }
    }
  } );

}

void FaceElementFluxKernel::
  launch( SurfaceElementStencilWrapper const & stencilWrapper,
          real64 const dt,
          globalIndex const rankOffset,
          ElementViewConst< arrayView1d< globalIndex const > > const & pressureDofNumber,
          ElementViewConst< arrayView1d< integer const > > const & ghostRank,
          ElementViewConst< arrayView1d< real64 const > > const & pres,
          ElementViewConst< arrayView1d< real64 const > > const & gravCoef,
          ElementViewConst< arrayView2d< real64 const > > const & dens,
          ElementViewConst< arrayView2d< real64 const > > const & dDens_dPres,
          ElementViewConst< arrayView1d< real64 const > > const & mob,
          ElementViewConst< arrayView1d< real64 const > > const & dMob_dPres,
          ElementViewConst< arrayView3d< real64 const > > const & permeability,
          ElementViewConst< arrayView3d< real64 const > > const & dPerm_dPres,
          ElementViewConst< arrayView4d< real64 const > > const & dPerm_dDispJump,
          ElementViewConst< arrayView3d< real64 const > > const & permeabilityMultiplier,
          R1Tensor const & gravityVector,
          CRSMatrixView< real64, globalIndex const > const & localMatrix,
          arrayView1d< real64 > const & localRhs )
{
  constexpr localIndex maxNumFluxElems = SurfaceElementStencilWrapper::maxNumPointsInFlux;
  constexpr localIndex maxStencilSize  = SurfaceElementStencilWrapper::maxStencilSize;
  constexpr localIndex maxNumConnections  = SurfaceElementStencilWrapper::maxNumConnections;

  typename SurfaceElementStencilWrapper::IndexContainerViewConstType const & seri = stencilWrapper.getElementRegionIndices();
  typename SurfaceElementStencilWrapper::IndexContainerViewConstType const & sesri = stencilWrapper.getElementSubRegionIndices();
  typename SurfaceElementStencilWrapper::IndexContainerViewConstType const & sei = stencilWrapper.getElementIndices();

  forAll< parallelDevicePolicy<> >( stencilWrapper.size(), [=] GEOSX_HOST_DEVICE ( localIndex const iconn )
  {
    localIndex const stencilSize = stencilWrapper.stencilSize( iconn );
    localIndex const numFluxElems = stencilWrapper.numPointsInFlux( iconn );
    localIndex const numDofs = stencilSize; // pressures

    // For now, we have to filter out connections for which numElems == 1 in this function and not early on in
    // TwoPointFluxApproximation.cpp.
    // The reason for keeping the connections numElems == 1 is that the ProppantTransport solver needs these connections to produce correct
    // results.
    if( numFluxElems > 1 )
    {

      // working arrays
      stackArray1d< globalIndex, maxNumFluxElems > dofColIndices( numDofs );
      stackArray1d< localIndex, maxNumFluxElems > localColIndices( numFluxElems );

      stackArray1d< real64, maxNumFluxElems > localFlux( numFluxElems );
      stackArray2d< real64, maxNumFluxElems * maxStencilSize > localFluxJacobian( numFluxElems, numDofs );

      // need to store this for later use in determining the dFlux_dU terms when using better permeabilty approximations.
      stackArray2d< real64, maxNumFluxElems * maxStencilSize > dFlux_dAper( numFluxElems, stencilSize );

      // compute transmissibility
      real64 transmissibility[maxNumConnections][2], dTrans_dPres[maxNumConnections][2], dTrans_dDispJump[maxNumConnections][2][3];
      GEOSX_UNUSED_VAR( dPerm_dPres, dPerm_dDispJump );
      stencilWrapper.computeWeights( iconn,
                                     permeability,
                                     permeabilityMultiplier,
                                     gravityVector,
                                     transmissibility );

      compute( stencilSize,
               seri[iconn],
               sesri[iconn],
               sei[iconn],
               transmissibility,
               dTrans_dPres,
               dTrans_dDispJump,
               pres,
               gravCoef,
               dens,
               dDens_dPres,
               mob,
               dMob_dPres,
               dt,
               localFlux,
               localFluxJacobian,
               dFlux_dAper );

      // extract DOF numbers
      for( localIndex i = 0; i < numDofs; ++i )
      {
        dofColIndices[i] = pressureDofNumber[seri( iconn, i )][sesri( iconn, i )][sei( iconn, i )];
        localColIndices[i] = sei( iconn, i );
      }

      for( localIndex i = 0; i < numFluxElems; ++i )
      {
        if( ghostRank[seri( iconn, i )][sesri( iconn, i )][sei( iconn, i )] < 0 )
        {
          globalIndex const globalRow = pressureDofNumber[seri( iconn, i )][sesri( iconn, i )][sei( iconn, i )];
          localIndex const localRow = LvArray::integerConversion< localIndex >( globalRow - rankOffset );
          GEOSX_ASSERT_GE( localRow, 0 );
          GEOSX_ASSERT_GT( localMatrix.numRows(), localRow );

          RAJA::atomicAdd( parallelDeviceAtomic{}, &localRhs[localRow], localFlux[i] );
          localMatrix.addToRowBinarySearchUnsorted< parallelDeviceAtomic >( localRow,
                                                                            dofColIndices.data(),
                                                                            localFluxJacobian[i].dataIfContiguous(),
                                                                            stencilSize );

        }
      }
    }
  } );

}



template< localIndex MAX_NUM_CONNECTIONS >
GEOSX_HOST_DEVICE
void
FaceElementFluxKernel::compute( localIndex const numFluxElems,
                                arraySlice1d< localIndex const > const & seri,
                                arraySlice1d< localIndex const > const & sesri,
                                arraySlice1d< localIndex const > const & sei,
                                real64 const (&transmissibility)[MAX_NUM_CONNECTIONS][2],
                                real64 const (&dTrans_dPres)[MAX_NUM_CONNECTIONS][2],
                                real64 const (&dTrans_dDispJump)[MAX_NUM_CONNECTIONS][2][3],
                                ElementViewConst< arrayView1d< real64 const > > const & pres,
                                ElementViewConst< arrayView1d< real64 const > > const & gravCoef,
                                ElementViewConst< arrayView2d< real64 const > > const & dens,
                                ElementViewConst< arrayView2d< real64 const > > const & dDens_dPres,
                                ElementViewConst< arrayView1d< real64 const > > const & mob,
                                ElementViewConst< arrayView1d< real64 const > > const & dMob_dPres,
                                real64 const dt,
                                arraySlice1d< real64 > const & flux,
                                arraySlice2d< real64 > const & fluxJacobian,
                                arraySlice2d< real64 > const & dFlux_dAperture )
{

  localIndex k[2];
  localIndex connectionIndex = 0;
  for( k[0]=0; k[0]<numFluxElems; ++k[0] )
  {
    for( k[1]=k[0]+1; k[1]<numFluxElems; ++k[1] )
    {
      real64 fluxVal = 0.0;
      real64 dFlux_dTrans = 0.0;
      real64 trans[2] = {transmissibility[connectionIndex][0], transmissibility[connectionIndex][1]};
      real64 dTrans[2] = { dTrans_dPres[connectionIndex][0], dTrans_dPres[connectionIndex][1] };
      real64 dFlux_dP[2] = {0.0, 0.0};
      localIndex const regionIndex[2]    = {seri[k[0]], seri[k[1]]};
      localIndex const subRegionIndex[2] = {sesri[k[0]], sesri[k[1]]};
      localIndex const elementIndex[2]   = {sei[k[0]], sei[k[1]]};

      computeSinglePhaseFlux( regionIndex, subRegionIndex, elementIndex,
                              trans,
                              dTrans,
                              pres,
                              gravCoef,
                              dens,
                              dDens_dPres,
                              mob,
                              dMob_dPres,
                              fluxVal,
                              dFlux_dP,
                              dFlux_dTrans );

      // populate local flux vector and derivatives
      flux[k[0]] += dt * fluxVal;
      flux[k[1]] -= dt * fluxVal;

      real64 dFlux_dAper[2] = {0.0, 0.0};
      dFlux_dAper[0] = dt * dFlux_dTrans * dTrans_dDispJump[connectionIndex][0][0];
      dFlux_dAper[1] = -dt * dFlux_dTrans * dTrans_dDispJump[connectionIndex][1][0];

      fluxJacobian[k[0]][k[0]] += dFlux_dP[0] * dt;
      fluxJacobian[k[0]][k[1]] += dFlux_dP[1] * dt;
      fluxJacobian[k[1]][k[0]] -= dFlux_dP[0] * dt;
      fluxJacobian[k[1]][k[1]] -= dFlux_dP[1] * dt;

      dFlux_dAperture[k[0]][k[0]] += dFlux_dAper[0];
      dFlux_dAperture[k[0]][k[1]] += dFlux_dAper[1];
      dFlux_dAperture[k[1]][k[0]] -= dFlux_dAper[0];
      dFlux_dAperture[k[1]][k[1]] -= dFlux_dAper[1];

      connectionIndex++;
    }
  }
}


}// namespace singlePhaseFVMKernels

} // namespace geosx<|MERGE_RESOLUTION|>--- conflicted
+++ resolved
@@ -162,29 +162,7 @@
                                    dTrans_dPres,
                                    dTrans_dDispJump );
 
-<<<<<<< HEAD
     if( sei[iconn].size() > 1 )
-=======
-    compute( stencilSize,
-             seri[iconn],
-             sesri[iconn],
-             sei[iconn],
-             transmissibility,
-             dTrans_dPres,
-             dTrans_dDispJump,
-             pres,
-             gravCoef,
-             dens,
-             dDens_dPres,
-             mob,
-             dMob_dPres,
-             dt,
-             localFlux,
-             localFluxJacobian );
-
-    // extract DOF numbers
-    for( localIndex i = 0; i < stencilSize; ++i )
->>>>>>> d6cd5397
     {
       compute( stencilSize,
                seri[iconn],
@@ -194,7 +172,6 @@
                dTrans_dPres,
                dTrans_dDispJump,
                pres,
-               dPres,
                gravCoef,
                dens,
                dDens_dPres,
