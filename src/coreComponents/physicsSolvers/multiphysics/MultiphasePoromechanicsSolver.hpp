/*
 * ------------------------------------------------------------------------------------------------------------
 * SPDX-License-Identifier: LGPL-2.1-only
 *
 * Copyright (c) 2018-2020 Lawrence Livermore National Security LLC
 * Copyright (c) 2018-2020 The Board of Trustees of the Leland Stanford Junior University
 * Copyright (c) 2018-2020 TotalEnergies
 * Copyright (c) 2019-     GEOSX Contributors
 * All rights reserved
 *
 * See top level LICENSE, COPYRIGHT, CONTRIBUTORS, NOTICE, and ACKNOWLEDGEMENTS files for details.
 * ------------------------------------------------------------------------------------------------------------
 */

/**
 * @file MultiphasePoroelasticSolver.hpp
 */

#ifndef GEOSX_PHYSICSSOLVERS_MULTIPHYSICS_MULTIPHASEPOROMECHANICSSOLVER_HPP_
#define GEOSX_PHYSICSSOLVERS_MULTIPHYSICS_MULTIPHASEPOROMECHANICSSOLVER_HPP_

#include "physicsSolvers/multiphysics/CoupledSolver.hpp"

namespace geosx
{

class SolidMechanicsLagrangianFEM;
class CompositionalMultiphaseBase;

class MultiphasePoromechanicsSolver : public CoupledSolver< SolidMechanicsLagrangianFEM,
                                                            CompositionalMultiphaseBase >
{
public:

  using Base = CoupledSolver< SolidMechanicsLagrangianFEM, CompositionalMultiphaseBase >;
  using Base::m_solvers;
  using Base::m_dofManager;
  using Base::m_localMatrix;
  using Base::m_rhs;
  using Base::m_solution;

  enum class SolverType : integer
  {
    SolidMechanics = 0,
    Flow = 1
  };

  /**
   * @brief main constructor for MultiphasePoromechanicsSolver Objects
   * @param name the name of this instantiation of MultiphasePoromechanicsSolver in the repository
   * @param parent the parent group of this instantiation of MultiphasePoromechanicsSolver
   */
  MultiphasePoromechanicsSolver( const string & name,
                                 Group * const parent );

  /// Destructor for the class
  ~MultiphasePoromechanicsSolver() override {};

  /**
   * @brief name of the node manager in the object catalog
   * @return string that contains the catalog name to generate a new MultiphasePoromechanicsSolver object through the object catalog.
   */
  static string catalogName() { return "MultiphasePoromechanics"; }

  /**
   * @brief accessor for the pointer to the solid mechanics solver
   * @return a pointer to the solid mechanics solver
   */
  SolidMechanicsLagrangianFEM * solidMechanicsSolver() const
  {
    return std::get< toUnderlying( SolverType::SolidMechanics ) >( m_solvers );
  }

  /**
<<<<<<< HEAD
   * @brief Utility function to set the solver to use a initialization solver configuration
   * @detail This function is meant to be called by a specific task before the initialization step
   */
  void useInitializationSolverConfiguration( bool useInitializationSolverConfiguration );

  struct viewKeyStruct : SolverBase::viewKeyStruct
=======
   * @brief accessor for the pointer to the flow solver
   * @return a pointer to the flow solver
   */
  CompositionalMultiphaseBase * flowSolver() const
>>>>>>> 14e30d15
  {
    return std::get< toUnderlying( SolverType::Flow ) >( m_solvers );
  }

  /**
   * @defgroup Solver Interface Functions
   *
   * These functions provide the primary interface that is required for derived classes
   */
  /**@{*/

  virtual void registerDataOnMesh( Group & meshBodies ) override;

  virtual void setupCoupling( DomainPartition const & domain,
                              DofManager & dofManager ) const override;

  virtual void assembleSystem( real64 const time,
                               real64 const dt,
                               DomainPartition & domain,
                               DofManager const & dofManager,
                               CRSMatrixView< real64, globalIndex const > const & localMatrix,
                               arrayView1d< real64 > const & localRhs ) override;

  virtual real64 solverStep( real64 const & time_n,
                             real64 const & dt,
                             int const cycleNumber,
                             DomainPartition & domain ) override;

  virtual void updateState( DomainPartition & domain ) override;

  /**@}*/

protected:

  struct viewKeyStruct : SolverBase::viewKeyStruct
  {
    /// Names of the porous materials
    constexpr static char const * porousMaterialNamesString() { return "porousMaterialNames"; }
  };

  virtual void initializePreSubGroups() override;

};

} /* namespace geosx */

#endif /* GEOSX_PHYSICSSOLVERS_MULTIPHYSICS_MULTIPHASEPOROMECHANICSSOLVER_HPP_ */<|MERGE_RESOLUTION|>--- conflicted
+++ resolved
@@ -19,13 +19,13 @@
 #ifndef GEOSX_PHYSICSSOLVERS_MULTIPHYSICS_MULTIPHASEPOROMECHANICSSOLVER_HPP_
 #define GEOSX_PHYSICSSOLVERS_MULTIPHYSICS_MULTIPHASEPOROMECHANICSSOLVER_HPP_
 
+#include "physicsSolvers/fluidFlow/CompositionalMultiphaseBase.hpp"
 #include "physicsSolvers/multiphysics/CoupledSolver.hpp"
+#include "physicsSolvers/solidMechanics/SolidMechanicsLagrangianFEM.hpp"
+
 
 namespace geosx
 {
-
-class SolidMechanicsLagrangianFEM;
-class CompositionalMultiphaseBase;
 
 class MultiphasePoromechanicsSolver : public CoupledSolver< SolidMechanicsLagrangianFEM,
                                                             CompositionalMultiphaseBase >
@@ -63,6 +63,12 @@
   static string catalogName() { return "MultiphasePoromechanics"; }
 
   /**
+   * @brief Utility function to set the solver to use a initialization solver configuration
+   * @detail This function is meant to be called by a specific task before the initialization step
+   */
+  void useInitializationSolverConfiguration( bool useInitializationSolverConfiguration );
+
+  /**
    * @brief accessor for the pointer to the solid mechanics solver
    * @return a pointer to the solid mechanics solver
    */
@@ -72,19 +78,10 @@
   }
 
   /**
-<<<<<<< HEAD
-   * @brief Utility function to set the solver to use a initialization solver configuration
-   * @detail This function is meant to be called by a specific task before the initialization step
-   */
-  void useInitializationSolverConfiguration( bool useInitializationSolverConfiguration );
-
-  struct viewKeyStruct : SolverBase::viewKeyStruct
-=======
    * @brief accessor for the pointer to the flow solver
    * @return a pointer to the flow solver
    */
   CompositionalMultiphaseBase * flowSolver() const
->>>>>>> 14e30d15
   {
     return std::get< toUnderlying( SolverType::Flow ) >( m_solvers );
   }
