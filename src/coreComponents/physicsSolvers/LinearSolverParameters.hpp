/*
 * ------------------------------------------------------------------------------------------------------------
 * SPDX-License-Identifier: LGPL-2.1-only
 *
 * Copyright (c) 2018-2020 Lawrence Livermore National Security LLC
 * Copyright (c) 2018-2020 The Board of Trustees of the Leland Stanford Junior University
 * Copyright (c) 2018-2020 Total, S.A
 * Copyright (c) 2019-     GEOSX Contributors
 * All rights reserved
 *
 * See top level LICENSE, COPYRIGHT, CONTRIBUTORS, NOTICE, and ACKNOWLEDGEMENTS files for details.
 * ------------------------------------------------------------------------------------------------------------
 */

/**
 * @file LinearSolverParameters.hpp
 */

#ifndef GEOSX_PHYSICSSOLVERS_LINEARSOLVERPARAMETERS_HPP_
#define GEOSX_PHYSICSSOLVERS_LINEARSOLVERPARAMETERS_HPP_

#include "dataRepository/Group.hpp"
#include "linearAlgebra/utilities/LinearSolverParameters.hpp"

namespace geosx
{

/**
 * @brief Linear solver parameters with Group capabilities
 *
 * This class is a derived version of LinearSolverParameters with
 * dataRepository::Group capabilities to allow for XML input.
 *
 * Developer note: This class exposes LAI solver settings to external users.
 * As a general philosophy, only a subset of frequently tuned parameters should
 * be exposed.  Many advanced parameters can be set by the PhysicsSolver itself
 * since it has knowledge of the underlying problem (e.g. isSymmetric = true,
 * dofsPerNode = 3, etc.).  While we want to enable power users to tune the
 * solvers, most users prefer a short list of options with good default settings
 */
class LinearSolverParametersInput : public dataRepository::Group
{
public:

  LinearSolverParametersInput() = delete;

  /// Constructor
  LinearSolverParametersInput( string const & name, Group * const parent );

  /// Copy constructor
  LinearSolverParametersInput( LinearSolverParametersInput && ) = default;

  /// Destructor
  virtual ~LinearSolverParametersInput() override = default;

  /// Catalog name
  static string catalogName() { return "LinearSolverParameters"; }

  /// Postprocessing of input
  virtual void postProcessInput() override;

  LinearSolverParameters const & get() const
  { return m_parameters; }

  LinearSolverParameters & get()
  { return m_parameters; }

  /// Keys appearing in XML
  struct viewKeyStruct
  {
    static constexpr auto solverTypeString         = "solverType";         ///< Solver type key
    static constexpr auto preconditionerTypeString = "preconditionerType"; ///< Preconditioner type key
    static constexpr auto stopIfErrorString        = "stopIfError";        ///< stop if error key

    static constexpr auto directCheckResidualString = "directCheckResidual";  ///< direct solver check residual key
    static constexpr auto directEquilString         = "directEquil";          ///< direct solver equilibrate key
    static constexpr auto directColPermString       = "directColPerm";        ///< direct solver columns permutation key
    static constexpr auto directRowPermString       = "directRowPerm";        ///< direct solver rows permutation key
    static constexpr auto directReplTinyPivotString = "directReplTinyPivot";  ///< direct solver replace tiny pivot key
    static constexpr auto directIterRefString       = "directIterRef";        ///< direct solver iterative refinement key
    static constexpr auto directParallelString      = "directParallel";       ///< direct solver parallelism key

    static constexpr auto krylovMaxIterString     = "krylovMaxIter";     ///< Krylov max iterations key
    static constexpr auto krylovMaxRestartString  = "krylovMaxRestart";  ///< Krylov max iterations key
    static constexpr auto krylovTolString         = "krylovTol";         ///< Krylov tolerance key
    static constexpr auto krylovAdaptiveTolString = "krylovAdaptiveTol"; ///< Krylov adaptive tolerance key
    static constexpr auto krylovWeakTolString     = "krylovWeakestTol";  ///< Krylov weakest tolerance key

<<<<<<< HEAD
    static constexpr auto amgNumSweepsString  = "amgNumSweeps";             ///< AMG number of sweeps key
    static constexpr auto amgSmootherString   = "amgSmootherType";          ///< AMG smoother type key
    static constexpr auto amgCoarseString     = "amgCoarseSolver";          ///< AMG coarse solver key
    static constexpr auto amgCoarseningString = "amgCoarseningType";        ///< AMG coarsening key
    static constexpr auto amgInterpolationString = "amgInterpolationType";        ///< AMG interpolation key
    static constexpr auto amgThresholdString  = "amgThreshold";             ///< AMG threshold key
    static constexpr auto amgNumFunctionsString  = "amgNumFunctions";             ///< AMG threshold key
    static constexpr auto amgAggresiveNumLevelsString  = "amgAggresiveCoarseningLevels";             ///< AMG threshold key


=======
    static constexpr auto amgNumSweepsString     = "amgNumSweeps";       ///< AMG number of sweeps key
    static constexpr auto amgSmootherString      = "amgSmootherType";    ///< AMG smoother type key
    static constexpr auto amgCoarseString        = "amgCoarseSolver";    ///< AMG coarse solver key
    static constexpr auto amgThresholdString     = "amgThreshold";       ///< AMG threshold key
    static constexpr auto amgNullSpaceTypeString = "amgNullSpaceType";   ///< AMG near null space type key
>>>>>>> ec566dc9

    static constexpr auto iluFillString      = "iluFill";       ///< ILU fill key
    static constexpr auto iluThresholdString = "iluThreshold";  ///< ILU threshold key
  } viewKeys;

private:

  LinearSolverParameters m_parameters;

};

} // namespace geosx

#endif //GEOSX_PHYSICSSOLVERS_LINEARSOLVERPARAMETERS_HPP_<|MERGE_RESOLUTION|>--- conflicted
+++ resolved
@@ -86,24 +86,16 @@
     static constexpr auto krylovAdaptiveTolString = "krylovAdaptiveTol"; ///< Krylov adaptive tolerance key
     static constexpr auto krylovWeakTolString     = "krylovWeakestTol";  ///< Krylov weakest tolerance key
 
-<<<<<<< HEAD
-    static constexpr auto amgNumSweepsString  = "amgNumSweeps";             ///< AMG number of sweeps key
-    static constexpr auto amgSmootherString   = "amgSmootherType";          ///< AMG smoother type key
-    static constexpr auto amgCoarseString     = "amgCoarseSolver";          ///< AMG coarse solver key
-    static constexpr auto amgCoarseningString = "amgCoarseningType";        ///< AMG coarsening key
-    static constexpr auto amgInterpolationString = "amgInterpolationType";        ///< AMG interpolation key
-    static constexpr auto amgThresholdString  = "amgThreshold";             ///< AMG threshold key
-    static constexpr auto amgNumFunctionsString  = "amgNumFunctions";             ///< AMG threshold key
-    static constexpr auto amgAggresiveNumLevelsString  = "amgAggresiveCoarseningLevels";             ///< AMG threshold key
-
-
-=======
     static constexpr auto amgNumSweepsString     = "amgNumSweeps";       ///< AMG number of sweeps key
     static constexpr auto amgSmootherString      = "amgSmootherType";    ///< AMG smoother type key
     static constexpr auto amgCoarseString        = "amgCoarseSolver";    ///< AMG coarse solver key
     static constexpr auto amgThresholdString     = "amgThreshold";       ///< AMG threshold key
     static constexpr auto amgNullSpaceTypeString = "amgNullSpaceType";   ///< AMG near null space type key
->>>>>>> ec566dc9
+
+    static constexpr auto amgCoarseningString = "amgCoarseningType";        ///< AMG coarsening key
+    static constexpr auto amgInterpolationString = "amgInterpolationType";        ///< AMG interpolation key
+    static constexpr auto amgNumFunctionsString  = "amgNumFunctions";             ///< AMG threshold key
+    static constexpr auto amgAggresiveNumLevelsString  = "amgAggresiveCoarseningLevels";             ///< AMG threshold key
 
     static constexpr auto iluFillString      = "iluFill";       ///< ILU fill key
     static constexpr auto iluThresholdString = "iluThreshold";  ///< ILU threshold key
