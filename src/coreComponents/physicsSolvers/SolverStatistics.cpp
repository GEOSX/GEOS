--- conflicted
+++ resolved
@@ -38,7 +38,6 @@
     setApplyDefaultValue( 0 ).
     setDescription( "Number of time step cuts" );
 
-<<<<<<< HEAD
   registerWrapper( viewKeyStruct::numCurrentOuterLoopIterationsString(), &m_currentNumOuterLoopIterations ).
     setApplyDefaultValue( 0 ).
     setDescription( "Cumulative number of current outer loop iterations" );
@@ -51,8 +50,6 @@
     setApplyDefaultValue( 0 ).
     setDescription( "Cumulative number of current linear iterations" );
 
-=======
->>>>>>> 890c5e75
   registerWrapper( viewKeyStruct::numSuccessfulOuterLoopIterationsString(), &m_numSuccessfulOuterLoopIterations ).
     setApplyDefaultValue( 0 ).
     setDescription( "Cumulative number of successful outer loop iterations" );
