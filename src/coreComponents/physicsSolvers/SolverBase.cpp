/*
 * ------------------------------------------------------------------------------------------------------------
 * SPDX-License-Identifier: LGPL-2.1-only
 *
 * Copyright (c) 2018-2019 Lawrence Livermore National Security LLC
 * Copyright (c) 2018-2019 The Board of Trustees of the Leland Stanford Junior University
 * Copyright (c) 2018-2019 Total, S.A
 * Copyright (c) 2019-     GEOSX Contributors
 * All right reserved
 *
 * See top level LICENSE, COPYRIGHT, CONTRIBUTORS, NOTICE, and ACKNOWLEDGEMENTS files for details.
 * ------------------------------------------------------------------------------------------------------------
 */

#include "SolverBase.hpp"
#include "PhysicsSolverManager.hpp"

#include "common/TimingMacros.hpp"
#include "linearAlgebra/utilities/LinearSolverParameters.hpp"
#include "managers/DomainPartition.hpp"
#include "managers/FieldSpecification/FieldSpecificationManager.hpp"

namespace geosx
{

using namespace dataRepository;

SolverBase::SolverBase( std::string const & name,
                        Group * const parent )
  :
  ExecutableGroup( name, parent ),
  m_gravityVector( R1Tensor( 0.0 ) ),
  m_systemSolverParameters( groupKeyStruct::systemSolverParametersString, this ),
  m_cflFactor(),
  m_maxStableDt{ 1e99 },
  m_nextDt(1e99),
  m_dofManager( name ),
  m_nonlinearSolverParameters( groupKeyStruct::nonlinearSolverParametersString, this)
{
  setInputFlags( InputFlags::OPTIONAL_NONUNIQUE );

  // This enables logLevel filtering
  enableLogLevelInput();

  this->registerWrapper( viewKeyStruct::gravityVectorString, &m_gravityVector, false );

  // This sets a flag to indicate that this object increments time
  this->SetTimestepBehavior( 1 );

  registerWrapper( viewKeyStruct::cflFactorString, &m_cflFactor, false )->
    setApplyDefaultValue( 0.5 )->
    setInputFlag( InputFlags::OPTIONAL )->
    setDescription( "Factor to apply to the `CFL condition <http://en.wikipedia.org/wiki/Courant-Friedrichs-Lewy_condition>`_"
                    " when calculating the maximum allowable time step. Values should be in the interval (0,1] " );

  registerWrapper( viewKeyStruct::maxStableDtString, &m_maxStableDt, false )->
    setApplyDefaultValue( 0.5 )->
    setInputFlag( InputFlags::FALSE )->
    setDescription( "Value of the Maximum Stable Timestep for this solver." );

  this->registerWrapper( viewKeyStruct::discretizationString, &m_discretizationName, false )->
    setApplyDefaultValue( "none" )->
    setInputFlag( InputFlags::OPTIONAL )->
    setDescription( "Name of discretization object (defined in the :ref:`NumericalMethodsManager`) to use for this "
                    "solver. For instance, if this is a Finite Element Solver, the name of a :ref:`FiniteElement` "
                    "should be specified. If this is a Finite Volume Method, the name of a :ref:`FiniteVolume` "
                    "discretization should be specified." );

  registerWrapper( viewKeyStruct::targetRegionsString, &m_targetRegions, false )->
    setInputFlag( InputFlags::REQUIRED )->
    setDescription( "Allowable regions that the solver may be applied to. Note that this does not indicate that "
                    "the solver will be applied to these regions, only that allocation will occur such that the "
                    "solver may be applied to these regions. The decision about what regions this solver will be"
                    "applied to rests in the EventManager." );

  registerWrapper( viewKeyStruct::initialDtString, &m_nextDt, false )->
    setApplyDefaultValue( 1e99 )->
    setInputFlag( InputFlags::OPTIONAL )->
    setDescription( "Initial time-step value required by the solver to the event manager." );
}

SolverBase::~SolverBase()
{
//  delete m_linearSolverWrapper;
}

SolverBase::CatalogInterface::CatalogType & SolverBase::GetCatalog()
{
  static SolverBase::CatalogInterface::CatalogType catalog;
  return catalog;
}

Group * SolverBase::CreateChild( string const & childKey, string const & childName )
{
  Group * rval = nullptr;
  if( childKey == SystemSolverParameters::CatalogName() )
  {
    rval = RegisterGroup( childName, &m_systemSolverParameters, 0 );
  }
  else if(childKey == NonlinearSolverParameters::CatalogName() )
  {
    rval = RegisterGroup( childName, &m_nonlinearSolverParameters, 0 );
  }
  else
  {
    GEOSX_ERROR( childKey << " is an invalid key to SolverBase child group." );
  }
  return rval;
}

void SolverBase::ExpandObjectCatalogs()
{
  CreateChild( SystemSolverParameters::CatalogName(), SystemSolverParameters::CatalogName() );
}

void SolverBase::PostProcessInput()
{
  if( this->globalGravityVector() != nullptr )
  {
    m_gravityVector = *globalGravityVector();
  }

  SetLinearSolverParameters();
}

void SolverBase::SetLinearSolverParameters()
{
  m_linearSolverParameters.logLevel = m_systemSolverParameters.getLogLevel();

  if ( m_systemSolverParameters.scalingOption() )
  {
    m_linearSolverParameters.scaling.useRowScaling = true;
  }

  if( m_systemSolverParameters.useDirectSolver() )
  {
    m_linearSolverParameters.solverType = "direct";
  }
  else
  {
    m_linearSolverParameters.krylov.maxIterations = m_systemSolverParameters.numKrylovIter();
    m_linearSolverParameters.krylov.tolerance = m_systemSolverParameters.krylovTol();

    if ( m_systemSolverParameters.kspace() > 0 )
    {
      m_linearSolverParameters.krylov.maxRestart = m_systemSolverParameters.kspace();
    }

    if ( m_systemSolverParameters.useBicgstab() )
    {
      m_linearSolverParameters.solverType = "bicgstab";
    }
    else
    {
      m_linearSolverParameters.solverType = "gmres";
    }

    if ( m_systemSolverParameters.useMLPrecond() )
    {
      m_linearSolverParameters.preconditionerType = "amg";

      // TODO hardcoded to match old behavior
      m_linearSolverParameters.amg.cycleType = "W";
      m_linearSolverParameters.amg.smootherType = "ilu";
    }
    else
    {
      m_linearSolverParameters.preconditionerType = "ilut";
      m_linearSolverParameters.ilu.fill = static_cast<int>( m_systemSolverParameters.ilut_fill() );
      m_linearSolverParameters.ilu.threshold = m_systemSolverParameters.ilut_drop();

      // TODO hardcoded to match old behavior
      m_linearSolverParameters.dd.overlap = 1;
    }
  }
}

void SolverBase::SetSourceFluxSetSize(real64 const time,
                                      real64 const dt,
                                      DomainPartition * const domain)
{

  FieldSpecificationManager const & fsManager = FieldSpecificationManager::get();

  array1d<integer> fluxBCElementNumberLocal;

  fsManager.Apply( time + dt, domain, "ElementRegions", "FLUX",
                   [&]( FieldSpecificationBase const * const GEOSX_UNUSED_ARG(fs),
                   string const &,
                   set<localIndex> const & lset,
                   Group * subRegion,
                   string const & ) -> void
  {

    integer_array& is_ghost = subRegion->getReference<integer_array>( ObjectManagerBase::viewKeyStruct::ghostRankString);    

    integer aa = 0;

    for( auto a : lset )
    {
      if(is_ghost[a] < 0)
        aa++;
    }

    fluxBCElementNumberLocal.push_back(aa);
    
  });


  integer fluxBCNum = integer_conversion<int>(fluxBCElementNumberLocal.size());

  m_sourceFluxSetSize.resize(fluxBCNum);

  MPI_Allreduce( fluxBCElementNumberLocal.data(), m_sourceFluxSetSize.data(), fluxBCNum, MPI_INT, MPI_SUM, MPI_COMM_GEOSX );

}

real64 SolverBase::SolverStep( real64 const & GEOSX_UNUSED_ARG( time_n ),
                               real64 const & GEOSX_UNUSED_ARG( dt ),
                               const integer GEOSX_UNUSED_ARG( cycleNumber ),
                               DomainPartition * const GEOSX_UNUSED_ARG( domain ) )
{
  return 0;
}


void SolverBase::Execute( real64 const time_n,
                          real64 const dt,
                          integer const cycleNumber,
                          integer const GEOSX_UNUSED_ARG( eventCounter ),
                          real64 const GEOSX_UNUSED_ARG( eventProgress ),
                          Group * const domain )
{
  GEOSX_MARK_FUNCTION;
  real64 dtRemaining = dt;
  real64 nextDt = dt;

  integer const maxSubSteps = m_nonlinearSolverParameters.m_maxSubSteps;
  integer subStep = 0;

  for( ; subStep < maxSubSteps && dtRemaining > 0.0; ++subStep )
  {
    real64 const dtAccepted = SolverStep( time_n + (dt - dtRemaining),
                                          nextDt,
                                          cycleNumber,
                                          domain->group_cast<DomainPartition *>() );
    /*
     * Let us check convergence history of previous solve:
     * - number of nonlinear iter.
     * - if the time-step was chopped. Then we can add some heuristics to choose next dt.
     * */
    dtRemaining -= dtAccepted;

    if( dtRemaining > 0.0 )
    {
      SetNextDt( dtAccepted, nextDt);
      nextDt = std::min(nextDt, dtRemaining);
    }

    if( m_logLevel >= 1 && dtRemaining > 0.0 )
    {
      GEOSX_LOG_LEVEL_RANK_0( 1, getName() << ": sub-step = " << subStep
                                       << ", accepted dt = " << dtAccepted
                                       << ", remaining dt = " << dtRemaining );
    }
  }

  GEOSX_ERROR_IF( dtRemaining > 0.0, "Maximum allowed number of sub-steps reached. Consider increasing maxSubSteps." );

  // Decide what to do with the next Dt for the event running the solver.
  SetNextDt( nextDt, m_nextDt);
}

void SolverBase::SetNextDt( real64 const & currentDt,
                            real64 & nextDt )
{
<<<<<<< HEAD
  integer & newtonIter = solverParams->numNewtonIterations();
  int iterCutLimit = std::ceil(solverParams->dtCutIterLimit());
  int iterIncLimit = std::ceil(solverParams->dtIncIterLimit());
=======
  integer & newtonIter = m_nonlinearSolverParameters.m_numNewtonIterations;
  int const iterCutLimit = m_nonlinearSolverParameters.dtCutIterLimit();
  int const iterIncLimit = m_nonlinearSolverParameters.dtIncIterLimit();
>>>>>>> e0d53762

  if (newtonIter <  iterIncLimit )
  {
    // Easy convergence, let's double the time-step.
    nextDt = 2*currentDt;
    GEOSX_LOG_LEVEL_RANK_0( 1, getName() << ": Newton solver converged in less than " << iterIncLimit << " iterations, time-step required will be doubled.");
  }else if (newtonIter >  iterCutLimit)
  {
    // Tough convergence let us make the time-step smaller!
    nextDt = currentDt/2;
    GEOSX_LOG_LEVEL_RANK_0(1, getName() << ": Newton solver converged in more than " << iterCutLimit << " iterations, time-step required will be halved.");
  }else
  {
    nextDt = currentDt;
  }
}

real64 SolverBase::LinearImplicitStep( real64 const & time_n,
                                       real64 const & dt,
                                       integer const GEOSX_UNUSED_ARG( cycleNumber ),
                                       DomainPartition * const domain,
                                       DofManager & dofManager,
                                       ParallelMatrix & matrix,
                                       ParallelVector & rhs,
                                       ParallelVector & solution )
{
  // call setup for physics solver. Pre step allocations etc.
  ImplicitStepSetup( time_n, dt, domain, dofManager, matrix, rhs, solution );

  // call assemble to fill the matrix and the rhs
  AssembleSystem( time_n, dt, domain, dofManager, matrix, rhs );

  // apply boundary conditions to system
  ApplyBoundaryConditions( time_n, dt, domain, dofManager, matrix, rhs );

  // call the default linear solver on the system
  SolveSystem( dofManager, matrix, rhs, solution );

  // apply the system solution to the fields/variables
  ApplySystemSolution( dofManager, solution, 1.0, domain );

  // final step for completion of timestep. typically secondary variable updates and cleanup.
  ImplicitStepComplete( time_n, dt, domain );

  // return the achieved timestep
  return dt;
}

bool SolverBase::LineSearch( real64 const & time_n,
                             real64 const & dt,
                             integer const GEOSX_UNUSED_ARG( cycleNumber ),
                             DomainPartition * const domain,
                             DofManager const & dofManager,
                             ParallelMatrix & matrix,
                             ParallelVector & rhs,
                             ParallelVector const & solution,
                             real64 const scaleFactor,
                             real64 & lastResidual )
{
  integer const maxNumberLineSearchCuts = m_nonlinearSolverParameters.m_lineSearchMaxCuts;
  real64 const lineSearchCutFactor = m_nonlinearSolverParameters.m_lineSearchCutFactor;

  // flag to determine if we should solve the system and apply the solution. If the line
  // search fails we just bail.
  bool lineSearchSuccess = false;

  real64 residualNorm = lastResidual;

  // scale factor is value applied to the previous solution. In this case we want to
  // subtract a portion of the previous solution.
  real64 localScaleFactor = -scaleFactor;

  // main loop for the line search.
  for( integer lineSearchIteration = 0; lineSearchIteration < maxNumberLineSearchCuts; ++lineSearchIteration )
  {
    // cut the scale factor by half. This means that the scale factors will
    // have values of -0.5, -0.25, -0.125, ...
    localScaleFactor *= lineSearchCutFactor;

    if( !CheckSystemSolution( domain, dofManager, solution, localScaleFactor ) )
    {
      GEOSX_LOG_LEVEL_RANK_0( 1, "Line search: " << lineSearchIteration << ", solution check failed" );
      continue;
    }

    ApplySystemSolution( dofManager, solution, localScaleFactor, domain );

    // re-assemble system
    AssembleSystem( time_n, dt, domain, dofManager, matrix, rhs );

    // apply boundary conditions to system
    ApplyBoundaryConditions( time_n, dt, domain, dofManager, matrix, rhs );

    // get residual norm
    residualNorm = CalculateResidualNorm( domain, dofManager, rhs );

    GEOSX_LOG_LEVEL_RANK_0( 1, "Line search: " << lineSearchIteration << ", R = " << residualNorm );

    // if the residual norm is less than the last residual, we can proceed to the
    // solution step
    if( residualNorm < lastResidual )
    {
      lineSearchSuccess = true;
      break;
    }
  }

  lastResidual = residualNorm;
  return lineSearchSuccess;
}


real64 SolverBase::NonlinearImplicitStep( real64 const & time_n,
                                          real64 const & dt,
                                          integer const cycleNumber,
                                          DomainPartition * const domain,
                                          DofManager const & dofManager,
                                          ParallelMatrix & matrix,
                                          ParallelVector & rhs,
                                          ParallelVector & solution )
{
  GEOSX_MARK_FUNCTION;
  // dt may be cut during the course of this step, so we are keeping a local
  // value to track the achieved dt for this step.
  real64 stepDt = dt;

  integer const maxNewtonIter = m_nonlinearSolverParameters.m_maxIterNewton;
  integer const minNewtonIter = m_nonlinearSolverParameters.m_minIterNewton;
  real64 const newtonTol = m_nonlinearSolverParameters.m_newtonTol;

  integer const maxNumberDtCuts = m_nonlinearSolverParameters.m_maxTimeStepCuts;
  real64 const dtCutFactor = m_nonlinearSolverParameters.m_timeStepCutFactor;

  bool const allowNonConverged = m_nonlinearSolverParameters.m_allowNonConverged > 0;

<<<<<<< HEAD
  bool const doLineSearch = solverParams->doLineSearch() > 0;

  integer & dtAttempt = solverParams->numdtAttempts();
=======
  integer & dtAttempt = m_nonlinearSolverParameters.m_numdtAttempts;
>>>>>>> e0d53762

  // a flag to denote whether we have converged
  integer isConverged = 0;

  // outer loop attempts to apply full timestep, and managed the cutting of the timestep if
  // required.
  for(dtAttempt = 0; dtAttempt < maxNumberDtCuts; ++dtAttempt )
  {
    // reset the solver state, since we are restarting the time step
    if( dtAttempt > 0 )
    {
      ResetStateToBeginningOfStep( domain );
    }

    // keep residual from previous iteration in case we need to do a line search
    real64 lastResidual = 1e99;
    integer & newtonIter = m_nonlinearSolverParameters.m_numNewtonIterations;
    real64 scaleFactor = 1.0;

    // main Newton loop
    for( newtonIter = 0; newtonIter < maxNewtonIter; ++newtonIter )
    {

      // call assemble to fill the matrix and the rhs
      AssembleSystem( time_n, stepDt, domain, dofManager, matrix, rhs );

      // apply boundary conditions to system
      ApplyBoundaryConditions( time_n, stepDt, domain, dofManager, matrix, rhs );

      // get residual norm
      real64 residualNorm = CalculateResidualNorm( domain, dofManager, rhs );

      GEOSX_LOG_LEVEL_RANK_0( 1, "Attempt: " << dtAttempt << ", Newton: " << newtonIter << ", R = " << residualNorm );

      // if the residual norm is less than the Newton tolerance we denote that we have
      // converged and break from the Newton loop immediately.

      if( residualNorm < newtonTol && newtonIter >= minNewtonIter)
      {
        isConverged = 1;
        break;
      }


      // do line search in case residual has increased
<<<<<<< HEAD
      if( residualNorm > lastResidual && doLineSearch)
=======
      if( m_nonlinearSolverParameters.m_lineSearchAction>0 && residualNorm > lastResidual )
>>>>>>> e0d53762
      {

        residualNorm = lastResidual;
        bool lineSearchSuccess = LineSearch( time_n, stepDt, cycleNumber, domain, dofManager,
                                             matrix, rhs, solution, scaleFactor, residualNorm );


        if( !lineSearchSuccess )
        {

          if( m_nonlinearSolverParameters.m_lineSearchAction==1 )
          {
            GEOSX_LOG_LEVEL_RANK_0( 1, "Line search failed to produce reduced residual. Accepting iteration.");
          }
          else if( m_nonlinearSolverParameters.m_lineSearchAction==2 )
          {
            // if line search failed, then break out of the main Newton loop. Timestep will be cut.
            GEOSX_LOG_LEVEL_RANK_0( 1, "Line search failed to produce reduced residual. Exiting Newton Loop.");
            break;
          }
        }
      }
    
      // call the default linear solver on the system
      SolveSystem( dofManager, matrix, rhs, solution );

      scaleFactor = ScalingForSystemSolution( domain, dofManager, solution );

      if( !CheckSystemSolution( domain, dofManager, solution, scaleFactor ) )
      {
        // TODO try chopping (similar to line search)
        GEOSX_LOG_RANK_0( "Solution check failed. Newton loop terminated." );
        break;
      }

      // apply the system solution to the fields/variables
      ApplySystemSolution( dofManager, solution, scaleFactor, domain );

      lastResidual = residualNorm;
    }
    if( isConverged )
    {
      // break out of outer loop
      break;
    }
    else
    {
      // cut timestep, go back to beginning of step and restart the Newton loop
      stepDt *= dtCutFactor;
    }
  }

  if( !isConverged )
  {
    GEOSX_LOG_RANK_0( "Convergence not achieved." );

    if( allowNonConverged )
    {
      GEOSX_LOG_RANK_0( "The accepted solution may be inaccurate." );
    }
    else
    {
      GEOSX_ERROR( "Nonconverged solutions not allowed. Terminating..." );
    }
  }

  // return the achieved timestep
  return stepDt;
}

real64 SolverBase::ExplicitStep( real64 const & GEOSX_UNUSED_ARG( time_n ),
                                 real64 const & GEOSX_UNUSED_ARG( dt ),
                                 integer const GEOSX_UNUSED_ARG( cycleNumber ),
                                 DomainPartition * const GEOSX_UNUSED_ARG( domain ) )
{
  GEOSX_ERROR( "SolverBase::ExplicitStep called!. Should be overridden." );
  return 0;
}

void SolverBase::ImplicitStepSetup( real64 const & GEOSX_UNUSED_ARG( time_n ),
                                    real64 const & GEOSX_UNUSED_ARG( dt ),
                                    DomainPartition * const GEOSX_UNUSED_ARG( domain ),
                                    DofManager & GEOSX_UNUSED_ARG( dofManager ),
                                    ParallelMatrix & GEOSX_UNUSED_ARG( matrix ),
                                    ParallelVector & GEOSX_UNUSED_ARG( rhs ),
                                    ParallelVector & GEOSX_UNUSED_ARG( solution ) )
{
  GEOSX_ERROR( "SolverBase::ImplicitStepSetup called!. Should be overridden." );
}

void SolverBase::SetupDofs( DomainPartition const * const GEOSX_UNUSED_ARG( domain ),
                            DofManager & GEOSX_UNUSED_ARG( dofManager ) ) const
{
  GEOSX_ERROR( "SolverBase::SetupDofs called!. Should be overridden." );
}

void SolverBase::SetupSystem( DomainPartition * const domain,
                              DofManager & dofManager,
                              ParallelMatrix & matrix,
                              ParallelVector & rhs,
                              ParallelVector & solution )
{
  GEOSX_MARK_FUNCTION;

  dofManager.setMesh( domain, 0, 0 );

  SetupDofs( domain, dofManager );
  dofManager.close();

  dofManager.setSparsityPattern( matrix );
  dofManager.setVector( rhs );
  dofManager.setVector( solution );
}

void SolverBase::AssembleSystem( real64 const GEOSX_UNUSED_ARG( time ),
                                 real64 const GEOSX_UNUSED_ARG( dt ),
                                 DomainPartition * const GEOSX_UNUSED_ARG( domain ),
                                 DofManager const & GEOSX_UNUSED_ARG( dofManager ),
                                 ParallelMatrix & GEOSX_UNUSED_ARG( matrix ),
                                 ParallelVector & GEOSX_UNUSED_ARG( rhs ) )
{
  GEOSX_ERROR( "SolverBase::Assemble called!. Should be overridden." );
}

void SolverBase::ApplyBoundaryConditions( real64 const GEOSX_UNUSED_ARG( time ),
                                          real64 const GEOSX_UNUSED_ARG( dt ),
                                          DomainPartition * const GEOSX_UNUSED_ARG( domain ),
                                          DofManager const & GEOSX_UNUSED_ARG( dofManager ),
                                          ParallelMatrix & GEOSX_UNUSED_ARG( matrix ),
                                          ParallelVector & GEOSX_UNUSED_ARG( rhs ) )
{
  GEOSX_ERROR( "SolverBase::SolveSystem called!. Should be overridden." );
}

real64
SolverBase::CalculateResidualNorm( DomainPartition const * const GEOSX_UNUSED_ARG( domain ),
                                   DofManager const & GEOSX_UNUSED_ARG( dofManager ),
                                   ParallelVector const & GEOSX_UNUSED_ARG( rhs ) )
{
  GEOSX_ERROR( "SolverBase::CalculateResidualNorm called!. Should be overridden." );
  return 0;
}

void SolverBase::SolveSystem( DofManager const & GEOSX_UNUSED_ARG( dofManager ),
                              ParallelMatrix & matrix,
                              ParallelVector & rhs,
                              ParallelVector & solution )
{
  GEOSX_MARK_FUNCTION;
  // Create a solver from the parameter list
  LinearSolver solver( m_linearSolverParameters );

  // Solve using the iterative solver and compare norms with true solution
  solver.solve( matrix, solution, rhs );
}

bool SolverBase::CheckSystemSolution( DomainPartition const * const GEOSX_UNUSED_ARG( domain ),
                                      DofManager const & GEOSX_UNUSED_ARG( dofManager ),
                                      ParallelVector const & GEOSX_UNUSED_ARG( solution ),
                                      real64 const GEOSX_UNUSED_ARG( scalingFactor ) )
{
  return true;
}

real64 SolverBase::ScalingForSystemSolution( DomainPartition const * const GEOSX_UNUSED_ARG( domain ),
                                             DofManager const & GEOSX_UNUSED_ARG( dofManager ),
                                             ParallelVector const & GEOSX_UNUSED_ARG( solution ) )
{
  return 1.0;
}

void SolverBase::ApplySystemSolution( DofManager const & GEOSX_UNUSED_ARG( dofManager ),
                                      ParallelVector const & GEOSX_UNUSED_ARG( solution ),
                                      real64 const GEOSX_UNUSED_ARG( scalingFactor ),
                                      DomainPartition * const GEOSX_UNUSED_ARG( domain ) )
{
  GEOSX_ERROR( "SolverBase::ApplySystemSolution called!. Should be overridden." );
}

void SolverBase::ResetStateToBeginningOfStep( DomainPartition * GEOSX_UNUSED_ARG( const ) )
{
  GEOSX_ERROR( "SolverBase::ResetStateToBeginningOfStep called!. Should be overridden." );
}

void SolverBase::ImplicitStepComplete( real64 const & GEOSX_UNUSED_ARG( time ),
                                       real64 const & GEOSX_UNUSED_ARG( dt ),
                                       DomainPartition * const GEOSX_UNUSED_ARG( domain ) )
{
  GEOSX_ERROR( "SolverBase::ImplicitStepComplete called!. Should be overridden." );
}

R1Tensor const * SolverBase::globalGravityVector() const
{
  R1Tensor const * rval = nullptr;
  if( getParent()->getName() == "Solvers" )
  {
    rval = &(getParent()->getReference<R1Tensor>( viewKeyStruct::gravityVectorString ));
  }

  return rval;
}


} /* namespace ANST */<|MERGE_RESOLUTION|>--- conflicted
+++ resolved
@@ -274,15 +274,9 @@
 void SolverBase::SetNextDt( real64 const & currentDt,
                             real64 & nextDt )
 {
-<<<<<<< HEAD
-  integer & newtonIter = solverParams->numNewtonIterations();
-  int iterCutLimit = std::ceil(solverParams->dtCutIterLimit());
-  int iterIncLimit = std::ceil(solverParams->dtIncIterLimit());
-=======
   integer & newtonIter = m_nonlinearSolverParameters.m_numNewtonIterations;
   int const iterCutLimit = m_nonlinearSolverParameters.dtCutIterLimit();
   int const iterIncLimit = m_nonlinearSolverParameters.dtIncIterLimit();
->>>>>>> e0d53762
 
   if (newtonIter <  iterIncLimit )
   {
@@ -418,13 +412,7 @@
 
   bool const allowNonConverged = m_nonlinearSolverParameters.m_allowNonConverged > 0;
 
-<<<<<<< HEAD
-  bool const doLineSearch = solverParams->doLineSearch() > 0;
-
-  integer & dtAttempt = solverParams->numdtAttempts();
-=======
   integer & dtAttempt = m_nonlinearSolverParameters.m_numdtAttempts;
->>>>>>> e0d53762
 
   // a flag to denote whether we have converged
   integer isConverged = 0;
@@ -470,13 +458,8 @@
 
 
       // do line search in case residual has increased
-<<<<<<< HEAD
-      if( residualNorm > lastResidual && doLineSearch)
-=======
       if( m_nonlinearSolverParameters.m_lineSearchAction>0 && residualNorm > lastResidual )
->>>>>>> e0d53762
       {
-
         residualNorm = lastResidual;
         bool lineSearchSuccess = LineSearch( time_n, stepDt, cycleNumber, domain, dofManager,
                                              matrix, rhs, solution, scaleFactor, residualNorm );
