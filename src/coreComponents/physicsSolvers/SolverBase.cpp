--- conflicted
+++ resolved
@@ -1000,23 +1000,16 @@
     // Output the linear system solution for debugging purposes
     debugOutputSolution( time_n, cycleNumber, newtonIter, m_solution );
 
-<<<<<<< HEAD
-=======
-    // Compute the scaling factor for the Newton update
-    scaleFactor = scalingForSystemSolution( domain, m_dofManager, m_solution.values() );
-
-    if( getLogLevel() >= 1 )
-    {
-      GEOS_LOG_RANK_0( getName() + ": Global solution scaling factor = " << scaleFactor );
-    }
-
-    if( !checkSystemSolution( domain, m_dofManager, m_solution.values(), scaleFactor ) )
->>>>>>> 24e74d39
     {
       Timer timer( m_timers["apply solution"] );
 
       // Compute the scaling factor for the Newton update
       scaleFactor = scalingForSystemSolution( domain, m_dofManager, m_solution.values() );
+
+      if( getLogLevel() >= 1 )
+      {
+        GEOS_LOG_RANK_0( getName() + ": Global solution scaling factor = " << scaleFactor );
+      }
 
       if( !checkSystemSolution( domain, m_dofManager, m_solution.values(), scaleFactor ) )
       {
