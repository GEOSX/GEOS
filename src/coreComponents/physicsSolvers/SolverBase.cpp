/*
 * ------------------------------------------------------------------------------------------------------------
 * SPDX-License-Identifier: LGPL-2.1-only
 *
 * Copyright (c) 2018-2019 Lawrence Livermore National Security LLC
 * Copyright (c) 2018-2019 The Board of Trustees of the Leland Stanford Junior University
 * Copyright (c) 2018-2019 Total, S.A
 * Copyright (c) 2019-     GEOSX Contributors
 * All right reserved
 *
 * See top level LICENSE, COPYRIGHT, CONTRIBUTORS, NOTICE, and ACKNOWLEDGEMENTS files for details.
 * ------------------------------------------------------------------------------------------------------------
 */

#include "SolverBase.hpp"
#include "PhysicsSolverManager.hpp"

#include "common/TimingMacros.hpp"
#include "linearAlgebra/utilities/LinearSolverParameters.hpp"
#include "managers/DomainPartition.hpp"

namespace geosx
{

using namespace dataRepository;

SolverBase::SolverBase( std::string const & name,
                        Group * const parent )
  :
  ExecutableGroup( name, parent ),
  m_gravityVector( R1Tensor( 0.0 ) ),
  m_systemSolverParameters( groupKeyStruct::systemSolverParametersString, this ),
  m_cflFactor(),
  m_maxStableDt{ 1e99 },
  m_nextDt(1e99),
  m_dofManager( name ),
  m_nonlinearSolverParameters( groupKeyStruct::nonlinearSolverParametersString, this)
{
  setInputFlags( InputFlags::OPTIONAL_NONUNIQUE );

  // This enables logLevel filtering
  enableLogLevelInput();

  this->registerWrapper( viewKeyStruct::gravityVectorString, &m_gravityVector, false );

  // This sets a flag to indicate that this object increments time
  this->SetTimestepBehavior( 1 );

  registerWrapper( viewKeyStruct::cflFactorString, &m_cflFactor, false )->
    setApplyDefaultValue( 0.5 )->
    setInputFlag( InputFlags::OPTIONAL )->
    setDescription( "Factor to apply to the `CFL condition <http://en.wikipedia.org/wiki/Courant-Friedrichs-Lewy_condition>`_"
                    " when calculating the maximum allowable time step. Values should be in the interval (0,1] " );

  registerWrapper( viewKeyStruct::maxStableDtString, &m_maxStableDt, false )->
    setApplyDefaultValue( 0.5 )->
    setInputFlag( InputFlags::FALSE )->
    setDescription( "Value of the Maximum Stable Timestep for this solver." );

  this->registerWrapper( viewKeyStruct::discretizationString, &m_discretizationName, false )->
    setApplyDefaultValue( "none" )->
    setInputFlag( InputFlags::OPTIONAL )->
    setDescription( "Name of discretization object (defined in the :ref:`NumericalMethodsManager`) to use for this "
                    "solver. For instance, if this is a Finite Element Solver, the name of a :ref:`FiniteElement` "
                    "should be specified. If this is a Finite Volume Method, the name of a :ref:`FiniteVolume` "
                    "discretization should be specified." );

  registerWrapper( viewKeyStruct::targetRegionsString, &m_targetRegions, false )->
    setInputFlag( InputFlags::REQUIRED )->
    setDescription( "Allowable regions that the solver may be applied to. Note that this does not indicate that "
                    "the solver will be applied to these regions, only that allocation will occur such that the "
                    "solver may be applied to these regions. The decision about what regions this solver will be"
                    "applied to rests in the EventManager." );

  registerWrapper( viewKeyStruct::initialDtString, &m_nextDt, false )->
    setApplyDefaultValue( 1e99 )->
    setInputFlag( InputFlags::OPTIONAL )->
    setDescription( "Initial time-step value required by the solver to the event manager." );
}

SolverBase::~SolverBase()
{
//  delete m_linearSolverWrapper;
}

SolverBase::CatalogInterface::CatalogType & SolverBase::GetCatalog()
{
  static SolverBase::CatalogInterface::CatalogType catalog;
  return catalog;
}

Group * SolverBase::CreateChild( string const & childKey, string const & childName )
{
  Group * rval = nullptr;
  if( childKey == SystemSolverParameters::CatalogName() )
  {
    rval = RegisterGroup( childName, &m_systemSolverParameters, 0 );
  }
  else if(childKey == NonlinearSolverParameters::CatalogName() )
  {
    rval = RegisterGroup( childName, &m_nonlinearSolverParameters, 0 );
  }
  else
  {
    GEOSX_ERROR( childKey << " is an invalid key to SolverBase child group." );
  }
  return rval;
}

void SolverBase::ExpandObjectCatalogs()
{
  CreateChild( SystemSolverParameters::CatalogName(), SystemSolverParameters::CatalogName() );
}

void SolverBase::PostProcessInput()
{
  if( this->globalGravityVector() != nullptr )
  {
    m_gravityVector = *globalGravityVector();
  }

  SetLinearSolverParameters();
}

void SolverBase::SetLinearSolverParameters()
{
  m_linearSolverParameters.logLevel = m_systemSolverParameters.getLogLevel();

  if ( m_systemSolverParameters.scalingOption() )
  {
    m_linearSolverParameters.scaling.useRowScaling = true;
  }

  if( m_systemSolverParameters.useDirectSolver() )
  {
    m_linearSolverParameters.solverType = "direct";
  }
  else
  {
    m_linearSolverParameters.krylov.maxIterations = m_systemSolverParameters.numKrylovIter();
    m_linearSolverParameters.krylov.tolerance = m_systemSolverParameters.krylovTol();

    if ( m_systemSolverParameters.kspace() > 0 )
    {
      m_linearSolverParameters.krylov.maxRestart = m_systemSolverParameters.kspace();
    }

    if ( m_systemSolverParameters.useBicgstab() )
    {
      m_linearSolverParameters.solverType = "bicgstab";
    }
    else
    {
      m_linearSolverParameters.solverType = "gmres";
    }

    if ( m_systemSolverParameters.useMLPrecond() )
    {
      m_linearSolverParameters.preconditionerType = "amg";

      // TODO hardcoded to match old behavior
      m_linearSolverParameters.amg.cycleType = "W";
      m_linearSolverParameters.amg.smootherType = "ilu";
    }
    else
    {
      m_linearSolverParameters.preconditionerType = "ilut";
      m_linearSolverParameters.ilu.fill = static_cast<int>( m_systemSolverParameters.ilut_fill() );
      m_linearSolverParameters.ilu.threshold = m_systemSolverParameters.ilut_drop();

      // TODO hardcoded to match old behavior
      m_linearSolverParameters.dd.overlap = 1;
    }
  }
}

real64 SolverBase::SolverStep( real64 const & GEOSX_UNUSED_ARG( time_n ),
                               real64 const & GEOSX_UNUSED_ARG( dt ),
                               const integer GEOSX_UNUSED_ARG( cycleNumber ),
                               DomainPartition * const GEOSX_UNUSED_ARG( domain ) )
{
  return 0;
}


void SolverBase::Execute( real64 const time_n,
                          real64 const dt,
                          integer const cycleNumber,
                          integer const GEOSX_UNUSED_ARG( eventCounter ),
                          real64 const GEOSX_UNUSED_ARG( eventProgress ),
                          Group * const domain )
{
  GEOSX_MARK_FUNCTION;
  real64 dtRemaining = dt;
  real64 nextDt = dt;

  integer const maxSubSteps = m_nonlinearSolverParameters.m_maxSubSteps;
  integer subStep = 0;

  for( ; subStep < maxSubSteps && dtRemaining > 0.0; ++subStep )
  {
    real64 const dtAccepted = SolverStep( time_n + (dt - dtRemaining),
                                          nextDt,
                                          cycleNumber,
                                          domain->group_cast<DomainPartition *>() );
    /*
     * Let us check convergence history of previous solve:
     * - number of nonlinear iter.
     * - if the time-step was chopped. Then we can add some heuristics to choose next dt.
     * */
    dtRemaining -= dtAccepted;

    if( dtRemaining > 0.0 )
    {
      SetNextDt( dtAccepted, nextDt);
      nextDt = std::min(nextDt, dtRemaining);
    }

    if( getLogLevel() >= 1 && dtRemaining > 0.0 )
    {
      GEOSX_LOG_LEVEL_RANK_0( 1, getName() << ": sub-step = " << subStep
                                       << ", accepted dt = " << dtAccepted
                                       << ", remaining dt = " << dtRemaining );
    }
  }

  GEOSX_ERROR_IF( dtRemaining > 0.0, "Maximum allowed number of sub-steps reached. Consider increasing maxSubSteps." );

  // Decide what to do with the next Dt for the event running the solver.
  SetNextDt( nextDt, m_nextDt);
}

void SolverBase::SetNextDt( real64 const & currentDt,
                            real64 & nextDt )
{
  integer & newtonIter = m_nonlinearSolverParameters.m_numNewtonIterations;
  int const iterCutLimit = m_nonlinearSolverParameters.dtCutIterLimit();
  int const iterIncLimit = m_nonlinearSolverParameters.dtIncIterLimit();

  if (newtonIter <  iterIncLimit )
  {
    // Easy convergence, let's double the time-step.
    nextDt = 2*currentDt;
    GEOSX_LOG_LEVEL_RANK_0( 1, getName() << ": Newton solver converged in less than " << iterIncLimit << " iterations, time-step required will be doubled.");
  }
  else if (newtonIter >  iterCutLimit)
  {
    // Tough convergence let us make the time-step smaller!
    nextDt = currentDt/2;
    GEOSX_LOG_LEVEL_RANK_0(1, getName() << ": Newton solver converged in more than " << iterCutLimit << " iterations, time-step required will be halved.");
  }
  else
  {
    nextDt = currentDt;
  }
}

real64 SolverBase::LinearImplicitStep( real64 const & time_n,
                                       real64 const & dt,
                                       integer const GEOSX_UNUSED_ARG( cycleNumber ),
                                       DomainPartition * const domain,
                                       DofManager & dofManager,
                                       ParallelMatrix & matrix,
                                       ParallelVector & rhs,
                                       ParallelVector & solution )
{
  // call setup for physics solver. Pre step allocations etc.
  ImplicitStepSetup( time_n, dt, domain, dofManager, matrix, rhs, solution );

  // call assemble to fill the matrix and the rhs
  AssembleSystem( time_n, dt, domain, dofManager, matrix, rhs );

  // apply boundary conditions to system
  ApplyBoundaryConditions( time_n, dt, domain, dofManager, matrix, rhs );

  // call the default linear solver on the system
  SolveSystem( dofManager, matrix, rhs, solution );

  // apply the system solution to the fields/variables
  ApplySystemSolution( dofManager, solution, 1.0, domain );

  // final step for completion of timestep. typically secondary variable updates and cleanup.
  ImplicitStepComplete( time_n, dt, domain );

  // return the achieved timestep
  return dt;
}

bool SolverBase::LineSearch( real64 const & time_n,
                             real64 const & dt,
                             integer const GEOSX_UNUSED_ARG( cycleNumber ),
                             DomainPartition * const domain,
                             DofManager const & dofManager,
                             ParallelMatrix & matrix,
                             ParallelVector & rhs,
                             ParallelVector const & solution,
                             real64 const scaleFactor,
                             real64 & lastResidual )
{
  integer const maxNumberLineSearchCuts = m_nonlinearSolverParameters.m_lineSearchMaxCuts;
  real64 const lineSearchCutFactor = m_nonlinearSolverParameters.m_lineSearchCutFactor;

  // flag to determine if we should solve the system and apply the solution. If the line
  // search fails we just bail.
  bool lineSearchSuccess = false;

  real64 residualNorm = lastResidual;

  // scale factor is value applied to the previous solution. In this case we want to
  // subtract a portion of the previous solution.
  real64 localScaleFactor = -scaleFactor;
  real64 cumulativeScale = scaleFactor;

  // main loop for the line search.
  for( integer lineSearchIteration = 0; lineSearchIteration < maxNumberLineSearchCuts; ++lineSearchIteration )
  {
    // cut the scale factor by half. This means that the scale factors will
    // have values of -0.5, -0.25, -0.125, ...
    localScaleFactor *= lineSearchCutFactor;
    cumulativeScale += localScaleFactor;

    if( !CheckSystemSolution( domain, dofManager, solution, localScaleFactor ) )
    {
      GEOSX_LOG_LEVEL_RANK_0( 1, "        Line search " << lineSearchIteration << ", solution check failed" );
      continue;
    }

    ApplySystemSolution( dofManager, solution, localScaleFactor, domain );

    // re-assemble system
    AssembleSystem( time_n, dt, domain, dofManager, matrix, rhs );

    // apply boundary conditions to system
    ApplyBoundaryConditions( time_n, dt, domain, dofManager, matrix, rhs );

    if( getLogLevel() >= 1 && logger::internal::rank==0 )
    {
      char output[100];
      sprintf(output, "        Line search @ %0.3f:      ",cumulativeScale);
      std::cout<<output;
    }

    // get residual norm
    residualNorm = CalculateResidualNorm( domain, dofManager, rhs );

    if( getLogLevel() >= 1 && logger::internal::rank==0 )
    {
      std::cout<<std::endl;
    }

    // if the residual norm is less than the last residual, we can proceed to the
    // solution step
    if( residualNorm < lastResidual )
    {
      lineSearchSuccess = true;
      break;
    }
  }

  lastResidual = residualNorm;
  return lineSearchSuccess;
}


real64 SolverBase::NonlinearImplicitStep( real64 const & time_n,
                                          real64 const & dt,
                                          integer const cycleNumber,
                                          DomainPartition * const domain,
                                          DofManager const & dofManager,
                                          ParallelMatrix & matrix,
                                          ParallelVector & rhs,
                                          ParallelVector & solution )
{
  GEOSX_MARK_FUNCTION;
  // dt may be cut during the course of this step, so we are keeping a local
  // value to track the achieved dt for this step.
  real64 stepDt = dt;

  integer const maxNewtonIter = m_nonlinearSolverParameters.m_maxIterNewton;
  integer const minNewtonIter = m_nonlinearSolverParameters.m_minIterNewton;
  real64 const newtonTol = m_nonlinearSolverParameters.m_newtonTol;

  integer const maxNumberDtCuts = m_nonlinearSolverParameters.m_maxTimeStepCuts;
  real64 const dtCutFactor = m_nonlinearSolverParameters.m_timeStepCutFactor;

  bool const allowNonConverged = m_nonlinearSolverParameters.m_allowNonConverged > 0;

  integer & dtAttempt = m_nonlinearSolverParameters.m_numdtAttempts;

  // a flag to denote whether we have converged
  integer isConverged = 0;

  // outer loop attempts to apply full timestep, and managed the cutting of the timestep if
  // required.
  for(dtAttempt = 0; dtAttempt < maxNumberDtCuts; ++dtAttempt )
  {
    // reset the solver state, since we are restarting the time step
    if( dtAttempt > 0 )
    {
      ResetStateToBeginningOfStep( domain );
    }

    // keep residual from previous iteration in case we need to do a line search
    real64 lastResidual = 1e99;
    integer & newtonIter = m_nonlinearSolverParameters.m_numNewtonIterations;
    real64 scaleFactor = 1.0;

    // main Newton loop
    for( newtonIter = 0; newtonIter < maxNewtonIter; ++newtonIter )
    {
      if( getLogLevel() >= 1 && logger::internal::rank==0 )
      {
        char output[200] = {0};
        sprintf( output, "    Attempt: %2d, NewtonIter: %2d ; ",
                 dtAttempt, newtonIter );
        std::cout<<output;
      }
      // call assemble to fill the matrix and the rhs
      AssembleSystem( time_n, stepDt, domain, dofManager, matrix, rhs );

      // apply boundary conditions to system
      ApplyBoundaryConditions( time_n, stepDt, domain, dofManager, matrix, rhs );

      // TODO: maybe add scale function here?
      // Scale()

      // get residual norm
      real64 residualNorm = CalculateResidualNorm( domain, dofManager, rhs );


      if( getLogLevel() >= 1 && logger::internal::rank==0 )
      {
        if( newtonIter!=0 )
        {
          char output[200] = {0};
          sprintf( output,
                   "Last LinSolve(iter,tol) = (%4d, %4.2e) ; ",
                   m_systemSolverParameters.m_numKrylovIter,
                   m_systemSolverParameters.m_krylovTol);
          std::cout<<output;
        }
        std::cout<<std::endl;

      }


      // if the residual norm is less than the Newton tolerance we denote that we have
      // converged and break from the Newton loop immediately.
      if( residualNorm < newtonTol && newtonIter >= minNewtonIter)
      {
        isConverged = 1;

        break;
      }

      // do line search in case residual has increased
<<<<<<< HEAD

      if( residualNorm > lastResidual )
=======
      if( m_nonlinearSolverParameters.m_lineSearchAction>0 && residualNorm > lastResidual )
>>>>>>> f3dc5ece
      {
        residualNorm = lastResidual;
        bool lineSearchSuccess = LineSearch( time_n, stepDt, cycleNumber, domain, dofManager,
                                             matrix, rhs, solution, scaleFactor, residualNorm );


        if( !lineSearchSuccess )
        {
          if( m_nonlinearSolverParameters.m_lineSearchAction==1 )
          {
            GEOSX_LOG_LEVEL_RANK_0( 1, "        Line search failed to produce reduced residual. Accepting iteration.");
          }
          else if( m_nonlinearSolverParameters.m_lineSearchAction==2 )
          {
            // if line search failed, then break out of the main Newton loop. Timestep will be cut.
            GEOSX_LOG_LEVEL_RANK_0( 1, "        Line search failed to produce reduced residual. Exiting Newton Loop.");
            break;
          }
        }

      }

      // if using adaptive Krylov tolerance scheme, update tolerance.
      // TODO: need to combine overlapping usage on LinearSolverParameters and SystemSolverParamters
      if( m_systemSolverParameters.useAdaptiveKrylovTol())
      {
        m_systemSolverParameters.m_krylovTol = LinearSolverParameters::eisenstatWalker(residualNorm,lastResidual);
      }

      // call the default linear solver on the system
      SolveSystem( dofManager, matrix, rhs, solution );



      scaleFactor = ScalingForSystemSolution( domain, dofManager, solution );

      if( !CheckSystemSolution( domain, dofManager, solution, scaleFactor ) )
      {
        // TODO try chopping (similar to line search)
        GEOSX_LOG_RANK_0( "    Solution check failed. Newton loop terminated." );
        break;
      }

      // apply the system solution to the fields/variables
      ApplySystemSolution( dofManager, solution, scaleFactor, domain );

      lastResidual = residualNorm;
    }

    if( isConverged )
    {
      break; // out of outer loop
    }
    else    
    {
      // cut timestep, go back to beginning of step and restart the Newton loop
      stepDt *= dtCutFactor;
      GEOSX_LOG_LEVEL_RANK_0 ( 1, "New dt = " <<  stepDt );
    }    
  }

  if( !isConverged )
  {
    GEOSX_LOG_RANK_0( "Convergence not achieved." );

    if( allowNonConverged )
    {
      GEOSX_LOG_RANK_0( "The accepted solution may be inaccurate." );
    }
    else
    {
      GEOSX_ERROR( "Nonconverged solutions not allowed. Terminating..." );
    }
  }

  // return the achieved timestep
  return stepDt;
}

real64 SolverBase::ExplicitStep( real64 const & GEOSX_UNUSED_ARG( time_n ),
                                 real64 const & GEOSX_UNUSED_ARG( dt ),
                                 integer const GEOSX_UNUSED_ARG( cycleNumber ),
                                 DomainPartition * const GEOSX_UNUSED_ARG( domain ) )
{
  GEOSX_ERROR( "SolverBase::ExplicitStep called!. Should be overridden." );
  return 0;
}

void SolverBase::ImplicitStepSetup( real64 const & GEOSX_UNUSED_ARG( time_n ),
                                    real64 const & GEOSX_UNUSED_ARG( dt ),
                                    DomainPartition * const GEOSX_UNUSED_ARG( domain ),
                                    DofManager & GEOSX_UNUSED_ARG( dofManager ),
                                    ParallelMatrix & GEOSX_UNUSED_ARG( matrix ),
                                    ParallelVector & GEOSX_UNUSED_ARG( rhs ),
                                    ParallelVector & GEOSX_UNUSED_ARG( solution ) )
{
  GEOSX_ERROR( "SolverBase::ImplicitStepSetup called!. Should be overridden." );
}

void SolverBase::SetupDofs( DomainPartition const * const GEOSX_UNUSED_ARG( domain ),
                            DofManager & GEOSX_UNUSED_ARG( dofManager ) ) const
{
  GEOSX_ERROR( "SolverBase::SetupDofs called!. Should be overridden." );
}

void SolverBase::SetupSystem( DomainPartition * const domain,
                              DofManager & dofManager,
                              ParallelMatrix & matrix,
                              ParallelVector & rhs,
                              ParallelVector & solution )
{
  GEOSX_MARK_FUNCTION;

  dofManager.setMesh( domain, 0, 0 );

  SetupDofs( domain, dofManager );
  dofManager.close();

  dofManager.setSparsityPattern( matrix );
  dofManager.setVector( rhs );
  dofManager.setVector( solution );
}

void SolverBase::AssembleSystem( real64 const GEOSX_UNUSED_ARG( time ),
                                 real64 const GEOSX_UNUSED_ARG( dt ),
                                 DomainPartition * const GEOSX_UNUSED_ARG( domain ),
                                 DofManager const & GEOSX_UNUSED_ARG( dofManager ),
                                 ParallelMatrix & GEOSX_UNUSED_ARG( matrix ),
                                 ParallelVector & GEOSX_UNUSED_ARG( rhs ) )
{
  GEOSX_ERROR( "SolverBase::Assemble called!. Should be overridden." );
}

void SolverBase::ApplyBoundaryConditions( real64 const GEOSX_UNUSED_ARG( time ),
                                          real64 const GEOSX_UNUSED_ARG( dt ),
                                          DomainPartition * const GEOSX_UNUSED_ARG( domain ),
                                          DofManager const & GEOSX_UNUSED_ARG( dofManager ),
                                          ParallelMatrix & GEOSX_UNUSED_ARG( matrix ),
                                          ParallelVector & GEOSX_UNUSED_ARG( rhs ) )
{
  GEOSX_ERROR( "SolverBase::SolveSystem called!. Should be overridden." );
}

real64
SolverBase::CalculateResidualNorm( DomainPartition const * const GEOSX_UNUSED_ARG( domain ),
                                   DofManager const & GEOSX_UNUSED_ARG( dofManager ),
                                   ParallelVector const & GEOSX_UNUSED_ARG( rhs ) )
{
  GEOSX_ERROR( "SolverBase::CalculateResidualNorm called!. Should be overridden." );
  return 0;
}

void SolverBase::SolveSystem( DofManager const & GEOSX_UNUSED_ARG( dofManager ),
                              ParallelMatrix & matrix,
                              ParallelVector & rhs,
                              ParallelVector & solution )
{
  GEOSX_MARK_FUNCTION;
  // Create a solver from the parameter list
  LinearSolver solver( m_linearSolverParameters );

  // Solve using the iterative solver and compare norms with true solution
  solver.solve( matrix, solution, rhs );
}

bool SolverBase::CheckSystemSolution( DomainPartition const * const GEOSX_UNUSED_ARG( domain ),
                                      DofManager const & GEOSX_UNUSED_ARG( dofManager ),
                                      ParallelVector const & GEOSX_UNUSED_ARG( solution ),
                                      real64 const GEOSX_UNUSED_ARG( scalingFactor ) )
{
  return true;
}

real64 SolverBase::ScalingForSystemSolution( DomainPartition const * const GEOSX_UNUSED_ARG( domain ),
                                             DofManager const & GEOSX_UNUSED_ARG( dofManager ),
                                             ParallelVector const & GEOSX_UNUSED_ARG( solution ) )
{
  return 1.0;
}

void SolverBase::ApplySystemSolution( DofManager const & GEOSX_UNUSED_ARG( dofManager ),
                                      ParallelVector const & GEOSX_UNUSED_ARG( solution ),
                                      real64 const GEOSX_UNUSED_ARG( scalingFactor ),
                                      DomainPartition * const GEOSX_UNUSED_ARG( domain ) )
{
  GEOSX_ERROR( "SolverBase::ApplySystemSolution called!. Should be overridden." );
}

void SolverBase::ResetStateToBeginningOfStep( DomainPartition * GEOSX_UNUSED_ARG( const ) )
{
  GEOSX_ERROR( "SolverBase::ResetStateToBeginningOfStep called!. Should be overridden." );
}

void SolverBase::ImplicitStepComplete( real64 const & GEOSX_UNUSED_ARG( time ),
                                       real64 const & GEOSX_UNUSED_ARG( dt ),
                                       DomainPartition * const GEOSX_UNUSED_ARG( domain ) )
{
  GEOSX_ERROR( "SolverBase::ImplicitStepComplete called!. Should be overridden." );
}

R1Tensor const * SolverBase::globalGravityVector() const
{
  R1Tensor const * rval = nullptr;
  if( getParent()->getName() == "Solvers" )
  {
    rval = &(getParent()->getReference<R1Tensor>( viewKeyStruct::gravityVectorString ));
  }

  return rval;
}


} /* namespace ANST */<|MERGE_RESOLUTION|>--- conflicted
+++ resolved
@@ -454,12 +454,7 @@
       }
 
       // do line search in case residual has increased
-<<<<<<< HEAD
-
-      if( residualNorm > lastResidual )
-=======
       if( m_nonlinearSolverParameters.m_lineSearchAction>0 && residualNorm > lastResidual )
->>>>>>> f3dc5ece
       {
         residualNorm = lastResidual;
         bool lineSearchSuccess = LineSearch( time_n, stepDt, cycleNumber, domain, dofManager,
