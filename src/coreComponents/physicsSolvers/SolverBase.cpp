--- conflicted
+++ resolved
@@ -859,15 +859,11 @@
 
     {
       Timer timer( m_timers["assemble"] );
-<<<<<<< HEAD
-=======
 
       // We sync the nonlinear convergence history. The coupled solver parameters are the one being
       // used. We want to propagate the info to subsolvers. It can be important for solvers that
       // have special treatment for specific iterations.
       synchronizeNonlinearSolverParameters();
-
->>>>>>> f05008b8
       // zero out matrix/rhs before assembly
       m_localMatrix.zero();
       m_rhs.zero();
