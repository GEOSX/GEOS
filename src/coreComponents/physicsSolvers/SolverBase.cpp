--- conflicted
+++ resolved
@@ -644,22 +644,12 @@
 
   GEOSX_WARNING_IF( !m_linearSolverResult.success(), "Linear solution failed" );
 
-<<<<<<< HEAD
-  // Debug for logLevel >= 2
-//  if( getLogLevel() >= 2 )
-//  {
-//    GEOSX_LOG_RANK_0( "After SolveSystem" );
-//    GEOSX_LOG_RANK_0( "\nSolution\n" );
-//    std::cout << solution;
-//  }
-=======
   if( getLogLevel() >= 2 )
   {
     GEOSX_LOG_RANK_0( "After SolveSystem" );
     GEOSX_LOG_RANK_0( "\nSolution\n" );
     std::cout << solution;
   }
->>>>>>> 3cab3568
 }
 
 bool SolverBase::CheckSystemSolution( DomainPartition const * const GEOSX_UNUSED_PARAM( domain ),
