/*
 *~~~~~~~~~~~~~~~~~~~~~~~~~~~~~~~~~~~~~~~~~~~~~~~~~~~~~~~~~~~~~~~~~~~~~~~~~~~
 * Copyright (c) 2018, Lawrence Livermore National Security, LLC.
 *
 * Produced at the Lawrence Livermore National Laboratory
 *
 * LLNL-CODE-746361
 *
 * All rights reserved. See COPYRIGHT for details.
 *
 * This file is part of the GEOSX Simulation Framework.
 *
 * GEOSX is a free software; you can redistribute it and/or modify it under
 * the terms of the GNU Lesser General Public License (as published by the
 * Free Software Foundation) version 2.1 dated February 1999.
 *~~~~~~~~~~~~~~~~~~~~~~~~~~~~~~~~~~~~~~~~~~~~~~~~~~~~~~~~~~~~~~~~~~~~~~~~~~~
 */

#include "SolverBase.hpp"
#include "PhysicsSolverManager.hpp"
#include "managers/DomainPartition.hpp"
#include "mesh/MeshBody.hpp"
#include "systemSolverInterface/EpetraBlockSystem.hpp"

namespace geosx
{

using namespace dataRepository;

SolverBase::SolverBase( std::string const & name,
                        ManagedGroup * const parent ):
  ExecutableGroup( name, parent ),
  m_linearSolverWrapper(),
  m_verboseLevel( 0 ),
  m_gravityVector( R1Tensor( 0.0 ) ),
  m_systemSolverParameters( groupKeyStruct::systemSolverParametersString, this )//,
//  m_blockLocalDofNumber()
{
  // register group with repository. Have Repository own object.
  this->RegisterGroup( groupKeyStruct::systemSolverParametersString, &m_systemSolverParameters, 0 );

  this->RegisterViewWrapper( viewKeyStruct::verboseLevelString, &m_verboseLevel, 0 );
  this->RegisterViewWrapper( viewKeyStruct::gravityVectorString, &m_gravityVector, 0 );
//  this->RegisterViewWrapper( viewKeyStruct::blockLocalDofNumberString, &m_blockLocalDofNumber, 0 );

  if( this->globalGravityVector() != nullptr )
  {
    m_gravityVector=*globalGravityVector();
  }

//  m_linearSolverWrapper = new systemSolverInterface::LinearSolverWrapper();

}

SolverBase::~SolverBase()
{
//  delete m_linearSolverWrapper;
}

SolverBase::CatalogInterface::CatalogType& SolverBase::GetCatalog()
{
  static SolverBase::CatalogInterface::CatalogType catalog;
  return catalog;
}

void SolverBase::FillDocumentationNode()
{


  cxx_utilities::DocumentationNode * const docNode = this->getDocumentationNode();
  docNode->setName( this->CatalogName());    // If this method lived in Managed
                                             // groups, this could be done
                                             // automatically
  docNode->setSchemaType( "Node" );

  docNode->AllocateChildNode( keys::courant,
                              keys::courant,
                              -1,
                              "real64",
                              "real64",
                              "courant Number",
                              "courant Number",
                              "0.7",
                              "",
                              1,
                              1,
                              0 );

  docNode->AllocateChildNode( keys::maxDt,
                              keys::maxDt,
                              -1,
                              "real64",
                              "real64",
                              "Maximum Stable Timestep",
                              "Maximum Stable Timestep",
                              "0.0",
                              "",
                              0,
                              1,
                              0 );

  docNode->AllocateChildNode( viewKeyStruct::verboseLevelString,
                              viewKeyStruct::verboseLevelString,
                              -1,
                              "integer",
                              "integer",
                              "verbosity level",
                              "verbosity level",
                              "0",
                              "",
                              0,
                              1,
                              0 );

}

void SolverBase::FillOtherDocumentationNodes( dataRepository::ManagedGroup * const rootGroup )
{
//  DomainPartition * domain  = rootGroup->GetGroup<DomainPartition>(keys::domain);
//  for( auto & mesh : domain->getMeshBodies()->GetSubGroups() )
//  {
//    MeshLevel * meshLevel = ManagedGroup::group_cast<MeshBody*>(mesh.second)->getMeshLevel(0);
//
//    ElementRegionManager * const elemManager = meshLevel->getElemManager();
//
//    elemManager->forCellBlocks( [&]( CellBlockSubRegion * const cellBlock ) -> void
//      {
//        cxx_utilities::DocumentationNode * const docNode = cellBlock->getDocumentationNode();
//
//        docNode->AllocateChildNode( viewKeyStruct::blockLocalDofNumberString,
//                                    viewKeyStruct::blockLocalDofNumberString,
//                                    -1,
//                                    "localIndex_array",
//                                    "localIndex_array",
//                                    "verbosity level",
//                                    "verbosity level",
//                                    "0",
//                                    "",
//                                    0,
//                                    0,
//                                    0 );
//      });
//  }
}


real64 SolverBase::SolverStep( real64 const& time_n,
                               real64 const& dt,
                               const int cycleNumber,
                               DomainPartition * domain )
{
  return 0;
}


void SolverBase::Execute( real64 const& time_n,
                          real64 const& dt,
                          const int cycleNumber,
                          ManagedGroup * domain )
{
  if( dt > 0 )
  {
    SolverStep( time_n, dt, cycleNumber, domain->group_cast<DomainPartition*>());
  }
}


real64 SolverBase::LinearImplicitStep( real64 const & time_n,
                                       real64 const & dt,
                                       integer const cycleNumber,
                                       DomainPartition * const domain,
                                       systemSolverInterface::EpetraBlockSystem * const blockSystem )
{
  // call setup for physics solver. Pre step allocations etc.
  ImplicitStepSetup( time_n, dt, domain, blockSystem );

  // call assemble to fill the matrix and the rhs
  AssembleSystem( domain, blockSystem, time_n+dt, dt );

  // apply boundary conditions to system
  ApplyBoundaryConditions( domain, blockSystem, time_n, dt );

  // call the default linear solver on the system
  SolveSystem( blockSystem,
               getSystemSolverParameters() );

  // apply the system solution to the fields/variables
  ApplySystemSolution( blockSystem, 1.0, domain );

  // final step for completion of timestep. typically secondary variable updates and cleanup.
  ImplicitStepComplete( time_n, dt, domain );

  // return the achieved timestep
  return dt;
}

real64 SolverBase::NonlinearImplicitStep( real64 const & time_n,
                                          real64 const & dt,
                                          integer const cycleNumber,
                                          DomainPartition * const domain,
                                          systemSolverInterface::EpetraBlockSystem * const blockSystem )
{
  // dt may be cut during the course of this step, so we are keeping a local
  // value to track the achieved dt for this step.
  real64 stepDt = dt;

  SystemSolverParameters * const solverParams = getSystemSolverParameters();
  real64 const newtonTol = solverParams->newtonTol();
  integer const maxNewtonIter = solverParams->maxIterNewton();
  integer const maxNumberDtCuts = 2;
  integer const maxNumberLineSearchCuts = 5;

  // a flag to denote whether we have converged
  integer isConverged = 0;

  // outer loop attempts to apply full timestep, and managed the cutting of the timestep if
  // required.
  for( int dtAttempt = 0 ; dtAttempt<maxNumberDtCuts ; ++dtAttempt )
  {
    // main Newton loop
    // keep residual from previous iteration in case we need to do a line search
    real64 lastResidual = 1e99;
    integer & k = solverParams->numNewtonIterations();
    for( k=0 ; k<maxNewtonIter ; ++k )
    {

      // call assemble to fill the matrix and the rhs
      AssembleSystem( domain, blockSystem, time_n, stepDt );

      // apply boundary conditions to system
      ApplyBoundaryConditions( domain, blockSystem, time_n, stepDt );

      // get residual norm
      real64 residualNorm = CalculateResidualNorm( blockSystem, domain );

      if( m_verboseLevel >= 1 )
      {
        std::cout << "Attempt: " << dtAttempt  << ", Newton: " << k
                  << ", R = " << residualNorm << std::endl;
      }

      // if the residual norm is less than the Newton tolerance we denote that we have
      // converged and break from the Newton loop immediately.
      if( residualNorm < newtonTol )
      {
        isConverged = 1;
        break;
      }


      // do line search in case residual has increased
      if( residualNorm > lastResidual )
      {

        // flag to determine if we should solve the system and apply the solution. If the line
        // search fails we just bail.
        int lineSearchSuccess = 0;

        // scale factor is value applied to the previous solution. In this case we want to
        // subtract a portion of the previous solution.
        real64 scaleFactor = -1.0;

        // main loop for the line search.
        for( int lineSearchIteration=0 ; lineSearchIteration<maxNumberLineSearchCuts ; ++lineSearchIteration )
        {
          // cut the scale factor by half. This means that the scale factors will
          // have values of -0.5, -0.25, -0.125, ...
          scaleFactor *= 0.5;
          ApplySystemSolution( blockSystem, scaleFactor, domain );

          // re-assemble system
          AssembleSystem( domain, blockSystem, time_n, stepDt );

          // apply boundary conditions to system
          ApplyBoundaryConditions( domain, blockSystem, time_n, stepDt );

          // get residual norm
          residualNorm = CalculateResidualNorm( blockSystem, domain );

          if( m_verboseLevel >= 1 )
          {
            std::cout << "Attempt: " << dtAttempt + 1 << ", Newton: " << k + 1
                      << ", Line search: " << lineSearchIteration + 1
                      << ", R = " << residualNorm << std::endl;
          }

          // if the residual norm is less than the last residual, we can proceed to the
          // solution step
          if( residualNorm < lastResidual )
          {
            lineSearchSuccess = 1;
            break;
          }
        }

        // if line search failed, then break out of the main Newton loop. Timestep will be cut.
        if( !lineSearchSuccess )
        {
          break;
        }
      }

      // call the default linear solver on the system
      SolveSystem( blockSystem,
                   getSystemSolverParameters() );

      // apply the system solution to the fields/variables
      ApplySystemSolution( blockSystem, 1.0, domain );

      lastResidual = residualNorm;
    }
    if( isConverged )
    {
      // break out of outer loop
      break;
    }
    else
    {
      // cut timestep and reset state to beginning of step, and restart the Newton loop.
      stepDt *= 0.5;
      ResetStateToBeginningOfStep( domain );
    }
  }

  if( !isConverged )
  {
    std::cout<<"Convergence not achieved.";
  }

<<<<<<< HEAD
=======
  // final step for completion of timestep. typically secondary variable updates and cleanup.
  ImplicitStepComplete( time_n, stepDt, domain );

>>>>>>> d51526f3
  // return the achieved timestep
  return stepDt;
}


real64 SolverBase::ExplicitStep( real64 const & time_n,
                                 real64 const & dt,
                                 integer const cycleNumber,
                                 DomainPartition * const domain )
{
  GEOS_ERROR( "SolverBase::ExplicitStep called!. Should be overridden." );
  return 0;
}

void SolverBase::ImplicitStepSetup( real64 const& time_n,
                                    real64 const& dt,
                                    DomainPartition * const domain,
                                    systemSolverInterface::EpetraBlockSystem * const blockSystem )
{
  GEOS_ERROR( "SolverBase::ImplicitStepSetup called!. Should be overridden." );
}

void SolverBase::AssembleSystem( DomainPartition * const domain,
                                 systemSolverInterface::EpetraBlockSystem * const blockSystem,
                                 real64 const time,
                                 real64 const dt )
{
  GEOS_ERROR( "SolverBase::Assemble called!. Should be overridden." );
}


void SolverBase::ApplyBoundaryConditions( DomainPartition * const domain,
                                          systemSolverInterface::EpetraBlockSystem * const blockSystem,
                                          real64 const time,
                                          real64 const dt )
{
  GEOS_ERROR( "SolverBase::SolveSystem called!. Should be overridden." );
}

real64
SolverBase::
CalculateResidualNorm( systemSolverInterface::EpetraBlockSystem const *const blockSystem,
                       DomainPartition * const domain )
{
  GEOS_ERROR( "SolverBase::CalculateResidualNorm called!. Should be overridden." );
  return 0;
}

void SolverBase::SolveSystem( systemSolverInterface::EpetraBlockSystem * const blockSystem,
                              SystemSolverParameters const * const params )
{
  GEOS_ERROR( "SolverBase::SolveSystem called!. Should be overridden." );
}

void SolverBase::ApplySystemSolution( systemSolverInterface::EpetraBlockSystem const * const blockSystem,
                                      real64 const scalingFactor,
                                      DomainPartition * const )
{
  GEOS_ERROR( "SolverBase::ApplySystemSolution called!. Should be overridden." );
}

void SolverBase::ResetStateToBeginningOfStep( DomainPartition * const )
{
  GEOS_ERROR( "SolverBase::ResetStateToBeginningOfStep called!. Should be overridden." );
}

void SolverBase::ImplicitStepComplete( real64 const & time,
                                       real64 const & dt,
                                       DomainPartition * const domain )
{
  GEOS_ERROR( "SolverBase::ImplicitStepComplete called!. Should be overridden." );
}


void SolverBase::SolveSystem( systemSolverInterface::EpetraBlockSystem * const blockSystem,
                              SystemSolverParameters const * const params,
                              systemSolverInterface::BlockIDs const blockID )
{
  Epetra_FEVector * const
  solution = blockSystem->GetSolutionVector( blockID );

  Epetra_FEVector * const
  residual = blockSystem->GetResidualVector( blockID );
  residual->Scale( -1.0 );

  solution->Scale( 0.0 );

  m_linearSolverWrapper.SolveSingleBlockSystem( blockSystem,
                                                params,
                                                blockID );

  if( verboseLevel() >= 2 )
  {
    solution->Print( std::cout );
  }

}

//void SolverBase::CreateChild( string const & childKey, string const & childName )
//{
//  if( CatalogInterface::hasKeyName(childKey) )
//  {
//    std::cout << "Adding Solver of type " << childKey << ", named " << childName << std::endl;
//    this->RegisterGroup( childName, CatalogInterface::Factory( childKey, childName, this ) );
//  }
//}


R1Tensor const * SolverBase::globalGravityVector() const
{
  R1Tensor const * rval = nullptr;
  if( getParent()->getName() == "Solvers" )
  {
    rval = &(getParent()->getReference<R1Tensor>( viewKeyStruct::gravityVectorString ));
  }

  return rval;
}


systemSolverInterface::EpetraBlockSystem const * SolverBase::getLinearSystemRepository() const
{
  return &( getParent()->
            getReference<systemSolverInterface::EpetraBlockSystem>( PhysicsSolverManager::
                                                                    viewKeyStruct::
                                                                    blockSystemRepositoryString ) );
}

systemSolverInterface::EpetraBlockSystem * SolverBase::getLinearSystemRepository()
{
  return &( getParent()->
            getReference<systemSolverInterface::EpetraBlockSystem>( PhysicsSolverManager::
                                                                    viewKeyStruct::
                                                                    blockSystemRepositoryString ) );
}

} /* namespace ANST */<|MERGE_RESOLUTION|>--- conflicted
+++ resolved
@@ -327,12 +327,6 @@
     std::cout<<"Convergence not achieved.";
   }
 
-<<<<<<< HEAD
-=======
-  // final step for completion of timestep. typically secondary variable updates and cleanup.
-  ImplicitStepComplete( time_n, stepDt, domain );
-
->>>>>>> d51526f3
   // return the achieved timestep
   return stepDt;
 }
