--- conflicted
+++ resolved
@@ -694,12 +694,9 @@
    */
   template< typename CONSTITUTIVE_BASE_TYPE >
   static string getConstitutiveName( ElementSubRegionBase const & subRegion );
-<<<<<<< HEAD
 
   template< typename CONSTITUTIVE_BASE_TYPE >
   static string getConstitutiveName( ParticleSubRegionBase const & subRegion ); // particle overload
-=======
->>>>>>> bb16d72e
 
   /**
    * @brief This function sets constitutive name fields on an
@@ -708,10 +705,7 @@
    *  names set.
    */
   virtual void setConstitutiveNamesCallSuper( ElementSubRegionBase & subRegion ) const { GEOSX_UNUSED_VAR( subRegion ); }
-<<<<<<< HEAD
   virtual void setConstitutiveNamesCallSuper( ParticleSubRegionBase & subRegion ) const { GEOSX_UNUSED_VAR( subRegion ); } // particle overload
-=======
->>>>>>> bb16d72e
 
   template< typename BASETYPE = constitutive::ConstitutiveBase, typename LOOKUP_TYPE >
   static BASETYPE const & getConstitutiveModel( dataRepository::Group const & dataGroup, LOOKUP_TYPE const & key );
@@ -765,16 +759,12 @@
    *  names set.
    */
   virtual void setConstitutiveNames( ElementSubRegionBase & subRegion ) const { GEOSX_UNUSED_VAR( subRegion ); }
-<<<<<<< HEAD
   virtual void setConstitutiveNames( ParticleSubRegionBase & subRegion ) const { GEOSX_UNUSED_VAR( subRegion ); } // particle overload
-
-=======
 
   bool solveNonlinearSystem( real64 const & time_n,
                              real64 const & dt,
                              integer const cycleNumber,
                              DomainPartition & domain );
->>>>>>> bb16d72e
 
 };
 
@@ -792,7 +782,6 @@
   return validName;
 }
 
-<<<<<<< HEAD
 template< typename CONSTITUTIVE_BASE_TYPE >
 string SolverBase::getConstitutiveName( ParticleSubRegionBase const & subRegion ) // particle overload
 {
@@ -807,8 +796,6 @@
   return validName;
 }
 
-=======
->>>>>>> bb16d72e
 template< typename BASETYPE, typename LOOKUP_TYPE >
 BASETYPE const & SolverBase::getConstitutiveModel( dataRepository::Group const & dataGroup, LOOKUP_TYPE const & key )
 {
