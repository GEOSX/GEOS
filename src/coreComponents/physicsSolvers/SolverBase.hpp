/*
 * ------------------------------------------------------------------------------------------------------------
 * SPDX-License-Identifier: LGPL-2.1-only
 *
 * Copyright (c) 2018-2019 Lawrence Livermore National Security LLC
 * Copyright (c) 2018-2019 The Board of Trustees of the Leland Stanford Junior University
 * Copyright (c) 2018-2019 Total, S.A
 * Copyright (c) 2019-     GEOSX Contributors
 * All right reserved
 *
 * See top level LICENSE, COPYRIGHT, CONTRIBUTORS, NOTICE, and ACKNOWLEDGEMENTS files for details.
 * ------------------------------------------------------------------------------------------------------------
 */

#ifndef GEOSX_PHYSICSSOLVERS_SOLVERBASE_HPP_
#define GEOSX_PHYSICSSOLVERS_SOLVERBASE_HPP_

#include "codingUtilities/traits.hpp"
#include "common/DataTypes.hpp"
#include "dataRepository/ExecutableGroup.hpp"
#include "linearAlgebra/interfaces/InterfaceTypes.hpp"
#include "linearAlgebra/utilities/LinearSolverResult.hpp"
#include "linearAlgebra/DofManager.hpp"
#include "managers/DomainPartition.hpp"
#include "mesh/MeshBody.hpp"
#include "physicsSolvers/NonlinearSolverParameters.hpp"
#include "physicsSolvers/LinearSolverParameters.hpp"

#include <string>
#include <limits>

namespace geosx
{

class DomainPartition;

class SolverBase : public ExecutableGroup
{
public:

  explicit SolverBase( std::string const & name,
                       Group * const parent );

  SolverBase( SolverBase && ) = default;

  virtual ~SolverBase() override;

  SolverBase() = delete;
  SolverBase( SolverBase const & ) = delete;
  SolverBase & operator=( SolverBase const & ) = delete;
  SolverBase & operator=( SolverBase && ) = delete;

  static string CatalogName() { return "SolverBase"; }

//  virtual void Registration( dataRepository::WrapperCollection& domain );



  /**
   * This method is called when it's host event is triggered
   */
  virtual void Execute( real64 const time_n,
                        real64 const dt,
                        integer const cycleNumber,
                        integer const eventCounter,
                        real64 const eventProgress,
                        dataRepository::Group * const domain ) override;

  /**
   * @brief Getter for system matrix
   * @return a reference to linear system matrix of this solver
   */
  ParallelMatrix & getSystemMatrix()       { return m_matrix; }
  ParallelMatrix const & getSystemMatrix() const { return m_matrix; }

  /**
   * @brief Getter for system rhs vector
   * @return a reference to linear system right-hand side of this solver
   */
  ParallelVector & getSystemRhs()       { return m_rhs; }
  ParallelVector const & getSystemRhs() const { return m_rhs; }

  /**
   * @brief Getter for system solution vector
   * @return a reference to solution vector of this solver
   */
  ParallelVector & getSystemSolution()       { return m_solution; }
  ParallelVector const & getSystemSolution() const { return m_solution; }

  /**
   * @brief Getter for degree-of-freedom manager
   * @return a reference to degree-of-freedom manager of this solver
   */
  DofManager & getDofManager()       { return m_dofManager; }
  DofManager const & getDofManager() const { return m_dofManager; }

  /**
   * @brief Getter for local matrix
   * @return a reference to linear system matrix of this solver
   */
  CRSMatrix< real64, globalIndex > & getLocalMatrix()       { return m_localMatrix; }
  CRSMatrixView< real64 const, globalIndex const > const & getLocalMatrix() const { return m_localMatrix.toViewConst(); }

  /**
   * @brief Getter for local rhs vector
   * @return a reference to linear system right-hand side of this solver
   */
  array1d< real64 > & getLocalRhs()       { return m_localRhs; }
  arrayView1d< real64 const > const & getLocalRhs() const { return m_localRhs.toViewConst(); }

  /**
   * @brief Getter for local solution vector
   * @return a reference to solution vector of this solver
   */
  array1d< real64 > & getLocalSolution()       { return m_localSolution; }
  arrayView1d< real64 const > const & getLocalSolution() const { return m_localSolution.toViewConst(); }

  /**
   * @defgroup Solver Interface Functions
   *
   * These functions provide the primary interface that is required for derived classes
   */
  /**@{*/

  /**
   * @brief entry function to perform a solver step
   * @param time_n time at the beginning of the step
   * @param dt the perscribed timestep
   * @param cycleNumber the current cycle number
   * @param domain the domain object
   * @return return the timestep that was achieved during the step.
   *
   * This function is the entry point to perform a solver step. The choice of time integration
   * method is determined in this function, and the appropriate step function is called.
   */
  virtual real64 SolverStep( real64 const & time_n,
                             real64 const & dt,
                             integer const cycleNumber,
                             DomainPartition & domain );



  /**
   * @brief entry function to perform a solver step
   * @param [in]  time_n time at the beginning of the step
   * @param [in]  dt the perscribed timestep
   * @param [out] return the timestep that was achieved during the step.
   *
   * T
   */
  virtual void SetNextDt( real64 const & currentDt,
                          real64 & nextDt );

  /**
   * @brief entry function to perform a solver step
   * @param [in]  time_n time at the beginning of the step
   * @param [in]  dt the perscribed timestep
   * @param [out] return the timestep that was achieved during the step.
   *
   * T
   */
  void SetNextDtBasedOnNewtonIter( real64 const & currentDt,
                                   real64 & nextDt );


  /**
   * @brief Entry function for an explicit time integration step
   * @param time_n time at the beginning of the step
   * @param dt the perscribed timestep
   * @param cycleNumber the current cycle number
   * @param domain the domain object
   * @return return the timestep that was achieved during the step.
   */
  virtual real64 ExplicitStep( real64 const & time_n,
                               real64 const & dt,
                               integer const cycleNumber,
                               DomainPartition & domain );

  /**
   * @brief Function for a nonlinear implicit integration step
   * @param time_n time at the beginning of the step
   * @param dt the perscribed timestep
   * @param cycleNumber the current cycle number
   * @param domain the domain object
   * @param dofManager degree-of-freedom manager associated with the linear system
   * @param matrix the system matrix
   * @param rhs the system right-hand side vector
   * @param solution the solution vector
   * @return return the timestep that was achieved during the step.
   *
   * This function implements a nonlinear newton method for implicit problems. It requires that the
   * other functions in the solver interface are implemented in the derived physics solver. The
   * nonlinear loop includes a simple line search algorithm, and will cut the timestep if
   * convergence is not achieved according to the parameters in linearSolverParameters member.
   */
  virtual real64 NonlinearImplicitStep( real64 const & time_n,
                                        real64 const & dt,
                                        integer const cycleNumber,
                                        DomainPartition & domain );

  /**
   * @brief Function to perform line search
   * @param time_n time at the beginning of the step
   * @param dt the perscribed timestep
   * @param cycleNumber the current cycle number
   * @param domain the domain object
   * @param dofManager degree-of-freedom manager associated with the linear system
   * @param matrix the system matrix
   * @param rhs the system right-hand side vector
   * @param solution the solution vector
   * @param lastResidual (in) target value below which to reduce residual norm, (out) achieved residual norm
   * @return return true if line search succeeded, false otherwise
   *
   * This function implements a nonlinear newton method for implicit problems. It requires that the
   * other functions in the solver interface are implemented in the derived physics solver. The
   * nonlinear loop includes a simple line search algorithm, and will cut the timestep if
   * convergence is not achieved according to the parameters in linearSolverParameters member.
   */
  virtual bool
  LineSearch( real64 const & time_n,
              real64 const & dt,
              integer const cycleNumber,
              DomainPartition & domain,
              DofManager const & dofManager,
              CRSMatrixView< real64, globalIndex const > const & localMatrix,
              arrayView1d< real64 > const & localRhs,
              arrayView1d< real64 const > const & localSolution,
              real64 const scaleFactor,
              real64 & lastResidual );

  /**
   * @brief Function for a linear implicit integration step
   * @param time_n time at the beginning of the step
   * @param dt the perscribed timestep
   * @param cycleNumber the current cycle number
   * @param domain the domain object
   * @param dofManager degree-of-freedom manager associated with the linear system
   * @param matrix the system matrix
   * @param rhs the system right-hand side vector
   * @param solution the solution vector
   * @return return the timestep that was achieved during the step.
   *
   * This function implements a single linear step. Similar to the nonlinear step, however it
   * assumes that the solution is achieved in a iteration. The use of this function requires that
   * the other functions in the solver interface are implemented in the derived physics solver. The
   * nonlinear loop includes a simple line search algorithm, and will cut the timestep if
   * convergence is not achieved according to the parameters in linearSolverParameters member.
   */
  virtual real64 LinearImplicitStep( real64 const & time_n,
                                     real64 const & dt,
                                     integer const cycleNumber,
                                     DomainPartition & domain );

  /**
   * @brief function to perform setup for implicit timestep
   * @param time_n the time at the beginning of the step
   * @param dt the desired timestep
   * @param domain the domain partition
   * @param dofManager degree-of-freedom manager associated with the linear system
   * @param matrix the system matrix
   * @param rhs the system right-hand side vector
   * @param solution the solution vector
   *
   * This function should contain any step level initialization required to perform an implicit
   * step.
   *
   * @note This function must be overridden in the derived physics solver in order to use an implict
   * solution method such as LinearImplicitStep() or NonlinearImplicitStep().
   */
  virtual void
  ImplicitStepSetup( real64 const & time_n,
                     real64 const & dt,
                     DomainPartition & domain );

  /**
   * @brief Populate degree-of-freedom manager with fields relevant to this solver
   * @param dofManager degree-of-freedom manager associated with the linear system
   */
  virtual void
  SetupDofs( DomainPartition const & domain,
             DofManager & dofManager ) const;

  /**
   * @brief Set up the linear system (DOF indices and sparsity patterns)
   * @param domain the domain containing the mesh and fields
   * @param dofManager degree-of-freedom manager associated with the linear system
   * @param matrix the system matrix
   * @param rhs the system right-hand side vector
   * @param solution the solution vector
   *
   * @note While the function is virtual, the base class implementation should be
   *       sufficient for most single-physics solvers.
   */
  virtual void
  SetupSystem( DomainPartition & domain,
               DofManager & dofManager,
<<<<<<< HEAD
               CRSMatrix< real64, globalIndex > & localMatrix,
               array1d< real64 > & localRhs,
               array1d< real64 > & localSolution );
=======
               ParallelMatrix & matrix,
               ParallelVector & rhs,
               ParallelVector & solution,
               bool const setSparsity = true );
>>>>>>> f7bbc044

  /**
   * @brief function to assemble the linear system matrix and rhs
   * @param time the time at the beginning of the step
   * @param dt the desired timestep
   * @param domain the domain partition
   * @param dofManager degree-of-freedom manager associated with the linear system
   * @param matrix the system matrix
   * @param rhs the system right-hand side vector
   * @return the residual for convergence evaluation
   *
   * This function assembles the residual and the jacobian of the residual wrt the primary
   * variables. In a stand alone physics solver, this function will fill a single block in the
   * block system. However the capability to query the block system structure for any coupled blocks
   * may be implemented to fill in off diagonal blocks of the system to enable coupling between
   * solvers.
   *
   * @note This function must be overridden in the derived physics solver in order to use an implict
   * solution method such as LinearImplicitStep() or NonlinearImplicitStep().
   */
  virtual void
  AssembleSystem( real64 const time,
                  real64 const dt,
                  DomainPartition & domain,
                  DofManager const & dofManager,
                  CRSMatrixView< real64, globalIndex const > const & localMatrix,
                  arrayView1d< real64 > const & localRhs );

  /**
   * @brief apply boundary condition to system
   * @param domain the domain partition
   * @param matrix the system matrix
   * @param rhs the system right-hand side vector
   * @param dofManager degree-of-freedom manager associated with the linear system
   * @param time the time at the beginning of the step
   * @param dt the desired timestep
   *
   * This function applies all boundary conditions to the linear system. This is essentially a
   * completion of the system assembly, but is separated for use in coupled solvers.
   */
  virtual void
  ApplyBoundaryConditions( real64 const time,
                           real64 const dt,
                           DomainPartition & domain,
                           DofManager const & dofManager,
                           CRSMatrixView< real64, globalIndex const > const & localMatrix,
                           arrayView1d< real64 > const & localRhs );

  /**
   * @brief Output the assembled linear system for debug purposes.
   * @param time beginning-of-step time
   * @param cycleNumber event cycle number
   * @param nonlinearIteration current nonlinear iteration number
   * @param matrix system matrix
   * @param rhs system right-hand side vector
   */
  void
  DebugOutputSystem( real64 const & time,
                     integer const cycleNumber,
                     integer const nonlinearIteration,
                     ParallelMatrix const & matrix,
                     ParallelVector const & rhs ) const;

  /**
   * @brief Output the linear system solution for debug purposes.
   * @param time beginning-of-step time
   * @param cycleNumber event cycle number
   * @param nonlinearIteration current nonlinear iteration number
   * @param solution system solution vector
   */
  void
  DebugOutputSolution( real64 const & time,
                       integer const cycleNumber,
                       integer const nonlinearIteration,
                       ParallelVector const & solution ) const;

  /**
   * @brief calculate the norm of the global system residual
   * @param rhs the system right-hand side vector
   * @param dofManager degree-of-freedom manager associated with the linear system
   * @param domain the domain partition
   * @return norm of the residual
   *
   * This function returns the norm of global residual vector, which is suitable for comparison with
   * a tolerance.
   */
  virtual real64
  CalculateResidualNorm( DomainPartition const & domain,
                         DofManager const & dofManager,
                         arrayView1d< real64 const > const & localRhs );

  /**
   * @brief function to apply a linear system solver to the assembled system.
   * @param matrix the system matrix
   * @param rhs the system right-hand side vector
   * @param solution the solution vector
   * @param dofManager degree-of-freedom manager associated with the linear system
   * @param solution the solver parameters to set the parameters of the linear system
   *
   * This function calls the linear solver package to perform a single linear solve on the block
   * system. The derived physics solver is required to specify the call, as no default is provided.
   *
   * @note This function must be overridden in the derived physics solver in order to use an implict
   * solution method such as LinearImplicitStep() or NonlinearImplicitStep().
   */
  virtual void
  SolveSystem( DofManager const & dofManager,
               ParallelMatrix & matrix,
               ParallelVector & rhs,
               ParallelVector & solution );

  /**
   * @brief Function to check system solution for physical consistency and constraint violation
   * @param matrix the system matrix
   * @param rhs the system right-hand side vector
   * @param solution the solution vector
   * @param dofManager degree-of-freedom manager associated with the linear system
   * @param scalingFactor factor to scale the solution prior to application
   * @param objectManager the object manager that holds the fields we wish to apply the solution to
   * @return true if solution can be safely applied without violating physical constraints, false otherwise
   *
   * @note This function must be overridden in the derived physics solver in order to use an implict
   * solution method such as LinearImplicitStep() or NonlinearImplicitStep().
   *
   */
  virtual bool
  CheckSystemSolution( DomainPartition const & domain,
                       DofManager const & dofManager,
                       arrayView1d< real64 const > const & localSolution,
                       real64 const scalingFactor );

  /**
   * @brief Function to determine if the solution vector should be scaled back in order to maintain a known constraint.
   * @param[in] domain The domain partition.
   * @param[in] dofManager degree-of-freedom manager associated with the linear system
   * @param[in] solution the solution vector
   * @return The factor that should be used to scale the solution vector values when they are being applied.
   */
  virtual real64
  ScalingForSystemSolution( DomainPartition const & domain,
                            DofManager const & dofManager,
                            arrayView1d< real64 const > const & localSolution );

  /**
   * @brief Function to apply the solution vector to the state
   * @param matrix the system matrix
   * @param rhs the system right-hand side vector
   * @param solution the solution vector
   * @param dofManager degree-of-freedom manager associated with the linear system
   * @param scalingFactor factor to scale the solution prior to application
   * @param objectManager the object manager that holds the fields we wish to apply the solution to
   *
   * This function performs 3 operations:
   * 1) extract the solution vector for the "blockSystem" parameter, and applies the
   *    contents of the solution vector to the primary variable field data,
   * 2) perform a synchronization of the primary field variable such that all ghosts are updated,
   * 3) update secondary variables/state to ensure consistency.
   *
   * The "scalingFactor" parameter allows for the scaled application of the solution vector. For
   * instance, a line search may apply a negative scaling factor to remove part of the previously
   * applied solution.
   *
   * @note This function must be overridden in the derived physics solver in order to use an implict
   * solution method such as LinearImplicitStep() or NonlinearImplicitStep().
   *
   */
  virtual void
  ApplySystemSolution( DofManager const & dofManager,
                       arrayView1d< real64 const > const & localSolution,
                       real64 const scalingFactor,
                       DomainPartition & domain );

  /**
   * @brief reset state of physics back to the beginning of the step.
   * @param domain
   *
   * This function essentially abandons the step, and resets all variables back to thier values at
   * the beginning of the step. This is useful for cases where convergence was not achieved, and
   * a cut in timestep was required.
   *
   * @note This function must be overridden in the derived physics solver in order to use an implict
   * solution method such as LinearImplicitStep() or NonlinearImplicitStep().
   */
  virtual void
  ResetStateToBeginningOfStep( DomainPartition & domain );

  /**
   * @brief perform cleanup for implicit timestep
   * @param time_n the time at the beginning of the step
   * @param dt the desired timestep
   * @param domain the domain partition
   *
   * This function performs whatever tasks are required to complete an implicit timestep. For
   * example, the acceptance of the solution will occur during this step, and deallocation of
   * temporaries will be be performed in this function.
   *
   * @note This function must be overridden in the derived physics solver in order to use an implict
   * solution method such as LinearImplicitStep() or NonlinearImplicitStep().
   */
  virtual void
  ImplicitStepComplete( real64 const & time,
                        real64 const & dt,
                        DomainPartition & domain );


  /*
   * Returns the requirement for the next time-step to the event executing the solver.
   */
  virtual real64 GetTimestepRequest( real64 const GEOSX_UNUSED_PARAM( time ) ) override
  {return m_nextDt;};
  /**@}*/

  real64 GetTimestepRequest()
  {return m_nextDt;};

  virtual Group * CreateChild( string const & childKey, string const & childName ) override;

  using CatalogInterface = dataRepository::CatalogInterface< SolverBase, std::string const &, Group * const >;
  static CatalogInterface::CatalogType & GetCatalog();

  struct viewKeyStruct
  {
    constexpr static auto cflFactorString = "cflFactor";
    constexpr static auto initialDtString = "initialDt";
    constexpr static auto maxStableDtString = "maxStableDt";
    static constexpr auto discretizationString = "discretization";
    constexpr static auto targetRegionsString = "targetRegions";

  } viewKeys;

  struct groupKeyStruct
  {
    constexpr static auto linearSolverParametersString = "LinearSolverParameters";
    constexpr static auto nonlinearSolverParametersString = "NonlinearSolverParameters";
  } groupKeys;


  /**
   * @brief return the value of the gravity vector specified in PhysicsSolverManager
   * @return the value of the gravity vector
   *
   * @note if the solver is instantiated outside of a simulation (for instance for a unit test)
   *       and therefore does not have a parent of type PhysicsSolverManager, this function returns
   *       {0.0,0.0,-9.81}
   */
  R1Tensor const gravityVector() const;

  /**
   * @brief accessor for the linear solver parameters.
   * @return the linear solver parameter list
   */
  LinearSolverParameters & getLinearSolverParameters()
  {
    return m_linearSolverParameters.get();
  }

  /**
   * @brief const accessor for the linear solver parameters.
   * @return the linear solver parameter list
   */
  LinearSolverParameters const & getLinearSolverParameters() const
  {
    return m_linearSolverParameters.get();
  }

  /**
   * @brief accessor for the nonlinear solver parameters.
   * @return the nonlinear solver parameter list
   */
  NonlinearSolverParameters & getNonlinearSolverParameters()
  {
    return m_nonlinearSolverParameters;
  }

  /**
   * @brief const accessor for the nonlinear solver parameters.
   * @return the nonlinear solver parameter list
   */
  NonlinearSolverParameters const & getNonlinearSolverParameters() const
  {
    return m_nonlinearSolverParameters;
  }

  string getDiscretization() const { return m_discretizationName; }

  arrayView1d< string const > const & targetRegionNames() const { return m_targetRegionNames; }

  /**
   * @brief Get position of a given region within solver's target region list
   * @param regionName the region name to find
   * @return index within target regions list
   */
  localIndex targetRegionIndex( string const & regionName ) const;

  template< typename REGIONTYPE = ElementRegionBase, typename ... REGIONTYPES, typename LAMBDA >
  void forTargetRegions( MeshLevel const & mesh, LAMBDA && lambda ) const
  {
    mesh.getElemManager()->
      template forElementRegions< REGIONTYPE, REGIONTYPES... >( targetRegionNames(), std::forward< LAMBDA >( lambda ) );
  }

  template< typename REGIONTYPE = ElementRegionBase, typename ... REGIONTYPES, typename LAMBDA >
  void forTargetRegions( MeshLevel & mesh, LAMBDA && lambda ) const
  {
    mesh.getElemManager()->
      template forElementRegions< REGIONTYPE, REGIONTYPES... >( targetRegionNames(), std::forward< LAMBDA >( lambda ) );
  }

  template< typename REGIONTYPE = ElementRegionBase, typename ... REGIONTYPES, typename LAMBDA >
  void forTargetRegionsComplete( MeshLevel const & mesh, LAMBDA && lambda ) const
  {
    mesh.getElemManager()->
      template forElementRegionsComplete< REGIONTYPE, REGIONTYPES... >( targetRegionNames(), std::forward< LAMBDA >( lambda ) );
  }

  template< typename REGIONTYPE = ElementRegionBase, typename ... REGIONTYPES, typename LAMBDA >
  void forTargetRegionsComplete( MeshLevel & mesh, LAMBDA && lambda ) const
  {
    mesh.getElemManager()->
      template forElementRegionsComplete< REGIONTYPE, REGIONTYPES... >( targetRegionNames(), std::forward< LAMBDA >( lambda ) );
  }

  template< typename SUBREGIONTYPE = ElementSubRegionBase, typename ... SUBREGIONTYPES, typename LAMBDA >
  void forTargetSubRegions( MeshLevel const & mesh, LAMBDA && lambda ) const
  {
    mesh.getElemManager()->
      template forElementSubRegions< SUBREGIONTYPE, SUBREGIONTYPES... >( targetRegionNames(), std::forward< LAMBDA >( lambda ) );
  }

  template< typename SUBREGIONTYPE = ElementSubRegionBase, typename ... SUBREGIONTYPES, typename LAMBDA >
  void forTargetSubRegions( MeshLevel & mesh, LAMBDA && lambda ) const
  {
    mesh.getElemManager()->
      template forElementSubRegions< SUBREGIONTYPE, SUBREGIONTYPES... >( targetRegionNames(), std::forward< LAMBDA >( lambda ) );
  }

  template< typename SUBREGIONTYPE = ElementSubRegionBase, typename ... SUBREGIONTYPES, typename LAMBDA >
  void forTargetSubRegionsComplete( MeshLevel const & mesh, LAMBDA && lambda ) const
  {
    mesh.getElemManager()->
      template forElementSubRegionsComplete< SUBREGIONTYPE, SUBREGIONTYPES... >( targetRegionNames(), std::forward< LAMBDA >( lambda ) );
  }

  template< typename SUBREGIONTYPE = ElementSubRegionBase, typename ... SUBREGIONTYPES, typename LAMBDA >
  void forTargetSubRegionsComplete( MeshLevel & mesh, LAMBDA && lambda ) const
  {
    mesh.getElemManager()->
      template forElementSubRegionsComplete< SUBREGIONTYPE, SUBREGIONTYPES... >( targetRegionNames(), std::forward< LAMBDA >( lambda ) );
  }

protected:

  static real64 EisenstatWalker( real64 const newNewtonNorm,
                                 real64 const oldNewtonNorm,
                                 real64 const weakestTol );

  string getDiscretizationName() const {return m_discretizationName;}

  template< typename BASETYPE = constitutive::ConstitutiveBase, typename LOOKUP_TYPE >
  static BASETYPE const & GetConstitutiveModel( dataRepository::Group const & dataGroup, LOOKUP_TYPE const & key );

  template< typename BASETYPE = constitutive::ConstitutiveBase, typename LOOKUP_TYPE >
  static BASETYPE & GetConstitutiveModel( dataRepository::Group & dataGroup, LOOKUP_TYPE const & key );

  /**
   * @brief Partially validates constitutive model names input.
   * @param[in,out] modelNames reference to input array of model names
   * @param[in] allowEmpty if @p true, empty array is not considered an error
   * @return flag indicating whether at least one model has been provided
   *
   * Checks that number of model names is equal to the number of solver's target regions.
   * Additionally, currently admits a single-element list, which is interpreted as one model
   * used for all target regions (the list is resized and populated accordingly).
   * If @p allowEmpty is true and the input is empty, returns false, which the solver can
   * interpret as a signal this type of model is disabled for the run (for optional models).
   */
  bool CheckModelNames( array1d< string > & modelNames,
                        string const & attribute,
                        bool const allowEmpty = false ) const;

  /**
   * @brief Populate array of constitutive model indices from list of model names.
   * @tparam MODEL_TYPE Base class of constitutive models to check against
   * @param elemRegionManager reference to element manager
   * @param modelNames list of model names
   *
   * This function is typically called from solver's InitializePreSubGroups() method,
   * after constitutive models have been set up but before they are used.
   * Looks up each model by name and type in each subregion of target regions.
   */
  template< typename MODEL_TYPE = constitutive::ConstitutiveBase >
  void ValidateModelMapping( ElementRegionManager const & elemRegionManager,
                             arrayView1d< string const > const & modelNames ) const;

  real64 m_cflFactor;
  real64 m_maxStableDt;
  real64 m_nextDt;

  /// name of the FV discretization object in the data repository
  string m_discretizationName;

  /// Data structure to handle degrees of freedom
  DofManager m_dofManager;

  /// System matrix, rhs and solution
  ParallelMatrix m_matrix;
  ParallelVector m_rhs;
  ParallelVector m_solution;

  /// Local system matrix and rhs
  CRSMatrix< real64, globalIndex > m_localMatrix;
  array1d< real64 > m_localRhs;
  array1d< real64 > m_localSolution;

  /// Custom preconditioner for the "native" iterative solver
  std::unique_ptr< PreconditionerBase< LAInterface > > m_precond;

  /// Linear solver parameters
  LinearSolverParametersInput m_linearSolverParameters;

  /// Result of the last linear solve
  LinearSolverResult m_linearSolverResult;

  /// Nonlinear solver parameters
  NonlinearSolverParameters m_nonlinearSolverParameters;

private:

  /// List of names of regions the solver will be applied to
  array1d< string > m_targetRegionNames;

};

template< typename BASETYPE, typename LOOKUP_TYPE >
BASETYPE const & SolverBase::GetConstitutiveModel( dataRepository::Group const & dataGroup, LOOKUP_TYPE const & key )
{
  Group const * const constitutiveModels =
    dataGroup.GetGroup( constitutive::ConstitutiveManager::groupKeyStruct::constitutiveModelsString );
  GEOSX_ERROR_IF( constitutiveModels == nullptr, "Target group does not contain constitutive models" );

  BASETYPE const * const model = constitutiveModels->GetGroup< BASETYPE >( key );
  GEOSX_ERROR_IF( model == nullptr, "Target group does not contain model " << key );

  return *model;
}

template< typename BASETYPE, typename LOOKUP_TYPE >
BASETYPE & SolverBase::GetConstitutiveModel( dataRepository::Group & dataGroup, LOOKUP_TYPE const & key )
{
  Group * const constitutiveModels =
    dataGroup.GetGroup( constitutive::ConstitutiveManager::groupKeyStruct::constitutiveModelsString );
  GEOSX_ERROR_IF( constitutiveModels == nullptr, "Target group does not contain constitutive models" );

  BASETYPE * const model = constitutiveModels->GetGroup< BASETYPE >( key );
  GEOSX_ERROR_IF( model == nullptr, "Target group does not contain model " << key );

  return *model;
}

template< typename MODEL_TYPE >
void SolverBase::ValidateModelMapping( ElementRegionManager const & elemRegionManager,
                                       arrayView1d< string const > const & modelNames ) const
{
  GEOSX_ERROR_IF_NE( modelNames.size(), m_targetRegionNames.size() );
  for( localIndex k = 0; k < modelNames.size(); ++k )
  {
    ElementRegionBase const & region = *elemRegionManager.GetRegion( m_targetRegionNames[k] );
    for( localIndex esr = 0; esr < region.numSubRegions(); ++esr )
    {
      ElementSubRegionBase const & subRegion = *region.GetSubRegion( esr );
      MODEL_TYPE const * const model = subRegion.GetConstitutiveModels()->GetGroup< MODEL_TYPE >( modelNames[k] );
      GEOSX_ERROR_IF( model == nullptr,
                      getName() << ": constitutive model " << modelNames[k] << " not found in " << region.getName() << '/' << subRegion.getName() );
    }
  }
}

} // namespace geosx


#endif /* GEOSX_PHYSICSSOLVERS_SOLVERBASE_HPP_ */<|MERGE_RESOLUTION|>--- conflicted
+++ resolved
@@ -294,16 +294,10 @@
   virtual void
   SetupSystem( DomainPartition & domain,
                DofManager & dofManager,
-<<<<<<< HEAD
                CRSMatrix< real64, globalIndex > & localMatrix,
                array1d< real64 > & localRhs,
-               array1d< real64 > & localSolution );
-=======
-               ParallelMatrix & matrix,
-               ParallelVector & rhs,
-               ParallelVector & solution,
+               array1d< real64 > & localSolution,
                bool const setSparsity = true );
->>>>>>> f7bbc044
 
   /**
    * @brief function to assemble the linear system matrix and rhs
