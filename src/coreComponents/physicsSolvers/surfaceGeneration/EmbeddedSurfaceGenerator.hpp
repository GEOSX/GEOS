/*
 * ------------------------------------------------------------------------------------------------------------
 * SPDX-License-Identifier: LGPL-2.1-only
 *
 * Copyright (c) 2018-2019 Lawrence Livermore National Security LLC
 * Copyright (c) 2018-2019 The Board of Trustees of the Leland Stanford Junior University
 * Copyright (c) 2018-2019 Total, S.A
 * Copyright (c) 2019-     GEOSX Contributors
 * All right reserved
 *
 * See top level LICENSE, COPYRIGHT, CONTRIBUTORS, NOTICE, and ACKNOWLEDGEMENTS files for details.
 * ------------------------------------------------------------------------------------------------------------
 */

/**
 * @file EmbeddedSurfaceGenerator.hpp
 */

#ifndef SRC_COMPONENTS_SURFACEGENERATION_EMBEDDEDSURFACEGENERATOR_HPP_
#define SRC_COMPONENTS_SURFACEGENERATION_EMBEDDEDSURFACEGENERATOR_HPP_

#include "mpiCommunications/NeighborCommunicator.hpp"
#include "physicsSolvers/SolverBase.hpp"
#include "managers/DomainPartition.hpp"


namespace geosx
{

//struct ModifiedObjectLists
//{
//  std::set<localIndex> newNodes;
//  std::set<localIndex> newEdges;
//  std::set<localIndex> newFaces;
//  map< std::pair<localIndex,localIndex>, std::set<localIndex> > newElements;
//  map< std::pair<localIndex,localIndex>, std::set<localIndex> > modifiedElements;
//};


class SpatialPartition;

class NodeManager;
class EdgeManager;
class FaceManager;
class ExternalFaceManager;
class ElementRegionManager;
class ElementRegionBase;

/**
 * @class SurfaceGenerator
 *
 * This solver manages the mesh topology splitting methods.
 *
 */
class EmbeddedSurfaceGenerator : public SolverBase
{
public:
  EmbeddedSurfaceGenerator( const std::string & name,
                            Group * const parent );
  ~EmbeddedSurfaceGenerator() override;


  static string CatalogName() { return "EmbeddedSurfaceGenerator"; }

  virtual void RegisterDataOnMesh( Group * const MeshBody ) override final;

  virtual void Execute( real64 const time_n,
                        real64 const dt,
                        integer const cycleNumber,
                        integer const GEOSX_UNUSED_PARAM( eventCounter ),
<<<<<<< HEAD
                        real64 const  GEOSX_UNUSED_PARAM( eventProgress ),
                        DomainPartition * domain ) override
  {
    SolverStep( time_n, dt, cycleNumber, domain );
=======
                        real64 const GEOSX_UNUSED_PARAM( eventProgress ),
                        dataRepository::Group * domain ) override
  {
    SolverStep( time_n, dt, cycleNumber, domain->group_cast< DomainPartition * >());
>>>>>>> 6b8717ce
  }

  /**
   * @brief xxx
   * @param[in] ...
   * @param[in] ...
   * @param[in] ...
   * @return ...
   *
   */
  virtual real64 SolverStep( real64 const & time_n,
                             real64 const & dt,
                             integer const cycleNumber,
                             DomainPartition * domain ) override;

  /**@}*/

protected:

  /**
   * @brief xxx
   * @param[in] ...
   * @param[in] ...
   * @param[in] ...
   * @return ...
   *
   */
  virtual void InitializePostSubGroups( Group * const problemManager ) override final;
  /**
   * @brief xxx
   * @param[in] ...
   * @param[in] ...
   * @param[in] ...
   * @return ...
   *
   */
  virtual void InitializePostInitialConditions_PreSubGroups( Group * const problemManager ) override final;
  virtual void postRestartInitialization( DomainPartition * const domain ) override final;

private:

  /**
   * @struct viewKeyStruct holds char strings and viewKeys for fast lookup
   */
  struct viewKeyStruct : SolverBase::viewKeyStruct
  {
    constexpr static auto solidMaterialNameString = "solidMaterialName";
    constexpr static auto fractureRegionNameString = "fractureRegion";
    //TODO: rock toughness should be a material parameter, and we need to make rock toughness to KIC a constitutive
    // relation.
    constexpr static auto rockToughnessString = "rockToughness";
  }; //SurfaceGenViewKeys;

private:
  // solid solver name
  string m_solidMaterialName;
  // fracture region name
  string m_fractureRegionName;
};

} /* namespace geosx */

#endif /* SRC_COMPONENTS_SURFACEGENERATION_EMBEDDEDSURFACEGENERATOR_HPP_ */<|MERGE_RESOLUTION|>--- conflicted
+++ resolved
@@ -68,17 +68,10 @@
                         real64 const dt,
                         integer const cycleNumber,
                         integer const GEOSX_UNUSED_PARAM( eventCounter ),
-<<<<<<< HEAD
-                        real64 const  GEOSX_UNUSED_PARAM( eventProgress ),
+                        real64 const GEOSX_UNUSED_PARAM( eventProgress ),
                         DomainPartition * domain ) override
   {
     SolverStep( time_n, dt, cycleNumber, domain );
-=======
-                        real64 const GEOSX_UNUSED_PARAM( eventProgress ),
-                        dataRepository::Group * domain ) override
-  {
-    SolverStep( time_n, dt, cycleNumber, domain->group_cast< DomainPartition * >());
->>>>>>> 6b8717ce
   }
 
   /**
