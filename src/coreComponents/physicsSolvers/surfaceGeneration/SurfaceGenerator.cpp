--- conflicted
+++ resolved
@@ -414,7 +414,6 @@
     m_originalFacesToElemRegion = faceManager->elementRegionList();
     m_originalFacesToElemSubRegion = faceManager->elementSubRegionList();
     m_originalFacesToElemIndex = faceManager->elementList();
-<<<<<<< HEAD
 
     ElementRegionManager::ElementViewAccessor<arrayView2d<R1Tensor>> nodalForceFromElement =
         elemManager->ConstructViewAccessor<array2d<R1Tensor>, arrayView2d<R1Tensor>>(SurfaceGenerator::viewKeyStruct::nodalForceFromElementString);
@@ -438,7 +437,6 @@
       KIC[kf][2] = m_rockToughness;
     }
 
-=======
   }
 }
 
@@ -486,7 +484,6 @@
         fractureSubRegion->m_newFaceElements.clear();
       }
     }
->>>>>>> 54ccd62d
   }
 }
 
@@ -510,8 +507,6 @@
       ElementRegionManager * const elemManager = meshLevel->getElemManager();
       SpatialPartition & partition = domain->getReference<SpatialPartition,PartitionBase>(dataRepository::keys::partitionManager);
 
-
-<<<<<<< HEAD
       rval = SeparationDriver( domain,
                                meshLevel,
                                neighbors,
@@ -519,15 +514,6 @@
                                partition.NumColor(),
                                0,
                                time_n);
-=======
-        rval = SeparationDriver( meshLevel,
-                                 neighbors,
-                                 partition.GetColor(),
-                                 partition.NumColor(),
-                                 0,
-                                 time_n );
-
->>>>>>> 54ccd62d
     }
   }
 
