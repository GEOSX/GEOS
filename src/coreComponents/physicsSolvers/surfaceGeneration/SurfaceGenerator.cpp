--- conflicted
+++ resolved
@@ -2843,19 +2843,11 @@
   ElementRegionManager::ElementViewAccessor< arrayView2d< real64 const > > const
   detJ = elementManager.constructViewAccessor< array2d< real64 >, arrayView2d< real64 const > >( keys::detJ );
 
-  nodeManager.getExtrinsicData< extrinsicMeshData::solidMechanics::totalDisplacement >().move( LvArray::MemorySpace::host, false );
-
-<<<<<<< HEAD
-
-  nodeManager.totalDisplacement().move( hostMemorySpace, false );
-  forMeshTargets( domain.getMeshBodies(), [&]( string const &,
-                                               MeshLevel const &,
-                                               arrayView1d< string const > const & regionNames )
-=======
+  nodeManager.getExtrinsicData< extrinsicMeshData::solidMechanics::totalDisplacement >().move( hostMemorySpace, false );
+
   forDiscretizationOnMeshTargets( domain.getMeshBodies(), [&]( string const &,
                                                                MeshLevel const &,
                                                                arrayView1d< string const > const & regionNames )
->>>>>>> 86bc7133
   {
     elementManager.forElementSubRegions< CellElementSubRegion >( regionNames,
                                                                  [&]( localIndex const,
