--- conflicted
+++ resolved
@@ -494,11 +494,7 @@
       SortedArray< localIndex > & targetSet =
         setGroup.getWrapper< SortedArray< localIndex > >( "all" ).reference();
 
-<<<<<<< HEAD
-      forAll< serialPolicy >( fractureSubRegion.size(), [&] ( localIndex const ei )
-=======
       forAll< serialPolicy >( fractureSubRegion.size(), [&]( localIndex const ei )
->>>>>>> 8083ff72
       {
         targetSet.insert( ei );
       } );
