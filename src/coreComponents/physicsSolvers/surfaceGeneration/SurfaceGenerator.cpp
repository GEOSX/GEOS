/*
 * ------------------------------------------------------------------------------------------------------------
 * SPDX-License-Identifier: LGPL-2.1-only
 *
 * Copyright (c) 2018-2020 Lawrence Livermore National Security LLC
 * Copyright (c) 2018-2020 The Board of Trustees of the Leland Stanford Junior University
 * Copyright (c) 2018-2020 TotalEnergies
 * Copyright (c) 2019-     GEOSX Contributors
 * All rights reserved
 *
 * See top level LICENSE, COPYRIGHT, CONTRIBUTORS, NOTICE, and ACKNOWLEDGEMENTS files for details.
 * ------------------------------------------------------------------------------------------------------------
 */

/**
 * @file SurfaceGenerator.cpp
 */

#include "SurfaceGenerator.hpp"
#include "ParallelTopologyChange.hpp"


#include "mesh/mpiCommunications/CommunicationTools.hpp"
#include "mesh/mpiCommunications/NeighborCommunicator.hpp"
#include "mesh/mpiCommunications/SpatialPartition.hpp"
#include "finiteElement/FiniteElementDiscretizationManager.hpp"
#include "finiteVolume/FiniteVolumeManager.hpp"
#include "finiteVolume/FluxApproximationBase.hpp"
#include "mesh/SurfaceElementRegion.hpp"
#include "mesh/utilities/ComputationalGeometry.hpp"
#include "physicsSolvers/solidMechanics/SolidMechanicsFields.hpp"
#include "physicsSolvers/solidMechanics/SolidMechanicsLagrangianFEM.hpp"
#include "physicsSolvers/solidMechanics/kernels/SolidMechanicsLagrangianFEMKernels.hpp"
#include "physicsSolvers/surfaceGeneration/SurfaceGeneratorFields.hpp"
#include "physicsSolvers/fluidFlow/FlowSolverBaseFields.hpp"


#include <algorithm>

namespace geos
{

using namespace dataRepository;
using namespace constitutive;
using namespace fields;

void ModifiedObjectLists::clearNewFromModified()
{
  for( localIndex const a : newNodes )
  {
    modifiedNodes.erase( a );
  }

  for( localIndex const a : newEdges )
  {
    modifiedEdges.erase( a );
  }

  for( localIndex const a : newFaces )
  {
    modifiedFaces.erase( a );
  }
}

void ModifiedObjectLists::insert( ModifiedObjectLists const & modifiedObjects )
{
  newNodes.insert( modifiedObjects.newNodes.begin(),
                   modifiedObjects.newNodes.end() );
  modifiedNodes.insert( modifiedObjects.modifiedNodes.begin(),
                        modifiedObjects.modifiedNodes.end() );

  newEdges.insert( modifiedObjects.newEdges.begin(),
                   modifiedObjects.newEdges.end() );
  modifiedEdges.insert( modifiedObjects.modifiedEdges.begin(),
                        modifiedObjects.modifiedEdges.end() );

  newFaces.insert( modifiedObjects.newFaces.begin(),
                   modifiedObjects.newFaces.end() );
  modifiedFaces.insert( modifiedObjects.modifiedFaces.begin(),
                        modifiedObjects.modifiedFaces.end() );

  for( auto & iter : modifiedObjects.newElements )
  {
    std::pair< localIndex, localIndex > const & key = iter.first;
    std::set< localIndex > const & values = iter.second;
    newElements[key].insert( values.begin(), values.end() );
  }

  for( auto & iter : modifiedObjects.modifiedElements )
  {
    std::pair< localIndex, localIndex > const & key = iter.first;
    std::set< localIndex > const & values = iter.second;
    modifiedElements[key].insert( values.begin(), values.end() );
  }

}

static localIndex GetOtherFaceEdge( const map< localIndex, std::pair< localIndex, localIndex > > & localFacesToEdges,
                                    const localIndex thisFace, const localIndex thisEdge )
{
  localIndex nextEdge = LOCALINDEX_MAX;

  const std::pair< localIndex, localIndex > & faceToEdges = stlMapLookup( localFacesToEdges, thisFace );
  if( faceToEdges.first == thisEdge )
  {
    nextEdge = faceToEdges.second;
  }
  else if( faceToEdges.second == thisEdge )
  {
    nextEdge = faceToEdges.first;
  }
  else
  {
    GEOS_ERROR( "SurfaceGenerator::Couldn't find thisEdge in localFacesToEdges[thisFace]" );
  }
  return nextEdge;
}

static void CheckForAndRemoveDeadEndPath( const localIndex edgeIndex,
                                          arrayView1d< integer const > const & isEdgeExternal,
                                          map< localIndex, std::set< localIndex > > & edgesToRuptureReadyFaces,
                                          map< localIndex, std::pair< localIndex, localIndex > > & localVFacesToVEdges,
                                          std::set< localIndex > & nodeToRuptureReadyFaces )
{


  localIndex thisEdge = edgeIndex;

  // if the edge is internal and the edge is only attached to one ruptured face...
  while( isEdgeExternal[thisEdge]!=1 )
  {

    //    std::set<localIndex>& edgeToRuptureReadyFaces = stlMapLookup(edgesToRuptureReadyFaces,thisEdge);
    std::set< localIndex > & edgeToRuptureReadyFaces = edgesToRuptureReadyFaces[thisEdge];

    if( edgeToRuptureReadyFaces.size()!=1 )
      break;

    // then the index for the face that is a "dead end"
    localIndex deadEndFace = *(edgeToRuptureReadyFaces.begin());


    std::pair< localIndex, localIndex > & localVFaceToVEdges = stlMapLookup( localVFacesToVEdges, deadEndFace );

    // get the edge on the other side of the "dead end" face
    localIndex nextEdge = -1;
    if( localVFaceToVEdges.first == thisEdge )
      nextEdge = localVFaceToVEdges.second;
    else if( localVFaceToVEdges.second == thisEdge )
      nextEdge = localVFaceToVEdges.first;
    else
    {
      GEOS_ERROR( "SurfaceGenerator::FindFracturePlanes: Could not find the next edge when removing dead end faces." );
    }

    // delete the face from the working arrays
    edgeToRuptureReadyFaces.erase( deadEndFace );
    edgesToRuptureReadyFaces[nextEdge].erase( deadEndFace );
    nodeToRuptureReadyFaces.erase( deadEndFace );

    // if all the faces have been deleted, then go ahead and delete the top level entry
    if( edgeToRuptureReadyFaces.empty() )
      edgesToRuptureReadyFaces.erase( thisEdge );
    if( edgesToRuptureReadyFaces[nextEdge].empty() )
      edgesToRuptureReadyFaces.erase( nextEdge );

    // now increment the "thisEdge" to point to the other edge on the face that was just deleted
    thisEdge = nextEdge;
  }

}


SurfaceGenerator::SurfaceGenerator( const string & name,
                                    Group * const parent ):
  SolverBase( name, parent ),
  m_failCriterion( 1 ),
//  m_maxTurnAngle(91.0),
  m_nodeBasedSIF( 0 ),
  m_rockToughness( 1.0e99 ),
  m_mpiCommOrder( 0 )
{
  this->registerWrapper( viewKeyStruct::failCriterionString(), &this->m_failCriterion );


  registerWrapper( viewKeyStruct::rockToughnessString(), &m_rockToughness ).
    setInputFlag( InputFlags::REQUIRED ).
    setDescription( "Rock toughness of the solid material" );

  registerWrapper( viewKeyStruct::nodeBasedSIFString(), &m_nodeBasedSIF ).
    setInputFlag( InputFlags::OPTIONAL ).
    setDescription( "Flag for choosing between node or edge based criteria: 1 for node based criterion" );

  registerWrapper( viewKeyStruct::mpiCommOrderString(), &m_mpiCommOrder ).
    setInputFlag( InputFlags::OPTIONAL ).
    setDescription( "Flag to enable MPI consistent communication ordering" );

  registerWrapper( viewKeyStruct::fractureRegionNameString(), &m_fractureRegionName ).
    setInputFlag( dataRepository::InputFlags::OPTIONAL ).
    setApplyDefaultValue( "Fracture" );

  registerWrapper( viewKeyStruct::tipNodesString(), &m_tipNodes ).
    setDescription( "Set containing all the nodes at the fracture tip" );

  registerWrapper( viewKeyStruct::tipEdgesString(), &m_tipEdges ).
    setDescription( "Set containing all the tip edges" );

  registerWrapper( viewKeyStruct::tipFacesString(), &m_tipFaces ).
    setDescription( "Set containing all the tip faces" );

  registerWrapper( viewKeyStruct::trailingFacesString(), &m_trailingFaces ).
    setDescription( "Set containing all the trailing faces" );

  this->getWrapper< string >( viewKeyStruct::discretizationString() ).
    setInputFlag( InputFlags::FALSE );
}

SurfaceGenerator::~SurfaceGenerator()
{
  // TODO Auto-generated destructor stub
}

void SurfaceGenerator::registerDataOnMesh( Group & meshBodies )
{
  forDiscretizationOnMeshTargets( meshBodies, [&] ( string const &,
                                                    MeshLevel & mesh,
                                                    arrayView1d< string const > const & regionNames )
  {

    ElementRegionManager & elemManager = mesh.getElemManager();

    elemManager.forElementSubRegions< CellElementSubRegion >( regionNames, [&]( localIndex const, CellElementSubRegion & subRegion )
    {
      subRegion.registerField< surfaceGeneration::K_IC_00,
                               surfaceGeneration::K_IC_01,
                               surfaceGeneration::K_IC_02,
                               surfaceGeneration::K_IC_10,
                               surfaceGeneration::K_IC_11,
                               surfaceGeneration::K_IC_12,
                               surfaceGeneration::K_IC_20,
                               surfaceGeneration::K_IC_21,
                               surfaceGeneration::K_IC_22 >( this->getName() );
    } );

    elemManager.forElementSubRegions< FaceElementSubRegion >( [&]( FaceElementSubRegion & subRegion )
    {
      subRegion.registerField< surfaceGeneration::K_IC_00,
                               surfaceGeneration::K_IC_01,
                               surfaceGeneration::K_IC_02,
                               surfaceGeneration::K_IC_10,
                               surfaceGeneration::K_IC_11,
                               surfaceGeneration::K_IC_12,
                               surfaceGeneration::K_IC_20,
                               surfaceGeneration::K_IC_21,
                               surfaceGeneration::K_IC_22,
                               fields::ruptureTime,
                               surfaceGeneration::ruptureRate >( this->getName() );
    } );

    NodeManager & nodeManager = mesh.getNodeManager();
    EdgeManager & edgeManager = mesh.getEdgeManager();
    FaceManager & faceManager = mesh.getFaceManager();

    nodeManager.registerField< fields::parentIndex,
                               fields::childIndex,
                               surfaceGeneration::degreeFromCrack,
                               surfaceGeneration::degreeFromCrackTip,
                               surfaceGeneration::SIFNode,
                               fields::ruptureTime >( this->getName() );

    edgeManager.registerField< fields::parentIndex,
                               fields::childIndex,
                               surfaceGeneration::SIF_I,
                               surfaceGeneration::SIF_II,
                               surfaceGeneration::SIF_III >( this->getName() );

    faceManager.registerField< fields::parentIndex,
                               fields::childIndex,
                               surfaceGeneration::ruptureState,
                               fields::ruptureTime,
                               surfaceGeneration::SIFonFace,
                               surfaceGeneration::K_IC,
                               surfaceGeneration::primaryCandidateFace,
                               surfaceGeneration::isFaceSeparable,
                               surfaceGeneration::degreeFromCrackTip >( this->getName() );

    // TODO: handle this automatically in registerField()
    faceManager.getField< surfaceGeneration::K_IC >().resizeDimension< 1 >( 3 );
  } );


}

void SurfaceGenerator::initializePostInitialConditionsPreSubGroups()
{
  DomainPartition & domain = this->getGroupByPath< DomainPartition >( "/Problem/domain" );//this->getGroupByPath<DomainPartition>("/Problem/domain");
  forDiscretizationOnMeshTargets( domain.getMeshBodies(), [&] ( string const &,
                                                                MeshLevel & meshLevel,
                                                                arrayView1d< string const > const & )
  {
    NodeManager & nodeManager = meshLevel.getNodeManager();
    FaceManager & faceManager = meshLevel.getFaceManager();

    arrayView1d< localIndex > const & parentNodeIndex = nodeManager.getField< fields::parentIndex >();

    arrayView1d< localIndex > const & parentFaceIndex = faceManager.getField< fields::parentIndex >();

    arrayView1d< localIndex > const & childFaceIndex = faceManager.getField< fields::childIndex >();

    parentNodeIndex.setValues< serialPolicy >( -1 );
    parentFaceIndex.setValues< serialPolicy >( -1 );
    childFaceIndex.setValues< serialPolicy >( -1 );

    m_originalNodetoFaces = nodeManager.faceList();
    m_originalNodetoEdges = nodeManager.edgeList();
    m_originalFaceToEdges = faceManager.edgeList();

    string const usedFacesLabel = "usedFaces";
    nodeManager.registerWrapper( usedFacesLabel, &m_usedFacesForNode );
    nodeManager.excludeWrappersFromPacking( { usedFacesLabel } );
    m_usedFacesForNode.resize( nodeManager.size() );

    localIndex const numFaces = faceManager.size();
    m_originalFacesToElemRegion.resize( numFaces, 2 );
    m_originalFacesToElemSubRegion.resize( numFaces, 2 );
    m_originalFacesToElemIndex.resize( numFaces, 2 );

    for( localIndex faceID = 0; faceID < numFaces; ++faceID )
    {
      for( localIndex side = 0; side < 2; ++side )
      {
        m_originalFacesToElemRegion( faceID, side ) = faceManager.elementRegionList()( faceID, side );
        m_originalFacesToElemSubRegion( faceID, side ) = faceManager.elementSubRegionList()( faceID, side );
        m_originalFacesToElemIndex( faceID, side ) = faceManager.elementList()( faceID, side );
      }
    }
  } );

  forDiscretizationOnMeshTargets( domain.getMeshBodies(), [&] ( string const &,
                                                                MeshLevel & meshLevel,
                                                                arrayView1d< string const > const & )
  {
    FaceManager & faceManager = meshLevel.getFaceManager();
    ElementRegionManager & elementManager = meshLevel.getElemManager();
    arrayView2d< real64 const > const & faceNormals = faceManager.faceNormal();

    //TODO: roughness to KIC should be made a material constitutive relationship.
    arrayView2d< real64 > const & KIC = faceManager.getField< surfaceGeneration::K_IC >();

    for( localIndex kf=0; kf<faceManager.size(); ++kf )
    {
      if( m_rockToughness >= 0 )
      {
        KIC[kf][0] = m_rockToughness;
        KIC[kf][1] = m_rockToughness;
        KIC[kf][2] = m_rockToughness;
      }
      else
      {
        arrayView2d< localIndex const > const & faceToRegionMap = faceManager.elementRegionList();
        arrayView2d< localIndex const > const & faceToSubRegionMap = faceManager.elementSubRegionList();
        arrayView2d< localIndex const > const & faceToElementMap = faceManager.elementList();

        for( localIndex k=0; k<faceToRegionMap.size( 1 ); ++k )
        {
          localIndex const er = faceToRegionMap[kf][k];
          localIndex const esr = faceToSubRegionMap[kf][k];
          localIndex const ei = faceToElementMap[kf][k];

          if( er != -1 &&  esr != -1 && ei != -1 )
          {
            CellElementSubRegion & elementSubRegion = elementManager.getRegion( faceToRegionMap[kf][k] ).
                                                        getSubRegion< CellElementSubRegion >( faceToSubRegionMap[kf][k] );
            localIndex iEle = faceToElementMap[kf][k];

            arrayView1d< real64 const > const K_IC_00 = elementSubRegion.getField< surfaceGeneration::K_IC_00 >();
            arrayView1d< real64 const > const K_IC_01 = elementSubRegion.getField< surfaceGeneration::K_IC_01 >();
            arrayView1d< real64 const > const K_IC_02 = elementSubRegion.getField< surfaceGeneration::K_IC_02 >();
            arrayView1d< real64 const > const K_IC_10 = elementSubRegion.getField< surfaceGeneration::K_IC_10 >();
            arrayView1d< real64 const > const K_IC_11 = elementSubRegion.getField< surfaceGeneration::K_IC_11 >();
            arrayView1d< real64 const > const K_IC_12 = elementSubRegion.getField< surfaceGeneration::K_IC_12 >();
            arrayView1d< real64 const > const K_IC_20 = elementSubRegion.getField< surfaceGeneration::K_IC_20 >();
            arrayView1d< real64 const > const K_IC_21 = elementSubRegion.getField< surfaceGeneration::K_IC_21 >();
            arrayView1d< real64 const > const K_IC_22 = elementSubRegion.getField< surfaceGeneration::K_IC_22 >();

            real64 k0[3];
            k0[0] = K_IC_00[iEle]*faceNormals[kf][0] + K_IC_10[iEle]*faceNormals[kf][1] + K_IC_20[iEle]*faceNormals[kf][2];
            k0[1] = K_IC_01[iEle]*faceNormals[kf][0] + K_IC_11[iEle]*faceNormals[kf][1] + K_IC_21[iEle]*faceNormals[kf][2];
            k0[2] = K_IC_02[iEle]*faceNormals[kf][0] + K_IC_12[iEle]*faceNormals[kf][1] + K_IC_22[iEle]*faceNormals[kf][2];

            KIC[kf][0] = std::min( std::fabs( k0[0] ), std::fabs( KIC[kf][0] ) );
            KIC[kf][1] = std::min( std::fabs( k0[1] ), std::fabs( KIC[kf][1] ) );
            KIC[kf][2] = std::min( std::fabs( k0[2] ), std::fabs( KIC[kf][2] ) );
          }
        }
      }
    }
  } );
}

void SurfaceGenerator::postRestartInitialization()
{
  DomainPartition & domain = this->getGroupByPath< DomainPartition >( "/Problem/domain" );//this->getGroupByPath<DomainPartition>("/Problem/domain");

  NumericalMethodsManager & numericalMethodManager = domain.getNumericalMethodManager();

  FiniteVolumeManager & fvManager = numericalMethodManager.getFiniteVolumeManager();

  // repopulate the fracture stencil
  forDiscretizationOnMeshTargets( domain.getMeshBodies(), [&] ( string const &,
                                                                MeshLevel & meshLevel,
                                                                arrayView1d< string const > const & )
  {
    ElementRegionManager & elemManager = meshLevel.getElemManager();
    SurfaceElementRegion & fractureRegion = elemManager.getRegion< SurfaceElementRegion >( this->m_fractureRegionName );
    FaceElementSubRegion & fractureSubRegion = fractureRegion.getSubRegion< FaceElementSubRegion >( 0 );

    for( localIndex fce = 0; fce < fractureSubRegion.m_2dFaceTo2dElems.size(); ++fce )
    {
      fractureSubRegion.m_recalculateConnectionsFor2dFaces.insert( fce );
    }

    for( localIndex fe = 0; fe < fractureSubRegion.size(); ++fe )
    {
      fractureSubRegion.m_newFaceElements.insert( fe );
    }

    for( localIndex a = 0; a < fvManager.numSubGroups(); ++a )
    {
      FluxApproximationBase * const fluxApprox = fvManager.getGroupPointer< FluxApproximationBase >( a );
      if( fluxApprox!=nullptr )
      {
        fluxApprox->addToFractureStencil( meshLevel, this->m_fractureRegionName, false );
      }
    }

    fractureSubRegion.m_recalculateConnectionsFor2dFaces.clear();
    fractureSubRegion.m_newFaceElements.clear();
  } );
}


real64 SurfaceGenerator::solverStep( real64 const & time_n,
                                     real64 const & dt,
                                     const int GEOS_UNUSED_PARAM( cycleNumber ),
                                     DomainPartition & domain )
{
  int rval = 0;

  forDiscretizationOnMeshTargets( domain.getMeshBodies(), [&] ( string const &,
                                                                MeshLevel & meshLevel,
                                                                arrayView1d< string const > const & )
  {
    SpatialPartition & partition = dynamicCast< SpatialPartition & >( domain.getReference< PartitionBase >( dataRepository::keys::partitionManager ) );

    rval = separationDriver( domain,
                             meshLevel,
                             domain.getNeighbors(),
                             partition.getColor(),
                             partition.numColor(),
                             0,
                             time_n + dt );

    // if the mesh has been modified, this mesh level should increment its timestamp
    if( MpiWrapper::max( rval ) > 0 )
    {
      meshLevel.modified();
    }

  } );

  NumericalMethodsManager & numericalMethodManager = domain.getNumericalMethodManager();

  FiniteVolumeManager & fvManager = numericalMethodManager.getFiniteVolumeManager();

  forDiscretizationOnMeshTargets( domain.getMeshBodies(), [&] ( string const &,
                                                                MeshLevel & meshLevel,
                                                                arrayView1d< string const > const & )
  {
    ElementRegionManager & elemManager = meshLevel.getElemManager();
    SurfaceElementRegion & fractureRegion = elemManager.getRegion< SurfaceElementRegion >( this->m_fractureRegionName );

    for( localIndex a=0; a<fvManager.numSubGroups(); ++a )
    {
      FluxApproximationBase * const fluxApprox = fvManager.getGroupPointer< FluxApproximationBase >( a );
      if( fluxApprox!=nullptr )
      {
        fluxApprox->addToFractureStencil( meshLevel, this->m_fractureRegionName, true );
      }
    }

    FaceElementSubRegion & fractureSubRegion = fractureRegion.getUniqueSubRegion< FaceElementSubRegion >();
    fractureSubRegion.m_recalculateConnectionsFor2dFaces.clear();
    fractureSubRegion.m_newFaceElements.clear();

    // Recreate geometric sets
    meshLevel.getNodeManager().buildGeometricSets( GeometricObjectManager::getInstance() );

    // Create set "all" on the faceElementSubregion
    dataRepository::Group & setGroup =
      fractureSubRegion.getGroup( ObjectManagerBase::groupKeyStruct::setsString() );

    SortedArray< localIndex > & targetSet =
      setGroup.getWrapper< SortedArray< localIndex > >( "all" ).reference();

    forAll< serialPolicy >( fractureSubRegion.size(), [&] ( localIndex const ei )

    {
      targetSet.insert( ei );
    } );

    // Compute gravity coefficient for new elements so that gravity term is correctly computed
    real64 const gravVector[3] = LVARRAY_TENSOROPS_INIT_LOCAL_3( gravityVector() );

    if( fractureSubRegion.hasField< fields::flow::gravityCoefficient >() )
    {
      arrayView2d< real64 const > const elemCenter = fractureSubRegion.getElementCenter();

      arrayView1d< real64 > const gravityCoef = fractureSubRegion.getField< fields::flow::gravityCoefficient >();

      forAll< parallelHostPolicy >( fractureSubRegion.size(), [=] ( localIndex const ei )
      {
        gravityCoef[ ei ] = LvArray::tensorOps::AiBi< 3 >( elemCenter[ ei ], gravVector );
      } );
    }

    string const permModelName = getConstitutiveName< PermeabilityBase >( fractureSubRegion );
    if( !permModelName.empty() )
    {
      // if a permeability model exists we need to set the intial value to something meaningful
      PermeabilityBase & permModel = getConstitutiveModel< PermeabilityBase >( fractureSubRegion, permModelName );
      permModel.initializeState();
    }

  } );

  return rval;
}

int SurfaceGenerator::separationDriver( DomainPartition & domain,
                                        MeshLevel & mesh,
                                        std::vector< NeighborCommunicator > & neighbors,
                                        int const tileColor,
                                        int const numTileColors,
                                        bool const prefrac,
                                        real64 const time_np1 )
{
  GEOS_MARK_FUNCTION;

  m_faceElemsRupturedThisSolve.clear();
  NodeManager & nodeManager = mesh.getNodeManager();
  EdgeManager & edgeManager = mesh.getEdgeManager();
  FaceManager & faceManager = mesh.getFaceManager();
  ElementRegionManager & elementManager = mesh.getElemManager();

  std::vector< std::set< localIndex > > nodesToRupturedFaces;
  std::vector< std::set< localIndex > > edgesToRupturedFaces;

  ArrayOfArrays< localIndex > const & nodeToElementMap = nodeManager.elementList();

  FieldIdentifiers fieldsToBeSync;

  fieldsToBeSync.addFields( FieldLocation::Face, { surfaceGeneration::ruptureState::key() } );
  if( nodeManager.hasField< fields::solidMechanics::externalForce >() )
  {
    fieldsToBeSync.addFields( FieldLocation::Node, { fields::solidMechanics::externalForce::key() } );
  }

  CommunicationTools::getInstance().synchronizeFields( fieldsToBeSync, mesh, domain.getNeighbors(), false );

  elementManager.forElementSubRegions< CellElementSubRegion >( [] ( auto & elemSubRegion )
  {
    elemSubRegion.moveSets( hostMemorySpace );
  } );
  faceManager.moveSets( hostMemorySpace );
  edgeManager.moveSets( hostMemorySpace );
  nodeManager.moveSets( hostMemorySpace );

  if( !prefrac )
  {
    if( m_failCriterion >0 )  // Stress intensity factor based criterion and mixed criterion.
    {

      identifyRupturedFaces( domain,
                             nodeManager,
                             edgeManager,
                             faceManager,
                             elementManager,
                             prefrac );

    }
  }


  if( prefrac )
  {
    ModifiedObjectLists modifiedObjects;
    calculateKinkAngles( faceManager, edgeManager, nodeManager, modifiedObjects, prefrac );
  }

  // We do this here to get the nodesToRupturedFaces etc.
  // The fail stress check inside has been disabled
  postUpdateRuptureStates( nodeManager,
                           edgeManager,
                           faceManager,
                           elementManager,
                           nodesToRupturedFaces,
                           edgesToRupturedFaces );

  int rval = 0;
  //  array1d<MaterialBaseStateDataT*>&  temp = elementManager.m_ElementRegions["PM1"].m_materialStates;

  array1d< integer > const & isNodeGhost = nodeManager.ghostRank();

  for( int color=0; color<numTileColors; ++color )
  {
    ModifiedObjectLists modifiedObjects;
    if( color==tileColor )
    {
      for( localIndex a=0; a<nodeManager.size(); ++a )
      {
        int didSplit = 0;
        if( isNodeGhost[a]<0 &&
            nodeToElementMap.sizeOfArray( a )>1 )
        {
          didSplit += processNode( a,
                                   time_np1,
                                   nodeManager,
                                   edgeManager,
                                   faceManager,
                                   elementManager,
                                   nodesToRupturedFaces,
                                   edgesToRupturedFaces,
                                   elementManager,
                                   modifiedObjects, prefrac );
          if( didSplit > 0 )
          {
            rval += didSplit;
            --a;
          }
        }
      }
    }

#ifdef GEOSX_USE_MPI

    modifiedObjects.clearNewFromModified();

    // 1) Assign new global indices to the new objects
    CommunicationTools::assignNewGlobalIndices( nodeManager, modifiedObjects.newNodes );
    CommunicationTools::assignNewGlobalIndices( edgeManager, modifiedObjects.newEdges );
    CommunicationTools::assignNewGlobalIndices( faceManager, modifiedObjects.newFaces );
//    CommunicationTools::getInstance().AssignNewGlobalIndices( elementManager, modifiedObjects.newElements );

    ModifiedObjectLists receivedObjects;

    /// Nodes to edges in process node is not being set on rank 2. need to check that the new node->edge map is properly
    /// communicated
    parallelTopologyChange::synchronizeTopologyChange( &mesh,
                                                       neighbors,
                                                       modifiedObjects,
                                                       receivedObjects,
                                                       m_mpiCommOrder );

    synchronizeTipSets( faceManager,
                        edgeManager,
                        nodeManager,
                        receivedObjects );


#else

    GEOS_UNUSED_VAR( neighbors );
    assignNewGlobalIndicesSerial( nodeManager, modifiedObjects.newNodes );
    assignNewGlobalIndicesSerial( edgeManager, modifiedObjects.newEdges );
    assignNewGlobalIndicesSerial( faceManager, modifiedObjects.newFaces );

#endif

    ArrayOfArraysView< localIndex const > const faceToNodeMap = faceManager.nodeList().toViewConst();

    elementManager.forElementSubRegionsComplete< FaceElementSubRegion >( [&]( localIndex const er,
                                                                              localIndex const esr,
                                                                              ElementRegionBase &,
                                                                              FaceElementSubRegion & subRegion )
    {
      std::set< localIndex > & newFaceElems = modifiedObjects.newElements[{er, esr}];
      for( localIndex const newFaceElemIndex : newFaceElems )
      {
        subRegion.m_newFaceElements.insert( newFaceElemIndex );
      }
    } );


    elementManager.forElementSubRegions< FaceElementSubRegion >( [&]( FaceElementSubRegion & subRegion )
    {
      FaceElementSubRegion::NodeMapType & nodeMap = subRegion.nodeList();
      ArrayOfArraysView< localIndex const > const faceMap = subRegion.faceList().toViewConst();

      for( localIndex kfe=0; kfe<subRegion.size(); ++kfe )
      {
        nodeMap.resizeArray( kfe, 8 );

        localIndex const numNodesInFace = faceToNodeMap.sizeOfArray( faceMap[ kfe ][ 0 ] );
        for( localIndex a = 0; a < numNodesInFace; ++a )
        {
          localIndex const aa = a < 2 ? a : numNodesInFace - a + 1;
          localIndex const bb = aa == 0 ? aa : numNodesInFace - aa;

          // TODO HACK need to generalize to something other than quads
          //wu40: I temporarily make it work for tet mesh. Need further check with Randy.
          nodeMap[ kfe ][ a ]   = faceToNodeMap( faceMap[ kfe ][ 0 ], aa );
          nodeMap[ kfe ][ a + numNodesInFace ] = faceToNodeMap( faceMap[ kfe ][ 1 ], bb );
        }

        if( numNodesInFace == 3 )
        {
          nodeMap[kfe][6] = faceToNodeMap( faceMap[ kfe ][ 0 ], 2 );
          nodeMap[kfe][7] = faceToNodeMap( faceMap[ kfe ][ 1 ], 2 );
        }
      }
    } );
  }


  real64 ruptureRate = calculateRuptureRate( elementManager.getRegion< SurfaceElementRegion >( this->m_fractureRegionName ) );

  GEOS_LOG_LEVEL_RANK_0( 3, "rupture rate is " << ruptureRate );
  if( ruptureRate > 0 )
    m_nextDt = ruptureRate < 1e99 ? m_cflFactor / ruptureRate : 1e99;


//  if( rval>0 )
  {
    elementManager.forElementSubRegions< CellElementSubRegion >( [] ( auto & elemSubRegion )
    {
      elemSubRegion.nodeList().registerTouch( hostMemorySpace );
      elemSubRegion.edgeList().registerTouch( hostMemorySpace );
      elemSubRegion.faceList().registerTouch( hostMemorySpace );
    } );


    faceManager.nodeList().toView().registerTouch( hostMemorySpace );
//    faceManager.edgeList().registerTouch( hostMemorySpace );
    faceManager.elementList().registerTouch( hostMemorySpace );
    faceManager.elementRegionList().registerTouch( hostMemorySpace );
    faceManager.elementSubRegionList().registerTouch( hostMemorySpace );

    edgeManager.nodeList().registerTouch( hostMemorySpace );

//    nodeManager.edgeList().registerTouch( hostMemorySpace );
//    nodeManager.faceList()().registerTouch( hostMemorySpace );
//    nodeManager.elementList().registerTouch( hostMemorySpace );
//    nodeManager.elementRegionList().registerTouch( hostMemorySpace );
//    nodeManager.elementSubRegionList().registerTouch( hostMemorySpace );

  }

  return rval;
}

void SurfaceGenerator::synchronizeTipSets ( FaceManager & faceManager,
                                            EdgeManager & edgeManager,
                                            NodeManager & nodeManager,
                                            ModifiedObjectLists & receivedObjects )
{
  arrayView1d< localIndex const > const & parentNodeIndices = nodeManager.getField< fields::parentIndex >();

  for( localIndex const nodeIndex : receivedObjects.newNodes )
  {
    localIndex const parentNodeIndex = parentNodeIndices[nodeIndex];

    GEOS_ERROR_IF( parentNodeIndex == -1, getDataContext() << ": parentNodeIndex should not be -1" );

    m_tipNodes.remove( parentNodeIndex );
  }

  arrayView1d< integer const > const & faceIsExternal = faceManager.isExternal();
  arrayView1d< integer > const & edgeIsExternal = edgeManager.isExternal();
  arrayView1d< integer > const & nodeIsExternal = nodeManager.isExternal();


  arrayView1d< localIndex const > const &
  parentEdgeIndices = edgeManager.getField< fields::parentIndex >();

  arrayView1d< localIndex const > const &
  childEdgeIndices = edgeManager.getField< fields::childIndex >();


  ArrayOfSetsView< localIndex const > const & edgeToFaceMap = edgeManager.faceList().toViewConst();

  ArrayOfArraysView< localIndex const > const & faceToEdgeMap = faceManager.edgeList().toViewConst();

  for( localIndex const edgeIndex : receivedObjects.newEdges )
  {
    localIndex const parentEdgeIndex = parentEdgeIndices[edgeIndex];

    GEOS_ERROR_IF( parentEdgeIndex == -1, getDataContext() << ": parentEdgeIndex should not be -1" );

    m_tipEdges.remove( parentEdgeIndex );
    for( localIndex const faceIndex : edgeToFaceMap[ parentEdgeIndex ] )
    {
      bool trailingFace = false;
      if( m_trailingFaces.contains( faceIndex ))
      {
        for( localIndex const faceLocalEdgeIndex : faceToEdgeMap[ faceIndex ] )
        {
          if( m_tipEdges.contains( faceLocalEdgeIndex ))
          {
            trailingFace = true;
          }
        }

        if( trailingFace == false )
        {
          m_trailingFaces.remove( faceIndex );
        }
      }
    }
  }

  arrayView1d< integer const > const & isFaceSeparable = faceManager.getField< surfaceGeneration::isFaceSeparable >();
  arrayView2d< localIndex const > const & faceToElementMap = faceManager.elementList();

  arrayView1d< localIndex const > const & childNodeIndices = nodeManager.getField< fields::childIndex >();
  arrayView1d< localIndex > const & parentFaceIndices = faceManager.getField< fields::parentIndex >();

  for( localIndex const faceIndex : receivedObjects.newFaces )
  {
    localIndex const parentFaceIndex = parentFaceIndices[faceIndex];
    GEOS_ERROR_IF( parentFaceIndex == -1, getDataContext() << ": parentFaceIndex should not be -1" );

    m_trailingFaces.insert( parentFaceIndex );
    m_tipFaces.remove( parentFaceIndex );

    for( localIndex const edgeIndex : faceManager.edgeList()[ parentFaceIndex ] )
    {
      if( parentEdgeIndices[edgeIndex]==-1 && childEdgeIndices[edgeIndex]==-1 )
      {
        m_tipEdges.insert( edgeIndex );

        for( localIndex const iface: edgeManager.faceList()[ edgeIndex ] )
        {
          if( faceToElementMap.size( 1 ) == 2  &&
              faceIsExternal[iface] < 1 &&
              isFaceSeparable[iface] == 1 )
          {
            m_tipFaces.insert( iface );
          }
        }
      }
      if( edgeIsExternal[edgeIndex]==0 )
      {
        edgeIsExternal[edgeIndex] = 2;
      }
    }
    for( localIndex const nodeIndex : faceManager.nodeList()[ parentFaceIndex ] )
    {
      if( parentNodeIndices[nodeIndex]==-1 && childNodeIndices[nodeIndex]==-1 )
      {
        m_tipNodes.insert( nodeIndex );
      }
      if( nodeIsExternal[nodeIndex] )
      {
        nodeIsExternal[nodeIndex] = 2;
      }
    }
  }
}


//void SurfaceGenerator::setDegreeFromCrackTip( NodeManager & nodeManager,
//                                              FaceManager & faceManager )
//{
//
//  arrayView1d<integer> &
//  nodeDegreeFromCrackTip = nodeManager.getReference<integer_array>( viewKeyStruct::degreeFromCrackTipString() );
//
//  arrayView1d<integer> &
//  faceDegreeFromCrackTip = faceManager.getReference<integer_array>( viewKeyStruct::degreeFromCrackTipString() );
//
//  ArrayOfArraysView< localIndex const > const & facesToNodes = faceManager.nodeList();
//
//  arrayView1d<integer const > const & ruptureState = faceManager.getReference<integer_array>( "ruptureState" );
//
//  faceDegreeFromCrackTip = 100000;
//
//  for( localIndex kf=0 ; kf<faceManager.size() ; ++kf )
//  {
//    if( ruptureState(kf) >=2 )
//    {
//      for( localIndex a=0 ; a<facesToNodes.sizeOfArray(kf) ; ++a )
//      {
//        localIndex const nodeIndex = facesToNodes(kf,a);
//        if( )
//      }
//    }
//  }
//}

//**********************************************************************************************************************
//**********************************************************************************************************************
//**********************************************************************************************************************
bool SurfaceGenerator::processNode( const localIndex nodeID,
                                    real64 const time_np1,
                                    NodeManager & nodeManager,
                                    EdgeManager & edgeManager,
                                    FaceManager & faceManager,
                                    ElementRegionManager & elemManager,
                                    std::vector< std::set< localIndex > > & nodesToRupturedFaces,
                                    std::vector< std::set< localIndex > > & edgesToRupturedFaces,
                                    ElementRegionManager & elementManager,
                                    ModifiedObjectLists & modifiedObjects,
                                    const bool GEOS_UNUSED_PARAM( prefrac ) )
{
  bool didSplit = false;
  bool fracturePlaneFlag = true;

  {
    std::set< localIndex > facialRupturePath;
    map< localIndex, int > edgeLocations;
    map< localIndex, int > faceLocations;
    map< std::pair< CellElementSubRegion const *, localIndex >, int > elemLocations;

    fracturePlaneFlag = findFracturePlanes( nodeID,
                                            nodeManager,
                                            edgeManager,
                                            faceManager,
                                            elemManager,
                                            nodesToRupturedFaces,
                                            edgesToRupturedFaces,
                                            facialRupturePath,
                                            edgeLocations,
                                            faceLocations,
                                            elemLocations );
    if( fracturePlaneFlag )
    {
      mapConsistencyCheck( nodeID, nodeManager, edgeManager, faceManager, elementManager, elemLocations );

      didSplit = true;
      performFracture( nodeID,
                       time_np1,
                       nodeManager,
                       edgeManager,
                       faceManager,
                       elementManager,
                       modifiedObjects,
                       nodesToRupturedFaces,
                       edgesToRupturedFaces,
                       facialRupturePath,
                       edgeLocations,
                       faceLocations,
                       elemLocations );
      mapConsistencyCheck( nodeID, nodeManager, edgeManager, faceManager, elementManager, elemLocations );

    }
  }

  return didSplit;
}

//**********************************************************************************************************************
//**********************************************************************************************************************
//**********************************************************************************************************************
bool SurfaceGenerator::findFracturePlanes( localIndex const nodeID,
                                           NodeManager const & nodeManager,
                                           EdgeManager const & edgeManager,
                                           FaceManager const & faceManager,
                                           ElementRegionManager const & elemManager,
                                           std::vector< std::set< localIndex > > const & nodesToRupturedFaces,
                                           std::vector< std::set< localIndex > > const & edgesToRupturedFaces,
                                           std::set< localIndex > & separationPathFaces,
                                           map< localIndex, int > & edgeLocations,
                                           map< localIndex, int > & faceLocations,
                                           map< std::pair< CellElementSubRegion const *, localIndex >, int > & elemLocations )
{
  arrayView1d< localIndex const > const & parentNodeIndices = nodeManager.getField< fields::parentIndex >();

  localIndex const parentNodeIndex = ObjectManagerBase::getParentRecursive( parentNodeIndices, nodeID );

  arrayView1d< localIndex const > const & parentFaceIndices = faceManager.getField< fields::parentIndex >();
  arrayView1d< localIndex const > const & childFaceIndices = faceManager.getField< fields::childIndex >();

  std::set< localIndex > const & vNodeToRupturedFaces = nodesToRupturedFaces[parentNodeIndex];

  ArrayOfSetsView< localIndex const > const & nodeToEdgeMap = nodeManager.edgeList().toViewConst();
  ArrayOfSetsView< localIndex const > const & nodeToFaceMap = nodeManager.faceList().toViewConst();

  ArrayOfArraysView< localIndex const > const & faceToEdgeMap = faceManager.edgeList().toViewConst();

  arraySlice1d< localIndex const > const & nodeToRegionMap = nodeManager.elementRegionList()[nodeID];
  arraySlice1d< localIndex const > const & nodeToSubRegionMap = nodeManager.elementSubRegionList()[nodeID];
  arraySlice1d< localIndex const > const & nodeToElementMap = nodeManager.elementList()[nodeID];

  // BACKWARDS COMPATIBILITY HACK!
  //
  // The `nodeToElementMaps` container used to be a std::set instead of a std::vector.
  // The problem is that std::set was sorted using the default sorting mechanisms of std::pair.
  // That is, comparing the first element of the pair, and then the second if required.
  // But the first element of the std::pair being a `CellElementSubRegion const *`,
  // pointers were actually compared: the std::set was sorted w.r.t. memory positions of the instances.
  //
  // Then the algorithm selects the *first* element of the std::set as input value.
  // Depending on memory layout, the first element could not be stable, which somehow results in some random selection.
  // Unfortunately it happens that the algorithm sometimes depends on the selected value of the set, but fails with others.
  //
  // As a quick fix for this problem, a version with std::vector is implemented.
  // It imposes a stable order and also discards any duplicate like the previous std::set implementation did.
  // This does not fix the algorithm itself, but at least it stabilises the order the data in the container,
  // making the situation more reproducible.
  auto buildNodeToElementMaps = [&]()
  {
    std::vector< std::pair< CellElementSubRegion const *, localIndex > > result;

    for( localIndex k = 0; k < nodeManager.elementRegionList().sizeOfArray( nodeID ); ++k )
    {
      localIndex const er = nodeToRegionMap[k], esr = nodeToSubRegionMap[k], ei = nodeToElementMap[k];
      CellElementSubRegion const * cellElementSubRegion = &elemManager.getRegion( er ).getSubRegion< CellElementSubRegion >( esr );
      std::pair< CellElementSubRegion const *, localIndex > const p( cellElementSubRegion, ei );
      // To mimic the previous std::set behavior, we keep pairs unique within the container.
      // This may not be the best implementation since we search before every insertion,
      // but we'll always be looping over small number of elements (couple regions and a few subregions).
      if( std::find( result.cbegin(), result.cend(), p ) == result.cend() )
      {
        result.push_back( p );
      }
    }

    return result;
  };

  std::vector< std::pair< CellElementSubRegion const *, localIndex > > const nodeToElementMaps( buildNodeToElementMaps() );
  // END OF BACKWARDS COMPATIBILITY HACK!

  arrayView1d< integer const > const & isEdgeExternal = edgeManager.isExternal();

//  const std::set<localIndex>& usedFaces = nodeManager.GetUnorderedVariableOneToManyMap("usedFaces")[nodeID];

  // **** local working arrays *****************************************************************************************

  // array to hold the faces ready for rupture. It is filled with the intersection of the virtual parent faces
  // associated
  // with all faces attached to the node, and all ruptured virtual faces attached to the virtual parent node.
  std::set< localIndex > nodeToRuptureReadyFaces;
  for( localIndex const i : nodeToFaceMap[ nodeID ] )
  {
    const localIndex parentFaceIndex = ( parentFaceIndices[i] == -1 ) ? i : parentFaceIndices[i];

    if( vNodeToRupturedFaces.count( parentFaceIndex ) > 0 )
    {
      nodeToRuptureReadyFaces.insert( parentFaceIndex );
    }
  }


  // local map to hold the edgesToRuptureReadyFaces
  map< localIndex, std::set< localIndex > > edgesToRuptureReadyFaces;
  for( localIndex const edgeIndex : m_originalNodetoEdges[ parentNodeIndex ] )
  {
    if( !(edgesToRupturedFaces[edgeIndex].empty()) )
      edgesToRuptureReadyFaces[edgeIndex].insert( edgesToRupturedFaces[edgeIndex].begin(), edgesToRupturedFaces[edgeIndex].end() );
  }


  // need a map from faces to edges that are attached to the node
  map< localIndex, std::pair< localIndex, localIndex > > nodeLocalFacesToEdges;
  for( localIndex const kf : m_originalNodetoFaces[ parentNodeIndex ] )
  {
    localIndex edge[2] = { INT_MAX, INT_MAX };
    int count = 0;
    for( localIndex const ke : m_originalFaceToEdges[ kf ] )
    {
      if( m_originalNodetoEdges.contains( parentNodeIndex, ke ) )
      {
        edge[count++] = ke;
      }
    }

    if( edge[0] == INT_MAX || edge[1] == INT_MAX )
    {
      GEOS_ERROR( getDataContext() << ": invalid edge (SurfaceGenerator::findFracturePlanes)." );
    }


    nodeLocalFacesToEdges[kf] = std::make_pair( edge[0], edge[1] );

  }


  // ***** remove dead end paths ***************************************************************************************
  // if the edge is not external, and the size of edgesToRupturedFaces is less than 2, then the edge is a dead-end
  // as far as a rupture plane is concerned. The face associated with the edge should be removed from the working
  // list of ruptured faces.

  // loop over all the edges
  for( localIndex const edgeIndex : m_originalNodetoEdges[ parentNodeIndex ] )
  {

    CheckForAndRemoveDeadEndPath( edgeIndex,
                                  isEdgeExternal,
                                  edgesToRuptureReadyFaces,
                                  nodeLocalFacesToEdges,
                                  nodeToRuptureReadyFaces );

  }

  // if there are no ruptured faces attached to the node, then we are done.
  // or if there are no faces that have not been used in a rupture path for this node...we are done.
  if( nodeToRuptureReadyFaces.empty() )//|| nodeToRuptureReadyFaces.size() == usedFaces.size() )
  {
    return false;
  }

  // ***** find separation path ****************************************************************************************

  // ***** find starting face *****
  // We need to find a starting point for the path. The path must have a face that does has not been used in a previous
  // path for this node...otherwise it is the same path as used previously.
  localIndex startingEdge = INT_MAX;
  localIndex startingFace = INT_MAX;
  bool startingEdgeExternal = false;

  for( std::set< localIndex >::const_iterator i=nodeToRuptureReadyFaces.begin(); i!=nodeToRuptureReadyFaces.end(); ++i )
  {
    // check to see if this face has been used to split this node as part of a previously used path
    if( m_usedFacesForNode[nodeID].count( *i )==0 )
    {
      // great! It hasn't. It's on like Donkey Kong.
      startingFace = *i;

      if( isEdgeExternal[nodeLocalFacesToEdges[startingFace].first]==1 )
      {
        startingEdge = nodeLocalFacesToEdges[startingFace].first;
        startingEdgeExternal = true;
        break;
      }
      else if( isEdgeExternal[nodeLocalFacesToEdges[startingFace].second]==1 )
      {
        startingEdge = nodeLocalFacesToEdges[startingFace].second;
        startingEdgeExternal = true;
        break;
      }
      else
      {
        startingEdge = nodeLocalFacesToEdges[startingFace].first;
      }
    }
  }

  // if the starting face was not set, then we don't have a rupture surface....so just quit.
  if( startingFace==INT_MAX || startingEdge==INT_MAX )
  {
    return false;
    //    GEOS_ERROR("Fracturantor3::FindFracturePlanes: couldn't set starting face/edge");
  }



  // so now the working arrays have been purged of any faces that are on a dead-end path. All remaining faces
  // are part of a separation plane...of course, there can be more than one...which is bad. We will just take the first
  // path we find, and call this function again after the selected path is processed. Since the ruptureState of a face
  // is set to 2 after it is ruptured, if we enforce that candidate paths must have a face with a ruptureState of 1,
  // then
  // everything will work out. Also since the new nodes that are created will have higher node indices than the
  // current node, they will be checked for separation prior to completion of the separation driver.



  // We now have to define the separation plane over which a node/face/edge will be split, and all elements on one side
  // of the plane get one set of objects, and all elements on the other side get the other set.



  {
    // now we start the process of setting the separation path. Begin by
    localIndex thisEdge = startingEdge;
    localIndex thisFace = startingFace;

    localIndex nextEdge = INT_MAX;
    localIndex nextFace = INT_MAX;

    //localIndex lastEdge = INT_MAX;
    //localIndex lastFace = INT_MAX;

    // the seprationPath is used to hold combinations of edge and face
    map< localIndex, int > facesInPath;
    map< localIndex, int > edgesInPath;

    int numFacesInPath = 0;
    edgesInPath[thisEdge] = numFacesInPath;
    facesInPath[thisFace] = numFacesInPath++;

    localIndex_array facePath;
    localIndex_array edgePath;

    facePath.emplace_back( thisFace );
    edgePath.emplace_back( thisEdge );

    // now walk from face->edge->face->edge etc. until we get to an external edge, or back to the startingEdge.
    // the breakFlag indicates that we have found a complete separation path
    bool breakFlag = false;
    while( !breakFlag )
    {

      // get the next edge in the path...it is on the other side of "thisFace", so assign the other edge on the face as
      // the next edge

      nextEdge = GetOtherFaceEdge( nodeLocalFacesToEdges, thisFace, thisEdge );


      // if the nextEdge has already been used in the path, and the nextEdge is not the starting edge, then we have
      // to take a step back and try a different path
      if( edgesInPath.count( nextEdge )==1 && nextEdge!=startingEdge )
      {
        // first check to see if we can use the path without the preceding
        return false;
      }

      // if we have reached an external face, or the edge is already in the path, then we are done
      if( (isEdgeExternal[nextEdge]==1 && startingEdgeExternal ) || edgesInPath.count( nextEdge )==1 )
      {
        // check to see if nextEdge is the startingEdge. If not, then all faces must that are before the nextEdge must
        // NOT be included in the path!!!
        if( nextEdge!=startingEdge && !(isEdgeExternal[nextEdge]==1 && startingEdgeExternal ) )
        {
          GEOS_ERROR( getDataContext() << ": Crap !" <<
                      "  NodeID, ParentID = " << nodeID << ", " << parentNodeIndex << '\n' <<
                      "  Starting Edge/Face = " << startingEdge << ", " << startingFace << '\n' <<
                      "  Face Separation Path = " << facePath << '\n' <<
                      "  Edge Separation Path = " << edgePath << '\n' );
        }

        // add faces in the path to separationPathFaces
        for( map< localIndex, int >::const_iterator kf=facesInPath.begin(); kf!=facesInPath.end(); ++kf )
        {
          separationPathFaces.insert( kf->first );
        }

        // break out of the while loop
        breakFlag = true;
      }
      else
      {
        // if the previous if statement is false, then what if we have reached an external edge, but the starting edge
        // was not external?? This means that we must continue the process from the edge opposite the startingEdge on
        // the
        // startingFace....which is hard-coded as the second entry in localFacesToEdges.
        if( isEdgeExternal[nextEdge]==1 )
        {
          nextEdge = nodeLocalFacesToEdges[startingFace].second;
        }

        // I sure hope that this is true!!
        if( edgesToRuptureReadyFaces[nextEdge].size() > 1 )
        {
          // we need to pick another face attached to the "next edge"
          // increment the face and edge, and add to the separationPathFaces


          {
            // OK...so we have an iterator that points to a candidate face. We prefer to move towards a face that is
            // ruptureState 1, so that we can get as much splitting done in this event. So we will loop over all the
            // faces attached to the edge, and pick one with ruptureState==1, otherwise just pick any one.
            bool pathFound = false;

            const std::pair< CellElementSubRegion const *, localIndex >
            thisElem0 = std::make_pair( &elemManager.getRegion( m_originalFacesToElemRegion[thisFace][0] ).
                                          getSubRegion< CellElementSubRegion >( m_originalFacesToElemSubRegion[thisFace][0] ),
                                        m_originalFacesToElemIndex[thisFace][0] );

            const std::pair< CellElementSubRegion const *, localIndex >
            thisElem1 = std::make_pair( &elemManager.getRegion( m_originalFacesToElemRegion[thisFace][1] ).
                                          getSubRegion< CellElementSubRegion >( m_originalFacesToElemSubRegion[thisFace][1] ),
                                        m_originalFacesToElemIndex[thisFace][1] );

            // nextFaceQuality is intended to keep how desirable a face is for the rupture path.
            // A value of:
            //    0 -> the face is kind of creppy
            //    1 -> the face is does not turn a corner around the elements surrounding thisFace
            //    2 -> the face has not been used in a separation path
            //    3 -> a combination of 1 and 2.
            //    4 -> other edge on the face is the startingEdge.
            //
            int nextFaceQuality = -1;

            for( std::set< localIndex >::const_iterator iter_edgeToFace = edgesToRuptureReadyFaces[nextEdge].begin();
                 iter_edgeToFace!=edgesToRuptureReadyFaces[nextEdge].end(); ++iter_edgeToFace )
            {
              if( *iter_edgeToFace != thisFace )
              {
                pathFound = true;



                const localIndex candidateFaceIndex = *iter_edgeToFace;
                int candidateFaceQuality = 0;


                localIndex candidateEdgeIndex = GetOtherFaceEdge( nodeLocalFacesToEdges, candidateFaceIndex, nextEdge );
                if( candidateEdgeIndex == startingEdge )
                {
                  nextFace = candidateFaceIndex;
                  break;
                }

                const std::pair< CellElementSubRegion const *, localIndex >
                nextElem0 = std::make_pair( &elemManager.getRegion( m_originalFacesToElemRegion[candidateFaceIndex][0] ).
                                              getSubRegion< CellElementSubRegion >( m_originalFacesToElemSubRegion[candidateFaceIndex][0] ),
                                            m_originalFacesToElemIndex[candidateFaceIndex][0] );

                const std::pair< CellElementSubRegion const *, localIndex >
                nextElem1 = std::make_pair( &elemManager.getRegion( m_originalFacesToElemRegion[candidateFaceIndex][1] ).
                                              getSubRegion< CellElementSubRegion >( m_originalFacesToElemSubRegion[candidateFaceIndex][1] ),
                                            m_originalFacesToElemIndex[candidateFaceIndex][1] );

                if( thisElem0 != nextElem0 && thisElem0 != nextElem1 &&
                    thisElem1 != nextElem0 && thisElem1 != nextElem1 )
                {
                  candidateFaceQuality += 1;
                }

                if( m_usedFacesForNode[nodeID].count( candidateFaceIndex ) == 0 )
                {
                  candidateFaceQuality += 2;
                }


                if( candidateFaceQuality > nextFaceQuality )
                {
                  nextFace = candidateFaceIndex;
                  nextFaceQuality = candidateFaceQuality;
                }

                if( candidateFaceQuality == 3 )
                {
                  break;
                }
              }
            }
            if( pathFound == false )
            {
              GEOS_ERROR( getDataContext() << ": couldn't find the next face in the rupture path (SurfaceGenerator::findFracturePlanes" );
            }
          }

          //        lastEdge = thisEdge;
          //        lastFace = thisFace;

          thisEdge = nextEdge;
          thisFace = nextFace;
          //      separationPathFaces.insert( thisFace );
          edgesInPath[thisEdge] = numFacesInPath;
          facesInPath[thisFace] = numFacesInPath++;

          facePath.emplace_back( thisFace );
          edgePath.emplace_back( thisEdge );

        }
        else
        {
          GEOS_ERROR( getDataContext() << ": next edge in separation path is apparently  connected to less than 2 ruptured face (SurfaceGenerator::findFracturePlanes" );
        }

      }
    }
  }


  //***** SET LOCATIONS ************************************************************************************************



  // need a map from faces to edges that are attached to the node
  map< localIndex, std::pair< localIndex, localIndex > > localFacesToEdges;
  for( localIndex const kf : nodeToFaceMap[ nodeID ] )
  {
    localIndex edge[2] = { INT_MAX, INT_MAX };
    int count = 0;
    for( auto ke : faceToEdgeMap[ kf ] )
    {
      if( edgeManager.hasNode( ke, nodeID ) )
      {
        edge[count++] = ke;
      }
    }

    if( edge[0] == INT_MAX || edge[1] == INT_MAX )
    {
      GEOS_ERROR( getDataContext() << ": invalid edge. (SurfaceGenerator::findFracturePlanes" );
    }


    localFacesToEdges[kf] = std::make_pair( edge[0], edge[1] );

  }


  // now we want to identify the objects on either side of the separation plane. First we assign an array to indicate
  // whether a face/edge is on the fracture plane.

  for( localIndex const kf : nodeToFaceMap[ nodeID ] )
  {
    // iff the face is being split NOW, the set the faceLocation = -1.
    const localIndex virtualFaceIndex = ( parentFaceIndices[kf] == -1 ) ? kf : parentFaceIndices[kf];
    if( kf == virtualFaceIndex && childFaceIndices[kf] == -1 && separationPathFaces.count( kf ) )
    {
      faceLocations[kf] = -1;
    }
    else
    {
      faceLocations[kf] = INT_MIN;
    }

  }
  for( localIndex const edgeID : nodeToEdgeMap[ nodeID ] )
  {
    edgeLocations[edgeID] = INT_MIN;
  }

  for( auto k = nodeToElementMaps.cbegin(); k != nodeToElementMaps.cend(); ++k )
  {
    elemLocations[*k] = INT_MIN;
  }



  /*
     SetLocations( 0, separationPathFaces, faceManager, nodeToElementMaps, localFacesToEdges, //nodeToEdges,
                edgeLocations, faceLocations, elemLocations );

     if( !(SetLocations( 1, separationPathFaces, faceManager, nodeToElementMaps, localFacesToEdges, //nodeToEdges,
                      edgeLocations, faceLocations, elemLocations )) )
     {
     return false;
     }*/

  setLocations( separationPathFaces,
                elemManager,
                faceManager,
                nodeToElementMaps,
                localFacesToEdges,
                edgeLocations,
                faceLocations,
                elemLocations );



  bool fail = false;

  for( localIndex const edgeID : nodeToEdgeMap[ nodeID ] )
  {
    if( edgeLocations[edgeID] == INT_MIN )
    {
      fail = true;
    }
  }
  for( localIndex const kf : nodeToFaceMap[ nodeID ] )
  {
    if( faceLocations[kf] == INT_MIN )
    {
      fail = true;
    }
  }
  /*
     std::cout<<"  NodeID, ParentID = "<<nodeID<<", "<<nodeID<<std::endl;
     std::cout<<"  separation path = ";
     for( std::set<localIndex>::const_iterator kf=separationPathFaces.begin() ; kf!=separationPathFaces.end() ; ++kf )
     {
      std::cout<<*kf<<", ";
     }
     std::cout<<std::endl;

     std::cout<<"  Starting Edge/Face = "<<startingEdge<<", "<<startingFace<<std::endl;
     for( std::set< std::pair<CellBlockSubRegion*,localIndex> >::const_iterator k=nodeToElementMaps.begin() ;
        k!=nodeToElementMaps.end() ; ++k )
     {
      std::cout<<"  elemLocations["<<k->second<<"] = "<<elemLocations[*k]<<std::endl;
     }

     for( std::set<localIndex>::const_iterator ke=nodeToFaces.begin() ; ke!=nodeToFaces.end() ; ++ke )
     {
      std::cout<<"  faceLocations["<<*ke<<"] = "<<faceLocations[*ke]<<std::endl;
     }

     for( std::set<localIndex>::const_iterator ke=nodeToEdges.begin() ; ke!=nodeToEdges.end() ; ++ke )
     {
      std::cout<<"  edgeLocations["<<*ke<<"] = "<<edgeLocations[*ke]<<std::endl;
     }
   */
  if( fail )
  {

    //    GEOS_ERROR("SurfaceGenerator::FindFracturePlanes: unset element,face, or edge");
    return false;
  }
  return true;
}

//**********************************************************************************************************************
//**********************************************************************************************************************
//**********************************************************************************************************************
bool SurfaceGenerator::setLocations( std::set< localIndex > const & separationPathFaces,
                                     ElementRegionManager const & elemManager,
                                     FaceManager const & faceManager,
                                     std::vector< std::pair< CellElementSubRegion const *, localIndex > > const & nodeToElementMaps,
                                     map< localIndex, std::pair< localIndex, localIndex > > const & localFacesToEdges,
                                     map< localIndex, int > & edgeLocations,
                                     map< localIndex, int > & faceLocations,
                                     map< std::pair< CellElementSubRegion const *, localIndex >, int > & elemLocations )
{
  bool rval = true;
  //  const localIndex separationFace = *(separationPathFaces.begin());

  // insert an element attached to the separation face
  //  std::pair<CellBlockSubRegion*,localIndex> elem0 = m_virtualFaces.m_FaceToElementMap[separationFace][0] ;

  std::pair< CellElementSubRegion const *, localIndex > const elem0 = *( nodeToElementMaps.cbegin() );


  setElemLocations( 0,
                    elem0,
                    separationPathFaces,
                    elemManager,
                    faceManager,
                    nodeToElementMaps,
                    localFacesToEdges,
                    edgeLocations,
                    faceLocations,
                    elemLocations );

  return rval;
}


//**********************************************************************************************************************
//**********************************************************************************************************************
//**********************************************************************************************************************
bool SurfaceGenerator::setElemLocations( int const location,
                                         std::pair< CellElementSubRegion const *, localIndex > const & k,
                                         std::set< localIndex > const & separationPathFaces,
                                         ElementRegionManager const & elemManager,
                                         FaceManager const & faceManager,
                                         std::vector< std::pair< CellElementSubRegion const *, localIndex > > const & nodeToElementMaps,
                                         map< localIndex, std::pair< localIndex, localIndex > > const & localFacesToEdges,
                                         map< localIndex, int > & edgeLocations,
                                         map< localIndex, int > & faceLocations,
                                         map< std::pair< CellElementSubRegion const *, localIndex >, int > & elemLocations )
{
  arrayView1d< localIndex const > const & parentFaceIndices = faceManager.getField< fields::parentIndex >();

  const int otherlocation = (location==0) ? 1 : 0;

  elemLocations[k] = location;


  // loop over all faces on the element
  for( localIndex kf=0; kf<k.first->faceList().size( 1 ); ++kf )
  {

    // define the actual face index, and the virtual face index
    const localIndex faceIndex = k.first->faceList()( k.second, kf );
    const localIndex virtualFaceIndex = ( parentFaceIndices[faceIndex] == -1 ) ?
                                        faceIndex : parentFaceIndices[faceIndex];

    // see if we can find the face in the faceLocations array.
    map< localIndex, int >::iterator iterFace = faceLocations.find( faceIndex );
    // if we can find the face in the faceLocations array, then we must process the face, otherwise it is not
    // connected to the node, so we do nothing.
    if( iterFace != faceLocations.end() )
    {

      if( faceLocations[faceIndex]==otherlocation )
        faceLocations[faceIndex] = -1;
      else if( faceLocations[faceIndex] == INT_MIN )
        faceLocations[faceIndex] = location;

      map< localIndex, std::pair< localIndex, localIndex > >::const_iterator iterF2E = localFacesToEdges.find( faceIndex );

      if( iterF2E != localFacesToEdges.end() )
      {
        const localIndex edge0 = (iterF2E->second).first;
        const localIndex edge1 = (iterF2E->second).second;

        if( edgeLocations[edge0]==otherlocation )
          edgeLocations[edge0] = -1;
        else if( edgeLocations[edge0] == INT_MIN )
          edgeLocations[edge0] = location;

        if( edgeLocations[edge1]==otherlocation )
          edgeLocations[edge1] = -1;
        else if( edgeLocations[edge1] == INT_MIN )
          edgeLocations[edge1] = location;

      }



      // now we add the element that is a neighbor to the face
      // of course, this only happens if there are more than one element
      // attached to the face.
      if( m_originalFacesToElemIndex[virtualFaceIndex][1] != -1 )
      {
        localIndex const er0 = m_originalFacesToElemRegion[virtualFaceIndex][0];
        localIndex const er1 = m_originalFacesToElemRegion[virtualFaceIndex][1];

        localIndex const esr0 = m_originalFacesToElemSubRegion[virtualFaceIndex][0];
        localIndex const esr1 = m_originalFacesToElemSubRegion[virtualFaceIndex][1];


        std::pair< CellElementSubRegion const *, localIndex > const
        elemIndex0 = { &elemManager.getRegion( er0 ).getSubRegion< CellElementSubRegion >( esr0 ),
                       m_originalFacesToElemIndex[virtualFaceIndex][0] };

        std::pair< CellElementSubRegion const *, localIndex > const
        elemIndex1 = { &elemManager.getRegion( er1 ).getSubRegion< CellElementSubRegion >( esr1 ),
                       m_originalFacesToElemIndex[virtualFaceIndex][1] };

        std::pair< CellElementSubRegion const *, localIndex > const & nextElem = ( elemIndex0 == k ) ? elemIndex1 : elemIndex0;
        int const nextLocation = ( separationPathFaces.count( virtualFaceIndex ) == 0 ) ? location : otherlocation;

        // if the first element is the one we are on, and the element is attached
        // to the splitting node, then add the second element to the list.
        if( std::find( nodeToElementMaps.cbegin(), nodeToElementMaps.cend(), nextElem ) != nodeToElementMaps.cend() )
        {
          if( elemLocations[nextElem] == INT_MIN )
          {
            setElemLocations( nextLocation,
                              nextElem,
                              separationPathFaces,
                              elemManager,
                              faceManager,
                              nodeToElementMaps,
                              localFacesToEdges,
                              edgeLocations,
                              faceLocations,
                              elemLocations );
          }
        }
      }
    }
  }

  return true;
}


//**********************************************************************************************************************
//**********************************************************************************************************************
//**********************************************************************************************************************
void SurfaceGenerator::performFracture( const localIndex nodeID,
                                        real64 const time_np1,
                                        NodeManager & nodeManager,
                                        EdgeManager & edgeManager,
                                        FaceManager & faceManager,
                                        ElementRegionManager & elementManager,
                                        ModifiedObjectLists & modifiedObjects,
                                        std::vector< std::set< localIndex > > & GEOS_UNUSED_PARAM( nodesToRupturedFaces ),
                                        std::vector< std::set< localIndex > > & GEOS_UNUSED_PARAM( edgesToRupturedFaces ),
                                        const std::set< localIndex > & separationPathFaces,
                                        const map< localIndex, int > & edgeLocations,
                                        const map< localIndex, int > & faceLocations,
                                        const map< std::pair< CellElementSubRegion const *, localIndex >, int > & elemLocations )
{
  int const rank = MpiWrapper::commRank( MPI_COMM_WORLD );

  array2d< real64, nodes::REFERENCE_POSITION_PERM > const & X = nodeManager.referencePosition();
  ArrayOfSets< localIndex > & nodeToEdgeMap = nodeManager.edgeList();
  ArrayOfSets< localIndex > & nodeToFaceMap = nodeManager.faceList();
  ArrayOfArrays< localIndex > & nodeToRegionMap = nodeManager.elementRegionList();
  ArrayOfArrays< localIndex > & nodeToSubRegionMap = nodeManager.elementSubRegionList();
  ArrayOfArrays< localIndex > & nodeToElementMap = nodeManager.elementList();

  array2d< localIndex > & edgeToNodeMap = edgeManager.nodeList();
  ArrayOfSets< localIndex > & edgeToFaceMap = edgeManager.faceList();

  ArrayOfArrays< localIndex > & faceToNodeMap = faceManager.nodeList();
  ArrayOfArrays< localIndex > & faceToEdgeMap = faceManager.edgeList();
  array2d< localIndex > const & faceToRegionMap = faceManager.elementRegionList();
  array2d< localIndex > const & faceToSubRegionMap = faceManager.elementSubRegionList();
  array2d< localIndex > const & faceToElementMap = faceManager.elementList();

  array1d< integer > const & faceIsExternal = faceManager.isExternal();
  array1d< integer > const & edgeIsExternal = edgeManager.isExternal();
  array1d< integer > const & nodeIsExternal = nodeManager.isExternal();

  SurfaceElementRegion & fractureElementRegion = elementManager.getRegion< SurfaceElementRegion >( m_fractureRegionName );
  array1d< integer > const & isFaceSeparable = faceManager.getField< surfaceGeneration::isFaceSeparable >();

  array2d< real64 > const & faceNormals = faceManager.faceNormal();

  array1d< localIndex > const & parentEdgeIndices = edgeManager.getField< fields::parentIndex >();
  array1d< localIndex > const & childEdgeIndices = edgeManager.getField< fields::childIndex >();
  array1d< localIndex > const & parentNodeIndices = nodeManager.getField< fields::parentIndex >();
  array1d< localIndex > const & childNodeIndices = nodeManager.getField< fields::childIndex >();

  array1d< integer > const & degreeFromCrack = nodeManager.getField< surfaceGeneration::degreeFromCrack >();
  array1d< integer > const & nodeDegreeFromCrackTip = nodeManager.getField< surfaceGeneration::degreeFromCrackTip >();
  array1d< integer > const & faceDegreeFromCrackTip = faceManager.getField< surfaceGeneration::degreeFromCrackTip >();

  array1d< real64 > const & nodeRuptureTime = nodeManager.getField< fields::ruptureTime >();
  array1d< real64 > const & faceRuptureTime = faceManager.getField< fields::ruptureTime >();

  // ***** split all the objects first *****

  // Split the node into two, using the original index, and a new one.
  localIndex newNodeIndex;
  if( getLogLevel() > 0 )
  {
    std::ostringstream s;
    for( std::set< localIndex >::const_iterator i=separationPathFaces.begin(); i!=separationPathFaces.end(); ++i )
    {
      s << *i << " ";
    }
    GEOS_LOG_RANK( GEOS_FMT( "Splitting node {} along separation plane faces: {}", nodeID, s.str() ) );
  }


  nodeManager.splitObject( nodeID, rank, newNodeIndex );

  modifiedObjects.newNodes.insert( newNodeIndex );
  modifiedObjects.modifiedNodes.insert( nodeID );

  nodeToRegionMap.clearArray( newNodeIndex );
  nodeToSubRegionMap.clearArray( newNodeIndex );
  nodeToElementMap.clearArray( newNodeIndex );

  nodeToEdgeMap.clearSet( newNodeIndex );
  nodeToFaceMap.clearSet( newNodeIndex );

  degreeFromCrack[nodeID] = 0;
  degreeFromCrack[newNodeIndex] = 0;
  m_tipNodes.remove( nodeID );
  nodeDegreeFromCrackTip( nodeID ) = 1;
  nodeRuptureTime( nodeID ) = time_np1;
  nodeRuptureTime( newNodeIndex ) = time_np1;

  //TODO HACK...should recalculate mass
//  const real64 newMass = 0.5 * (*nodeManager.m_mass)[nodeID];
//  (*nodeManager.m_mass)[nodeID] = newMass;
//  (*nodeManager.m_mass)[newNodeIndex] = newMass;

  //TODO Either change m_usedFacesForNode to array<std::set> or add insert with iterator to SortedArray
  for( auto const val : separationPathFaces )
  {
    m_usedFacesForNode[nodeID].insert( val );
    m_usedFacesForNode[newNodeIndex].insert( val );
  }

//  SortedArray<localIndex>& usedFacesNew = nodeManager.getReference< array1d<SortedArray<localIndex>>
// >("usedFaces")[newNodeIndex];
//  usedFacesNew = usedFaces[nodeID];


  if( getLogLevel() > 0 )
  {
    GEOS_LOG_RANK( GEOS_FMT( "Done splitting node {} into nodes {} and {}", nodeID, nodeID, newNodeIndex ) );
  }

  // split edges
  map< localIndex, localIndex > splitEdges;
  // loop over all edges connected to the node
  for( map< localIndex, int >::const_iterator iter_edge=edgeLocations.begin(); iter_edge!=edgeLocations.end(); ++iter_edge )
  {
    const localIndex & parentEdgeIndex = iter_edge->first;
    const int & location = iter_edge->second;

    // if the edge is on the separation plane, then split it
    if( location == -1 )
    {
      localIndex newEdgeIndex;

      edgeManager.splitObject( parentEdgeIndex, rank, newEdgeIndex );

      m_tipEdges.remove( parentEdgeIndex );

      edgeToFaceMap.clearSet( newEdgeIndex );

      if( getLogLevel() > 0 )
      {
        GEOS_LOG_RANK( GEOS_FMT ( "Split edge {} into edges {} and {}", parentEdgeIndex, parentEdgeIndex, newEdgeIndex ) );
      }

      splitEdges[parentEdgeIndex] = newEdgeIndex;
      modifiedObjects.newEdges.insert( newEdgeIndex );
      modifiedObjects.modifiedEdges.insert( parentEdgeIndex );

      for( localIndex const faceIndex : edgeToFaceMap[ parentEdgeIndex ] )
      {
        bool trailingFace = false;
        if( m_trailingFaces.contains( faceIndex ))
        {
          for( localIndex const edgeIndex : faceToEdgeMap[ faceIndex ] )
          {
            if( m_tipEdges.contains( edgeIndex ))
            {
              trailingFace = true;
            }
          }

          if( trailingFace == false )
          {
            m_trailingFaces.remove( faceIndex );
          }
        }
      }

      for( int a=0; a<2; ++a )
      {
        edgeManager.nodeList( newEdgeIndex, a ) = edgeManager.nodeList( parentEdgeIndex, a );
      }

    } //    if( location == -1  )
  } // for( map<localIndex,int>::const_iterator iter_edge...


  // split the faces
  array1d< integer > const & ruptureState = faceManager.getField< surfaceGeneration::ruptureState >();
  map< localIndex, localIndex > splitFaces;


  SortedArray< localIndex > & externalFaces = faceManager.externalSet();

  // loop over all faces attached to the nodeID
  for( map< localIndex, int >::const_iterator iter_face = faceLocations.begin(); iter_face != faceLocations.end(); ++iter_face )
  {
    const localIndex faceIndex = iter_face->first;
//    localIndex const parentFaceIndex = parentFaceIndices[faceIndex]==faceIndex ? faceIndex :
// parentFaceIndices[faceIndex];
    const int location = iter_face->second;
    // if the face is on the separation plane, then split it
    if( location == -1 )
    {
      localIndex newFaceIndex;

      if( faceManager.splitObject( faceIndex, rank, newFaceIndex ) )
      {

        if( getLogLevel() > 0 )
        {
          GEOS_LOG_RANK( GEOS_FMT ( "Split face {} into faces {} and {}", faceIndex, faceIndex, newFaceIndex ) );
        }

        splitFaces[faceIndex] = newFaceIndex;
        modifiedObjects.newFaces.insert( newFaceIndex );
        modifiedObjects.modifiedFaces.insert( faceIndex );

        ruptureState[faceIndex] = 2;
        ruptureState[newFaceIndex] = 2;

        faceRuptureTime( faceIndex ) = time_np1;
        faceRuptureTime( newFaceIndex ) = time_np1;


        m_trailingFaces.insert( faceIndex );
        m_tipFaces.remove( faceIndex );
        faceDegreeFromCrackTip( faceIndex ) = 0;
        faceDegreeFromCrackTip( newFaceIndex ) = 0;

        localIndex const numFaceEdges = faceToEdgeMap.sizeOfArray( faceIndex );
        faceToEdgeMap.resizeArray( newFaceIndex, numFaceEdges );
        for( localIndex a = 0; a < numFaceEdges; ++a )
        {
          faceToEdgeMap( newFaceIndex, a ) = faceToEdgeMap( faceIndex, a );
        }

        localIndex const numFaceNodes = faceToNodeMap.sizeOfArray( faceIndex );
        faceToNodeMap.resizeArray( newFaceIndex, numFaceNodes );
        for( localIndex a=0; a<numFaceNodes; ++a )
        {
          localIndex const aa = a == 0 ? a : numFaceNodes - a;
          faceToNodeMap( newFaceIndex, aa ) = faceToNodeMap( faceIndex, a );
        }
        LvArray::tensorOps::scale< 3 >( faceNormals[ newFaceIndex ], -1 );

        externalFaces.insert( newFaceIndex );
        externalFaces.insert( faceIndex );


        // Fu: All edges of the parent face should be external now.
        // We have to do the following because isExternal attribute of the tip edge is not handled by the splitter.
        for( localIndex const edgeIndex : faceManager.edgeList()[ faceIndex ] )
        {
          if( parentEdgeIndices[edgeIndex]==-1 && childEdgeIndices[edgeIndex]==-1 )
          {
            m_tipEdges.insert( edgeIndex );

            for( localIndex const iface: edgeManager.faceList()[ edgeIndex ] )
            {
              if( faceToElementMap.size( 1 ) == 2  &&
                  faceIsExternal[iface] < 1 &&
                  checkOrphanElement( elementManager, faceManager, iface ) == 0 &&
                  isFaceSeparable[iface] == 1
//                  && fabs(LvArray::tensorOps::AiBi< 3 >(faceNormals[faceIndex], faceNormals[iface])) > cos( m_maxTurnAngle )
                  )
              {
                m_tipFaces.insert( iface );
              }
            }
          }
          if( edgeIsExternal[edgeIndex]==0 )
          {
            edgeIsExternal[edgeIndex] = 2;
          }
        }
        for( localIndex const nodeIndex : faceToNodeMap[ faceIndex ] )
        {
          if( parentNodeIndices[nodeIndex]==-1 && childNodeIndices[nodeIndex]==-1 )
          {
            m_tipNodes.insert( nodeIndex );
            nodeDegreeFromCrackTip( nodeIndex ) = 0;
          }
          if( nodeIsExternal[nodeIndex] )
          {
            nodeIsExternal[nodeIndex] = 2;
          }
        }

        {
          localIndex faceIndices[2] = {faceIndex, newFaceIndex};
          localIndex const
          newFaceElement = fractureElementRegion.addToFractureMesh( time_np1,
                                                                    &faceManager,
                                                                    this->m_originalFaceToEdges.toViewConst(),
                                                                    faceIndices );
          m_faceElemsRupturedThisSolve.insert( newFaceElement );
          modifiedObjects.newElements[ {fractureElementRegion.getIndexInParent(), 0} ].insert( newFaceElement );
        }
      } // if( faceManager.SplitObject( faceIndex, newFaceIndex ) )
    } // if( location == -1 )
  } // for( map<localIndex,int>::const_iterator iter_face


  // ***** now correct all the relations between the objects *****

  /* To accomplish this annoying yet exceedingly important task, we will take a "top down"
   * approach. Note that this is a two way correction, i.e. if we are correcting
   * elementToNodes, we also correct nodeToElementMaps. This is summarized as:
   * 1) Loop over elements attached to the split node.
   *     2a) correct all relations between the single  element and the nodes.
   *     2b) Loop over all faces on the element
   *         3a) For each face, correct the face relations with the element
   *         3b) For each face, correct the face relations with the nodes
   *         3c) Loop over all edges on the face
   *             4a) For each edge, correct the face relations
   *             4b) for each edge, correct the node relations
   *
   *  The element location will define which side of the rupture everything
   *  is on.
   *  - location 0 gets the original node,edge,face.
   *  - location 1 gets the new node,edge,face.
   */

  array1d< localIndex > const & parentFaceIndex = faceManager.getField< fields::parentIndex >();
  array1d< localIndex > const & childFaceIndex = faceManager.getField< fields::childIndex >();

  // 1) loop over all elements attached to the nodeID
  for( map< std::pair< CellElementSubRegion const *, localIndex >, int >::const_iterator iter_elem = elemLocations.begin(); iter_elem != elemLocations.end(); ++iter_elem )
  {
    const int & location = iter_elem->second;

    if( location == 1 )
    {
      const std::pair< CellElementSubRegion const *, localIndex > & elem = iter_elem->first;

      const CellElementSubRegion & elemSubRegion = *( elem.first );
      const ElementRegionBase & elemRegion = dynamicCast< const ElementRegionBase & >( elemSubRegion.getParent().getParent() );
      string const & elemRegionName = elemRegion.getName();

      localIndex const regionIndex = elementManager.getRegions().getIndex( elemRegionName );
      localIndex const subRegionIndex = elemRegion.getSubRegions().getSubGroupIndex( elemSubRegion.getName() );
      const localIndex elemIndex = elem.second;

      modifiedObjects.modifiedElements[{ regionIndex, subRegionIndex }].insert( elemIndex );


      array2d< localIndex, cells::NODE_MAP_PERMUTATION > const & elemsToNodes = elemSubRegion.nodeList();
      array2d< localIndex > const & elemsToFaces = elemSubRegion.faceList();

      if( getLogLevel() > 1 )
        std::cout<<"Element "<<elemIndex<<std::endl;

      // 2a) correct elementToNode and nodeToElement
      if( getLogLevel() > 1 )
        std::cout<<"  Looping over all nodes on element, and correcting node<->element maps:"<<std::endl;


      real64 elemCenter[3] = {0.0, 0.0, 0.0};
      {
        // loop over all nodes on element
        if( getLogLevel() > 1 )
          std::cout<<"    m_ElementToNodeMap = ( ";
        for( localIndex a=0; a<elemsToNodes.size( 1 ); ++a )
        {
          LvArray::tensorOps::add< 3 >( elemCenter, X[ elemsToNodes[elemIndex][a] ] );
          // if the node was just split
          if( elemsToNodes[elemIndex][a] == nodeID )
          {

            if( getLogLevel() > 1 )
              std::cout<<elemsToNodes[elemIndex][a]<<"->"<<newNodeIndex<<", ";

            elemsToNodes[elemIndex][a] = newNodeIndex;

            insert( nodeManager.toElementRelation(), newNodeIndex, regionIndex, subRegionIndex, elemIndex );
            erase( nodeManager.toElementRelation(), nodeID, regionIndex, subRegionIndex, elemIndex );
          }
          else if( getLogLevel() > 1 )
            std::cout<<elemsToNodes[elemIndex][a]<<", ";
        }
        LvArray::tensorOps::scale< 3 >( elemCenter, 1.0 / elemsToNodes.size( 1 ) );
        if( getLogLevel() > 1 )
          std::cout<<")"<<std::endl;

        if( getLogLevel() > 1 )
        {
          for( localIndex a=0; a<elemsToNodes.size( 1 ); ++a )
          {
            if( getLogLevel() > 1 )
            {
              std::cout<<"    nodeToElemMaps["<<elemsToNodes[elemIndex][a]<<"] = ( ";
              for( localIndex k=0; k<nodeToRegionMap.sizeOfArray( elemsToNodes[elemIndex][a] ); ++k )
              {
                std::cout<<"["<<nodeToRegionMap[elemsToNodes[elemIndex][a]][k]<<","
                         <<nodeToSubRegionMap[elemsToNodes[elemIndex][a]][k]<<","
                         <<nodeToElementMap[elemsToNodes[elemIndex][a]][k]<<"] , ";
              }
              std::cout<<" )"<<std::endl;
            }
          }

          if( getLogLevel() > 1 )
          {
            std::cout<<"    nodeToElemMaps["<<nodeID<<"] = ( ";
            for( localIndex k=0; k<nodeToRegionMap.sizeOfArray( nodeID ); ++k )
            {
              std::cout<<"["<<nodeToRegionMap[nodeID][k]<<","
                       <<nodeToSubRegionMap[nodeID][k]<<","
                       <<nodeToElementMap[nodeID][k]<<"] , ";
            }
            std::cout<<" )"<<std::endl;
          }
        }
      }



      // 2b) loop over all faces on element.
      if( getLogLevel() > 1 )
      {
        std::cout<<"  Looping over all faces on element (parent and child):"<<std::endl;
      }

      // we need to build a list of faces that is elemToFaces FOLLOWED by any
      // parent face of those indicated in elemToFaces

      // Now we do a loop over the facelist and process all the faces
      for( int kf=0; kf<elemSubRegion.numFacesPerElement(); ++kf )
      {

        // set both faceID and newFaceID to the parent face.
        localIndex const faceIndex = elemsToFaces[elemIndex][kf];
        //        map<localIndex,localIndex>::iterator iterSplitFace = splitFaces.find(faceIndex);
        bool const isNewFace = (splitFaces.count( faceIndex )>0) ? true : false;
        localIndex const newFaceIndex = isNewFace ? childFaceIndex[faceIndex] : faceIndex;


        // 3a) check to see if the face was split. If so, then we will need
        // to alter the face relation with the elements in both directions.
        if( isNewFace )
        {
          // replace the parent face with the child face in elementToFace. Now
          // faceID is the parent face, and newFaceID is the child face.
          elemsToFaces[elemIndex][kf] = childFaceIndex[faceIndex];



          // add the element to the child faceToElem
//          faceManager.m_toElements[newFaceIndex].emplace_back( elem );

          faceToRegionMap[newFaceIndex][0] = regionIndex;
          faceToSubRegionMap[newFaceIndex][0] = subRegionIndex;
          faceToElementMap[newFaceIndex][0] = elemIndex;
          faceToRegionMap[newFaceIndex][1] = -1;
          faceToSubRegionMap[newFaceIndex][1] = -1;
          faceToElementMap[newFaceIndex][1] = -1;

          // remove the element from the parent face
          if( faceToRegionMap[faceIndex][0] == regionIndex &&
              faceToSubRegionMap[faceIndex][0] == subRegionIndex &&
              faceToElementMap[faceIndex][0] == elemIndex )
          {
            faceToRegionMap[faceIndex][0] = faceToRegionMap[faceIndex][1];
            faceToSubRegionMap[faceIndex][0] = faceToSubRegionMap[faceIndex][1];
            faceToElementMap[faceIndex][0] = faceToElementMap[faceIndex][1];
            faceToRegionMap[faceIndex][1] = -1;
            faceToSubRegionMap[faceIndex][1] = -1;
            faceToElementMap[faceIndex][1] = -1;
          }
          else if( faceToRegionMap[faceIndex][1] == regionIndex &&
                   faceToSubRegionMap[faceIndex][1] == subRegionIndex &&
                   faceToElementMap[faceIndex][1] == elemIndex )
          {
            faceToRegionMap[faceIndex][1] = -1;
            faceToSubRegionMap[faceIndex][1] = -1;
            faceToElementMap[faceIndex][1] = -1;
          }

          if( getLogLevel() > 1 )
          {
            GEOS_LOG( "    faceToRegionMap["<<newFaceIndex<<"][0]    = "<<faceToRegionMap[newFaceIndex][0] );
            GEOS_LOG( "    faceToSubRegionMap["<<newFaceIndex<<"][0] = "<<faceToSubRegionMap[newFaceIndex][0] );
            GEOS_LOG( "    faceToElementMap["<<newFaceIndex<<"][0]      = "<<faceToElementMap[newFaceIndex][0] );
            GEOS_LOG( "    faceToRegionMap["<<newFaceIndex<<"][1]    = "<<faceToRegionMap[newFaceIndex][1] );
            GEOS_LOG( "    faceToSubRegionMap["<<newFaceIndex<<"][1] = "<<faceToSubRegionMap[newFaceIndex][1] );
            GEOS_LOG( "    faceToElementMap["<<newFaceIndex<<"][1]      = "<<faceToElementMap[newFaceIndex][1] );

            GEOS_LOG( "    faceToRegionMap["<<faceIndex<<"][0]    = "<<faceToRegionMap[faceIndex][0] );
            GEOS_LOG( "    faceToSubRegionMap["<<faceIndex<<"][0] = "<<faceToSubRegionMap[faceIndex][0] );
            GEOS_LOG( "    faceToElementMap["<<faceIndex<<"][0]      = "<<faceToElementMap[faceIndex][0] );
            GEOS_LOG( "    faceToRegionMap["<<faceIndex<<"][1]    = "<<faceToRegionMap[faceIndex][1] );
            GEOS_LOG( "    faceToSubRegionMap["<<faceIndex<<"][1] = "<<faceToSubRegionMap[faceIndex][1] );
            GEOS_LOG( "    faceToElementMap["<<faceIndex<<"][1]      = "<<faceToElementMap[faceIndex][1] );

          }

          for( int i = 0; i < 2; i++ )
          {
            localIndex iFace = i == 0 ? faceIndex : newFaceIndex;

            localIndex elementIndex = faceToElementMap[iFace][0];
            CellElementSubRegion & elementSubRegion = elementManager.getRegion( faceToRegionMap[iFace][0] ).
                                                        getSubRegion< CellElementSubRegion >( faceToSubRegionMap[iFace][0] );
            arrayView2d< real64 const > const subRegionElemCenter = elementSubRegion.getElementCenter();

            FaceManager::sortFaceNodes( X, subRegionElemCenter[ elementIndex ], faceToNodeMap[ iFace ] );

            //Face normal need to be updated here
            real64 fCenter[ 3 ];
            computationalGeometry::centroid_3DPolygon( faceToNodeMap[ iFace ],
                                                       X,
                                                       fCenter,
                                                       faceNormals[ iFace ] );
          }

        } // if( splitFaces.count( faceID ) > 0 )

        modifiedObjects.modifiedFaces.insert( faceIndex );



        // 3b) correct faceToNodes and nodeToFaces

        if( getLogLevel() > 1 )
        {
          localIndex const parentFace = parentFaceIndex[newFaceIndex];
          if( parentFace!=-1 )
          {
            std::cout<<"    m_FaceToNodeMap["<<parentFace<<"->"<<newFaceIndex<<"] = ( ";
          }
          else
          {
            std::cout<<"    m_FaceToNodeMap["<<newFaceIndex<<"] = ( ";
          }
        }

        // loop over all nodes on the face.
        for( localIndex & nodeIndex : faceToNodeMap[ newFaceIndex ] )
        {
          if( getLogLevel() > 1 )
            std::cout<<nodeIndex;

          // if the facenode is the one that is being split
          if( nodeIndex == nodeID )
          {
            nodeIndex = newNodeIndex;

            // if it is not a new face.
            if( !isNewFace )
            {
              // remove the face from the nodeToFaceMap of the parent node.
              nodeToFaceMap.removeFromSet( nodeID, faceIndex );

              // add the face to the nodeToFaceMap of the new node.
              nodeToFaceMap.insertIntoSet( nodeIndex, faceIndex );
            }
            else
            {
              // it is a new face

              // insert the newFace into the nodeToFaceMap of the newNode
              nodeToFaceMap.insertIntoSet( nodeIndex, newFaceIndex );
            }
            if( getLogLevel() > 1 )
              std::cout<<"->"<<nodeIndex<<", ";
          }
          else // the node is not being split
          {
            nodeToFaceMap.insertIntoSet( nodeIndex, newFaceIndex );

            if( getLogLevel() > 1 )
              std::cout<<", ";
          }

        }
        if( getLogLevel() > 1 )
          std::cout<<")"<<std::endl;



        // faceToEdges
        if( getLogLevel() > 1 )
        {
          const localIndex parentFace = parentFaceIndex[newFaceIndex];
          if( parentFace!=-1 )
          {
            std::cout<<"    m_FaceToEdgeMap["<<parentFace<<"->"<<newFaceIndex<<"] = ( ";
          }
          else
          {
            std::cout<<"    m_FaceToEdgeMap["<<newFaceIndex<<"] = ( ";
          }
        }
        // loop over all edges on face
        for( localIndex & edgeIndex : faceToEdgeMap[ newFaceIndex ] )
        {

          // if the edge was just split
          if( splitEdges.count( edgeIndex ) > 0 )
          {
            if( faceIndex == newFaceIndex )
            {
              edgeToFaceMap.removeFromSet( edgeIndex, faceIndex );
            }

            edgeIndex = splitEdges[edgeIndex];
          }
          edgeToFaceMap.insertIntoSet( edgeIndex, newFaceIndex );

          modifiedObjects.modifiedEdges.insert( edgeIndex );

          if( getLogLevel() > 1 )
            std::cout<<edgeIndex;



          //edgeToNodeMap
          if( getLogLevel() > 1 )
          {
            std::cout<<"(";
          }

          {
            for( localIndex a=0; a<edgeToNodeMap.size( 1 ); ++a )
            {
              if( edgeToNodeMap[edgeIndex][a] == nodeID )
              {

                if( getLogLevel() > 1 )
                  std::cout<<edgeToNodeMap[edgeIndex][a];

                edgeToNodeMap[edgeIndex][a] = newNodeIndex;
                nodeToEdgeMap.removeFromSet( nodeID, edgeIndex );

                if( getLogLevel() > 1 )
                  std::cout<<"->"<<edgeToNodeMap[edgeIndex][a]<<", ";

              }
              else if( getLogLevel() > 1 )
                std::cout<<edgeToNodeMap[edgeIndex][a]<<", ";

              nodeToEdgeMap.insertIntoSet( edgeToNodeMap[edgeIndex][a], edgeIndex );
              modifiedObjects.modifiedNodes.insert( edgeToNodeMap[edgeIndex][a] );
            }
            if( getLogLevel() > 1 )
              std::cout<<")";
          }
          if( getLogLevel() > 1 )
            std::cout<<", ";
        }
        if( getLogLevel() > 1 )
          std::cout<<")"<<std::endl;
      } // for( int kf=0 ; kf<elemRegion.m_numFacesPerElement ; ++kf )
    } // if( location==1 )
  } // for( map<std::pair<CellBlockSubRegion*, localIndex>, int>::const_iterator iter_elem = elemLocations.begin()
}


void SurfaceGenerator::mapConsistencyCheck( localIndex const GEOS_UNUSED_PARAM( nodeID ),
                                            NodeManager const & nodeManager,
                                            EdgeManager const & edgeManager,
                                            FaceManager const & faceManager,
                                            ElementRegionManager const & elementManager,
                                            map< std::pair< CellElementSubRegion const *, localIndex >, int > const & elemLocations )
{
  //**************************************************************************
  // THIS IS ALL JUST CONSISTENCY CHECKING
  //**************************************************************************


  ArrayOfSetsView< localIndex const > const & nodeToEdgeMap = nodeManager.edgeList().toViewConst();
  ArrayOfSetsView< localIndex const > const & nodeToFaceMap = nodeManager.faceList().toViewConst();
  ArrayOfArraysView< localIndex const > const & nodeToRegionMap = nodeManager.elementRegionList();
  ArrayOfArraysView< localIndex const > const & nodeToSubRegionMap = nodeManager.elementSubRegionList();
  ArrayOfArraysView< localIndex const > const & nodeToElementMap = nodeManager.elementList();


  arrayView2d< localIndex > const & edgeToNodeMap = edgeManager.nodeList();

  ArrayOfArraysView< localIndex const > const & faceToNodeMap = faceManager.nodeList().toViewConst();
  ArrayOfArraysView< localIndex const > const & faceToEdgeMap = faceManager.edgeList().toViewConst();
  arrayView2d< localIndex const > const & faceToRegionMap = faceManager.elementRegionList();
  arrayView2d< localIndex const > const & faceToSubRegionMap = faceManager.elementSubRegionList();
  arrayView2d< localIndex const > const & faceToElementMap = faceManager.elementList();


#if 1
  if( getLogLevel() > 2 )
  {
    std::cout << "CONSISTENCY CHECKING OF THE MAPS" << std::endl;

    for( map< std::pair< CellElementSubRegion const *, localIndex >, int >::const_iterator iter_elem = elemLocations.cbegin(); iter_elem != elemLocations.cend(); ++iter_elem )
    {
      const std::pair< CellElementSubRegion const *, localIndex > & elem = iter_elem->first;

      const CellElementSubRegion & elemSubRegion = *( elem.first );
      const localIndex elemIndex = elem.second;

      arrayView2d< localIndex const, cells::NODE_MAP_USD > const & elemsToNodes = elemSubRegion.nodeList();
      arrayView2d< localIndex const > const & elemsToFaces = elemSubRegion.faceList();


      std::set< localIndex > elemNodes;


      GEOS_LOG( "Element " << elemIndex );
      std::cout << " elementToNodes = ";
      for( int a=0; a<8; ++a )
      {
        elemNodes.insert( elemsToNodes( elemIndex, a ));
        std::cout << elemsToNodes( elemIndex, a )<<", ";
      }
      std::cout << std::endl;

      std::cout << " elementToFaces->edges->nodes = ";


      // Now we do a loop over the facelist and process all the faces
      for( int kf=0; kf<elemSubRegion.numFacesPerElement(); ++kf )
      {
        std::set< localIndex > faceNodes;

        localIndex faceIndex  = elemsToFaces( elemIndex, kf );

        std::cout << "                              = ";
        std::cout << faceIndex << "( ";
        for( int b=0; b<4; ++b )
        {
          localIndex faceNodeID = faceToNodeMap( faceIndex, b );
          faceNodes.insert( faceNodeID );
          if( elemNodes.count( faceNodeID ) == 0 )
          {
            std::cout << "*";
          }
          std::cout << faceNodeID << ",";
        }
        std::cout << " )      ";



        std::cout << faceIndex << "[ ";
        for( int b=0; b<4; ++b )
        {
          localIndex edgeIndex = faceToEdgeMap( faceIndex, b );
          std::cout << edgeIndex << "( ";
          for( int c=0; c<2; ++c )
          {
            localIndex edgeNodeID = edgeToNodeMap( edgeIndex, c );
            if( elemNodes.count( edgeNodeID ) == 0  && kf<elemSubRegion.numFacesPerElement() )
            {
              std::cout << "*";
            }
            if( faceNodes.count( edgeNodeID ) == 0 )
            {
              std::cout << "#";
            }
            std::cout << edgeNodeID << ",";
          }
          std::cout << " ), ";
        }
        std::cout << " ] \n";

      }
      std::cout << std::endl;

    }

  }

  if( getLogLevel() > 2 )
  {
    // nodeToEdge
    std::vector< std::set< localIndex > > inverseEdgesToNodes( nodeManager.size() );

    for( localIndex ke=0; ke<edgeManager.size(); ++ke )
    {
      for( localIndex b= 0; b<edgeToNodeMap.size( 1 ); ++b )
      {
        localIndex nodeIndex = edgeToNodeMap( ke, b );
        inverseEdgesToNodes[nodeIndex].insert( ke );
      }
    }
    std::cout << "Check NodeToEdge:  nodeToEdgeMap  inverseEdgesToNodes" << std::endl;
    for( localIndex a=0; a<nodeManager.size(); ++a )
    {
      std::cout << "nodeToEdgeMap[" << a << "] = ( ";

      for( localIndex const edgeID : nodeToEdgeMap[ a ] )
      {
        if( inverseEdgesToNodes[a].count( edgeID ) == 0 )
        {
          std::cout << "*";
        }
        std::cout << edgeID << ", ";
      }

      std::cout<<")    (";

      for( localIndex const edgeID : inverseEdgesToNodes[a] )
      {
        if( !nodeToEdgeMap.contains( a, edgeID ) )
          std::cout << "*";
        std::cout << edgeID <<", ";
      }
      std::cout<< ")" <<std::endl;
    }
  }

  if( getLogLevel() > 2 )
  {
    // nodeToFace
    std::vector< std::set< localIndex > > inverseFacesToNodes( nodeManager.size() );
    for( localIndex kf=0; kf<faceManager.size(); ++kf )
    {
      for( localIndex const b : faceToNodeMap[ kf ] )
      {
        inverseFacesToNodes[b].insert( kf );
      }
    }
    std::cout << "Check NodeToFace:  nodeToFaceMap  inverseFacesToNodes" << std::endl;
    for( localIndex a=0; a<nodeManager.size(); ++a )
    {
      std::cout << "m_nodeToFaceMap[ "<< a << "] = ( ";
      for( localIndex const & faceID : nodeToFaceMap[ a ] )
      {
        if( inverseFacesToNodes[a].count( faceID ) == 0 )
          std::cout << "*";
        std::cout << faceID << ", ";
      }
      std::cout<<")    (";

      for( localIndex const edgeID : inverseFacesToNodes[a] )
      {
        if( !nodeToFaceMap.contains( a, edgeID ) )
          std::cout << "*";
        std::cout << edgeID << ", ";
      }
      std::cout<<")"<<std::endl;
    }
  }



  if( getLogLevel() > 2 )
  {


    // nodeToElement
    std::vector< std::set< std::pair< CellElementSubRegion const *, localIndex > > > inverseElemsToNodes( nodeManager.size() );
    elementManager.forElementSubRegions< CellElementSubRegion >( [&] ( CellElementSubRegion const & subRegion )
    {
      arrayView2d< localIndex const, cells::NODE_MAP_USD > const & elemsToNodes = subRegion.nodeList();
      for( localIndex k=0; k<subRegion.size(); ++k )
      {
        for( localIndex a=0; a<elemsToNodes.size( 1 ); ++a )
        {
          inverseElemsToNodes[elemsToNodes( k, a )].emplace( &subRegion, k );
        }
      }
    } );

    std::cout<<"Check NodeToElem: nodesToElems  inverseElemsToNodes "<<std::endl;


    for( localIndex a=0; a<nodeManager.size(); ++a )
    {

      std::set< std::pair< CellElementSubRegion const *, localIndex > > nodeToElements;
      for( localIndex k=0; k<nodeToRegionMap.sizeOfArray( a ); ++k )
      {
        if( nodeToRegionMap[a][k]!=-1 && nodeToSubRegionMap[a][k]!=-1 && nodeToElementMap[a][k]!=-1 )
        {
          nodeToElements.emplace( &elementManager.getRegion( nodeToRegionMap( a, k ) ).
                                    getSubRegion< CellElementSubRegion >( nodeToSubRegionMap( a, k ) ),
                                  nodeToElementMap( a, k ) );
        }
      }


      std::cout<<"m_NodeToElementMap["<<a<<"] = ( ";
      for( std::set< std::pair< CellElementSubRegion const *, localIndex > >::iterator
           ielem=nodeToElements.begin(); ielem!=nodeToElements.end(); ++ielem )
      {
        if( inverseElemsToNodes[a].count( *ielem ) == 0 )
          std::cout<<"*";

        std::cout<<ielem->second<<", ";
      }
      std::cout<<")    (";

      for( std::set< std::pair< CellElementSubRegion const *, localIndex > >::const_iterator
           ielem=inverseElemsToNodes[a].begin();
           ielem!=inverseElemsToNodes[a].end(); ++ielem )
      {
        if( nodeToElements.count( *ielem ) == 0 )
          std::cout<<"*";

        std::cout<<ielem->second<<", ";
      }
      std::cout<<")"<<std::endl;
    }


    // edgeToFace
    std::vector< std::set< localIndex > > inverseFacesToEdges( edgeManager.size() );
    for( localIndex kf=0; kf<faceManager.size(); ++kf )
    {
      for( localIndex const b : faceToEdgeMap[ kf ] )
      {
        inverseFacesToEdges[ b ].insert( kf );
      }
    }
    std::cout<<"Check EdgeToFace: edgeToFaceMap  inverseFacesToEdges "<<std::endl;
    for( localIndex ke=0; ke<edgeManager.size(); ++ke )
    {
      std::cout<<"m_edgeToFaceMap["<<ke<<"] = ( ";
      for( localIndex const faceID : edgeManager.faceList()[ ke ] )
      {
        if( inverseFacesToEdges[ke].count( faceID ) == 0 )
          std::cout << "*";
        std::cout<<faceID<<", ";
      }
      std::cout<<")    (";

      for( std::set< localIndex >::const_iterator iface=inverseFacesToEdges[ke].begin();
           iface!=inverseFacesToEdges[ke].end(); ++iface )
      {
        if( !edgeManager.faceList().contains( ke, *iface ) )
          std::cout<<"*";
        std::cout<< *iface <<", ";
      }
      std::cout<<")"<<std::endl;
    }

    // faceToElement
    std::vector< std::set< std::pair< CellElementSubRegion const *, localIndex > > > inverseElemsToFaces( faceManager.size() );
    elementManager.forElementSubRegions< CellElementSubRegion >( [&] ( CellElementSubRegion const & subRegion )
    {
      arrayView2d< localIndex const > const & elemsToFaces = subRegion.faceList();

      for( localIndex k=0; k<subRegion.size(); ++k )
      {
        for( localIndex a=0; a<elemsToFaces.size( 1 ); ++a )
        {
          const localIndex faceID = elemsToFaces( k, a );
          inverseElemsToFaces[ faceID ].emplace( &subRegion, k );

          //            if( parentFaceIndex[faceID] != -1 )
          //            {
          //              inverseElemsToFaces[parentFaceIndex[faceID]].insert(elem);
          //            }
        }
      }
    } );

    std::cout<<"Check FacesToElem: facesToElems  inverseElemsToFaces "<<std::endl;
    for( localIndex a=0; a<faceManager.size(); ++a )
    {

      std::vector< std::pair< CellElementSubRegion const *, localIndex > > faceToElements;
      for( localIndex k=0; k<faceToRegionMap.size( 1 ); ++k )
      {
        // TODO This only works for a single region
        if( faceToRegionMap( a, k ) != -1 )
        {
          faceToElements.emplace_back( &elementManager.getRegion( faceToRegionMap( a, k ) ).
                                         getSubRegion< CellElementSubRegion >( faceToSubRegionMap( a, k ) ),
                                       faceToElementMap( a, k ) );
        }
      }


      std::cout<<"m_FaceToElementMap["<<a<<"] = ( ";

      for( std::vector< std::pair< CellElementSubRegion const *, localIndex > >::const_iterator
           ielem=faceToElements.begin();
           ielem!=faceToElements.end(); ++ielem )
      {
        if( inverseElemsToFaces[a].count( *ielem ) == 0 )
          std::cout<<"*";

        std::cout<<ielem->second<<", ";
      }
      std::cout<<")    (";

      for( std::set< std::pair< CellElementSubRegion const *, localIndex > >::const_iterator ielem=inverseElemsToFaces[a].begin();
           ielem!=inverseElemsToFaces[a].end(); ++ielem )
      {

        if( faceToElements.size() == 2 )
        {
          if( (faceToElements[0] != *ielem) && (faceToElements[1] != *ielem) )
            std::cout<<"*";
        }
        else if( faceToElements.size() )
        {
          if( (faceToElements[0] != *ielem)  )
            std::cout<<"*";
        }
        else
        {
          std::cout<<"****";
        }


        std::cout<<ielem->second<<", ";
      }
      std::cout<<")"<<std::endl;
    }
  }
//  CorrectSplitNodalMass(nodeManager, nodeID, nodeManager.m_childIndices[nodeID][0]);
#endif
}



real64 SurfaceGenerator::calculateKinkAngle( localIndex const edgeID,
                                             NodeManager const & GEOS_UNUSED_PARAM( nodeManager ),
                                             EdgeManager const & edgeManager,
                                             FaceManager const & faceManager )
{
  // TODO: This method should be re-implemented.
  localIndex_array faces;
  // real64 kinkAngle;

  arrayView1d< integer const > const & faceIsExternal = faceManager.isExternal();

  for( localIndex const iface : edgeManager.faceList()[ edgeID ] )
  {
    if( faceIsExternal[iface] == 1 )
      faces.emplace_back( iface );
  }

  if( faces.size() != 2 )
  {
    return(-1.0);
  }
  else
//  {
////    // First check if the two faces are parent-child pairs
////    if (faceManager.m_parentIndex[faces[0]]==faces[1] || faceManager.m_parentIndex[faces[1]]==faces[0] )
////    {
////      return(0.0);
////    }
//
//    R1Tensor vecFace[3];
//    faceManager.InFaceVectorNormalToEdge(nodeManager, edgeManager, faces[0], edgeID, vecFace[0]);
//    faceManager.InFaceVectorNormalToEdge(nodeManager, edgeManager, faces[1], edgeID, vecFace[1]);
//    vecFace[2] = vecFace[0];
//    vecFace[2] += vecFace[1];
//    vecFace[2] /= 2.0;
//
//    kinkAngle = acos(LvArray::tensorOps::AiBi< 3 >(vecFace[0],vecFace[1])*0.999999) / 3.141592653589793238462 * 180.0;
//
//    R1Tensor vecFaceNorm;
//    vecFaceNorm = faceManager.FaceNormal(nodeManager, faces[0]);
//    vecFaceNorm  += faceManager.FaceNormal(nodeManager, faces[1]);
//    vecFaceNorm /= 2.0;
//
//    if (LvArray::tensorOps::AiBi< 3 >(vecFace[2], vecFaceNorm) < 0.0)
//      kinkAngle = 360.0 - kinkAngle;
//
//    return(kinkAngle);
//
//  }
    return 1e100;
}

void SurfaceGenerator::calculateKinkAngles( FaceManager const & faceManager,
                                            EdgeManager & edgeManager,
                                            NodeManager const & nodeManager,
                                            ModifiedObjectLists const & modifiedObjects,
                                            bool const prefrac )
{
  arrayView1d< real64 > & kinkAngle = edgeManager.getReference< real64_array >( "kinkAngle" );

  if( prefrac )
  {
    for( localIndex edgeID = 0; edgeID < edgeManager.size(); ++edgeID )
    {
      kinkAngle[edgeID] = calculateKinkAngle( edgeID, nodeManager, edgeManager, faceManager );
    }
  }
  else
  {
    for( std::set< localIndex >::const_iterator i = modifiedObjects.newEdges.cbegin(); i != modifiedObjects.newEdges.cend(); ++i )
    {
      kinkAngle[*i] = calculateKinkAngle( *i, nodeManager, edgeManager, faceManager );
    }
    for( std::set< localIndex >::const_iterator i = modifiedObjects.modifiedEdges.cbegin(); i != modifiedObjects.modifiedEdges.cend(); ++i )
    {
      kinkAngle[*i] = calculateKinkAngle( *i, nodeManager, edgeManager, faceManager );
    }
  }
}


void SurfaceGenerator::identifyRupturedFaces( DomainPartition const & domain,
                                              NodeManager & nodeManager,
                                              EdgeManager & edgeManager,
                                              FaceManager & faceManager,
                                              ElementRegionManager const & elementManager,
                                              const bool prefrac )
{
  // We use the color map scheme because we can mark a face to be rupture ready from a partition
  // where the face is a ghost.

  if( !m_nodeBasedSIF )
  {
//    for( int color=0 ; color<partition.NumColor() ; ++color )
//    {
    arrayView1d< integer > const & isEdgeGhost = edgeManager.ghostRank();
    ModifiedObjectLists modifiedObjects;
//    if( partition.Color() == color )
    {
      for( localIndex iEdge = 0; iEdge != edgeManager.size(); ++iEdge )
      {

        if( isEdgeGhost[iEdge] < 0 )
        {
          int edgeMode = checkEdgeSplitability( iEdge,
                                                nodeManager,
                                                faceManager,
                                                edgeManager,
                                                prefrac );
          if( edgeMode == 0 || edgeMode == 1 ) // We need to calculate SIF
          {
            real64 vecTipNorm[3], vecTip[3];
            localIndex trailFaceID = 0;
            real64 const SIF = calculateEdgeSif( domain, iEdge, trailFaceID,
                                                 nodeManager,
                                                 edgeManager,
                                                 faceManager,
                                                 elementManager,
                                                 vecTipNorm,
                                                 vecTip );

            if( SIF > minimumToughnessOnEdge( iEdge, nodeManager, edgeManager, faceManager ) * 0.5 ) // && edgeMode == 1)
            {
              markRuptureFaceFromEdge( iEdge, trailFaceID,
                                       nodeManager,
                                       edgeManager,
                                       faceManager,
                                       elementManager,
                                       vecTipNorm,
                                       vecTip,
                                       modifiedObjects,
                                       edgeMode );
            }
          }
        }
      }
    }
//    }
  }
  else
  {
    ModifiedObjectLists modifiedObjects;

    calculateNodeAndFaceSif( domain, nodeManager, edgeManager, faceManager, elementManager );
    arrayView1d< real64 const > const & SIFNode = nodeManager.getField< surfaceGeneration::SIFNode >();

    for( auto nodeIndex: m_tipNodes )
    {
      if( SIFNode[nodeIndex] > minimumToughnessOnNode( nodeIndex, nodeManager, edgeManager, faceManager ))
      {
        markRuptureFaceFromNode( nodeIndex,
                                 nodeManager,
                                 edgeManager,
                                 faceManager,
                                 elementManager,
                                 modifiedObjects );
      }
    }
  }
}

void SurfaceGenerator::calculateNodeAndFaceSif( DomainPartition const & domain,
                                                NodeManager & nodeManager,
                                                EdgeManager const & edgeManager,
                                                FaceManager & faceManager,
                                                ElementRegionManager const & elementManager )
{
  arrayView1d< real64 > const & SIFNode = nodeManager.getField< surfaceGeneration::SIFNode >();
  arrayView1d< real64 > const & SIFonFace = faceManager.getField< surfaceGeneration::SIFonFace >();

  std::vector< std::vector< real64 > > SIFNode_All, SIFonFace_All;
  std::vector< real64 > SIFOnEdge;
  SIFNode_All.resize( nodeManager.size() );
  SIFonFace_All.resize( faceManager.size() );
  SIFOnEdge.resize( edgeManager.size() );


  SIFNode.zero();
  SIFonFace.zero();

  arrayView2d< real64 const > const & fext = nodeManager.getField< fields::solidMechanics::externalForce >();
  arrayView2d< real64 const, nodes::TOTAL_DISPLACEMENT_USD > const & displacement =
    nodeManager.getField< fields::solidMechanics::totalDisplacement >();
  ArrayOfArraysView< localIndex const > const & nodeToRegionMap = nodeManager.elementRegionList().toViewConst();
  ArrayOfArraysView< localIndex const > const & nodeToSubRegionMap = nodeManager.elementSubRegionList().toViewConst();
  ArrayOfArraysView< localIndex const > const & nodeToElementMap = nodeManager.elementList().toViewConst();
  arrayView2d< real64 const, nodes::REFERENCE_POSITION_USD > const & X = nodeManager.referencePosition();
  ArrayOfSetsView< localIndex const > const & nodeToEdgeMap = nodeManager.edgeList().toViewConst();
  arrayView1d< integer const > const & isNodeGhost = nodeManager.ghostRank();

  arrayView2d< localIndex const > const & edgeToNodeMap = edgeManager.nodeList();
  ArrayOfSetsView< localIndex const > const & edgeToFaceMap = edgeManager.faceList().toViewConst();

  ArrayOfArraysView< localIndex const > const & faceToNodeMap = faceManager.nodeList().toViewConst();
  ArrayOfArraysView< localIndex const > const & faceToEdgeMap = faceManager.edgeList().toViewConst();
  arrayView2d< real64 const > const & faceNormal = faceManager.faceNormal();
  arrayView1d< real64 const > const & faceArea = faceManager.faceArea();
  arrayView2d< real64 const > const & faceCenter = faceManager.faceCenter();

  arrayView1d< localIndex const > const & childFaceIndices = faceManager.getField< fields::childIndex >();
  arrayView1d< localIndex const > const & childNodeIndices = nodeManager.getField< fields::childIndex >();
  arrayView1d< localIndex const > const & parentNodeIndices = nodeManager.getField< fields::parentIndex >();

  ConstitutiveManager const & constitutiveManager = domain.getConstitutiveManager();
  m_solidMaterialFullIndex.resize( elementManager.numRegions() );
  elementManager.forElementRegionsComplete< CellElementRegion >( [&]( localIndex regionIndex,
                                                                      CellElementRegion const & region )
  {
    string const & solidMaterialName = region.getSubRegion( 0 ).getReference< string >( viewKeyStruct::solidMaterialNameString() );
    ConstitutiveBase const & solid = constitutiveManager.getConstitutiveRelation< ConstitutiveBase >( solidMaterialName );
    m_solidMaterialFullIndex[regionIndex] = solid.getIndexInParent();
  } );

  ElementRegionManager::MaterialViewAccessor< arrayView1d< real64 const > > const shearModulus =
    elementManager.constructFullMaterialViewAccessor< array1d< real64 >, arrayView1d< real64 const > >( "shearModulus", constitutiveManager );

  ElementRegionManager::MaterialViewAccessor< arrayView1d< real64 const > > const bulkModulus =
    elementManager.constructFullMaterialViewAccessor< array1d< real64 >, arrayView1d< real64 const > >( "bulkModulus", constitutiveManager );

  ElementRegionManager::MaterialViewAccessor< arrayView3d< real64 const, solid::STRESS_USD > > const stress =
    elementManager.constructFullMaterialViewAccessor< array3d< real64, solid::STRESS_PERMUTATION >,
                                                      arrayView3d< real64 const, solid::STRESS_USD > >( SolidBase::viewKeyStruct::stressString(),
                                                                                                        constitutiveManager );


  ElementRegionManager::ElementViewAccessor< arrayView4d< real64 const > > const
  dNdX = elementManager.constructViewAccessor< array4d< real64 >, arrayView4d< real64 const > >( keys::dNdX );

  ElementRegionManager::ElementViewAccessor< arrayView2d< real64 const > > const
  detJ = elementManager.constructViewAccessor< array2d< real64 >, arrayView2d< real64 const > >( keys::detJ );

  nodeManager.getField< fields::solidMechanics::totalDisplacement >().move( hostMemorySpace, false );

  forDiscretizationOnMeshTargets( domain.getMeshBodies(), [&]( string const &,
                                                               MeshLevel const &,
                                                               arrayView1d< string const > const & regionNames )
  {
    elementManager.forElementSubRegions< CellElementSubRegion >( regionNames,
                                                                 [&]( localIndex const,
                                                                      CellElementSubRegion const & subRegion )
    {
      string const & solidMaterialName = subRegion.getReference< string >( viewKeyStruct::solidMaterialNameString() );
      subRegion.
        getConstitutiveModel( solidMaterialName ).
        getReference< array3d< real64, solid::STRESS_PERMUTATION > >( SolidBase::viewKeyStruct::stressString() ).move( hostMemorySpace,
                                                                                                                       false );
    } );
    displacement.move( hostMemorySpace, false );
  } );

  for( localIndex const trailingFaceIndex : m_trailingFaces )
//  RAJA::forall< parallelHostPolicy >( RAJA::TypedRangeSegment< localIndex >( 0, m_trailingFaces.size() ),
//                                      [=] GEOS_HOST_DEVICE ( localIndex const trailingFacesCounter )
  {
//    localIndex const trailingFaceIndex = m_trailingFaces[ trailingFacesCounter ];

    real64 const faceNormalVector[3] = LVARRAY_TENSOROPS_INIT_LOCAL_3( faceNormal[trailingFaceIndex] );
    //TODO: check if a ghost face still has the correct attributes such as normal vector, face center, face index.
    localIndex_array unpinchedNodeID;
    localIndex_array pinchedNodeID;
    localIndex_array tipEdgesID;

    for( localIndex const nodeIndex : faceToNodeMap[ trailingFaceIndex ] )
    {
      if( m_tipNodes.contains( nodeIndex ))
      {
        pinchedNodeID.emplace_back( nodeIndex );
      }
      else
      {
        unpinchedNodeID.emplace_back( nodeIndex );
      }
    }

    for( localIndex const edgeIndex : faceToEdgeMap[ trailingFaceIndex ] )
    {
      if( m_tipEdges.contains( edgeIndex ))
      {
        tipEdgesID.emplace_back( edgeIndex );
      }
    }

    if( unpinchedNodeID.size() < 2 || (unpinchedNodeID.size() == 2 && tipEdgesID.size() < 2) )
    {
      for( localIndex const nodeIndex : pinchedNodeID )
      {
        if( isNodeGhost[nodeIndex] < 0 )
        {
          real64 nodeDisconnectForce[3] = { 0 };
          real64 const nodePosition[3] = LVARRAY_TENSOROPS_INIT_LOCAL_3( X[nodeIndex] );
          localIndex tralingNodeID = std::numeric_limits< localIndex >::max();
          localIndex nElemEachSide[2];
          nElemEachSide[0] = 0;
          nElemEachSide[1] = 0;

          for( localIndex k=0; k<nodeToRegionMap.sizeOfArray( nodeIndex ); ++k )
          {
            localIndex const er  = nodeToRegionMap[nodeIndex][k];
            localIndex const esr = nodeToSubRegionMap[nodeIndex][k];
            localIndex const ei  = nodeToElementMap[nodeIndex][k];

            CellElementSubRegion const & elementSubRegion = elementManager.getRegion( er ).getSubRegion< CellElementSubRegion >( esr );

            arrayView2d< localIndex const, cells::NODE_MAP_USD > const & elementsToNodes = elementSubRegion.nodeList();
            arrayView2d< real64 const > const & elementCenter = elementSubRegion.getElementCenter().toViewConst();
            real64 K = bulkModulus[er][esr][m_solidMaterialFullIndex[er]][ei];
            real64 G = shearModulus[er][esr][m_solidMaterialFullIndex[er]][ei];
            real64 YoungModulus = 9 * K * G / ( 3 * K + G );
            real64 poissonRatio = ( 3 * K - 2 * G ) / ( 2 * ( 3 * K + G ) );

            localIndex const numQuadraturePoints = detJ[er][esr].size( 1 );

            for( localIndex n=0; n<elementsToNodes.size( 1 ); ++n )
            {
              if( elementsToNodes( ei, n ) == nodeIndex )
              {
                real64 temp[ 3 ] = {0};
                real64 xEle[ 3 ]  = LVARRAY_TENSOROPS_INIT_LOCAL_3 ( elementCenter[ei] );

                solidMechanicsLagrangianFEMKernels::ExplicitKernel::
                  calculateSingleNodalForce( ei,
                                             n,
                                             numQuadraturePoints,
                                             dNdX[er][esr],
                                             detJ[er][esr],
                                             stress[er][esr][m_solidMaterialFullIndex[er]],
                                             temp );

                //wu40: the nodal force need to be weighted by Young's modulus and possion's ratio.
                LvArray::tensorOps::scale< 3 >( temp, YoungModulus );
                LvArray::tensorOps::scale< 3 >( temp, 1.0 / (1 - poissonRatio * poissonRatio) );

                LvArray::tensorOps::subtract< 3 >( xEle, nodePosition );
                if( LvArray::tensorOps::AiBi< 3 >( xEle, faceNormalVector ) > 0 ) //TODO: check the sign.
                {
                  nElemEachSide[0] += 1;
                  LvArray::tensorOps::add< 3 >( nodeDisconnectForce, temp );
                }
                else
                {
                  nElemEachSide[1] +=1;
                  LvArray::tensorOps::subtract< 3 >( nodeDisconnectForce, temp );
                }
              }
            }
          }

          if( nElemEachSide[0]>=1 && nElemEachSide[1]>=1 )
          {
            LvArray::tensorOps::scale< 3 >( nodeDisconnectForce, 0.5 );
          }

          //Find the trailing node according to the node index and face index
          if( unpinchedNodeID.size() == 0 ) //Tet mesh under three nodes pinched scenario. Need to find the other
                                            // trailing face that containing the trailing node.
          {
            for( localIndex const edgeIndex: faceToEdgeMap[ trailingFaceIndex ] )
            {
              for( localIndex const faceIndex: edgeToFaceMap[ edgeIndex ] )
              {
                if( faceIndex != trailingFaceIndex && m_tipFaces.contains( faceIndex ))
                {
                  for( localIndex const iNode: faceToNodeMap[ faceIndex ] )
                  {
                    if( !m_tipNodes.contains( iNode ))
                    {
                      tralingNodeID = iNode;
                    }
                  }
                }
              }
            }

            if( tralingNodeID == std::numeric_limits< localIndex >::max())
            {
              GEOS_ERROR( getDataContext() << ": The triangular trailing face has three tip nodes but cannot find the other trailing face containing the trailing node." );
            }
          }
          else if( unpinchedNodeID.size() == 1 )
          {
            tralingNodeID = unpinchedNodeID[0];
          }
          else if( unpinchedNodeID.size() == 2 )
          {
            for( localIndex const edgeIndex : nodeToEdgeMap[ nodeIndex ] )
            {
              auto const faceToEdgeMapIterator = faceToEdgeMap[ trailingFaceIndex ];
              if( std::find( faceToEdgeMapIterator.begin(), faceToEdgeMapIterator.end(), edgeIndex ) != faceToEdgeMapIterator.end() &&
                  !m_tipEdges.contains( edgeIndex ) )
              {
                tralingNodeID = edgeToNodeMap[edgeIndex][0] == nodeIndex ? edgeToNodeMap[edgeIndex][1] : edgeToNodeMap[edgeIndex][0];
              }
            }
          }

          //Calculate SIF for the node.
          real64 tipNodeSIF;
          real64 tipNodeForce[3];
          real64 trailingNodeDisp[3];
          localIndex theOtherTrailingNodeID;

          if( childNodeIndices[tralingNodeID] == -1 )
          {
            theOtherTrailingNodeID = parentNodeIndices[tralingNodeID];
          }
          else
          {
            theOtherTrailingNodeID = childNodeIndices[tralingNodeID];
          }

          LvArray::tensorOps::copy< 3 >( trailingNodeDisp, displacement[theOtherTrailingNodeID] );
          LvArray::tensorOps::subtract< 3 >( trailingNodeDisp, displacement[tralingNodeID] );

          //Calculate average young's modulus and poisson ratio for fext.
          real64 fExternal[2][3];
          for( localIndex i=0; i<2; ++i )
          {
            real64 averageYoungModulus( 0 ), averagePoissonRatio( 0 );
            localIndex nodeID = i == 0 ? tralingNodeID : theOtherTrailingNodeID;
            for( localIndex k=0; k<nodeToRegionMap.sizeOfArray( nodeID ); ++k )
            {
              localIndex const er  = nodeToRegionMap[nodeIndex][k];
              localIndex const esr = nodeToSubRegionMap[nodeIndex][k];
              localIndex const ei  = nodeToElementMap[nodeIndex][k];

              real64 K = bulkModulus[er][esr][m_solidMaterialFullIndex[er]][ei];
              real64 G = shearModulus[er][esr][m_solidMaterialFullIndex[er]][ei];
              averageYoungModulus += 9 * K * G / ( 3 * K + G );
              averagePoissonRatio += ( 3 * K - 2 * G ) / ( 2 * ( 3 * K + G ) );
            }

            averageYoungModulus /= nodeToRegionMap.sizeOfArray( nodeID );
            averagePoissonRatio /= nodeToRegionMap.sizeOfArray( nodeID );

            LvArray::tensorOps::copy< 3 >( fExternal[i], fext[nodeID] );
            LvArray::tensorOps::scale< 3 >( fExternal[i], averageYoungModulus / (1 - averagePoissonRatio * averagePoissonRatio) );
          }

          //TODO: The sign of fext here is opposite to the sign of fFaceA in function "CalculateEdgeSIF".
          tipNodeForce[0] = nodeDisconnectForce[0] - ( fExternal[0][0] - fExternal[1][0] ) / 2.0;
          tipNodeForce[1] = nodeDisconnectForce[1] - ( fExternal[0][1] - fExternal[1][1] ) / 2.0;
          tipNodeForce[2] = nodeDisconnectForce[2] - ( fExternal[0][2] - fExternal[1][2] ) / 2.0;

//          tipNodeForce[0] = nodeDisconnectForce[0];
//          tipNodeForce[1] = nodeDisconnectForce[1];
//          tipNodeForce[2] = nodeDisconnectForce[2];

          real64 tipArea;
          tipArea = faceArea( trailingFaceIndex );
          if( faceToNodeMap.sizeOfArray( trailingFaceIndex ) == 3 )
          {
            tipArea *= 2.0;
          }

          tipNodeSIF = pow( (fabs( tipNodeForce[0] * trailingNodeDisp[0] / 2.0 / tipArea ) + fabs( tipNodeForce[1] * trailingNodeDisp[1] / 2.0 / tipArea )
                             + fabs( tipNodeForce[2] * trailingNodeDisp[2] / 2.0 / tipArea )), 0.5 );

          if( LvArray::tensorOps::AiBi< 3 >( trailingNodeDisp, faceNormalVector ) < 0.0 )  //In case the aperture is negative with the
                                                                                           // presence of confining stress.
          {
            tipNodeSIF *= -1;
          }

          SIFNode_All[nodeIndex].emplace_back( tipNodeSIF );


          //Calculate SIF on tip faces connected to this trailing face and the tip node.
          for( localIndex const edgeIndex: tipEdgesID )
          {
            if( edgeToNodeMap[edgeIndex][0] == nodeIndex || edgeToNodeMap[edgeIndex][1] == nodeIndex )
            {
              real64 SIF_I = 0, SIF_II = 0, /*SIF_III,*/ SIF_Face;
              real64 vecTipNorm[3], vecTip[3], tipForce[3], tipOpening[3];

              LvArray::tensorOps::copy< 3 >( vecTipNorm, faceNormal[trailingFaceIndex] );
              LvArray::tensorOps::subtract< 3 >( vecTipNorm, faceNormal[childFaceIndices[trailingFaceIndex]] );
              LvArray::tensorOps::normalize< 3 >( vecTipNorm );

              real64 vecEdge[3];
              edgeManager.calculateLength( edgeIndex, X, vecEdge );
              LvArray::tensorOps::normalize< 3 >( vecEdge );

              LvArray::tensorOps::crossProduct( vecTip, vecTipNorm, vecEdge );
              LvArray::tensorOps::normalize< 3 >( vecTip );
              real64 v0[3];
              edgeManager.calculateCenter( edgeIndex, X, v0 );
              LvArray::tensorOps::subtract< 3 >( v0, faceCenter[ trailingFaceIndex ] );

              if( LvArray::tensorOps::AiBi< 3 >( v0, vecTip ) < 0 )
                LvArray::tensorOps::scale< 3 >( vecTip, -1.0 );

              tipForce[0] = LvArray::tensorOps::AiBi< 3 >( nodeDisconnectForce, vecTipNorm ) -
                            ( LvArray::tensorOps::AiBi< 3 >( fExternal[0], vecTipNorm ) - LvArray::tensorOps::AiBi< 3 >( fExternal[1], vecTipNorm ) ) / 2.0;
              tipForce[1] = LvArray::tensorOps::AiBi< 3 >( nodeDisconnectForce, vecTip ) -
                            ( LvArray::tensorOps::AiBi< 3 >( fExternal[0], vecTip ) - LvArray::tensorOps::AiBi< 3 >( fExternal[1], vecTip ) ) / 2.0;
              tipForce[2] = LvArray::tensorOps::AiBi< 3 >( nodeDisconnectForce, vecEdge ) -
                            ( LvArray::tensorOps::AiBi< 3 >( fExternal[0], vecEdge ) - LvArray::tensorOps::AiBi< 3 >( fExternal[1], vecEdge ) ) / 2.0;

//              tipForce[0] = LvArray::tensorOps::AiBi< 3 >( nodeDisconnectForce, vecTipNorm );
//              tipForce[1] = LvArray::tensorOps::AiBi< 3 >( nodeDisconnectForce, vecTip );
//              tipForce[2] = LvArray::tensorOps::AiBi< 3 >( nodeDisconnectForce, vecEdge );

              tipOpening[0] = LvArray::tensorOps::AiBi< 3 >( trailingNodeDisp, vecTipNorm );
              tipOpening[1] = LvArray::tensorOps::AiBi< 3 >( trailingNodeDisp, vecTip );
              tipOpening[2] = LvArray::tensorOps::AiBi< 3 >( trailingNodeDisp, vecEdge );

//              if( tipForce[0] > 0.0 )
              {
                SIF_I = pow( fabs( tipForce[0] * tipOpening[0] / 2.0 / tipArea ), 0.5 );
                SIF_II = pow( fabs( tipForce[1] * tipOpening[1] / 2.0 / tipArea ), 0.5 );
//              SIF_III = pow( fabs( tipForce[2] * tipOpening[2] / 2.0 / tipArea ), 0.5 );
              }

              if( tipOpening[0] < 0 )
              {
                SIF_I *= -1.0;
              }

              if( tipForce[1] < 0.0 )
              {
                SIF_II *= -1.0;
              }

              for( localIndex const faceIndex: edgeToFaceMap[ edgeIndex ] )
              {
                if( m_tipFaces.contains( faceIndex ))
                {
                  real64 vecFace[ 3 ];
                  real64 fc[3] = LVARRAY_TENSOROPS_INIT_LOCAL_3 ( faceCenter[faceIndex] );

                  //Get the vector in the face and normal to the edge.
                  real64 udist;

                  real64 x0_x1[ 3 ] = LVARRAY_TENSOROPS_INIT_LOCAL_3( X[edgeToNodeMap[edgeIndex][0]] );
                  real64 x0_fc[ 3 ] = LVARRAY_TENSOROPS_INIT_LOCAL_3( fc );

                  LvArray::tensorOps::subtract< 3 >( x0_x1, X[edgeToNodeMap[edgeIndex][1]] );
                  LvArray::tensorOps::normalize< 3 >( x0_x1 );
                  LvArray::tensorOps::subtract< 3 >( x0_fc, X[edgeToNodeMap[edgeIndex][1]] );
                  udist = LvArray::tensorOps::AiBi< 3 >( x0_x1, x0_fc );

                  real64 ptPrj[ 3 ] = LVARRAY_TENSOROPS_INIT_LOCAL_3 ( x0_x1 );
                  LvArray::tensorOps::scale< 3 >( ptPrj, udist );
                  LvArray::tensorOps::add< 3 >( ptPrj, X[edgeToNodeMap[edgeIndex][1]] );
                  LvArray::tensorOps::copy< 3 >( vecFace, fc );
                  LvArray::tensorOps::subtract< 3 >( vecFace, ptPrj );
                  LvArray::tensorOps::normalize< 3 >( vecFace );

//                  if( LvArray::tensorOps::AiBi< 3 >( vecTip, vecFace ) > cos( m_maxTurnAngle ))
                  {
                    // We multiply this by 0.9999999 to avoid an exception caused by acos a number slightly larger than
                    // 1.
                    real64 thetaFace = acos( LvArray::tensorOps::AiBi< 3 >( vecTip, vecFace )*0.999999 );

                    real64 tipCrossFace[ 3 ];
                    LvArray::tensorOps::crossProduct( tipCrossFace, vecTip, vecEdge );

                    if( LvArray::tensorOps::AiBi< 3 >( tipCrossFace, vecEdge ) < 0.0 )
                    {
                      thetaFace *= -1.0;
                    }

                    SIF_Face = cos( thetaFace / 2.0 ) *
                               ( SIF_I * cos( thetaFace / 2.0 ) * cos( thetaFace / 2.0 ) - 1.5 * SIF_II * sin( thetaFace ) );

                    SIFonFace_All[faceIndex].emplace_back( SIF_Face );
                  }
                }
              }
            }
          }
        }
      }
    }
  }

  //wu40: the tip node may be included in multiple trailing faces and SIF of the node/face will be calculated multiple
  // times. We chose the smaller node SIF and the larger face SIF.
  for( localIndex const nodeIndex : m_tipNodes )
  {
    if( isNodeGhost[nodeIndex] < 0 )
<<<<<<< HEAD
    {      
=======
    {
>>>>>>> 6e297d3f
      if( SIFNode_All[nodeIndex].size() >= 1 )
      {
        SIFNode[nodeIndex] = *min_element( SIFNode_All[nodeIndex].begin(), SIFNode_All[nodeIndex].end());
      }
<<<<<<< HEAD
      
=======

>>>>>>> 6e297d3f
      for( localIndex const edgeIndex: m_tipEdges )
      {
        if( edgeToNodeMap[edgeIndex][0] == nodeIndex || edgeToNodeMap[edgeIndex][1] == nodeIndex )
        {
          for( localIndex const faceIndex: edgeToFaceMap[ edgeIndex ] )
          {
            if( m_tipFaces.contains( faceIndex ))
            {
              if( SIFonFace_All[faceIndex].size() >= 1 )
              {
                SIFonFace[faceIndex] = *max_element( SIFonFace_All[faceIndex].begin(), SIFonFace_All[faceIndex].end());
              }
            }
          }
        }
      }
    }
  }
}

real64 SurfaceGenerator::calculateEdgeSif( DomainPartition const & domain,
                                           localIndex const edgeID,
                                           localIndex & trailFaceID,
                                           NodeManager const & nodeManager,
                                           EdgeManager & edgeManager,
                                           FaceManager const & faceManager,
                                           ElementRegionManager const & elementManager,
                                           real64 ( & vecTipNorm )[3],
                                           real64 ( & vecTip )[3] )
{
  real64 rval;
  localIndex_array faceInvolved;
  arrayView1d< real64 > const & SIF_I = edgeManager.getField< surfaceGeneration::SIF_I >();
  arrayView1d< real64 > const & SIF_II = edgeManager.getField< surfaceGeneration::SIF_II >();
  arrayView1d< real64 > const & SIF_III = edgeManager.getField< surfaceGeneration::SIF_III >();

  ArrayOfSetsView< localIndex const > const & nodeToEdgeMap = nodeManager.edgeList().toViewConst();
  arrayView2d< real64 const, nodes::REFERENCE_POSITION_USD > const & X = nodeManager.referencePosition();
  arrayView2d< real64 const, nodes::TOTAL_DISPLACEMENT_USD > const & displacement =
    nodeManager.getField< fields::solidMechanics::totalDisplacement >();

  arrayView2d< localIndex const > const & edgeToNodeMap = edgeManager.nodeList();
  ArrayOfSetsView< localIndex const > const & edgeToFaceMap = edgeManager.faceList().toViewConst();

  arrayView1d< localIndex const > const & faceParentIndex = faceManager.getField< fields::parentIndex >();
  ArrayOfArraysView< localIndex const > const & faceToNodeMap = faceManager.nodeList().toViewConst();
  ArrayOfArraysView< localIndex const > const & faceToEdgeMap = faceManager.edgeList().toViewConst();

  arrayView2d< real64 const > const & faceNormal = faceManager.faceNormal();
  arrayView2d< real64 const > const & faceCenter = faceManager.faceCenter();
  arrayView1d< real64 const > const & faceArea = faceManager.faceArea();

  arrayView1d< integer const > const & faceIsExternal = faceManager.isExternal();

  SIF_I[edgeID] = 0.0;
  SIF_II[edgeID] = 0.0;
  SIF_III[edgeID] = 0.0;

  for( localIndex const iface : edgeToFaceMap[ edgeID ] )
  {
    if( faceIsExternal[iface] >= 1 )
    {
      faceInvolved.emplace_back( iface );
    }
  }

  // Figure out the two fracture faces connected to this edge
  localIndex faceA( 0 ), faceAp( 0 );
  if( (faceParentIndex[faceInvolved[0]] == -1 && faceParentIndex[faceInvolved[1]] == faceInvolved[0]) ||
      (faceParentIndex[faceInvolved[1]] == -1 && faceParentIndex[faceInvolved[0]] == faceInvolved[1]) )
  {
    faceA = faceInvolved[0];
    faceAp = faceInvolved[1];
  }
  else
  {
    GEOS_ERROR( GEOS_FMT( "{}: Edge {} has two external faces, but the parent-child relationship is wrong.",
                          getDataContext(), edgeID ) );
  }

  trailFaceID = faceParentIndex[faceInvolved[0]]==-1 ? faceInvolved[0] : faceParentIndex[faceInvolved[0]];


  // We define three unit vectors
  // vecEdge: pointing from node 0 to node 1 along the tip edge
  // vecTip: pointing from the opening into the solid
  // vecTipNorm: normal of the one of the fracture faces;  vecTip X vecTipNorm should point to the direction of vecEdge

  LvArray::tensorOps::copy< 3 >( vecTipNorm, faceNormal[faceA] );
  LvArray::tensorOps::subtract< 3 >( vecTipNorm, faceNormal[faceAp] );
  LvArray::tensorOps::normalize< 3 >( vecTipNorm );

  //TODO: wu40: There is a function for EdgeVector in EdgeManager.cpp but has been commented.
  real64 vecEdge[3];
  edgeManager.calculateLength( edgeID, X, vecEdge );
  real64 const edgeLength = LvArray::tensorOps::l2Norm< 3 >( vecEdge );

  LvArray::tensorOps::crossProduct( vecTip, vecTipNorm, vecEdge );
  LvArray::tensorOps::normalize< 3 >( vecTip );
  real64 v0[3];
  edgeManager.calculateCenter( edgeID, X, v0 );
  LvArray::tensorOps::subtract< 3 >( v0, faceCenter[faceA] );

  if( LvArray::tensorOps::AiBi< 3 >( v0, vecTip ) < 0 )
    LvArray::tensorOps::scale< 3 >( vecTip, -1.0 );

  real64 tipCrossTipNorm[ 3 ];
  LvArray::tensorOps::crossProduct( tipCrossTipNorm, vecTip, vecTipNorm );
  if( LvArray::tensorOps::AiBi< 3 >( tipCrossTipNorm, vecEdge ) < 0 )
  {
    LvArray::tensorOps::scale< 3 >( vecTipNorm, -1 );
    faceA = faceInvolved[1];
    faceAp = faceInvolved[0];
  }


  //Now we need to figure out if a special situation applies to this edge
  // where the fracture face is a quad and three of the nodes are still pinched
  // We use a different algorithm for this special situation.

  bool threeNodesPinched( false );
  localIndex_array openNodeID;

  if( faceToNodeMap.sizeOfArray( faceA ) == 4 )  // Only quads have this problem
  {
    int numSharedNodes = 2;
    localIndex_array lNodeFaceA, lNodeFaceAp;

    lNodeFaceA.insert( 0, faceToNodeMap[ faceA ].begin(), faceToNodeMap[ faceA ].end() );
    lNodeFaceAp.insert( 0, faceToNodeMap[ faceAp ].begin(), faceToNodeMap[ faceAp ].end() );

    //We remove all the shared nodes and the one remains should be the open one.
    lNodeFaceAp.erase( std::distance( lNodeFaceAp.begin(), (std::find( lNodeFaceAp.begin(), lNodeFaceAp.end(), edgeToNodeMap[edgeID][0] ))));
    lNodeFaceAp.erase( std::distance( lNodeFaceAp.begin(), (std::find( lNodeFaceAp.begin(), lNodeFaceAp.end(), edgeToNodeMap[edgeID][1] ))));
    lNodeFaceA.erase( std::distance( lNodeFaceA.begin(), (std::find( lNodeFaceA.begin(), lNodeFaceA.end(), edgeToNodeMap[edgeID][0] ))));
    lNodeFaceA.erase( std::distance( lNodeFaceA.begin(), (std::find( lNodeFaceA.begin(), lNodeFaceA.end(), edgeToNodeMap[edgeID][1] ))));

    for( localIndex const j : faceToNodeMap[ faceA ] )
    {
      localIndex iNd = j;
      if( iNd != edgeToNodeMap[edgeID][0] && iNd != edgeToNodeMap[edgeID][1] )
      {
        auto faceToNodeMapIterator = faceToNodeMap[ faceAp ];
        if( std::find( faceToNodeMapIterator.begin(), faceToNodeMapIterator.end(), iNd ) != faceToNodeMapIterator.end())
        {
          numSharedNodes++;
          lNodeFaceA.erase( std::distance( lNodeFaceA.begin(), (std::find( lNodeFaceA.begin(), lNodeFaceA.end(), iNd ))));
          lNodeFaceAp.erase( std::distance( lNodeFaceAp.begin(), (std::find( lNodeFaceAp.begin(), lNodeFaceAp.end(), iNd ))));
        }
      }
    }

    if( numSharedNodes == 4 )
    {
      GEOS_ERROR( getDataContext() << ": The fracture face has four shared nodes with its child. This should not happen." );
    }
    else if( numSharedNodes == 3 )
    {
      threeNodesPinched = true;

      //wu40: I think the following check is not necessary.
      if( lNodeFaceA.size() != 1 || lNodeFaceAp.size() != 1 )
      {
        GEOS_ERROR( getDataContext() << ": these two faces share three nodes but the number of remaining nodes is not one." );
      }
      else
      {
        openNodeID.emplace_back( lNodeFaceA[0] );
        openNodeID.emplace_back( lNodeFaceAp[0] );
      }
    }
  }


  // Now we need to identify which node on the edge is the convex point and which one is the concave corner.  The convex
  // node must share an edge with the open node.
  localIndex convexCorner( std::numeric_limits< localIndex >::max());
  if( threeNodesPinched )
  {
    localIndex iNd, jNd;
    iNd = edgeToNodeMap[edgeID][0];
    jNd = edgeToNodeMap[edgeID][1];
    for( localIndex const j : faceToEdgeMap[ faceA ] )
    {
      localIndex edge = j;
      if((openNodeID[0] == edgeToNodeMap[edge][0] && iNd == edgeToNodeMap[edge][1]) ||
         (openNodeID[0] == edgeToNodeMap[edge][1] && iNd == edgeToNodeMap[edge][0])
         )
      {
        convexCorner = iNd;
        break;
      }
      if((openNodeID[0] == edgeToNodeMap[edge][0] && jNd == edgeToNodeMap[edge][1]) ||
         (openNodeID[0] == edgeToNodeMap[edge][1] && jNd == edgeToNodeMap[edge][0])
         )
      {
        convexCorner = jNd;
        break;
      }
    }

    if( convexCorner == std::numeric_limits< localIndex >::max())
      GEOS_ERROR( getDataContext() << ": This is a three-node-pinched edge but I cannot find the convex corner" );

  }


  // Calculate element forces acting on this edge, i.e., f_disconnect.  Need to add nodal forces from two nodes up.
  //An element has to be within the range of this edge to be included.
  //For the threeNodesPinched case, we only use the force on the node at the convex point, not the concave point.  The
  // force at the former is usually greater, so we just pick the great one instead of doing a geometrical check.
  real64 fNodeO[3] = { 0.0, 0.0, 0.0 };
  real64 GdivBeta = 0.0;  // Need this for opening-based SIF

  localIndex_array nodeIndices;

  if( !threeNodesPinched )
  {
    for( localIndex a=0; a<edgeToNodeMap.size( 1 ); ++a )
    {
      nodeIndices.emplace_back( edgeToNodeMap( edgeID, a ) );
    }
  }
  else
  {
    nodeIndices.emplace_back( convexCorner );
  }

  calculateElementForcesOnEdge ( domain, edgeID, edgeLength, nodeIndices,
                                 nodeManager, edgeManager, elementManager, vecTipNorm, fNodeO, GdivBeta, threeNodesPinched, false );


  localIndex tipFaces[2];
  tipFaces[0] = faceA;
  tipFaces[1] = faceAp;

  // Now calculate f_u. We have to subtract the nodal force at other nodes (trailing nodes) on these two open faces to
  // take into account
  // the effects of surface traction along the fracture.
  // Finding the two trailing nodes on a hex mesh is pretty straightforward, while it is cumbersome to do in tet mesh
  // For the threeNodesPinched case, this should be the open node.
  real64 fFaceA[2][3];

  // If the two external faces connected to a trailing edge are not coplanar, then we have the risk of incomplete
  // topology.
  // In that case, we use a displacement/opening based method, not VCCT.
  bool incompleteTrailingEdgeTopology = false;

  for( localIndex i=0; i<2; ++i )
  {
    localIndex_array trailingNodes;
    trailingNodes.clear();
    if( threeNodesPinched )
    {
      trailingNodes.emplace_back( openNodeID[i] );
    }
    else
    {
      localIndex faceID = tipFaces[i];
      LvArray::tensorOps::fill< 3 >( fFaceA[i], 0.0 );

      for( localIndex const j : faceToNodeMap[ faceID ] )
      {
        if( j != edgeToNodeMap( edgeID, 0 ) && j != edgeToNodeMap( edgeID, 1 ) ) // This is not a node along the tip
                                                                                 // edge
        {
          trailingNodes.emplace_back( j );
        }
      }

      if( trailingNodes.size() > 2 || trailingNodes.size() == 0 )
      {
        GEOS_ERROR( getDataContext() << ": Fatal error in finding nodes behind tip edge." );
      }
      else if( trailingNodes.size() == 1 )  // Need some work to find the other node
      {
        // First find an edge that is connected to this node and parallel to the tip edge
        real64 maxCosAngle = 0.0;
        localIndex pickedTrailingEdge = std::numeric_limits< localIndex >::max();
        for( localIndex const iedge : nodeToEdgeMap[ trailingNodes[ 0 ] ] )
        {
          real64 xTrailingEdge[3];
          edgeManager.calculateCenter( iedge, X, xTrailingEdge );

          real64 udist;
          real64 x0_x1[3] = LVARRAY_TENSOROPS_INIT_LOCAL_3( X[edgeToNodeMap[edgeID][0]] );
          real64 x0_xTrailingEdge[3] = LVARRAY_TENSOROPS_INIT_LOCAL_3( xTrailingEdge );
          LvArray::tensorOps::subtract< 3 >( x0_x1, X[edgeToNodeMap( edgeID, 1 )] );
          LvArray::tensorOps::normalize< 3 >( x0_x1 );
          LvArray::tensorOps::subtract< 3 >( x0_xTrailingEdge, X[edgeToNodeMap( edgeID, 1 )] );
          udist = LvArray::tensorOps::AiBi< 3 >( x0_x1, x0_xTrailingEdge );

          if( udist <= edgeLength && udist > 0.0 )
          {
            real64 vEdge[3];
            edgeManager.calculateLength( iedge, X, vEdge );
            LvArray::tensorOps::normalize< 3 >( vEdge );

            real64 cosEdge = std::fabs( LvArray::tensorOps::AiBi< 3 >( vEdge, vecEdge ));
            if( cosEdge > maxCosAngle )
            {
              maxCosAngle = cosEdge;
              pickedTrailingEdge = iedge;
            }
          }
        }
        if( maxCosAngle > 0.75 )
          trailingNodes.emplace_back( edgeToNodeMap[pickedTrailingEdge][0] + edgeToNodeMap[pickedTrailingEdge][1] - trailingNodes[0] );
      }
    }

    localIndex trailingEdge;
    trailingEdge = std::numeric_limits< localIndex >::max();

    if( trailingNodes.size() == 2 )
    {
      //wu40: TODO: This check is from GEOS. I think this may not be necessary. Check with Randy and PC.
      if( trailingNodes[0] != trailingNodes[1] )
      {
        for( localIndex const iedge : nodeToEdgeMap[ trailingNodes[ 0 ] ] )
        {
          if( edgeToNodeMap[iedge][0] == trailingNodes[1] || edgeToNodeMap[iedge][1] == trailingNodes[1] )
          {
            trailingEdge = iedge;
          }
        }
      }

      if( trailingEdge > edgeManager.size())
      {
        int const rank = MpiWrapper::commRank( MPI_COMM_WORLD );
        std::cout << "Cannot find trailing edge (edge=" << edgeID << ", rank=" << rank <<   "  )" << std::endl;
        return 0.0;
      }

      localIndex_array extFacesOnTrailingEdge;
      for( localIndex const iface : edgeToFaceMap[ trailingEdge ] )
      {
        if( faceIsExternal[iface] >= 1 )
          extFacesOnTrailingEdge.emplace_back( iface );
      }

      if( extFacesOnTrailingEdge.size() != 2 )
      {
        incompleteTrailingEdgeTopology = true;
      }
      else
      {
        real64 extFaceNormal[2][3];
        for( localIndex j = 0; j < 2; ++j )
        {
          LvArray::tensorOps::copy< 3 >( extFaceNormal[j], faceNormal[extFacesOnTrailingEdge[j]] );
        }

        if( std::fabs( LvArray::tensorOps::AiBi< 3 >( extFaceNormal[0], extFaceNormal[1] )) < 0.9 ) //The two faces are not coplanar.
        {
          incompleteTrailingEdgeTopology = true;
        }
      }
    }

    calculateElementForcesOnEdge ( domain, edgeID, edgeLength, trailingNodes,
                                   nodeManager, edgeManager, elementManager, vecTipNorm, fFaceA[i], GdivBeta, threeNodesPinched, true );

  }


  real64 tipForce[3];
  tipForce[0] = LvArray::tensorOps::AiBi< 3 >( fNodeO, vecTipNorm ) + LvArray::tensorOps::AiBi< 3 >( fFaceA[0], vecTipNorm ) / 2.0 - LvArray::tensorOps::AiBi< 3 >( fFaceA[1], vecTipNorm ) / 2.0;
  tipForce[1] = LvArray::tensorOps::AiBi< 3 >( fNodeO, vecTip ) + LvArray::tensorOps::AiBi< 3 >( fFaceA[0], vecTip ) / 2.0 - LvArray::tensorOps::AiBi< 3 >( fFaceA[1], vecTip ) / 2.0;
  tipForce[2] = LvArray::tensorOps::AiBi< 3 >( fNodeO, vecEdge ) + LvArray::tensorOps::AiBi< 3 >( fFaceA[0], vecEdge ) / 2.0 - LvArray::tensorOps::AiBi< 3 >( fFaceA[1], vecEdge ) / 2.0;

  real64 tipDisplacement[3], tipOpening[3], tipFaceDisplacement[2][3];

  if( !threeNodesPinched )
  {
    for( localIndex i=0; i<2; ++i )
    {
      localIndex faceID = tipFaces[i];
      LvArray::tensorOps::fill< 3 >( tipFaceDisplacement[i], 0.0 );

      for( localIndex const j : faceToNodeMap[ faceID ] )
      {
        if( j != edgeToNodeMap( edgeID, 0 ) && j != edgeToNodeMap( edgeID, 1 ))
        {
          LvArray::tensorOps::add< 3 >( tipFaceDisplacement[i], displacement[j] );
        }
      }

      LvArray::tensorOps::scale< 3 >( tipFaceDisplacement[i], 1.0 / (faceToNodeMap.sizeOfArray( faceID ) - 2) );
    }
    LvArray::tensorOps::copy< 3 >( tipDisplacement, tipFaceDisplacement[1] );
    LvArray::tensorOps::subtract< 3 >( tipDisplacement, tipFaceDisplacement[0] );
  }
  else
  {
    LvArray::tensorOps::copy< 3 >( tipDisplacement, displacement[openNodeID[1]] );
    LvArray::tensorOps::subtract< 3 >( tipDisplacement, displacement[openNodeID[0]] );
  }

  tipOpening[0] = LvArray::tensorOps::AiBi< 3 >( tipDisplacement, vecTipNorm );
  tipOpening[1] = LvArray::tensorOps::AiBi< 3 >( tipDisplacement, vecTip );
  tipOpening[2] = LvArray::tensorOps::AiBi< 3 >( tipDisplacement, vecEdge );

  real64 tipArea;
  tipArea = faceArea( faceA );
  if( faceToNodeMap.sizeOfArray( faceA ) == 3 )
  {
    tipArea *= 2.0;
  }

  if( !incompleteTrailingEdgeTopology && tipOpening[0] * tipForce[0] > 0.0 )
  {
    SIF_I[edgeID] = pow( fabs( tipForce[0] * tipOpening[0] / 2.0 / tipArea ), 0.5 );
    SIF_II[edgeID] = pow( fabs( tipForce[1] * tipOpening[1] / 2.0 / tipArea ), 0.5 );
    SIF_III[edgeID] = pow( fabs( tipForce[2] * tipOpening[2] / 2.0 / tipArea ), 0.5 );

    if( tipOpening[0] < 0 )
    {
      // We don't need this for the case of incomplete trailing edge topology.  Sign in that case should be taken care
      // of automatically because there is no sqrt involved.
      SIF_I( edgeID ) *= -1.0;
    }

  }
  else
  {
    // Opening-based SIF, based on
    // Equation 1 in Fu et al. 2012, DOI::10.1016/j.engfracmech.2012.04.010
    real64 r = tipArea / edgeLength;
    SIF_I[edgeID] = tipOpening[0] / 2.0 * GdivBeta / pow( r/6.28, 0.5 );
    SIF_II[edgeID] = 0.0;  // SIF is not accurate in this scenario anyway.  Let's not worry about turning.
    SIF_III[edgeID] = 0.0;
  }

  if( tipForce[1] < 0.0 )
  {
    SIF_II[edgeID] *= -1.0;
  }

  if( SIF_I[edgeID] > 0.0 )
  {
    rval = pow( SIF_I[edgeID]*SIF_I[edgeID]+SIF_II[edgeID]*SIF_II[edgeID]+SIF_III[edgeID]*SIF_III[edgeID], 0.5 );
  }
  else
  {
    rval = -1.0;
  }

//  std::cout << "EdgeID: " << edgeID << " SIF: " << rval << std::endl;

  return rval;
}


int SurfaceGenerator::calculateElementForcesOnEdge( DomainPartition const & domain,
                                                    localIndex const edgeID,
                                                    real64 edgeLength,
                                                    localIndex_array & nodeIndices,
                                                    NodeManager const & nodeManager,
                                                    EdgeManager const & edgeManager,
                                                    ElementRegionManager const & elementManager,
                                                    real64 ( & vecTipNorm )[3],
                                                    real64 ( & fNode )[3],
                                                    real64 & GdivBeta,
                                                    bool threeNodesPinched,
                                                    bool calculatef_u )
{
  ArrayOfArraysView< localIndex const > const & nodeToRegionMap = nodeManager.elementRegionList().toViewConst();
  ArrayOfArraysView< localIndex const > const & nodeToSubRegionMap = nodeManager.elementSubRegionList().toViewConst();
  ArrayOfArraysView< localIndex const > const & nodeToElementMap = nodeManager.elementList().toViewConst();

  arrayView2d< localIndex const > const & edgeToNodeMap = edgeManager.nodeList();

  arrayView2d< real64 const, nodes::REFERENCE_POSITION_USD > const & X = nodeManager.referencePosition();

  ConstitutiveManager const & constitutiveManager = domain.getConstitutiveManager();
  m_solidMaterialFullIndex.resize( elementManager.numRegions() );
  elementManager.forElementRegionsComplete< CellElementRegion >( [&]( localIndex regionIndex,
                                                                      CellElementRegion const & region )
  {
    string const & solidMaterialName = region.getSubRegion( 0 ).getReference< string >( viewKeyStruct::solidMaterialNameString() );
    ConstitutiveBase const & solid = constitutiveManager.getConstitutiveRelation< ConstitutiveBase >( solidMaterialName );
    m_solidMaterialFullIndex[regionIndex] = solid.getIndexInParent();
  } );

  ElementRegionManager::MaterialViewAccessor< arrayView1d< real64 const > > const shearModulus =
    elementManager.constructFullMaterialViewAccessor< array1d< real64 >, arrayView1d< real64 const > >( "shearModulus", constitutiveManager );

  ElementRegionManager::MaterialViewAccessor< arrayView1d< real64 const > > const bulkModulus =
    elementManager.constructFullMaterialViewAccessor< array1d< real64 >, arrayView1d< real64 const > >( "bulkModulus", constitutiveManager );

  ElementRegionManager::MaterialViewAccessor< arrayView3d< real64 const, solid::STRESS_USD > > const
  stress = elementManager.constructFullMaterialViewAccessor< array3d< real64, solid::STRESS_PERMUTATION >,
                                                             arrayView3d< real64 const, solid::STRESS_USD > >( SolidBase::viewKeyStruct::stressString(),
                                                                                                               constitutiveManager );

  ElementRegionManager::ElementViewAccessor< arrayView4d< real64 const > > const
  dNdX = elementManager.constructViewAccessor< array4d< real64 >, arrayView4d< real64 const > >( keys::dNdX );

  ElementRegionManager::ElementViewAccessor< arrayView2d< real64 const > > const
  detJ = elementManager.constructViewAccessor< array2d< real64 >, arrayView2d< real64 const > >( keys::detJ );

  ElementRegionManager::ElementViewAccessor< arrayView2d< real64 const > > const elemCenter =
    elementManager.constructViewAccessor< array2d< real64 >, arrayView2d< real64 const > >( ElementSubRegionBase::viewKeyStruct::elementCenterString() );

  localIndex nElemEachSide[2];
  nElemEachSide[0] = 0;
  nElemEachSide[1] = 0;

  real64 xEdge[3] = { 0.0 };

  if( !calculatef_u )
  {
    edgeManager.calculateCenter( edgeID, X, xEdge );
  }

  for( localIndex i=0; i < nodeIndices.size(); ++i )
  {
    localIndex nodeID = nodeIndices( i );
//    localIndex_array temp11;
//    for (int ii = 0; ii < nodeToElementMap.sizeOfArray(nodeID); ii++)
//    {
//      temp11.emplace_back(nodeToElementMap[nodeID][ii]);
//    }

    for( localIndex k=0; k<nodeToRegionMap.sizeOfArray( nodeID ); ++k )
    {
      localIndex const er  = nodeToRegionMap[nodeID][k];
      localIndex const esr = nodeToSubRegionMap[nodeID][k];
      localIndex const ei  = nodeToElementMap[nodeID][k];

      CellElementSubRegion const & elementSubRegion = elementManager.getRegion( er ).getSubRegion< CellElementSubRegion >( esr );

      real64 xEle[3] = LVARRAY_TENSOROPS_INIT_LOCAL_3( elemCenter[er][esr][ei] );

      real64 x0_x1[3] = LVARRAY_TENSOROPS_INIT_LOCAL_3( X[edgeToNodeMap[edgeID][0]] );
      LvArray::tensorOps::subtract< 3 >( x0_x1, X[edgeToNodeMap[edgeID][1]] );
      LvArray::tensorOps::normalize< 3 >( x0_x1 );

      real64 x0_xEle[3] = LVARRAY_TENSOROPS_INIT_LOCAL_3( xEle );
      LvArray::tensorOps::subtract< 3 >( x0_xEle, X[edgeToNodeMap[edgeID][1]] );
      real64 const udist = LvArray::tensorOps::AiBi< 3 >( x0_x1, x0_xEle );

      localIndex const numQuadraturePoints = detJ[er][esr].size( 1 );

      if(( udist <= edgeLength && udist > 0.0 ) || threeNodesPinched )
      {
        real64 K = bulkModulus[er][esr][m_solidMaterialFullIndex[er]][ei];
        real64 G = shearModulus[er][esr][m_solidMaterialFullIndex[er]][ei];
        real64 YoungModulus = 9 * K * G / ( 3 * K + G );
        real64 poissonRatio = ( 3 * K - 2 * G ) / ( 2 * ( 3 * K + G ) );

        arrayView2d< localIndex const, cells::NODE_MAP_USD > const & elementsToNodes = elementSubRegion.nodeList();
        for( localIndex n=0; n<elementsToNodes.size( 1 ); ++n )
        {
          if( elementsToNodes( ei, n ) == nodeID )
          {
            real64 temp[3]{};
            LvArray::tensorOps::copy< 3 >( xEle, elemCenter[er][esr][ei] ); //For C3D6 element type, elementsToNodes map may include
            // repeated indices and the following may run multiple
            // times for the same element.

            //wu40: the nodal force need to be weighted by Young's modulus and possion's ratio.
            solidMechanicsLagrangianFEMKernels::ExplicitKernel::
              calculateSingleNodalForce( ei,
                                         n,
                                         numQuadraturePoints,
                                         dNdX[er][esr],
                                         detJ[er][esr],
                                         stress[er][esr][m_solidMaterialFullIndex[er]],
                                         temp );

            LvArray::tensorOps::scale< 3 >( temp, YoungModulus );
            LvArray::tensorOps::scale< 3 >( temp, 1.0 / (1 - poissonRatio * poissonRatio) );

            if( !calculatef_u )
            {
              LvArray::tensorOps::subtract< 3 >( xEle, xEdge );
              if( LvArray::tensorOps::AiBi< 3 >( xEle, vecTipNorm ) > 0 )
              {
                nElemEachSide[0] += 1;
                LvArray::tensorOps::add< 3 >( fNode, temp );

                //wu40: for debug purpose
//                std::cout << "ElementID: " << iEle << ", NodeID: " << nodeID << std::endl;
//                std::cout << "Nodal force: " << temp[0] << ", " << temp[1] << ", " << temp[2] << std::endl;
//                std::cout << "Add to total nodal force (fdisc): " << fNode[0] << ", " << fNode[1] << ", " << fNode[2]
// << std::endl;
              }
              else
              {
                nElemEachSide[1] +=1;
                LvArray::tensorOps::subtract< 3 >( fNode, temp );

                //wu40: for debug purpose
//                std::cout << "ElementID: " << iEle << ", NodeID: " << nodeID << std::endl;
//                std::cout << "Nodal force: " << temp[0] << ", " << temp[1] << ", " << temp[2] << std::endl;
//                std::cout << "Minus from total nodal force (fdisc): " << fNode[0] << ", " << fNode[1] << ", " <<
// fNode[2] << std::endl;
              }
            }
            else
            {
              LvArray::tensorOps::add< 3 >( fNode, temp );

              //wu40: for debug purpose
//              std::cout << "ElementID: " << iEle << ", NodeID: " << nodeID << std::endl;
//              std::cout << "Nodal force: " << temp[0] << ", " << temp[1] << ", " << temp[2] << std::endl;
//              std::cout << "Add to total nodal force (fext): " << fNode[0] << ", " << fNode[1] << ", " << fNode[2] <<
// std::endl;
            }
          }
        }

        if( !calculatef_u )
        {
          GdivBeta += G /2/(1-poissonRatio);
        }
      }

    }

    //If we only find one node behind the tip for the non-threeNodesPinched scenario, we do the following as a rough
    // compensation for f_u.
    if( calculatef_u && nodeIndices.size() == 1 && !threeNodesPinched )
    {
      LvArray::tensorOps::scale< 3 >( fNode, 2.0 );
    }
  }

  if( !calculatef_u )
  {
    if( nElemEachSide[0]>=1 && nElemEachSide[1]>=1 )
      LvArray::tensorOps::scale< 3 >( fNode, 0.5 );
    //We have contributions from both sides. The two sizes are the two sides of the fracture plane.  If the fracture
    // face
    // is on domain boundary, it's possible to have just one side.
    if( nElemEachSide[0] + nElemEachSide[1] >= 1 )
      GdivBeta /= (nElemEachSide[0] + nElemEachSide[1]);
  }

  return 0;
}

int SurfaceGenerator::checkOrphanElement( ElementRegionManager const & elementManager,
                                          FaceManager const & faceManager,
                                          localIndex iFace )
{
  arrayView2d< localIndex const > const & faceToRegionMap = faceManager.elementRegionList();
  arrayView2d< localIndex const > const & faceToSubRegionMap = faceManager.elementSubRegionList();
  arrayView2d< localIndex const > const & faceToElementMap = faceManager.elementList();

  arrayView1d< integer const > const & faceIsExternal = faceManager.isExternal();

  arrayView1d< integer const > const & ruptureState = faceManager.getField< surfaceGeneration::ruptureState >();

  int flagOrphan = 0;
  for( localIndex k=0; k<faceToRegionMap.size( 1 ); ++k )
  {
    localIndex const er = faceToRegionMap[iFace][k];
    localIndex const esr = faceToSubRegionMap[iFace][k];
    localIndex const ei = faceToElementMap[iFace][k];
    if( er != -1 &&  esr != -1 && ei != -1 )
    {
      CellElementSubRegion const & elementSubRegion = elementManager.getRegion( faceToRegionMap[iFace][k] ).
                                                        getSubRegion< CellElementSubRegion >( faceToSubRegionMap[iFace][k] );


      int nRuptureFace = 0;
      arrayView2d< localIndex const > const & elementsToFaces = elementSubRegion.faceList();
      for( localIndex a=0; a < elementsToFaces.size( 1 ); ++a )
      {
        localIndex jFace = elementsToFaces[ei][a];
        if( (ruptureState[jFace] == 1 || faceIsExternal[jFace] >= 1) && jFace != iFace )
        {
          nRuptureFace +=1;
        }
      }

      if( nRuptureFace == elementsToFaces.size( 1 ) - 1 )
      {
        flagOrphan = 1;
      }
    }
  }
  return flagOrphan;

}

void SurfaceGenerator::markRuptureFaceFromNode( localIndex const nodeIndex,
                                                NodeManager const & nodeManager,
                                                EdgeManager const & edgeManager,
                                                FaceManager & faceManager,
                                                ElementRegionManager const & GEOS_UNUSED_PARAM( elementManager ),
                                                ModifiedObjectLists & modifiedObjects )
{
  arrayView1d< integer > const & ruptureState = faceManager.getField< surfaceGeneration::ruptureState >();
  arrayView1d< real64 const > const & SIFonFace = faceManager.getField< surfaceGeneration::SIFonFace >();
  arrayView2d< real64 const > const & KIC = faceManager.getField< surfaceGeneration::K_IC >();
  ArrayOfArraysView< localIndex const > const & faceToEdgeMap = faceManager.edgeList().toViewConst();
  arrayView2d< real64 const > const & faceCenter = faceManager.faceCenter();

  ArrayOfSetsView< localIndex const > const & nodeToFaceMap = nodeManager.faceList().toViewConst();
  arrayView2d< real64 const, nodes::REFERENCE_POSITION_USD > const & X = nodeManager.referencePosition();

  localIndex_array eligibleFaces;
  real64_array faceSIFToToughnessRatio;
  real64 lowestSIF = std::numeric_limits< real64 >::max();
  real64 highestSIF = std::numeric_limits< real64 >::min();

  for( localIndex const faceIndex : nodeToFaceMap[ nodeIndex ] )
  {
    if( m_tipFaces.contains( faceIndex ))
    {
      real64 faceToughness;
      real64 fc[3] = LVARRAY_TENSOROPS_INIT_LOCAL_3( faceCenter[faceIndex] );

      eligibleFaces.emplace_back( faceIndex );

      for( localIndex const edgeIndex : faceToEdgeMap[ faceIndex ] )
      {
        if( m_tipEdges.contains( edgeIndex ))
        {
          real64 direction[3] = LVARRAY_TENSOROPS_INIT_LOCAL_3( fc );
          real64 edgeCenter[3];
          edgeManager.calculateCenter( edgeIndex, X, edgeCenter );
          LvArray::tensorOps::subtract< 3 >( direction, edgeCenter );
          LvArray::tensorOps::normalize< 3 >( direction );
          faceToughness = std::fabs( LvArray::tensorOps::AiBi< 3 >( direction, KIC[faceIndex] ));

          faceSIFToToughnessRatio.emplace_back( SIFonFace[faceIndex]/faceToughness );
          highestSIF = std::max( highestSIF, SIFonFace[faceIndex]/faceToughness );
          lowestSIF = std::min( lowestSIF, SIFonFace[faceIndex]/faceToughness );
        }
      }
    }
  }

  for( localIndex i = 0; i < eligibleFaces.size(); ++i )
  {
    localIndex pickedFace = eligibleFaces[i];

    if( highestSIF > 1.0 &&
        ((eligibleFaces.size() < 3) || (eligibleFaces.size() >= 3 && (highestSIF - faceSIFToToughnessRatio[i]) <= 0.2 * (highestSIF - lowestSIF))))
    {
      ruptureState[pickedFace] = 1;
      modifiedObjects.modifiedFaces.insert( pickedFace );

      // Next we mark the faces that are 1) connected to this face, and 2) attached to one node of the edge (implicitly
      // satisfied), and 3) almost co-plane with this face
//      if( m_markExtendedLayer == 1)
//      {
//        for( auto iedge : faceToEdgeMap[pickedFace] )
//        {
//          for( auto iface : edgeToFaceMap[iedge] )
//          {
//            if( iface != pickedFace && isFaceSeparable[iface] == 1 && faceManager.isExternal()[iface] < 1 &&
//                fabs(LvArray::tensorOps::AiBi< 3 >(faceNormals[pickedFace], faceNormals[iface])) > cos( m_maxTurnAngle ) &&
//                ((faceToNodeMap[iface].size() == 3) || (faceToNodeMap[iface].size() == 4 &&
//                    (std::find(faceToNodeMap[iface].begin(), faceToNodeMap[iface].end(), nodeIndex) !=
// faceToNodeMap[iface].end()))))
//            {
//              //wu40: Under tet mesh scenario, the face next to the pickedFace should also be marked but it may not
// necessarily connect to the tip node.
//              bool ruptureFace = true;
//              for (auto edgeIndex: faceToEdgeMap[pickedFace])
//              {
//                if (m_tipEdges.contains(edgeIndex))
//                {
//                  R1Tensor fc;
//                  real64 uDist, segmentLength;
//
//                  fc = faceCenter[iface];
//
//                  R1Tensor x0_x1(X[edgeToNodeMap[edgeIndex][0]]), x0_fc(fc);
//                  x0_x1 -= X[edgeToNodeMap[edgeIndex][1]];
//                  segmentLength = x0_x1.Normalize();
//                  x0_fc -= X[edgeToNodeMap[edgeIndex][1]];
//                  uDist = LvArray::tensorOps::AiBi< 3 >(x0_x1, x0_fc);
//
//                  if (uDist / segmentLength < -m_faceToEdgeProjectionTol || uDist / segmentLength > 1 +
// m_faceToEdgeProjectionTol)
//                  {
//                    ruptureFace = false;
//                  }
//                }
//              }
//
//              if (ruptureFace)
//              {
//                ruptureState[iface] = 1;
//                modifiedObjects.modifiedFaces.insert( iface );
//              }
//            }
//          }
//        }
//      }
    }
  }
}

void SurfaceGenerator::markRuptureFaceFromEdge( localIndex const edgeID,
                                                localIndex const & GEOS_UNUSED_PARAM( trailFaceID ),
                                                NodeManager const & nodeManager,
                                                EdgeManager const & edgeManager,
                                                FaceManager & faceManager,
                                                ElementRegionManager const & elementManager,
                                                real64 ( &GEOS_UNUSED_PARAM( vecTipNorm ) )[3],
                                                real64 ( & vecTip )[3],
                                                ModifiedObjectLists & modifiedObjects,
                                                int const edgeMode )
{
  arrayView1d< integer > const & ruptureState = faceManager.getField< surfaceGeneration::ruptureState >();
  arrayView1d< real64 > const & SIFonFace = faceManager.getField< surfaceGeneration::SIFonFace >();
  arrayView2d< real64 const > const & KIC = faceManager.getField< surfaceGeneration::K_IC >();
  arrayView1d< real64 const > const & SIF_I = edgeManager.getField< surfaceGeneration::SIF_I >();
  arrayView1d< real64 const > const & SIF_II = edgeManager.getField< surfaceGeneration::SIF_II >();
  arrayView1d< localIndex > const & primaryCandidateFace = faceManager.getField< surfaceGeneration::primaryCandidateFace >();
  arrayView1d< integer const > const & isFaceSeparable = faceManager.getField< surfaceGeneration::isFaceSeparable >();
//  integer_array* dfnIndexMap = faceManager.getReferencePointer<integer_array>( "DFN_Index" );

  arrayView1d< integer const > const & faceIsExternal = faceManager.isExternal();


  arrayView2d< localIndex > const & edgeToNodeMap = edgeManager.nodeList();
  ArrayOfSetsView< localIndex const > const & edgeToFaceMap = edgeManager.faceList().toViewConst();

  arrayView2d< real64 const, nodes::REFERENCE_POSITION_USD > const & X = nodeManager.referencePosition();

  arrayView2d< localIndex const > const & faceToElementMap = faceManager.elementList();
  arrayView2d< real64 const > const & faceCenter = faceManager.faceCenter();

  localIndex_array eligibleFaces;
  real64 lowestSIF = std::numeric_limits< real64 >::max();
  real64 highestSIF = std::numeric_limits< real64 >::min();
  real64 lowestScore = std::numeric_limits< real64 >::max();
  real64 highestScore = std::numeric_limits< real64 >::min();
  real64 secondScore = std::numeric_limits< real64 >::min();
  localIndex faceWithHighestScore = std::numeric_limits< localIndex >::max();
  localIndex faceWithSecondScore = std::numeric_limits< localIndex >::max();

  real64 vecEdge[3], edgeCenter[3];
  edgeManager.calculateLength( edgeID, X, vecEdge );
  edgeManager.calculateCenter( edgeID, X, edgeCenter );


  for( localIndex const iface : edgeToFaceMap[ edgeID ] )
  {
    if( faceToElementMap.size( 1 ) == 2  &&
        faceIsExternal[iface] < 1 &&
        checkOrphanElement( elementManager, faceManager, iface ) == 0 &&
        isFaceSeparable[iface] == 1 )
    {
      real64 const fc[3] = LVARRAY_TENSOROPS_INIT_LOCAL_3( faceCenter[iface] );

      //Get the vector in the face and normal to the edge.
      //wu40: there is a function in GEOS for this calculation. Maybe it's worth to have a function in GEOSX too.
      real64 x0_x1[3] = LVARRAY_TENSOROPS_INIT_LOCAL_3( X[edgeToNodeMap[edgeID][0]] );
      LvArray::tensorOps::subtract< 3 >( x0_x1, X[edgeToNodeMap[edgeID][1]] );
      LvArray::tensorOps::normalize< 3 >( x0_x1 );

      real64 x0_fc[3] = LVARRAY_TENSOROPS_INIT_LOCAL_3( fc );
      LvArray::tensorOps::subtract< 3 >( x0_fc, X[edgeToNodeMap[edgeID][1]] );
      real64 const udist = LvArray::tensorOps::AiBi< 3 >( x0_x1, x0_fc );

      real64 ptPrj[3] = LVARRAY_TENSOROPS_INIT_LOCAL_3( x0_x1 );
      LvArray::tensorOps::scale< 3 >( ptPrj, udist );
      LvArray::tensorOps::add< 3 >( ptPrj, X[edgeToNodeMap[edgeID][1]] );

      real64 vecFace[3] = LVARRAY_TENSOROPS_INIT_LOCAL_3( fc );
      LvArray::tensorOps::subtract< 3 >( vecFace, ptPrj );
      LvArray::tensorOps::normalize< 3 >( vecFace );

//      if( LvArray::tensorOps::AiBi< 3 >( vecTip, vecFace ) > cos( m_maxTurnAngle ))
      {
        eligibleFaces.emplace_back( iface );
        real64 thetaFace = acos( LvArray::tensorOps::AiBi< 3 >( vecTip, vecFace )*0.999999 );  // We multiply this by 0.9999999 to avoid an
        // exception caused by acos a number slightly larger
        // than 1.

        real64 tipCrossFace[ 3 ];
        LvArray::tensorOps::crossProduct( tipCrossFace, vecTip, vecFace );
        if( LvArray::tensorOps::AiBi< 3 >( tipCrossFace, vecEdge ) < 0.0 )
        {
          thetaFace *= -1.0;
        }

        SIFonFace[iface] = cos( thetaFace / 2.0 ) *
                           ( SIF_I[edgeID] * cos( thetaFace / 2.0 ) * cos( thetaFace / 2.0 ) - 1.5 * SIF_II[edgeID] * sin( thetaFace ) );

        real64 direction[3] = LVARRAY_TENSOROPS_INIT_LOCAL_3( fc );
        LvArray::tensorOps::subtract< 3 >( direction, edgeCenter );
        LvArray::tensorOps::normalize< 3 >( direction );
        real64 faceToughness = std::fabs( LvArray::tensorOps::AiBi< 3 >( direction, KIC[iface] ));

        highestSIF = std::max( highestSIF, SIFonFace[iface]/faceToughness );
        lowestSIF = std::min( lowestSIF, SIFonFace[iface]/faceToughness );

      }
    }
  }

  localIndex_array pickedFaces;
  if( eligibleFaces.size() >=1 )
  {
    for( localIndex i = 0; i < eligibleFaces.size(); ++i )
    {
      localIndex iface = eligibleFaces[i];
      real64 direction[3] = LVARRAY_TENSOROPS_INIT_LOCAL_3( edgeCenter );
      LvArray::tensorOps::subtract< 3 >( direction, faceCenter[iface] );
      LvArray::tensorOps::normalize< 3 >( direction );
      real64 faceToughness = std::fabs( LvArray::tensorOps::AiBi< 3 >( direction, KIC[iface] ));

      real64 splitabilityScore = SIFonFace[iface] - lowestSIF * faceToughness;
      lowestScore = std::min( lowestScore, splitabilityScore );

      if( faceWithHighestScore == std::numeric_limits< localIndex >::max())
      {
        faceWithHighestScore = iface;
        highestScore = splitabilityScore;
      }
      else if( splitabilityScore > highestScore )
      {
        faceWithSecondScore = faceWithHighestScore;
        secondScore = highestScore;
        faceWithHighestScore = iface;
        highestScore = splitabilityScore;
      }
      else if( splitabilityScore > secondScore )
      {
        faceWithSecondScore = iface;
        secondScore = splitabilityScore;
      }
    }

    pickedFaces.emplace_back( faceWithHighestScore );

    if( eligibleFaces.size() >= 3 && (highestScore - secondScore) < 0.1 * (highestScore - lowestScore))
    {
      pickedFaces.emplace_back( faceWithSecondScore );
    }

  }


  for( localIndex i = 0; i < pickedFaces.size(); ++i )
  {
    localIndex pickedFace = pickedFaces[i];

    if( highestSIF > 1.0 && edgeMode == 1 && i == 0 && isFaceSeparable[pickedFace] == 1 )
    {
      ruptureState[pickedFace] = 1;
//      if( !m_dfnPrefix.empty())
//        (*dfnIndexMap)[pickedFace] = (*dfnIndexMap)[trailFaceID];
      modifiedObjects.modifiedFaces.insert( pickedFace );
    }
    else if( highestSIF > 1.0 && edgeMode == 1 && i == 1 && isFaceSeparable[pickedFace] == 1 )
    {
      ruptureState[pickedFace] = -1;
//      if( !m_dfnPrefix.empty())
//        (*dfnIndexMap)[pickedFace] = (*dfnIndexMap)[trailFaceID];
      modifiedObjects.modifiedFaces.insert( pickedFace );
      primaryCandidateFace[pickedFace] = faceWithHighestScore;
    }


    // We didn't really need to do this unless the criterion above has been satisfied.
    // We are calculating this regardless the criterion for debugging purpose.
//    if( m_markExtendedLayer == 1 && highestSIF > 1.0 && edgeMode == 1 )
//    {
//      // Next we mark the faces that are 1) connected to this face, and 2) attached to one node of the edge
// (implicitly
//      // satisfied), and 3) almost co-plane with this face
//      for( auto iedge : faceToEdgeMap[pickedFace] )
//      {
//        if( iedge != edgeID )
//        {
//          for( auto iface : edgeToFaceMap[iedge] )
//          {
//            if( iface != pickedFace && isFaceSeparable[iface] == 1 && faceManager.isExternal()[iface] < 1 &&
//                ( std::find(faceToNodeMap[iface].begin(), faceToNodeMap[iface].end(), edgeToNodeMap[edgeID][0]) !=
// faceToNodeMap[iface].end() ||
//                  std::find(faceToNodeMap[iface].begin(), faceToNodeMap[iface].end(), edgeToNodeMap[edgeID][1]) !=
// faceToNodeMap[iface].end()))
//            {
//              R1Tensor fc, fn, vecFace, fn0, ptPrj;
//              real64 uDist, segmentLength;
//
//              fc = faceCenter[iface];
//              fn = faceNormal[iface];
//              fn0 = faceNormal[pickedFace];
//
//              R1Tensor x0_x1(X[edgeToNodeMap[edgeID][0]]), x0_fc(fc);
//              x0_x1 -= X[edgeToNodeMap[edgeID][1]];
//              segmentLength = x0_x1.Normalize();
//              x0_fc -= X[edgeToNodeMap[edgeID][1]];
//              uDist = LvArray::tensorOps::AiBi< 3 >(x0_x1, x0_fc);
//
//              ptPrj = x0_x1;
//              ptPrj *= uDist;
//              ptPrj += X[edgeToNodeMap[edgeID][1]];
//              vecFace = fc;
//              vecFace -= ptPrj;
//              vecFace.Normalize();
//
//              // thetaFace does not strictly speaking apply to this face since the tip edge is not a edge of this
// face.
//              // We calculate it as if this face is coplane with the master face
//              real64 thetaFace = acos( LvArray::tensorOps::AiBi< 3 >( vecTip, vecFace )*0.999999 );
//              if( LvArray::tensorOps::AiBi< 3 >( Cross( vecTip, vecFace ), vecEdge ) < 0.0 )
//              {
//                thetaFace *= -1.0;
//              }
//
//              if( LvArray::tensorOps::AiBi< 3 >( vecTip, vecFace ) > cos( m_maxTurnAngle ) &&
//                  uDist / segmentLength > -m_faceToEdgeProjectionTol &&
//                  uDist / segmentLength < 1 + m_faceToEdgeProjectionTol &&
//                  fabs( LvArray::tensorOps::AiBi< 3 >( vecEdge, fn )) < m_faceToEdgeCoplaneTol &&  // this face is kind of parallel to the
// tip
//                                                                         // edge.
//                  fabs( LvArray::tensorOps::AiBi< 3 >( fn0, fn )) > 1 - m_faceToFaceCoplaneTol )  // co-plane
//              {
//                if( highestSIF > 1.0 && edgeMode == 1 )
//                {
//                  ruptureState[iface] = ruptureState[pickedFace];
//                  modifiedObjects.modifiedFaces.insert( iface );
//                  primaryCandidateFace[iface] = primaryCandidateFace[pickedFace];
//                }
//              }
//            }
//          }
//        }
//      }
//    }
  }
}

void SurfaceGenerator::postUpdateRuptureStates( NodeManager const & nodeManager,
                                                EdgeManager const & edgeManager,
                                                FaceManager const & faceManager,
                                                ElementRegionManager const & GEOS_UNUSED_PARAM( elementManager ),
                                                std::vector< std::set< localIndex > > & nodesToRupturedFaces,
                                                std::vector< std::set< localIndex > > & edgesToRupturedFaces )
{
  ArrayOfArraysView< localIndex const > const & faceToNodeMap = faceManager.nodeList().toViewConst();
  ArrayOfArraysView< localIndex const > const & faceToEdgeMap = faceManager.edgeList().toViewConst();
  nodesToRupturedFaces.resize( nodeManager.size() );
  edgesToRupturedFaces.resize( edgeManager.size() );

  arrayView1d< integer const > const & faceRuptureState = faceManager.getField< surfaceGeneration::ruptureState >();
  arrayView1d< localIndex const > const & faceParentIndex = faceManager.getField< fields::parentIndex >();

  // assign the values of the nodeToRupturedFaces and edgeToRupturedFaces arrays.
  for( localIndex kf=0; kf<faceManager.size(); ++kf )
  {
    if( faceRuptureState[kf] >0 )
    {
      int const n = faceParentIndex[kf]==-1 ? 1 : 2;
      localIndex const faceIndex = faceParentIndex[kf]==-1 ? kf : faceParentIndex[kf];

      for( int i=0; i<n; ++i )
      {
        for( localIndex a=0; a<faceToNodeMap.sizeOfArray( kf ); ++a )
        {
          const localIndex nodeIndex = faceToNodeMap( kf, a );
          nodesToRupturedFaces[nodeIndex].insert( faceIndex );
        }

        for( localIndex a=0; a<faceToEdgeMap.sizeOfArray( kf ); ++a )
        {
          const localIndex edgeIndex = faceToEdgeMap( kf, a );
          edgesToRupturedFaces[edgeIndex].insert( faceIndex );
        }
      }
    }
  }
}

int SurfaceGenerator::checkEdgeSplitability( localIndex const edgeID,
                                             NodeManager const & GEOS_UNUSED_PARAM( nodeManager ),
                                             FaceManager const & faceManager,
                                             EdgeManager const & edgeManager,
                                             bool const GEOS_UNUSED_PARAM( prefrac ) )
{
  //     Return value = -1, this edge won't split for sure, don't do any more work;
  //                  = 0, edge is along a tip, but the fracture connected to it is not saturated yet.  We will only
  // calculate SIF but will not perform splitting.
  //                  = 1, edge is along a tip and the adjacent fracture is saturated, more work to be done; or this is
  // a dry simulation
  //                  = 2, this is a singular edge, we need split it.
  //                  = 3, this is an eligible kink, we need to process it as a kink

  ArrayOfSetsView< localIndex const > const & edgeToFaceMap = edgeManager.faceList().toViewConst();
  arrayView1d< localIndex const > const & faceParentIndex = faceManager.getField< fields::parentIndex >();

  arrayView1d< integer const > const & faceIsExternal = faceManager.isExternal();
  arrayView1d< integer const > const & edgeIsExternal = edgeManager.isExternal();

  int isSplitable = -1;

  if( edgeIsExternal[edgeID] == 0 )
  {
    return isSplitable;
  }

  // We first count the external faces connected to this edge;
  int nExternalFaces = 0;
  localIndex_array faceInvolved;
  for( localIndex const iface : edgeToFaceMap[ edgeID ] )
  {
    if( faceIsExternal[iface] >= 1 )
    {
      nExternalFaces++;
      faceInvolved.emplace_back( iface );
    }
  }

  if( nExternalFaces%2 == 1 )
  {
    //    char msg[200];
    //    sprintf(msg, "Error! Edge %d has an odd number of external faces.", int(edgeID));
    //    GEOS_ERROR(msg);
    //    std::cout << "Error! Edge " << int(edgeID) << " has an odd number of external faces. "
    //        << (*nodeManager.m_refposition)[edgeToNodeMap[edgeID][0]][0] << " ,"
    //        << (*nodeManager.m_refposition)[edgeToNodeMap[edgeID][0]][1] << " ,"
    //        << (*nodeManager.m_refposition)[edgeToNodeMap[edgeID][0]][2] << " ,";
    //    isSplitable = -1;
    return(isSplitable);
  }

  if( nExternalFaces >= 4 )
  {
    isSplitable = 2;
    return (isSplitable);
  }

  if( nExternalFaces == 2 )
  {
    localIndex parentFace = -1;
    if( faceParentIndex[faceInvolved[0]] == -1 && faceParentIndex[faceInvolved[1]] == faceInvolved[0] )
    {
      parentFace = faceInvolved[0];
    }
    else if( faceParentIndex[faceInvolved[1]] == -1 && faceParentIndex[faceInvolved[0]] == faceInvolved[1] )
    {
      parentFace = faceInvolved[1];
    }

    if( parentFace == -1 )
    {
      isSplitable = -1;
    }
    else
    {
      isSplitable = 1;
    }

  }

  return (isSplitable);
}

real64 SurfaceGenerator::minimumToughnessOnEdge( localIndex const edgeID,
                                                 NodeManager const & nodeManager,
                                                 EdgeManager const & edgeManager,
                                                 FaceManager const & faceManager )
{
  real64 val = std::numeric_limits< real64 >::max();

  arrayView2d< real64 const, nodes::REFERENCE_POSITION_USD > const & X = nodeManager.referencePosition();
  real64 edgeCenter[3] = { 0.0 };
  edgeManager.calculateCenter( edgeID, X, edgeCenter );

  arrayView2d< real64 const > const & KIC = faceManager.getField< surfaceGeneration::K_IC >();
  ArrayOfArraysView< localIndex const > const & faceToNodes = faceManager.nodeList().toViewConst();
  for( localIndex const iface : edgeManager.faceList()[ edgeID ] )
  {
    localIndex const numFaceNodes = faceToNodes.sizeOfArray( iface );
    real64 faceCenter[3] = { 0.0 };
    for( localIndex a=0; a<numFaceNodes; ++a )
    {
      LvArray::tensorOps::add< 3 >( faceCenter, X[ faceToNodes[iface][a] ] );
    }
    LvArray::tensorOps::scale< 3 >( faceCenter, 1.0 / numFaceNodes );

    real64 direction[ 3 ] = LVARRAY_TENSOROPS_INIT_LOCAL_3( faceCenter );
    LvArray::tensorOps::subtract< 3 >( direction, edgeCenter );
    LvArray::tensorOps::normalize< 3 >( direction );
    val = std::min( val, fabs( LvArray::tensorOps::AiBi< 3 >( KIC[iface], direction ) ) );
  }

  return val;
}

real64 SurfaceGenerator::minimumToughnessOnNode( localIndex const nodeID,
                                                 NodeManager const & nodeManager,
                                                 EdgeManager const & edgeManager,
                                                 FaceManager const & faceManager )
{
  arrayView2d< real64 const, nodes::REFERENCE_POSITION_USD > const & X = nodeManager.referencePosition();
  ArrayOfSetsView< localIndex const > const & nodeToFaceMap = nodeManager.faceList().toViewConst();

  arrayView2d< real64 const > const & KIC = faceManager.getField< surfaceGeneration::K_IC >();
  ArrayOfArraysView< localIndex const > const & faceToEdgeMap = faceManager.edgeList().toViewConst();
  arrayView2d< real64 const > const & faceCenter = faceManager.faceCenter();

  real64 val = std::numeric_limits< real64 >::max();

  for( localIndex const faceIndex: nodeToFaceMap[ nodeID ] )
  {
    if( m_tipFaces.contains( faceIndex ))
    {
      real64 const fc[3] = LVARRAY_TENSOROPS_INIT_LOCAL_3( faceCenter[faceIndex] );

      for( localIndex const edgeIndex: faceToEdgeMap[ faceIndex ] )
      {
        if( m_tipEdges.contains( edgeIndex ))
        {
          real64 direction[ 3 ] = LVARRAY_TENSOROPS_INIT_LOCAL_3( fc );
          real64 edgeCenter[ 3 ];
          edgeManager.calculateCenter( edgeIndex, X, edgeCenter );
          LvArray::tensorOps::subtract< 3 >( direction, edgeCenter );
          LvArray::tensorOps::normalize< 3 >( direction );

          val = std::min( val, fabs( LvArray::tensorOps::AiBi< 3 >( KIC[faceIndex], direction ) ) );
        }
      }
    }
  }

  return val;
}

void SurfaceGenerator::assignNewGlobalIndicesSerial( ObjectManagerBase & object,
                                                     std::set< localIndex > const & indexList )
{
  // in serial, we can simply loop over the indexList and assign new global indices based on
  // the value of the maxGlobalIndex() + 1;
  arrayView1d< globalIndex > const & localToGlobal = object.localToGlobalMap();
  for( localIndex const newLocalIndex : indexList )
  {
    globalIndex const newGlobalIndex = object.maxGlobalIndex() + 1;

    localToGlobal[newLocalIndex] = newGlobalIndex;
    object.updateGlobalToLocalMap( newLocalIndex );
  }

  object.setMaxGlobalIndex();
}

void SurfaceGenerator::assignNewGlobalIndicesSerial( ElementRegionManager & elementManager,
                                                     map< std::pair< localIndex, localIndex >, std::set< localIndex > > const & newElems )
{
  // in serial, we can simply iterate over the entries in newElems and assign new global indices based on
  // the value of the maxGlobalIndex() + 1 for the ElementRegionManager.

  // loop over entries of newElems, which gives elementRegion/subRegion local indices
  for( auto const & iter: newElems )
  {
    localIndex const er = iter.first.first;
    localIndex const esr = iter.first.second;
    std::set< localIndex > const & indexList = iter.second;

    ElementSubRegionBase & subRegion = elementManager.getRegion( er ).getSubRegion( esr );
    arrayView1d< globalIndex > const & localToGlobal = subRegion.localToGlobalMap();

    // loop over the new elems in the subRegion
    for( localIndex const newLocalIndex : indexList )
    {
      globalIndex const newGlobalIndex = elementManager.maxGlobalIndex() + 1;

      localToGlobal[newLocalIndex] = newGlobalIndex;
      subRegion.updateGlobalToLocalMap( newLocalIndex );
    }
  }

  elementManager.setMaxGlobalIndex();
}

real64
SurfaceGenerator::calculateRuptureRate( SurfaceElementRegion & faceElementRegion )
{
  real64 maxRuptureRate = 0;
  FaceElementSubRegion & subRegion = faceElementRegion.getSubRegion< FaceElementSubRegion >( 0 );

  ArrayOfArraysView< localIndex const > const &
  fractureConnectorEdgesToFaceElements = subRegion.m_2dFaceTo2dElems.toViewConst();

  arrayView1d< real64 > const & ruptureTime = subRegion.getField< fields::ruptureTime >();
  arrayView1d< real64 > const & ruptureRate = subRegion.getField< surfaceGeneration::ruptureRate >();

  arrayView2d< real64 const > const & elemCenter = subRegion.getElementCenter();

  for( localIndex kfc=0; kfc<fractureConnectorEdgesToFaceElements.size(); ++kfc )
  {
    for( localIndex kfe0=0; kfe0<fractureConnectorEdgesToFaceElements.sizeOfArray( kfc ); ++kfe0 )
    {
      localIndex const faceElem0 = fractureConnectorEdgesToFaceElements( kfc, kfe0 );
      for( localIndex kfe1=kfe0+1; kfe1<fractureConnectorEdgesToFaceElements.sizeOfArray( kfc ); ++kfe1 )
      {
        localIndex const faceElem1 = fractureConnectorEdgesToFaceElements( kfc, kfe1 );
        if( !( m_faceElemsRupturedThisSolve.count( faceElem0 ) && m_faceElemsRupturedThisSolve.count( faceElem1 ) ) )
        {
          real64 const deltaRuptureTime = fabs( ruptureTime( faceElem0 ) - ruptureTime( faceElem1 ));
          if( deltaRuptureTime > 1.0e-14 * (ruptureTime( faceElem0 ) + ruptureTime( faceElem1 )) )
          {
            real64 distance[3] = LVARRAY_TENSOROPS_INIT_LOCAL_3 ( elemCenter[ faceElem0 ] );
            LvArray::tensorOps::subtract< 3 >( distance, elemCenter[ faceElem1 ] );
            real64 const pairwiseRuptureRate = 1.0 / deltaRuptureTime;
            if( m_faceElemsRupturedThisSolve.count( faceElem0 ) )
            {
              ruptureRate( faceElem0 ) = std::min( ruptureRate( faceElem0 ), pairwiseRuptureRate );
            }
            else if( m_faceElemsRupturedThisSolve.count( faceElem1 ) )
            {
              ruptureRate( faceElem1 ) = std::min( ruptureRate( faceElem1 ), pairwiseRuptureRate );
            }
          }
        }
      }
    }
  }


  for( localIndex faceElemIndex : m_faceElemsRupturedThisSolve )
  {
    maxRuptureRate = std::max( maxRuptureRate, ruptureRate( faceElemIndex ) );
  }

  real64 globalMaxRuptureRate;
  MpiWrapper::allReduce( &maxRuptureRate,
                         &globalMaxRuptureRate,
                         1,
                         MPI_MAX,
                         MPI_COMM_GEOSX );

  return globalMaxRuptureRate;
}



REGISTER_CATALOG_ENTRY( SolverBase,
                        SurfaceGenerator,
                        string const &, dataRepository::Group * const )

} /* namespace geos */<|MERGE_RESOLUTION|>--- conflicted
+++ resolved
@@ -3224,20 +3224,11 @@
   for( localIndex const nodeIndex : m_tipNodes )
   {
     if( isNodeGhost[nodeIndex] < 0 )
-<<<<<<< HEAD
-    {      
-=======
-    {
->>>>>>> 6e297d3f
+    {
       if( SIFNode_All[nodeIndex].size() >= 1 )
       {
         SIFNode[nodeIndex] = *min_element( SIFNode_All[nodeIndex].begin(), SIFNode_All[nodeIndex].end());
       }
-<<<<<<< HEAD
-      
-=======
-
->>>>>>> 6e297d3f
       for( localIndex const edgeIndex: m_tipEdges )
       {
         if( edgeToNodeMap[edgeIndex][0] == nodeIndex || edgeToNodeMap[edgeIndex][1] == nodeIndex )
