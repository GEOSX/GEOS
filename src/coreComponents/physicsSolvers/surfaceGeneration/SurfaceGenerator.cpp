--- conflicted
+++ resolved
@@ -2843,11 +2843,7 @@
   ElementRegionManager::ElementViewAccessor< arrayView2d< real64 const > > const
   detJ = elementManager.constructViewAccessor< array2d< real64 >, arrayView2d< real64 const > >( keys::detJ );
 
-<<<<<<< HEAD
-  nodeManager.getExtrinsicData< extrinsicMeshData::solidMechanics::totalDisplacement >().move( hostMemorySpace, false );
-=======
-  nodeManager.getField< fields::solidMechanics::totalDisplacement >().move( LvArray::MemorySpace::host, false );
->>>>>>> 9539abc8
+  nodeManager.getField< fields::solidMechanics::totalDisplacement >().move( hostMemorySpace, false );
 
   forDiscretizationOnMeshTargets( domain.getMeshBodies(), [&]( string const &,
                                                                MeshLevel const &,
