--- conflicted
+++ resolved
@@ -1624,13 +1624,8 @@
   arrayView1d< integer > const & edgeIsExternal = edgeManager.isExternal();
   arrayView1d< integer > const & nodeIsExternal = nodeManager.isExternal();
 
-<<<<<<< HEAD
   SurfaceElementRegion * const fractureElementRegion = elementManager.GetRegion< SurfaceElementRegion >( "Fracture" );
-  integer_array & isFaceSeparable = faceManager.getReference< integer_array >( "isFaceSeparable" );
-=======
-  FaceElementRegion * const fractureElementRegion = elementManager.GetRegion< FaceElementRegion >( "Fracture" );
   arrayView1d< integer const > const & isFaceSeparable = faceManager.getExtrinsicData< extrinsicMeshData::IsFaceSeparable >();
->>>>>>> 33e1a8dd
 
   arrayView2d< real64 > const & faceNormals = faceManager.faceNormal();
 
