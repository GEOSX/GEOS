/*
 * ------------------------------------------------------------------------------------------------------------
 * SPDX-License-Identifier: LGPL-2.1-only
 *
 * Copyright (c) 2016-2024 Lawrence Livermore National Security LLC
 * Copyright (c) 2018-2024 Total, S.A
 * Copyright (c) 2018-2024 The Board of Trustees of the Leland Stanford Junior University
 * Copyright (c) 2023-2024 Chevron
 * Copyright (c) 2019-     GEOS/GEOSX Contributors
 * All rights reserved
 *
 * See top level LICENSE, COPYRIGHT, CONTRIBUTORS, NOTICE, and ACKNOWLEDGEMENTS files for details.
 * ------------------------------------------------------------------------------------------------------------
 */

/**
 * @file EmbeddedSurfaceGenerator.cpp
 */

#include "EmbeddedSurfaceGenerator.hpp"
#include "EmbeddedSurfacesParallelSynchronization.hpp"

#include "mesh/mpiCommunications/CommunicationTools.hpp"
#include "mesh/mpiCommunications/NeighborCommunicator.hpp"
#include "mesh/mpiCommunications/SpatialPartition.hpp"
#include "finiteElement/FiniteElementDiscretizationManager.hpp"
#include "finiteVolume/FiniteVolumeManager.hpp"
#include "finiteVolume/FluxApproximationBase.hpp"
#include "discretizationMethods/NumericalMethodsManager.hpp"
#include "mainInterface/ProblemManager.hpp"
#include "mesh/SurfaceElementRegion.hpp"
#include "mesh/MeshFields.hpp"
#include "mesh/utilities/ComputationalGeometry.hpp"
#include "mesh/utilities/CIcomputationKernel.hpp"
#include "physicsSolvers/solidMechanics/kernels/SolidMechanicsLagrangianFEMKernels.hpp"
#include "mesh/simpleGeometricObjects/GeometricObjectManager.hpp"
#include "mesh/simpleGeometricObjects/Rectangle.hpp"
#include "physicsSolvers/fluidFlow/FlowSolverBaseFields.hpp"
#include "physicsSolvers/surfaceGeneration/LogLevelsInfo.hpp"


namespace geos
{
using namespace dataRepository;
using namespace constitutive;

void NewObjectLists::insert( NewObjectLists const & newObjects )
{
  newNodes.insert( newObjects.newNodes.begin(),
                   newObjects.newNodes.end() );

  newEdges.insert( newObjects.newEdges.begin(),
                   newObjects.newEdges.end() );

  for( auto & iter : newObjects.newElements )
  {
    std::pair< localIndex, localIndex > const & key = iter.first;
    std::set< localIndex > const & values = iter.second;
    newElements[key].insert( values.begin(), values.end() );
  }

}


EmbeddedSurfaceGenerator::EmbeddedSurfaceGenerator( const string & name,
                                                    Group * const parent ):
  SolverBase( name, parent ),
  m_fractureRegionName(),
  m_mpiCommOrder( 0 )
{
  registerWrapper( viewKeyStruct::fractureRegionNameString(), &m_fractureRegionName ).
    setRTTypeName( rtTypes::CustomTypes::groupNameRef ).
    setInputFlag( dataRepository::InputFlags::OPTIONAL ).
    setApplyDefaultValue( "FractureRegion" );

  registerWrapper( viewKeyStruct::targetObjectsNameString(), &m_targetObjectsName ).
    setRTTypeName( rtTypes::CustomTypes::groupNameRefArray ).
    setInputFlag( dataRepository::InputFlags::REQUIRED ).
    setDescription( "List of geometric objects that will be used to initialized the embedded surfaces/fractures." );

  registerWrapper( viewKeyStruct::mpiCommOrderString(), &m_mpiCommOrder ).
    setInputFlag( InputFlags::OPTIONAL ).
    setDescription( "Flag to enable MPI consistent communication ordering" );
}

EmbeddedSurfaceGenerator::~EmbeddedSurfaceGenerator()
{}

void EmbeddedSurfaceGenerator::registerDataOnMesh( Group & meshBodies )
{
  meshBodies.forSubGroups< MeshBody >( [&] ( MeshBody & meshBody )
  {
    MeshLevel & meshLevel = meshBody.getBaseDiscretization();

    EmbeddedSurfaceNodeManager & nodeManager = meshLevel.getEmbSurfNodeManager();

    nodeManager.registerField< fields::parentEdgeIndex >( this->getName() );
  } );
}


void EmbeddedSurfaceGenerator::initializePostSubGroups()
{
  /*
   * Here we generate embedded elements for fractures (or faults) that already exist in the domain and
   * were specified in the input file.
   */

  // Get domain
  DomainPartition & domain = this->getGroupByPath< DomainPartition >( "/Problem/domain" );

  // Get geometric object manager
  GeometricObjectManager & geometricObjManager = GeometricObjectManager::getInstance();

  // Get meshLevel
  MeshLevel & meshLevel = domain.getMeshBody( 0 ).getBaseDiscretization();

  // Get managers
  ElementRegionManager & elemManager = meshLevel.getElemManager();
  NodeManager & nodeManager = meshLevel.getNodeManager();
  EmbeddedSurfaceNodeManager & embSurfNodeManager = meshLevel.getEmbSurfNodeManager();
  EdgeManager & edgeManager = meshLevel.getEdgeManager();
  arrayView2d< real64 const, nodes::REFERENCE_POSITION_USD > const & nodesCoord = nodeManager.referencePosition();

  // Get EmbeddedSurfaceSubRegions
  SurfaceElementRegion & embeddedSurfaceRegion = elemManager.getRegion< SurfaceElementRegion >( this->m_fractureRegionName );
  EmbeddedSurfaceSubRegion & embeddedSurfaceSubRegion = embeddedSurfaceRegion.getSubRegion< EmbeddedSurfaceSubRegion >( 0 );

  localIndex localNumberOfSurfaceElems         = 0;

  NewObjectLists newObjects;

  // Loop over all the fracture planes
  geometricObjManager.forGeometricObject< PlanarGeometricObject >( m_targetObjectsName, [&]( localIndex const,
                                                                                             PlanarGeometricObject & fracture )
  {
    /* 1. Find out if an element is cut by the fracture or not.
     * Loop over all the elements and for each one of them loop over the nodes and compute the
     * dot product between the distance between the plane center and the node and the normal
     * vector defining the plane. If two scalar products have different signs the plane cuts the
     * cell. If a nodes gives a 0 dot product it has to be neglected or the method won't work.
     */
    real64 const planeCenter[3] = LVARRAY_TENSOROPS_INIT_LOCAL_3( fracture.getCenter() );
    real64 const normalVector[3] = LVARRAY_TENSOROPS_INIT_LOCAL_3( fracture.getNormal() );
    // Initialize variables
    globalIndex nodeIndex;
    integer isPositive, isNegative;
    real64 distVec[ 3 ];

    elemManager.forElementSubRegionsComplete< CellElementSubRegion >(
      [&]( localIndex const er, localIndex const esr, ElementRegionBase &, CellElementSubRegion & subRegion )
    {
      arrayView2d< localIndex const, cells::NODE_MAP_USD > const cellToNodes = subRegion.nodeList();
      FixedOneToManyRelation const & cellToEdges = subRegion.edgeList();

      arrayView1d< integer const > const ghostRank = subRegion.ghostRank();

      forAll< serialPolicy >( subRegion.size(), [ &, ghostRank,
                                                  cellToNodes,
                                                  nodesCoord ] ( localIndex const cellIndex )
      {
        if( ghostRank[cellIndex] < 0 )
        {
          isPositive = 0;
          isNegative = 0;
          for( localIndex kn = 0; kn < subRegion.numNodesPerElement(); kn++ )
          {
            nodeIndex = cellToNodes[cellIndex][kn];
            LvArray::tensorOps::copy< 3 >( distVec, nodesCoord[nodeIndex] );
            LvArray::tensorOps::subtract< 3 >( distVec, planeCenter );
            // check if the dot product is zero
            if( LvArray::tensorOps::AiBi< 3 >( distVec, normalVector ) > 0 )
            {
              isPositive = 1;
            }
            else if( LvArray::tensorOps::AiBi< 3 >( distVec, normalVector ) < 0 )
            {
              isNegative = 1;
            }
          } // end loop over nodes
          if( isPositive * isNegative == 1 )
          {
            bool added = embeddedSurfaceSubRegion.addNewEmbeddedSurface( cellIndex,
                                                                         er,
                                                                         esr,
                                                                         nodeManager,
                                                                         embSurfNodeManager,
                                                                         edgeManager,
                                                                         cellToEdges,
                                                                         &fracture );

            if( added )
            {
<<<<<<< HEAD
              GEOS_LOG_LEVEL_RANK_0( 2, GEOS_FMT( "{}: element {} is fractured", subRegion.getName(), cellIndex ) );
=======
              GEOS_LOG_LEVEL_INFO_RANK_0( logInfo::SurfaceGenerator, "Element " << cellIndex << " is fractured" );
>>>>>>> 9ee88f74

              // Add the information to the CellElementSubRegion
              subRegion.addFracturedElement( cellIndex, localNumberOfSurfaceElems );

              newObjects.newElements[ {embeddedSurfaceRegion.getIndexInParent(), embeddedSurfaceSubRegion.getIndexInParent()} ].insert( localNumberOfSurfaceElems );

              localNumberOfSurfaceElems++;
            }
          }
        }
      } );// end loop over cells
    } );// end loop over subregions
  } );// end loop over planes

  // Launch kernel to compute connectivity index of each fractured element.
  elemManager.forElementSubRegionsComplete< CellElementSubRegion >(
    [&]( localIndex const, localIndex const, ElementRegionBase &, CellElementSubRegion & subRegion )
  {
    finiteElement::FiniteElementBase & subRegionFE = subRegion.template getReference< finiteElement::FiniteElementBase >( getDiscretizationName() );

    finiteElement::dispatchlowOrder3D( subRegionFE, [&] ( auto const finiteElement )
    {
      using FE_TYPE = decltype( finiteElement );

      auto kernel = CIcomputationKernel< FE_TYPE >( finiteElement,
                                                    nodeManager,
                                                    subRegion,
                                                    embeddedSurfaceSubRegion );

      using KERNEL_TYPE = decltype( kernel );

      KERNEL_TYPE::template launchCIComputationKernel< parallelDevicePolicy< >, KERNEL_TYPE >( kernel );
    } );
  } );

  // add all new nodes to newObject list
  for( localIndex ni = 0; ni < embSurfNodeManager.size(); ni++ )
  {
    newObjects.newNodes.insert( ni );
  }

  // Set the ghostRank form the parent cell
  ElementRegionManager::ElementViewAccessor< arrayView1d< integer const > > const & cellElemGhostRank =
    elemManager.constructArrayViewAccessor< integer, 1 >( ObjectManagerBase::viewKeyStruct::ghostRankString() );

  embeddedSurfaceSubRegion.inheritGhostRank( cellElemGhostRank );

  setGlobalIndices( elemManager, embSurfNodeManager, embeddedSurfaceSubRegion );

  embeddedSurfacesParallelSynchronization::sychronizeTopology( meshLevel,
                                                               domain.getNeighbors(),
                                                               newObjects,
                                                               m_mpiCommOrder,
                                                               this->m_fractureRegionName );

  addEmbeddedElementsToSets( elemManager, embeddedSurfaceSubRegion );

  EmbeddedSurfaceSubRegion::NodeMapType & embSurfToNodeMap = embeddedSurfaceSubRegion.nodeList();

  // Populate EdgeManager for embedded surfaces.
  EdgeManager & embSurfEdgeManager = meshLevel.getEmbSurfEdgeManager();

  EmbeddedSurfaceSubRegion::EdgeMapType & embSurfToEdgeMap = embeddedSurfaceSubRegion.edgeList();

  localIndex numOfPoints = embSurfNodeManager.size();

  // Create the edges
  embSurfEdgeManager.buildEdges( numOfPoints, embSurfToNodeMap.toViewConst(), embSurfToEdgeMap );
  // Node to cell map
  embSurfNodeManager.setElementMaps( elemManager );
  // Node to edge map
  embSurfNodeManager.setEdgeMaps( embSurfEdgeManager );
  embSurfNodeManager.compressRelationMaps();
}

void EmbeddedSurfaceGenerator::initializePostInitialConditionsPreSubGroups()
{}

real64 EmbeddedSurfaceGenerator::solverStep( real64 const & GEOS_UNUSED_PARAM( time_n ),
                                             real64 const & GEOS_UNUSED_PARAM( dt ),
                                             const int GEOS_UNUSED_PARAM( cycleNumber ),
                                             DomainPartition & domain )
{
  real64 rval = 0;
  /*
   * This should be the method that generates new fracture elements based on the propagation criterion of choice.
   */
  // Add the embedded elements to the fracture stencil.
  addToFractureStencil( domain );

  forDiscretizationOnMeshTargets( domain.getMeshBodies(), [&] ( string const &,
                                                                MeshLevel & meshLevel,
                                                                arrayView1d< string const > const & )
  {
    ElementRegionManager & elemManager = meshLevel.getElemManager();
    SurfaceElementRegion & fractureRegion = elemManager.getRegion< SurfaceElementRegion >( this->m_fractureRegionName );

    EmbeddedSurfaceSubRegion & fractureSubRegion = fractureRegion.getUniqueSubRegion< EmbeddedSurfaceSubRegion >();

    // Compute gravity coefficient for new elements so that gravity term is correctly computed
    real64 const gravVector[3] = LVARRAY_TENSOROPS_INIT_LOCAL_3( gravityVector() );

    if( fractureSubRegion.hasField< fields::flow::gravityCoefficient >() )
    {
      arrayView2d< real64 const > const elemCenter = fractureSubRegion.getElementCenter();

      arrayView1d< real64 > const gravityCoef = fractureSubRegion.getField< fields::flow::gravityCoefficient >();

      forAll< parallelHostPolicy >( fractureSubRegion.size(), [=] ( localIndex const ei )
      {
        gravityCoef[ ei ] = LvArray::tensorOps::AiBi< 3 >( elemCenter[ ei ], gravVector );
      } );
    }
  } );

  return rval;
}

void EmbeddedSurfaceGenerator::addToFractureStencil( DomainPartition & domain )
{
  // Add embedded elements to the fracture Stencil
  NumericalMethodsManager & numericalMethodManager = domain.getNumericalMethodManager();

  FiniteVolumeManager & fvManager = numericalMethodManager.getFiniteVolumeManager();

  for( auto & mesh : domain.getMeshBodies().getSubGroups() )
  {
    MeshLevel & meshLevel = dynamicCast< MeshBody * >( mesh.second )->getBaseDiscretization();

    for( localIndex a=0; a<fvManager.numSubGroups(); ++a )
    {
      FluxApproximationBase * const fluxApprox = fvManager.getGroupPointer< FluxApproximationBase >( a );
      if( fluxApprox!=nullptr )
      {
        fluxApprox->addEmbeddedFracturesToStencils( meshLevel, this->m_fractureRegionName );
      }
    }
  }

}

void EmbeddedSurfaceGenerator::setGlobalIndices( ElementRegionManager & elemManager,
                                                 EmbeddedSurfaceNodeManager & embSurfNodeManager,
                                                 EmbeddedSurfaceSubRegion & embeddedSurfaceSubRegion )
{
  // Add new globalIndices
  int const thisRank = MpiWrapper::commRank( MPI_COMM_GEOS );
  int const commSize = MpiWrapper::commSize( MPI_COMM_GEOS );

  localIndex_array numberOfSurfaceElemsPerRank( commSize );
  localIndex_array globalIndexOffset( commSize );
  MpiWrapper::allGather( embeddedSurfaceSubRegion.size(), numberOfSurfaceElemsPerRank );

  globalIndexOffset[0] = 0; // offSet for the globalIndex
  localIndex totalNumberOfSurfaceElements = numberOfSurfaceElemsPerRank[ 0 ];  // Sum across all ranks
  for( int rank = 1; rank < commSize; ++rank )
  {
    globalIndexOffset[rank] = globalIndexOffset[rank - 1] + numberOfSurfaceElemsPerRank[rank - 1];
    totalNumberOfSurfaceElements += numberOfSurfaceElemsPerRank[rank];
  }

  GEOS_LOG_LEVEL_INFO_RANK_0( logInfo::SurfaceGenerator, "Number of embedded surface elements: " << totalNumberOfSurfaceElements );

  arrayView1d< globalIndex > const & elemLocalToGlobal = embeddedSurfaceSubRegion.localToGlobalMap();

  forAll< serialPolicy >( embeddedSurfaceSubRegion.size(), [&, elemLocalToGlobal] ( localIndex const ei )
  {
    elemLocalToGlobal( ei ) = ei + globalIndexOffset[ thisRank ] + elemManager.maxGlobalIndex() + 1;
    embeddedSurfaceSubRegion.updateGlobalToLocalMap( ei );
  } );

  embeddedSurfaceSubRegion.setMaxGlobalIndex();

  elemManager.setMaxGlobalIndex();

  // Nodes global indices
  localIndex_array numberOfNodesPerRank( commSize );
  MpiWrapper::allGather( embSurfNodeManager.size(), numberOfNodesPerRank );

  globalIndexOffset[0] = 0; // offSet for the globalIndex
  for( int rank = 1; rank < commSize; ++rank )
  {
    globalIndexOffset[rank] = globalIndexOffset[rank - 1] + numberOfNodesPerRank[rank - 1];
  }

  arrayView1d< globalIndex > const & nodesLocalToGlobal = embSurfNodeManager.localToGlobalMap();
  forAll< serialPolicy >( embSurfNodeManager.size(), [=, &embSurfNodeManager, &globalIndexOffset] ( localIndex const ni )
  {
    nodesLocalToGlobal( ni ) = ni + globalIndexOffset[ thisRank ];
    embSurfNodeManager.updateGlobalToLocalMap( ni );
  } );
}

void EmbeddedSurfaceGenerator::addEmbeddedElementsToSets( ElementRegionManager const & elemManager,
                                                          EmbeddedSurfaceSubRegion & embeddedSurfaceSubRegion )
{
  // We want to create the sets for the embeddedSurfaceSubRegion which was empty when they
  // were created for the other subRegions. This way, for example, if the parent cell belongs to the set "source"
  // the embedded element will belong to the same set.

  dataRepository::Group & setGroupEmbSurf =
    embeddedSurfaceSubRegion.getGroup( ObjectManagerBase::groupKeyStruct::setsString() );

  elemManager.forElementSubRegions< CellElementSubRegion >( [&]( CellElementSubRegion const & subRegion )
  {
    dataRepository::Group const & setGroupCell = subRegion.getGroup( ObjectManagerBase::groupKeyStruct::setsString() );

    SortedArrayView< localIndex const > const fracturedElements = subRegion.fracturedElementsList();

    ArrayOfArraysView< localIndex const > const cellToEmbSurf = subRegion.embeddedSurfacesList().toViewConst();

    forAll< serialPolicy >( fracturedElements.size(), [&,
                                                       fracturedElements,
                                                       cellToEmbSurf ] ( localIndex const ei )
    {
      localIndex const cellIndex    = fracturedElements[ei];
      localIndex const embSurfIndex = cellToEmbSurf[cellIndex][0];
      setGroupCell.forWrappers< SortedArray< localIndex > >( [&]( auto const & wrapper )
      {
        SortedArrayView< const localIndex > const & targetSetCell = wrapper.reference();
        targetSetCell.move( hostMemorySpace );

        SortedArray< localIndex > & targetSetEmbSurf =
          setGroupEmbSurf.getWrapper< SortedArray< localIndex > >( wrapper.getName() ).reference();
        if( targetSetCell.contains( cellIndex ) )
        {
          targetSetEmbSurf.insert( embSurfIndex );
        }
      } );
    } );
  } );
}

REGISTER_CATALOG_ENTRY( SolverBase,
                        EmbeddedSurfaceGenerator,
                        string const &, dataRepository::Group * const )

} /* namespace geos */<|MERGE_RESOLUTION|>--- conflicted
+++ resolved
@@ -191,11 +191,7 @@
 
             if( added )
             {
-<<<<<<< HEAD
-              GEOS_LOG_LEVEL_RANK_0( 2, GEOS_FMT( "{}: element {} is fractured", subRegion.getName(), cellIndex ) );
-=======
-              GEOS_LOG_LEVEL_INFO_RANK_0( logInfo::SurfaceGenerator, "Element " << cellIndex << " is fractured" );
->>>>>>> 9ee88f74
+              GEOS_LOG_LEVEL_INFO_RANK_0( logInfo::SurfaceGenerator, GEOS_FMT( "{}: element {} is fractured", subRegion.getName(), cellIndex ) );
 
               // Add the information to the CellElementSubRegion
               subRegion.addFracturedElement( cellIndex, localNumberOfSurfaceElems );
