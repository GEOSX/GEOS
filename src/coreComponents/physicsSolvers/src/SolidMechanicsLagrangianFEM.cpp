--- conflicted
+++ resolved
@@ -516,12 +516,8 @@
                                                    const int cycleNumber,
                                                    DomainPartition * const domain )
 {
-<<<<<<< HEAD
-
   GEOSX_MARK_BEGIN(initialization);
 
-=======
->>>>>>> a16149a3
   MeshLevel * const mesh = domain->getMeshBodies()->GetGroup<MeshBody>(0)->getMeshLevel(0);
   NodeManager * const nodes = mesh->getNodeManager();
   ElementRegionManager * elemManager = mesh->getElemManager();
@@ -576,40 +572,23 @@
   GEOS_ERROR("Invalid data layout");
 #endif
 
-<<<<<<< HEAD
   GEOSX_MARK_END(initialization);  
 
-  GEOSX_MARK_BEGIN(BC1);
-=======
->>>>>>> a16149a3
 #if !defined(OBJECT_OF_ARRAYS_LAYOUT)  
   bcManager->ApplyBoundaryConditionToField( time_n,
                                             domain,
                                             "nodeManager",
                                             keys::Acceleration );
 #endif    
-<<<<<<< HEAD
-  GEOSX_MARK_END(BC1);
 
   //3: v^{n+1/2} = v^{n} + a^{n} dt/2
-  GEOSX_MARK_LOOP_BEGIN(onepointloop,onepointloop1);
-=======
-  //3: v^{n+1/2} = v^{n} + a^{n} dt/2
->>>>>>> a16149a3
 #if !defined(OBJECT_OF_ARRAYS_LAYOUT)  
   SolidMechanicsLagrangianFEMKernels::OnePoint( acc, vel, dt/2, numNodes );
 #else
   SolidMechanicsLagrangianFEMKernels::OnePoint( acc_x, acc_y, acc_z,
                                                 vel, dt/2, numNodes );
-#endif  
-<<<<<<< HEAD
-  GEOSX_MARK_LOOP_END(onepointloop);
-
-
-  GEOSX_MARK_BEGIN(BC2);
-=======
-
->>>>>>> a16149a3
+#endif
+
 #if !defined(OBJECT_OF_ARRAYS_LAYOUT)  
   //  bcManager->ApplyBoundaryCondition( nodes, keys::Velocity, time_n + dt/2);
 
@@ -619,31 +598,16 @@
                                             keys::Velocity );
 
 #endif  
-<<<<<<< HEAD
-  GEOSX_MARK_END(BC2);
-
 
   //                     dydx, dy,   y, dx, length
   //4. x^{n+1} = x^{n} + v^{n+{1}/{2}} dt (x is displacement)
-  GEOSX_MARK_LOOP_BEGIN(onepointloop2,onepointloop2);
-=======
-  //                     dydx, dy,   y, dx, length
-  //4. x^{n+1} = x^{n} + v^{n+{1}/{2}} dt (x is displacement)
->>>>>>> a16149a3
 #if !defined(OBJECT_OF_ARRAYS_LAYOUT)  
   SolidMechanicsLagrangianFEMKernels::OnePoint( vel, uhat, u, dt, numNodes );
 #else
   SolidMechanicsLagrangianFEMKernels::OnePoint(vel,uhat_x,uhat_y,uhat_z,
                                                u_x, u_y, u_z, dt, numNodes );
 #endif  
-<<<<<<< HEAD
-  GEOSX_MARK_LOOP_END(onepointloop2);
-
-
-  GEOSX_MARK_BEGIN(BC3);
-=======
-
->>>>>>> a16149a3
+
 #if !defined(OBJECT_OF_ARRAYS_LAYOUT)  
   //  bcManager->ApplyBoundaryCondition( this, &SolidMechanics_LagrangianFEM::ApplyDisplacementBC_explicit,
   //                                     nodes, keys::TotalDisplacement, time_n + dt, dt, u, uhat, vel );
@@ -665,16 +629,9 @@
 
 
 #endif  
-<<<<<<< HEAD
-  GEOSX_MARK_END(BC3);
 
   //Set memory to zero
-  GEOSX_MARK_LOOP_BEGIN(memset,memset);
-
-=======
-
-  //Set memory to zero
->>>>>>> a16149a3
+
   FORALL_NODES( a, 0, numNodes )
   {
 #if !defined(OBJECT_OF_ARRAYS_LAYOUT)
@@ -685,10 +642,6 @@
     acc_z[a] = 0; 
 #endif    
   } END_FOR
-<<<<<<< HEAD
-  GEOSX_MARK_LOOP_END(memset);
-=======
->>>>>>> a16149a3
 
   ElementRegionManager::MaterialViewAccessor< array2d<real64> >
   meanStress = elemManager->ConstructMaterialViewAccessor< array2d<real64> >("MeanStress",
@@ -736,10 +689,9 @@
       //
       //Internal GEOSX Kernel
       //
-<<<<<<< HEAD
+
       GEOSX_MARK_LOOP_BEGIN(elemLoop,elemLoop);
-=======
->>>>>>> a16149a3
+
 #if !defined(EXTERNAL_KERNELS)         
 
       //          geosx::forall_in_set<elemPolicy>(elementList.data(), elementList.size(), GEOSX_LAMBDA ( globalIndex k) {
@@ -972,10 +924,8 @@
 
 
 #endif// If !defined(EXTERNAL_KERNELS)
-<<<<<<< HEAD
+
       GEOSX_MARK_LOOP_END(elemLoop);
-=======
->>>>>>> a16149a3
 
     } //Element Region
 
@@ -983,10 +933,6 @@
 
 
 //Compute Force : Point-wise computations
-<<<<<<< HEAD
-GEOSX_MARK_LOOP_BEGIN(computeForce,computeForce);
-=======
->>>>>>> a16149a3
 FORALL_NODES( a, 0, numNodes )
 {
 #if !defined(OBJECT_OF_ARRAYS_LAYOUT)    
@@ -997,38 +943,21 @@
   acc_z[a] /=mass[a];
 #endif
 } END_FOR
-<<<<<<< HEAD
-GEOSX_MARK_LOOP_END(computeForce);
 
 
 //Integration::OnePoint( acc, vel, dt/2, numNodes );
-GEOSX_MARK_LOOP_BEGIN(onepointloop3,onepointloop3);
-=======
-//Integration::OnePoint( acc, vel, dt/2, numNodes );
->>>>>>> a16149a3
+
 #if !defined(OBJECT_OF_ARRAYS_LAYOUT)      
 SolidMechanicsLagrangianFEMKernels::OnePoint(acc, vel, (dt/2), numNodes);
 #else  
 SolidMechanicsLagrangianFEMKernels::OnePoint(acc_x, acc_y, acc_z, vel, (dt/2), numNodes);
 #endif  
-<<<<<<< HEAD
-GEOSX_MARK_LOOP_END(onepointloop3);
-
-
-GEOSX_MARK_BEGIN(BC4);
-=======
-
->>>>>>> a16149a3
+
 #if !defined(OBJECT_OF_ARRAYS_LAYOUT)
 //bcManager->ApplyBoundaryCondition( nodes, keys::Velocity, time_n + dt);
 bcManager->ApplyBoundaryConditionToField( time_n, domain, "nodeManager", keys::Velocity );
 
 #endif
-<<<<<<< HEAD
-GEOSX_MARK_END(BC4);
-
-=======
->>>>>>> a16149a3
 
 std::map<string, string_array > fieldNames;
 fieldNames["node"].push_back("Velocity");
@@ -1564,11 +1493,9 @@
 
       array1d<integer> const & elemGhostRank = cellBlock->m_ghostRank;
 
-<<<<<<< HEAD
+
       GEOSX_MARK_LOOP_BEGIN(elemLoop,elemLoop);
 
-=======
->>>>>>> a16149a3
       for( localIndex k=0 ; k<cellBlock->size() ; ++k )
       {
 
