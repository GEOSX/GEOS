/*
 * ------------------------------------------------------------------------------------------------------------
 * SPDX-License-Identifier: LGPL-2.1-only
 *
 * Copyright (c) 2016-2024 Lawrence Livermore National Security LLC
 * Copyright (c) 2018-2024 Total, S.A
 * Copyright (c) 2018-2024 The Board of Trustees of the Leland Stanford Junior University
 * Copyright (c) 2023-2024 Chevron
 * Copyright (c) 2019-     GEOS/GEOSX Contributors
 * All rights reserved
 *
 * See top level LICENSE, COPYRIGHT, CONTRIBUTORS, NOTICE, and ACKNOWLEDGEMENTS files for details.
 * ------------------------------------------------------------------------------------------------------------
 */

/**
 * @file PhysicsSolverManager.cpp
 */

#include "PhysicsSolverManager.hpp"

#include "PhysicsSolverBase.hpp"

namespace geos
{

using namespace dataRepository;

PhysicsSolverManager::PhysicsSolverManager( string const & name,
                                            Group * const parent ):
  Group( name, parent ),
  m_gravityVector( { 0.0, 0.0, -9.81 } )
{
  setInputFlags( InputFlags::REQUIRED );

  this->registerWrapper( viewKeyStruct::gravityVectorString(), &m_gravityVector ).
    setDefaultValue( m_gravityVector ).
    setInputFlag( InputFlags::OPTIONAL ).
    setDescription( "Gravity vector used in the physics solvers" );
}

PhysicsSolverManager::~PhysicsSolverManager()
{}


//START_SPHINX_INCLUDE_00
Group * PhysicsSolverManager::createChild( string const & childKey, string const & childName )
{
<<<<<<< HEAD
  GEOS_LOG_RANK_0( "Adding Solver of type " << childKey << ", named " << childName );
  return &registerGroup( childName,
                         SolverBase::CatalogInterface::factory( childKey, getDataContext(),
                                                                childName, this ) );
=======
  Group * rval = nullptr;
  if( PhysicsSolverBase::CatalogInterface::hasKeyName( childKey ) )
  {
    GEOS_LOG_RANK_0( "Adding Solver of type " << childKey << ", named " << childName );
    rval = &registerGroup( childName,
                           PhysicsSolverBase::CatalogInterface::factory( childKey, childName, this ) );
  }
  return rval;
>>>>>>> 77bab14a
}


void PhysicsSolverManager::expandObjectCatalogs()
{
  // During schema generation, register one of each type derived from PhysicsSolverBase here
  for( auto & catalogIter: PhysicsSolverBase::getCatalog())
  {
    createChild( catalogIter.first, catalogIter.first );
  }
}


} /* namespace geos */<|MERGE_RESOLUTION|>--- conflicted
+++ resolved
@@ -46,21 +46,10 @@
 //START_SPHINX_INCLUDE_00
 Group * PhysicsSolverManager::createChild( string const & childKey, string const & childName )
 {
-<<<<<<< HEAD
   GEOS_LOG_RANK_0( "Adding Solver of type " << childKey << ", named " << childName );
   return &registerGroup( childName,
-                         SolverBase::CatalogInterface::factory( childKey, getDataContext(),
-                                                                childName, this ) );
-=======
-  Group * rval = nullptr;
-  if( PhysicsSolverBase::CatalogInterface::hasKeyName( childKey ) )
-  {
-    GEOS_LOG_RANK_0( "Adding Solver of type " << childKey << ", named " << childName );
-    rval = &registerGroup( childName,
-                           PhysicsSolverBase::CatalogInterface::factory( childKey, childName, this ) );
-  }
-  return rval;
->>>>>>> 77bab14a
+                         PhysicsSolverBase::CatalogInterface::factory( childKey, getDataContext(),
+                                                                       childName, this ) );
 }
 
 
