--- conflicted
+++ resolved
@@ -5,11 +5,7 @@
  * Copyright (c) 2016-2024 Lawrence Livermore National Security LLC
  * Copyright (c) 2018-2024 Total, S.A
  * Copyright (c) 2018-2024 The Board of Trustees of the Leland Stanford Junior University
-<<<<<<< HEAD
- * Copyright (c) 2018-2024 Chevron
-=======
  * Copyright (c) 2023-2024 Chevron
->>>>>>> fe987d81
  * Copyright (c) 2019-     GEOS/GEOSX Contributors
  * All rights reserved
  *
@@ -18,13 +14,8 @@
  */
 
 #include "NonlinearSolverParameters.hpp"
-<<<<<<< HEAD
-#include "common/Logger.hpp"
-#include "fileIO/Table/TableFormatter.hpp"
-=======
 #include "common/logger/Logger.hpp"
 #include "common/format/table/TableFormatter.hpp"
->>>>>>> fe987d81
 
 namespace geos
 {
@@ -234,15 +225,6 @@
   tableData.addRow( "Minimum iterations", m_minIterNewton );
   tableData.addRow( "Maximum allowed residual norm", m_maxAllowedResidualNorm );
   tableData.addRow( "Allow non-converged", m_allowNonConverged );
-<<<<<<< HEAD
-  tableData.addRow( "Time step decrease iterations limit", m_timeStepDecreaseIterLimit );
-  tableData.addRow( "Time step increase iterations limit", m_timeStepIncreaseIterLimit );
-  tableData.addRow( "Time step decrease factor", m_timeStepDecreaseFactor );
-  tableData.addRow( "Time step increase factor", m_timeStepDecreaseFactor );
-  tableData.addRow( "Time step cut factor", m_timeStepCutFactor );
-  tableData.addRow( "Maximum time step cuts", m_maxTimeStepCuts );
-  tableData.addRow( "Maximum sub time steps", m_maxSubSteps );
-=======
   tableData.addRow( "Time-step decrease iterations limit", m_timeStepDecreaseIterLimit );
   tableData.addRow( "Time-step increase iterations limit", m_timeStepIncreaseIterLimit );
   tableData.addRow( "Time-step decrease factor", m_timeStepDecreaseFactor );
@@ -251,7 +233,6 @@
   tableData.addRow( "Minimum time-step increase interval", m_minTimeStepIncreaseInterval );
   tableData.addRow( "Maximum time-step cuts", m_maxTimeStepCuts );
   tableData.addRow( "Maximum sub time-steps", m_maxSubSteps );
->>>>>>> fe987d81
   tableData.addRow( "Maximum number of configuration attempts", m_maxNumConfigurationAttempts );
   tableData.addRow( "Coupling type", m_couplingType );
   if( m_couplingType == CouplingType::Sequential )
