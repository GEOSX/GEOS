--- conflicted
+++ resolved
@@ -9,22 +9,6 @@
      PhysicsSolverManager.hpp
      SolverBase.hpp
      SystemSolverParameters.hpp
-<<<<<<< HEAD
-     CoupledSolvers/HydrofractureSolver.hpp
-     CoupledSolvers/PoroelasticSolver.hpp
-     CoupledSolvers/ReservoirSolverBase.hpp
-     CoupledSolvers/SinglePhaseReservoir.hpp
-     CoupledSolvers/CompositionalMultiphaseReservoir.hpp
-     SimpleSolvers/LaplaceFEM.hpp
-     FiniteVolume/FlowSolverBase.hpp
-     FiniteVolume/SinglePhaseFlow.hpp
-     FiniteVolume/SinglePhaseFlowKernels.hpp
-     FiniteVolume/CompositionalMultiphaseFlow.hpp
-     FiniteVolume/CompositionalMultiphaseFlowKernels.hpp
-     Wells/WellSolverBase.hpp
-     Wells/SinglePhaseWell.hpp
-     Wells/CompositionalMultiphaseWell.hpp
-=======
      fluidFlow/CompositionalMultiphaseFlow.hpp
      fluidFlow/CompositionalMultiphaseFlowKernels.hpp
      fluidFlow/CompositionalMultiphaseWell.hpp
@@ -35,9 +19,10 @@
      fluidFlow/WellSolverBase.hpp
      multiphysics/HydrofractureSolver.hpp
      multiphysics/PoroelasticSolver.hpp
-     multiphysics/ReservoirSolver.hpp
+     multiphysics/ReservoirSolverBase.hpp
+     multiphysics/SinglePhaseReservoir.hpp
+     multiphysics/CompositionalMultiphaseReservoir.hpp
      simplePDE/LaplaceFEM.hpp
->>>>>>> 3d91570d
      solidMechanics/SolidMechanicsLagrangianFEM.hpp
      solidMechanics/SolidMechanicsLagrangianSSLE.hpp
      solidMechanics/SolidMechanicsLagrangianFEMKernels.hpp
@@ -52,22 +37,6 @@
      PhysicsSolverManager.cpp
      SolverBase.cpp
      SystemSolverParameters.cpp
-<<<<<<< HEAD
-     CoupledSolvers/HydrofractureSolver.cpp
-     CoupledSolvers/PoroelasticSolver.cpp
-     CoupledSolvers/ReservoirSolverBase.cpp
-     CoupledSolvers/SinglePhaseReservoir.cpp
-     CoupledSolvers/CompositionalMultiphaseReservoir.cpp
-     SimpleSolvers/LaplaceFEM.cpp
-     FiniteVolume/FlowSolverBase.cpp
-     FiniteVolume/SinglePhaseFlow.cpp
-     FiniteVolume/SinglePhaseFlowKernels.cpp
-     FiniteVolume/CompositionalMultiphaseFlow.cpp
-     FiniteVolume/CompositionalMultiphaseFlowKernels.cpp
-     Wells/WellSolverBase.cpp
-     Wells/SinglePhaseWell.cpp
-     Wells/CompositionalMultiphaseWell.cpp
-=======
      fluidFlow/CompositionalMultiphaseFlow.cpp
      fluidFlow/CompositionalMultiphaseFlowKernels.cpp
      fluidFlow/CompositionalMultiphaseWell.cpp
@@ -78,9 +47,10 @@
      fluidFlow/WellSolverBase.cpp
      multiphysics/HydrofractureSolver.cpp
      multiphysics/PoroelasticSolver.cpp
-     multiphysics/ReservoirSolver.cpp
+     multiphysics/ReservoirSolverBase.hpp
+     multiphysics/SinglePhaseReservoir.hpp
+     multiphysics/CompositionalMultiphaseReservoir.hpp
      simplePDE/LaplaceFEM.cpp
->>>>>>> 3d91570d
      solidMechanics/SolidMechanicsLagrangianFEM.cpp
      solidMechanics/SolidMechanicsLagrangianSSLE.cpp
      surfaceGeneration/SurfaceGenerator.cpp
