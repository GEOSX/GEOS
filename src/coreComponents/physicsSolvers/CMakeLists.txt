# Specify solver headers
set( physicsSolvers_headers
     LinearSolverParameters.hpp
     NonlinearSolverParameters.hpp
     PhysicsSolverManager.hpp
     SolverBase.hpp
     SolverBaseKernels.hpp
     SolverStatistics.hpp
     FieldStatisticsBase.hpp
     contact/ContactSolverBase.hpp
     contact/ContactFields.hpp
     contact/LagrangianContactSolver.hpp
     contact/SolidMechanicsEFEMKernelsBase.hpp
     contact/SolidMechanicsEFEMKernels.hpp
     contact/SolidMechanicsEFEMStaticCondensationKernels.hpp
     contact/SolidMechanicsEFEMKernelsHelper.hpp
     contact/SolidMechanicsEmbeddedFractures.hpp
     fluidFlow/CompositionalMultiphaseBase.hpp
     fluidFlow/CompositionalMultiphaseBaseFields.hpp
     fluidFlow/CompositionalMultiphaseStatistics.hpp
     fluidFlow/IsothermalCompositionalMultiphaseBaseKernels.hpp
     fluidFlow/ThermalCompositionalMultiphaseBaseKernels.hpp
     fluidFlow/CompositionalMultiphaseFVM.hpp
     fluidFlow/IsothermalCompositionalMultiphaseFVMKernels.hpp 
     fluidFlow/IsothermalCompositionalMultiphaseFVMKernelUtilities.hpp    
     fluidFlow/ThermalCompositionalMultiphaseFVMKernels.hpp
     fluidFlow/CompositionalMultiphaseHybridFVM.hpp
     fluidFlow/CompositionalMultiphaseHybridFVMKernels.hpp
     fluidFlow/CompositionalMultiphaseUtilities.hpp
     fluidFlow/ReactiveCompositionalMultiphaseOBL.hpp
     fluidFlow/ReactiveCompositionalMultiphaseOBLFields.hpp
     fluidFlow/ReactiveCompositionalMultiphaseOBLKernels.hpp
     fluidFlow/FlowSolverBase.hpp
     fluidFlow/FlowSolverBaseFields.hpp
     fluidFlow/FlowSolverBaseKernels.hpp     
     fluidFlow/FluxKernelsHelper.hpp
     fluidFlow/HybridFVMHelperKernels.hpp
     fluidFlow/proppantTransport/ProppantTransport.hpp
     fluidFlow/proppantTransport/ProppantTransportFields.hpp
     fluidFlow/proppantTransport/ProppantTransportKernels.hpp
     fluidFlow/SinglePhaseBase.hpp
     fluidFlow/SinglePhaseBaseFields.hpp
     fluidFlow/SinglePhaseBaseKernels.hpp
     fluidFlow/SinglePhaseStatistics.hpp
     fluidFlow/SinglePhaseFVM.hpp
     fluidFlow/SinglePhaseFVMKernels.hpp
     fluidFlow/SinglePhaseHybridFVM.hpp
     fluidFlow/SinglePhaseHybridFVMKernels.hpp
     fluidFlow/SinglePhaseProppantBase.hpp
     fluidFlow/SinglePhaseProppantBaseKernels.hpp
     fluidFlow/SinglePhaseProppantFluxKernels.hpp
     fluidFlow/StabilizedCompositionalMultiphaseFVMKernels.hpp
     fluidFlow/StencilAccessors.hpp
     fluidFlow/ThermalSinglePhaseBaseKernels.hpp
     fluidFlow/ThermalSinglePhaseFVMKernels.hpp
     fluidFlow/wells/CompositionalMultiphaseWell.hpp
     fluidFlow/wells/CompositionalMultiphaseWellFields.hpp
     fluidFlow/wells/CompositionalMultiphaseWellKernels.hpp
     fluidFlow/wells/SinglePhaseWell.hpp
     fluidFlow/wells/SinglePhaseWellFields.hpp
     fluidFlow/wells/SinglePhaseWellKernels.hpp
     fluidFlow/wells/WellConstants.hpp
     fluidFlow/wells/WellControls.hpp
     fluidFlow/wells/WellSolverBase.hpp
     fluidFlow/wells/WellSolverBaseFields.hpp
     multiphysics/CompositionalMultiphaseReservoirAndWells.hpp
     multiphysics/CoupledReservoirAndWellsBase.hpp
     multiphysics/CoupledSolver.hpp
     multiphysics/FlowProppantTransportSolver.hpp
     multiphysics/HydrofractureSolver.hpp
     multiphysics/HydrofractureSolverKernels.hpp
     multiphysics/MultiphasePoromechanics.hpp
     multiphysics/PhaseFieldFractureSolver.hpp
     multiphysics/PoromechanicsInitialization.hpp
     multiphysics/PoromechanicsFields.hpp
     multiphysics/PoromechanicsInitialization.hpp
     multiphysics/poromechanicsKernels/MultiphasePoromechanics.hpp
     multiphysics/poromechanicsKernels/MultiphasePoromechanics_impl.hpp
     multiphysics/poromechanicsKernels/PoromechanicsBase.hpp
     multiphysics/poromechanicsKernels/SinglePhasePoromechanics.hpp
     multiphysics/poromechanicsKernels/SinglePhasePoromechanics_impl.hpp
     multiphysics/poromechanicsKernels/SinglePhasePoromechanicsConformingFractures.hpp     
     multiphysics/poromechanicsKernels/SinglePhasePoromechanicsEFEM.hpp
     multiphysics/poromechanicsKernels/SinglePhasePoromechanicsEFEM_impl.hpp
     multiphysics/poromechanicsKernels/SinglePhasePoromechanicsFractures.hpp
     multiphysics/poromechanicsKernels/SinglePhasePoromechanicsEmbeddedFractures.hpp     
     multiphysics/poromechanicsKernels/ThermalMultiphasePoromechanics.hpp
     multiphysics/poromechanicsKernels/ThermalMultiphasePoromechanics_impl.hpp
     multiphysics/poromechanicsKernels/ThermalSinglePhasePoromechanics.hpp
     multiphysics/poromechanicsKernels/ThermalSinglePhasePoromechanics_impl.hpp
     multiphysics/poromechanicsKernels/ThermalSinglePhasePoromechanicsEFEM.hpp
     multiphysics/poromechanicsKernels/ThermalSinglePhasePoromechanicsEFEM_impl.hpp
     multiphysics/poromechanicsKernels/ThermalSinglePhasePoromechanicsConformingFractures.hpp
     multiphysics/poromechanicsKernels/ThermalSinglePhasePoromechanicsEmbeddedFractures.hpp
     multiphysics/SinglePhasePoromechanics.hpp
     multiphysics/SinglePhasePoromechanicsEmbeddedFractures.hpp
     multiphysics/SinglePhasePoromechanicsConformingFractures.hpp
     multiphysics/SinglePhaseReservoirAndWells.hpp
     simplePDE/LaplaceBaseH1.hpp
     simplePDE/LaplaceFEM.hpp
     simplePDE/LaplaceFEMKernels.hpp
     simplePDE/PhaseFieldDamageFEM.hpp
     simplePDE/PhaseFieldDamageFEMKernels.hpp
     solidMechanics/SolidMechanicsFields.hpp
     solidMechanics/SolidMechanicsLagrangianFEM.hpp
     solidMechanics/SolidMechanicsLagrangianSSLE.hpp
     solidMechanics/kernels/SolidMechanicsLagrangianFEMKernels.hpp
     solidMechanics/SolidMechanicsMPM.hpp
     solidMechanics/MPMSolverFields.hpp
     solidMechanics/kernels/ExplicitFiniteStrain.hpp
     solidMechanics/kernels/ExplicitFiniteStrain_impl.hpp
     solidMechanics/kernels/ExplicitMPM.hpp
     solidMechanics/kernels/ExplicitSmallStrain.hpp
     solidMechanics/kernels/ExplicitSmallStrain_impl.hpp
     solidMechanics/kernels/FixedStressThermoPoromechanics.hpp
     solidMechanics/kernels/FixedStressThermoPoromechanics_impl.hpp
     solidMechanics/kernels/ImplicitSmallStrainNewmark.hpp
     solidMechanics/kernels/ImplicitSmallStrainNewmark_impl.hpp
     solidMechanics/kernels/ImplicitSmallStrainQuasiStatic.hpp
     solidMechanics/kernels/ImplicitSmallStrainQuasiStatic_impl.hpp
     solidMechanics/SolidMechanicsStateReset.hpp
     solidMechanics/SolidMechanicsStatistics.hpp
     surfaceGeneration/EmbeddedSurfaceGenerator.hpp
     surfaceGeneration/EmbeddedSurfacesParallelSynchronization.hpp
     surfaceGeneration/ParallelTopologyChange.hpp
     surfaceGeneration/SurfaceGenerator.hpp
     surfaceGeneration/SurfaceGeneratorFields.hpp
     wavePropagation/WaveSolverBase.hpp
     wavePropagation/WaveSolverUtils.hpp
     wavePropagation/WaveSolverBaseFields.hpp
     wavePropagation/AcousticWaveEquationSEM.hpp
     wavePropagation/AcousticWaveEquationSEMKernel.hpp
     wavePropagation/ElasticWaveEquationSEM.hpp
     wavePropagation/ElasticWaveEquationSEMKernel.hpp
     wavePropagation/ElasticFirstOrderWaveEquationSEM.hpp
     wavePropagation/ElasticFirstOrderWaveEquationSEMKernel.hpp
     wavePropagation/AcousticFirstOrderWaveEquationSEM.hpp
     wavePropagation/AcousticFirstOrderWaveEquationSEMKernel.hpp
     wavePropagation/AcousticVTIWaveEquationSEM.hpp
<<<<<<< HEAD
     wavePropagation/AcousticVTIWaveEquationSEMKernel.hpp
     wavePropagation/AcousticVTIDensityWaveEquationSEM.hpp
     wavePropagation/AcousticVTIDensityWaveEquationSEMKernel.hpp
   )
=======
     wavePropagation/AcousticVTIWaveEquationSEMKernel.hpp )
>>>>>>> acbed1a2

# Specify solver sources
set( physicsSolvers_sources
     LinearSolverParameters.cpp
     NonlinearSolverParameters.cpp
     PhysicsSolverManager.cpp
     SolverBase.cpp
     SolverStatistics.cpp
     contact/ContactSolverBase.cpp
     contact/LagrangianContactSolver.cpp
     contact/SolidMechanicsEmbeddedFractures.cpp
     fluidFlow/CompositionalMultiphaseBase.cpp
     fluidFlow/CompositionalMultiphaseFVM.cpp
     fluidFlow/CompositionalMultiphaseStatistics.cpp
     fluidFlow/IsothermalCompositionalMultiphaseFVMKernels.cpp
     fluidFlow/CompositionalMultiphaseHybridFVM.cpp
     fluidFlow/CompositionalMultiphaseHybridFVMKernels.cpp
     fluidFlow/ReactiveCompositionalMultiphaseOBL.cpp
     fluidFlow/FlowSolverBase.cpp
     fluidFlow/proppantTransport/ProppantTransport.cpp
     fluidFlow/proppantTransport/ProppantTransportKernels.cpp
     fluidFlow/SinglePhaseBase.cpp
     fluidFlow/SinglePhaseStatistics.cpp
     fluidFlow/SinglePhaseFVM.cpp
     fluidFlow/SinglePhaseHybridFVM.cpp
     fluidFlow/SinglePhaseProppantBase.cpp
     fluidFlow/SinglePhaseProppantFluxKernels.cpp
     fluidFlow/wells/CompositionalMultiphaseWell.cpp
     fluidFlow/wells/CompositionalMultiphaseWellKernels.cpp
     fluidFlow/wells/SinglePhaseWell.cpp
     fluidFlow/wells/SinglePhaseWellKernels.cpp
     fluidFlow/wells/WellControls.cpp
     fluidFlow/wells/WellSolverBase.cpp
     multiphysics/CompositionalMultiphaseReservoirAndWells.cpp
     multiphysics/CoupledReservoirAndWellsBase.cpp
     multiphysics/FlowProppantTransportSolver.cpp
     multiphysics/HydrofractureSolver.cpp
     multiphysics/MultiphasePoromechanics.cpp
     multiphysics/PhaseFieldFractureSolver.cpp
     multiphysics/PoromechanicsInitialization.cpp
     multiphysics/SinglePhasePoromechanics.cpp
     multiphysics/SinglePhasePoromechanicsEmbeddedFractures.cpp
     multiphysics/SinglePhasePoromechanicsConformingFractures.cpp
     multiphysics/SinglePhaseReservoirAndWells.cpp
     simplePDE/LaplaceBaseH1.cpp
     simplePDE/LaplaceFEM.cpp
     simplePDE/PhaseFieldDamageFEM.cpp
     solidMechanics/SolidMechanicsLagrangianFEM.cpp
     solidMechanics/SolidMechanicsLagrangianSSLE.cpp
     solidMechanics/SolidMechanicsMPM.cpp
     solidMechanics/SolidMechanicsStateReset.cpp
     solidMechanics/SolidMechanicsStatistics.cpp
     surfaceGeneration/EmbeddedSurfaceGenerator.cpp
     surfaceGeneration/EmbeddedSurfacesParallelSynchronization.cpp
     surfaceGeneration/ParallelTopologyChange.cpp
     surfaceGeneration/SurfaceGenerator.cpp
     wavePropagation/WaveSolverBase.cpp
     wavePropagation/AcousticWaveEquationSEM.cpp
     wavePropagation/ElasticWaveEquationSEM.cpp
     wavePropagation/ElasticFirstOrderWaveEquationSEM.cpp
     wavePropagation/AcousticFirstOrderWaveEquationSEM.cpp
<<<<<<< HEAD
     wavePropagation/AcousticVTIWaveEquationSEM.cpp
     wavePropagation/AcousticVTIDensityWaveEquationSEM.cpp
   )
=======
     wavePropagation/AcousticVTIWaveEquationSEM.cpp )
>>>>>>> acbed1a2

  include( solidMechanics/kernels/SolidMechanicsKernels.cmake)
  include( multiphysics/poromechanicsKernels/PoromechanicsKernels.cmake)

set( dependencyList ${parallelDeps} constitutive mesh linearAlgebra discretizationMethods events )
if( ENABLE_PYGEOSX )
  list( APPEND physicsSolvers_headers
  python/PySolver.hpp
  python/PySolverType.hpp )
  list( APPEND physicsSolvers_sources
        python/PySolver.cpp )
  list( APPEND dependencyList Python3::Python pylvarray )
endif()

blt_add_library( NAME       physicsSolvers
                 SOURCES    ${physicsSolvers_sources}
                 HEADERS    ${physicsSolvers_headers}
                 DEPENDS_ON ${dependencyList} ${externalComponentDeps}
                 OBJECT     ${GEOSX_BUILD_OBJ_LIBS} )

target_include_directories( physicsSolvers PUBLIC ${CMAKE_SOURCE_DIR}/coreComponents )
if( externalComponentDeps )
  target_include_directories( physicsSolvers PUBLIC ${CMAKE_SOURCE_DIR}/externalComponents )
endif()

geosx_add_code_checks( PREFIX physicsSolvers )
<|MERGE_RESOLUTION|>--- conflicted
+++ resolved
@@ -137,14 +137,10 @@
      wavePropagation/AcousticFirstOrderWaveEquationSEM.hpp
      wavePropagation/AcousticFirstOrderWaveEquationSEMKernel.hpp
      wavePropagation/AcousticVTIWaveEquationSEM.hpp
-<<<<<<< HEAD
      wavePropagation/AcousticVTIWaveEquationSEMKernel.hpp
      wavePropagation/AcousticVTIDensityWaveEquationSEM.hpp
      wavePropagation/AcousticVTIDensityWaveEquationSEMKernel.hpp
    )
-=======
-     wavePropagation/AcousticVTIWaveEquationSEMKernel.hpp )
->>>>>>> acbed1a2
 
 # Specify solver sources
 set( physicsSolvers_sources
@@ -206,13 +202,9 @@
      wavePropagation/ElasticWaveEquationSEM.cpp
      wavePropagation/ElasticFirstOrderWaveEquationSEM.cpp
      wavePropagation/AcousticFirstOrderWaveEquationSEM.cpp
-<<<<<<< HEAD
      wavePropagation/AcousticVTIWaveEquationSEM.cpp
      wavePropagation/AcousticVTIDensityWaveEquationSEM.cpp
    )
-=======
-     wavePropagation/AcousticVTIWaveEquationSEM.cpp )
->>>>>>> acbed1a2
 
   include( solidMechanics/kernels/SolidMechanicsKernels.cmake)
   include( multiphysics/poromechanicsKernels/PoromechanicsKernels.cmake)
