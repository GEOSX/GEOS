#
# Specify solver headers
#
set( physicsSolvers_headers
     LinearSolverParameters.hpp
     NonlinearSolverParameters.hpp
     PhysicsSolverManager.hpp
     SolverBase.hpp
     SolverStatistics.hpp     
     FieldStatisticsBase.hpp
     contact/ContactSolverBase.hpp
     contact/ContactFields.hpp
     contact/LagrangianContactSolver.hpp
     contact/SolidMechanicsEFEMKernelsBase.hpp
     contact/SolidMechanicsEFEMKernels.hpp
     contact/SolidMechanicsEFEMStaticCondensationKernels.hpp
     contact/SolidMechanicsEFEMKernelsHelper.hpp
     contact/SolidMechanicsEmbeddedFractures.hpp
     fluidFlow/CompositionalMultiphaseBase.hpp
     fluidFlow/CompositionalMultiphaseBaseFields.hpp
     fluidFlow/CompositionalMultiphaseStatistics.hpp     
     fluidFlow/IsothermalCompositionalMultiphaseBaseKernels.hpp
     fluidFlow/ThermalCompositionalMultiphaseBaseKernels.hpp     
     fluidFlow/CompositionalMultiphaseFVM.hpp
     fluidFlow/IsothermalCompositionalMultiphaseFVMKernels.hpp
     fluidFlow/ThermalCompositionalMultiphaseFVMKernels.hpp     
     fluidFlow/CompositionalMultiphaseHybridFVM.hpp
     fluidFlow/CompositionalMultiphaseHybridFVMKernels.hpp
     fluidFlow/CompositionalMultiphaseUtilities.hpp
     fluidFlow/ReactiveCompositionalMultiphaseOBL.hpp
     fluidFlow/ReactiveCompositionalMultiphaseOBLFields.hpp
     fluidFlow/ReactiveCompositionalMultiphaseOBLKernels.hpp
     fluidFlow/FlowSolverBase.hpp
     fluidFlow/FlowSolverBaseFields.hpp
     fluidFlow/FluxKernelsHelper.hpp
     fluidFlow/HybridFVMHelperKernels.hpp
     fluidFlow/proppantTransport/ProppantTransport.hpp
     fluidFlow/proppantTransport/ProppantTransportFields.hpp
     fluidFlow/proppantTransport/ProppantTransportKernels.hpp
     fluidFlow/SinglePhaseBase.hpp
     fluidFlow/SinglePhaseBaseFields.hpp
     fluidFlow/SinglePhaseBaseKernels.hpp
     fluidFlow/SinglePhaseStatistics.hpp
     fluidFlow/SinglePhaseFVM.hpp
     fluidFlow/SinglePhaseFVMKernels.hpp
     fluidFlow/SinglePhaseHybridFVM.hpp
     fluidFlow/SinglePhaseHybridFVMKernels.hpp
     fluidFlow/SinglePhaseProppantBase.hpp
     fluidFlow/SinglePhaseProppantBaseKernels.hpp
     fluidFlow/StabilizedCompositionalMultiphaseFVMKernels.hpp
     fluidFlow/StencilAccessors.hpp
     fluidFlow/ThermalSinglePhaseBaseKernels.hpp
     fluidFlow/ThermalSinglePhaseFVMKernels.hpp
     fluidFlow/wells/CompositionalMultiphaseWell.hpp
     fluidFlow/wells/CompositionalMultiphaseWellFields.hpp
     fluidFlow/wells/CompositionalMultiphaseWellKernels.hpp
     fluidFlow/wells/SinglePhaseWell.hpp
     fluidFlow/wells/SinglePhaseWellFields.hpp
     fluidFlow/wells/SinglePhaseWellKernels.hpp
     fluidFlow/wells/WellConstants.hpp
     fluidFlow/wells/WellControls.hpp
     fluidFlow/wells/WellSolverBase.hpp
     fluidFlow/wells/WellSolverBaseFields.hpp
     multiphysics/CompositionalMultiphaseReservoirAndWells.hpp          
     multiphysics/CoupledReservoirAndWellsBase.hpp     
     multiphysics/CoupledSolver.hpp
     multiphysics/FlowProppantTransportSolver.hpp
     multiphysics/HydrofractureSolver.hpp
     multiphysics/HydrofractureSolverKernels.hpp
     multiphysics/MultiphasePoromechanicsSolver.hpp
     multiphysics/PhaseFieldFractureSolver.hpp
<<<<<<< HEAD
     multiphysics/PoromechanicsKernelBase.hpp
     multiphysics/SinglePhasePoromechanicsKernel.hpp
     multiphysics/SinglePhasePoromechanicsEFEMKernel.hpp
=======
     multiphysics/poromechanicsKernels/MultiphasePoromechanics.hpp
     multiphysics/poromechanicsKernels/MultiphasePoromechanics_impl.hpp     
     multiphysics/poromechanicsKernels/PoromechanicsBase.hpp
     multiphysics/poromechanicsKernels/SinglePhasePoromechanics.hpp
     multiphysics/poromechanicsKernels/SinglePhasePoromechanics_impl.hpp     
     multiphysics/poromechanicsKernels/SinglePhasePoromechanicsEFEM.hpp
     multiphysics/poromechanicsKernels/SinglePhasePoromechanicsEFEM_impl.hpp
>>>>>>> 88f97736
     multiphysics/SinglePhasePoromechanicsFluxKernels.hpp
     multiphysics/SinglePhasePoromechanicsSolver.hpp
     multiphysics/SinglePhasePoromechanicsSolverEmbeddedFractures.hpp
     multiphysics/SinglePhaseReservoirAndWells.hpp
     multiphysics/ThermalSinglePhasePoromechanicsKernel.hpp	
     simplePDE/LaplaceBaseH1.hpp
     simplePDE/LaplaceFEM.hpp
     simplePDE/LaplaceFEMKernels.hpp
     simplePDE/PhaseFieldDamageFEM.hpp
     simplePDE/PhaseFieldDamageFEMKernels.hpp
     solidMechanics/SolidMechanicsFields.hpp
     solidMechanics/SolidMechanicsLagrangianFEM.hpp
     solidMechanics/SolidMechanicsLagrangianSSLE.hpp
     solidMechanics/kernels/SolidMechanicsLagrangianFEMKernels.hpp
     solidMechanics/kernels/ExplicitFiniteStrain.hpp
     solidMechanics/kernels/ExplicitFiniteStrain_impl.hpp
     solidMechanics/kernels/ExplicitSmallStrain.hpp
     solidMechanics/kernels/ExplicitSmallStrain_impl.hpp
     solidMechanics/kernels/ImplicitSmallStrainNewmark.hpp
     solidMechanics/kernels/ImplicitSmallStrainNewmark_impl.hpp
     solidMechanics/kernels/ImplicitSmallStrainQuasiStatic.hpp
     solidMechanics/kernels/ImplicitSmallStrainQuasiStatic_impl.hpp
     solidMechanics/SolidMechanicsStateReset.hpp
     solidMechanics/SolidMechanicsStatistics.hpp       
     surfaceGeneration/EmbeddedSurfaceGenerator.hpp
     surfaceGeneration/EmbeddedSurfacesParallelSynchronization.hpp
     surfaceGeneration/ParallelTopologyChange.hpp
     surfaceGeneration/SurfaceGenerator.hpp
     surfaceGeneration/SurfaceGeneratorFields.hpp
     wavePropagation/WaveSolverBase.hpp
     wavePropagation/AcousticWaveEquationSEM.hpp
     wavePropagation/AcousticWaveEquationSEMKernel.hpp
     wavePropagation/ElasticWaveEquationSEM.hpp
     wavePropagation/ElasticWaveEquationSEMKernel.hpp
   )

#
# Specify solver sources
#
set( physicsSolvers_sources
     LinearSolverParameters.cpp
     NonlinearSolverParameters.cpp
     PhysicsSolverManager.cpp
     SolverBase.cpp
     SolverStatistics.cpp     
     contact/ContactSolverBase.cpp
     contact/LagrangianContactSolver.cpp
     contact/SolidMechanicsEmbeddedFractures.cpp
     fluidFlow/CompositionalMultiphaseBase.cpp
     fluidFlow/CompositionalMultiphaseFVM.cpp
     fluidFlow/CompositionalMultiphaseStatistics.cpp          
     fluidFlow/IsothermalCompositionalMultiphaseFVMKernels.cpp
     fluidFlow/CompositionalMultiphaseHybridFVM.cpp
     fluidFlow/CompositionalMultiphaseHybridFVMKernels.cpp
     fluidFlow/ReactiveCompositionalMultiphaseOBL.cpp
     fluidFlow/FlowSolverBase.cpp
     fluidFlow/proppantTransport/ProppantTransport.cpp
     fluidFlow/proppantTransport/ProppantTransportKernels.cpp
     fluidFlow/SinglePhaseBase.cpp
     fluidFlow/SinglePhaseStatistics.cpp
     fluidFlow/SinglePhaseFVM.cpp
     fluidFlow/SinglePhaseHybridFVM.cpp
     fluidFlow/SinglePhaseProppantBase.cpp
     fluidFlow/wells/CompositionalMultiphaseWell.cpp
     fluidFlow/wells/CompositionalMultiphaseWellKernels.cpp
     fluidFlow/wells/SinglePhaseWell.cpp
     fluidFlow/wells/SinglePhaseWellKernels.cpp
     fluidFlow/wells/WellControls.cpp
     fluidFlow/wells/WellSolverBase.cpp
     multiphysics/CompositionalMultiphaseReservoirAndWells.cpp
     multiphysics/CoupledReservoirAndWellsBase.cpp  
     multiphysics/FlowProppantTransportSolver.cpp
     multiphysics/HydrofractureSolver.cpp
     multiphysics/MultiphasePoromechanicsSolver.cpp
     multiphysics/PhaseFieldFractureSolver.cpp
     multiphysics/SinglePhasePoromechanicsSolver.cpp
     multiphysics/SinglePhasePoromechanicsSolverEmbeddedFractures.cpp
     multiphysics/SinglePhasePoromechanicsFluxKernels.cpp
     multiphysics/SinglePhaseReservoirAndWells.cpp
     simplePDE/LaplaceBaseH1.cpp
     simplePDE/LaplaceFEM.cpp
     simplePDE/PhaseFieldDamageFEM.cpp
     solidMechanics/SolidMechanicsLagrangianFEM.cpp
     solidMechanics/SolidMechanicsLagrangianSSLE.cpp
     solidMechanics/SolidMechanicsStateReset.cpp
     solidMechanics/SolidMechanicsStatistics.cpp
     surfaceGeneration/EmbeddedSurfaceGenerator.cpp
     surfaceGeneration/EmbeddedSurfacesParallelSynchronization.cpp
     surfaceGeneration/ParallelTopologyChange.cpp
     surfaceGeneration/SurfaceGenerator.cpp
     wavePropagation/WaveSolverBase.cpp
     wavePropagation/AcousticWaveEquationSEM.cpp
     wavePropagation/ElasticWaveEquationSEM.cpp
   )

  include( solidMechanics/kernels/SolidMechanicsKernels.cmake)
  include( multiphysics/poromechanicsKernels/PoromechanicsKernels.cmake)	

set( dependencyList constitutive mesh linearAlgebra discretizationMethods events )
if( ENABLE_PYGEOSX )
  list( APPEND physicsSolvers_headers
  python/PySolver.hpp 
  python/PySolverType.hpp ) 
  list( APPEND physicsSolvers_sources
        python/PySolver.cpp ) 
  list( APPEND dependencyList Python3::Python pylvarray )
endif()

if ( ENABLE_CUDA )
  set( dependencyList ${dependencyList} cuda )
endif()

if( ENABLE_CUDA_NVTOOLSEXT )
  set( dependencyList ${dependencyList} CUDA::nvToolsExt )
endif()

blt_add_library( NAME       physicsSolvers
                 SOURCES    ${physicsSolvers_sources}
                 HEADERS    ${physicsSolvers_headers}
                 DEPENDS_ON ${dependencyList} ${externalComponentDeps}
                 OBJECT     ${GEOSX_BUILD_OBJ_LIBS}
               )

target_include_directories( physicsSolvers PUBLIC ${CMAKE_SOURCE_DIR}/coreComponents )
if( externalComponentDeps )
  target_include_directories( physicsSolvers PUBLIC ${CMAKE_SOURCE_DIR}/externalComponents )
endif()

geosx_add_code_checks( PREFIX physicsSolvers )
<|MERGE_RESOLUTION|>--- conflicted
+++ resolved
@@ -69,11 +69,6 @@
      multiphysics/HydrofractureSolverKernels.hpp
      multiphysics/MultiphasePoromechanicsSolver.hpp
      multiphysics/PhaseFieldFractureSolver.hpp
-<<<<<<< HEAD
-     multiphysics/PoromechanicsKernelBase.hpp
-     multiphysics/SinglePhasePoromechanicsKernel.hpp
-     multiphysics/SinglePhasePoromechanicsEFEMKernel.hpp
-=======
      multiphysics/poromechanicsKernels/MultiphasePoromechanics.hpp
      multiphysics/poromechanicsKernels/MultiphasePoromechanics_impl.hpp     
      multiphysics/poromechanicsKernels/PoromechanicsBase.hpp
@@ -81,12 +76,12 @@
      multiphysics/poromechanicsKernels/SinglePhasePoromechanics_impl.hpp     
      multiphysics/poromechanicsKernels/SinglePhasePoromechanicsEFEM.hpp
      multiphysics/poromechanicsKernels/SinglePhasePoromechanicsEFEM_impl.hpp
->>>>>>> 88f97736
+     multiphysics/poromechanicsKernels/ThermalSinglePhasePoromechanics.hpp
+     multiphysics/poromechanicsKernels/ThermalSinglePhasePoromechanics_impl.hpp	          
      multiphysics/SinglePhasePoromechanicsFluxKernels.hpp
      multiphysics/SinglePhasePoromechanicsSolver.hpp
      multiphysics/SinglePhasePoromechanicsSolverEmbeddedFractures.hpp
      multiphysics/SinglePhaseReservoirAndWells.hpp
-     multiphysics/ThermalSinglePhasePoromechanicsKernel.hpp	
      simplePDE/LaplaceBaseH1.hpp
      simplePDE/LaplaceFEM.hpp
      simplePDE/LaplaceFEMKernels.hpp
