message(STATUS "Entering src/coreComponents/physicsSolvers/CMakeLists.txt")

add_subdirectory (GEOSX_PTP)

#
# Specify solver headers
#
set( physicsSolvers_headers
     LinearSolverParameters.hpp
     NonlinearSolverParameters.hpp
     PhysicsSolverManager.hpp
     SolverBase.hpp
     fluidFlow/CompositionalMultiphaseFlow.hpp
     fluidFlow/CompositionalMultiphaseFlowKernels.hpp
     fluidFlow/CompositionalMultiphaseWell.hpp
     fluidFlow/FlowSolverBase.hpp
     fluidFlow/ProppantTransport.hpp
     fluidFlow/ProppantTransportKernels.hpp
     fluidFlow/SinglePhaseBase.hpp
     fluidFlow/SinglePhaseFVM.hpp
     fluidFlow/SinglePhaseHybridFVM.hpp     
     fluidFlow/SinglePhaseBaseKernels.hpp
     fluidFlow/SinglePhaseFVMKernels.hpp          
     fluidFlow/SinglePhaseHybridFVMKernels.hpp     
     fluidFlow/SinglePhaseWell.hpp
     fluidFlow/SinglePhaseProppantBase.hpp
     fluidFlow/WellSolverBase.hpp
     fluidFlow/WellSolverBase.hpp
     multiphysics/FlowProppantTransportSolver.hpp
     multiphysics/HydrofractureSolver.hpp
     multiphysics/LagrangianContactSolver.hpp
     multiphysics/PoroelasticSolver.hpp
     multiphysics/ReservoirSolverBase.hpp
     multiphysics/SinglePhaseReservoir.hpp
     multiphysics/CompositionalMultiphaseReservoir.hpp
     simplePDE/LaplaceFEM.hpp
     solidMechanics/SolidMechanicsLagrangianFEM.hpp
     solidMechanics/SolidMechanicsLagrangianSSLE.hpp
     solidMechanics/SolidMechanicsLagrangianFEMKernels.hpp
     solidMechanics/SolidMechanicsLagrangianSSLEKernels.hpp
<<<<<<< HEAD
     solidMechanics/SolidMechanicsEmbeddedFractures.hpp
=======
     solidMechanics/SolidMechanicsPoroElasticKernel.hpp
     solidMechanics/SolidMechanicsSmallStrainQuasiStaticKernel.hpp
     solidMechanics/SolidMechanicsSmallStrainImplicitNewmarkKernel.hpp
     solidMechanics/SolidMechanicsSmallStrainExplicitNewmarkKernel.hpp
>>>>>>> c1f1de22
     solidMechanics/TimeIntegrationOption.hpp
     surfaceGeneration/SurfaceGenerator.hpp
     surfaceGeneration/EmbeddedSurfaceGenerator.hpp
     )

#
# Specify solver sources
#
set( physicsSolvers_sources
     LinearSolverParameters.cpp
     NonlinearSolverParameters.cpp
     PhysicsSolverManager.cpp
     SolverBase.cpp
     fluidFlow/CompositionalMultiphaseFlow.cpp
     fluidFlow/CompositionalMultiphaseFlowKernels.cpp
     fluidFlow/CompositionalMultiphaseWell.cpp
     fluidFlow/FlowSolverBase.cpp
     fluidFlow/ProppantTransport.cpp
     fluidFlow/ProppantTransportKernels.cpp
     fluidFlow/SinglePhaseBase.cpp
     fluidFlow/SinglePhaseBaseKernels.cpp
     fluidFlow/SinglePhaseFVM.cpp
     fluidFlow/SinglePhaseFVMKernels.cpp
     fluidFlow/SinglePhaseHybridFVM.cpp     
     fluidFlow/SinglePhaseHybridFVMKernels.cpp
     fluidFlow/SinglePhaseProppantBase.cpp     
     fluidFlow/SinglePhaseWell.cpp
     fluidFlow/WellSolverBase.cpp
     multiphysics/FlowProppantTransportSolver.cpp
     multiphysics/HydrofractureSolver.cpp
     multiphysics/LagrangianContactSolver.cpp
     multiphysics/PoroelasticSolver.cpp
     multiphysics/ReservoirSolverBase.cpp
     multiphysics/SinglePhaseReservoir.cpp
     multiphysics/CompositionalMultiphaseReservoir.cpp
     simplePDE/LaplaceFEM.cpp
     solidMechanics/SolidMechanicsLagrangianFEM.cpp
     solidMechanics/SolidMechanicsLagrangianSSLE.cpp
     solidMechanics/SolidMechanicsEmbeddedFractures.cpp
     surfaceGeneration/SurfaceGenerator.cpp
     surfaceGeneration/EmbeddedSurfaceGenerator.cpp
     )

if( BUILD_OBJ_LIBS)
  set( dependencyList common constitutive dataRepository linearAlgebra )
else()
  set( dependencyList common linearAlgebra )
endif()


set( externalComponentDeps "" )
if( ENABLE_GEOSX_PTP )
  message(STATUS "Adding GEOSX_PTP to physics solver dependencies")
  list( APPEND externalComponentDeps GEOSX_PTP )
endif()

if ( ENABLE_OPENMP )
  set( dependencyList ${dependencyList} openmp )
endif()

if ( ENABLE_CUDA )
  set( dependencyList ${dependencyList} cuda )
endif()

blt_add_library( NAME                  physicsSolvers
                 SOURCES               ${physicsSolvers_sources}
                 HEADERS               ${physicsSolvers_headers}
                 DEPENDS_ON            ${dependencyList} ${externalComponentDeps}
                 OBJECT                ${buildAsObj}
               )

target_include_directories( physicsSolvers PUBLIC ${CMAKE_SOURCE_DIR}/coreComponents )
if( externalComponentDeps )
  target_include_directories( physicsSolvers PUBLIC ${CMAKE_SOURCE_DIR}/externalComponents)
endif()


geosx_add_code_checks( PREFIX physicsSolvers )

add_subdirectory( fluidFlow/unitTests )

message(STATUS "Leaving src/coreComponents/physicsSolvers/CMakeLists.txt")<|MERGE_RESOLUTION|>--- conflicted
+++ resolved
@@ -38,14 +38,11 @@
      solidMechanics/SolidMechanicsLagrangianSSLE.hpp
      solidMechanics/SolidMechanicsLagrangianFEMKernels.hpp
      solidMechanics/SolidMechanicsLagrangianSSLEKernels.hpp
-<<<<<<< HEAD
      solidMechanics/SolidMechanicsEmbeddedFractures.hpp
-=======
      solidMechanics/SolidMechanicsPoroElasticKernel.hpp
      solidMechanics/SolidMechanicsSmallStrainQuasiStaticKernel.hpp
      solidMechanics/SolidMechanicsSmallStrainImplicitNewmarkKernel.hpp
      solidMechanics/SolidMechanicsSmallStrainExplicitNewmarkKernel.hpp
->>>>>>> c1f1de22
      solidMechanics/TimeIntegrationOption.hpp
      surfaceGeneration/SurfaceGenerator.hpp
      surfaceGeneration/EmbeddedSurfaceGenerator.hpp
