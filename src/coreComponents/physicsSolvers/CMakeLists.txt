#
# Specify solver headers
#
set( physicsSolvers_headers
     LinearSolverParameters.hpp
     NonlinearSolverParameters.hpp
     PhysicsSolverManager.hpp
     SolverBase.hpp
     SolverStatistics.hpp     
     FieldStatisticsBase.hpp
     contact/ContactSolverBase.hpp
     contact/ContactFields.hpp
     contact/LagrangianContactSolver.hpp
     contact/SolidMechanicsEFEMKernelsBase.hpp
     contact/SolidMechanicsEFEMKernels.hpp
     contact/SolidMechanicsEFEMStaticCondensationKernels.hpp
     contact/SolidMechanicsEFEMKernelsHelper.hpp
     contact/SolidMechanicsEmbeddedFractures.hpp
     fluidFlow/CompositionalMultiphaseBase.hpp
     fluidFlow/CompositionalMultiphaseBaseFields.hpp
     fluidFlow/CompositionalMultiphaseStatistics.hpp     
     fluidFlow/IsothermalCompositionalMultiphaseBaseKernels.hpp
     fluidFlow/ThermalCompositionalMultiphaseBaseKernels.hpp     
     fluidFlow/CompositionalMultiphaseFVM.hpp
     fluidFlow/IsothermalCompositionalMultiphaseFVMKernels.hpp
     fluidFlow/ThermalCompositionalMultiphaseFVMKernels.hpp     
     fluidFlow/CompositionalMultiphaseHybridFVM.hpp
     fluidFlow/CompositionalMultiphaseHybridFVMKernels.hpp
     fluidFlow/CompositionalMultiphaseUtilities.hpp
     fluidFlow/ReactiveCompositionalMultiphaseOBL.hpp
     fluidFlow/ReactiveCompositionalMultiphaseOBLFields.hpp
     fluidFlow/ReactiveCompositionalMultiphaseOBLKernels.hpp
     fluidFlow/FlowSolverBase.hpp
     fluidFlow/FlowSolverBaseFields.hpp
     fluidFlow/FluxKernelsHelper.hpp
     fluidFlow/HybridFVMHelperKernels.hpp
     fluidFlow/proppantTransport/ProppantTransport.hpp
     fluidFlow/proppantTransport/ProppantTransportFields.hpp
     fluidFlow/proppantTransport/ProppantTransportKernels.hpp
     fluidFlow/SinglePhaseBase.hpp
     fluidFlow/SinglePhaseBaseFields.hpp
     fluidFlow/SinglePhaseBaseKernels.hpp
     fluidFlow/SinglePhaseStatistics.hpp
     fluidFlow/SinglePhaseFVM.hpp
     fluidFlow/SinglePhaseFVMKernels.hpp
     fluidFlow/SinglePhaseHybridFVM.hpp
     fluidFlow/SinglePhaseHybridFVMKernels.hpp
     fluidFlow/SinglePhaseProppantBase.hpp
     fluidFlow/SinglePhaseProppantBaseKernels.hpp
     fluidFlow/StabilizedCompositionalMultiphaseFVMKernels.hpp
     fluidFlow/StencilAccessors.hpp
     fluidFlow/ThermalSinglePhaseBaseKernels.hpp
     fluidFlow/ThermalSinglePhaseFVMKernels.hpp
     fluidFlow/wells/CompositionalMultiphaseWell.hpp
     fluidFlow/wells/CompositionalMultiphaseWellFields.hpp
     fluidFlow/wells/CompositionalMultiphaseWellKernels.hpp
     fluidFlow/wells/SinglePhaseWell.hpp
     fluidFlow/wells/SinglePhaseWellFields.hpp
     fluidFlow/wells/SinglePhaseWellKernels.hpp
     fluidFlow/wells/WellControls.hpp
     fluidFlow/wells/WellSolverBase.hpp
     fluidFlow/wells/WellSolverBaseFields.hpp
     multiphysics/CompositionalMultiphaseReservoirAndWells.hpp          
     multiphysics/CoupledReservoirAndWellsBase.hpp     
     multiphysics/CoupledSolver.hpp
     multiphysics/FlowProppantTransportSolver.hpp
     multiphysics/HydrofractureSolver.hpp
     multiphysics/HydrofractureSolverKernels.hpp
     multiphysics/MultiphasePoromechanicsKernel.hpp
     multiphysics/MultiphasePoromechanicsSolver.hpp
     multiphysics/PhaseFieldFractureSolver.hpp
     multiphysics/SinglePhasePoromechanicsKernel.hpp
     multiphysics/SinglePhasePoromechanicsEFEMKernel.hpp
     multiphysics/SinglePhasePoromechanicsFluxKernels.hpp
     multiphysics/SinglePhasePoromechanicsSolver.hpp
     multiphysics/SinglePhasePoromechanicsSolverEmbeddedFractures.hpp
     multiphysics/SinglePhaseReservoirAndWells.hpp
     simplePDE/LaplaceBaseH1.hpp
     simplePDE/LaplaceFEM.hpp
     simplePDE/LaplaceFEMKernels.hpp
     simplePDE/PhaseFieldDamageFEM.hpp
     simplePDE/PhaseFieldDamageFEMKernels.hpp
     solidMechanics/SolidMechanicsFields.hpp
     solidMechanics/SolidMechanicsLagrangianFEM.hpp
     solidMechanics/SolidMechanicsLagrangianSSLE.hpp
<<<<<<< HEAD
     solidMechanics/SolidMechanicsMPM.hpp
     solidMechanics/SolidMechanicsSmallStrainExplicitNewmarkKernel.hpp
     solidMechanics/SolidMechanicsSmallStrainImplicitNewmarkKernel.hpp
     solidMechanics/SolidMechanicsSmallStrainQuasiStaticKernel.hpp
=======
     solidMechanics/kernels/SolidMechanicsLagrangianFEMKernels.hpp
     solidMechanics/kernels/ExplicitFiniteStrain.hpp
     solidMechanics/kernels/ExplicitFiniteStrain_impl.hpp
     solidMechanics/kernels/ExplicitSmallStrain.hpp
     solidMechanics/kernels/ExplicitSmallStrain_impl.hpp
     solidMechanics/kernels/ImplicitSmallStrainNewmark.hpp
     solidMechanics/kernels/ImplicitSmallStrainNewmark_impl.hpp
     solidMechanics/kernels/ImplicitSmallStrainQuasiStatic.hpp
     solidMechanics/kernels/ImplicitSmallStrainQuasiStatic_impl.hpp
>>>>>>> b57efaaa
     solidMechanics/SolidMechanicsStateReset.hpp
     solidMechanics/SolidMechanicsStatistics.hpp       
     surfaceGeneration/EmbeddedSurfaceGenerator.hpp
     surfaceGeneration/EmbeddedSurfacesParallelSynchronization.hpp
     surfaceGeneration/ParallelTopologyChange.hpp
     surfaceGeneration/SurfaceGenerator.hpp
     surfaceGeneration/SurfaceGeneratorFields.hpp
     wavePropagation/WaveSolverBase.hpp
     wavePropagation/AcousticWaveEquationSEM.hpp
     wavePropagation/AcousticWaveEquationSEMKernel.hpp
     wavePropagation/ElasticWaveEquationSEM.hpp
     wavePropagation/ElasticWaveEquationSEMKernel.hpp
   )

#
# Specify solver sources
#
set( physicsSolvers_sources
     LinearSolverParameters.cpp
     NonlinearSolverParameters.cpp
     PhysicsSolverManager.cpp
     SolverBase.cpp
     SolverStatistics.cpp     
     contact/ContactSolverBase.cpp
     contact/LagrangianContactSolver.cpp
     contact/SolidMechanicsEmbeddedFractures.cpp
     fluidFlow/CompositionalMultiphaseBase.cpp
     fluidFlow/CompositionalMultiphaseFVM.cpp
     fluidFlow/CompositionalMultiphaseStatistics.cpp          
     fluidFlow/IsothermalCompositionalMultiphaseFVMKernels.cpp
     fluidFlow/CompositionalMultiphaseHybridFVM.cpp
     fluidFlow/CompositionalMultiphaseHybridFVMKernels.cpp
     fluidFlow/ReactiveCompositionalMultiphaseOBL.cpp
     fluidFlow/FlowSolverBase.cpp
     fluidFlow/proppantTransport/ProppantTransport.cpp
     fluidFlow/proppantTransport/ProppantTransportKernels.cpp
     fluidFlow/SinglePhaseBase.cpp
     fluidFlow/SinglePhaseStatistics.cpp
     fluidFlow/SinglePhaseFVM.cpp
     fluidFlow/SinglePhaseHybridFVM.cpp
     fluidFlow/SinglePhaseProppantBase.cpp
     fluidFlow/wells/CompositionalMultiphaseWell.cpp
     fluidFlow/wells/CompositionalMultiphaseWellKernels.cpp
     fluidFlow/wells/SinglePhaseWell.cpp
     fluidFlow/wells/SinglePhaseWellKernels.cpp
     fluidFlow/wells/WellControls.cpp
     fluidFlow/wells/WellSolverBase.cpp
     multiphysics/CompositionalMultiphaseReservoirAndWells.cpp
     multiphysics/CoupledReservoirAndWellsBase.cpp  
     multiphysics/FlowProppantTransportSolver.cpp
     multiphysics/HydrofractureSolver.cpp
     multiphysics/MultiphasePoromechanicsSolver.cpp
     multiphysics/PhaseFieldFractureSolver.cpp
     multiphysics/SinglePhasePoromechanicsSolver.cpp
     multiphysics/SinglePhasePoromechanicsSolverEmbeddedFractures.cpp
     multiphysics/SinglePhasePoromechanicsFluxKernels.cpp
     multiphysics/SinglePhaseReservoirAndWells.cpp
     simplePDE/LaplaceBaseH1.cpp
     simplePDE/LaplaceFEM.cpp
     simplePDE/PhaseFieldDamageFEM.cpp
     solidMechanics/SolidMechanicsLagrangianFEM.cpp
     solidMechanics/SolidMechanicsLagrangianSSLE.cpp     
     solidMechanics/SolidMechanicsMPM.cpp
     solidMechanics/SolidMechanicsStateReset.cpp
     solidMechanics/SolidMechanicsStatistics.cpp
     surfaceGeneration/EmbeddedSurfaceGenerator.cpp
     surfaceGeneration/EmbeddedSurfacesParallelSynchronization.cpp
     surfaceGeneration/ParallelTopologyChange.cpp
     surfaceGeneration/SurfaceGenerator.cpp
     wavePropagation/WaveSolverBase.cpp
     wavePropagation/AcousticWaveEquationSEM.cpp
     wavePropagation/ElasticWaveEquationSEM.cpp
   )

  include( solidMechanics/kernels/SolidMechanicsKernels.cmake)

set( dependencyList constitutive mesh linearAlgebra discretizationMethods events )
if( ENABLE_PYGEOSX )
  list( APPEND physicsSolvers_headers
  python/PySolver.hpp 
  python/PySolverType.hpp ) 
  list( APPEND physicsSolvers_sources
        python/PySolver.cpp ) 
  list( APPEND dependencyList Python3::Python pylvarray )
endif()

if ( ENABLE_CUDA )
  set( dependencyList ${dependencyList} cuda )
endif()

if( ENABLE_CUDA_NVTOOLSEXT )
  set( dependencyList ${dependencyList} CUDA::nvToolsExt )
endif()

blt_add_library( NAME       physicsSolvers
                 SOURCES    ${physicsSolvers_sources}
                 HEADERS    ${physicsSolvers_headers}
                 DEPENDS_ON ${dependencyList} ${externalComponentDeps}
                 OBJECT     ${GEOSX_BUILD_OBJ_LIBS}
               )

target_include_directories( physicsSolvers PUBLIC ${CMAKE_SOURCE_DIR}/coreComponents )
if( externalComponentDeps )
  target_include_directories( physicsSolvers PUBLIC ${CMAKE_SOURCE_DIR}/externalComponents )
endif()

geosx_add_code_checks( PREFIX physicsSolvers )
<|MERGE_RESOLUTION|>--- conflicted
+++ resolved
@@ -83,13 +83,8 @@
      solidMechanics/SolidMechanicsFields.hpp
      solidMechanics/SolidMechanicsLagrangianFEM.hpp
      solidMechanics/SolidMechanicsLagrangianSSLE.hpp
-<<<<<<< HEAD
+     solidMechanics/kernels/SolidMechanicsLagrangianFEMKernels.hpp
      solidMechanics/SolidMechanicsMPM.hpp
-     solidMechanics/SolidMechanicsSmallStrainExplicitNewmarkKernel.hpp
-     solidMechanics/SolidMechanicsSmallStrainImplicitNewmarkKernel.hpp
-     solidMechanics/SolidMechanicsSmallStrainQuasiStaticKernel.hpp
-=======
-     solidMechanics/kernels/SolidMechanicsLagrangianFEMKernels.hpp
      solidMechanics/kernels/ExplicitFiniteStrain.hpp
      solidMechanics/kernels/ExplicitFiniteStrain_impl.hpp
      solidMechanics/kernels/ExplicitSmallStrain.hpp
@@ -98,7 +93,6 @@
      solidMechanics/kernels/ImplicitSmallStrainNewmark_impl.hpp
      solidMechanics/kernels/ImplicitSmallStrainQuasiStatic.hpp
      solidMechanics/kernels/ImplicitSmallStrainQuasiStatic_impl.hpp
->>>>>>> b57efaaa
      solidMechanics/SolidMechanicsStateReset.hpp
      solidMechanics/SolidMechanicsStatistics.hpp       
      surfaceGeneration/EmbeddedSurfaceGenerator.hpp
@@ -160,7 +154,7 @@
      simplePDE/LaplaceFEM.cpp
      simplePDE/PhaseFieldDamageFEM.cpp
      solidMechanics/SolidMechanicsLagrangianFEM.cpp
-     solidMechanics/SolidMechanicsLagrangianSSLE.cpp     
+     solidMechanics/SolidMechanicsLagrangianSSLE.cpp
      solidMechanics/SolidMechanicsMPM.cpp
      solidMechanics/SolidMechanicsStateReset.cpp
      solidMechanics/SolidMechanicsStatistics.cpp
