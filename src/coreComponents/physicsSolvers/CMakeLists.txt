--- conflicted
+++ resolved
@@ -69,12 +69,8 @@
      multiphysics/HydrofractureSolverKernels.hpp
      multiphysics/MultiphasePoromechanicsSolver.hpp
      multiphysics/PhaseFieldFractureSolver.hpp
-<<<<<<< HEAD
      multiphysics/PhaseFieldPoromechanicsSolver.hpp
-     multiphysics/SinglePhasePoromechanicsKernel.hpp
      multiphysics/SinglePhasePoromechanicsDamageKernel.hpp
-     multiphysics/SinglePhasePoromechanicsEFEMKernel.hpp
-=======
      multiphysics/poromechanicsKernels/MultiphasePoromechanics.hpp
      multiphysics/poromechanicsKernels/MultiphasePoromechanics_impl.hpp     
      multiphysics/poromechanicsKernels/PoromechanicsBase.hpp
@@ -82,7 +78,6 @@
      multiphysics/poromechanicsKernels/SinglePhasePoromechanics_impl.hpp     
      multiphysics/poromechanicsKernels/SinglePhasePoromechanicsEFEM.hpp
      multiphysics/poromechanicsKernels/SinglePhasePoromechanicsEFEM_impl.hpp
->>>>>>> 95b087d0
      multiphysics/SinglePhasePoromechanicsFluxKernels.hpp
      multiphysics/SinglePhasePoromechanicsSolver.hpp
      multiphysics/SinglePhasePoromechanicsSolverEmbeddedFractures.hpp
@@ -92,13 +87,8 @@
      simplePDE/LaplaceFEMKernels.hpp
      simplePDE/PhaseFieldDamageFEM.hpp
      simplePDE/PhaseFieldDamageFEMKernels.hpp
-<<<<<<< HEAD
      simplePDE/PhaseFieldPressurizedDamageFEMKernels.hpp
-     solidMechanics/SolidMechanicsExtrinsicData.hpp	
-     solidMechanics/SolidMechanicsFiniteStrainExplicitNewmarkKernel.hpp
-=======
      solidMechanics/SolidMechanicsFields.hpp
->>>>>>> 95b087d0
      solidMechanics/SolidMechanicsLagrangianFEM.hpp
      solidMechanics/SolidMechanicsLagrangianSSLE.hpp
      solidMechanics/kernels/SolidMechanicsLagrangianFEMKernels.hpp
