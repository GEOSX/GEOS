#
# Specify solver headers
#
set( physicsSolvers_headers
     LinearSolverParameters.hpp
     NonlinearSolverParameters.hpp
     PhysicsSolverManager.hpp
     SolverBase.hpp
     contact/ContactSolverBase.hpp
     contact/ContactExtrinsicData.hpp
     contact/LagrangianContactSolver.hpp
     contact/SolidMechanicsEFEMKernelsBase.hpp
     contact/SolidMechanicsEFEMKernels.hpp
     contact/SolidMechanicsEFEMStaticCondensationKernels.hpp
     contact/SolidMechanicsEFEMKernelsHelper.hpp
     contact/SolidMechanicsEmbeddedFractures.hpp
     fluidFlow/CompositionalMultiphaseBase.hpp
     fluidFlow/CompositionalMultiphaseBaseExtrinsicData.hpp
     fluidFlow/IsothermalCompositionalMultiphaseBaseKernels.hpp
     fluidFlow/ThermalCompositionalMultiphaseBaseKernels.hpp     
     fluidFlow/CompositionalMultiphaseFVM.hpp
     fluidFlow/IsothermalCompositionalMultiphaseFVMKernels.hpp
     fluidFlow/ThermalCompositionalMultiphaseFVMKernels.hpp     
     fluidFlow/CompositionalMultiphaseHybridFVM.hpp
     fluidFlow/CompositionalMultiphaseHybridFVMKernels.hpp
     fluidFlow/CompositionalMultiphaseUtilities.hpp
     fluidFlow/ReactiveCompositionalMultiphaseOBL.hpp
     fluidFlow/ReactiveCompositionalMultiphaseOBLExtrinsicData.hpp
     fluidFlow/ReactiveCompositionalMultiphaseOBLKernels.hpp
     fluidFlow/FlowSolverBase.hpp
     fluidFlow/FlowSolverBaseExtrinsicData.hpp
     fluidFlow/FluxKernelsHelper.hpp
     fluidFlow/HybridFVMHelperKernels.hpp
     fluidFlow/proppantTransport/ProppantTransport.hpp
     fluidFlow/proppantTransport/ProppantTransportExtrinsicData.hpp
     fluidFlow/proppantTransport/ProppantTransportKernels.hpp
     fluidFlow/SinglePhaseBase.hpp
     fluidFlow/SinglePhaseBaseExtrinsicData.hpp
     fluidFlow/SinglePhaseBaseKernels.hpp
     fluidFlow/SinglePhaseFVM.hpp
     fluidFlow/SinglePhaseFVMKernels.hpp
     fluidFlow/SinglePhaseHybridFVM.hpp
     fluidFlow/SinglePhaseHybridFVMKernels.hpp
     fluidFlow/SinglePhaseProppantBase.hpp
     fluidFlow/SinglePhaseProppantBaseKernels.hpp
     fluidFlow/StencilAccessors.hpp
     fluidFlow/wells/CompositionalMultiphaseWell.hpp
     fluidFlow/wells/CompositionalMultiphaseWellExtrinsicData.hpp
     fluidFlow/wells/CompositionalMultiphaseWellKernels.hpp
     fluidFlow/wells/SinglePhaseWell.hpp
     fluidFlow/wells/SinglePhaseWellExtrinsicData.hpp
     fluidFlow/wells/SinglePhaseWellKernels.hpp
     fluidFlow/wells/WellControls.hpp
     fluidFlow/wells/WellSolverBase.hpp
     fluidFlow/wells/WellSolverBaseExtrinsicData.hpp
     multiphysics/CompositionalMultiphaseReservoirAndWells.hpp          
     multiphysics/CoupledReservoirAndWellsBase.hpp     
     multiphysics/CoupledSolver.hpp
     multiphysics/FlowProppantTransportSolver.hpp
     multiphysics/HydrofractureSolver.hpp
     multiphysics/HydrofractureSolverKernels.hpp
     multiphysics/LagrangianContactFlowSolver.hpp
     multiphysics/MultiphasePoromechanicsKernel.hpp
     multiphysics/MultiphasePoromechanicsSolver.hpp
     multiphysics/PhaseFieldFractureSolver.hpp
     multiphysics/SinglePhasePoromechanicsKernel.hpp
     multiphysics/SinglePhasePoromechanicsEFEMKernel.hpp
     multiphysics/SinglePhasePoromechanicsFluxKernels.hpp
     multiphysics/SinglePhasePoromechanicsSolver.hpp
     multiphysics/SinglePhasePoromechanicsSolverEmbeddedFractures.hpp
<<<<<<< HEAD
     multiphysics/SinglePhasePoromechanicsLagrangianContactSolver.hpp
     multiphysics/SinglePhaseReservoir.hpp
=======
     multiphysics/SinglePhaseReservoirAndWells.hpp
>>>>>>> dd0fefae
     simplePDE/LaplaceBaseH1.hpp
     simplePDE/LaplaceFEM.hpp
     simplePDE/LaplaceFEMKernels.hpp
     simplePDE/PhaseFieldDamageFEM.hpp
     simplePDE/PhaseFieldDamageFEMKernels.hpp
     solidMechanics/SolidMechanicsFiniteStrainExplicitNewmarkKernel.hpp
     solidMechanics/SolidMechanicsLagrangianFEM.hpp
     solidMechanics/SolidMechanicsLagrangianFEMKernels.hpp
     solidMechanics/SolidMechanicsLagrangianSSLE.hpp
     solidMechanics/SolidMechanicsSmallStrainExplicitNewmarkKernel.hpp
     solidMechanics/SolidMechanicsSmallStrainImplicitNewmarkKernel.hpp
     solidMechanics/SolidMechanicsSmallStrainQuasiStaticKernel.hpp
     solidMechanics/SolidMechanicsStateReset.hpp
     surfaceGeneration/EmbeddedSurfaceGenerator.hpp
     surfaceGeneration/EmbeddedSurfacesParallelSynchronization.hpp
     surfaceGeneration/ParallelTopologyChange.hpp
     surfaceGeneration/SurfaceGenerator.hpp
     wavePropagation/WaveSolverBase.hpp
     wavePropagation/AcousticWaveEquationSEM.hpp
     wavePropagation/AcousticWaveEquationSEMKernel.hpp
   )

#
# Specify solver sources
#
set( physicsSolvers_sources
     LinearSolverParameters.cpp
     NonlinearSolverParameters.cpp
     PhysicsSolverManager.cpp
     SolverBase.cpp
     contact/ContactSolverBase.cpp
     contact/LagrangianContactSolver.cpp
     contact/SolidMechanicsEmbeddedFractures.cpp
     fluidFlow/CompositionalMultiphaseBase.cpp
     fluidFlow/CompositionalMultiphaseFVM.cpp          
     fluidFlow/IsothermalCompositionalMultiphaseFVMKernels.cpp
     fluidFlow/CompositionalMultiphaseHybridFVM.cpp
     fluidFlow/CompositionalMultiphaseHybridFVMKernels.cpp
     fluidFlow/ReactiveCompositionalMultiphaseOBL.cpp
     fluidFlow/FlowSolverBase.cpp
     fluidFlow/proppantTransport/ProppantTransport.cpp
     fluidFlow/proppantTransport/ProppantTransportKernels.cpp
     fluidFlow/SinglePhaseBase.cpp
     fluidFlow/SinglePhaseFVM.cpp
     fluidFlow/SinglePhaseHybridFVM.cpp
     fluidFlow/SinglePhaseProppantBase.cpp
     fluidFlow/wells/CompositionalMultiphaseWell.cpp
     fluidFlow/wells/CompositionalMultiphaseWellKernels.cpp
     fluidFlow/wells/SinglePhaseWell.cpp
     fluidFlow/wells/SinglePhaseWellKernels.cpp
     fluidFlow/wells/WellControls.cpp
     fluidFlow/wells/WellSolverBase.cpp
     multiphysics/CompositionalMultiphaseReservoirAndWells.cpp               
     multiphysics/CoupledReservoirAndWellsBase.cpp		
     multiphysics/FlowProppantTransportSolver.cpp
     multiphysics/HydrofractureSolver.cpp
     multiphysics/LagrangianContactFlowSolver.cpp
     multiphysics/MultiphasePoromechanicsSolver.cpp
     multiphysics/PhaseFieldFractureSolver.cpp
     multiphysics/SinglePhasePoromechanicsSolver.cpp
     multiphysics/SinglePhasePoromechanicsSolverEmbeddedFractures.cpp
<<<<<<< HEAD
     multiphysics/SinglePhasePoromechanicsLagrangianContactSolver.cpp
     multiphysics/SinglePhaseReservoir.cpp
=======
>>>>>>> dd0fefae
     multiphysics/SinglePhasePoromechanicsFluxKernels.cpp
     multiphysics/SinglePhaseReservoirAndWells.cpp
     simplePDE/LaplaceBaseH1.cpp
     simplePDE/LaplaceFEM.cpp
     simplePDE/PhaseFieldDamageFEM.cpp
     solidMechanics/SolidMechanicsLagrangianFEM.cpp
     solidMechanics/SolidMechanicsLagrangianSSLE.cpp
     solidMechanics/SolidMechanicsStateReset.cpp
     surfaceGeneration/EmbeddedSurfaceGenerator.cpp
     surfaceGeneration/EmbeddedSurfacesParallelSynchronization.cpp
     surfaceGeneration/ParallelTopologyChange.cpp
     surfaceGeneration/SurfaceGenerator.cpp
     wavePropagation/WaveSolverBase.cpp
     wavePropagation/AcousticWaveEquationSEM.cpp
   )

set( dependencyList constitutive mesh linearAlgebra discretizationMethods events )
if( ENABLE_PYGEOSX )
  list( APPEND physicsSolvers_headers
	python/PySolver.hpp 
	python/PySolverType.hpp ) 
  list( APPEND physicsSolvers_sources
	python/PySolver.cpp ) 
  list( APPEND dependencyList Python3::Python pylvarray )
endif()

if ( ENABLE_CUDA )
  set( dependencyList ${dependencyList} cuda )
endif()

blt_add_library( NAME       physicsSolvers
                 SOURCES    ${physicsSolvers_sources}
                 HEADERS    ${physicsSolvers_headers}
                 DEPENDS_ON ${dependencyList} ${externalComponentDeps}
                 OBJECT     ${GEOSX_BUILD_OBJ_LIBS}
               )

target_include_directories( physicsSolvers PUBLIC ${CMAKE_SOURCE_DIR}/coreComponents )
if( externalComponentDeps )
  target_include_directories( physicsSolvers PUBLIC ${CMAKE_SOURCE_DIR}/externalComponents )
endif()

geosx_add_code_checks( PREFIX physicsSolvers )
<|MERGE_RESOLUTION|>--- conflicted
+++ resolved
@@ -68,12 +68,8 @@
      multiphysics/SinglePhasePoromechanicsFluxKernels.hpp
      multiphysics/SinglePhasePoromechanicsSolver.hpp
      multiphysics/SinglePhasePoromechanicsSolverEmbeddedFractures.hpp
-<<<<<<< HEAD
      multiphysics/SinglePhasePoromechanicsLagrangianContactSolver.hpp
-     multiphysics/SinglePhaseReservoir.hpp
-=======
      multiphysics/SinglePhaseReservoirAndWells.hpp
->>>>>>> dd0fefae
      simplePDE/LaplaceBaseH1.hpp
      simplePDE/LaplaceFEM.hpp
      simplePDE/LaplaceFEMKernels.hpp
@@ -135,11 +131,7 @@
      multiphysics/PhaseFieldFractureSolver.cpp
      multiphysics/SinglePhasePoromechanicsSolver.cpp
      multiphysics/SinglePhasePoromechanicsSolverEmbeddedFractures.cpp
-<<<<<<< HEAD
      multiphysics/SinglePhasePoromechanicsLagrangianContactSolver.cpp
-     multiphysics/SinglePhaseReservoir.cpp
-=======
->>>>>>> dd0fefae
      multiphysics/SinglePhasePoromechanicsFluxKernels.cpp
      multiphysics/SinglePhaseReservoirAndWells.cpp
      simplePDE/LaplaceBaseH1.cpp
