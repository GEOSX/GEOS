# Specify solver headers
set( physicsSolvers_headers
     LinearSolverParameters.hpp
     NonlinearSolverParameters.hpp
     PhysicsSolverManager.hpp
     SolverBase.hpp
     SolverBaseKernels.hpp
     SolverStatistics.hpp
     FieldStatisticsBase.hpp
     contact/ContactSolverBase.hpp
     contact/ContactFields.hpp
     contact/SolidMechanicsEFEMKernelsBase.hpp
     contact/SolidMechanicsEFEMKernels.hpp
     contact/SolidMechanicsEFEMStaticCondensationKernels.hpp
     contact/SolidMechanicsEFEMKernelsHelper.hpp
     contact/SolidMechanicsEmbeddedFractures.hpp
     contact/SolidMechanicsLagrangeContact.hpp
     fluidFlow/CompositionalMultiphaseBase.hpp
     fluidFlow/CompositionalMultiphaseBaseFields.hpp
     fluidFlow/CompositionalMultiphaseStatistics.hpp
     fluidFlow/IsothermalCompositionalMultiphaseBaseKernels.hpp
     fluidFlow/ThermalCompositionalMultiphaseBaseKernels.hpp
     fluidFlow/CompositionalMultiphaseFVM.hpp
     fluidFlow/IsothermalCompositionalMultiphaseFVMKernels.hpp
     fluidFlow/IsothermalCompositionalMultiphaseFVMKernelUtilities.hpp
     fluidFlow/ThermalCompositionalMultiphaseFVMKernels.hpp
     fluidFlow/CompositionalMultiphaseHybridFVM.hpp
     fluidFlow/CompositionalMultiphaseHybridFVMKernels.hpp
     fluidFlow/CompositionalMultiphaseUtilities.hpp
     fluidFlow/ReactiveCompositionalMultiphaseOBL.hpp
     fluidFlow/ReactiveCompositionalMultiphaseOBLFields.hpp
     fluidFlow/ReactiveCompositionalMultiphaseOBLKernels.hpp
     fluidFlow/FlowSolverBase.hpp
     fluidFlow/FlowSolverBaseFields.hpp
     fluidFlow/FlowSolverBaseKernels.hpp
     fluidFlow/FluxKernelsHelper.hpp
     fluidFlow/HybridFVMHelperKernels.hpp
     fluidFlow/proppantTransport/ProppantTransport.hpp
     fluidFlow/proppantTransport/ProppantTransportFields.hpp
     fluidFlow/proppantTransport/ProppantTransportKernels.hpp
     fluidFlow/SinglePhaseBase.hpp
     fluidFlow/SinglePhaseBaseFields.hpp
     fluidFlow/SinglePhaseBaseKernels.hpp
     fluidFlow/SinglePhaseStatistics.hpp
     fluidFlow/SinglePhaseFVM.hpp
     fluidFlow/SinglePhaseFVMKernels.hpp
     fluidFlow/SinglePhaseHybridFVM.hpp
     fluidFlow/SinglePhaseHybridFVMKernels.hpp
     fluidFlow/SinglePhaseProppantBase.hpp
     fluidFlow/SinglePhaseProppantBaseKernels.hpp
     fluidFlow/SinglePhaseProppantFluxKernels.hpp
     fluidFlow/StabilizedCompositionalMultiphaseFVMKernels.hpp
     fluidFlow/StencilAccessors.hpp
     fluidFlow/ThermalSinglePhaseBaseKernels.hpp
     fluidFlow/ThermalSinglePhaseFVMKernels.hpp
     fluidFlow/wells/CompositionalMultiphaseWell.hpp
     fluidFlow/wells/CompositionalMultiphaseWellFields.hpp
     fluidFlow/wells/CompositionalMultiphaseWellKernels.hpp
     fluidFlow/wells/SinglePhaseWell.hpp
     fluidFlow/wells/SinglePhaseWellFields.hpp
     fluidFlow/wells/SinglePhaseWellKernels.hpp
     fluidFlow/wells/WellConstants.hpp
     fluidFlow/wells/WellControls.hpp
     fluidFlow/wells/WellSolverBase.hpp
     fluidFlow/wells/WellSolverBaseFields.hpp
     multiphysics/CompositionalMultiphaseReservoirAndWells.hpp
     multiphysics/CoupledReservoirAndWellsBase.hpp
     multiphysics/CoupledSolver.hpp
     multiphysics/PoromechanicsSolver.hpp
     multiphysics/FlowProppantTransportSolver.hpp
     multiphysics/HydrofractureSolver.hpp
     multiphysics/HydrofractureSolverKernels.hpp
     multiphysics/MultiphasePoromechanics.hpp
     multiphysics/PhaseFieldFractureSolver.hpp
     multiphysics/PoromechanicsInitialization.hpp
     multiphysics/PoromechanicsFields.hpp
     multiphysics/PoromechanicsInitialization.hpp
     multiphysics/poromechanicsKernels/MultiphasePoromechanics.hpp
     multiphysics/poromechanicsKernels/MultiphasePoromechanics_impl.hpp
     multiphysics/poromechanicsKernels/PoromechanicsBase.hpp
     multiphysics/poromechanicsKernels/SinglePhasePoromechanics.hpp
     multiphysics/poromechanicsKernels/SinglePhasePoromechanics_impl.hpp
     multiphysics/poromechanicsKernels/SinglePhasePoromechanicsConformingFractures.hpp
     multiphysics/poromechanicsKernels/SinglePhasePoromechanicsEFEM.hpp
     multiphysics/poromechanicsKernels/SinglePhasePoromechanicsEFEM_impl.hpp
     multiphysics/poromechanicsKernels/SinglePhasePoromechanicsFractures.hpp
     multiphysics/poromechanicsKernels/SinglePhasePoromechanicsEmbeddedFractures.hpp
     multiphysics/poromechanicsKernels/ThermalMultiphasePoromechanics.hpp
     multiphysics/poromechanicsKernels/ThermalMultiphasePoromechanics_impl.hpp
     multiphysics/poromechanicsKernels/ThermalSinglePhasePoromechanics.hpp
     multiphysics/poromechanicsKernels/ThermalSinglePhasePoromechanics_impl.hpp
     multiphysics/poromechanicsKernels/ThermalSinglePhasePoromechanicsEFEM.hpp
     multiphysics/poromechanicsKernels/ThermalSinglePhasePoromechanicsEFEM_impl.hpp
     multiphysics/poromechanicsKernels/ThermalSinglePhasePoromechanicsConformingFractures.hpp
     multiphysics/poromechanicsKernels/ThermalSinglePhasePoromechanicsEmbeddedFractures.hpp
     multiphysics/SinglePhasePoromechanics.hpp
     multiphysics/SinglePhasePoromechanicsEmbeddedFractures.hpp
     multiphysics/SinglePhasePoromechanicsConformingFractures.hpp
     multiphysics/SinglePhaseReservoirAndWells.hpp
     simplePDE/LaplaceBaseH1.hpp
     simplePDE/LaplaceFEM.hpp
     simplePDE/LaplaceFEMKernels.hpp
     simplePDE/PhaseFieldDamageFEM.hpp
     simplePDE/PhaseFieldDamageFEMKernels.hpp
     solidMechanics/SolidMechanicsFields.hpp
     solidMechanics/SolidMechanicsLagrangianFEM.hpp
     solidMechanics/SolidMechanicsLagrangianSSLE.hpp
     solidMechanics/kernels/SolidMechanicsLagrangianFEMKernels.hpp
     solidMechanics/SolidMechanicsMPM.hpp
     solidMechanics/MPMSolverFields.hpp
     solidMechanics/kernels/ExplicitFiniteStrain.hpp
     solidMechanics/kernels/ExplicitFiniteStrain_impl.hpp
     solidMechanics/kernels/ExplicitMPM.hpp
     solidMechanics/kernels/ExplicitSmallStrain.hpp
     solidMechanics/kernels/ExplicitSmallStrain_impl.hpp
     solidMechanics/kernels/FixedStressThermoPoromechanics.hpp
     solidMechanics/kernels/FixedStressThermoPoromechanics_impl.hpp
     solidMechanics/kernels/ImplicitSmallStrainNewmark.hpp
     solidMechanics/kernels/ImplicitSmallStrainNewmark_impl.hpp
     solidMechanics/kernels/ImplicitSmallStrainQuasiStatic.hpp
     solidMechanics/kernels/ImplicitSmallStrainQuasiStatic_impl.hpp
     solidMechanics/SolidMechanicsStateReset.hpp
     solidMechanics/SolidMechanicsStatistics.hpp
     surfaceGeneration/EmbeddedSurfaceGenerator.hpp
     surfaceGeneration/EmbeddedSurfacesParallelSynchronization.hpp
     surfaceGeneration/ParallelTopologyChange.hpp
     surfaceGeneration/SurfaceGenerator.hpp
     surfaceGeneration/SurfaceGeneratorFields.hpp
     surfaceGeneration/kernels/surfaceGenerationKernels.hpp
     surfaceGeneration/kernels/surfaceGenerationKernelsHelpers.hpp
     wavePropagation/WaveSolverBase.hpp
     wavePropagation/WaveSolverUtils.hpp
     wavePropagation/PrecomputeSourcesAndReceiversKernel.hpp
     wavePropagation/AcousticFields.hpp
     wavePropagation/AcousticWaveEquationSEM.hpp
     wavePropagation/AcousticWaveEquationSEMKernel.hpp
     wavePropagation/AcousticTimeSchemeSEMKernel.hpp
     wavePropagation/AcousticMatricesSEMKernel.hpp
     wavePropagation/AcousticPMLSEMKernel.hpp
     wavePropagation/ElasticFields.hpp
     wavePropagation/ElasticWaveEquationSEM.hpp
     wavePropagation/ElasticWaveEquationSEMKernel.hpp
     wavePropagation/ElasticTimeSchemeSEMKernel.hpp
     wavePropagation/ElasticFirstOrderWaveEquationSEM.hpp
     wavePropagation/ElasticFirstOrderWaveEquationSEMKernel.hpp
     wavePropagation/AcousticFirstOrderWaveEquationSEM.hpp
     wavePropagation/AcousticFirstOrderWaveEquationSEMKernel.hpp
<<<<<<< HEAD
     wavePropagation/AcousticPOD.hpp
     wavePropagation/AcousticPODKernel.hpp
=======
     wavePropagation/ElasticMatricesSEMKernel.hpp
     wavePropagation/AcousticVTIFields.hpp
>>>>>>> 4696a656
     wavePropagation/AcousticVTIWaveEquationSEM.hpp
     wavePropagation/AcousticVTIWaveEquationSEMKernel.hpp
     wavePropagation/AcoustoElasticFields.hpp
     wavePropagation/AcoustoElasticTimeSchemeSEMKernel.hpp
     wavePropagation/AcousticElasticWaveEquationSEM.hpp
     wavePropagation/AcousticElasticWaveEquationSEMKernel.hpp
     wavePropagation/AcousticROMFrechet.hpp
     wavePropagation/AcousticROMFrechetKernel.hpp
     wavePropagation/AcousticPOD.hpp
     wavePropagation/AcousticPODKernel.hpp)

# Specify solver sources
set( physicsSolvers_sources
     LinearSolverParameters.cpp
     NonlinearSolverParameters.cpp
     PhysicsSolverManager.cpp
     SolverBase.cpp
     SolverStatistics.cpp
     contact/ContactSolverBase.cpp
     contact/SolidMechanicsEmbeddedFractures.cpp
     contact/SolidMechanicsLagrangeContact.cpp
     fluidFlow/CompositionalMultiphaseBase.cpp
     fluidFlow/CompositionalMultiphaseFVM.cpp
     fluidFlow/CompositionalMultiphaseStatistics.cpp
     fluidFlow/IsothermalCompositionalMultiphaseFVMKernels.cpp
     fluidFlow/CompositionalMultiphaseHybridFVM.cpp
     fluidFlow/CompositionalMultiphaseHybridFVMKernels.cpp
     fluidFlow/ReactiveCompositionalMultiphaseOBL.cpp
     fluidFlow/FlowSolverBase.cpp
     fluidFlow/proppantTransport/ProppantTransport.cpp
     fluidFlow/proppantTransport/ProppantTransportKernels.cpp
     fluidFlow/SinglePhaseBase.cpp
     fluidFlow/SinglePhaseStatistics.cpp
     fluidFlow/SinglePhaseFVM.cpp
     fluidFlow/SinglePhaseHybridFVM.cpp
     fluidFlow/SinglePhaseProppantBase.cpp
     fluidFlow/SinglePhaseProppantFluxKernels.cpp
     fluidFlow/wells/CompositionalMultiphaseWell.cpp
     fluidFlow/wells/CompositionalMultiphaseWellKernels.cpp
     fluidFlow/wells/SinglePhaseWell.cpp
     fluidFlow/wells/SinglePhaseWellKernels.cpp
     fluidFlow/wells/WellControls.cpp
     fluidFlow/wells/WellSolverBase.cpp
     multiphysics/CompositionalMultiphaseReservoirAndWells.cpp
     multiphysics/CoupledReservoirAndWellsBase.cpp
     multiphysics/FlowProppantTransportSolver.cpp
     multiphysics/HydrofractureSolver.cpp
     multiphysics/MultiphasePoromechanics.cpp
     multiphysics/PhaseFieldFractureSolver.cpp
     multiphysics/PoromechanicsInitialization.cpp
     multiphysics/SinglePhasePoromechanics.cpp
     multiphysics/SinglePhasePoromechanicsEmbeddedFractures.cpp
     multiphysics/SinglePhasePoromechanicsConformingFractures.cpp
     multiphysics/SinglePhaseReservoirAndWells.cpp
     simplePDE/LaplaceBaseH1.cpp
     simplePDE/LaplaceFEM.cpp
     simplePDE/PhaseFieldDamageFEM.cpp
     solidMechanics/SolidMechanicsLagrangianFEM.cpp
     solidMechanics/SolidMechanicsLagrangianSSLE.cpp
     solidMechanics/SolidMechanicsMPM.cpp
     solidMechanics/SolidMechanicsStateReset.cpp
     solidMechanics/SolidMechanicsStatistics.cpp
     surfaceGeneration/EmbeddedSurfaceGenerator.cpp
     surfaceGeneration/EmbeddedSurfacesParallelSynchronization.cpp
     surfaceGeneration/ParallelTopologyChange.cpp
     surfaceGeneration/SurfaceGenerator.cpp
     wavePropagation/WaveSolverBase.cpp
     wavePropagation/AcousticWaveEquationSEM.cpp
     wavePropagation/ElasticWaveEquationSEM.cpp
     wavePropagation/ElasticFirstOrderWaveEquationSEM.cpp
     wavePropagation/AcousticFirstOrderWaveEquationSEM.cpp
     wavePropagation/AcousticPOD.cpp
     wavePropagation/AcousticVTIWaveEquationSEM.cpp
     wavePropagation/AcousticElasticWaveEquationSEM.cpp
     wavePropagation/AcousticROMFrechet.cpp
     wavePropagation/AcousticPOD.cpp)

  include( solidMechanics/kernels/SolidMechanicsKernels.cmake)
  include( multiphysics/poromechanicsKernels/PoromechanicsKernels.cmake)

set( dependencyList ${parallelDeps} constitutive mesh linearAlgebra discretizationMethods events )
if( ENABLE_PYGEOSX )
  list( APPEND physicsSolvers_headers
  python/PySolver.hpp
  python/PySolverType.hpp )
  list( APPEND physicsSolvers_sources
        python/PySolver.cpp )
  list( APPEND dependencyList Python3::Python pylvarray )
endif()

blt_add_library( NAME       physicsSolvers
                 SOURCES    ${physicsSolvers_sources}
                 HEADERS    ${physicsSolvers_headers}
                 DEPENDS_ON ${dependencyList} ${externalComponentDeps}
                 OBJECT     ${GEOSX_BUILD_OBJ_LIBS} )

target_include_directories( physicsSolvers PUBLIC ${CMAKE_SOURCE_DIR}/coreComponents )
if( externalComponentDeps )
  target_include_directories( physicsSolvers PUBLIC ${CMAKE_SOURCE_DIR}/externalComponents )
endif()<|MERGE_RESOLUTION|>--- conflicted
+++ resolved
@@ -145,13 +145,8 @@
      wavePropagation/ElasticFirstOrderWaveEquationSEMKernel.hpp
      wavePropagation/AcousticFirstOrderWaveEquationSEM.hpp
      wavePropagation/AcousticFirstOrderWaveEquationSEMKernel.hpp
-<<<<<<< HEAD
      wavePropagation/AcousticPOD.hpp
      wavePropagation/AcousticPODKernel.hpp
-=======
-     wavePropagation/ElasticMatricesSEMKernel.hpp
-     wavePropagation/AcousticVTIFields.hpp
->>>>>>> 4696a656
      wavePropagation/AcousticVTIWaveEquationSEM.hpp
      wavePropagation/AcousticVTIWaveEquationSEMKernel.hpp
      wavePropagation/AcoustoElasticFields.hpp
