#
# Specify solver headers
#
set( physicsSolvers_headers
     LinearSolverParameters.hpp
     NonlinearSolverParameters.hpp
     PhysicsSolverManager.hpp
     SolverBase.hpp
     SolverStatistics.hpp     
     FieldStatisticsBase.hpp
     contact/ContactSolverBase.hpp
     contact/ContactFields.hpp
     contact/LagrangianContactSolver.hpp
     contact/SolidMechanicsEFEMKernelsBase.hpp
     contact/SolidMechanicsEFEMKernels.hpp
     contact/SolidMechanicsEFEMStaticCondensationKernels.hpp
     contact/SolidMechanicsEFEMKernelsHelper.hpp
     contact/SolidMechanicsEmbeddedFractures.hpp
     fluidFlow/CompositionalMultiphaseBase.hpp
     fluidFlow/CompositionalMultiphaseBaseFields.hpp
     fluidFlow/CompositionalMultiphaseStatistics.hpp     
     fluidFlow/IsothermalCompositionalMultiphaseBaseKernels.hpp
     fluidFlow/ThermalCompositionalMultiphaseBaseKernels.hpp     
     fluidFlow/CompositionalMultiphaseFVM.hpp
     fluidFlow/IsothermalCompositionalMultiphaseFVMKernels.hpp
     fluidFlow/ThermalCompositionalMultiphaseFVMKernels.hpp     
     fluidFlow/CompositionalMultiphaseHybridFVM.hpp
     fluidFlow/CompositionalMultiphaseHybridFVMKernels.hpp
     fluidFlow/CompositionalMultiphaseUtilities.hpp
     fluidFlow/ReactiveCompositionalMultiphaseOBL.hpp
     fluidFlow/ReactiveCompositionalMultiphaseOBLFields.hpp
     fluidFlow/ReactiveCompositionalMultiphaseOBLKernels.hpp
     fluidFlow/FlowSolverBase.hpp
     fluidFlow/FlowSolverBaseFields.hpp
     fluidFlow/FluxKernelsHelper.hpp
     fluidFlow/HybridFVMHelperKernels.hpp
     fluidFlow/proppantTransport/ProppantTransport.hpp
     fluidFlow/proppantTransport/ProppantTransportFields.hpp
     fluidFlow/proppantTransport/ProppantTransportKernels.hpp
     fluidFlow/SinglePhaseBase.hpp
     fluidFlow/SinglePhaseBaseFields.hpp
     fluidFlow/SinglePhaseBaseKernels.hpp
     fluidFlow/SinglePhaseStatistics.hpp
     fluidFlow/SinglePhaseFVM.hpp
     fluidFlow/SinglePhaseFVMKernels.hpp
     fluidFlow/SinglePhaseHybridFVM.hpp
     fluidFlow/SinglePhaseHybridFVMKernels.hpp
     fluidFlow/SinglePhaseProppantBase.hpp
     fluidFlow/SinglePhaseProppantBaseKernels.hpp
     fluidFlow/StabilizedCompositionalMultiphaseFVMKernels.hpp
     fluidFlow/StencilAccessors.hpp
     fluidFlow/ThermalSinglePhaseBaseKernels.hpp
     fluidFlow/ThermalSinglePhaseFVMKernels.hpp
     fluidFlow/wells/CompositionalMultiphaseWell.hpp
     fluidFlow/wells/CompositionalMultiphaseWellFields.hpp
     fluidFlow/wells/CompositionalMultiphaseWellKernels.hpp
     fluidFlow/wells/SinglePhaseWell.hpp
     fluidFlow/wells/SinglePhaseWellFields.hpp
     fluidFlow/wells/SinglePhaseWellKernels.hpp
     fluidFlow/wells/WellControls.hpp
     fluidFlow/wells/WellSolverBase.hpp
     fluidFlow/wells/WellSolverBaseFields.hpp
     multiphysics/CompositionalMultiphaseReservoirAndWells.hpp          
     multiphysics/CoupledReservoirAndWellsBase.hpp     
     multiphysics/CoupledSolver.hpp
     multiphysics/FlowProppantTransportSolver.hpp
     multiphysics/HydrofractureSolver.hpp
     multiphysics/HydrofractureSolverKernels.hpp
     multiphysics/poromechanicsKernels/MultiphasePoromechanics.hpp
     multiphysics/poromechanicsKernels/MultiphasePoromechanics_impl.hpp     
     multiphysics/MultiphasePoromechanicsSolver.hpp
     multiphysics/PhaseFieldFractureSolver.hpp
<<<<<<< HEAD
     multiphysics/PoromechanicsKernelBase.hpp
     multiphysics/SinglePhasePoromechanicsKernel.hpp
     multiphysics/SinglePhasePoromechanicsEFEMKernel.hpp
=======
     multiphysics/poromechanicsKernels/SinglePhasePoromechanics.hpp
     multiphysics/poromechanicsKernels/SinglePhasePoromechanics_impl.hpp     
     multiphysics/poromechanicsKernels/SinglePhasePoromechanicsEFEM.hpp
     multiphysics/poromechanicsKernels/SinglePhasePoromechanicsEFEM_impl.hpp
>>>>>>> dddb1ee4
     multiphysics/SinglePhasePoromechanicsFluxKernels.hpp
     multiphysics/SinglePhasePoromechanicsSolver.hpp
     multiphysics/SinglePhasePoromechanicsSolverEmbeddedFractures.hpp
     multiphysics/SinglePhaseReservoirAndWells.hpp
     simplePDE/LaplaceBaseH1.hpp
     simplePDE/LaplaceFEM.hpp
     simplePDE/LaplaceFEMKernels.hpp
     simplePDE/PhaseFieldDamageFEM.hpp
     simplePDE/PhaseFieldDamageFEMKernels.hpp
     solidMechanics/SolidMechanicsFields.hpp
     solidMechanics/SolidMechanicsLagrangianFEM.hpp
     solidMechanics/SolidMechanicsLagrangianSSLE.hpp
     solidMechanics/kernels/SolidMechanicsLagrangianFEMKernels.hpp
     solidMechanics/kernels/ExplicitFiniteStrain.hpp
     solidMechanics/kernels/ExplicitFiniteStrain_impl.hpp
     solidMechanics/kernels/ExplicitSmallStrain.hpp
     solidMechanics/kernels/ExplicitSmallStrain_impl.hpp
     solidMechanics/kernels/ImplicitSmallStrainNewmark.hpp
     solidMechanics/kernels/ImplicitSmallStrainNewmark_impl.hpp
     solidMechanics/kernels/ImplicitSmallStrainQuasiStatic.hpp
     solidMechanics/kernels/ImplicitSmallStrainQuasiStatic_impl.hpp
     solidMechanics/SolidMechanicsStateReset.hpp
     solidMechanics/SolidMechanicsStatistics.hpp       
     surfaceGeneration/EmbeddedSurfaceGenerator.hpp
     surfaceGeneration/EmbeddedSurfacesParallelSynchronization.hpp
     surfaceGeneration/ParallelTopologyChange.hpp
     surfaceGeneration/SurfaceGenerator.hpp
     surfaceGeneration/SurfaceGeneratorFields.hpp
     wavePropagation/WaveSolverBase.hpp
     wavePropagation/AcousticWaveEquationSEM.hpp
     wavePropagation/AcousticWaveEquationSEMKernel.hpp
     wavePropagation/ElasticWaveEquationSEM.hpp
     wavePropagation/ElasticWaveEquationSEMKernel.hpp
   )

#
# Specify solver sources
#
set( physicsSolvers_sources
     LinearSolverParameters.cpp
     NonlinearSolverParameters.cpp
     PhysicsSolverManager.cpp
     SolverBase.cpp
     SolverStatistics.cpp     
     contact/ContactSolverBase.cpp
     contact/LagrangianContactSolver.cpp
     contact/SolidMechanicsEmbeddedFractures.cpp
     fluidFlow/CompositionalMultiphaseBase.cpp
     fluidFlow/CompositionalMultiphaseFVM.cpp
     fluidFlow/CompositionalMultiphaseStatistics.cpp          
     fluidFlow/IsothermalCompositionalMultiphaseFVMKernels.cpp
     fluidFlow/CompositionalMultiphaseHybridFVM.cpp
     fluidFlow/CompositionalMultiphaseHybridFVMKernels.cpp
     fluidFlow/ReactiveCompositionalMultiphaseOBL.cpp
     fluidFlow/FlowSolverBase.cpp
     fluidFlow/proppantTransport/ProppantTransport.cpp
     fluidFlow/proppantTransport/ProppantTransportKernels.cpp
     fluidFlow/SinglePhaseBase.cpp
     fluidFlow/SinglePhaseStatistics.cpp
     fluidFlow/SinglePhaseFVM.cpp
     fluidFlow/SinglePhaseHybridFVM.cpp
     fluidFlow/SinglePhaseProppantBase.cpp
     fluidFlow/wells/CompositionalMultiphaseWell.cpp
     fluidFlow/wells/CompositionalMultiphaseWellKernels.cpp
     fluidFlow/wells/SinglePhaseWell.cpp
     fluidFlow/wells/SinglePhaseWellKernels.cpp
     fluidFlow/wells/WellControls.cpp
     fluidFlow/wells/WellSolverBase.cpp
     multiphysics/CompositionalMultiphaseReservoirAndWells.cpp
     multiphysics/CoupledReservoirAndWellsBase.cpp  
     multiphysics/FlowProppantTransportSolver.cpp
     multiphysics/HydrofractureSolver.cpp
     multiphysics/MultiphasePoromechanicsSolver.cpp
     multiphysics/PhaseFieldFractureSolver.cpp
     multiphysics/SinglePhasePoromechanicsSolver.cpp
     multiphysics/SinglePhasePoromechanicsSolverEmbeddedFractures.cpp
     multiphysics/SinglePhasePoromechanicsFluxKernels.cpp
     multiphysics/SinglePhaseReservoirAndWells.cpp
     simplePDE/LaplaceBaseH1.cpp
     simplePDE/LaplaceFEM.cpp
     simplePDE/PhaseFieldDamageFEM.cpp
     solidMechanics/SolidMechanicsLagrangianFEM.cpp
     solidMechanics/SolidMechanicsLagrangianSSLE.cpp
     solidMechanics/SolidMechanicsStateReset.cpp
     solidMechanics/SolidMechanicsStatistics.cpp
     surfaceGeneration/EmbeddedSurfaceGenerator.cpp
     surfaceGeneration/EmbeddedSurfacesParallelSynchronization.cpp
     surfaceGeneration/ParallelTopologyChange.cpp
     surfaceGeneration/SurfaceGenerator.cpp
     wavePropagation/WaveSolverBase.cpp
     wavePropagation/AcousticWaveEquationSEM.cpp
     wavePropagation/ElasticWaveEquationSEM.cpp
   )

  include( solidMechanics/kernels/SolidMechanicsKernels.cmake)
  include( multiphysics/poromechanicsKernels/PoromechanicsKernels.cmake)	

set( dependencyList constitutive mesh linearAlgebra discretizationMethods events )
if( ENABLE_PYGEOSX )
  list( APPEND physicsSolvers_headers
  python/PySolver.hpp 
  python/PySolverType.hpp ) 
  list( APPEND physicsSolvers_sources
        python/PySolver.cpp ) 
  list( APPEND dependencyList Python3::Python pylvarray )
endif()

if ( ENABLE_CUDA )
  set( dependencyList ${dependencyList} cuda )
endif()

if( ENABLE_CUDA_NVTOOLSEXT )
  set( dependencyList ${dependencyList} CUDA::nvToolsExt )
endif()

blt_add_library( NAME       physicsSolvers
                 SOURCES    ${physicsSolvers_sources}
                 HEADERS    ${physicsSolvers_headers}
                 DEPENDS_ON ${dependencyList} ${externalComponentDeps}
                 OBJECT     ${GEOSX_BUILD_OBJ_LIBS}
               )

target_include_directories( physicsSolvers PUBLIC ${CMAKE_SOURCE_DIR}/coreComponents )
if( externalComponentDeps )
  target_include_directories( physicsSolvers PUBLIC ${CMAKE_SOURCE_DIR}/externalComponents )
endif()

geosx_add_code_checks( PREFIX physicsSolvers )
<|MERGE_RESOLUTION|>--- conflicted
+++ resolved
@@ -66,20 +66,15 @@
      multiphysics/FlowProppantTransportSolver.hpp
      multiphysics/HydrofractureSolver.hpp
      multiphysics/HydrofractureSolverKernels.hpp
+     multiphysics/MultiphasePoromechanicsSolver.hpp
+     multiphysics/PhaseFieldFractureSolver.hpp
      multiphysics/poromechanicsKernels/MultiphasePoromechanics.hpp
      multiphysics/poromechanicsKernels/MultiphasePoromechanics_impl.hpp     
-     multiphysics/MultiphasePoromechanicsSolver.hpp
-     multiphysics/PhaseFieldFractureSolver.hpp
-<<<<<<< HEAD
-     multiphysics/PoromechanicsKernelBase.hpp
-     multiphysics/SinglePhasePoromechanicsKernel.hpp
-     multiphysics/SinglePhasePoromechanicsEFEMKernel.hpp
-=======
+     multiphysics/poromechanicsKernels/PoromechanicsBase.hpp
      multiphysics/poromechanicsKernels/SinglePhasePoromechanics.hpp
      multiphysics/poromechanicsKernels/SinglePhasePoromechanics_impl.hpp     
      multiphysics/poromechanicsKernels/SinglePhasePoromechanicsEFEM.hpp
      multiphysics/poromechanicsKernels/SinglePhasePoromechanicsEFEM_impl.hpp
->>>>>>> dddb1ee4
      multiphysics/SinglePhasePoromechanicsFluxKernels.hpp
      multiphysics/SinglePhasePoromechanicsSolver.hpp
      multiphysics/SinglePhasePoromechanicsSolverEmbeddedFractures.hpp
