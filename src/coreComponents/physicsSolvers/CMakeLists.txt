#
# Specify solver headers
#
set( physicsSolvers_headers
     LinearSolverParameters.hpp
     NonlinearSolverParameters.hpp
     PhysicsSolverManager.hpp
     SolverBase.hpp
     contact/ContactSolverBase.hpp
     contact/ContactExtrinsicData.hpp
     contact/LagrangianContactSolver.hpp
     contact/SolidMechanicsEFEMKernels.hpp
     contact/SolidMechanicsEFEMKernelsHelper.hpp
     contact/SolidMechanicsEmbeddedFractures.hpp
     fluidFlow/CompositionalMultiphaseBase.hpp
     fluidFlow/CompositionalMultiphaseBaseExtrinsicData.hpp
     fluidFlow/CompositionalMultiphaseBaseKernels.hpp
     fluidFlow/CompositionalMultiphaseFVM.hpp
     fluidFlow/CompositionalMultiphaseFVMKernels.hpp
     fluidFlow/CompositionalMultiphaseHybridFVM.hpp
     fluidFlow/CompositionalMultiphaseHybridFVMKernels.hpp
     fluidFlow/CompositionalMultiphaseUtilities.hpp
     fluidFlow/FlowSolverBase.hpp
     fluidFlow/FlowSolverBaseExtrinsicData.hpp
     fluidFlow/FluxKernelsHelper.hpp
     fluidFlow/HybridFVMHelperKernels.hpp
     fluidFlow/proppantTransport/ProppantTransport.hpp
     fluidFlow/proppantTransport/ProppantTransportExtrinsicData.hpp
     fluidFlow/proppantTransport/ProppantTransportKernels.hpp
     fluidFlow/SinglePhaseBase.hpp
     fluidFlow/SinglePhaseBaseExtrinsicData.hpp
     fluidFlow/SinglePhaseBaseKernels.hpp
     fluidFlow/SinglePhaseFVM.hpp
     fluidFlow/SinglePhaseFVMKernels.hpp
     fluidFlow/SinglePhaseHybridFVM.hpp
     fluidFlow/SinglePhaseHybridFVMKernels.hpp
     fluidFlow/SinglePhaseProppantBase.hpp
     fluidFlow/SinglePhaseProppantBaseKernels.hpp
     fluidFlow/StencilAccessors.hpp
     fluidFlow/wells/CompositionalMultiphaseWell.hpp
     fluidFlow/wells/CompositionalMultiphaseWellExtrinsicData.hpp
     fluidFlow/wells/CompositionalMultiphaseWellKernels.hpp
     fluidFlow/wells/SinglePhaseWell.hpp
     fluidFlow/wells/SinglePhaseWellExtrinsicData.hpp
     fluidFlow/wells/SinglePhaseWellKernels.hpp
     fluidFlow/wells/WellControls.hpp
     fluidFlow/wells/WellSolverBase.hpp
     fluidFlow/wells/WellSolverBaseExtrinsicData.hpp
     multiphysics/CompositionalMultiphaseReservoir.hpp
     multiphysics/FlowProppantTransportSolver.hpp
     multiphysics/HydrofractureSolver.hpp
     multiphysics/HydrofractureSolverKernels.hpp
     multiphysics/MultiphasePoromechanicsKernel.hpp
     multiphysics/MultiphasePoromechanicsSolver.hpp
     multiphysics/PhaseFieldFractureSolver.hpp
     multiphysics/ReservoirSolverBase.hpp
     multiphysics/SinglePhasePoromechanicsKernel.hpp
     multiphysics/SinglePhasePoromechanicsEFEMKernel.hpp
     multiphysics/SinglePhasePoromechanicsFluxKernels.hpp
     multiphysics/SinglePhasePoromechanicsSolver.hpp
     multiphysics/SinglePhasePoromechanicsSolverEmbeddedFractures.hpp
     multiphysics/SinglePhaseReservoir.hpp
     simplePDE/LaplaceBaseH1.hpp
     simplePDE/LaplaceFEM.hpp
     simplePDE/LaplaceFEMKernels.hpp
     simplePDE/PhaseFieldDamageFEM.hpp
     simplePDE/PhaseFieldDamageFEMKernels.hpp
<<<<<<< HEAD
=======
     solidMechanics/SolidMechanicsEFEMKernelsBase.hpp
     solidMechanics/SolidMechanicsEFEMKernels.hpp
     solidMechanics/SolidMechanicsEFEMStaticCondensationKernels.hpp
     solidMechanics/SolidMechanicsEFEMKernelsHelper.hpp
     solidMechanics/SolidMechanicsEmbeddedFractures.hpp
>>>>>>> e7b071ea
     solidMechanics/SolidMechanicsFiniteStrainExplicitNewmarkKernel.hpp
     solidMechanics/SolidMechanicsLagrangianFEM.hpp
     solidMechanics/SolidMechanicsLagrangianFEMKernels.hpp
     solidMechanics/SolidMechanicsLagrangianSSLE.hpp
     solidMechanics/SolidMechanicsSmallStrainExplicitNewmarkKernel.hpp
     solidMechanics/SolidMechanicsSmallStrainImplicitNewmarkKernel.hpp
     solidMechanics/SolidMechanicsSmallStrainQuasiStaticKernel.hpp
     surfaceGeneration/EmbeddedSurfaceGenerator.hpp
     surfaceGeneration/EmbeddedSurfacesParallelSynchronization.hpp
     surfaceGeneration/ParallelTopologyChange.hpp
     surfaceGeneration/SurfaceGenerator.hpp
     wavePropagation/WaveSolverBase.hpp
     wavePropagation/AcousticWaveEquationSEM.hpp
     wavePropagation/AcousticWaveEquationSEMKernel.hpp
   )

#
# Specify solver sources
#
set( physicsSolvers_sources
     LinearSolverParameters.cpp
     NonlinearSolverParameters.cpp
     PhysicsSolverManager.cpp
     SolverBase.cpp
     contact/ContactSolverBase.cpp
     contact/LagrangianContactSolver.cpp
     contact/SolidMechanicsEmbeddedFractures.cpp
     fluidFlow/CompositionalMultiphaseBase.cpp
     fluidFlow/CompositionalMultiphaseFVM.cpp
     fluidFlow/CompositionalMultiphaseFVMKernels.cpp
     fluidFlow/CompositionalMultiphaseHybridFVM.cpp
     fluidFlow/CompositionalMultiphaseHybridFVMKernels.cpp
     fluidFlow/FlowSolverBase.cpp
     fluidFlow/proppantTransport/ProppantTransport.cpp
     fluidFlow/proppantTransport/ProppantTransportKernels.cpp
     fluidFlow/SinglePhaseBase.cpp
     fluidFlow/SinglePhaseFVM.cpp
     fluidFlow/SinglePhaseHybridFVM.cpp
     fluidFlow/SinglePhaseProppantBase.cpp
     fluidFlow/wells/CompositionalMultiphaseWell.cpp
     fluidFlow/wells/CompositionalMultiphaseWellKernels.cpp
     fluidFlow/wells/SinglePhaseWell.cpp
     fluidFlow/wells/SinglePhaseWellKernels.cpp
     fluidFlow/wells/WellControls.cpp
     fluidFlow/wells/WellSolverBase.cpp
     multiphysics/CompositionalMultiphaseReservoir.cpp
     multiphysics/FlowProppantTransportSolver.cpp
     multiphysics/HydrofractureSolver.cpp
     multiphysics/MultiphasePoromechanicsSolver.cpp
     multiphysics/PhaseFieldFractureSolver.cpp
     multiphysics/ReservoirSolverBase.cpp
     multiphysics/SinglePhasePoromechanicsSolver.cpp
     multiphysics/SinglePhasePoromechanicsSolverEmbeddedFractures.cpp
     multiphysics/SinglePhaseReservoir.cpp
     multiphysics/SinglePhasePoromechanicsFluxKernels.cpp
     simplePDE/LaplaceBaseH1.cpp
     simplePDE/LaplaceFEM.cpp
     simplePDE/PhaseFieldDamageFEM.cpp
     solidMechanics/SolidMechanicsLagrangianFEM.cpp
     solidMechanics/SolidMechanicsLagrangianSSLE.cpp
     surfaceGeneration/EmbeddedSurfaceGenerator.cpp
     surfaceGeneration/EmbeddedSurfacesParallelSynchronization.cpp
     surfaceGeneration/ParallelTopologyChange.cpp
     surfaceGeneration/SurfaceGenerator.cpp
     wavePropagation/WaveSolverBase.cpp
     wavePropagation/AcousticWaveEquationSEM.cpp
   )

set( dependencyList constitutive mesh linearAlgebra discretizationMethods events )

if ( ENABLE_CUDA )
  set( dependencyList ${dependencyList} cuda )
endif()

blt_add_library( NAME       physicsSolvers
                 SOURCES    ${physicsSolvers_sources}
                 HEADERS    ${physicsSolvers_headers}
                 DEPENDS_ON ${dependencyList} ${externalComponentDeps}
                 OBJECT     ${GEOSX_BUILD_OBJ_LIBS}
               )

target_include_directories( physicsSolvers PUBLIC ${CMAKE_SOURCE_DIR}/coreComponents )
if( externalComponentDeps )
  target_include_directories( physicsSolvers PUBLIC ${CMAKE_SOURCE_DIR}/externalComponents )
endif()

geosx_add_code_checks( PREFIX physicsSolvers )

if( ENABLE_PYGEOSX )
  add_subdirectory( python )
endif()<|MERGE_RESOLUTION|>--- conflicted
+++ resolved
@@ -9,7 +9,10 @@
      contact/ContactSolverBase.hpp
      contact/ContactExtrinsicData.hpp
      contact/LagrangianContactSolver.hpp
+     contact/SolidMechanicsEFEMKernelsBase.hpp
      contact/SolidMechanicsEFEMKernels.hpp
+     contact/SolidMechanicsEFEMStaticCondensationKernels.hpp
+     contact/SolidMechanicsEFEMKernelsHelper.hpp
      contact/SolidMechanicsEFEMKernelsHelper.hpp
      contact/SolidMechanicsEmbeddedFractures.hpp
      fluidFlow/CompositionalMultiphaseBase.hpp
@@ -65,14 +68,6 @@
      simplePDE/LaplaceFEMKernels.hpp
      simplePDE/PhaseFieldDamageFEM.hpp
      simplePDE/PhaseFieldDamageFEMKernels.hpp
-<<<<<<< HEAD
-=======
-     solidMechanics/SolidMechanicsEFEMKernelsBase.hpp
-     solidMechanics/SolidMechanicsEFEMKernels.hpp
-     solidMechanics/SolidMechanicsEFEMStaticCondensationKernels.hpp
-     solidMechanics/SolidMechanicsEFEMKernelsHelper.hpp
-     solidMechanics/SolidMechanicsEmbeddedFractures.hpp
->>>>>>> e7b071ea
      solidMechanics/SolidMechanicsFiniteStrainExplicitNewmarkKernel.hpp
      solidMechanics/SolidMechanicsLagrangianFEM.hpp
      solidMechanics/SolidMechanicsLagrangianFEMKernels.hpp
