--- conflicted
+++ resolved
@@ -70,10 +70,10 @@
      multiphysics/MultiphasePoromechanicsSolver.hpp
      multiphysics/PhaseFieldFractureSolver.hpp
      multiphysics/poromechanicsKernels/MultiphasePoromechanics.hpp
-     multiphysics/poromechanicsKernels/MultiphasePoromechanics_impl.hpp     
+     multiphysics/poromechanicsKernels/MultiphasePoromechanics_impl.hpp
      multiphysics/poromechanicsKernels/PoromechanicsBase.hpp
      multiphysics/poromechanicsKernels/SinglePhasePoromechanics.hpp
-     multiphysics/poromechanicsKernels/SinglePhasePoromechanics_impl.hpp     
+     multiphysics/poromechanicsKernels/SinglePhasePoromechanics_impl.hpp
      multiphysics/poromechanicsKernels/SinglePhasePoromechanicsEFEM.hpp
      multiphysics/poromechanicsKernels/SinglePhasePoromechanicsEFEM_impl.hpp
      multiphysics/SinglePhasePoromechanicsFluxKernels.hpp
@@ -174,24 +174,17 @@
    )
 
   include( solidMechanics/kernels/SolidMechanicsKernels.cmake)
-  include( multiphysics/poromechanicsKernels/PoromechanicsKernels.cmake)	
+  include( multiphysics/poromechanicsKernels/PoromechanicsKernels.cmake)
 
 set( dependencyList ${parallelDeps} constitutive mesh linearAlgebra discretizationMethods events )
 if( ENABLE_PYGEOSX )
   list( APPEND physicsSolvers_headers
-<<<<<<< HEAD
-        python/PySolver.hpp
-        python/PySolverType.hpp )
-  list( APPEND physicsSolvers_sources
-        python/PySolver.cpp )
-=======
   python/PySolver.hpp
   python/PySolverType.hpp )
   list( APPEND physicsSolvers_sources
         python/PySolver.cpp )
   list( APPEND dependencyList Python3::Python pylvarray )
 endif()
->>>>>>> 6b4c58e5
 
   list( APPEND dependencyList Python3::Python pylvarray )
 endif()
