--- conflicted
+++ resolved
@@ -51,11 +51,7 @@
   add_subdirectory( wavePropagation )
 endif()
 
-<<<<<<< HEAD
-set( dependencyList ${parallelDeps} fileIO discretizationMethods events )
-=======
 set( dependencyList ${parallelDeps} fileIO discretizationMethods events linearAlgebra )
->>>>>>> 3b5b5a6f
 
 if( ENABLE_PYGEOSX )
   list( APPEND physicsSolvers_headers
