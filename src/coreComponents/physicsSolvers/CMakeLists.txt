--- conflicted
+++ resolved
@@ -39,13 +39,9 @@
      multiphysics/SinglePhaseReservoir.hpp
      multiphysics/CompositionalMultiphaseReservoir.hpp
      simplePDE/LaplaceFEM.hpp
-<<<<<<< HEAD
+     simplePDE/LaplaceFEMKernels.hpp
      simplePDE/PhaseFieldDamageFEM.hpp
-     simplePDE/ReactionDiffusionFEM.hpp
-=======
-     simplePDE/LaplaceFEMKernels.hpp
      solidMechanics/SolidMechanicsEmbeddedFractures.hpp
->>>>>>> 181c7587
      solidMechanics/SolidMechanicsLagrangianFEM.hpp
      solidMechanics/SolidMechanicsLagrangianSSLE.hpp
      solidMechanics/SolidMechanicsLagrangianFEMKernels.hpp
@@ -92,12 +88,8 @@
      multiphysics/SinglePhaseReservoir.cpp
      multiphysics/CompositionalMultiphaseReservoir.cpp
      simplePDE/LaplaceFEM.cpp
-<<<<<<< HEAD
      simplePDE/PhaseFieldDamageFEM.cpp
-     simplePDE/ReactionDiffusionFEM.cpp
-=======
      solidMechanics/SolidMechanicsEmbeddedFractures.cpp
->>>>>>> 181c7587
      solidMechanics/SolidMechanicsLagrangianFEM.cpp
      solidMechanics/SolidMechanicsLagrangianSSLE.cpp
      surfaceGeneration/SurfaceGenerator.cpp
