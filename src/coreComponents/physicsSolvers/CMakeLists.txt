#
# Specify solver headers
#
set( physicsSolvers_headers
     LinearSolverParameters.hpp
     NonlinearSolverParameters.hpp
     PhysicsSolverManager.hpp
     SolverBase.hpp
     SolverBaseKernels.hpp	
     SolverStatistics.hpp
     FieldStatisticsBase.hpp
     contact/ContactSolverBase.hpp
     contact/ContactFields.hpp
     contact/LagrangianContactSolver.hpp
     contact/SolidMechanicsEFEMKernelsBase.hpp
     contact/SolidMechanicsEFEMKernels.hpp
     contact/SolidMechanicsEFEMStaticCondensationKernels.hpp
     contact/SolidMechanicsEFEMKernelsHelper.hpp
     contact/SolidMechanicsEmbeddedFractures.hpp
     fluidFlow/CompositionalMultiphaseBase.hpp
     fluidFlow/CompositionalMultiphaseBaseFields.hpp
     fluidFlow/CompositionalMultiphaseStatistics.hpp
     fluidFlow/IsothermalCompositionalMultiphaseBaseKernels.hpp
     fluidFlow/ThermalCompositionalMultiphaseBaseKernels.hpp
     fluidFlow/CompositionalMultiphaseFVM.hpp
     fluidFlow/IsothermalCompositionalMultiphaseFVMKernels.hpp
     fluidFlow/ThermalCompositionalMultiphaseFVMKernels.hpp
     fluidFlow/CompositionalMultiphaseHybridFVM.hpp
     fluidFlow/CompositionalMultiphaseHybridFVMKernels.hpp 
     fluidFlow/CompositionalMultiphaseUtilities.hpp
     fluidFlow/ReactiveCompositionalMultiphaseOBL.hpp
     fluidFlow/ReactiveCompositionalMultiphaseOBLFields.hpp
     fluidFlow/ReactiveCompositionalMultiphaseOBLKernels.hpp
     fluidFlow/FlowSolverBase.hpp
     fluidFlow/FlowSolverBaseFields.hpp
     fluidFlow/FluxKernelsHelper.hpp
     fluidFlow/HybridFVMHelperKernels.hpp
     fluidFlow/proppantTransport/ProppantTransport.hpp
     fluidFlow/proppantTransport/ProppantTransportFields.hpp
     fluidFlow/proppantTransport/ProppantTransportKernels.hpp
     fluidFlow/SinglePhaseBase.hpp
     fluidFlow/SinglePhaseBaseFields.hpp
     fluidFlow/SinglePhaseBaseKernels.hpp
     fluidFlow/SinglePhaseStatistics.hpp
     fluidFlow/SinglePhaseFVM.hpp
     fluidFlow/SinglePhaseFVMKernels.hpp
     fluidFlow/SinglePhaseHybridFVM.hpp
     fluidFlow/SinglePhaseHybridFVMKernels.hpp
     fluidFlow/SinglePhaseProppantBase.hpp
     fluidFlow/SinglePhaseProppantBaseKernels.hpp
     fluidFlow/StabilizedCompositionalMultiphaseFVMKernels.hpp
     fluidFlow/StencilAccessors.hpp
     fluidFlow/ThermalSinglePhaseBaseKernels.hpp
     fluidFlow/ThermalSinglePhaseFVMKernels.hpp
     fluidFlow/wells/CompositionalMultiphaseWell.hpp
     fluidFlow/wells/CompositionalMultiphaseWellFields.hpp
     fluidFlow/wells/CompositionalMultiphaseWellKernels.hpp
     fluidFlow/wells/SinglePhaseWell.hpp
     fluidFlow/wells/SinglePhaseWellFields.hpp
     fluidFlow/wells/SinglePhaseWellKernels.hpp
     fluidFlow/wells/WellConstants.hpp
     fluidFlow/wells/WellControls.hpp
     fluidFlow/wells/WellSolverBase.hpp
     fluidFlow/wells/WellSolverBaseFields.hpp
     multiphysics/CompositionalMultiphaseReservoirAndWells.hpp
     multiphysics/CoupledReservoirAndWellsBase.hpp
     multiphysics/CoupledSolver.hpp
     multiphysics/FlowProppantTransportSolver.hpp
     multiphysics/HydrofractureSolver.hpp
     multiphysics/HydrofractureSolverKernels.hpp
     multiphysics/MultiphasePoromechanicsSolver.hpp
     multiphysics/PhaseFieldFractureSolver.hpp
     multiphysics/PoromechanicsInitialization.hpp          
     multiphysics/poromechanicsKernels/MultiphasePoromechanics.hpp
     multiphysics/poromechanicsKernels/MultiphasePoromechanics_impl.hpp
     multiphysics/poromechanicsKernels/PoromechanicsBase.hpp
     multiphysics/poromechanicsKernels/SinglePhasePoromechanics.hpp
     multiphysics/poromechanicsKernels/SinglePhasePoromechanics_impl.hpp
     multiphysics/poromechanicsKernels/SinglePhasePoromechanicsEFEM.hpp
     multiphysics/poromechanicsKernels/SinglePhasePoromechanicsEFEM_impl.hpp
<<<<<<< HEAD
     multiphysics/poromechanicsKernels/ThermalMultiphasePoromechanics.hpp
     multiphysics/poromechanicsKernels/ThermalMultiphasePoromechanics_impl.hpp     
=======
     multiphysics/poromechanicsKernels/SinglePhasePoromechanicsFractures.hpp
>>>>>>> 8b8d7319
     multiphysics/poromechanicsKernels/ThermalSinglePhasePoromechanics.hpp
     multiphysics/poromechanicsKernels/ThermalSinglePhasePoromechanics_impl.hpp	          
     multiphysics/SinglePhasePoromechanicsFluxKernels.hpp
     multiphysics/SinglePhasePoromechanicsSolver.hpp
     multiphysics/SinglePhasePoromechanicsEmbeddedFractures.hpp
     multiphysics/SinglePhasePoromechanicsConformingFractures.hpp
     multiphysics/SinglePhaseReservoirAndWells.hpp
     simplePDE/LaplaceBaseH1.hpp
     simplePDE/LaplaceFEM.hpp
     simplePDE/LaplaceFEMKernels.hpp
     simplePDE/PhaseFieldDamageFEM.hpp
     simplePDE/PhaseFieldDamageFEMKernels.hpp
     solidMechanics/SolidMechanicsFields.hpp
     solidMechanics/SolidMechanicsLagrangianFEM.hpp
     solidMechanics/SolidMechanicsLagrangianSSLE.hpp
     solidMechanics/kernels/SolidMechanicsLagrangianFEMKernels.hpp
     solidMechanics/kernels/ExplicitFiniteStrain.hpp
     solidMechanics/kernels/ExplicitFiniteStrain_impl.hpp
     solidMechanics/kernels/ExplicitSmallStrain.hpp
     solidMechanics/kernels/ExplicitSmallStrain_impl.hpp
     solidMechanics/kernels/ImplicitSmallStrainNewmark.hpp
     solidMechanics/kernels/ImplicitSmallStrainNewmark_impl.hpp
     solidMechanics/kernels/ImplicitSmallStrainQuasiStatic.hpp
     solidMechanics/kernels/ImplicitSmallStrainQuasiStatic_impl.hpp
     solidMechanics/SolidMechanicsStateReset.hpp
     solidMechanics/SolidMechanicsStatistics.hpp
     surfaceGeneration/EmbeddedSurfaceGenerator.hpp
     surfaceGeneration/EmbeddedSurfacesParallelSynchronization.hpp
     surfaceGeneration/ParallelTopologyChange.hpp
     surfaceGeneration/SurfaceGenerator.hpp
     surfaceGeneration/SurfaceGeneratorFields.hpp
     wavePropagation/WaveSolverBase.hpp
     wavePropagation/WaveSolverUtils.hpp
     wavePropagation/WaveSolverBaseFields.hpp
     wavePropagation/AcousticWaveEquationSEM.hpp
     wavePropagation/AcousticWaveEquationSEMKernel.hpp
     wavePropagation/ElasticWaveEquationSEM.hpp
     wavePropagation/ElasticWaveEquationSEMKernel.hpp
     wavePropagation/AcousticFirstOrderWaveEquationSEM.hpp
     wavePropagation/AcousticFirstOrderWaveEquationSEMKernel.hpp
   )

#
# Specify solver sources
#
set( physicsSolvers_sources
     LinearSolverParameters.cpp
     NonlinearSolverParameters.cpp
     PhysicsSolverManager.cpp
     SolverBase.cpp
     SolverStatistics.cpp
     contact/ContactSolverBase.cpp
     contact/LagrangianContactSolver.cpp
     contact/SolidMechanicsEmbeddedFractures.cpp
     fluidFlow/CompositionalMultiphaseBase.cpp
     fluidFlow/CompositionalMultiphaseFVM.cpp
     fluidFlow/CompositionalMultiphaseStatistics.cpp
     fluidFlow/IsothermalCompositionalMultiphaseFVMKernels.cpp
     fluidFlow/CompositionalMultiphaseHybridFVM.cpp
     fluidFlow/CompositionalMultiphaseHybridFVMKernels.cpp
     fluidFlow/ReactiveCompositionalMultiphaseOBL.cpp
     fluidFlow/FlowSolverBase.cpp
     fluidFlow/proppantTransport/ProppantTransport.cpp
     fluidFlow/proppantTransport/ProppantTransportKernels.cpp
     fluidFlow/SinglePhaseBase.cpp
     fluidFlow/SinglePhaseStatistics.cpp
     fluidFlow/SinglePhaseFVM.cpp
     fluidFlow/SinglePhaseHybridFVM.cpp
     fluidFlow/SinglePhaseProppantBase.cpp
     fluidFlow/wells/CompositionalMultiphaseWell.cpp
     fluidFlow/wells/CompositionalMultiphaseWellKernels.cpp
     fluidFlow/wells/SinglePhaseWell.cpp
     fluidFlow/wells/SinglePhaseWellKernels.cpp
     fluidFlow/wells/WellControls.cpp
     fluidFlow/wells/WellSolverBase.cpp
     multiphysics/CompositionalMultiphaseReservoirAndWells.cpp
     multiphysics/CoupledReservoirAndWellsBase.cpp
     multiphysics/FlowProppantTransportSolver.cpp
     multiphysics/HydrofractureSolver.cpp
     multiphysics/MultiphasePoromechanicsSolver.cpp
     multiphysics/PhaseFieldFractureSolver.cpp
     multiphysics/PoromechanicsInitialization.cpp
     multiphysics/SinglePhasePoromechanicsSolver.cpp
     multiphysics/SinglePhasePoromechanicsEmbeddedFractures.cpp
     multiphysics/SinglePhasePoromechanicsConformingFractures.cpp
     multiphysics/SinglePhasePoromechanicsFluxKernels.cpp
     multiphysics/SinglePhaseReservoirAndWells.cpp
     simplePDE/LaplaceBaseH1.cpp
     simplePDE/LaplaceFEM.cpp
     simplePDE/PhaseFieldDamageFEM.cpp
     solidMechanics/SolidMechanicsLagrangianFEM.cpp
     solidMechanics/SolidMechanicsLagrangianSSLE.cpp
     solidMechanics/SolidMechanicsStateReset.cpp
     solidMechanics/SolidMechanicsStatistics.cpp
     surfaceGeneration/EmbeddedSurfaceGenerator.cpp
     surfaceGeneration/EmbeddedSurfacesParallelSynchronization.cpp
     surfaceGeneration/ParallelTopologyChange.cpp
     surfaceGeneration/SurfaceGenerator.cpp
     wavePropagation/WaveSolverBase.cpp
     wavePropagation/AcousticWaveEquationSEM.cpp
     wavePropagation/ElasticWaveEquationSEM.cpp
     wavePropagation/AcousticFirstOrderWaveEquationSEM.cpp

   )

  include( solidMechanics/kernels/SolidMechanicsKernels.cmake)
  include( multiphysics/poromechanicsKernels/PoromechanicsKernels.cmake)

set( dependencyList constitutive mesh linearAlgebra discretizationMethods events )
if( ENABLE_PYGEOSX )
  list( APPEND physicsSolvers_headers
  python/PySolver.hpp
  python/PySolverType.hpp )
  list( APPEND physicsSolvers_sources
        python/PySolver.cpp )
  list( APPEND dependencyList Python3::Python pylvarray )
endif()

if ( ENABLE_CUDA )
  set( dependencyList ${dependencyList} cuda )
endif()

if( ENABLE_CUDA_NVTOOLSEXT )
  set( dependencyList ${dependencyList} CUDA::nvToolsExt )
endif()

blt_add_library( NAME       physicsSolvers
                 SOURCES    ${physicsSolvers_sources}
                 HEADERS    ${physicsSolvers_headers}
                 DEPENDS_ON ${dependencyList} ${externalComponentDeps}
                 OBJECT     ${GEOSX_BUILD_OBJ_LIBS}
               )

target_include_directories( physicsSolvers PUBLIC ${CMAKE_SOURCE_DIR}/coreComponents )
if( externalComponentDeps )
  target_include_directories( physicsSolvers PUBLIC ${CMAKE_SOURCE_DIR}/externalComponents )
endif()

geosx_add_code_checks( PREFIX physicsSolvers )
<|MERGE_RESOLUTION|>--- conflicted
+++ resolved
@@ -78,12 +78,9 @@
      multiphysics/poromechanicsKernels/SinglePhasePoromechanics_impl.hpp
      multiphysics/poromechanicsKernels/SinglePhasePoromechanicsEFEM.hpp
      multiphysics/poromechanicsKernels/SinglePhasePoromechanicsEFEM_impl.hpp
-<<<<<<< HEAD
+     multiphysics/poromechanicsKernels/SinglePhasePoromechanicsFractures.hpp     
      multiphysics/poromechanicsKernels/ThermalMultiphasePoromechanics.hpp
      multiphysics/poromechanicsKernels/ThermalMultiphasePoromechanics_impl.hpp     
-=======
-     multiphysics/poromechanicsKernels/SinglePhasePoromechanicsFractures.hpp
->>>>>>> 8b8d7319
      multiphysics/poromechanicsKernels/ThermalSinglePhasePoromechanics.hpp
      multiphysics/poromechanicsKernels/ThermalSinglePhasePoromechanics_impl.hpp	          
      multiphysics/SinglePhasePoromechanicsFluxKernels.hpp
