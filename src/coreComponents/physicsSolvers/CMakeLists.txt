#
# Specify solver headers
#
set( physicsSolvers_headers
     LinearSolverParameters.hpp
     NonlinearSolverParameters.hpp
     PhysicsSolverManager.hpp
     SolverBase.hpp
     SolverStatistics.hpp     
     FieldStatisticsBase.hpp
     contact/ContactSolverBase.hpp
     contact/ContactExtrinsicData.hpp
     contact/LagrangianContactSolver.hpp
     contact/SolidMechanicsEFEMKernelsBase.hpp
     contact/SolidMechanicsEFEMKernels.hpp
     contact/SolidMechanicsEFEMStaticCondensationKernels.hpp
     contact/SolidMechanicsEFEMKernelsHelper.hpp
     contact/SolidMechanicsEmbeddedFractures.hpp
     fluidFlow/CompositionalMultiphaseBase.hpp
     fluidFlow/CompositionalMultiphaseBaseExtrinsicData.hpp
     fluidFlow/CompositionalMultiphaseStatistics.hpp     
     fluidFlow/IsothermalCompositionalMultiphaseBaseKernels.hpp
     fluidFlow/ThermalCompositionalMultiphaseBaseKernels.hpp     
     fluidFlow/CompositionalMultiphaseFVM.hpp
     fluidFlow/IsothermalCompositionalMultiphaseFVMKernels.hpp
     fluidFlow/ThermalCompositionalMultiphaseFVMKernels.hpp     
     fluidFlow/CompositionalMultiphaseHybridFVM.hpp
     fluidFlow/CompositionalMultiphaseHybridFVMKernels.hpp
     fluidFlow/CompositionalMultiphaseUtilities.hpp
     fluidFlow/ReactiveCompositionalMultiphaseOBL.hpp
     fluidFlow/ReactiveCompositionalMultiphaseOBLExtrinsicData.hpp
     fluidFlow/ReactiveCompositionalMultiphaseOBLKernels.hpp
     fluidFlow/FlowSolverBase.hpp
     fluidFlow/FlowSolverBaseExtrinsicData.hpp
     fluidFlow/FluxKernelsHelper.hpp
     fluidFlow/HybridFVMHelperKernels.hpp
     fluidFlow/proppantTransport/ProppantTransport.hpp
     fluidFlow/proppantTransport/ProppantTransportExtrinsicData.hpp
     fluidFlow/proppantTransport/ProppantTransportKernels.hpp
     fluidFlow/SinglePhaseBase.hpp
     fluidFlow/SinglePhaseBaseExtrinsicData.hpp
     fluidFlow/SinglePhaseBaseKernels.hpp
     fluidFlow/SinglePhaseStatistics.hpp
     fluidFlow/SinglePhaseFVM.hpp
     fluidFlow/SinglePhaseFVMKernels.hpp
     fluidFlow/SinglePhaseHybridFVM.hpp
     fluidFlow/SinglePhaseHybridFVMKernels.hpp
     fluidFlow/SinglePhaseProppantBase.hpp
     fluidFlow/SinglePhaseProppantBaseKernels.hpp
     fluidFlow/StencilAccessors.hpp
     fluidFlow/ThermalSinglePhaseBaseKernels.hpp
     fluidFlow/ThermalSinglePhaseFVMKernels.hpp
     fluidFlow/wells/CompositionalMultiphaseWell.hpp
     fluidFlow/wells/CompositionalMultiphaseWellExtrinsicData.hpp
     fluidFlow/wells/CompositionalMultiphaseWellKernels.hpp
     fluidFlow/wells/SinglePhaseWell.hpp
     fluidFlow/wells/SinglePhaseWellExtrinsicData.hpp
     fluidFlow/wells/SinglePhaseWellKernels.hpp
     fluidFlow/wells/WellControls.hpp
     fluidFlow/wells/WellSolverBase.hpp
     fluidFlow/wells/WellSolverBaseExtrinsicData.hpp
     multiphysics/CompositionalMultiphaseReservoirAndWells.hpp          
     multiphysics/CoupledReservoirAndWellsBase.hpp     
     multiphysics/CoupledSolver.hpp
     multiphysics/FlowProppantTransportSolver.hpp
     multiphysics/HydrofractureSolver.hpp
     multiphysics/HydrofractureSolverKernels.hpp
     multiphysics/MultiphasePoromechanicsKernel.hpp
     multiphysics/MultiphasePoromechanicsSolver.hpp
     multiphysics/PhaseFieldFractureSolver.hpp
     multiphysics/SinglePhasePoromechanicsKernel.hpp
     multiphysics/SinglePhasePoromechanicsEFEMKernel.hpp
     multiphysics/SinglePhasePoromechanicsFluxKernels.hpp
     multiphysics/SinglePhasePoromechanicsSolver.hpp
     multiphysics/SinglePhasePoromechanicsSolverEmbeddedFractures.hpp
     multiphysics/SinglePhaseReservoirAndWells.hpp
     simplePDE/LaplaceBaseH1.hpp
     simplePDE/LaplaceFEM.hpp
     simplePDE/LaplaceFEMKernels.hpp
     simplePDE/PhaseFieldDamageFEM.hpp
     simplePDE/PhaseFieldDamageFEMKernels.hpp
     solidMechanics/SolidMechanicsFiniteStrainExplicitNewmarkKernel.hpp
     solidMechanics/SolidMechanicsLagrangianFEM.hpp
     solidMechanics/SolidMechanicsLagrangianFEMKernels.hpp
     solidMechanics/SolidMechanicsLagrangianSSLE.hpp
     solidMechanics/SolidMechanicsSmallStrainExplicitNewmarkKernel.hpp
     solidMechanics/SolidMechanicsSmallStrainImplicitNewmarkKernel.hpp
     solidMechanics/SolidMechanicsSmallStrainQuasiStaticKernel.hpp
     solidMechanics/SolidMechanicsStateReset.hpp
     solidMechanics/SolidMechanicsStatistics.hpp	     
     surfaceGeneration/EmbeddedSurfaceGenerator.hpp
     surfaceGeneration/EmbeddedSurfacesParallelSynchronization.hpp
     surfaceGeneration/ParallelTopologyChange.hpp
     surfaceGeneration/SurfaceGenerator.hpp
     wavePropagation/WaveSolverBase.hpp
     wavePropagation/AcousticWaveEquationSEM.hpp
     wavePropagation/AcousticWaveEquationSEMKernel.hpp
<<<<<<< HEAD
     wavePropagation/AcousticFirstOrderWaveEquationSEM.hpp
     wavePropagation/AcousticFirstOrderWaveEquationSEMKernel.hpp
=======
     wavePropagation/ElasticWaveEquationSEM.hpp
     wavePropagation/ElasticWaveEquationSEMKernel.hpp
>>>>>>> 3e688259
   )

#
# Specify solver sources
#
set( physicsSolvers_sources
     LinearSolverParameters.cpp
     NonlinearSolverParameters.cpp
     PhysicsSolverManager.cpp
     SolverBase.cpp
     SolverStatistics.cpp     
     contact/ContactSolverBase.cpp
     contact/LagrangianContactSolver.cpp
     contact/SolidMechanicsEmbeddedFractures.cpp
     fluidFlow/CompositionalMultiphaseBase.cpp
     fluidFlow/CompositionalMultiphaseFVM.cpp
     fluidFlow/CompositionalMultiphaseStatistics.cpp          
     fluidFlow/IsothermalCompositionalMultiphaseFVMKernels.cpp
     fluidFlow/CompositionalMultiphaseHybridFVM.cpp
     fluidFlow/CompositionalMultiphaseHybridFVMKernels.cpp
     fluidFlow/ReactiveCompositionalMultiphaseOBL.cpp
     fluidFlow/FlowSolverBase.cpp
     fluidFlow/proppantTransport/ProppantTransport.cpp
     fluidFlow/proppantTransport/ProppantTransportKernels.cpp
     fluidFlow/SinglePhaseBase.cpp
     fluidFlow/SinglePhaseStatistics.cpp
     fluidFlow/SinglePhaseFVM.cpp
     fluidFlow/SinglePhaseHybridFVM.cpp
     fluidFlow/SinglePhaseProppantBase.cpp
     fluidFlow/wells/CompositionalMultiphaseWell.cpp
     fluidFlow/wells/CompositionalMultiphaseWellKernels.cpp
     fluidFlow/wells/SinglePhaseWell.cpp
     fluidFlow/wells/SinglePhaseWellKernels.cpp
     fluidFlow/wells/WellControls.cpp
     fluidFlow/wells/WellSolverBase.cpp
     multiphysics/CompositionalMultiphaseReservoirAndWells.cpp               
     multiphysics/CoupledReservoirAndWellsBase.cpp		
     multiphysics/FlowProppantTransportSolver.cpp
     multiphysics/HydrofractureSolver.cpp
     multiphysics/MultiphasePoromechanicsSolver.cpp
     multiphysics/PhaseFieldFractureSolver.cpp
     multiphysics/SinglePhasePoromechanicsSolver.cpp
     multiphysics/SinglePhasePoromechanicsSolverEmbeddedFractures.cpp
     multiphysics/SinglePhasePoromechanicsFluxKernels.cpp
     multiphysics/SinglePhaseReservoirAndWells.cpp
     simplePDE/LaplaceBaseH1.cpp
     simplePDE/LaplaceFEM.cpp
     simplePDE/PhaseFieldDamageFEM.cpp
     solidMechanics/SolidMechanicsLagrangianFEM.cpp
     solidMechanics/SolidMechanicsLagrangianSSLE.cpp
     solidMechanics/SolidMechanicsStateReset.cpp
     solidMechanics/SolidMechanicsStatistics.cpp	          
     surfaceGeneration/EmbeddedSurfaceGenerator.cpp
     surfaceGeneration/EmbeddedSurfacesParallelSynchronization.cpp
     surfaceGeneration/ParallelTopologyChange.cpp
     surfaceGeneration/SurfaceGenerator.cpp
     wavePropagation/WaveSolverBase.cpp
     wavePropagation/AcousticWaveEquationSEM.cpp
<<<<<<< HEAD
     wavePropagation/AcousticFirstOrderWaveEquationSEM.cpp

=======
     wavePropagation/ElasticWaveEquationSEM.cpp
>>>>>>> 3e688259
   )

set( dependencyList constitutive mesh linearAlgebra discretizationMethods events )
if( ENABLE_PYGEOSX )
  list( APPEND physicsSolvers_headers
	python/PySolver.hpp 
	python/PySolverType.hpp ) 
  list( APPEND physicsSolvers_sources
	python/PySolver.cpp ) 
  list( APPEND dependencyList Python3::Python pylvarray )
endif()

if ( ENABLE_CUDA )
  set( dependencyList ${dependencyList} cuda )
endif()

if( ENABLE_CUDA_NVTOOLSEXT )
  set( dependencyList ${dependencyList} CUDA::nvToolsExt )
endif()

blt_add_library( NAME       physicsSolvers
                 SOURCES    ${physicsSolvers_sources}
                 HEADERS    ${physicsSolvers_headers}
                 DEPENDS_ON ${dependencyList} ${externalComponentDeps}
                 OBJECT     ${GEOSX_BUILD_OBJ_LIBS}
               )

target_include_directories( physicsSolvers PUBLIC ${CMAKE_SOURCE_DIR}/coreComponents )
if( externalComponentDeps )
  target_include_directories( physicsSolvers PUBLIC ${CMAKE_SOURCE_DIR}/externalComponents )
endif()

geosx_add_code_checks( PREFIX physicsSolvers )
<|MERGE_RESOLUTION|>--- conflicted
+++ resolved
@@ -95,13 +95,10 @@
      wavePropagation/WaveSolverBase.hpp
      wavePropagation/AcousticWaveEquationSEM.hpp
      wavePropagation/AcousticWaveEquationSEMKernel.hpp
-<<<<<<< HEAD
+     wavePropagation/ElasticWaveEquationSEM.hpp
+     wavePropagation/ElasticWaveEquationSEMKernel.hpp
      wavePropagation/AcousticFirstOrderWaveEquationSEM.hpp
      wavePropagation/AcousticFirstOrderWaveEquationSEMKernel.hpp
-=======
-     wavePropagation/ElasticWaveEquationSEM.hpp
-     wavePropagation/ElasticWaveEquationSEMKernel.hpp
->>>>>>> 3e688259
    )
 
 #
@@ -160,12 +157,9 @@
      surfaceGeneration/SurfaceGenerator.cpp
      wavePropagation/WaveSolverBase.cpp
      wavePropagation/AcousticWaveEquationSEM.cpp
-<<<<<<< HEAD
+     wavePropagation/ElasticWaveEquationSEM.cpp
      wavePropagation/AcousticFirstOrderWaveEquationSEM.cpp
 
-=======
-     wavePropagation/ElasticWaveEquationSEM.cpp
->>>>>>> 3e688259
    )
 
 set( dependencyList constitutive mesh linearAlgebra discretizationMethods events )
