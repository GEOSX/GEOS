--- conflicted
+++ resolved
@@ -143,16 +143,13 @@
      wavePropagation/ElasticTimeSchemeSEMKernel.hpp
      wavePropagation/ElasticFirstOrderWaveEquationSEM.hpp
      wavePropagation/ElasticFirstOrderWaveEquationSEMKernel.hpp
+     wavePropagation/ElasticMatricesSEMKernel.hpp
      wavePropagation/AcousticFirstOrderWaveEquationSEM.hpp
      wavePropagation/AcousticFirstOrderWaveEquationSEMKernel.hpp
-<<<<<<< HEAD
      wavePropagation/AcousticVTIFletcherWaveEquationSEM.hpp
      wavePropagation/AcousticVTIFletcherWaveEquationSEMKernel.hpp
      wavePropagation/AcousticVTIZhangWaveEquationSEM.hpp
      wavePropagation/AcousticVTIZhangWaveEquationSEMKernel.hpp
-=======
-     wavePropagation/ElasticMatricesSEMKernel.hpp
->>>>>>> 45725d5f
      wavePropagation/AcousticVTIFields.hpp
      wavePropagation/AcoustoElasticFields.hpp
      wavePropagation/AcoustoElasticTimeSchemeSEMKernel.hpp
