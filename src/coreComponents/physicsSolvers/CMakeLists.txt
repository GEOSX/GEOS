--- conflicted
+++ resolved
@@ -111,7 +111,6 @@
 if( BUILD_OBJ_LIBS)
   set( dependencyList common constitutive dataRepository linearAlgebra )
 else()
-<<<<<<< HEAD
   set( dependencyList 
        common
        linearAlgebra
@@ -126,9 +125,6 @@
        meshUtilities
        constitutive
      )
-=======
-  set( dependencyList common constitutive linearAlgebra )
->>>>>>> 918a9d0e
 endif()
 
 
