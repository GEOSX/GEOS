--- conflicted
+++ resolved
@@ -59,18 +59,13 @@
      solidMechanics/SolidMechanicsSmallStrainImplicitNewmarkKernel.hpp
      solidMechanics/SolidMechanicsSmallStrainQuasiStaticKernel.hpp
      surfaceGeneration/EmbeddedSurfaceGenerator.hpp
-<<<<<<< HEAD
+     surfaceGeneration/EmbeddedSurfacesParallelSynchronization.hpp
+     surfaceGeneration/ParallelTopologyChange.hpp
+     surfaceGeneration/SurfaceGenerator.hpp
      wavePropagation/WaveSolverBase.hpp
      wavePropagation/AcousticWaveEquationSEM.hpp
      wavePropagation/AcousticWaveEquationSEMKernel.hpp
-     )
-=======
-     surfaceGeneration/EmbeddedSurfacesParallelSynchronization.hpp
-     surfaceGeneration/ParallelTopologyChange.hpp
-     surfaceGeneration/SurfaceGenerator.hpp
-     wavePropagation/AcousticWaveEquationSEM.hpp
    )
->>>>>>> 0e475f84
 
 #
 # Specify solver sources
@@ -117,13 +112,10 @@
      solidMechanics/SolidMechanicsLagrangianFEM.cpp
      solidMechanics/SolidMechanicsLagrangianSSLE.cpp
      surfaceGeneration/EmbeddedSurfaceGenerator.cpp
-<<<<<<< HEAD
-     wavePropagation/WaveSolverBase.cpp
-=======
      surfaceGeneration/EmbeddedSurfacesParallelSynchronization.cpp
      surfaceGeneration/ParallelTopologyChange.cpp
      surfaceGeneration/SurfaceGenerator.cpp
->>>>>>> 0e475f84
+     wavePropagation/WaveSolverBase.cpp
      wavePropagation/AcousticWaveEquationSEM.cpp
    )
 
