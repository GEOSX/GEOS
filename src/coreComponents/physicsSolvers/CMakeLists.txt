--- conflicted
+++ resolved
@@ -81,11 +81,8 @@
      simplePDE/LaplaceFEMKernels.hpp
      simplePDE/PhaseFieldDamageFEM.hpp
      simplePDE/PhaseFieldDamageFEMKernels.hpp
-<<<<<<< HEAD
      simplePDE/PhaseFieldPressurizedDamageFEMKernels.hpp
-=======
      solidMechanics/SolidMechanicsExtrinsicData.hpp	
->>>>>>> 69b554c8
      solidMechanics/SolidMechanicsFiniteStrainExplicitNewmarkKernel.hpp
      solidMechanics/SolidMechanicsLagrangianFEM.hpp
      solidMechanics/SolidMechanicsLagrangianFEMKernels.hpp
