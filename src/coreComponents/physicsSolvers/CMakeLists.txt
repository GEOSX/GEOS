#
# Specify solver headers
#
set( physicsSolvers_headers
     LinearSolverParameters.hpp
     NonlinearSolverParameters.hpp
     PhysicsSolverManager.hpp
     SolverBase.hpp
     SolverStatistics.hpp
     FieldStatisticsBase.hpp
     contact/ContactSolverBase.hpp
     contact/ContactFields.hpp
     contact/LagrangianContactSolver.hpp
     contact/SolidMechanicsEFEMKernelsBase.hpp
     contact/SolidMechanicsEFEMKernels.hpp
     contact/SolidMechanicsEFEMStaticCondensationKernels.hpp
     contact/SolidMechanicsEFEMKernelsHelper.hpp
     contact/SolidMechanicsEmbeddedFractures.hpp
     fluidFlow/CompositionalMultiphaseBase.hpp
     fluidFlow/CompositionalMultiphaseBaseFields.hpp
     fluidFlow/CompositionalMultiphaseStatistics.hpp
     fluidFlow/IsothermalCompositionalMultiphaseBaseKernels.hpp
     fluidFlow/ThermalCompositionalMultiphaseBaseKernels.hpp
     fluidFlow/CompositionalMultiphaseFVM.hpp
     fluidFlow/IsothermalCompositionalMultiphaseFVMKernels.hpp
     fluidFlow/ThermalCompositionalMultiphaseFVMKernels.hpp
     fluidFlow/CompositionalMultiphaseHybridFVM.hpp
<<<<<<< HEAD
     fluidFlow/IsothermalCompositionalMultiphaseHybridFVMKernels.hpp     
=======
     fluidFlow/CompositionalMultiphaseHybridFVMKernels.hpp 
>>>>>>> 5d448905
     fluidFlow/CompositionalMultiphaseUtilities.hpp
     fluidFlow/ReactiveCompositionalMultiphaseOBL.hpp
     fluidFlow/ReactiveCompositionalMultiphaseOBLFields.hpp
     fluidFlow/ReactiveCompositionalMultiphaseOBLKernels.hpp
     fluidFlow/FlowSolverBase.hpp
     fluidFlow/FlowSolverBaseFields.hpp
     fluidFlow/FluxKernelsHelper.hpp
     fluidFlow/HybridFVMHelperKernels.hpp
     fluidFlow/proppantTransport/ProppantTransport.hpp
     fluidFlow/proppantTransport/ProppantTransportFields.hpp
     fluidFlow/proppantTransport/ProppantTransportKernels.hpp
     fluidFlow/SinglePhaseBase.hpp
     fluidFlow/SinglePhaseBaseFields.hpp
     fluidFlow/SinglePhaseBaseKernels.hpp
     fluidFlow/SinglePhaseStatistics.hpp
     fluidFlow/SinglePhaseFVM.hpp
     fluidFlow/SinglePhaseFVMKernels.hpp
     fluidFlow/SinglePhaseHybridFVM.hpp
     fluidFlow/SinglePhaseHybridFVMKernels.hpp
     fluidFlow/SinglePhaseProppantBase.hpp
     fluidFlow/SinglePhaseProppantBaseKernels.hpp
     fluidFlow/StabilizedCompositionalMultiphaseFVMKernels.hpp
     fluidFlow/StencilAccessors.hpp
     fluidFlow/ThermalSinglePhaseBaseKernels.hpp
     fluidFlow/ThermalSinglePhaseFVMKernels.hpp
     fluidFlow/wells/CompositionalMultiphaseWell.hpp
     fluidFlow/wells/CompositionalMultiphaseWellFields.hpp
     fluidFlow/wells/CompositionalMultiphaseWellKernels.hpp
     fluidFlow/wells/SinglePhaseWell.hpp
     fluidFlow/wells/SinglePhaseWellFields.hpp
     fluidFlow/wells/SinglePhaseWellKernels.hpp
     fluidFlow/wells/WellConstants.hpp
     fluidFlow/wells/WellControls.hpp
     fluidFlow/wells/WellSolverBase.hpp
     fluidFlow/wells/WellSolverBaseFields.hpp
     multiphysics/CompositionalMultiphaseReservoirAndWells.hpp
     multiphysics/CoupledReservoirAndWellsBase.hpp
     multiphysics/CoupledSolver.hpp
     multiphysics/FlowProppantTransportSolver.hpp
     multiphysics/HydrofractureSolver.hpp
     multiphysics/HydrofractureSolverKernels.hpp
     multiphysics/MultiphasePoromechanicsSolver.hpp
     multiphysics/PhaseFieldFractureSolver.hpp
     multiphysics/PoromechanicsInitialization.hpp          
     multiphysics/poromechanicsKernels/MultiphasePoromechanics.hpp
     multiphysics/poromechanicsKernels/MultiphasePoromechanics_impl.hpp
     multiphysics/poromechanicsKernels/PoromechanicsBase.hpp
     multiphysics/poromechanicsKernels/SinglePhasePoromechanics.hpp
     multiphysics/poromechanicsKernels/SinglePhasePoromechanics_impl.hpp
     multiphysics/poromechanicsKernels/SinglePhasePoromechanicsEFEM.hpp
     multiphysics/poromechanicsKernels/SinglePhasePoromechanicsEFEM_impl.hpp
     multiphysics/poromechanicsKernels/ThermalSinglePhasePoromechanics.hpp
     multiphysics/poromechanicsKernels/ThermalSinglePhasePoromechanics_impl.hpp	          
     multiphysics/SinglePhasePoromechanicsFluxKernels.hpp
     multiphysics/SinglePhasePoromechanicsSolver.hpp
     multiphysics/SinglePhasePoromechanicsEmbeddedFractures.hpp
     multiphysics/SinglePhasePoromechanicsConformingFractures.hpp
     multiphysics/SinglePhaseReservoirAndWells.hpp
     simplePDE/LaplaceBaseH1.hpp
     simplePDE/LaplaceFEM.hpp
     simplePDE/LaplaceFEMKernels.hpp
     simplePDE/PhaseFieldDamageFEM.hpp
     simplePDE/PhaseFieldDamageFEMKernels.hpp
     solidMechanics/SolidMechanicsFields.hpp
     solidMechanics/SolidMechanicsLagrangianFEM.hpp
     solidMechanics/SolidMechanicsLagrangianSSLE.hpp
     solidMechanics/kernels/SolidMechanicsLagrangianFEMKernels.hpp
     solidMechanics/kernels/ExplicitFiniteStrain.hpp
     solidMechanics/kernels/ExplicitFiniteStrain_impl.hpp
     solidMechanics/kernels/ExplicitSmallStrain.hpp
     solidMechanics/kernels/ExplicitSmallStrain_impl.hpp
     solidMechanics/kernels/ImplicitSmallStrainNewmark.hpp
     solidMechanics/kernels/ImplicitSmallStrainNewmark_impl.hpp
     solidMechanics/kernels/ImplicitSmallStrainQuasiStatic.hpp
     solidMechanics/kernels/ImplicitSmallStrainQuasiStatic_impl.hpp
     solidMechanics/SolidMechanicsStateReset.hpp
     solidMechanics/SolidMechanicsStatistics.hpp
     surfaceGeneration/EmbeddedSurfaceGenerator.hpp
     surfaceGeneration/EmbeddedSurfacesParallelSynchronization.hpp
     surfaceGeneration/ParallelTopologyChange.hpp
     surfaceGeneration/SurfaceGenerator.hpp
     surfaceGeneration/SurfaceGeneratorFields.hpp
     wavePropagation/WaveSolverBase.hpp
     wavePropagation/WaveSolverUtils.hpp
     wavePropagation/WaveSolverBaseFields.hpp
     wavePropagation/AcousticWaveEquationSEM.hpp
     wavePropagation/AcousticWaveEquationSEMKernel.hpp
     wavePropagation/ElasticWaveEquationSEM.hpp
     wavePropagation/ElasticWaveEquationSEMKernel.hpp
     wavePropagation/AcousticFirstOrderWaveEquationSEM.hpp
     wavePropagation/AcousticFirstOrderWaveEquationSEMKernel.hpp
   )

#
# Specify solver sources
#
set( physicsSolvers_sources
     LinearSolverParameters.cpp
     NonlinearSolverParameters.cpp
     PhysicsSolverManager.cpp
     SolverBase.cpp
     SolverStatistics.cpp
     contact/ContactSolverBase.cpp
     contact/LagrangianContactSolver.cpp
     contact/SolidMechanicsEmbeddedFractures.cpp
     fluidFlow/CompositionalMultiphaseBase.cpp
     fluidFlow/CompositionalMultiphaseFVM.cpp
     fluidFlow/CompositionalMultiphaseStatistics.cpp
     fluidFlow/IsothermalCompositionalMultiphaseFVMKernels.cpp
     fluidFlow/CompositionalMultiphaseHybridFVM.cpp
     fluidFlow/ReactiveCompositionalMultiphaseOBL.cpp
     fluidFlow/FlowSolverBase.cpp
     fluidFlow/proppantTransport/ProppantTransport.cpp
     fluidFlow/proppantTransport/ProppantTransportKernels.cpp
     fluidFlow/SinglePhaseBase.cpp
     fluidFlow/SinglePhaseStatistics.cpp
     fluidFlow/SinglePhaseFVM.cpp
     fluidFlow/SinglePhaseHybridFVM.cpp
     fluidFlow/SinglePhaseProppantBase.cpp
     fluidFlow/wells/CompositionalMultiphaseWell.cpp
     fluidFlow/wells/CompositionalMultiphaseWellKernels.cpp
     fluidFlow/wells/SinglePhaseWell.cpp
     fluidFlow/wells/SinglePhaseWellKernels.cpp
     fluidFlow/wells/WellControls.cpp
     fluidFlow/wells/WellSolverBase.cpp
     multiphysics/CompositionalMultiphaseReservoirAndWells.cpp
     multiphysics/CoupledReservoirAndWellsBase.cpp
     multiphysics/FlowProppantTransportSolver.cpp
     multiphysics/HydrofractureSolver.cpp
     multiphysics/MultiphasePoromechanicsSolver.cpp
     multiphysics/PhaseFieldFractureSolver.cpp
     multiphysics/PoromechanicsInitialization.cpp
     multiphysics/SinglePhasePoromechanicsSolver.cpp
     multiphysics/SinglePhasePoromechanicsEmbeddedFractures.cpp
     multiphysics/SinglePhasePoromechanicsConformingFractures.cpp
     multiphysics/SinglePhasePoromechanicsFluxKernels.cpp
     multiphysics/SinglePhaseReservoirAndWells.cpp
     simplePDE/LaplaceBaseH1.cpp
     simplePDE/LaplaceFEM.cpp
     simplePDE/PhaseFieldDamageFEM.cpp
     solidMechanics/SolidMechanicsLagrangianFEM.cpp
     solidMechanics/SolidMechanicsLagrangianSSLE.cpp
     solidMechanics/SolidMechanicsStateReset.cpp
     solidMechanics/SolidMechanicsStatistics.cpp
     surfaceGeneration/EmbeddedSurfaceGenerator.cpp
     surfaceGeneration/EmbeddedSurfacesParallelSynchronization.cpp
     surfaceGeneration/ParallelTopologyChange.cpp
     surfaceGeneration/SurfaceGenerator.cpp
     wavePropagation/WaveSolverBase.cpp
     wavePropagation/AcousticWaveEquationSEM.cpp
     wavePropagation/ElasticWaveEquationSEM.cpp
     wavePropagation/AcousticFirstOrderWaveEquationSEM.cpp

   )

  include( solidMechanics/kernels/SolidMechanicsKernels.cmake)
  include( multiphysics/poromechanicsKernels/PoromechanicsKernels.cmake)

set( dependencyList constitutive mesh linearAlgebra discretizationMethods events )
if( ENABLE_PYGEOSX )
  list( APPEND physicsSolvers_headers
  python/PySolver.hpp
  python/PySolverType.hpp )
  list( APPEND physicsSolvers_sources
        python/PySolver.cpp )
  list( APPEND dependencyList Python3::Python pylvarray )
endif()

if ( ENABLE_CUDA )
  set( dependencyList ${dependencyList} cuda )
endif()

if( ENABLE_CUDA_NVTOOLSEXT )
  set( dependencyList ${dependencyList} CUDA::nvToolsExt )
endif()

blt_add_library( NAME       physicsSolvers
                 SOURCES    ${physicsSolvers_sources}
                 HEADERS    ${physicsSolvers_headers}
                 DEPENDS_ON ${dependencyList} ${externalComponentDeps}
                 OBJECT     ${GEOSX_BUILD_OBJ_LIBS}
               )

target_include_directories( physicsSolvers PUBLIC ${CMAKE_SOURCE_DIR}/coreComponents )
if( externalComponentDeps )
  target_include_directories( physicsSolvers PUBLIC ${CMAKE_SOURCE_DIR}/externalComponents )
endif()

geosx_add_code_checks( PREFIX physicsSolvers )
<|MERGE_RESOLUTION|>--- conflicted
+++ resolved
@@ -25,11 +25,7 @@
      fluidFlow/IsothermalCompositionalMultiphaseFVMKernels.hpp
      fluidFlow/ThermalCompositionalMultiphaseFVMKernels.hpp
      fluidFlow/CompositionalMultiphaseHybridFVM.hpp
-<<<<<<< HEAD
      fluidFlow/IsothermalCompositionalMultiphaseHybridFVMKernels.hpp     
-=======
-     fluidFlow/CompositionalMultiphaseHybridFVMKernels.hpp 
->>>>>>> 5d448905
      fluidFlow/CompositionalMultiphaseUtilities.hpp
      fluidFlow/ReactiveCompositionalMultiphaseOBL.hpp
      fluidFlow/ReactiveCompositionalMultiphaseOBLFields.hpp
