--- conflicted
+++ resolved
@@ -95,13 +95,10 @@
      wavePropagation/WaveSolverBase.hpp
      wavePropagation/AcousticWaveEquationSEM.hpp
      wavePropagation/AcousticWaveEquationSEMKernel.hpp
-<<<<<<< HEAD
+     wavePropagation/ElasticWaveEquationSEM.hpp
+     wavePropagation/ElasticWaveEquationSEMKernel.hpp
      wavePropagation/ElasticFirstOrderWaveEquationSEM.hpp
      wavePropagation/ElasticFirstOrderWaveEquationSEMKernel.hpp
-=======
-     wavePropagation/ElasticWaveEquationSEM.hpp
-     wavePropagation/ElasticWaveEquationSEMKernel.hpp
->>>>>>> ac135d5c
    )
 
 #
@@ -160,11 +157,8 @@
      surfaceGeneration/SurfaceGenerator.cpp
      wavePropagation/WaveSolverBase.cpp
      wavePropagation/AcousticWaveEquationSEM.cpp
-<<<<<<< HEAD
+     wavePropagation/ElasticWaveEquationSEM.cpp
      wavePropagation/ElasticFirstOrderWaveEquationSEM.cpp
-=======
-     wavePropagation/ElasticWaveEquationSEM.cpp
->>>>>>> ac135d5c
    )
 
 set( dependencyList constitutive mesh linearAlgebra discretizationMethods events )
