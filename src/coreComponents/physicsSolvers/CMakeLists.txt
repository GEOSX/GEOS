add_subdirectory (GEOSX_PTP)

#
# Specify solver headers
#
set( physicsSolvers_headers
     LinearSolverParameters.hpp
     NonlinearSolverParameters.hpp
     PhysicsSolverManager.hpp
     SolverBase.hpp
     fluidFlow/HybridFVMHelperKernels.hpp          
     fluidFlow/FlowSolverBase.hpp
     fluidFlow/ProppantTransport.hpp
     fluidFlow/ProppantTransportKernels.hpp
     fluidFlow/SinglePhaseBase.hpp
     fluidFlow/SinglePhaseFVM.hpp
     fluidFlow/SinglePhaseHybridFVM.hpp     
     fluidFlow/SinglePhaseBaseKernels.hpp
     fluidFlow/SinglePhaseFVMKernels.hpp          
     fluidFlow/SinglePhaseHybridFVMKernels.hpp     
     fluidFlow/SinglePhaseProppantBase.hpp
     fluidFlow/SinglePhaseProppantBaseKernels.hpp
     fluidFlow/wells/WellSolverBase.hpp
     fluidFlow/wells/WellSolverBase.hpp
     fluidFlow/wells/SinglePhaseWell.hpp
     fluidFlow/wells/SinglePhaseWellKernels.hpp     
     fluidFlow/wells/WellControls.hpp
     multiphysics/FlowProppantTransportSolver.hpp
     multiphysics/HydrofractureSolver.hpp
     multiphysics/LagrangianContactSolver.hpp
     multiphysics/PhaseFieldFractureSolver.hpp
     multiphysics/PoroelasticSolver.hpp
     multiphysics/PoroelasticSolverEmbeddedFractures.hpp
     multiphysics/ReservoirSolverBase.hpp
     multiphysics/SinglePhaseReservoir.hpp
     multiphysics/SinglePhasePoroelasticKernel.hpp
<<<<<<< HEAD
     multiphysics/MultiphasePoroelasticKernel.hpp
     simplePDE/LaplaceBase.hpp
=======
>>>>>>> b9df1466
     simplePDE/LaplaceFEM.hpp
     simplePDE/LaplaceFEMKernels.hpp
     simplePDE/LaplaceVEM.hpp
     simplePDE/PhaseFieldDamageFEM.hpp
     solidMechanics/SolidMechanicsEmbeddedFractures.hpp
     solidMechanics/SolidMechanicsLagrangianFEM.hpp
     solidMechanics/SolidMechanicsLagrangianSSLE.hpp
     solidMechanics/SolidMechanicsLagrangianFEMKernels.hpp
     solidMechanics/SolidMechanicsEFEMKernels.hpp
     solidMechanics/SolidMechanicsEFEMKernelsHelper.hpp
     solidMechanics/SolidMechanicsPoroElasticKernel.hpp
     solidMechanics/SolidMechanicsSmallStrainQuasiStaticKernel.hpp
     solidMechanics/SolidMechanicsSmallStrainImplicitNewmarkKernel.hpp
     solidMechanics/SolidMechanicsSmallStrainExplicitNewmarkKernel.hpp
     surfaceGeneration/SurfaceGenerator.hpp
     surfaceGeneration/EmbeddedSurfaceGenerator.hpp
     wavePropagation/AcousticWaveEquationSEM.hpp
     )

#
# Specify solver sources
#
set( physicsSolvers_sources
     LinearSolverParameters.cpp
     NonlinearSolverParameters.cpp
     PhysicsSolverManager.cpp
     SolverBase.cpp
     fluidFlow/FlowSolverBase.cpp
     fluidFlow/ProppantTransport.cpp
     fluidFlow/ProppantTransportKernels.cpp
     fluidFlow/SinglePhaseBase.cpp
     fluidFlow/SinglePhaseBaseKernels.cpp
     fluidFlow/SinglePhaseFVM.cpp
     fluidFlow/SinglePhaseFVMKernels.cpp
     fluidFlow/SinglePhaseHybridFVM.cpp     
     fluidFlow/SinglePhaseProppantBase.cpp     
     fluidFlow/wells/WellSolverBase.cpp
     fluidFlow/wells/SinglePhaseWell.cpp          
     fluidFlow/wells/WellControls.cpp     
     multiphysics/FlowProppantTransportSolver.cpp
     multiphysics/HydrofractureSolver.cpp
     multiphysics/LagrangianContactSolver.cpp
     multiphysics/PhaseFieldFractureSolver.cpp
     multiphysics/PoroelasticSolver.cpp
     multiphysics/PoroelasticSolverEmbeddedFractures.cpp
     multiphysics/ReservoirSolverBase.cpp
     multiphysics/SinglePhaseReservoir.cpp
<<<<<<< HEAD
     multiphysics/CompositionalMultiphaseReservoir.cpp
     simplePDE/LaplaceBase.cpp
=======
>>>>>>> b9df1466
     simplePDE/LaplaceFEM.cpp
     simplePDE/LaplaceVEM.cpp
     simplePDE/PhaseFieldDamageFEM.cpp
     solidMechanics/SolidMechanicsEmbeddedFractures.cpp
     solidMechanics/SolidMechanicsLagrangianFEM.cpp
     solidMechanics/SolidMechanicsLagrangianSSLE.cpp
     surfaceGeneration/SurfaceGenerator.cpp
     surfaceGeneration/EmbeddedSurfaceGenerator.cpp
     wavePropagation/AcousticWaveEquationSEM.cpp
     )

set( dependencyList constitutive mesh linearAlgebra discretizationMethods events )


set( externalComponentDeps "" )
if( ENABLE_GEOSX_PTP )
  message(STATUS "Adding GEOSX_PTP to physics solver dependencies")
  list( APPEND externalComponentDeps GEOSX_PTP )
endif()

if ( ENABLE_OPENMP )
  set( dependencyList ${dependencyList} openmp )
endif()

if ( ENABLE_CUDA )
  set( dependencyList ${dependencyList} cuda )
endif()

if( ENABLE_PVTPackage )
    list( APPEND physicsSolvers_headers
         fluidFlow/CompositionalMultiphaseBase.hpp
         fluidFlow/CompositionalMultiphaseFVM.hpp
         fluidFlow/CompositionalMultiphaseHybridFVM.hpp
         fluidFlow/CompositionalMultiphaseBaseKernels.hpp
         fluidFlow/CompositionalMultiphaseFVMKernels.hpp
         fluidFlow/CompositionalMultiphaseHybridFVMKernels.hpp
         fluidFlow/wells/CompositionalMultiphaseWell.hpp
         fluidFlow/wells/CompositionalMultiphaseWellKernels.hpp
         multiphysics/MultiphasePoroelasticSolver.hpp
         multiphysics/CompositionalMultiphaseReservoir.hpp
         multiphysics/MultiphasePoroelasticKernel.hpp
         )

    list( APPEND physicsSolvers_sources
         fluidFlow/CompositionalMultiphaseBase.cpp
         fluidFlow/CompositionalMultiphaseFVM.cpp
         fluidFlow/CompositionalMultiphaseHybridFVM.cpp
         fluidFlow/CompositionalMultiphaseBaseKernels.cpp
         fluidFlow/CompositionalMultiphaseFVMKernels.cpp
         fluidFlow/CompositionalMultiphaseHybridFVMKernels.cpp
         multiphysics/CompositionalMultiphaseReservoir.cpp
         multiphysics/MultiphasePoroelasticSolver.cpp
         fluidFlow/wells/CompositionalMultiphaseWell.cpp
         )
endif()

blt_add_library( NAME                  physicsSolvers
                 SOURCES               ${physicsSolvers_sources}
                 HEADERS               ${physicsSolvers_headers}
                 DEPENDS_ON            ${dependencyList} ${externalComponentDeps}
                 OBJECT                ${GEOSX_BUILD_OBJ_LIBS}
               )

target_include_directories( physicsSolvers PUBLIC ${CMAKE_SOURCE_DIR}/coreComponents )
if( externalComponentDeps )
  target_include_directories( physicsSolvers PUBLIC ${CMAKE_SOURCE_DIR}/externalComponents)
endif()


geosx_add_code_checks( PREFIX physicsSolvers )<|MERGE_RESOLUTION|>--- conflicted
+++ resolved
@@ -34,11 +34,7 @@
      multiphysics/ReservoirSolverBase.hpp
      multiphysics/SinglePhaseReservoir.hpp
      multiphysics/SinglePhasePoroelasticKernel.hpp
-<<<<<<< HEAD
-     multiphysics/MultiphasePoroelasticKernel.hpp
      simplePDE/LaplaceBase.hpp
-=======
->>>>>>> b9df1466
      simplePDE/LaplaceFEM.hpp
      simplePDE/LaplaceFEMKernels.hpp
      simplePDE/LaplaceVEM.hpp
@@ -86,11 +82,7 @@
      multiphysics/PoroelasticSolverEmbeddedFractures.cpp
      multiphysics/ReservoirSolverBase.cpp
      multiphysics/SinglePhaseReservoir.cpp
-<<<<<<< HEAD
-     multiphysics/CompositionalMultiphaseReservoir.cpp
      simplePDE/LaplaceBase.cpp
-=======
->>>>>>> b9df1466
      simplePDE/LaplaceFEM.cpp
      simplePDE/LaplaceVEM.cpp
      simplePDE/PhaseFieldDamageFEM.cpp
