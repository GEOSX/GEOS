#
# Specify solver headers
#
set( physicsSolvers_headers
     LinearSolverParameters.hpp
     NonlinearSolverParameters.hpp
     PhysicsSolverManager.hpp
     SolverBase.hpp
     fluidFlow/CompositionalMultiphaseBase.hpp
     fluidFlow/CompositionalMultiphaseBaseKernels.hpp
     fluidFlow/CompositionalMultiphaseFVM.hpp
     fluidFlow/CompositionalMultiphaseFVMKernels.hpp
     fluidFlow/CompositionalMultiphaseHybridFVM.hpp
     fluidFlow/CompositionalMultiphaseHybridFVMKernels.hpp
     fluidFlow/FlowSolverBase.hpp
     fluidFlow/HybridFVMHelperKernels.hpp          
     fluidFlow/ProppantTransport.hpp
     fluidFlow/ProppantTransportKernels.hpp
     fluidFlow/SinglePhaseBase.hpp
     fluidFlow/SinglePhaseBaseKernels.hpp
     fluidFlow/SinglePhaseFVM.hpp
     fluidFlow/SinglePhaseFVMKernels.hpp          
     fluidFlow/SinglePhaseHybridFVM.hpp     
     fluidFlow/SinglePhaseHybridFVMKernels.hpp     
     fluidFlow/SinglePhaseProppantBase.hpp
     fluidFlow/SinglePhaseProppantBaseKernels.hpp
<<<<<<< HEAD
     fluidFlow/FluxKernelsHelper.hpp
     fluidFlow/wells/WellSolverBase.hpp
     fluidFlow/wells/WellSolverBase.hpp
=======
     fluidFlow/wells/CompositionalMultiphaseWell.hpp
     fluidFlow/wells/CompositionalMultiphaseWellKernels.hpp
>>>>>>> 04616a9f
     fluidFlow/wells/SinglePhaseWell.hpp
     fluidFlow/wells/SinglePhaseWellKernels.hpp     
     fluidFlow/wells/WellControls.hpp
     fluidFlow/wells/WellSolverBase.hpp
     multiphysics/CompositionalMultiphaseReservoir.hpp
     multiphysics/FlowProppantTransportSolver.hpp
     multiphysics/HydrofractureSolver.hpp
     multiphysics/LagrangianContactSolver.hpp
     multiphysics/MultiphasePoromechanicsKernel.hpp
     multiphysics/MultiphasePoromechanicsSolver.hpp
     multiphysics/PhaseFieldFractureSolver.hpp
     multiphysics/ReservoirSolverBase.hpp
     multiphysics/SinglePhasePoromechanicsKernel.hpp
     multiphysics/SinglePhasePoromechanicsSolver.hpp
     multiphysics/SinglePhasePoromechanicsSolverEmbeddedFractures.hpp
     multiphysics/SinglePhaseReservoir.hpp
<<<<<<< HEAD
     multiphysics/SinglePhasePoroelasticEFEMKernel.hpp
     multiphysics/SinglePhasePoroelasticFluxKernels.hpp
     multiphysics/SinglePhasePoromechanicsKernel.hpp
=======
>>>>>>> 04616a9f
     simplePDE/LaplaceBaseH1.hpp
     simplePDE/LaplaceFEM.hpp
     simplePDE/LaplaceFEMKernels.hpp
     simplePDE/LaplaceVEM.hpp
     simplePDE/PhaseFieldDamageFEM.hpp
     simplePDE/PhaseFieldDamageFEMKernels.hpp
     solidMechanics/SolidMechanicsEFEMKernels.hpp
     solidMechanics/SolidMechanicsEFEMKernelsHelper.hpp
     solidMechanics/SolidMechanicsEmbeddedFractures.hpp
     solidMechanics/SolidMechanicsFiniteStrainExplicitNewmarkKernel.hpp
     solidMechanics/SolidMechanicsLagrangianFEM.hpp
     solidMechanics/SolidMechanicsLagrangianFEMKernels.hpp
     solidMechanics/SolidMechanicsLagrangianSSLE.hpp
     solidMechanics/SolidMechanicsSmallStrainExplicitNewmarkKernel.hpp
     solidMechanics/SolidMechanicsSmallStrainImplicitNewmarkKernel.hpp
     solidMechanics/SolidMechanicsSmallStrainQuasiStaticKernel.hpp
     surfaceGeneration/EmbeddedSurfaceGenerator.hpp
     surfaceGeneration/EmbeddedSurfacesParallelSynchronization.hpp
     surfaceGeneration/ParallelTopologyChange.hpp
     surfaceGeneration/SurfaceGenerator.hpp
     wavePropagation/AcousticWaveEquationSEM.hpp
   )

#
# Specify solver sources
#
set( physicsSolvers_sources
     LinearSolverParameters.cpp
     NonlinearSolverParameters.cpp
     PhysicsSolverManager.cpp
     SolverBase.cpp
     fluidFlow/CompositionalMultiphaseBase.cpp
     fluidFlow/CompositionalMultiphaseBaseKernels.cpp
     fluidFlow/CompositionalMultiphaseFVM.cpp
     fluidFlow/CompositionalMultiphaseFVMKernels.cpp
     fluidFlow/CompositionalMultiphaseHybridFVM.cpp
     fluidFlow/CompositionalMultiphaseHybridFVMKernels.cpp
     fluidFlow/FlowSolverBase.cpp
     fluidFlow/ProppantTransport.cpp
     fluidFlow/ProppantTransportKernels.cpp
     fluidFlow/SinglePhaseBase.cpp
     fluidFlow/SinglePhaseBaseKernels.cpp
     fluidFlow/SinglePhaseFVM.cpp
     fluidFlow/SinglePhaseFVMKernels.cpp
     fluidFlow/SinglePhaseHybridFVM.cpp     
     fluidFlow/SinglePhaseProppantBase.cpp     
     fluidFlow/wells/CompositionalMultiphaseWell.cpp
     fluidFlow/wells/SinglePhaseWell.cpp          
     fluidFlow/wells/WellControls.cpp
     fluidFlow/wells/WellSolverBase.cpp
     multiphysics/CompositionalMultiphaseReservoir.cpp
     multiphysics/FlowProppantTransportSolver.cpp
     multiphysics/HydrofractureSolver.cpp
     multiphysics/LagrangianContactSolver.cpp
     multiphysics/MultiphasePoromechanicsSolver.cpp
     multiphysics/PhaseFieldFractureSolver.cpp
     multiphysics/ReservoirSolverBase.cpp
     multiphysics/SinglePhasePoromechanicsSolver.cpp
     multiphysics/SinglePhasePoromechanicsSolverEmbeddedFractures.cpp
     multiphysics/SinglePhaseReservoir.cpp
     multiphysics/SinglePhasePoroelasticFluxKernels.cpp
     simplePDE/LaplaceBaseH1.cpp
     simplePDE/LaplaceFEM.cpp
     simplePDE/LaplaceVEM.cpp
     simplePDE/PhaseFieldDamageFEM.cpp
     solidMechanics/SolidMechanicsEmbeddedFractures.cpp
     solidMechanics/SolidMechanicsLagrangianFEM.cpp
     solidMechanics/SolidMechanicsLagrangianSSLE.cpp
     surfaceGeneration/EmbeddedSurfaceGenerator.cpp
     surfaceGeneration/EmbeddedSurfacesParallelSynchronization.cpp
     surfaceGeneration/ParallelTopologyChange.cpp
     surfaceGeneration/SurfaceGenerator.cpp
     wavePropagation/AcousticWaveEquationSEM.cpp
   )

set( dependencyList constitutive mesh linearAlgebra discretizationMethods events )

if ( ENABLE_CUDA )
  set( dependencyList ${dependencyList} cuda )
endif()

blt_add_library( NAME       physicsSolvers
                 SOURCES    ${physicsSolvers_sources}
                 HEADERS    ${physicsSolvers_headers}
                 DEPENDS_ON ${dependencyList} ${externalComponentDeps}
                 OBJECT     ${GEOSX_BUILD_OBJ_LIBS}
               )

target_include_directories( physicsSolvers PUBLIC ${CMAKE_SOURCE_DIR}/coreComponents )
if( externalComponentDeps )
  target_include_directories( physicsSolvers PUBLIC ${CMAKE_SOURCE_DIR}/externalComponents )
endif()

geosx_add_code_checks( PREFIX physicsSolvers )<|MERGE_RESOLUTION|>--- conflicted
+++ resolved
@@ -13,6 +13,7 @@
      fluidFlow/CompositionalMultiphaseHybridFVM.hpp
      fluidFlow/CompositionalMultiphaseHybridFVMKernels.hpp
      fluidFlow/FlowSolverBase.hpp
+     fluidFlow/FluxKernelsHelper.hpp
      fluidFlow/HybridFVMHelperKernels.hpp          
      fluidFlow/ProppantTransport.hpp
      fluidFlow/ProppantTransportKernels.hpp
@@ -24,14 +25,8 @@
      fluidFlow/SinglePhaseHybridFVMKernels.hpp     
      fluidFlow/SinglePhaseProppantBase.hpp
      fluidFlow/SinglePhaseProppantBaseKernels.hpp
-<<<<<<< HEAD
-     fluidFlow/FluxKernelsHelper.hpp
-     fluidFlow/wells/WellSolverBase.hpp
-     fluidFlow/wells/WellSolverBase.hpp
-=======
      fluidFlow/wells/CompositionalMultiphaseWell.hpp
      fluidFlow/wells/CompositionalMultiphaseWellKernels.hpp
->>>>>>> 04616a9f
      fluidFlow/wells/SinglePhaseWell.hpp
      fluidFlow/wells/SinglePhaseWellKernels.hpp     
      fluidFlow/wells/WellControls.hpp
@@ -45,15 +40,11 @@
      multiphysics/PhaseFieldFractureSolver.hpp
      multiphysics/ReservoirSolverBase.hpp
      multiphysics/SinglePhasePoromechanicsKernel.hpp
+     multiphysics/SinglePhasePoroelasticEFEMKernel.hpp
+     multiphysics/SinglePhasePoroelasticFluxKernels.hpp
      multiphysics/SinglePhasePoromechanicsSolver.hpp
      multiphysics/SinglePhasePoromechanicsSolverEmbeddedFractures.hpp
      multiphysics/SinglePhaseReservoir.hpp
-<<<<<<< HEAD
-     multiphysics/SinglePhasePoroelasticEFEMKernel.hpp
-     multiphysics/SinglePhasePoroelasticFluxKernels.hpp
-     multiphysics/SinglePhasePoromechanicsKernel.hpp
-=======
->>>>>>> 04616a9f
      simplePDE/LaplaceBaseH1.hpp
      simplePDE/LaplaceFEM.hpp
      simplePDE/LaplaceFEMKernels.hpp
