message(STATUS "Entering src/coreComponents/physicsSolvers/CMakeLists.txt")

add_subdirectory (GEOSX_PTP)

#
# Specify solver headers
#
set( physicsSolvers_headers
     PhysicsSolverManager.hpp
     SolverBase.hpp
     SystemSolverParameters.hpp
     NonlinearSolverParameters.hpp
     fluidFlow/CompositionalMultiphaseFlow.hpp
     fluidFlow/CompositionalMultiphaseFlowKernels.hpp
     fluidFlow/CompositionalMultiphaseWell.hpp
     fluidFlow/FlowSolverBase.hpp
     fluidFlow/SinglePhaseBase.hpp
     fluidFlow/SinglePhaseHybridFVM.hpp
     fluidFlow/SinglePhaseFVM.hpp
     fluidFlow/SinglePhaseKernels.hpp
     fluidFlow/SinglePhaseWell.hpp
     fluidFlow/WellSolverBase.hpp
     multiphysics/HydrofractureSolver.hpp
     multiphysics/PoroelasticSolver.hpp
     multiphysics/ReservoirSolver.hpp
     simplePDE/LaplaceFEM.hpp
     solidMechanics/SolidMechanicsLagrangianFEM.hpp
     solidMechanics/SolidMechanicsLagrangianSSLE.hpp
<<<<<<< HEAD
=======
     solidMechanics/SolidMechanicsLagrangianFEMKernels.hpp
     solidMechanics/SolidMechanicsLagrangianSSLEKernels.hpp     
>>>>>>> 2ab226c0
     surfaceGeneration/SurfaceGenerator.hpp
     surfaceGeneration/EmbeddedSurfaceGenerator.hpp
     )

#
# Specify solver sources
#
set( physicsSolvers_sources
     PhysicsSolverManager.cpp
     SolverBase.cpp
     SystemSolverParameters.cpp
     NonlinearSolverParameters.cpp
     fluidFlow/CompositionalMultiphaseFlow.cpp
     fluidFlow/CompositionalMultiphaseFlowKernels.cpp
     fluidFlow/CompositionalMultiphaseWell.cpp
     fluidFlow/FlowSolverBase.cpp
     fluidFlow/SinglePhaseBase.cpp
     fluidFlow/SinglePhaseHybridFVM.cpp
     fluidFlow/SinglePhaseFVM.cpp     
     fluidFlow/SinglePhaseKernels.cpp
     fluidFlow/SinglePhaseWell.cpp
     fluidFlow/WellSolverBase.cpp
     multiphysics/HydrofractureSolver.cpp
     multiphysics/PoroelasticSolver.cpp
     multiphysics/ReservoirSolver.cpp
     simplePDE/LaplaceFEM.cpp
     solidMechanics/SolidMechanicsLagrangianFEM.cpp
     solidMechanics/SolidMechanicsLagrangianSSLE.cpp
     surfaceGeneration/SurfaceGenerator.cpp
     surfaceGeneration/EmbeddedSurfaceGenerator.cpp
     )

if( BUILD_OBJ_LIBS)
  set( dependencyList common constitutive dataRepository linearAlgebra )
else()
  set( dependencyList common linearAlgebra )
endif()


set( externalComponentDeps "" )
if( ENABLE_GEOSX_PTP )
  message(STATUS "Adding GEOSX_PTP to physics solver dependencies")
  list( APPEND externalComponentDeps GEOSX_PTP )
endif()

if ( ENABLE_OPENMP )
  set( dependencyList ${dependencyList} openmp )
endif()

if ( ENABLE_CUDA )
  set( dependencyList ${dependencyList} cuda )
endif()

blt_add_library( NAME                  physicsSolvers
                 SOURCES               ${physicsSolvers_sources}
                 HEADERS               ${physicsSolvers_headers}
                 DEPENDS_ON            ${dependencyList} ${externalComponentDeps}
                 OBJECT                ${buildAsObj}
               )

target_include_directories( physicsSolvers PUBLIC ${CMAKE_SOURCE_DIR}/coreComponents )
if( externalComponentDeps )
  target_include_directories( physicsSolvers PUBLIC ${CMAKE_SOURCE_DIR}/externalComponents)
endif()


geosx_add_code_checks( PREFIX physicsSolvers )

add_subdirectory( fluidFlow/unitTests )

message(STATUS "Leaving src/coreComponents/physicsSolvers/CMakeLists.txt")<|MERGE_RESOLUTION|>--- conflicted
+++ resolved
@@ -26,11 +26,8 @@
      simplePDE/LaplaceFEM.hpp
      solidMechanics/SolidMechanicsLagrangianFEM.hpp
      solidMechanics/SolidMechanicsLagrangianSSLE.hpp
-<<<<<<< HEAD
-=======
      solidMechanics/SolidMechanicsLagrangianFEMKernels.hpp
      solidMechanics/SolidMechanicsLagrangianSSLEKernels.hpp     
->>>>>>> 2ab226c0
      surfaceGeneration/SurfaceGenerator.hpp
      surfaceGeneration/EmbeddedSurfaceGenerator.hpp
      )
