/*
 * ------------------------------------------------------------------------------------------------------------
 * SPDX-License-Identifier: LGPL-2.1-only
 *
 * Copyright (c) 2018-2019 Lawrence Livermore National Security LLC
 * Copyright (c) 2018-2019 The Board of Trustees of the Leland Stanford Junior University
 * Copyright (c) 2018-2019 Total, S.A
 * Copyright (c) 2019-     GEOSX Contributors
 * All right reserved
 *
 * See top level LICENSE, COPYRIGHT, CONTRIBUTORS, NOTICE, and ACKNOWLEDGEMENTS files for details.
 * ------------------------------------------------------------------------------------------------------------
 */

/**
 * @file SolidMechanicsLagrangianFEMKernels.hpp
 */

#pragma once

#include "common/DataTypes.hpp"
#include "common/TimingMacros.hpp"
#include "constitutive/ConstitutiveBase.hpp"
<<<<<<< HEAD
#include "constitutive/solid/solidSelector.hpp"
#include "finiteElement/ElementLibrary/FiniteElement.h"
=======
#include "finiteElement/ElementLibrary/FiniteElementBase.h"
>>>>>>> f7bbc044
#include "finiteElement/FiniteElementShapeFunctionKernel.hpp"
#include "finiteElement/Kinematics.h"
#include "finiteElement/kernelInterface/ImplicitKernelBase.hpp"
#include "rajaInterface/GEOS_RAJA_Interface.hpp"
#include "TimeIntegrationOption.hpp"

namespace geosx
{

namespace SolidMechanicsLagrangianFEMKernels
{

inline void velocityUpdate( arrayView2d< real64, nodes::ACCELERATION_USD > const & acceleration,
                            arrayView2d< real64, nodes::VELOCITY_USD > const & velocity,
                            real64 const dt )
{
  GEOSX_MARK_FUNCTION;

  localIndex const N = acceleration.size( 0 );
  forAll< parallelDevicePolicy<> >( N, [=] GEOSX_DEVICE ( localIndex const i )
  {
    LvArray::tensorOps::scaledAdd< 3 >( velocity[ i ], acceleration[ i ], dt );
    LvArray::tensorOps::fill< 3 >( acceleration[ i ], 0 );
  } );
}

inline void velocityUpdate( arrayView2d< real64, nodes::ACCELERATION_USD > const & acceleration,
                            arrayView1d< real64 const > const & mass,
                            arrayView2d< real64, nodes::VELOCITY_USD > const & velocity,
                            real64 const dt,
                            SortedArrayView< localIndex const > const & indices )
{
  GEOSX_MARK_FUNCTION;

  forAll< parallelDevicePolicy<> >( indices.size(), [=] GEOSX_DEVICE ( localIndex const i )
  {
    localIndex const a = indices[ i ];
    LvArray::tensorOps::scale< 3 >( acceleration[ a ], 1.0 / mass[ a ] );
    LvArray::tensorOps::scaledAdd< 3 >( velocity[ a ], acceleration[ a ], dt );
  } );
}

inline void displacementUpdate( arrayView2d< real64 const, nodes::VELOCITY_USD > const & velocity,
                                arrayView2d< real64, nodes::INCR_DISPLACEMENT_USD > const & uhat,
                                arrayView2d< real64, nodes::TOTAL_DISPLACEMENT_USD > const & u,
                                real64 const dt )
{
  GEOSX_MARK_FUNCTION;

  localIndex const N = velocity.size( 0 );
  forAll< parallelDevicePolicy<> >( N, [=] GEOSX_DEVICE ( localIndex const i )
  {
    LvArray::tensorOps::scaledCopy< 3 >( uhat[ i ], velocity[ i ], dt );
    LvArray::tensorOps::add< 3 >( u[ i ], uhat[ i ] );
  } );
}


/**
 * @brief Function to select which templated kernel function to call.
 * @tparam KERNELWRAPPER A struct or class that contains the following method
 *  "Launch<NUM_NODES_PER_ELEM, NUM_QUADRATURE_POINTS, CONSTITUTIVE_TYPE>( CONSTITUTIVE_TYPE *, PARAMS... )"
 * @tparam PARAMS Variadic parameter pack to pass arguments to Launch function.
 * @param NUM_NODES_PER_ELEM The number of nodes in an element.
 * @param NUM_QUADRATURE_POINTS The number of quadrature points in an element.
 * @param params Variadic parameter list to hold all parameters that are forwarded to the kernel function.
 * @return Depends on the kernel.
 */
template< typename KERNELWRAPPER, typename ... PARAMS >
inline real64
ElementKernelLaunchSelector( localIndex NUM_NODES_PER_ELEM,
                             localIndex NUM_QUADRATURE_POINTS,
                             constitutive::ConstitutiveBase * const constitutiveRelation,
                             PARAMS && ... params )
{
  real64 rval = 0;

  using namespace constitutive;

  ConstitutivePassThru< SolidBase >::Execute( constitutiveRelation,
                                              [&]( auto * const constitutive )
  {
<<<<<<< HEAD
    rval = finiteElementLaunchDispatch< KERNELWRAPPER >( NUM_NODES_PER_ELEM, NUM_QUADRATURE_POINTS, &constitutive, std::forward< PARAMS >( params )... );
=======
    using CONSTITUTIVE_TYPE = TYPEOFPTR( constitutive );
    if( NUM_NODES_PER_ELEM==8 && NUM_QUADRATURE_POINTS==8 )
    {
      rval = KERNELWRAPPER::template Launch< 8, 8, CONSTITUTIVE_TYPE >( constitutive,
                                                                        std::forward< PARAMS >( params )... );
    }
    else if( NUM_NODES_PER_ELEM==4 && NUM_QUADRATURE_POINTS==1 )
    {
      GEOSX_ERROR( "Not implemented!" );
//      rval = KERNELWRAPPER::template Launch< 4, 1, CONSTITUTIVE_TYPE >( constitutive,
//                                                                        std::forward< PARAMS >( params )... );
    }
>>>>>>> f7bbc044
  } );
  return rval;
}

/**
 * @struct Structure to wrap templated function that implements the explicit time integration kernel.
 */
struct ExplicitKernel
{

#if defined(GEOSX_USE_CUDA)
  #define CALCFEMSHAPE
#endif


  template< int N, int USD >
  GEOSX_HOST_DEVICE
  GEOSX_FORCE_INLINE
  static
  void Integrate( arraySlice1d< real64 const, USD > const & fieldVar,
  #if defined(CALCFEMSHAPE)
                  real64 const (&dNdX)[ N ][ 3 ],
  #else
                  arraySlice2d< real64 const > const & dNdX,
  #endif
                  real64 const detJ,
                  real64 const detF,
                  real64 const ( &fInv )[ 3 ][ 3 ],
                  real64 ( & result )[ N ][ 3 ] )
  {
    GEOSX_ASSERT_EQ( fieldVar.size(), 6 );

    real64 const integrationFactor = -detJ * detF;

    real64 P[ 3 ][ 3 ];
    LvArray::tensorOps::symAikBjk< 3 >( P, fieldVar, fInv );
    LvArray::tensorOps::scale< 3, 3 >( P, integrationFactor );

    for( int a = 0; a < N; ++a )    // loop through all shape functions in element
    {
      LvArray::tensorOps::plusAijBj< 3, 3 >( result[ a ], P, dNdX[ a ] );
    }
  }

  /**
   * @brief Launch of the element processing kernel for explicit time integration.
   * @tparam NUM_NODES_PER_ELEM The number of nodes/dof per element.
   * @tparam NUM_QUADRATURE_POINTS The number of quadrature points per element.
   * @tparam CONSTITUTIVE_TYPE the type of the constitutive relation that is being used.
   * @param A pointer to the constitutive relation that is being used.
   * @param elementList The list of elements to be processed
   * @param elemsToNodes The map from the elements to the nodes that form that element.
   * @param dNdX The derivatives of the shape functions wrt the reference configuration.
   * @param detJ The determinant of the transformation matrix (Jacobian) to the parent element.
   * @param u The nodal array of total displacements.
   * @param vel The nodal array of velocity.
   * @param acc The nodal array of force/acceleration.
   * @param stress The stress at each element quadrature point
   * @param dt The timestep
   * @return The achieved timestep.
   */
  template< localIndex NUM_NODES_PER_ELEM, localIndex NUM_QUADRATURE_POINTS, typename CONSTITUTIVE_TYPE >
  static inline real64
  Launch( CONSTITUTIVE_TYPE * const constitutiveRelation,
          LvArray::SortedArrayView< localIndex const, localIndex > const & elementList,
          arrayView2d< localIndex const, cells::NODE_MAP_USD > const & elemsToNodes,
          arrayView4d< real64 const > const & dNdX,
          arrayView2d< real64 const > const & detJ,
          arrayView2d< real64 const, nodes::REFERENCE_POSITION_USD > const & X,
          arrayView2d< real64 const, nodes::TOTAL_DISPLACEMENT_USD > const & u,
          arrayView2d< real64 const, nodes::VELOCITY_USD > const & vel,
          arrayView2d< real64, nodes::ACCELERATION_USD > const & acc,
          real64 const dt )
  {


#if defined(CALCFEMSHAPE)
    GEOSX_UNUSED_VAR( dNdX );
    GEOSX_UNUSED_VAR( detJ );
#else
    GEOSX_UNUSED_VAR( X );
#endif



    typename CONSTITUTIVE_TYPE::KernelWrapper constitutive = constitutiveRelation->createKernelUpdates();

    using KERNEL_POLICY = parallelDevicePolicy< 32 >;
    RAJA::forall< KERNEL_POLICY >( RAJA::TypedRangeSegment< localIndex >( 0, elementList.size() ),
                                   [=] GEOSX_DEVICE ( localIndex const index )
    {
      localIndex const k = elementList[ index ];

      real64 v_local[ NUM_NODES_PER_ELEM ][ 3 ];
      real64 u_local[ NUM_NODES_PER_ELEM ][ 3 ];
      real64 f_local[ NUM_NODES_PER_ELEM ][ 3 ] = { { 0 } };
#if defined(CALCFEMSHAPE)
      real64 X_local[ NUM_NODES_PER_ELEM ][ 3 ];
#endif

      for( localIndex a=0; a< NUM_NODES_PER_ELEM; ++a )
      {
        localIndex const nodeIndex = elemsToNodes( k, a );
        LvArray::tensorOps::copy< 3 >( v_local[ a ], vel[ nodeIndex ] );
        LvArray::tensorOps::copy< 3 >( u_local[ a ], u[ nodeIndex ] );
#if defined(CALCFEMSHAPE)
        LvArray::tensorOps::copy< 3 >( X_local[ a ], X[ nodeIndex ] );
#endif
      }

      //Compute Quadrature
      for( localIndex q = 0; q<NUM_QUADRATURE_POINTS; ++q )
      {
#if defined(CALCFEMSHAPE)
        real64 dNdX[ 8 ][ 3 ];
        real64 const detJ = FiniteElementShapeKernel::shapeFunctionDerivatives( q, X_local, dNdX );
        #define DNDX dNdX
        #define DETJ detJ
#else
        #define DNDX dNdX[k][q]
        #define DETJ detJ( k, q )
#endif
        real64 dUhatdX[ 3 ][ 3 ], dUdX[ 3 ][ 3 ];
        CalculateGradients< NUM_NODES_PER_ELEM >( dUhatdX, dUdX, v_local, u_local, DNDX );
        LvArray::tensorOps::scale< 3, 3 >( dUhatdX, dt );

        real64 F[ 3 ][ 3 ], Ldt[ 3 ][ 3 ], fInv[ 3 ][ 3 ];

        // calculate du/dX
        LvArray::tensorOps::scaledCopy< 3, 3 >( F, dUhatdX, 0.5 );
        LvArray::tensorOps::add< 3, 3 >( F, dUdX );
        LvArray::tensorOps::addIdentity< 3 >( F, 1.0 );
        LvArray::tensorOps::invert< 3 >( fInv, F );

        // chain rule: calculate dv/du = dv/dX * dX/du
        LvArray::tensorOps::AikBkj< 3, 3, 3 >( Ldt, dUhatdX, fInv );

        // calculate gradient (end of step)
        LvArray::tensorOps::copy< 3, 3 >( F, dUhatdX );
        LvArray::tensorOps::add< 3, 3 >( F, dUdX );
        LvArray::tensorOps::addIdentity< 3 >( F, 1.0 );
        real64 const detF = LvArray::tensorOps::invert< 3 >( fInv, F );

        real64 Rot[ 3 ][ 3 ];
        real64 Dadt[ 6 ];
        HughesWinget( Rot, Dadt, Ldt );

        constitutive.HypoElastic( k, q, Dadt, Rot );

        Integrate< NUM_NODES_PER_ELEM >( constitutive.m_stress[k][q].toSliceConst(),
                                         DNDX,
                                         DETJ,
                                         detF,
                                         fInv,
                                         f_local );
      }    //quadrature loop

      for( localIndex a = 0; a < NUM_NODES_PER_ELEM; ++a )
      {
        localIndex const nodeIndex = elemsToNodes( k, a );
        RAJA::atomicAdd< parallelDeviceAtomic >( &acc( nodeIndex, 0 ), f_local[ a ][ 0 ] );
        RAJA::atomicAdd< parallelDeviceAtomic >( &acc( nodeIndex, 1 ), f_local[ a ][ 1 ] );
        RAJA::atomicAdd< parallelDeviceAtomic >( &acc( nodeIndex, 2 ), f_local[ a ][ 2 ] );
      }

    } );

    return dt;
  }

#undef CALCFEMSHAPE
#undef DNDX
#undef DETJ


  static inline real64
  CalculateSingleNodalForce( localIndex const k,
                             localIndex const targetNode,
                             localIndex const numQuadraturePoints,
                             arrayView4d< real64 const > const & dNdX,
                             arrayView2d< real64 const > const & detJ,
                             arrayView3d< real64 const, solid::STRESS_USD > const & stress,
                             R1Tensor & force )
  {
    GEOSX_MARK_FUNCTION;
    localIndex const & a = targetNode;

    //Compute Quadrature
    for( localIndex q = 0; q < numQuadraturePoints; ++q )
    {
      force[ 0 ] -= ( stress( k, q, 0 ) * dNdX( k, q, a, 0 ) +
                      stress( k, q, 5 ) * dNdX( k, q, a, 1 ) +
                      stress( k, q, 4 ) * dNdX( k, q, a, 2 ) ) * detJ( k, q );
      force[ 1 ] -= ( stress( k, q, 5 ) * dNdX( k, q, a, 0 ) +
                      stress( k, q, 1 ) * dNdX( k, q, a, 1 ) +
                      stress( k, q, 3 ) * dNdX( k, q, a, 2 ) ) * detJ( k, q );
      force[ 2 ] -= ( stress( k, q, 4 ) * dNdX( k, q, a, 0 ) +
                      stress( k, q, 3 ) * dNdX( k, q, a, 1 ) +
                      stress( k, q, 2 ) * dNdX( k, q, a, 2 ) ) * detJ( k, q );

    }//quadrature loop

    return 0;
  }

};

struct ImplicitKernel
{
<<<<<<< HEAD
=======

  /**
   * @brief Launch of the element processing kernel for implicit time integration.
   * @tparam NUM_NODES_PER_ELEM The number of nodes/dof per element.
   * @tparam NUM_QUADRATURE_POINTS The number of quadrature points per element.
   * @tparam CONSTITUTIVE_TYPE the type of the constitutive relation that is being used.
   * @param constitutiveRelation A pointer to the constitutive relation that is being used.
   * @param numElems The number of elements the kernel will process.
   * @param dt The timestep.
   * @param dNdX The derivatives of the shape functions wrt the reference configuration.
   * @param detJ The determinant of the transformation matrix (Jacobian) to the parent element.
   * @param fe A pointer to the finite element class used in this kernel.
   * @param elemGhostRank An array containing the values of the owning ranks for ghost elements.
   * @param elemsToNodes The map from the elements to the nodes that form that element.
   * @param globalDofNumber The map from localIndex to the globalDOF number.
   * @param disp The array of total displacements.
   * @param uhat The array of incremental displacements (displacement for this step).
   * @param vtilde The array for the velocity predictor.
   * @param uhattilde The array for the incremental displacement predictor.
   * @param density The array containing the density
   * @param fluidPressure Array containing element fluid pressure at the beginning of the step.
   * @param deltaFluidPressure Array containing the change in element fluid pressure over this step.
   * @param biotCoefficient The biotCoefficient used to calculate effective stress.
   * @param tiOption The time integration option used for the integration.
   * @param stiffnessDamping The stiffness damping coefficient for the Newmark method assuming Rayleigh damping.
   * @param massDamping The mass damping coefficient for the Newmark method assuming Rayleigh damping.
   * @param newmarkBeta The value of \beta in the Newmark update.
   * @param newmarkGamma The value of \gamma in the Newmark update.
   * @param dofManager degree-of-freedom manager associated with the linear system
   * @param matrix sparse matrix containing the derivatives of the residual wrt displacement
   * @param rhs parallel vector containing the global residual
   * @return The maximum nodal force contribution from all elements.
   */
>>>>>>> f7bbc044
  template< localIndex NUM_NODES_PER_ELEM, localIndex NUM_QUADRATURE_POINTS, typename CONSTITUTIVE_TYPE >
  static inline real64
  Launch( CONSTITUTIVE_TYPE * const GEOSX_UNUSED_PARAM( constitutiveRelation ),
          localIndex const GEOSX_UNUSED_PARAM( numElems ),
          real64 const GEOSX_UNUSED_PARAM( dt ),
          arrayView4d< real64 const > const & GEOSX_UNUSED_PARAM( dNdX ),
          arrayView2d< real64 const > const & GEOSX_UNUSED_PARAM( detJ ),
          FiniteElementBase const * const GEOSX_UNUSED_PARAM( fe ),
          arrayView1d< integer const > const & GEOSX_UNUSED_PARAM( elemGhostRank ),
          arrayView2d< localIndex const, cells::NODE_MAP_USD > const & GEOSX_UNUSED_PARAM( elemsToNodes ),
          arrayView1d< globalIndex const > const & GEOSX_UNUSED_PARAM( globalDofNumber ),
          globalIndex const GEOSX_UNUSED_PARAM( dofRankOffset ),
          arrayView2d< real64 const, nodes::REFERENCE_POSITION_USD > const & GEOSX_UNUSED_PARAM( X ),
          arrayView2d< real64 const, nodes::TOTAL_DISPLACEMENT_USD > const & GEOSX_UNUSED_PARAM( disp ),
          arrayView2d< real64 const, nodes::INCR_DISPLACEMENT_USD > const & GEOSX_UNUSED_PARAM( uhat ),
          arrayView1d< R1Tensor const > const & GEOSX_UNUSED_PARAM( vtilde ),
          arrayView1d< R1Tensor const > const & GEOSX_UNUSED_PARAM( uhattilde ),
          arrayView2d< real64 const > const & GEOSX_UNUSED_PARAM( density ),
          arrayView1d< real64 const > const & GEOSX_UNUSED_PARAM( fluidPressure ),
          arrayView1d< real64 const > const & GEOSX_UNUSED_PARAM( deltaFluidPressure ),
          real64 const GEOSX_UNUSED_PARAM( biotCoefficient ),
          TimeIntegrationOption const GEOSX_UNUSED_PARAM( tiOption ),
          real64 const GEOSX_UNUSED_PARAM( stiffnessDamping ),
          real64 const GEOSX_UNUSED_PARAM( massDamping ),
          real64 const GEOSX_UNUSED_PARAM( newmarkBeta ),
          real64 const GEOSX_UNUSED_PARAM( newmarkGamma ),
          R1Tensor const & GEOSX_UNUSED_PARAM( gravityVector ),
          CRSMatrixView< real64, globalIndex const > const & GEOSX_UNUSED_PARAM( matrix ),
          arrayView1d< real64 > const & GEOSX_UNUSED_PARAM( rhs ) )
  {
    GEOSX_ERROR( "SolidMechanicsLagrangianFEM::CRSImplicitKernel::Launch() not implemented" );
    return 0;
  }
};


} // namespace SolidMechanicsLagrangianFEMKernels

} // namespace geosx<|MERGE_RESOLUTION|>--- conflicted
+++ resolved
@@ -21,12 +21,7 @@
 #include "common/DataTypes.hpp"
 #include "common/TimingMacros.hpp"
 #include "constitutive/ConstitutiveBase.hpp"
-<<<<<<< HEAD
-#include "constitutive/solid/solidSelector.hpp"
-#include "finiteElement/ElementLibrary/FiniteElement.h"
-=======
 #include "finiteElement/ElementLibrary/FiniteElementBase.h"
->>>>>>> f7bbc044
 #include "finiteElement/FiniteElementShapeFunctionKernel.hpp"
 #include "finiteElement/Kinematics.h"
 #include "finiteElement/kernelInterface/ImplicitKernelBase.hpp"
@@ -109,22 +104,7 @@
   ConstitutivePassThru< SolidBase >::Execute( constitutiveRelation,
                                               [&]( auto * const constitutive )
   {
-<<<<<<< HEAD
     rval = finiteElementLaunchDispatch< KERNELWRAPPER >( NUM_NODES_PER_ELEM, NUM_QUADRATURE_POINTS, &constitutive, std::forward< PARAMS >( params )... );
-=======
-    using CONSTITUTIVE_TYPE = TYPEOFPTR( constitutive );
-    if( NUM_NODES_PER_ELEM==8 && NUM_QUADRATURE_POINTS==8 )
-    {
-      rval = KERNELWRAPPER::template Launch< 8, 8, CONSTITUTIVE_TYPE >( constitutive,
-                                                                        std::forward< PARAMS >( params )... );
-    }
-    else if( NUM_NODES_PER_ELEM==4 && NUM_QUADRATURE_POINTS==1 )
-    {
-      GEOSX_ERROR( "Not implemented!" );
-//      rval = KERNELWRAPPER::template Launch< 4, 1, CONSTITUTIVE_TYPE >( constitutive,
-//                                                                        std::forward< PARAMS >( params )... );
-    }
->>>>>>> f7bbc044
   } );
   return rval;
 }
@@ -334,8 +314,6 @@
 
 struct ImplicitKernel
 {
-<<<<<<< HEAD
-=======
 
   /**
    * @brief Launch of the element processing kernel for implicit time integration.
@@ -369,7 +347,6 @@
    * @param rhs parallel vector containing the global residual
    * @return The maximum nodal force contribution from all elements.
    */
->>>>>>> f7bbc044
   template< localIndex NUM_NODES_PER_ELEM, localIndex NUM_QUADRATURE_POINTS, typename CONSTITUTIVE_TYPE >
   static inline real64
   Launch( CONSTITUTIVE_TYPE * const GEOSX_UNUSED_PARAM( constitutiveRelation ),
