--- conflicted
+++ resolved
@@ -103,7 +103,6 @@
       } );
 }
 
-<<<<<<< HEAD
 
 template< int N, int USD >
 GEOSX_HOST_DEVICE
@@ -113,8 +112,33 @@
                 real64 const detJ,
                 real64 const detF,
                 R2Tensor const & fInv,
-                R1Tensor (&result)[N] )
-=======
+                R1Tensor (& result)[N] )
+{
+  GEOSX_ASSERT_EQ( fieldVar.size(), 6 );
+
+  real64 const integrationFactor = detJ * detF;
+
+  real64 P[ 3 ][ 3 ];
+  P[ 0 ][ 0 ] = ( fieldVar[ 0 ] * fInv( 0, 0 ) + fieldVar[ 1 ] * fInv( 0, 1 ) + fieldVar[ 3 ] * fInv( 0, 2 ) ) * integrationFactor;
+  P[ 0 ][ 1 ] = ( fieldVar[ 0 ] * fInv( 1, 0 ) + fieldVar[ 1 ] * fInv( 1, 1 ) + fieldVar[ 3 ] * fInv( 1, 2 ) ) * integrationFactor;
+  P[ 0 ][ 2 ] = ( fieldVar[ 0 ] * fInv( 2, 0 ) + fieldVar[ 1 ] * fInv( 2, 1 ) + fieldVar[ 3 ] * fInv( 2, 2 ) ) * integrationFactor;
+
+  P[ 1 ][ 0 ] = ( fieldVar[ 1 ] * fInv( 0, 0 ) + fieldVar[ 2 ] * fInv( 0, 1 ) + fieldVar[ 4 ] * fInv( 0, 2 ) ) * integrationFactor;
+  P[ 1 ][ 1 ] = ( fieldVar[ 1 ] * fInv( 1, 0 ) + fieldVar[ 2 ] * fInv( 1, 1 ) + fieldVar[ 4 ] * fInv( 1, 2 ) ) * integrationFactor;
+  P[ 1 ][ 2 ] = ( fieldVar[ 1 ] * fInv( 2, 0 ) + fieldVar[ 2 ] * fInv( 2, 1 ) + fieldVar[ 4 ] * fInv( 2, 2 ) ) * integrationFactor;
+
+  P[ 2 ][ 0 ] = ( fieldVar[ 3 ] * fInv( 0, 0 ) + fieldVar[ 4 ] * fInv( 0, 1 ) + fieldVar[ 5 ] * fInv( 0, 2 ) ) * integrationFactor;
+  P[ 2 ][ 1 ] = ( fieldVar[ 3 ] * fInv( 1, 0 ) + fieldVar[ 4 ] * fInv( 1, 1 ) + fieldVar[ 5 ] * fInv( 1, 2 ) ) * integrationFactor;
+  P[ 2 ][ 2 ] = ( fieldVar[ 3 ] * fInv( 2, 0 ) + fieldVar[ 4 ] * fInv( 2, 1 ) + fieldVar[ 5 ] * fInv( 2, 2 ) ) * integrationFactor;
+
+  for( int a=0; a<N; ++a )    // loop through all shape functions in element
+  {
+    result[a][0] -= P[ 0 ][ 0 ] * dNdX[ a ][ 0 ] + P[ 0 ][ 1 ] * dNdX[ a ][ 1 ] + P[ 0 ][ 2 ] * dNdX[ a ][ 2 ];
+    result[a][1] -= P[ 1 ][ 0 ] * dNdX[ a ][ 0 ] + P[ 1 ][ 1 ] * dNdX[ a ][ 1 ] + P[ 1 ][ 2 ] * dNdX[ a ][ 2 ];
+    result[a][2] -= P[ 2 ][ 0 ] * dNdX[ a ][ 0 ] + P[ 2 ][ 1 ] * dNdX[ a ][ 1 ] + P[ 2 ][ 2 ] * dNdX[ a ][ 2 ];
+  }
+}
+
 template< int N >
 inline void Integrate( const R2SymTensor & fieldvar,
                        arraySlice1d< R1Tensor const > const & dNdX,
@@ -122,30 +146,16 @@
                        real64 const & detF,
                        const R2Tensor & fInv,
                        R1Tensor * GEOSX_RESTRICT const result )
->>>>>>> 1611e8bc
-{
-  GEOSX_ASSERT_EQ( fieldVar.size(), 6 );
-
+{
   real64 const integrationFactor = detJ * detF;
 
-  real64 P[ 3 ][ 3 ];
-  P[ 0 ][ 0 ] = ( fieldVar[ 0 ] * fInv( 0, 0 ) + fieldVar[ 1 ] * fInv( 0, 1 ) + fieldVar[ 3 ] * fInv( 0, 2 ) ) * integrationFactor;
-  P[ 0 ][ 1 ] = ( fieldVar[ 0 ] * fInv( 1, 0 ) + fieldVar[ 1 ] * fInv( 1, 1 ) + fieldVar[ 3 ] * fInv( 1, 2 ) ) * integrationFactor;
-  P[ 0 ][ 2 ] = ( fieldVar[ 0 ] * fInv( 2, 0 ) + fieldVar[ 1 ] * fInv( 2, 1 ) + fieldVar[ 3 ] * fInv( 2, 2 ) ) * integrationFactor;
-
-  P[ 1 ][ 0 ] = ( fieldVar[ 1 ] * fInv( 0, 0 ) + fieldVar[ 2 ] * fInv( 0, 1 ) + fieldVar[ 4 ] * fInv( 0, 2 ) ) * integrationFactor;
-  P[ 1 ][ 1 ] = ( fieldVar[ 1 ] * fInv( 1, 0 ) + fieldVar[ 2 ] * fInv( 1, 1 ) + fieldVar[ 4 ] * fInv( 1, 2 ) ) * integrationFactor;
-  P[ 1 ][ 2 ] = ( fieldVar[ 1 ] * fInv( 2, 0 ) + fieldVar[ 2 ] * fInv( 2, 1 ) + fieldVar[ 4 ] * fInv( 2, 2 ) ) * integrationFactor;
-
-  P[ 2 ][ 0 ] = ( fieldVar[ 3 ] * fInv( 0, 0 ) + fieldVar[ 4 ] * fInv( 0, 1 ) + fieldVar[ 5 ] * fInv( 0, 2 ) ) * integrationFactor;
-  P[ 2 ][ 1 ] = ( fieldVar[ 3 ] * fInv( 1, 0 ) + fieldVar[ 4 ] * fInv( 1, 1 ) + fieldVar[ 5 ] * fInv( 1, 2 ) ) * integrationFactor;
-  P[ 2 ][ 2 ] = ( fieldVar[ 3 ] * fInv( 2, 0 ) + fieldVar[ 4 ] * fInv( 2, 1 ) + fieldVar[ 5 ] * fInv( 2, 2 ) ) * integrationFactor;
+  R2Tensor P;
+  P.AijBkj( fieldvar, fInv );
+  P *= integrationFactor;
 
   for( int a=0; a<N; ++a )    // loop through all shape functions in element
   {
-    result[a][0] -= P[ 0 ][ 0 ] * dNdX[ a ][ 0 ] + P[ 0 ][ 1 ] * dNdX[ a ][ 1 ] + P[ 0 ][ 2 ] * dNdX[ a ][ 2 ];
-    result[a][1] -= P[ 1 ][ 0 ] * dNdX[ a ][ 0 ] + P[ 1 ][ 1 ] * dNdX[ a ][ 1 ] + P[ 1 ][ 2 ] * dNdX[ a ][ 2 ];
-    result[a][2] -= P[ 2 ][ 0 ] * dNdX[ a ][ 0 ] + P[ 2 ][ 1 ] * dNdX[ a ][ 1 ] + P[ 2 ][ 2 ] * dNdX[ a ][ 2 ];
+    result[a].minusAijBj( P, dNdX[a] );
   }
 }
 
@@ -178,12 +188,9 @@
     }
     else if( NUM_NODES_PER_ELEM==4 && NUM_QUADRATURE_POINTS==1 )
     {
-<<<<<<< HEAD
       GEOSX_ERROR( "Not implemented!" );
-      // rval = KERNELWRAPPER::template Launch<4,1, CONSTITUTIVE_TYPE>( &constitutive, std::forward<PARAMS>(params)... );
-=======
-      rval = KERNELWRAPPER::template Launch< 4, 1, CONSTITUTIVE_TYPE >( &constitutive, std::forward< PARAMS >( params )... );
->>>>>>> 1611e8bc
+      // rval = KERNELWRAPPER::template Launch<4,1, CONSTITUTIVE_TYPE>( &constitutive, std::forward<PARAMS>(params)...
+      // );
     }
   } );
   return rval;
@@ -216,137 +223,91 @@
   template< localIndex NUM_NODES_PER_ELEM, localIndex NUM_QUADRATURE_POINTS, typename CONSTITUTIVE_TYPE >
   static inline real64
   Launch( CONSTITUTIVE_TYPE * const constitutiveRelation,
-<<<<<<< HEAD
-          LvArray::SortedArrayView<localIndex const, localIndex> const & elementList,
-          arrayView2d<localIndex const, cells::NODE_MAP_USD> const & elemsToNodes,
-          arrayView2d<real64 const, nodes::REFERENCE_POSITION_USD> const & X,
-          arrayView2d<real64 const, nodes::TOTAL_DISPLACEMENT_USD> const & u,
-          arrayView2d<real64 const, nodes::VELOCITY_USD> const & vel,
-          arrayView2d<real64, nodes::ACCELERATION_USD> const & acc,
-          arrayView3d<real64 const, solid::STRESS_USD> const &, // stress
-          real64 const dt )
-  {
-    typename CONSTITUTIVE_TYPE::KernelWrapper constitutive = constitutiveRelation->createKernelWrapper();
-
-    forAll< parallelDevicePolicy< 256 > >( elementList.size(),
-                                           GEOSX_DEVICE_LAMBDA ( localIndex const index )
-    {
-      localIndex const k = elementList[ index ];
-
-      arrayView3d< real64, solid::STRESS_USD > const & stress = constitutive.m_stress;
-=======
-          SortedArrayView< localIndex const > const & elementList,
+          LvArray::SortedArrayView< localIndex const, localIndex > const & elementList,
           arrayView2d< localIndex const, cells::NODE_MAP_USD > const & elemsToNodes,
           arrayView3d< R1Tensor const > const & dNdX,
           arrayView2d< real64 const > const & detJ,
+          arrayView2d< real64 const, nodes::REFERENCE_POSITION_USD > const & X,
           arrayView2d< real64 const, nodes::TOTAL_DISPLACEMENT_USD > const & u,
           arrayView2d< real64 const, nodes::VELOCITY_USD > const & vel,
           arrayView2d< real64, nodes::ACCELERATION_USD > const & acc,
           real64 const dt )
   {
-
-    typename CONSTITUTIVE_TYPE::KernelWrapper const & constitutive = constitutiveRelation->createKernelWrapper();
-
-    forAll< serialPolicy >( elementList.size(), [=] ( localIndex const i )
-    {
-      localIndex const k = elementList[ i ];
->>>>>>> 1611e8bc
-      R1Tensor v_local[NUM_NODES_PER_ELEM];
-      R1Tensor u_local[NUM_NODES_PER_ELEM];
-      R1Tensor f_local[NUM_NODES_PER_ELEM];
-      real64 X_local[8][3];
-
-<<<<<<< HEAD
-      for( localIndex a=0 ; a< NUM_NODES_PER_ELEM ; ++a )
-      {
-        localIndex const nodeIndex = elemsToNodes( k, a );
-        for( int i=0 ; i<3 ; ++i )
+    typename CONSTITUTIVE_TYPE::KernelWrapper constitutive = constitutiveRelation->createKernelWrapper();
+
+    using KERNEL_POLICY = parallelDevicePolicy< 256 >;
+    RAJA::forall< KERNEL_POLICY >( RAJA::TypedRangeSegment< localIndex >( 0, elementList.size() ),
+                                   [=] GEOSX_DEVICE ( localIndex const index )
         {
-          X_local[ a ][ i ] = X[ nodeIndex ][ i ];
-          u_local[ a ][ i ] = u[ nodeIndex ][ i ];
-          v_local[ a ][ i ] = vel[ nodeIndex ][ i ];
-        }
-=======
-      for( localIndex a = 0; a < NUM_NODES_PER_ELEM; ++a )
-      {
-        localIndex const nodeIndex = elemsToNodes( k, a );
-        u_local[ a ] = u[ nodeIndex ];
-        v_local[ a ] = vel[ nodeIndex ];
->>>>>>> 1611e8bc
-      }
-
-      //Compute Quadrature
-      for( localIndex q = 0; q<NUM_QUADRATURE_POINTS; ++q )
-      {
-
-        real64 dNdX[ 8 ][ 3 ];
-        real64 const detJ = FiniteElementShapeKernel::shapeFunctionDerivatives( k, q, X_local, dNdX );
-
-        R2Tensor dUhatdX, dUdX;
-<<<<<<< HEAD
-        CalculateGradients<NUM_NODES_PER_ELEM>( dUhatdX, dUdX, v_local, u_local, dNdX );
-
-=======
-        CalculateGradients< NUM_NODES_PER_ELEM >( dUhatdX, dUdX, v_local, u_local, dNdX[k][q] );
->>>>>>> 1611e8bc
-        dUhatdX *= dt;
-
-        R2Tensor F, Ldt, fInv;
-
-        // calculate du/dX
-        F = dUhatdX;
-        F *= 0.5;
-        F += dUdX;
-        F.PlusIdentity( 1.0 );
-        fInv.Inverse( F );
-
-        // chain rule: calculate dv/du = dv/dX * dX/du
-        Ldt.AijBjk( dUhatdX, fInv );
-
-        // calculate gradient (end of step)
-        F = dUhatdX;
-        F += dUdX;
-<<<<<<< HEAD
-        F.PlusIdentity(1.0);
-        real64 const detF = F.Det();
-        fInv.Inverse(F);
-=======
-        F.PlusIdentity( 1.0 );
-        real64 detF = F.Det();
-        fInv.Inverse( F );
->>>>>>> 1611e8bc
-
-
-        R2Tensor Rot;
-        R2SymTensor Dadt;
-        HughesWinget( Rot, Dadt, Ldt );
-
-<<<<<<< HEAD
-        constitutive.StateUpdatePoint( k, q, Dadt, Rot);
-
-        Integrate<NUM_NODES_PER_ELEM>( stress[k][q].toSliceConst(), dNdX, detJ, detF, fInv, f_local );
-=======
-        constitutive.HypoElastic( k, q, Dadt.Data(), Rot );
-
-        Integrate< NUM_NODES_PER_ELEM >( constitutive.m_stress[k][q], dNdX[k][q], detJ[k][q], detF, fInv, f_local );
->>>>>>> 1611e8bc
-      }//quadrature loop
-
-      for( localIndex a = 0; a < NUM_NODES_PER_ELEM; ++a )
-      {
-        localIndex const nodeIndex = elemsToNodes( k, a );
-<<<<<<< HEAD
-        RAJA::atomicAdd<parallelDeviceAtomic>( &acc( nodeIndex, 0 ), f_local[ a ][ 0 ] );
-        RAJA::atomicAdd<parallelDeviceAtomic>( &acc( nodeIndex, 1 ), f_local[ a ][ 1 ] );
-        RAJA::atomicAdd<parallelDeviceAtomic>( &acc( nodeIndex, 2 ), f_local[ a ][ 2 ] );
-=======
-        RAJA::atomicAdd< serialAtomic >( &acc( nodeIndex, 0 ), f_local[ a ][ 0 ] );
-        RAJA::atomicAdd< serialAtomic >( &acc( nodeIndex, 1 ), f_local[ a ][ 1 ] );
-        RAJA::atomicAdd< serialAtomic >( &acc( nodeIndex, 2 ), f_local[ a ][ 2 ] );
->>>>>>> 1611e8bc
-      }
-
-    } );
+          localIndex const k = elementList[ index ];
+
+          R1Tensor v_local[NUM_NODES_PER_ELEM];
+          R1Tensor u_local[NUM_NODES_PER_ELEM];
+          R1Tensor f_local[NUM_NODES_PER_ELEM];
+          real64 X_local[8][3];
+
+          for( localIndex a=0; a< NUM_NODES_PER_ELEM; ++a )
+          {
+            localIndex const nodeIndex = elemsToNodes( k, a );
+            for( int i=0; i<3; ++i )
+            {
+              X_local[ a ][ i ] = X[ nodeIndex ][ i ];
+              u_local[ a ][ i ] = u[ nodeIndex ][ i ];
+              v_local[ a ][ i ] = vel[ nodeIndex ][ i ];
+            }
+          }
+
+          //Compute Quadrature
+          for( localIndex q = 0; q<NUM_QUADRATURE_POINTS; ++q )
+          {
+
+//        real64 dNdX[ 8 ][ 3 ];
+//        real64 const detJ = FiniteElementShapeKernel::shapeFunctionDerivatives( k, q, X_local, dNdX );
+
+            R2Tensor dUhatdX, dUdX;
+            CalculateGradients< NUM_NODES_PER_ELEM >( dUhatdX, dUdX, v_local, u_local, dNdX[k][q] );
+            dUhatdX *= dt;
+
+            R2Tensor F, Ldt, fInv;
+
+            // calculate du/dX
+            F = dUhatdX;
+            F *= 0.5;
+            F += dUdX;
+            F.PlusIdentity( 1.0 );
+            fInv.Inverse( F );
+
+            // chain rule: calculate dv/du = dv/dX * dX/du
+            Ldt.AijBjk( dUhatdX, fInv );
+
+            // calculate gradient (end of step)
+            F = dUhatdX;
+            F += dUdX;
+            F.PlusIdentity( 1.0 );
+            real64 const detF = F.Det();
+            fInv.Inverse( F );
+
+
+            R2Tensor Rot;
+            R2SymTensor Dadt;
+            HughesWinget( Rot, Dadt, Ldt );
+
+            constitutive.HypoElastic( k, q, Dadt.Data(), Rot );
+
+            Integrate< NUM_NODES_PER_ELEM >( constitutive.m_stress[k][q], dNdX[k][q], detJ[k][q], detF, fInv, f_local );
+//        Integrate< NUM_NODES_PER_ELEM >( constitutive.m_stress[k][q].toSliceConst(), dNdX, detJ, detF, fInv, f_local
+// );
+          }//quadrature loop
+
+          for( localIndex a = 0; a < NUM_NODES_PER_ELEM; ++a )
+          {
+            localIndex const nodeIndex = elemsToNodes( k, a );
+            RAJA::atomicAdd< parallelDeviceAtomic >( &acc( nodeIndex, 0 ), f_local[ a ][ 0 ] );
+            RAJA::atomicAdd< parallelDeviceAtomic >( &acc( nodeIndex, 1 ), f_local[ a ][ 1 ] );
+            RAJA::atomicAdd< parallelDeviceAtomic >( &acc( nodeIndex, 2 ), f_local[ a ][ 2 ] );
+          }
+
+        } );
 
     return dt;
   }
