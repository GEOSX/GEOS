--- conflicted
+++ resolved
@@ -362,11 +362,6 @@
 
 protected:
   virtual void postInputInitialization() override final;
-<<<<<<< HEAD
-
-  virtual void setConstitutiveNamesCallSuper( ParticleSubRegionBase & subRegion ) const override;
-=======
->>>>>>> 9a144b87
 
   std::vector< array2d< localIndex > > m_mappedNodes; // mappedNodes[subregion index][particle index][node index]. dims = {# of subregions,
                                                       // # of particles, # of nodes a particle on the subregion maps to}
