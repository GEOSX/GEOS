/*
 * ------------------------------------------------------------------------------------------------------------
 * SPDX-License-Identifier: LGPL-2.1-only
 *
 * Copyright (c) 2016-2024 Lawrence Livermore National Security LLC
 * Copyright (c) 2018-2024 Total, S.A
 * Copyright (c) 2018-2024 The Board of Trustees of the Leland Stanford Junior University
 * Copyright (c) 2018-2024 Chevron
 * Copyright (c) 2019-     GEOS/GEOSX Contributors
 * All rights reserved
 *
 * See top level LICENSE, COPYRIGHT, CONTRIBUTORS, NOTICE, and ACKNOWLEDGEMENTS files for details.
 * ------------------------------------------------------------------------------------------------------------
 */

/**
 * @file SolidMechanicsMPM.hpp
 */

#ifndef GEOS_PHYSICSSOLVERS_SOLIDMECHANICS_MPM_HPP_
#define GEOS_PHYSICSSOLVERS_SOLIDMECHANICS_MPM_HPP_

#include "codingUtilities/EnumStrings.hpp"
#include "common/TimingMacros.hpp"
#include "kernels/SolidMechanicsLagrangianFEMKernels.hpp"
#include "kernels/ExplicitMPM.hpp"
#include "mesh/MeshForLoopInterface.hpp"
#include "mesh/mpiCommunications/CommunicationTools.hpp"
#include "mesh/mpiCommunications/MPI_iCommData.hpp"
#include "physicsSolvers/SolverBase.hpp"
#include "physicsSolvers/solidMechanics/SolidMechanicsFields.hpp"
#include "MPMSolverFields.hpp"
#include "events/mpmEvents/MPMEventManager.hpp"


namespace geos
{

class SpatialPartition;


/**
 * @class SolidMechanicsMPM
 *
 * This class implements a material point method solution to the equations of motion.
 */
class SolidMechanicsMPM : public SolverBase
{
public:

  /**
   * @enum TimeIntegrationOption
   *
   * The options for time integration
   */
  enum class TimeIntegrationOption : integer
  {
    QuasiStatic,      //!< QuasiStatic
    ImplicitDynamic,  //!< ImplicitDynamic
    ExplicitDynamic   //!< ExplicitDynamic
  };

  /**
   * @enum UpdateMethodOption
   *
   * The options for time integration
   */
  enum class UpdateMethodOption : integer
  {
    FLIP,      //!< FLIP
    PIC,       //!< PIC
    XPIC,      //!< XPIC
    FMPM       //!< FMPM
  };

  /**
   * @enum BoundaryConditionOption
   *
   * The options for essential boundary conditions
   */
  enum struct BoundaryConditionOption : integer
  {
    Outflow,    //!<Outflow
    Symmetry,   //!<Symmetry
    Moving,     //!<Moving
    Contact     //!<Contact
  };

  /**
   * @enum SurfaceFlag
   * 
   * The flags associated with different surface types
  */
  enum struct SurfaceFlag : integer
  {
    Interior,
    FullyDamaged,
    Surface,
    Cohesive    
  };

  /**
   * @enum InterpolationOption
   * 
   * The options for interpolating tables
  */
  enum struct InterpolationOption : integer
  {
    Linear,
    Cosine,
    Smoothstep
  };

  /**
   * @enum ContactNormalTypeOption
   * 
   * The options for contact gap correction
  */
  enum struct ContactNormalTypeOption : integer
  {
    Difference,
    MassWeighted,
    LargerMass,
    Mixed,
    Aligned
  };

  /**
   * @enum ContactGapCorrectionOption
   * 
   * The options for contact gap correction
  */
  enum struct ContactGapCorrectionOption : integer
  {
    Simple,
    Implicit,
    Softened
  };

  /**
   * @enum OverlapCorrectionOption
   * 
   * The options for overlap correction
  */
  enum struct OverlapCorrectionOption : integer
  {
    Off,
    NormalForce,
    SPH,
  };


  /**
   * @enum CohesiveLawOption
   * 
   * The options for cohesive laws
  */
  enum struct CohesiveLawOption : integer
  {
    Uncoupled,
<<<<<<< HEAD
    PPR,
=======
>>>>>>> 453cd5e2
    NeedlemanXu,
    Polymer
  };

  /**
   * Constructor
   * @param name The name of the solver instance
   * @param parent the parent group of the solver
   */
  SolidMechanicsMPM( const string & name,
                     Group * const parent );


  SolidMechanicsMPM( SolidMechanicsMPM const & ) = delete;
  SolidMechanicsMPM( SolidMechanicsMPM && ) = default;

  SolidMechanicsMPM & operator=( SolidMechanicsMPM const & ) = delete;
  SolidMechanicsMPM & operator=( SolidMechanicsMPM && ) = delete;

  /**
   * destructor
   */
  virtual ~SolidMechanicsMPM() override {};

  /**
   * @return The string that may be used to generate a new instance from the SolverBase::CatalogInterface::CatalogType
   */
  static string catalogName() { return "SolidMechanics_MPM"; }

  /**
   * @copydoc SolverBase::getCatalogName()
   */
  string getCatalogName() const override { return catalogName(); }

  virtual void initializePreSubGroups() override;

  virtual void registerDataOnMesh( Group & meshBodies ) override final;

  void updateIntrinsicNodalData( DomainPartition * const domain );


  /**
   * @defgroup Solver Interface Functions
   *
   * These functions provide the primary interface that is required for derived classes
   */
  /**@{*/
  virtual
  real64 solverStep( real64 const & time_n,
                     real64 const & dt,
                     integer const cycleNumber,
                     DomainPartition & domain ) override;

  virtual
  real64 explicitStep( real64 const & time_n,
                       real64 const & dt,
                       integer const cycleNumber,
                       DomainPartition & domain ) override;

  virtual void updateState( DomainPartition & domain ) override final
  {
    // There should be nothing to update
    GEOS_UNUSED_VAR( domain );
  };

  /**@}*/

  /**
   * This method is called when its host event is triggered
   */
  virtual bool execute( real64 const time_n,
                        real64 const dt,
                        integer const cycleNumber,
                        integer const eventCounter,
                        real64 const eventProgress,
                        DomainPartition & domain ) override;


  template< typename CONSTITUTIVE_BASE,
            typename KERNEL_WRAPPER,
            typename ... PARAMS >
  void assemblyLaunch( DomainPartition & domain,
                       DofManager const & dofManager,
                       CRSMatrixView< real64, globalIndex const > const & localMatrix,
                       arrayView1d< real64 > const & localRhs,
                       PARAMS && ... params );


  template< typename ... PARAMS >
  real64 explicitKernelDispatch( MeshLevel & mesh,
                                 arrayView1d< string const > const & targetRegions,
                                 string const & finiteElementName,
                                 real64 const dt,
                                 std::string const & elementListName );

  /**
   * Applies displacement boundary conditions to the system for implicit time integration
   * @param time The time to use for any lookups associated with this BC
   * @param dofManager degree-of-freedom manager associated with the linear system
   * @param domain The DomainPartition.
   * @param matrix the system matrix
   * @param rhs the system right-hand side vector
   * @param solution the solution vector
   */

  struct viewKeyStruct : SolverBase::viewKeyStruct
  {
    static constexpr char const * cflFactorString() { return "cflFactor"; }
    static constexpr char const * timeIntegrationOptionString() { return "timeIntegrationOption"; }
    static constexpr char const * solidMaterialNamesString() { return "solidMaterialNames"; }

    static constexpr char const * gridExternalForceString() { return "gridExternalForce"; }
    static constexpr char const * gridInternalForceString() { return "gridInternalForce"; }
    static constexpr char const * gridDisplacementString() { return "gridDisplacement"; }
    static constexpr char const * gridCenterOfVolumeString() { return "gridCenterOfVolume"; }
    static constexpr char const * gridParticleMappedSurfaceNormalString() { return "gridParticleMappedSurfaceNormal"; }
<<<<<<< HEAD
    static constexpr char const * gridCohesiveTractionString() { return "gridCohesiveTraction"; }
=======
>>>>>>> 453cd5e2

    static constexpr char const * gridMassString() { return "gridMass"; }
    static constexpr char const * gridMaterialVolumeString() { return "gridMaterialVolume"; }
    static constexpr char const * gridVelocityString() { return "gridVelocity"; }
    static constexpr char const * gridDVelocityString() { return "gridDVelocity"; }
    static constexpr char const * gridMomentumString() { return "gridMomentum"; }
    static constexpr char const * gridAccelerationString() { return "gridAcceleration"; }
    static constexpr char const * gridContactForceString() { return "gridContactForce"; }
    static constexpr char const * gridDamageString() { return "gridDamage"; }
    static constexpr char const * gridDamageGradientString() { return "gridDamageGradient"; }
    static constexpr char const * gridMaxDamageString() { return "gridMaxDamage"; }

    static constexpr char const * gridSurfaceNormalWeightsString() { return "gridSurfaceNormalWeights"; }
    static constexpr char const * gridSurfaceNormalWeightNormalizationString() { return "gridSurfaceNormalWeightNormalization"; }
    static constexpr char const * gridSurfaceNormalString() { return "gridSurfaceNormal"; }
    static constexpr char const * gridSurfacePositionString() { return "gridSurfacePosition"; }

    static constexpr char const * gridCenterOfMassString() { return "gridCenterOfMass"; }
    static constexpr char const * gridNormalStressString() { return "gridNormalStress"; }
    static constexpr char const * gridMassWeightedDamageString() { return "gridMassWeightedDamage"; }
    static constexpr char const * gridCohesiveNodeString() { return "gridCohesiveNode"; }
    static constexpr char const * gridReferenceAreaVectorString() { return "gridReferenceAreaVector"; }
    static constexpr char const * gridReferenceSurfacePositionString() { return "gridReferenceSurfacePosition"; }
    static constexpr char const * gridReferenceMaterialVolumeString() { return "gridReferenceMaterialVolume"; }

    static constexpr char const * gridSurfaceMassString() { return "gridSurfaceMass"; }
    static constexpr char const * gridSurfaceFieldMassString() { return "gridSurfaceFieldMass"; }
    static constexpr char const * gridExplicitSurfaceNormalString() { return "gridExplicitSurfaceNormal"; }
    static constexpr char const * gridMaxMappedParticleIDString() { return "gridMaxMappedParticleIDS"; }
    static constexpr char const * gridPrincipalExplicitSurfaceNormalString() { return "gridPrincipalExplicitSurfaceNormal"; }
    static constexpr char const * gridCohesiveFieldFlagString() { return "gridCohesiveFieldFlag"; }
<<<<<<< HEAD
=======
    static constexpr char const * gridCohesiveAreaString() { return "gridCohesiveArea"; }
>>>>>>> 453cd5e2
    static constexpr char const * gridCohesiveForceString() { return "gridCohesiveForce"; }
    
    static constexpr char const * boundaryNodesString() { return "boundaryNodes"; }
    static constexpr char const * bufferNodesString() { return "bufferNodes"; }

    static constexpr char const * gridVPlusString() { return "gridVPlus"; }
    static constexpr char const * gridDVPlusString() { return "gridDVPlus"; }

    dataRepository::ViewKey timeIntegrationOption = { timeIntegrationOptionString() };
  } solidMechanicsViewKeys;

  /// Child group viewKeys
  struct groupKeysStruct
  {
    dataRepository::GroupKey mpmEventManager = { "MPMEvents" }; ///< MPM Events key
  } groupKeys; ///< Child group viewKeys

  void initialize( NodeManager & nodeManager,
                   ParticleManager & particleManager,
                   SpatialPartition & partition );

  GEOS_FORCE_INLINE
  GEOS_HOST_DEVICE
  localIndex partitionField( int numContactGroups,
                             int damageFieldPartitioning,
                             localIndex particleGroup,
                             arraySlice1d< real64 const > const particleDamageGradient,
                             arraySlice1d< real64 const > const particleSurfaceNormal,
                             arraySlice1d< real64 const > const gridDamageGradient );

  void triggerEvents( const real64 dt,
                      const real64 time_n, 
                      ParticleManager & particleManager,
                      SpatialPartition & partition );

  void performMaterialSwap( ParticleManager & particleManager,
                            string sourceRegionName,
                            string destinationRegionName );

  void resizeGrid( SpatialPartition & partition,
                   NodeManager & nodeManager,
                   real64 const dt );

  void syncGridFields( std::vector< std::string > const & fieldNames,
                       DomainPartition & domain,
                       NodeManager & nodeManager,
                       MeshLevel & mesh,
                       MPI_Op op );

  void singleFaceVectorFieldSymmetryBC( const int face,
                                        arrayView3d< real64 > const & vectorMultiField,
                                        arrayView3d< real64 > const & dVectorMultiField,
                                        arrayView2d< real64 const, nodes::REFERENCE_POSITION_USD > const gridPosition,
                                        Group & nodeSets );

  void enforceGridVectorFieldSymmetryBC( arrayView3d< real64 > const & vectorMultiField,
                                         arrayView2d< real64 const, nodes::REFERENCE_POSITION_USD > const gridPosition,
                                         Group & nodeSets );

  void applyEssentialBCs( const real64 dt,
                          const real64 time_n,
                          NodeManager & nodeManager );

  void applySuperimposedVelocityGradient( const real64 dt,
                                          ParticleManager & particleManager,
                                          SpatialPartition & partition );

  void computeGridSurfaceNormals( ParticleManager & particleManager,
                                  NodeManager & nodeManager );

  void computeGridSurfacePositions( ParticleManager & particleManager,
                                    NodeManager & nodeManager );

  void normalizeGridSurfaceNormals( NodeManager & nodeManager );

  void normalizeGridSurfacePositions( NodeManager & nodeManager );

  void computeGridSurfaceNormalWeights( ParticleManager & particleManager,
                                        NodeManager & nodeManager );

  void computeContactForces( real64 const dt,
<<<<<<< HEAD
                             NodeManager & nodeManager,
                             arrayView2d< real64 const > const & gridMass,
                             arrayView2d< real64 const > const & gridMaterialVolume,
                             arrayView2d< real64 const > const & gridDamage,
                             arrayView2d< real64 const > const & gridMaxDamage,
                             arrayView3d< real64 const > const & gridVelocity,
                             arrayView3d< real64 const > const & gridMomentum,
                             arrayView3d< real64 const > const & gridSurfaceNormal,
                             arrayView2d< real64 const > const & gridSurfaceFieldMass,
                             arrayView3d< real64 const > const & gridSurfacePosition,
                             arrayView3d< real64 const > const & gridCenterOfMass,
                             arrayView3d< real64 const > const & gridCenterOfVolume,
                             arrayView2d< int const > const & gridCohesiveFieldFlag,
                             arrayView2d< real64 const > const & gridSurfaceNormalWeights,
                             arrayView3d< real64 > const & gridContactForce );
=======
                             NodeManager & nodeManager );
>>>>>>> 453cd5e2

  void initializeFrictionCoefficients();

  void lookupFrictionCoefficient( int const a,
                                  int const b,
                                  real64 & frictionCoefficient );

  void computePairwiseNodalContactForce( int & separable,
                                         int const & useCohesiveTangentialForces,
                                         real64 const & dt,
                                         real64 const & frictionCoefficient,
                                         real64 const & mA,
                                         real64 const & mB,
                                         real64 const & VA,
                                         real64 const & VB,
                                         arraySlice1d< real64 const > const vA,
                                         arraySlice1d< real64 const > const GEOS_UNUSED_PARAM( vB ),
                                         arraySlice1d< real64 const > const qA,
                                         arraySlice1d< real64 const > const qB,
                                         arraySlice1d< real64 const > const nA,
                                         arraySlice1d< real64 const > const nB,
                                         real64 const spmA,
                                         real64 const spmB,
                                         arraySlice1d< real64 const > const sA,
                                         arraySlice1d< real64 const > const sB, 
                                         arraySlice1d< real64 const > const xA, // Position of field A
                                         arraySlice1d< real64 const > const xB, // Position of field B
                                         arraySlice1d< real64 const > const centerOfVolumeA,
                                         arraySlice1d< real64 const > const centerOfVolumeB,
                                         real64 const & wA, // Surface normal weights of field A
                                         real64 const & wB, // Surface normal weights of field A
                                         arraySlice1d< real64 > const fA,
                                         arraySlice1d< real64 > const fB );

  void computeOrthonormalBasis( const real64 * e1,  // input "normal" unit vector.
                                real64 * e2,        // output "tangential" unit vector.
                                real64 * e3 );      // output "tangential" unit vector.

  void setGridFieldLabels( NodeManager & nodeManager );

  void solverProfiling( std::string label );

  void solverProfilingIf( std::string label, bool condition );

  real64 computeNeighborList( ParticleManager & particleManager );

  void optimizeBinSort( ParticleManager & particleManager );

  real64 kernel( real64 const & r ); // distance from particle to query point

  void kernelGradient( arraySlice1d< real64 const > const x,  // query point
                       std::vector< real64 > & xp,            // particle location
                       real64 const & r,                      // distance from particle to query point
                       real64 * result );

  real64 computeKernelField( arraySlice1d< real64 const > const x,    // query point
                             arrayView2d< real64 const > const xp,    // List of neighbor particle locations.
                             arrayView1d< real64 const > const Vp,    // List of neighbor particle volumes.
                             arrayView1d< real64 const > const fp );  // scalar field values (e.g. damage) at neighbor particles
  
  real64 computeKernelField( arraySlice1d< real64 const > const x,  // query point
                             std::vector< std::vector< real64 > > & xp,  // List of neighbor particle locations.
                             std::vector< real64 > & Vp,                 // List of neighbor particle volumes.
                             std::vector< real64 > & fp                 // scalar field values (e.g. damage) at
                             );

  void computeKernelFieldGradient( arraySlice1d< real64 const > const x,       // query point
                                   std::vector< std::vector< real64 > > & xp,  // List of neighbor particle locations.
                                   std::vector< real64 > & Vp,                 // List of neighbor particle volumes.
                                   std::vector< real64 > & fp,                 // scalar field values (e.g. damage) at neighbor particles
                                   arraySlice1d< real64 > const result );
  
  void computeKernelFieldGradient( arraySlice1d< real64 const > const x,       // query point
                                   std::vector< std::vector< real64 > > & xp,  // List of neighbor particle locations.
                                   std::vector< real64 > & Vp,                 // List of neighbor particle volumes.
                                   std::vector< real64 > & fp,                 // scalar field values (e.g. damage) at neighbor particles
                                   real64 (& result)[3] );

  void computeKernelVectorGradient( arraySlice1d< real64 const > const x,       // query point
                                    std::vector< std::vector< real64 > > & xp,  // List of neighbor particle locations.
                                    std::vector< real64 > & Vp,                 // List of neighbor particle volumes.
                                    std::vector< std::vector< real64 > > & fp,  // vector field values (e.g. velocity) at neighbor particles
                                    arraySlice2d< real64 > const result );

  real64 inverseKernel( const real64 & d ); // value of kernel function                                    

  void computeDamageFieldGradient( ParticleManager & particleManager );

  void computeDistanceToCrackTip( ParticleManager & particleManager );

  void updateSurfaceFlagOverload( ParticleManager & particleManager );

  void projectDamageFieldGradientToGrid( DomainPartition & domain,
                                         ParticleManager & particleManager,
                                         NodeManager & nodeManager,
                                         MeshLevel & mesh );

  void updateDeformationGradient( real64 dt,
                                  ParticleManager & particleManager );

  void stressControl( const real64 dt,
                      ParticleManager & particleManager,
                      SpatialPartition & partition );

  void initializeConstitutiveModelDependencies( ParticleManager & particleManager);

  void updateConstitutiveModelDependencies( ParticleManager & particleManager );

  void updateStress( real64 dt,
                     ParticleManager & particleManager );

  void particleKinematicUpdate( ParticleManager & particleManager );

  void computeAndWriteBoxAverage( const real64 dt,
                                  const real64 time_n,
                                  ParticleManager & particleManager );

  void writeParticleData( const real64 time_n, 
                          ParticleManager & particleManager );

  void computeBoxMetrics( ParticleManager & particleManager,
                          arrayView1d< real64 > boxStress,
                          real64 & boxMaterialVolume );

  void initializeGridFields( NodeManager & nodeManager );

  void boundaryConditionUpdate( real64 dt, real64 time_n );

  void projectParticleSurfaceNormalsToGrid( DomainPartition & domain,
                                            ParticleManager& particleManager,
                                            NodeManager & nodeManager,
                                            MeshLevel & mesh  );

  void initializeCohesiveReferenceConfiguration( DomainPartition & domain,
                                                 ParticleManager& particleManager,
                                                 NodeManager & nodeManager,
                                                 MeshLevel & mesh );

  bool interiorToParticleProjectedArea( ParticleManager & particleManager,
                                        globalIndex const GEOS_UNUSED_PARAM( gridIndex ),
                                        int const gridFieldIndex,
                                        real64 const (& gridSurfaceNormal)[3],
                                        real64 const (& gridSurfacePoint)[3] );

  void projectToPlane( real64 const (& vector)[3],
                       real64 const (& normal)[3],
                       real64 (& projection)[3] );

  void enforceCohesiveLaw(  ParticleManager & particleManager,
                            NodeManager & nodeManager );

  void computeDistanceToParticleSurface( real64 (& normal)[3],
                                         arraySlice2d< real64 const > const rVectors,
                                         real64 distanceToSurface );

  void computeCohesiveTraction( int g,
                                int a,
                                int b, 
                                real64 mA,
                                real64 mB,
                                arraySlice1d< real64 const > const dA,
                                arraySlice1d< real64 const > const dB,
                                real64 const (& aA )[3],
                                real64 const (& aB )[3],
                                arraySlice1d< real64 const > const nA,
                                arraySlice1d< real64 const > const nB, 
                                arraySlice1d< real64 > const tA,
                                arraySlice1d< real64 > const tB );

  void uncoupledCohesiveLaw( real64 normalDisplacement,
                            real64 tangentialDisplacement,
                            real64 & normalStress,
<<<<<<< HEAD
                            real64 & shearStress );
=======
                            real64 & shearStress,
                            real64 & damage );
>>>>>>> 453cd5e2

  void needlemanXuCohesiveLaw( real64 normalDisplacement,
                              real64 tangentialDisplacement,
                              real64 & normalStress,
<<<<<<< HEAD
                              real64 & shearStress );
=======
                              real64 & shearStress,
                              real64 & damage );
>>>>>>> 453cd5e2

  void polymerCohesiveLaw( real64 normalDisplacement,
                           real64 tangentialDisplacement,
                           real64 & normalStress,
<<<<<<< HEAD
                           real64 & shearStress );
=======
                           real64 & shearStress,
                           real64 & damage );
>>>>>>> 453cd5e2

  void particleToGrid( real64 const time_n,
                       integer const cycleNumber,
                       ParticleManager & particleManager,
                       NodeManager & nodeManager );

  void gridTrialUpdate( real64 dt,
                        NodeManager & nodeManager );

  void enforceContact( real64 dt,
                       DomainPartition & domain,
                       ParticleManager & particleManager,
                       NodeManager & nodeManager,
                       MeshLevel & mesh );

void interpolateTable( real64 x, 
                       real64 dx,
                       array2d< real64 > table,
                       arrayView1d< real64 > output,
                       SolidMechanicsMPM::InterpolationOption interpolationType );

void interpolateValueInRange( real64 const & x, 
                              real64 const & xmin,
                              real64 const & xmax,
                              real64 const & ymin,
                              real64 const & ymax,
                              real64 & output,
                              int interpolationType );

  void interpolateFTable( real64 dt, real64 time_n );

  void interpolateStressTable( real64 dt, real64 time_n );

  void gridToParticle( real64 dt,
                       ParticleManager & particleManager,
                       NodeManager & nodeManager,
                       DomainPartition & domain, 
                       MeshLevel & mesh );

  void performFLIPUpdate( real64 dt,
                          ParticleManager & particleManager,
                          NodeManager & nodeManager );

  void performPICUpdate( real64 dt,
                         ParticleManager & particleManager,
                         NodeManager & nodeManager );

  void performXPICUpdate( real64 dt,
                          ParticleManager & particleManager,
                          NodeManager & nodeManager,
                          DomainPartition & domain, 
                          MeshLevel & mesh );

  void performFMPMUpdate( real64 dt,
                          ParticleManager & particleManager,
                          NodeManager & nodeManager,
                          DomainPartition & domain, 
                          MeshLevel & mesh );

  void updateSolverDependencies( ParticleManager & particleManager );

  real64 getStableTimeStep( ParticleManager & particleManager );

  void deleteBadParticles( ParticleManager & particleManager );

  void printProfilingResults();

  void computeSurfaceFlags( ParticleManager & particleManager );

  void computeSurfaceNormals( ParticleManager & particleManager,
                              NodeManager & nodeManager );

  void computeSurfacePositions( ParticleManager & particleManager,
                                NodeManager & nodeManager );

  void computeSphF( ParticleManager & particleManager );

  // void directionalOverlapCorrection( real64 dt, ParticleManager & particleManager );

  int evaluateSeparabilityCriterion( localIndex const & A,
                                     localIndex const & B,
                                     real64 const & damageA,
                                     real64 const & damageB,
                                     real64 const & maxDamageA,
                                     real64 const & maxDamageB,
                                     arraySlice1d< real64 const > const damageGradient,
                                     arraySlice1d< real64 const > const xA,
                                     arraySlice1d< real64 const > const xB );

  void flagOutOfRangeParticles( ParticleManager & particleManager );

  void computeRVectors( ParticleManager & particleManager );

  void cpdiDomainScaling( ParticleManager & particleManager );

  void subdivideParticles( ParticleManager & particleManager );

  void resizeMappingArrays( ParticleManager & particleManager );

  void populateMappingArrays( ParticleManager & particleManager,
                              NodeManager & nodeManager ); //,
                                              //  SpatialPartition & partition  );

GEOS_FORCE_INLINE
GEOS_HOST_DEVICE
void computeSinglePointShapeFunctions( arrayView2d< real64 const > const gridPosition,
                                       arraySlice1d< real64 const > const particlePosition,
                                       arrayView3d< int const > const ijkMap,
                                       real64 const (& xLocalMin)[3],
                                       real64 const (&hEl)[3],
                                       arraySlice1d< int > const mappedNodes,
                                       arraySlice1d< real64 > const shapeFunctionValues,
                                       arraySlice2d< real64 > const shapeFunctionGradientValues );

GEOS_FORCE_INLINE
GEOS_HOST_DEVICE
void computeCPDIShapeFunctions( arrayView2d< real64 const > const gridPosition,
                                arraySlice1d< real64 const > const particlePosition,
                                arraySlice2d< real64 const > const particleRVectors,
                                arrayView3d< int const > const ijkMap,
                                real64 const (& xLocalMin)[3],
                                real64 const (&hEl)[3],
                                arraySlice1d< int > const mappedNodes,
                                arraySlice1d< real64 > const shapeFunctionValues,
                                arraySlice2d< real64 > const shapeFunctionGradientValues );

  void computeBodyForce( ParticleManager & particleManager );

  void computeArtificialViscosity( ParticleManager & particleManager );

  void computeSPHJacobian( ParticleManager & particleManager );

  void overlapCorrection( real64 const dt ,
                          ParticleManager & particleManager );

  void computeInternalEnergyAndTemperature( const real64 dt,
                                            ParticleManager & particleManager );

  void computeGeneralizedVortexMMSBodyForce( real64 const time_n,
                                             ParticleManager & particleManager );
 
  void correctGhostParticleCentersAcrossPeriodicBoundaries( ParticleManager & particleManager,
                                                            SpatialPartition & partition );

  void correctParticleCentersAcrossPeriodicBoundaries( ParticleManager & particleManager,
                                                       SpatialPartition & partition );

  void resetDeformationGradient( ParticleManager & particleManager );

  void unscaleCPDIVectors( ParticleManager & particleManager );

  void computeKineticEnergy( ParticleManager & particleManager );

  void computeXProfile( int const cycleNumber,
                        real64 const time,
                        real64 const dt,
                        NodeManager & nodeManager,
                        SpatialPartition & partition );

  void cofactor( real64 const (& F)[3][3],
                 real64 (& Fc)[3][3] );

  real64 Mod(real64 num, real64 denom);

  int combinations( int n, 
                    int k );

  int factorial( int n );

protected:
  virtual void postInputInitialization() override final;

  virtual void postRestartInitialization() override final;

  virtual void setConstitutiveNamesCallSuper( ParticleSubRegionBase & subRegion ) const override;

  std::vector< array2d< localIndex > > m_mappedNodes; // mappedNodes[subregion index][particle index][node index]. dims = {# of subregions,
                                                      // # of particles, # of nodes a particle on the subregion maps to}
  std::vector< array2d< real64 > > m_shapeFunctionValues; // mappedNodes[subregion][particle][nodal shape function value]. dims = {# of
                                                          // subregions, # of particles, # of nodes a particle on the subregion maps to}
  std::vector< array3d< real64 > > m_shapeFunctionGradientValues; // mappedNodes[subregion][particle][nodal shape function gradient
                                                                  // value][direction]. dims = {# of subregions, # of particles, # of nodes
                                                                  // a particle on the subregion maps to, 3}

  int m_solverProfiling;
  std::vector< real64 > m_profilingTimes;
  std::vector< std::string > m_profilingLabels;

  array1d< string > m_plottableFields;
  SortedArray< string > m_plottableFieldsSorted;

  TimeIntegrationOption m_timeIntegrationOption;
  UpdateMethodOption m_updateMethod;
  int m_updateOrder;

  MPI_iCommData m_iComm;

  int m_prescribedBcTable;
  array1d< int > m_boundaryConditionTypes; // TODO: Surely there's a way to have just one variable here
  array1d< real64 > m_boundaryFaceCoefficientsOfRestitution;
  array1d< real64 > m_boundaryFaceFrictionCoefficients; // Ignored unless face has boundary condition type 3
  array2d< real64 > m_bcTable;

  int m_prescribedFTable;
  int m_prescribedBoundaryFTable;
  InterpolationOption m_fTableInterpType;

  array2d< real64 > m_fTable;
  array1d< real64 > m_domainF;
  array1d< real64 > m_domainL;

  array1d< int > m_enablePrescribedBoundaryTransverseVelocities;
  array2d< real64 > m_prescribedBoundaryTransverseVelocities; // 2 in-plane directions * 6 faces 

  array1d< real64 > m_globalFaceReactions;

  array1d< real64 > m_bodyForce;

  // borehole fluid pressure and radius used in the boreholePressure event.
  real64 m_boreholePressure;
  real64 m_boreholeRadius;

  real64 m_confiningPressure;
  array1d< real64 > m_confiningPressureBoxMin;
  array1d< real64 > m_confiningPressureBoxMax;

  array1d< int > m_stressControl;
  InterpolationOption m_stressTableInterpType;
  array2d< real64 > m_stressTable;
  real64 m_stressControlKp;
  real64 m_stressControlKi;
  real64 m_stressControlKd;
  array1d< real64 > m_domainStress;
  array1d< real64 > m_stressControlLastError;
  array1d< real64 > m_stressControlITerm;

  int m_boxAverageHistory;
  real64 m_boxAverageWriteInterval;
  real64 m_nextBoxAverageWriteTime;
  array1d< real64 > m_boxAverageMin;
  array1d< real64 > m_boxAverageMax;

  int m_reactionHistory;
  real64 m_reactionWriteInterval;
  real64 m_nextReactionWriteTime;

  int m_writeParticleData;
  real64 m_particleDataWriteInterval;
  real64 m_nextParticleDataWriteTime;

  real64 m_explicitSurfaceNormalInfluence;
  int m_computeSurfaceNormalsOnlyOnInitialization;
<<<<<<< HEAD
=======
  int m_computeSurfaceNormals;
  int m_computeSurfacePositions;
>>>>>>> 453cd5e2

  // Cohesive law variables
  int m_referenceCohesiveZone;
  int m_enableCohesiveLaws;
  CohesiveLawOption m_cohesiveLaw;
  int m_enableCohesiveFailure;
  int m_preventCZInterpentration;
  real64 m_normalForceConstant;
  real64 m_shearForceConstant;

  real64 m_numSurfaceIntegrationPoints;
  real64 m_maxCohesiveNormalStress;
  real64 m_maxCohesiveShearStress;
  real64 m_characteristicNormalDisplacement;
  real64 m_characteristicTangentialDisplacement;
  real64 m_maxCohesiveNormalDisplacement;
  real64 m_maxCohesiveTangentialDisplacement;

<<<<<<< HEAD
=======
  real64 m_polymerCZThickness;
  real64 m_polymerCZBulkModulus;
  real64 m_polymerCZShearModulus;
  real64 m_polymerCZYieldStrength0;
  real64 m_polymerCZR0;
  real64 m_polymerCZR1;
  real64 m_polymerCZR2;
  real64 m_polymerCZGr;
  real64 m_polymerCZMaxStretch;

>>>>>>> 453cd5e2
  SortedArray< globalIndex >  m_cohesiveNodeGlobalIndices;
  array2d< real64 > m_referenceCohesiveGridNodePartitioningSurfaceNormals;
  array2d< real64 > m_referenceCohesiveGridNodeAreas;
  array2d< real64 > m_referenceCohesiveGridNodePositions;
  array3d< real64 > m_maxCohesiveGridNodeNormalDisplacement;
  array3d< real64 > m_maxCohesiveGridNodeTangentialDisplacement;
  array2d< real64 > m_cohesiveGridNodeDamages;
  array3d< real64 > m_referenceCohesiveGridNodeSurfaceNormals;

  int m_needsNeighborList;
  real64 m_neighborRadius;
  int m_binSizeMultiplier;

  real64 m_thinFeatureDFGThreshold;

  int m_useDamageAsSurfaceFlag;

  int m_FSubcycles;
  int m_LBar;
  real64 m_LBarScale;
  int m_exactJIntegration;
  real64 m_maxParticleVelocity;
  real64 m_maxParticleVelocitySquared;
  real64 m_minParticleJacobian;
  real64 m_maxParticleJacobian;
  
  OverlapCorrectionOption m_overlapCorrection;
  real64 m_overlapThreshold1;
  real64 m_overlapThreshold2;
  int m_computeSPHJacobian;

  // parameters for crack-tip detection used for stress concentration factor
  int m_useCrackTipDetection;
  real64 m_crackTipDetectionThreshold;

  // Currently initializes all particles to this temperature
  // TODO: read in from particle file
  int m_shockHeating;
  int m_computeInternalEnergyAndTemperature;
  int m_useArtificialViscosity;
  real64 m_artificialViscosityQ0;
  real64 m_artificialViscosityQ1;

  int m_cpdiDomainScaling;
  int m_subdivideParticles; // Gas particles larger than a grid cell are subdivided
  int m_disableSurfaceNormalsAndPositionsOnCPDIScaling; // Turns off surface normals and positions for highly deformed particles
  int m_disableSurfaceNormalsAndPositionsOnDamage; // Turns off surface normals and positions for highly damaged particles

  real64 m_smallMass;

  int m_numContactGroups, m_numContactFlags, m_numVelocityFields;
  real64 m_separabilityMinDamage;
  int m_treatFullyDamagedAsSingleField;
  int m_surfaceDetection;
  int m_damageFieldPartitioning;

<<<<<<< HEAD
=======


>>>>>>> 453cd5e2
  int m_useSurfacePositionForContact;
  ContactNormalTypeOption m_contactNormalType;
  real64 m_contactNormalExponent;
  ContactGapCorrectionOption m_contactGapCorrection;
  // int m_directionalOverlapCorrection;

  int m_resetDefGradForFullyDamagedParticles;
  int m_plotUnscaledParticles;

  real64 m_frictionCoefficient;
  array2d< real64 > m_frictionCoefficientTable; 

  int m_planeStrain;
  int m_numDims;

  int m_generalizedVortexMMS;

  array1d< real64 > m_hEl;                // Grid spacing in x-y-z
  array1d< real64 > m_xLocalMin;          // Minimum local grid coordinate including ghost nodes
  array1d< real64 > m_xLocalMax;          // Maximum local grid coordinate including ghost nodes
  array1d< real64 > m_xLocalMinNoGhost;   // Minimum local grid coordinate EXCLUDING ghost nodes
  array1d< real64 > m_xLocalMaxNoGhost;   // Maximum local grid coordinate EXCLUDING ghost nodes
  array1d< real64 > m_xGlobalMin;         // Minimum global grid coordinate excluding buffer nodes
  array1d< real64 > m_xGlobalMax;         // Maximum global grid coordinate excluding buffer nodes
  array1d< real64 > m_partitionExtent;    // Length of each edge of partition including buffer and ghost cells
  array1d< real64 > m_domainExtent;       // Length of each edge of global domain excluding buffer cells
  array1d< int > m_nEl;                   // Number of elements in each grid direction including buffer and ghost cells

  array3d< int > m_ijkMap;        // Map from indices in each spatial dimension to local node ID

  int m_useEvents;                   // Events flag
  MPMEventManager* m_mpmEventManager;

  int m_surfaceHealing;

  int m_debugFlag;

  int m_computeXProfile;
  real64 m_xProfileWriteInterval;
  real64 m_nextXProfileWriteTime;
  real64 m_xProfileVx0;

  real64 m_implicitContinuumFluidPressure; // Borehole collapse

private:
  struct BinKey
  {
    localIndex regionIndex;
    localIndex subRegionIndex;
    localIndex binIndex;

    bool operator==( BinKey const & other ) const
    {
      return (regionIndex == other.regionIndex && subRegionIndex == other.subRegionIndex && binIndex == other.binIndex);
    }
  };

  struct BinKeyHash
  {
    std::size_t operator()( BinKey const & k ) const
    {
      using std::size_t;
      using std::hash;

      // Compute individual hash values for first,
      // second and third and combine them using XOR
      // and bit shifting:
      return ((std::hash< localIndex >()( k.regionIndex )
               ^ (std::hash< localIndex >()( k.subRegionIndex ) << 1)) >> 1)
             ^ (std::hash< localIndex >()( k.binIndex ) << 1);
    }
  };

  virtual void setConstitutiveNames( ParticleSubRegionBase & subRegion ) const override;
  // void setParticlesConstitutiveNames( ParticleSubRegionBase & subRegion ) const;
};

ENUM_STRINGS( SolidMechanicsMPM::TimeIntegrationOption,
              "QuasiStatic",
              "ImplicitDynamic",
              "ExplicitDynamic" );

ENUM_STRINGS( SolidMechanicsMPM::UpdateMethodOption,
              "FLIP",
              "PIC",
              "XPIC",
              "FMPM" );

ENUM_STRINGS( SolidMechanicsMPM::BoundaryConditionOption,
              "Outflow",
              "Symmetry",
              "Moving",
              "Contact" );

ENUM_STRINGS( SolidMechanicsMPM::InterpolationOption,
              "Linear",
              "Cosine",
              "Smoothstep" );

ENUM_STRINGS( SolidMechanicsMPM::ContactNormalTypeOption,
              "Difference",
              "MassWeighted",
              "LargerMass",
              "Mixed",
              "Aligned" );

ENUM_STRINGS( SolidMechanicsMPM::ContactGapCorrectionOption,
              "Simple",
              "Implicit",
              "Softened" );

ENUM_STRINGS( SolidMechanicsMPM::OverlapCorrectionOption,
              "Off",
              "NormalForce",
              "SPH" );

ENUM_STRINGS( SolidMechanicsMPM::CohesiveLawOption,
              "Uncoupled",
<<<<<<< HEAD
              "PPR",
=======
>>>>>>> 453cd5e2
              "NeedlemanXu",
              "Polymer" );

//**********************************************************************************************************************
//**********************************************************************************************************************
//**********************************************************************************************************************


} /* namespace geos */

#endif /* GEOSX_PHYSICSSOLVERS_SOLIDMECHANICS_MPM_HPP_ */<|MERGE_RESOLUTION|>--- conflicted
+++ resolved
@@ -158,10 +158,6 @@
   enum struct CohesiveLawOption : integer
   {
     Uncoupled,
-<<<<<<< HEAD
-    PPR,
-=======
->>>>>>> 453cd5e2
     NeedlemanXu,
     Polymer
   };
@@ -278,10 +274,6 @@
     static constexpr char const * gridDisplacementString() { return "gridDisplacement"; }
     static constexpr char const * gridCenterOfVolumeString() { return "gridCenterOfVolume"; }
     static constexpr char const * gridParticleMappedSurfaceNormalString() { return "gridParticleMappedSurfaceNormal"; }
-<<<<<<< HEAD
-    static constexpr char const * gridCohesiveTractionString() { return "gridCohesiveTraction"; }
-=======
->>>>>>> 453cd5e2
 
     static constexpr char const * gridMassString() { return "gridMass"; }
     static constexpr char const * gridMaterialVolumeString() { return "gridMaterialVolume"; }
@@ -313,10 +305,7 @@
     static constexpr char const * gridMaxMappedParticleIDString() { return "gridMaxMappedParticleIDS"; }
     static constexpr char const * gridPrincipalExplicitSurfaceNormalString() { return "gridPrincipalExplicitSurfaceNormal"; }
     static constexpr char const * gridCohesiveFieldFlagString() { return "gridCohesiveFieldFlag"; }
-<<<<<<< HEAD
-=======
     static constexpr char const * gridCohesiveAreaString() { return "gridCohesiveArea"; }
->>>>>>> 453cd5e2
     static constexpr char const * gridCohesiveForceString() { return "gridCohesiveForce"; }
     
     static constexpr char const * boundaryNodesString() { return "boundaryNodes"; }
@@ -398,25 +387,7 @@
                                         NodeManager & nodeManager );
 
   void computeContactForces( real64 const dt,
-<<<<<<< HEAD
-                             NodeManager & nodeManager,
-                             arrayView2d< real64 const > const & gridMass,
-                             arrayView2d< real64 const > const & gridMaterialVolume,
-                             arrayView2d< real64 const > const & gridDamage,
-                             arrayView2d< real64 const > const & gridMaxDamage,
-                             arrayView3d< real64 const > const & gridVelocity,
-                             arrayView3d< real64 const > const & gridMomentum,
-                             arrayView3d< real64 const > const & gridSurfaceNormal,
-                             arrayView2d< real64 const > const & gridSurfaceFieldMass,
-                             arrayView3d< real64 const > const & gridSurfacePosition,
-                             arrayView3d< real64 const > const & gridCenterOfMass,
-                             arrayView3d< real64 const > const & gridCenterOfVolume,
-                             arrayView2d< int const > const & gridCohesiveFieldFlag,
-                             arrayView2d< real64 const > const & gridSurfaceNormalWeights,
-                             arrayView3d< real64 > const & gridContactForce );
-=======
                              NodeManager & nodeManager );
->>>>>>> 453cd5e2
 
   void initializeFrictionCoefficients();
 
@@ -589,32 +560,20 @@
   void uncoupledCohesiveLaw( real64 normalDisplacement,
                             real64 tangentialDisplacement,
                             real64 & normalStress,
-<<<<<<< HEAD
-                            real64 & shearStress );
-=======
                             real64 & shearStress,
                             real64 & damage );
->>>>>>> 453cd5e2
 
   void needlemanXuCohesiveLaw( real64 normalDisplacement,
                               real64 tangentialDisplacement,
                               real64 & normalStress,
-<<<<<<< HEAD
-                              real64 & shearStress );
-=======
                               real64 & shearStress,
                               real64 & damage );
->>>>>>> 453cd5e2
 
   void polymerCohesiveLaw( real64 normalDisplacement,
                            real64 tangentialDisplacement,
                            real64 & normalStress,
-<<<<<<< HEAD
-                           real64 & shearStress );
-=======
                            real64 & shearStress,
                            real64 & damage );
->>>>>>> 453cd5e2
 
   void particleToGrid( real64 const time_n,
                        integer const cycleNumber,
@@ -867,11 +826,8 @@
 
   real64 m_explicitSurfaceNormalInfluence;
   int m_computeSurfaceNormalsOnlyOnInitialization;
-<<<<<<< HEAD
-=======
   int m_computeSurfaceNormals;
   int m_computeSurfacePositions;
->>>>>>> 453cd5e2
 
   // Cohesive law variables
   int m_referenceCohesiveZone;
@@ -890,8 +846,6 @@
   real64 m_maxCohesiveNormalDisplacement;
   real64 m_maxCohesiveTangentialDisplacement;
 
-<<<<<<< HEAD
-=======
   real64 m_polymerCZThickness;
   real64 m_polymerCZBulkModulus;
   real64 m_polymerCZShearModulus;
@@ -902,7 +856,6 @@
   real64 m_polymerCZGr;
   real64 m_polymerCZMaxStretch;
 
->>>>>>> 453cd5e2
   SortedArray< globalIndex >  m_cohesiveNodeGlobalIndices;
   array2d< real64 > m_referenceCohesiveGridNodePartitioningSurfaceNormals;
   array2d< real64 > m_referenceCohesiveGridNodeAreas;
@@ -959,11 +912,7 @@
   int m_surfaceDetection;
   int m_damageFieldPartitioning;
 
-<<<<<<< HEAD
-=======
-
-
->>>>>>> 453cd5e2
+
   int m_useSurfacePositionForContact;
   ContactNormalTypeOption m_contactNormalType;
   real64 m_contactNormalExponent;
@@ -1082,10 +1031,6 @@
 
 ENUM_STRINGS( SolidMechanicsMPM::CohesiveLawOption,
               "Uncoupled",
-<<<<<<< HEAD
-              "PPR",
-=======
->>>>>>> 453cd5e2
               "NeedlemanXu",
               "Polymer" );
 
