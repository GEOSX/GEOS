/*
 * ------------------------------------------------------------------------------------------------------------
 * SPDX-License-Identifier: LGPL-2.1-only
 *
 * Copyright (c) 2016-2024 Lawrence Livermore National Security LLC
 * Copyright (c) 2018-2024 Total, S.A
 * Copyright (c) 2018-2024 The Board of Trustees of the Leland Stanford Junior University
 * Copyright (c) 2018-2024 Chevron
 * Copyright (c) 2019-     GEOS/GEOSX Contributors
 * All rights reserved
 *
 * See top level LICENSE, COPYRIGHT, CONTRIBUTORS, NOTICE, and ACKNOWLEDGEMENTS files for details.
 * ------------------------------------------------------------------------------------------------------------
 */

/**
 * @file MPMSolverBaseFields.hpp
 */

#ifndef GEOS_PHYSICSSOLVERS_SOLIDMECHANICS_MPMSOLVERBASEFIELDS_HPP_
#define GEOS_PHYSICSSOLVERS_SOLIDMECHANICS_MPMSOLVERBASEFIELDS_HPP_

#include "mesh/MeshFields.hpp"

namespace geos
{
/**
 * A scope for field traits.
 */
namespace fields
{

namespace mpm
{

DECLARE_FIELD( particleDeleteFlag,
               "particleDeleteFlag",
               array1d< int >,
               0,
               NOPLOT,
               WRITE_AND_READ,
               "An array that remembers particles that should be deleted at the end of the time step." );

DECLARE_FIELD( particleCrystalHealFlag,
               "particleCrystalHealFlag",
               array1d< int >,
               0,
               LEVEL_1,
               WRITE_AND_READ,
               "An array that remembers particles that are undergoing crystal healing for the mpm event." );

DECLARE_FIELD( particleMaterialType,
               "particleMaterialType",
               array1d< int >,
               0,
               LEVEL_1,
               WRITE_AND_READ,
               "An array that stores index of particle material type (assumes single material for each particle region)." );

DECLARE_FIELD( particleMass,
               "particleMass",
               array1d< real64 >,
               0.0,
               LEVEL_1,
               WRITE_AND_READ,
               "An array that stores particle masses." );

DECLARE_FIELD( particleWavespeed,
               "particleWavespeed",
               array1d< real64 >,
               0.0,
               LEVEL_1,
               WRITE_AND_READ,
               "An array that stores particle wavespeeds." );

DECLARE_FIELD( particleHeatCapacity,
               "particleHeatCapacity",
               array1d< real64 >,
               0.0,
               LEVEL_1,
               WRITE_AND_READ,
               "An array that stores particle temperature." );

DECLARE_FIELD( particleReferenceTemperature,
               "particleReferenceTemperature",
               array1d< real64 >,
               0.0,
               LEVEL_1,
               WRITE_AND_READ,
               "An array that stores particle reference temperature." );

DECLARE_FIELD( particleInternalEnergy,
               "particleInternalEnergy",
               array1d< real64 >,
               0.0,
               LEVEL_1,
               WRITE_AND_READ,
               "An array that stores particle internal energy." );

DECLARE_FIELD( particleKineticEnergy,
               "particleKineticEnergy",
               array1d< real64 >,
               0.0,
               LEVEL_1,
               WRITE_AND_READ,
               "An array that stores particle kinetic energy." );

DECLARE_FIELD( particleArtificialViscosity,
               "particleArtificialViscosity",
               array1d< real64 >,
               0.0,
               LEVEL_1,
               WRITE_AND_READ,
               "An array that stores particle internal energy." );

DECLARE_FIELD( particleSPHJacobian,
               "particleSPHJacobian",
               array1d< real64 >,
               0.0,
               LEVEL_1,
               WRITE_AND_READ,
               "An array that stores particle SPH computed jacobian." );

<<<<<<< HEAD
DECLARE_FIELD( particleReferenceVolume,
               "particleReferenceVolume",
               array1d< real64 >,
               0.0,
               NOPLOT,
               WRITE_AND_READ,
               "ParticleReferenceVolume" );

DECLARE_FIELD( particleReferencePorosity,
               "particleReferencePorosity",
               array1d< real64 >,
               0.0,
               NOPLOT,
               WRITE_AND_READ,
=======
DECLARE_FIELD( particleCrackTipDistance,
               "particleCrackTipDistance",
               array1d< real64 >,
               0.0,
               LEVEL_1,
               WRITE_AND_READ,
               "An array that stores particle Crack Tip Distance." );

DECLARE_FIELD( particleReferenceVolume,
               "particleReferenceVolume",
               array1d< real64 >,
               0.0,
               NOPLOT,
               WRITE_AND_READ,
               "ParticleReferenceVolume" );

DECLARE_FIELD( particleReferencePorosity,
               "particleReferencePorosity",
               array1d< real64 >,
               0.0,
               NOPLOT,
               WRITE_AND_READ,
>>>>>>> 453cd5e2
               "ParticleReferencePorosity" );

DECLARE_FIELD( particleReferenceRVectors,
               "particleReferenceRVectors",
               array3d< real64 >,
               0.0,
               NOPLOT,
               WRITE_AND_READ,
               "ParticleReferenceRVectors" );

DECLARE_FIELD( particleDeformationGradient,
               "particleDeformationGradient",
               array3d< real64 >,
               0.0,
               LEVEL_1,
               WRITE_AND_READ,
               "ParticleDeformationGradient" );

DECLARE_FIELD( particleFDot,
               "particleFDot",
               array3d< real64 >,
               0.0,
               NOPLOT,
               WRITE_AND_READ,
               "Material time derivative of the particle deformation gradient." );

DECLARE_FIELD( particleVelocityGradient,
               "particleVelocityGradient",
               array3d< real64 >,
               0.0,
               NOPLOT,
               WRITE_AND_READ,
               "ParticleVelocityGradient" );

DECLARE_FIELD( particleStress,
               "particleStress",
               array2d< real64 >,
               0.0,
               LEVEL_1,
               WRITE_AND_READ,
               "An array that holds particle stresses in Voigt notation." );

DECLARE_FIELD( particleBodyForce,
               "particleBodyForce",
               array2d< real64 >,
               0.0,
               LEVEL_1,
               WRITE_AND_READ,
               "An array that holds particle body forces." );

DECLARE_FIELD( particlePlasticStrain,
               "particlePlasticStrain",
               array2d< real64 >,
               0.0,
               LEVEL_1,
               WRITE_AND_READ,
               "An array that holds particle plastic strain in Voigt notation." );

DECLARE_FIELD( particleDensity,
               "particleDensity",
               array1d< real64 >,
               0.0,
               LEVEL_1,
               WRITE_AND_READ,
               "An array that holds particle densities." );

DECLARE_FIELD( particleDamageGradient,
               "particleDamageGradient",
               array2d< real64 >,
               0.0,
               LEVEL_1,
               WRITE_AND_READ,
               "An array that holds particle damage gradients as calculated with an SPH kernel." );

DECLARE_FIELD( particleSurfaceFlag,
               "particleSurfaceFlag",
               array1d< int >,
               0,
               LEVEL_1,
               WRITE_AND_READ,
               "An array that holds particle surface flags." );

DECLARE_FIELD( particleSphF,
               "particleSphF",
               array3d< real64 >,
               0.0,
               LEVEL_1,
               WRITE_AND_READ,
               "ParticleSphF" );

DECLARE_FIELD( particleOverlap,
               "particleOverlap",
               array1d< real64 >,
               0.0,
               LEVEL_1,
               WRITE_AND_READ,
               "ParticleOverlap" );

DECLARE_FIELD( particleReferencePosition,
               "particleReferencePosition",
               array2d< real64 >,
               0.0,
               LEVEL_1,
               WRITE_AND_READ,
               "ParticleReferencePosition" );

DECLARE_FIELD( particleReferenceMaterialDirection, 
               "particleReferenceMaterialDirection", 
               array2d< real64 >,
               0.0,
               LEVEL_1,
               WRITE_AND_READ,
               "ParticleReferenceMaterialDirection" );

DECLARE_FIELD( particleReferenceSurfaceNormal, 
               "particleReferenceSurfaceNormal", 
               array2d< real64 >,
               0.0,
               LEVEL_1,
               WRITE_AND_READ,
               "ParticleReferenceSurfaceNormal" );

DECLARE_FIELD( particleReferenceSurfacePosition, 
               "particleReferenceSurfacePosition", 
               array2d< real64 >,
               0.0,
               LEVEL_1,
               WRITE_AND_READ,
               "ParticleReferenceSurfacePosition" );

DECLARE_FIELD( particleReferenceSurfaceTraction, 
               "particleReferenceSurfaceTraction", 
               array2d< real64 >,
               0.0,
               LEVEL_1,
               WRITE_AND_READ,
               "ParticleReferenceSurfaceTraction" );

DECLARE_FIELD( particleCohesiveForce,
               "particleCohesiveForce",
               array2d< real64 >,
               0.0,
               LEVEL_1,
               WRITE_AND_READ,
               "ParticleCohesiveForce" );

DECLARE_FIELD( particleCohesiveZoneFlag, 
               "particleCohesiveZoneFlag", 
               array1d< int >,
               0,
               LEVEL_1,
               WRITE_AND_READ,
               "ParticleCohesiveZoneFlag" );

DECLARE_FIELD( particleReferenceMappedNodes, 
               "particleReferenceMappedNodes", 
               array2d< globalIndex >,
               0.0,
               LEVEL_1,
               WRITE_AND_READ,
               "ParticleReferenceMappedNodes" );

DECLARE_FIELD( particleReferenceShapeFunctionValues, 
               "particleReferenceShapeFunctionValues", 
               array2d< real64 >,
               0.0,
               LEVEL_1,
               WRITE_AND_READ,
               "ParticleReferenceShapeFunctionValues" );

DECLARE_FIELD( particleReferenceShapeFunctionGradientValues, 
               "particleReferenceShapeFunctionGradientValues", 
               array3d< real64 >,
               0.0,
               LEVEL_1,
               WRITE_AND_READ,
               "ParticleReferenceShapeFunctionGradientValues" );

DECLARE_FIELD( particleCohesiveReferenceSurfaceNormal, 
               "particleCohesiveReferenceSurfaceNormal", 
               array2d< real64 >,
               0.0,
               LEVEL_1,
               WRITE_AND_READ,
               "ParticleCohesiveReferenceSurfaceNormal" );

DECLARE_FIELD( particleCohesiveFieldMapping, 
               "particleCohesiveFieldMapping", 
               array2d< int >,
               0,
               LEVEL_1,
               WRITE_AND_READ,
               "particleCohesiveFieldMapping" );     
<<<<<<< HEAD

DECLARE_FIELD( particleSubdivideFlag, 
               "particleSubdivideFlag", 
               array1d< int >,
               0,
               LEVEL_1,
               WRITE_AND_READ,
               "particleSubdivideFlag" );   

=======

DECLARE_FIELD( particleSubdivideFlag, 
               "particleSubdivideFlag", 
               array1d< int >,
               0,
               LEVEL_1,
               WRITE_AND_READ,
               "particleSubdivideFlag" );   

>>>>>>> 453cd5e2
DECLARE_FIELD( particleCopyFlag, 
               "particleCopyFlag", 
               array1d< int >,
               -1,
               LEVEL_1,
               WRITE_AND_READ,
<<<<<<< HEAD
               "particleCopyFlag" );      

DECLARE_FIELD( particleDistanceToCrackTip,
               "particleDistanceToCrackTip",
               array1d< real64 >,
               0.0,
               LEVEL_1,
               WRITE_AND_READ,
               "An array that stores particle distances to a crack tip ( 0: not relevant, > 0: relevant )." );                            
=======
               "particleCopyFlag" );

DECLARE_FIELD( particleDomainScaledFlag, 
               "particleDomainScaledFlag", 
               array1d< int >,
               -1,
               LEVEL_1,
               WRITE_AND_READ,
               "particleDomainScaledFlag" );            
>>>>>>> 453cd5e2
}

}

}

#endif // GEOS_PHYSICSSOLVERS_SOLIDMECHANICS_MPMSOLVERBASEFIELDS_HPP_<|MERGE_RESOLUTION|>--- conflicted
+++ resolved
@@ -121,7 +121,14 @@
                WRITE_AND_READ,
                "An array that stores particle SPH computed jacobian." );
 
-<<<<<<< HEAD
+DECLARE_FIELD( particleCrackTipDistance,
+               "particleCrackTipDistance",
+               array1d< real64 >,
+               0.0,
+               LEVEL_1,
+               WRITE_AND_READ,
+               "An array that stores particle Crack Tip Distance." );
+
 DECLARE_FIELD( particleReferenceVolume,
                "particleReferenceVolume",
                array1d< real64 >,
@@ -136,30 +143,6 @@
                0.0,
                NOPLOT,
                WRITE_AND_READ,
-=======
-DECLARE_FIELD( particleCrackTipDistance,
-               "particleCrackTipDistance",
-               array1d< real64 >,
-               0.0,
-               LEVEL_1,
-               WRITE_AND_READ,
-               "An array that stores particle Crack Tip Distance." );
-
-DECLARE_FIELD( particleReferenceVolume,
-               "particleReferenceVolume",
-               array1d< real64 >,
-               0.0,
-               NOPLOT,
-               WRITE_AND_READ,
-               "ParticleReferenceVolume" );
-
-DECLARE_FIELD( particleReferencePorosity,
-               "particleReferencePorosity",
-               array1d< real64 >,
-               0.0,
-               NOPLOT,
-               WRITE_AND_READ,
->>>>>>> 453cd5e2
                "ParticleReferencePorosity" );
 
 DECLARE_FIELD( particleReferenceRVectors,
@@ -353,7 +336,7 @@
                LEVEL_1,
                WRITE_AND_READ,
                "particleCohesiveFieldMapping" );     
-<<<<<<< HEAD
+
 
 DECLARE_FIELD( particleSubdivideFlag, 
                "particleSubdivideFlag", 
@@ -363,34 +346,12 @@
                WRITE_AND_READ,
                "particleSubdivideFlag" );   
 
-=======
-
-DECLARE_FIELD( particleSubdivideFlag, 
-               "particleSubdivideFlag", 
-               array1d< int >,
-               0,
-               LEVEL_1,
-               WRITE_AND_READ,
-               "particleSubdivideFlag" );   
-
->>>>>>> 453cd5e2
 DECLARE_FIELD( particleCopyFlag, 
                "particleCopyFlag", 
                array1d< int >,
                -1,
                LEVEL_1,
                WRITE_AND_READ,
-<<<<<<< HEAD
-               "particleCopyFlag" );      
-
-DECLARE_FIELD( particleDistanceToCrackTip,
-               "particleDistanceToCrackTip",
-               array1d< real64 >,
-               0.0,
-               LEVEL_1,
-               WRITE_AND_READ,
-               "An array that stores particle distances to a crack tip ( 0: not relevant, > 0: relevant )." );                            
-=======
                "particleCopyFlag" );
 
 DECLARE_FIELD( particleDomainScaledFlag, 
@@ -400,7 +361,6 @@
                LEVEL_1,
                WRITE_AND_READ,
                "particleDomainScaledFlag" );            
->>>>>>> 453cd5e2
 }
 
 }
