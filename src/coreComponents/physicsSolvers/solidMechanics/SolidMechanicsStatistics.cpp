--- conflicted
+++ resolved
@@ -5,11 +5,7 @@
  * Copyright (c) 2016-2024 Lawrence Livermore National Security LLC
  * Copyright (c) 2018-2024 Total, S.A
  * Copyright (c) 2018-2024 The Board of Trustees of the Leland Stanford Junior University
-<<<<<<< HEAD
- * Copyright (c) 2018-2024 Chevron
-=======
  * Copyright (c) 2023-2024 Chevron
->>>>>>> fe987d81
  * Copyright (c) 2019-     GEOS/GEOSX Contributors
  * All rights reserved
  *
@@ -29,10 +25,7 @@
 #include "physicsSolvers/solidMechanics/SolidMechanicsLagrangianFEM.hpp"
 #include "fileIO/Outputs/OutputBase.hpp"
 #include "mesh/DomainPartition.hpp"
-<<<<<<< HEAD
-=======
 #include "physicsSolvers/solidMechanics/LogLevelsInfo.hpp"
->>>>>>> fe987d81
 
 namespace geos
 {
@@ -160,16 +153,6 @@
                          nodeStatistics.minDisplacement.data(),
                          3,
                          MpiWrapper::getMpiOp( MpiWrapper::Reduction::Min ),
-<<<<<<< HEAD
-                         MPI_COMM_GEOSX );
-
-  GEOS_LOG_LEVEL_RANK_0( 1, GEOS_FMT( "{} (time {} s): Min displacement (X, Y, Z): {}, {}, {} m",
-                                      getName(), time, nodeStatistics.minDisplacement[0],
-                                      nodeStatistics.minDisplacement[1], nodeStatistics.minDisplacement[2] ) );
-  GEOS_LOG_LEVEL_RANK_0( 1, GEOS_FMT( "{} (time {} s): Max displacement (X, Y, Z): {}, {}, {} m",
-                                      getName(), time, nodeStatistics.maxDisplacement[0],
-                                      nodeStatistics.maxDisplacement[1], nodeStatistics.maxDisplacement[2] ) );
-=======
                          MPI_COMM_GEOS );
 
   GEOS_LOG_LEVEL_INFO_RANK_0( logInfo::Statistics, GEOS_FMT( "{} (time {} s): Min displacement (X, Y, Z): {}, {}, {} m",
@@ -178,7 +161,6 @@
   GEOS_LOG_LEVEL_INFO_RANK_0( logInfo::Statistics, GEOS_FMT( "{} (time {} s): Max displacement (X, Y, Z): {}, {}, {} m",
                                                              getName(), time, nodeStatistics.maxDisplacement[0],
                                                              nodeStatistics.maxDisplacement[1], nodeStatistics.maxDisplacement[2] ) );
->>>>>>> fe987d81
 
   if( m_writeCSV > 0 && MpiWrapper::commRank() == 0 )
   {
