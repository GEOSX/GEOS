/*
 * ------------------------------------------------------------------------------------------------------------
 * SPDX-License-Identifier: LGPL-2.1-only
 *
 * Copyright (c) 2018-2020 Lawrence Livermore National Security LLC
 * Copyright (c) 2018-2020 The Board of Trustees of the Leland Stanford Junior University
 * Copyright (c) 2018-2020 TotalEnergies
 * Copyright (c) 2019-     GEOSX Contributors
 * All rights reserved
 *
 * See top level LICENSE, COPYRIGHT, CONTRIBUTORS, NOTICE, and ACKNOWLEDGEMENTS files for details.
 * ------------------------------------------------------------------------------------------------------------
 */

/**
 * @file SolidMechanicsMPM.cpp
 */

#include "SolidMechanicsMPM.hpp"
#include "kernels/ImplicitSmallStrainNewmark.hpp"
#include "kernels/ImplicitSmallStrainQuasiStatic.hpp"
#include "kernels/ExplicitSmallStrain.hpp"
#include "kernels/ExplicitFiniteStrain.hpp"

#include "chrono"
#include "thread"

#include "codingUtilities/Utilities.hpp"
#include "common/TimingMacros.hpp"
#include "constitutive/ConstitutiveManager.hpp"
#include "constitutive/contact/ContactBase.hpp"
#include "finiteElement/FiniteElementDiscretizationManager.hpp"
#include "finiteElement/Kinematics.h"
#include "LvArray/src/output.hpp"
#include "mesh/DomainPartition.hpp"
#include "mesh/mpiCommunications/SpatialPartition.hpp"
#include "mainInterface/ProblemManager.hpp"
#include "discretizationMethods/NumericalMethodsManager.hpp"
#include "fieldSpecification/FieldSpecificationManager.hpp"
#include "fieldSpecification/TractionBoundaryCondition.hpp"
#include "mesh/FaceElementSubRegion.hpp"
#include "mesh/utilities/ComputationalGeometry.hpp"
#include "mesh/mpiCommunications/CommunicationTools.hpp"
#include "mesh/mpiCommunications/NeighborCommunicator.hpp"
#include "common/GEOS_RAJA_Interface.hpp"
#include "constitutive/ConstitutivePassThruHandler.hpp"

namespace geos
{

using namespace dataRepository;
using namespace constitutive;

SolidMechanicsMPM::SolidMechanicsMPM( const string & name,
                                      Group * const parent ):
  SolverBase( name, parent ),
  m_solverProfiling( 0 ),
  m_timeIntegrationOption( TimeIntegrationOption::ExplicitDynamic ),
  m_iComm( CommunicationTools::getInstance().getCommID() ),
  m_prescribedBcTable( 0 ),
  m_boundaryConditionTypes(),
  m_bcTable(),
  m_prescribedFTable( 0 ),
  m_prescribedBoundaryFTable( 0 ),
  m_fTableInterpType( 0 ),
  m_fTable(),
  m_domainF(),
  m_domainL(),
  m_bodyForce(),
  m_stressControl(),
  m_stressTableInterpType( 0 ),
  m_stressControlKp( 0.1 ),
  m_stressControlKi( 0 ),
  m_stressControlKd( 0 ),
  m_boxAverageHistory( 0 ),
  m_reactionHistory( 0 ),
  m_needsNeighborList( 0 ),
  m_neighborRadius( -1.0 ),
  m_binSizeMultiplier( 1 ),
  m_cpdiDomainScaling( 0 ),
  m_smallMass( DBL_MAX ),
  m_numContactGroups(),
  m_numContactFlags(),
  m_numVelocityFields(),
  m_separabilityMinDamage( 0.5 ),
  m_treatFullyDamagedAsSingleField( 1 ),
  m_surfaceDetection( 0 ),
  m_damageFieldPartitioning( 0 ),
  m_contactGapCorrection( 0 ),
  // m_directionalOverlapCorrection( 0 ),
  m_frictionCoefficient( 0.0 ),
  m_planeStrain( 0 ),
  m_numDims( 3 ),
  m_hEl{ DBL_MAX, DBL_MAX, DBL_MAX },
  m_xLocalMin{ DBL_MAX, DBL_MAX, DBL_MAX },
  m_xLocalMax{ -DBL_MAX, -DBL_MAX, -DBL_MAX },
  m_xLocalMinNoGhost{ 0.0, 0.0, 0.0 },
  m_xLocalMaxNoGhost{ 0.0, 0.0, 0.0 },
  m_xGlobalMin{ 0.0, 0.0, 0.0 },
  m_xGlobalMax{ 0.0, 0.0, 0.0 },
  m_partitionExtent{ 0.0, 0.0, 0.0 },
  m_nEl{ 0, 0, 0 },
  m_ijkMap()
{
  registerWrapper( "solverProfiling", &m_solverProfiling ).
    setInputFlag( InputFlags::OPTIONAL ).
    setDescription( "Flag for timing subroutines in the solver" );

  registerWrapper( viewKeyStruct::timeIntegrationOptionString(), &m_timeIntegrationOption ).
    setInputFlag( InputFlags::OPTIONAL ).
    setApplyDefaultValue( m_timeIntegrationOption ).
    setDescription( "Time integration method. Options are:\n* " + EnumStrings< TimeIntegrationOption >::concat( "\n* " ) );

  registerWrapper( "prescribedBcTable", &m_prescribedBcTable ).
    setInputFlag( InputFlags::OPTIONAL ).
    setDescription( "Flag for whether to have time-dependent boundary condition types" );

  registerWrapper( "boxAverageHistory", &m_boxAverageHistory ).
    setInputFlag( InputFlags::OPTIONAL ).
    setApplyDefaultValue( 0 ).
    setDescription( "Flag for whether to output box average history" );

  registerWrapper( "boxAverageWriteInterval", &m_boxAverageWriteInterval ).
    setInputFlag( InputFlags::OPTIONAL ).
    setApplyDefaultValue( 0 ).
    setRestartFlags( RestartFlags::WRITE_AND_READ ).
    setDescription( "Interval between writing box averages to files" );

  registerWrapper( "nextBoxAverageWriteTime", &m_nextBoxAverageWriteTime ).
    setInputFlag( InputFlags::FALSE ).
    setApplyDefaultValue( 0 ).
    setRestartFlags( RestartFlags::WRITE_AND_READ ).
    setDescription( "Next time to write box averages" );

  registerWrapper( "reactionHistory", &m_reactionHistory ).
    setInputFlag( InputFlags::OPTIONAL ).
    setApplyDefaultValue( 0 ).
    setDescription( "Flag for whether to output face reaction history" );

  registerWrapper( "reactionWriteInterval", &m_reactionWriteInterval ).
    setInputFlag( InputFlags::OPTIONAL ).
    setApplyDefaultValue( 0 ).
    setRestartFlags( RestartFlags::WRITE_AND_READ ).
    setDescription( "Interval between writing reactions to files" );

  registerWrapper( "nextReactionWriteTime", &m_nextReactionWriteTime ).
    setInputFlag( InputFlags::FALSE ).
    setApplyDefaultValue( 0 ).
    setRestartFlags( RestartFlags::WRITE_AND_READ ).
    setDescription( "Next time to write reactions" );

  registerWrapper( "boundaryConditionTypes", &m_boundaryConditionTypes ).
    setInputFlag( InputFlags::OPTIONAL ).
    setRestartFlags( RestartFlags::WRITE_AND_READ ).
    setDescription( "Boundary conditions on x-, x+, y-, y+, z- and z+ faces. Options are:\n* " + EnumStrings< BoundaryConditionOption >::concat( "\n* " ) );

  registerWrapper( "bodyForce", &m_bodyForce ).
    setInputFlag(InputFlags::OPTIONAL).
    setDescription( "Array that stores uniform body force" );

  registerWrapper( "bcTable", &m_bcTable ).
    setInputFlag( InputFlags::OPTIONAL ).
    setRestartFlags( RestartFlags::WRITE_AND_READ ).
    setDescription( "Array that stores time-dependent bc types on x-, x+, y-, y+, z- and z+ faces." );

  registerWrapper( "prescribedFTable", &m_prescribedFTable ).
    setInputFlag( InputFlags::OPTIONAL ).
    setDescription( "Flag for whether to have time-dependent superimposed velocity gradient for triply periodic simulations" );

  registerWrapper( "prescribedBoundaryFTable", &m_prescribedBoundaryFTable ).
    setInputFlag( InputFlags::OPTIONAL ).
    setDescription( "Flag for whether to have time-dependent boundary conditions described by a global background grid F" );

  registerWrapper( "fTableInterpType", &m_fTableInterpType ).
    setInputFlag( InputFlags::OPTIONAL ).
    setDescription( "The type of F table interpolation. Options are 0 (linear), 1 (cosine), 2 (quintic polynomial)." );

  registerWrapper( "fTable", &m_fTable ).
    setInputFlag( InputFlags::OPTIONAL ).
    setDescription( "Array that stores time-dependent grid-aligned stretches interpreted as a gloabl background grid F read from the XML file." );

  registerWrapper( "stressControl" , &m_stressControl).
    setInputFlag( InputFlags::OPTIONAL ).
    setDescription( "Flag for whether stress control using box averages is enabled" );

  registerWrapper( "stressTableInterpType", &m_stressTableInterpType ).
    setInputFlag( InputFlags::OPTIONAL ).
    setDescription( "The type of stress table interpolation. Options are 0 (linear), 1 (cosine), 2 (quintic polynomial)." );

  registerWrapper( "stressTable", &m_stressTable ).
    setInputFlag( InputFlags::OPTIONAL ).
    setDescription( "Array that stores the time-depended grid aligned stresses" );

  registerWrapper( "stressControlKp", &m_stressControlKp ).
    setInputFlag( InputFlags::OPTIONAL ).
    setDescription( "Proportional gain of stress PID controller" );

  registerWrapper( "stressControlKi", &m_stressControlKi ).
    setInputFlag( InputFlags::OPTIONAL ).
    setDescription( "Integral gain of stress PID controller" );

   registerWrapper( "stressControlKd", &m_stressControlKd ).
    setInputFlag( InputFlags::OPTIONAL ).
    setDescription( "Derivative gain of stress PID controller" );

  registerWrapper( "needsNeighborList", &m_needsNeighborList ).
    setInputFlag( InputFlags::OPTIONAL ).
    setApplyDefaultValue( 0 ).
    setDescription( "Flag for whether to construct neighbor list" );

  registerWrapper( "neighborRadius", &m_neighborRadius ).
    setInputFlag( InputFlags::OPTIONAL ).
    setApplyDefaultValue( -1.0 ).
    setDescription( "Neighbor radius for SPH-type calculations" );

  registerWrapper( "binSizeMultiplier", &m_binSizeMultiplier ).
    setInputFlag( InputFlags::FALSE ).
    setApplyDefaultValue( 1 ).
    setDescription( "Multiplier for setting bin size, used to speed up particle neighbor sorting" );

  registerWrapper( "useDamageAsSurfaceFlag", &m_useDamageAsSurfaceFlag ).
    setInputFlag( InputFlags::OPTIONAL ).
    setApplyDefaultValue( 0 ).
    setDescription( "Indicates whether particle damage at the beginning of the simulation should be interpreted as a surface flag" );

  registerWrapper( "cpdiDomainScaling", &m_cpdiDomainScaling ).
    setInputFlag( InputFlags::OPTIONAL ).
    setDefaultValue( 0 ).
    setDescription( "Option for CPDI domain scaling" );

  registerWrapper( "uniformBodyForce", &m_uniformBodyForce ).
    setInputFlag( InputFlags::OPTIONAL ).
    setDefaultValue( 0 ).
    setDescription( "Option for CPDI domain scaling" );

  registerWrapper( "generalizedVortexMMS", &m_generalizedVortexMMS ).
    setInputFlag( InputFlags::OPTIONAL ).
    setDefaultValue( 0 ).
    setDescription( "Option for CPDI domain scaling" );

  registerWrapper( "smallMass", &m_smallMass ).
    setInputFlag( InputFlags::FALSE ).
    setApplyDefaultValue( DBL_MAX ).
    setDescription( "The small mass threshold for ignoring extremely low-mass nodes." );

  registerWrapper( "numContactGroups", &m_numContactGroups ).
    setInputFlag( InputFlags::FALSE ).
    setDescription( "Number of prescribed contact groups" );

  registerWrapper( "numContactFlags", &m_numContactFlags ).
    setInputFlag( InputFlags::FALSE ).
    setDescription( "Number of contact flags that can appear due to damage" );

  registerWrapper( "numVelocityFields", &m_numVelocityFields ).
    setInputFlag( InputFlags::FALSE ).
    setDescription( "Number of velocity fields" );

  registerWrapper( "separabilityMinDamage", &m_separabilityMinDamage ).
    setApplyDefaultValue( 0.5 ).
    setInputFlag( InputFlags::OPTIONAL ).
    setDescription( "Damage threshold for field separability" );

  registerWrapper( "treatFullyDamagedAsSingleField", &m_treatFullyDamagedAsSingleField ).
    setApplyDefaultValue( 1 ).
    setInputFlag( InputFlags::OPTIONAL ).
    setDescription( "Whether to consolidate fully damaged fields into a single field. Nice for modeling damaged mush." );

  registerWrapper( "surfaceDetection", &m_surfaceDetection ).
    setApplyDefaultValue( 0 ).
    setInputFlag( InputFlags::OPTIONAL ).
    setDescription( "Flag for automatic surface detection on the 1st cycle" );

  registerWrapper( "damageFieldPartitioning", &m_damageFieldPartitioning ).
    setApplyDefaultValue( 0 ).
    setInputFlag( InputFlags::OPTIONAL ).
    setDescription( "Flag for using the gradient of the particle damage field to partition material into separate velocity fields" );

  registerWrapper( "contactGapCorrection", &m_contactGapCorrection ).
    setApplyDefaultValue( 0 ).
    setInputFlag( InputFlags::OPTIONAL ).
    setDescription( "Flag for mitigating contact gaps" );

  // registerWrapper( "directionalOverlapCorrection", &m_directionalOverlapCorrection ).
  //   setApplyDefaultValue( 0 ).
  //   setInputFlag( InputFlags::OPTIONAL ).
  //   setDescription( "Flag for mitigating pile-up of particles at contact interfaces" );

  registerWrapper( "frictionCoefficient", &m_frictionCoefficient ).
    setApplyDefaultValue( 0.0 ).
    setInputFlag( InputFlags::OPTIONAL ).
    setDescription( "Coefficient of friction, currently assumed to be the same everywhere" );

  registerWrapper( "planeStrain", &m_planeStrain ).
    setApplyDefaultValue( false ).
    setInputFlag( InputFlags::OPTIONAL ).
    setDescription( "Flag for performing plane strain calculations" );

  registerWrapper( "numDims", &m_numDims ).
    setApplyDefaultValue( 3 ).
    setInputFlag( InputFlags::FALSE ).
    setDescription( "The number of active spatial dimensions, 2 for plane strain, 3 otherwise" );

  registerWrapper( "m_ijkMap", &m_ijkMap ).
    setInputFlag( InputFlags::FALSE ).
    setDescription( "Map from indices in each spatial dimension to local node ID" );
}

void SolidMechanicsMPM::postProcessInput()
{
  SolverBase::postProcessInput();

  // Activate neighbor list if necessary
  if( m_damageFieldPartitioning == 1 || m_surfaceDetection == 1 /*|| m_directionalOverlapCorrection == 1*/ )
  {
    m_needsNeighborList = 1;
  }

  // Set number of active dimensions based on m_planeStrain
  m_numDims = m_planeStrain ? 2 : 3;

  // Throw error if boundary conditions are incorrectly specified
  GEOS_ERROR_IF( m_boundaryConditionTypes.size() != 6 && m_boundaryConditionTypes.size() > 0,
                 "boundaryConditionTypes must be of length 6. "
                 "The 6 entries correspond to BCs on the x-, x+, y-, y+, z- and z+ faces." );

  // Initialize boundary condition types if they're not specified by the user
  if( m_boundaryConditionTypes.size() == 0 )
  {
    m_boundaryConditionTypes.resize( 6 );
    LvArray::tensorOps::fill< 6 >( m_boundaryConditionTypes, 0 );
  }

  // Throw error if boundary conditions are incorrectly specified
  GEOS_ERROR_IF( m_bodyForce.size() != 3 && m_bodyForce.size() > 0,
                 "bodyForce must be of length 3. ");

  //Initialize body force if they're not specified by the user
  if(m_bodyForce.size() == 0)
  {
    m_bodyForce.resize(3);
    LvArray::tensorOps::fill< 3 >(m_bodyForce, 0);
  }
}

SolidMechanicsMPM::~SolidMechanicsMPM()
{
  // TODO Auto-generated destructor stub
}


void SolidMechanicsMPM::registerDataOnMesh( Group & meshBodies )
{
  using namespace fields::mpm;

  ExecutableGroup::registerDataOnMesh( meshBodies );

  forDiscretizationOnMeshTargets( meshBodies, [&] ( string const & meshBodyName,
                                                    MeshLevel & meshLevel,
                                                    arrayView1d< string const > const & regionNames )
  {
    ParticleManager & particleManager = meshLevel.getParticleManager();

    MeshBody const & meshBody = meshBodies.getGroup< MeshBody >( meshBodyName );

    // Set constitutive names on particles
    if( meshBody.hasParticles() )
    {
      particleManager.forParticleSubRegions< ParticleSubRegionBase >( regionNames,
                                                                      [&]( localIndex const,
                                                                           ParticleSubRegionBase & subRegion )
      {
        setConstitutiveNamesCallSuper( subRegion );
        setConstitutiveNames( subRegion );
      } );
    }

  } );

  forDiscretizationOnMeshTargets( meshBodies, [&] ( string const & meshBodyName,
                                                    MeshLevel & meshLevel,
                                                    arrayView1d< string const > const & regionNames )
  {
    MeshBody const & meshBody = meshBodies.getGroup< MeshBody >( meshBodyName );
    if( meshBody.hasParticles() ) // Particle field registration? TODO: What goes here?
    {
      ParticleManager & particleManager = meshLevel.getParticleManager();

      particleManager.forParticleSubRegions< ParticleSubRegion >( regionNames,
                                                                  [&]( localIndex const,
                                                                       ParticleSubRegion & subRegion )
      {
        // Registration automatically allocates the 1st dimension (i.e. particle index) of the associated arrays.
        // Vector/tensor fields need to have their other dimensions specified.

        string const voightLabels[6] = { "XX", "YY", "ZZ", "YZ", "XZ", "XY" };

        // Single-indexed fields (scalars)
        subRegion.registerField< isBad >( getName() );
        subRegion.registerField< particleMass >( getName() );
        subRegion.registerField< particleInitialVolume >( getName() );
        subRegion.registerField< particleDensity >( getName() );
        subRegion.registerField< particleOverlap >( getName() );

        // Double-indexed fields (vectors and symmetric tensors stored in Voigt notation)
        subRegion.registerField< particleStress >( getName() ).setDimLabels( 1, voightLabels ).reference().resizeDimension< 1 >( 6 );
        subRegion.registerField< particlePlasticStrain >( getName() ).setDimLabels( 1, voightLabels ).reference().resizeDimension< 1 >( 6 );
        subRegion.registerField< particleDamageGradient >( getName() ).reference().resizeDimension< 1 >( 3 );
        subRegion.registerField< particleReferencePosition >( getName() ).reference().resizeDimension< 1 >( 3 );

        // Triple-indexed fields (vectors of vectors, non-symmetric tensors)
        subRegion.registerField< particleInitialRVectors >( getName() ).reference().resizeDimension< 1, 2 >( 3, 3 );
        subRegion.registerField< particleDeformationGradient >( getName() ).reference().resizeDimension< 1, 2 >( 3, 3 );
        subRegion.registerField< particleFDot >( getName() ).reference().resizeDimension< 1, 2 >( 3, 3 );
        subRegion.registerField< particleVelocityGradient >( getName() ).reference().resizeDimension< 1, 2 >( 3, 3 );
        subRegion.registerField< particleSphF >( getName() ).reference().resizeDimension< 1, 2 >( 3, 3 );
      } );
    }
    else // Background grid field registration
    {
      NodeManager & nodes = meshLevel.getNodeManager();

      nodes.registerWrapper< array2d< real64 > >( viewKeyStruct::massString() ).
        setPlotLevel( PlotLevel::LEVEL_0 ).
        setRegisteringObjects( this->getName() ).
        setDescription( "An array that holds the mass on the nodes." );

      nodes.registerWrapper< array3d< real64 > >( viewKeyStruct::velocityString() ).
        setPlotLevel( PlotLevel::LEVEL_0 ).
        setRegisteringObjects( this->getName() ).
        setDescription( "An array that holds the current velocity on the nodes." );

      nodes.registerWrapper< array3d< real64 > >( viewKeyStruct::momentumString() ).
        setPlotLevel( PlotLevel::LEVEL_1 ).
        setRegisteringObjects( this->getName() ).
        setDescription( "An array that holds the current momentum on the nodes." );

      nodes.registerWrapper< array3d< real64 > >( viewKeyStruct::accelerationString() ).
        setPlotLevel( PlotLevel::LEVEL_1 ).
        setRegisteringObjects( this->getName() ).
        setDescription( "An array that holds the current acceleration on the nodes." );

      nodes.registerWrapper< array3d< real64 > >( viewKeyStruct::forceExternalString() ).
        setPlotLevel( PlotLevel::LEVEL_1 ).
        setRegisteringObjects( this->getName() ).
        setDescription( "An array that holds the external forces on the nodes. This includes any boundary"
                        " conditions as well as coupling forces such as hydraulic forces." );

      nodes.registerWrapper< array3d< real64 > >( viewKeyStruct::forceInternalString() ).
        setPlotLevel( PlotLevel::LEVEL_1 ).
        setRegisteringObjects( this->getName() ).
        setDescription( "An array that holds the internal forces on the nodes." );

      nodes.registerWrapper< array3d< real64 > >( viewKeyStruct::forceContactString() ).
        setPlotLevel( PlotLevel::LEVEL_1 ).
        setRegisteringObjects( this->getName() ).
        setDescription( "An array that holds the contact force on the nodes." );

      nodes.registerWrapper< array2d< real64 > >( viewKeyStruct::damageString() ).
        setPlotLevel( PlotLevel::LEVEL_1 ).
        setRegisteringObjects( this->getName() ).
        setDescription( "An array that holds the result of mapping particle damage to the nodes." );

      nodes.registerWrapper< array2d< real64 > >( viewKeyStruct::damageGradientString() ).
        setPlotLevel( PlotLevel::LEVEL_1 ).
        setRegisteringObjects( this->getName() ).
        setDescription( "An array that holds the result of mapping particle damage gradients to the nodes." );

      nodes.registerWrapper< array2d< real64 > >( viewKeyStruct::maxDamageString() ).
        setPlotLevel( PlotLevel::LEVEL_1 ).
        setRegisteringObjects( this->getName() ).
        setDescription( "An array that holds the maximum damage of any particle mapping to a given node." );

      nodes.registerWrapper< array3d< real64 > >( viewKeyStruct::surfaceNormalString() ).
        setPlotLevel( PlotLevel::LEVEL_1 ).
        setRegisteringObjects( this->getName() ).
        setDescription( "An array that holds the contact surface normals on the nodes." );

      nodes.registerWrapper< array3d< real64 > >( viewKeyStruct::materialPositionString() ).
        setPlotLevel( PlotLevel::LEVEL_1 ).
        setRegisteringObjects( this->getName() ).
        setDescription( "An array that holds the result of mapping particle positions to the nodes." );

      Group & nodeSets = nodes.sets();

      nodeSets.registerWrapper< array1d< SortedArray< localIndex > > >( viewKeyStruct::boundaryNodesString() ).
        setPlotLevel( PlotLevel::NOPLOT ).
        setRestartFlags( RestartFlags::WRITE_AND_READ );

      nodeSets.registerWrapper< array1d< SortedArray< localIndex > > >( viewKeyStruct::bufferNodesString() ).
        setPlotLevel( PlotLevel::NOPLOT ).
        setRestartFlags( RestartFlags::WRITE_AND_READ );
    }
  } );
}

void SolidMechanicsMPM::initializePreSubGroups()
{
  SolverBase::initializePreSubGroups();

  DomainPartition & domain = this->getGroupByPath< DomainPartition >( "/Problem/domain" );

  Group & meshBodies = domain.getMeshBodies();

  forDiscretizationOnMeshTargets( meshBodies, [&] ( string const & meshBodyName,
                                                    MeshLevel & meshLevel,
                                                    arrayView1d< string const > const & regionNames )
  {
    MeshBody const & meshBody = meshBodies.getGroup< MeshBody >( meshBodyName );

    if( meshBody.hasParticles() ) // Only particle regions will hold actual materials. Background grid currently holds a null material so
                                  // that the input file parser doesn't complain, but we don't need to actually do anything with it.
    {
      ParticleManager & particleManager = meshLevel.getParticleManager();
      particleManager.forParticleSubRegions< ParticleSubRegion >( regionNames, [&]( localIndex const,
                                                                                    ParticleSubRegion & subRegion )
      {
        string & solidMaterialName = subRegion.getReference< string >( viewKeyStruct::solidMaterialNamesString() );
        solidMaterialName = SolverBase::getConstitutiveName< SolidBase >( subRegion );
      } );
    }
  } );

  NumericalMethodsManager const & numericalMethodManager = domain.getNumericalMethodManager();

  FiniteElementDiscretizationManager const &
  feDiscretizationManager = numericalMethodManager.getFiniteElementDiscretizationManager();

  FiniteElementDiscretization const &
  feDiscretization = feDiscretizationManager.getGroup< FiniteElementDiscretization >( m_discretizationName );
  GEOS_UNUSED_VAR( feDiscretization );
}


bool SolidMechanicsMPM::execute( real64 const time_n,
                                 real64 const dt,
                                 integer const cycleNumber,
                                 integer const GEOS_UNUSED_PARAM( eventCounter ),
                                 real64 const GEOS_UNUSED_PARAM( eventProgress ),
                                 DomainPartition & domain )
{
  GEOS_MARK_FUNCTION;

  m_nextDt = solverStep( time_n,
                         dt,
                         cycleNumber,
                         domain );

  return false;
}

real64 SolidMechanicsMPM::solverStep( real64 const & time_n,
                                      real64 const & dt,
                                      const int cycleNumber,
                                      DomainPartition & domain )
{
  GEOS_MARK_FUNCTION;
  real64 dtReturn = dt;

  SolverBase * const surfaceGenerator = this->getParent().getGroupPointer< SolverBase >( "SurfaceGen" );

  if( m_timeIntegrationOption == TimeIntegrationOption::ExplicitDynamic )
  {
    dtReturn = explicitStep( time_n, dt, cycleNumber, domain );

    if( surfaceGenerator!=nullptr )
    {
      surfaceGenerator->solverStep( time_n, dt, cycleNumber, domain );
    }
  }
  else
  {
    GEOS_ERROR( "MPM solver only currently supports explicit time stepping!" );
  }

  return dtReturn;
}

void SolidMechanicsMPM::initialize( NodeManager & nodeManager,
                                    ParticleManager & particleManager,
                                    SpatialPartition & partition )
{
  // Initialize neighbor lists
  particleManager.forParticleSubRegions( [&]( ParticleSubRegion & subRegion )
  {
    OrderedVariableToManyParticleRelation & neighborList = subRegion.neighborList();
    neighborList.setParticleManager( particleManager );
  } );

  // Read and distribute BC table
  if( m_prescribedBcTable == 1 )
  {
    // Reads the FTable directly from the xml
    int numRows = m_bcTable.size( 0 );
    GEOS_ERROR_IF(numRows == 0, "Prescribed boundary conditions is enabled but no bcTable was specified.");
    
    for(int i = 0; i < numRows; ++i){
      GEOS_ERROR_IF(m_bcTable[i].size() != 7, "BCtable row " << i+1 << " must have 7 elements.");
      
      GEOS_ERROR_IF(m_bcTable[i][0] < 0, "BCTable times must be positive.");

      GEOS_ERROR_IF(roundf(m_bcTable[i][1]) != m_bcTable[i][1] || 
                    roundf(m_bcTable[i][2]) != m_bcTable[i][1] || 
                    roundf(m_bcTable[i][3]) != m_bcTable[i][1] || 
                    roundf(m_bcTable[i][4]) != m_bcTable[i][1] || 
                    roundf(m_bcTable[i][5]) != m_bcTable[i][1] || 
                    roundf(m_bcTable[i][6]) != m_bcTable[i][1], "Only integer boundary condition types are permitted.");

      GEOS_ERROR_IF( ( m_bcTable[i][1] < 0 || 
                       m_bcTable[i][2] < 0 || 
                       m_bcTable[i][3] < 0 || 
                       m_bcTable[i][4] < 0 || 
                       m_bcTable[i][5] < 0 || 
                       m_bcTable[i][6] < 0 ) && 
                     ( m_bcTable[i][1] > 3 || 
                       m_bcTable[i][2] > 3 || 
                       m_bcTable[i][3] > 3 || 
                       m_bcTable[i][4] > 3 || 
                       m_bcTable[i][5] > 3 || 
                       m_bcTable[i][6] > 3 ), "Boundary types must be 0, 1, 2 or 3");
    }
  }

  // Initialize domain F and L, then read and distribute F table
  m_domainF.resize( 3 );
  m_domainL.resize( 3 );
  for( int i=0; i<3; i++ )
  {
    m_domainF[i] = 1.0;
    m_domainL[i] = 0.0;
  }
  if( m_prescribedBoundaryFTable == 1 && m_prescribedFTable == 1 )
  {
    // Reads the FTable directly from the xml
    int numRows = m_fTable.size( 0 );
    GEOS_ERROR_IF(numRows == 0, "Prescribed boundary deformation is enabled but no fTable was specified.");
    for(int i = 0; i < numRows; ++i){
      GEOS_ERROR_IF(m_fTable[i].size() != 4, "Ftable row " << i+1 << " must have 4 elements.");
      GEOS_ERROR_IF(m_fTable[i][0] < 0, "FTable times must be positive.");

      if(i == 0)
      {
        GEOS_ERROR_IF( m_fTable[i][1] != 1.0 || 
                       m_fTable[i][2] != 1.0 || 
                       m_fTable[i][3] != 1.0 , "Deformation of first row of FTable must be 1." );
      }
      else
      {
        GEOS_ERROR_IF( m_fTable[i][1] < 0 || 
                       m_fTable[i][2] < 0 || 
                       m_fTable[i][3] < 0, "Deformations of FTable must be positive." );
      }
    }
  }

  if( m_stressControl[0] == 1 || m_stressControl[1] == 1 || m_stressControl[2] == 1 )
  {
    m_domainStress.resize( 3 );
    m_stressControlLastError.resize(3);
    LvArray::tensorOps::fill< 3 >( m_stressControlLastError, 0.0 );
    m_stressControlITerm.resize(3);
    LvArray::tensorOps::fill< 3 >( m_stressControlITerm, 0.0 );
    

    GEOS_ERROR_IF(m_stressTable.size(0) == 0, "Stress table cannot be empty is stress control is enabled");
    GEOS_ERROR_IF(m_stressTable.size(1) == 0, "Stress table must have 4 columns");

    for(int i = 0; i < m_stressTable.size(0) ; i++)
    {
      GEOS_ERROR_IF(m_stressTable[i][0] < 0.0, "Stress table times must be positive");
    }
  }

  // Get nodal position
  int numNodes = nodeManager.size();
  arrayView2d< real64, nodes::REFERENCE_POSITION_USD > const & gridPosition = nodeManager.referencePosition();

  for(int i =0; i < 3; i++)
  {
    if(partition.m_Periodic[i] && (partition.m_coords[i] == 0 || partition.m_coords[i] == partition.m_Partitions[i]-1))
    {
      real64 xExtent = partition.getGlobalMax()[i] - partition.getGlobalMin()[i];
      for(int g=0; g<nodeManager.size(); g++)
      {
        // if (gridPosition[g][i] < partition.getLocalMin()[i] && gridPosition[g][i] > partition.getLocalMax()[i] ){
          //Partition is on positive face
          if( partition.m_coords[i] == partition.m_Partitions[i]-1) // CC: Does this need to be toleranced?
          {
            if(gridPosition[g][i] < partition.getLocalMin()[i] - xExtent/2)
            {
              gridPosition[g][i] += xExtent; //Do I nee to subtract two cells that are ghost? Shouldn't have those if periodic boundaries are on
            }
          }

          //Partition is on negative face
          if( partition.m_coords[i] == 0){
            if(gridPosition[g][i] > partition.getLocalMax()[i] + xExtent/2) // CC: Does this need to be toleranced?
            {
              gridPosition[g][i] -= xExtent; //Do I nee to subtract two cells that are ghost? Shouldn't have those if periodic boundaries are on
            }
          }
        // }

      }
    }
  }

  // Get local domain extent
  for( int g=0; g<numNodes; g++ )
  {
    for( int i=0; i<3; i++ )
    {
      m_xLocalMin[i] = std::fmin( m_xLocalMin[i], gridPosition[g][i] );
      m_xLocalMax[i] = std::fmax( m_xLocalMax[i], gridPosition[g][i] );
    }
  }
  for( int i=0; i<3; i++ )
  {
    m_xLocalMinNoGhost[i] = partition.getLocalMin()[i];
    m_xLocalMaxNoGhost[i] = partition.getLocalMax()[i];
    m_partitionExtent[i] = m_xLocalMax[i] - m_xLocalMin[i];
  }

  // CC: why not compute element size directly from domain extent and number of cpps across direction?
  // Get element size
  for( int g=0; g<numNodes; g++ )
  {
    for( int i=0; i<3; i++ )
    {
      real64 test = gridPosition[g][i] - m_xLocalMin[i]; // By definition, this should always be positive. Furthermore, the gridPosition
                                                         // should only be those on the local partition
      if( test > 0.0 ) // We're looking for the smallest nonzero distance from the "min" node. TODO: Could be vulnerable to a finite
                       // precision bug.
      {
        m_hEl[i] = std::fmin( test, m_hEl[i] );
      }
    }
  }

  // Set SPH neighbor radius if necessary
  if( m_neighborRadius <= 0.0 )
  {
    if( m_planeStrain )
    {
      m_neighborRadius *= -1.0 * sqrt( m_hEl[0] * m_hEl[0] + m_hEl[1] * m_hEl[1] );
    }
    else
    {
      m_neighborRadius *= -1.0 * sqrt( m_hEl[0] * m_hEl[0] + m_hEl[1] * m_hEl[1] + m_hEl[2] * m_hEl[2] );
    }
  }

  // Get global domain extent excluding buffer nodes
  for( int i=0; i<3; i++ )
  {
    m_xGlobalMin[i] = partition.getGlobalMin()[i];
    m_xGlobalMax[i] = partition.getGlobalMax()[i];
    if(!partition.m_Periodic[i]){
      m_xGlobalMin[i] += m_hEl[i];
      m_xGlobalMax[i] -= m_hEl[i];  
    }
    // m_xGlobalMin[i] = partition.getGlobalMin()[i] + m_hEl[i];
    // m_xGlobalMax[i] = partition.getGlobalMax()[i] - m_hEl[i];
    m_domainExtent[i] = m_xGlobalMax[i] - m_xGlobalMin[i];
  }

  // Get number of elements in each direction
  for( int i=0; i<3; i++ )
  {
    m_nEl[i] = std::round( m_partitionExtent[i] / m_hEl[i] );
  }

  // Create element map
  m_ijkMap.resize( m_nEl[0] + 1, m_nEl[1] + 1, m_nEl[2] + 1 );
  for( int g=0; g<numNodes; g++ )
  {
    int i = std::round( ( gridPosition[g][0] - m_xLocalMin[0] ) / m_hEl[0] );
    int j = std::round( ( gridPosition[g][1] - m_xLocalMin[1] ) / m_hEl[1] );
    int k = std::round( ( gridPosition[g][2] - m_xLocalMin[2] ) / m_hEl[2] );
    m_ijkMap[i][j][k] = g;
    
  }

  // Identify node sets for applying boundary conditions. We need boundary nodes and buffer nodes.
  Group & nodeSets = nodeManager.sets();
  array1d< SortedArray< localIndex > > & m_boundaryNodes = nodeSets.getReference< array1d< SortedArray< localIndex > > >( viewKeyStruct::boundaryNodesString() );
  array1d< SortedArray< localIndex > > & m_bufferNodes = nodeSets.getReference< array1d< SortedArray< localIndex > > >( viewKeyStruct::bufferNodesString() );
  m_boundaryNodes.resize( 6 );
  m_bufferNodes.resize( 6 );

  for( int face=0; face<6; face++ )
  {
    std::set< localIndex > tmpBoundaryNodes;
    std::set< localIndex > tmpBufferNodes;

    int dir0 = face / 2; // 0, 0, 1, 1, 2, 2 (x-, x+, y-, y+, z-, z+)

    int positiveNormal = face % 2; // even => (-) => 0, odd => (+) => 1
    int sign = 2 * positiveNormal - 1;
    real64 minOrMax = positiveNormal == 0 ? m_xGlobalMin[dir0] : m_xGlobalMax[dir0];

    for( localIndex g=0; g<numNodes; g++ )
    {
      real64 positionRelativeToBoundary = gridPosition[g][dir0] - minOrMax;
      real64 tolerance = 1.0e-12 * m_hEl[dir0]; // small multiple of element dimension

      if( std::fabs( positionRelativeToBoundary ) < tolerance )
      {
        tmpBoundaryNodes.insert( g );
      }

      if( sign * positionRelativeToBoundary > 0 && std::fabs( positionRelativeToBoundary ) > tolerance ) // basically a dot product with the
                                                                                                         // face normal
      {
        tmpBufferNodes.insert( g );
      }
    }

    m_boundaryNodes[face].insert( tmpBoundaryNodes.begin(), tmpBoundaryNodes.end() );
    m_bufferNodes[face].insert( tmpBufferNodes.begin(), tmpBufferNodes.end() );
  }

  // Initialize reaction force history file and write its header
  if( MpiWrapper::commRank( MPI_COMM_GEOSX ) == 0 && m_reactionHistory == 1 )
  {
    std::ofstream file;
    file.open( "reactionHistory.csv", std::ios::out); // | std::ios::app );
    if( file.fail() )
      throw std::ios_base::failure( std::strerror( errno ) );
    //make sure write fails with exception if something is wrong
    file.exceptions( file.exceptions() | std::ios::failbit | std::ifstream::badbit );
    file << "time, F00, F11, F22, length_x, length_y, length_z, Rx-, Rx+, Ry-, Ry+, Rz-, Rz+, L00, L11, L22" << std::endl;
    file << std::setprecision( std::numeric_limits< long double >::digits10 )
         << 0.0 << ","
         << 1.0 << "," << 1.0 << "," << 1.0 << ","
         << m_domainExtent[0] << "," << m_domainExtent[1] << "," << m_domainExtent[2] << ","
         << 0.0 << "," << 0.0 << "," << 0.0 << "," << 0.0 << "," << 0.0 << "," << 0.0 << ","
         << 0.0 << "," << 0.0 << "," << 0.0
         << std::endl;
  }

  // Initialize particle fields that weren't intialized by reading the particle input file
  particleManager.forParticleSubRegions( [&]( ParticleSubRegion & subRegion )
  {
    // Getters
    string const & solidMaterialName = subRegion.template getReference< string >( viewKeyStruct::solidMaterialNamesString() );
    SolidBase & constitutiveRelation = getConstitutiveModel< SolidBase >( subRegion, solidMaterialName );
    arrayView2d< real64 const > const constitutiveDensity = constitutiveRelation.getDensity();

    arrayView2d< real64 > const particlePlasticStrain = subRegion.getField< fields::mpm::particlePlasticStrain >(); 
    arrayView1d< real64 > const particleDensity = subRegion.getField< fields::mpm::particleDensity >();
    arrayView2d< real64 const > const particlePosition = subRegion.getParticleCenter();
    arrayView1d< real64 const > const particleVolume = subRegion.getParticleVolume();
    arrayView3d< real64 const > const particleRVectors = subRegion.getParticleRVectors();

    arrayView2d< real64 > const particleDisplacement = subRegion.getParticleDisplacement();
    arrayView1d< real64 > const particleMass = subRegion.getField< fields::mpm::particleMass >();
    arrayView3d< real64 > const particleDeformationGradient = subRegion.getField< fields::mpm::particleDeformationGradient >();
    arrayView3d< real64 > const particleFDot = subRegion.getField< fields::mpm::particleFDot >();
    arrayView3d< real64 > const particleVelocityGradient = subRegion.getField< fields::mpm::particleVelocityGradient >();
    arrayView1d< real64 > const particleInitialVolume = subRegion.getField< fields::mpm::particleInitialVolume >();
    arrayView3d< real64 > const particleInitialRVectors = subRegion.getField< fields::mpm::particleInitialRVectors >();
    arrayView3d< real64 > const particleSphF = subRegion.getField< fields::mpm::particleSphF >();
    arrayView2d< real64 > const particleReferencePosition = subRegion.getField< fields::mpm::particleReferencePosition >();

    // Set reference position, volume and R-vectors
    for( int p=0; p<subRegion.size(); p++ )
    {
      particleInitialVolume[p] = particleVolume[p];
      for( int i=0; i<3; i++ )
      {
        particleDisplacement[p][i] = 0;
        particleReferencePosition[p][i] = particlePosition[p][i];
        for( int j=0; j<3; j++ )
        {
          particleInitialRVectors[p][i][j] = particleRVectors[p][i][j];
        }
      }
    }

    // Pull initial density from constitutive model, set particle masses and small mass threshold
    real64 localMinMass = 0.0;
    real64 globalMinMass;
    for( int p=0; p<subRegion.size(); p++ )
    {
      particleDensity[p] = constitutiveDensity[p][0];
      particleMass[p] = particleDensity[p] * particleVolume[p];
      localMinMass = particleMass[p] < localMinMass ? particleMass[p] : localMinMass;

      for (int j=0; j < 6; ++j){
        particlePlasticStrain[p][j] = 0;
      }
    }
    if( subRegion.size() == 0 ) // Handle empty partitions
    {
      localMinMass = DBL_MAX;
    }
    MPI_Allreduce( &localMinMass,
                   &globalMinMass,
                   1,
                   MPI_DOUBLE,
                   MPI_MIN,
                   MPI_COMM_GEOSX );
    m_smallMass = fmin( globalMinMass * 1.0e-12, m_smallMass );

    // Initialize deformation gradient and velocity gradient
    for( int p=0; p<subRegion.size(); p++ )
    {
      for( int i=0; i<3; i++ )
      {
        for( int j=0; j<3; j++ )
        {
          particleDeformationGradient[p][i][j] = i == j ? 1.0 : 0.0;
          particleSphF[p][i][j] = i == j ? 1.0 : 0.0;
          particleFDot[p][i][j] = 0.0;
          particleVelocityGradient[p][i][j] = 0.0;
        }
      }
    }

  } );

  // Initialize box average history file and write its header
  particleManager.forParticleSubRegions( [&]( ParticleSubRegion & subRegion )
  {
    subRegion.setActiveParticleIndices(); // Needed for computeAndWriteBoxAverage().
  } );
  if( m_boxAverageHistory == 1 )
  {
    if( MpiWrapper::commRank( MPI_COMM_GEOSX ) == 0 )
    {
      std::ofstream file;
      file.open( "boxAverageHistory.csv", std::ios::out ); // | std::ios::app );
      if( file.fail() )
      {
        throw std::ios_base::failure( std::strerror( errno ) );
      }
      file.exceptions( file.exceptions() | std::ios::failbit | std::ifstream::badbit );
      file << "Time, Sxx, Syy, Szz, Syz, Sxz, Sxy, Density, Damage, epxx, epyy, epzz, epyz, epxz, epxy" << std::endl;
    }
    MpiWrapper::barrier( MPI_COMM_GEOSX ); // wait for the header to be written
    computeAndWriteBoxAverage( 0.0, 0.0, particleManager );
  }

  // Resize grid arrays according to number of velocity fields
  int maxLocalGroupNumber = 0; // Maximum contact group number on this partition.
  int maxGlobalGroupNumber; // Maximum contact group number on global domain.
  particleManager.forParticleSubRegions( [&]( ParticleSubRegion & subRegion )
  {
    arrayView1d< int > const particleGroup = subRegion.getParticleGroup();
    for( int p=0; p<subRegion.size(); p++ )
    {
      if( particleGroup[p] > maxLocalGroupNumber )
      {
        maxLocalGroupNumber = particleGroup[p];
      }
    }
  } );
  MPI_Allreduce( &maxLocalGroupNumber,
                 &maxGlobalGroupNumber,
                 1,
                 MPI_INT,
                 MPI_MAX,
                 MPI_COMM_GEOSX );

  // Number of contact groups
  m_numContactGroups = maxGlobalGroupNumber + 1;

  // Specified number of damage flags.
  m_numContactFlags = m_damageFieldPartitioning == 1 ? 2 : 1;

  // Total number of velocity fields:
  m_numVelocityFields = m_numContactGroups * m_numContactFlags;

  // Resize grid field arrays
  nodeManager.getReference< array2d< real64 > >( viewKeyStruct::massString() ).resize( numNodes, m_numVelocityFields );
  nodeManager.getReference< array2d< real64 > >( viewKeyStruct::damageString() ).resize( numNodes, m_numVelocityFields );
  nodeManager.getReference< array2d< real64 > >( viewKeyStruct::maxDamageString() ).resize( numNodes, m_numVelocityFields );
  nodeManager.getReference< array2d< real64 > >( viewKeyStruct::damageGradientString() ).resize( numNodes, 3 );
  nodeManager.getReference< array3d< real64 > >( viewKeyStruct::velocityString() ).resize( numNodes, m_numVelocityFields, 3 );
  nodeManager.getReference< array3d< real64 > >( viewKeyStruct::momentumString() ).resize( numNodes, m_numVelocityFields, 3 );
  nodeManager.getReference< array3d< real64 > >( viewKeyStruct::accelerationString() ).resize( numNodes, m_numVelocityFields, 3 );
  nodeManager.getReference< array3d< real64 > >( viewKeyStruct::forceInternalString() ).resize( numNodes, m_numVelocityFields, 3 );
  nodeManager.getReference< array3d< real64 > >( viewKeyStruct::forceExternalString() ).resize( numNodes, m_numVelocityFields, 3 );
  nodeManager.getReference< array3d< real64 > >( viewKeyStruct::forceContactString() ).resize( numNodes, m_numVelocityFields, 3 );
  nodeManager.getReference< array3d< real64 > >( viewKeyStruct::surfaceNormalString() ).resize( numNodes, m_numVelocityFields, 3 );
  nodeManager.getReference< array3d< real64 > >( viewKeyStruct::materialPositionString() ).resize( numNodes, m_numVelocityFields, 3 );

  // Load strength scale into constitutive model (for ceramic)
  particleManager.forParticleSubRegions( [&]( ParticleSubRegion & subRegion )
  {
    // Get constitutive model reference
    string const & solidMaterialName = subRegion.template getReference< string >( viewKeyStruct::solidMaterialNamesString() );
    SolidBase & solidModel = getConstitutiveModel< SolidBase >( subRegion, solidMaterialName );
    if( solidModel.hasWrapper( "strengthScale" ) )
    {
      SortedArrayView< localIndex const > const activeParticleIndices = subRegion.activeParticleIndices();
      arrayView1d< real64 > const particleStrengthScale = subRegion.getParticleStrengthScale();
      arrayView1d< real64 > const constitutiveStrengthScale = solidModel.getReference< array1d< real64 > >( "strengthScale" );
      forAll< serialPolicy >( activeParticleIndices.size(), [=] GEOS_HOST_DEVICE ( localIndex const pp )
      {
        localIndex const p = activeParticleIndices[pp];
        constitutiveStrengthScale[p] = particleStrengthScale[p];
      } );
    }
  } );
}

real64 SolidMechanicsMPM::explicitStep( real64 const & time_n,
                                        real64 const & dt,
                                        const int cycleNumber,
                                        DomainPartition & domain )
{
  GEOS_MARK_FUNCTION;

  #define USE_PHYSICS_LOOP

  //#######################################################################################
  solverProfiling( "Get spatial partition, get node and particle managers. Resize m_iComm." );
  //#######################################################################################
  // SpatialPartition & partition = dynamic_cast< SpatialPartition & >(domain.getReference< PartitionBase >( keys::partitionManager ) );
  SpatialPartition & partition = dynamic_cast< SpatialPartition & >( domain.getPartition() );

  // ***** We assume that there are exactly two mesh bodies, and that one has particles and one does not. *****
  Group & meshBodies = domain.getMeshBodies();

  MeshBody & meshBody1 = meshBodies.getGroup< MeshBody >( 0 );
  MeshBody & meshBody2 = meshBodies.getGroup< MeshBody >( 1 );
  MeshBody & particles = meshBody1.hasParticles() ? meshBody1 : meshBody2;
  MeshBody & grid = !meshBody1.hasParticles() ? meshBody1 : meshBody2;

  ParticleManager & particleManager = particles.getBaseDiscretization().getParticleManager();
  MeshLevel & mesh = grid.getBaseDiscretization();
  NodeManager & nodeManager = mesh.getNodeManager();

  m_iComm.resize( domain.getNeighbors().size() );


  //#######################################################################################
  solverProfilingIf( "At time step zero, perform initialization calculations", cycleNumber == 0 );
  //#######################################################################################
  if( cycleNumber == 0 )
  {
    initialize( nodeManager, particleManager, partition );
  }

  //#######################################################################################
  solverProfiling( "Set grid multi-field labels to avoid a VTK output bug" );
  //#######################################################################################
  // Must be done every time step despite grid fields being registered
  // TODO: Only doing this on the 1st cycle breaks restarts, can we do better? Why aren't labels part of the restart data?
  setGridFieldLabels( nodeManager );


  //#######################################################################################
  solverProfiling( "Set grid fields to zero" );
  //#######################################################################################
  initializeGridFields( nodeManager );


  //#######################################################################################
  solverProfiling( "Update global-to-local map" );
  //#######################################################################################
  particleManager.updateMaps();


  //#######################################################################################
  solverProfilingIf( "Perform particle ghosting", MpiWrapper::commSize( MPI_COMM_GEOSX ) > 1 && m_needsNeighborList == 1 );
  //#######################################################################################
  if( MpiWrapper::commSize( MPI_COMM_GEOSX ) > 1 && m_needsNeighborList == 1 )
  {
    // Move everything into host memory space
    particleManager.forParticleSubRegions( [&]( ParticleSubRegion & subRegion )
    {
      subRegion.forWrappers( [&]( WrapperBase & wrapper )
      {
        wrapper.move( LvArray::MemorySpace::host, true );
      } );
    } );

    // Perform ghosting
    partition.getGhostParticlesFromNeighboringPartitions( domain, m_iComm, m_neighborRadius );
  }


  //#######################################################################################
  solverProfiling( "Get indices of non-ghost particles" );
  //#######################################################################################
  particleManager.forParticleSubRegions( [&]( ParticleSubRegion & subRegion )
  {
    subRegion.setActiveParticleIndices();
  } );

  if(std::any_of( partition.m_Periodic.begin(), partition.m_Periodic.end(), []( int & dimPeriodic ) { return dimPeriodic == 1; } ))
  {
    //#######################################################################################
    solverProfiling( "Correct ghost particle centers across periodic boundaries" );
    //#######################################################################################
    correctGhostParticleCentersAcrossPeriodicBoundaries(particleManager, partition);
  }

  //#######################################################################################
  solverProfilingIf( "Construct neighbor list", m_needsNeighborList == 1 );
  //#######################################################################################
  if( m_needsNeighborList == 1 )
  { // This optimization compares neighbor list creation time for different
    // bin sizes, and finds an optimum.  It can be non deterministic and
    // is currently disabled to ensure integrated tests pass.
    // Optimize
    // if( cycleNumber == 0 )
    // {
    //   optimizeBinSort( particleManager );
    // }
    // else
    // {
    (void) computeNeighborList( particleManager );
    // }
  }


  //#######################################################################################
  solverProfilingIf( "Compute surface flags", m_surfaceDetection > 0 && cycleNumber == 0 );
  //#######################################################################################
  if( m_surfaceDetection > 0 && cycleNumber == 0 )
  {
    computeSurfaceFlags( particleManager );
  }


  //#######################################################################################
  solverProfilingIf( "Compute damage field gradient", m_damageFieldPartitioning == 1 );
  //#######################################################################################
  if( m_damageFieldPartitioning == 1 )
  {
    computeDamageFieldGradient( particleManager );
  }

  //#######################################################################################
  solverProfiling( "Update surface flag overload" );
  //#######################################################################################
  // We now read in surface flags so don't need to update them based on damage.
  // Keeping this here as it will eventually be used to support other surface
  // flag usages.
  //updateSurfaceFlagOverload( particleManager );

  //#######################################################################################
  solverProfilingIf( "Update BCs based on bcTable", m_prescribedBcTable == 1 );
  //#######################################################################################
  if( m_prescribedBcTable == 1 )
  {
    boundaryConditionUpdate( dt, time_n );
  }


  //#######################################################################################
  solverProfilingIf( "Perform r-vector scaling (CPDI domain scaling)", m_cpdiDomainScaling == 1 );
  //#######################################################################################
  if( m_cpdiDomainScaling == 1 )
  {
    cpdiDomainScaling( particleManager );
  }


  //#######################################################################################
  // solverProfiling( "Resize and populate mapping arrays" );
  //#######################################################################################
  // resizeMappingArrays( particleManager );
  // populateMappingArrays( particleManager, nodeManager );


  //#######################################################################################
  solverProfilingIf( "Project damage field gradient to the grid and then sync", m_damageFieldPartitioning == 1 );
  //#######################################################################################
  if( m_damageFieldPartitioning == 1 )
  {
    //GEOS_LOG_RANK("1");
    projectDamageFieldGradientToGrid( particleManager, nodeManager );
    std::vector< std::string > fieldNames = { viewKeyStruct::damageGradientString() };
    //GEOS_LOG_RANK("2");
    syncGridFields( fieldNames, domain, nodeManager, mesh, MPI_MAX );
    //GEOS_LOG_RANK("3");
  }

  // // CC: debugging
  // int rank  = MpiWrapper::commRank( MPI_COMM_GEOSX );
  // arrayView1d< globalIndex > localToGlobalMap = nodeManager.localToGlobalMap(); // CC: debugging
  // arrayView2d< real64 const, nodes::REFERENCE_POSITION_USD > const gridPosition = nodeManager.referencePosition();
  // std::string nodefile = "nodes_mapNodes_" + std::to_string(rank);
  // std::ofstream file;
  // file.open(nodefile);
  // file << "Size: " << m_ijkMap.size(0) << ", " << m_ijkMap.size(1) << ", " << m_ijkMap.size(2) << "\n";
  // for(int i = 0; i < m_ijkMap.size(0); i++){
  //   for(int j = 0; j < m_ijkMap.size(1); j++){
  //     for(int k = 0; k < m_ijkMap.size(2); k++){ 
  //       int g = m_ijkMap[i][j][k];
  //       if(g != 0){
  //         file << g << ", " << localToGlobalMap[g] << ", " << gridPosition[g][0] << ", " << gridPosition[g][1] << ", " << gridPosition[g][2] << ", " << i << ", " <<  j << ", " << k << "\n";
  //       }
  //     }
  //   } 
  // }

  //#######################################################################################
  solverProfiling( "Particle-to-grid interpolation" );
  //#######################################################################################
  particleToGrid( particleManager, nodeManager, time_n);

  //#######################################################################################
  solverProfiling( "Grid MPI operations" );
  //#######################################################################################
  std::vector< std::string > fieldNames1 = { viewKeyStruct::massString(),
                                             viewKeyStruct::momentumString(),
                                             viewKeyStruct::damageString(),
                                             viewKeyStruct::materialPositionString(),
                                             viewKeyStruct::forceInternalString(),
                                             viewKeyStruct::forceExternalString() };
  syncGridFields( fieldNames1, domain, nodeManager, mesh, MPI_SUM );
  std::vector< std::string > fieldNames2 = { viewKeyStruct::maxDamageString() };
  syncGridFields( fieldNames2, domain, nodeManager, mesh, MPI_MAX );


  //#######################################################################################
  solverProfiling( "Determine trial momenta and velocities based on acceleration due to internal and external forces, but before contact enforcement" );
  //#######################################################################################
  gridTrialUpdate( dt, nodeManager );


  //#######################################################################################
  solverProfilingIf( "Contact enforcement", m_numVelocityFields > 1 );
  //#######################################################################################
  if( m_numVelocityFields > 1 )
  {
    enforceContact( dt, domain, particleManager, nodeManager, mesh );
  }

  //#######################################################################################
  solverProfilingIf( "Interpolate stress table", m_stressControl[0] == 1 || m_stressControl[1] == 1 || m_stressControl[2] == 1 );
  //#######################################################################################
  if( m_stressControl[0] == 1 || m_stressControl[1] == 1 || m_stressControl[2] == 1 )
  {
    interpolateStressTable( dt, time_n );
  }

  //#######################################################################################
  solverProfilingIf( "Interpolate F table", m_prescribedBoundaryFTable == 1 || m_prescribedFTable == 1 );
  //#######################################################################################
<<<<<<< HEAD
  if( ( !m_stressControl[0] || !m_stressControl[1] || !m_stressControl[2] ) && m_prescribedBoundaryFTable == 1 )
=======
  if( m_prescribedBoundaryFTable == 1 || m_prescribedFTable == 1 )
>>>>>>> 8317d568
  {
    interpolateFTable( dt, time_n );
  }

  //#######################################################################################
  solverProfiling( "Apply essential boundary conditions" );
  //#######################################################################################
  applyEssentialBCs( dt, time_n, nodeManager );


  // //#######################################################################################
  // solverProfilingIf( "Directional overlap correction", m_directionalOverlapCorrection == 1 );
  // TODO: Figure out syncing on ghost particles and move this to after the F update
  // //#######################################################################################
  // if( m_directionalOverlapCorrection == 1 )
  // {
  //   directionalOverlapCorrection( dt, particleManager );
  // }


  //#######################################################################################
  solverProfiling( "Grid-to-particle interpolation" );
  //#######################################################################################
  gridToParticle( dt, particleManager, nodeManager );

  //#######################################################################################
  solverProfilingIf( "Update particle positions according to prescribed F Table", m_prescribedFTable == 1 );
  //####################################################################################### 
  if( m_prescribedFTable == 1 )
  {
    applySuperimposedVelocityGradient( dt,
                                       particleManager,
                                       partition );
  }

  //#######################################################################################
  solverProfiling( "Update deformation gradient" );
  //#######################################################################################
  updateDeformationGradient( dt, particleManager );


  //#######################################################################################
  solverProfiling( "Update particle geometry (e.g. volume, r-vectors) and density" );
  //#######################################################################################
  particleKinematicUpdate( particleManager );


  //#######################################################################################
  solverProfiling( "Update constitutive model dependencies" );
  //#######################################################################################
  updateConstitutiveModelDependencies( particleManager );


  //#######################################################################################
  solverProfiling( "Update stress" );
  //#######################################################################################
  updateStress( dt, particleManager );


  //#######################################################################################
  solverProfiling( "Update solver dependencies" );
  //#######################################################################################
  updateSolverDependencies( particleManager );


  //#######################################################################################
  solverProfilingIf( "Compute and write box averages", m_boxAverageHistory == 1 );
  //#######################################################################################
  if( m_boxAverageHistory == 1 )
  {
    if( time_n + dt >= m_nextBoxAverageWriteTime )
    {
      computeAndWriteBoxAverage( time_n, dt, particleManager );
      m_nextBoxAverageWriteTime += m_boxAverageWriteInterval;
    }
<<<<<<< HEAD
  }

  //#######################################################################################
  solverProfilingIf("Stress control",  m_stressControl[0] == 1 || m_stressControl[1] == 1 || m_stressControl[2] == 1 );
  //#######################################################################################
  // stress control reads a principal stress table.  we compute the
  // difference between most recent box sum and the prescribed value and increment
  // the domain strain rate accordingly.  This is a simple control loop.
  if( m_stressControl[0] == 1 || m_stressControl[1] == 1 || m_stressControl[2] == 1 )
  {
    stressControl( dt,
                   time_n,
                   particleManager );
  }
=======
  }  
>>>>>>> 8317d568

  //#######################################################################################
  solverProfiling( "Calculate stable time step" );
  //#######################################################################################
  real64 dtReturn = getStableTimeStep( particleManager );


  //#######################################################################################
  solverProfiling( "Flag out-of-range particles" );
  //#######################################################################################
  flagOutOfRangeParticles( particleManager );


  //#######################################################################################
  solverProfiling( "Delete bad particles" );
  //#######################################################################################
  deleteBadParticles( particleManager );


  //#######################################################################################
  solverProfilingIf( "Particle repartitioning", MpiWrapper::commSize( MPI_COMM_GEOSX ) > 1 );
  //#######################################################################################
  if( MpiWrapper::commSize( MPI_COMM_GEOSX ) > 1 )
  {
    particleManager.forParticleSubRegions( [&]( ParticleSubRegion & subRegion )
    {
      subRegion.forWrappers( [&]( WrapperBase & wrapper )
      {
        wrapper.move( LvArray::MemorySpace::host, true );
      } );
      partition.repartitionMasterParticles( subRegion, m_iComm );

      // CC: We need to know which of the particles are master to correct the particle centers across periodic boundaries
      // We could perform this correction on all particles, but that might be slower since we would also be iterating over
      // Ghost particles that get update beginning of next time step anyways
      subRegion.setActiveParticleIndices();
    } );

    //CC: Correct particle centers across periodic boundaries
    if(std::any_of( partition.m_Periodic.begin(), partition.m_Periodic.end(), []( int & dimPeriodic ) { return dimPeriodic == 1; } ))
    {
        correctParticleCentersAcrossPeriodicBoundaries(particleManager, partition);
    }
  }

  //#######################################################################################
  solverProfilingIf( "Resize grid based on F-table", m_prescribedBoundaryFTable == 1 || m_prescribedFTable == 1 );
  //#######################################################################################
<<<<<<< HEAD
  if( m_prescribedBoundaryFTable == 1 || m_stressControl[0] == 1 || m_stressControl[1] == 1 || m_stressControl[2] == 1)
=======
  if( m_prescribedBoundaryFTable == 1 || m_prescribedFTable == 1 )
>>>>>>> 8317d568
  {
    resizeGrid( partition, nodeManager, dt );
  }


  //#######################################################################################
  solverProfiling( "End of explicitStep" );
  //#######################################################################################
  if( m_solverProfiling >= 1 )
  {
    printProfilingResults();
  }

  // Return stable time step
  return dtReturn;
}

void SolidMechanicsMPM::syncGridFields( std::vector< std::string > const & fieldNames,
                                        DomainPartition & domain,
                                        NodeManager & nodeManager,
                                        MeshLevel & mesh,
                                        MPI_Op op )
{
  // (0) Bring grid fields to host
  for( auto const & name : fieldNames )
  {
    WrapperBase & wrapper = nodeManager.getWrapperBase( name );
    wrapper.move( LvArray::MemorySpace::host, true );
  }

  // (1) Initialize
  FieldIdentifiers fieldsToBeSynced;
  fieldsToBeSynced.addFields( FieldLocation::Node, fieldNames );
  std::vector< NeighborCommunicator > & neighbors = domain.getNeighbors();

  // (2) Swap send and receive indices so we can sum from ghost to master
  for( size_t n=0; n<neighbors.size(); n++ )
  {
    int const neighborRank = neighbors[n].neighborRank();
    array1d< localIndex > & nodeGhostsToReceive = nodeManager.getNeighborData( neighborRank ).ghostsToReceive();
    array1d< localIndex > & nodeGhostsToSend = nodeManager.getNeighborData( neighborRank ).ghostsToSend();
    array1d< localIndex > temp = nodeGhostsToSend;
    nodeGhostsToSend = nodeGhostsToReceive;
    nodeGhostsToReceive = temp;
  }

  // (3) Additive sync
  CommunicationTools::getInstance().synchronizePackSendRecvSizes( fieldsToBeSynced, mesh, neighbors, m_iComm, true );
  parallelDeviceEvents packEvents;
  CommunicationTools::getInstance().asyncPack( fieldsToBeSynced, mesh, neighbors, m_iComm, true, packEvents );
  waitAllDeviceEvents( packEvents );
  CommunicationTools::getInstance().asyncSendRecv( neighbors, m_iComm, true, packEvents );
  parallelDeviceEvents unpackEvents;
  CommunicationTools::getInstance().finalizeUnpack( mesh, neighbors, m_iComm, true, unpackEvents, op ); // needs an extra argument to
                                                                                                        // indicate unpack operation

  // (4) Swap send and receive indices back so we can sync from master to ghost
  for( size_t n=0; n<neighbors.size(); n++ )
  {
    int const neighborRank = neighbors[n].neighborRank();
    array1d< localIndex > & nodeGhostsToReceive = nodeManager.getNeighborData( neighborRank ).ghostsToReceive();
    array1d< localIndex > & nodeGhostsToSend = nodeManager.getNeighborData( neighborRank ).ghostsToSend();
    array1d< localIndex > temp = nodeGhostsToSend;
    nodeGhostsToSend = nodeGhostsToReceive;
    nodeGhostsToReceive = temp;
  }

  // (5) Perform sync
  CommunicationTools::getInstance().synchronizePackSendRecvSizes( fieldsToBeSynced, mesh, neighbors, m_iComm, true );
  parallelDeviceEvents packEvents2;
  CommunicationTools::getInstance().asyncPack( fieldsToBeSynced, mesh, neighbors, m_iComm, true, packEvents2 );
  waitAllDeviceEvents( packEvents2 );
  CommunicationTools::getInstance().asyncSendRecv( neighbors, m_iComm, true, packEvents2 );
  parallelDeviceEvents unpackEvents2;
  CommunicationTools::getInstance().finalizeUnpack( mesh, neighbors, m_iComm, true, unpackEvents2 );
}

void SolidMechanicsMPM::singleFaceVectorFieldSymmetryBC( const int face,
                                                         arrayView3d< real64 > const & vectorMultiField,
                                                         arrayView2d< real64 const, nodes::REFERENCE_POSITION_USD > const gridPosition,
                                                         Group & nodeSets )
{
  // This is a helper function for enforcing symmetry BCs on a single face and is meant to be called by other functions, not directly by the
  // solver:
  //   * enforceGridVectorFieldSymmetryBC calls this on all grid faces
  //   * applyEssentialBCs calls this on faces that aren't moving (moving faces due to F-table need special treatment)

  array1d< SortedArray< localIndex > > & m_boundaryNodes = nodeSets.getReference< array1d< SortedArray< localIndex > > >( viewKeyStruct::boundaryNodesString() );
  array1d< SortedArray< localIndex > > & m_bufferNodes = nodeSets.getReference< array1d< SortedArray< localIndex > > >( viewKeyStruct::bufferNodesString() );

  for( int fieldIndex=0; fieldIndex<m_numVelocityFields; fieldIndex++ )
  {
    // Face-associated quantities
    int dir0 = face / 2;           // 0, 0, 1, 1, 2, 2 (x-, x+, y-, y+, z-, z+)
    int dir1 = ( dir0 + 1 ) % 3;   // 1, 1, 2, 2, 0, 0
    int dir2 = ( dir0 + 2 ) % 3;   // 2, 2, 0, 0, 1, 1
    int positiveNormal = face % 2; // even => (-) => 0, odd => (+) => 1

    // Enforce BCs on boundary nodes
    SortedArrayView< localIndex const > const boundaryNodes = m_boundaryNodes[face].toView();
    int const numBoundaryNodes = boundaryNodes.size();
    forAll< serialPolicy >( numBoundaryNodes, [&, vectorMultiField] GEOS_HOST ( localIndex const gg ) // Probably not a big enough loop to
                                                                                                      // warrant parallelization
      {
        int const g = boundaryNodes[gg];
        vectorMultiField[g][fieldIndex][dir0] = 0.0;
      } );

    // Perform field reflection on buffer nodes
    SortedArrayView< localIndex const > const bufferNodes = m_bufferNodes[face].toView();
    int const numBufferNodes = bufferNodes.size();
    forAll< serialPolicy >( numBufferNodes, [&, vectorMultiField, gridPosition] GEOS_HOST ( localIndex const gg ) // Probably not a big
                                                                                                                  // enough loop to warrant
                                                                                                                  // parallelization
      {
        int const g = bufferNodes[gg];
        int ijk[3];
        ijk[dir0] = positiveNormal * ( m_nEl[dir0] - 2 ) + ( 1 - positiveNormal ) * ( 2 );
        ijk[dir1] = std::round( ( gridPosition[g][dir1] - m_xLocalMin[dir1] ) / m_hEl[dir1] );
        ijk[dir2] = std::round( ( gridPosition[g][dir2] - m_xLocalMin[dir2] ) / m_hEl[dir2] );

        localIndex gFrom = m_ijkMap[ijk[0]][ijk[1]][ijk[2]];

        vectorMultiField[g][fieldIndex][dir0] = -vectorMultiField[gFrom][fieldIndex][dir0]; // Negate component aligned with surface normal
        vectorMultiField[g][fieldIndex][dir1] =  vectorMultiField[gFrom][fieldIndex][dir1];
        vectorMultiField[g][fieldIndex][dir2] =  vectorMultiField[gFrom][fieldIndex][dir2];
      } );
  }
}

void SolidMechanicsMPM::enforceGridVectorFieldSymmetryBC( arrayView3d< real64 > const & vectorMultiField,
                                                          arrayView2d< real64 const, nodes::REFERENCE_POSITION_USD > const gridPosition,
                                                          Group & nodeSets )
{
  for( int face=0; face<6; face++ )
  {
    if( m_boundaryConditionTypes[face] == 1 || m_boundaryConditionTypes[face] == 2 )
    {
      singleFaceVectorFieldSymmetryBC( face, vectorMultiField, gridPosition, nodeSets );
    }
  }
}

void SolidMechanicsMPM::applyEssentialBCs( const real64 dt,
                                           const real64 time_n,
                                           NodeManager & nodeManager )
{
  // Get grid fields
  arrayView2d< real64 const, nodes::REFERENCE_POSITION_USD > const gridPosition = nodeManager.referencePosition();
  arrayView1d< int const > const gridGhostRank = nodeManager.ghostRank();
  arrayView2d< real64 > const gridMass = nodeManager.getReference< array2d< real64 > >( viewKeyStruct::massString() );
  arrayView3d< real64 > const gridVelocity = nodeManager.getReference< array3d< real64 > >( viewKeyStruct::velocityString() );
  arrayView3d< real64 > const gridAcceleration = nodeManager.getReference< array3d< real64 > >( viewKeyStruct::accelerationString() );

  // Get node sets
  Group & nodeSets = nodeManager.sets();
  array1d< SortedArray< localIndex > > & m_boundaryNodes = nodeSets.getReference< array1d< SortedArray< localIndex > > >( viewKeyStruct::boundaryNodesString() );
  array1d< SortedArray< localIndex > > & m_bufferNodes = nodeSets.getReference< array1d< SortedArray< localIndex > > >( viewKeyStruct::bufferNodesString() );

  // BC Types
  // 0 = outflow
  // 1 = symmetry
  // 2 = hardwall
  // 3 = periodic
  // Impose BCs on each face while gathering reaction forces
  real64 localFaceReactions[6] = {0.0};
  for( int face = 0; face < 6; face++ )
  {
    if( m_boundaryConditionTypes[face] == 1 )
    {
      singleFaceVectorFieldSymmetryBC( face, gridVelocity, gridPosition, nodeSets );
      singleFaceVectorFieldSymmetryBC( face, gridAcceleration, gridPosition, nodeSets );
    }
    else if( m_boundaryConditionTypes[face] == 2 && ( m_prescribedBoundaryFTable == 1 || m_stressControl[0] == 1 || m_stressControl[1] == 1 || m_stressControl[2] == 1) )
    {
      for( int fieldIndex = 0; fieldIndex < m_numVelocityFields; fieldIndex++ )
      {
        // Face-associated quantities
        int dir0 = face / 2;           // 0, 0, 1, 1, 2, 2 (x-, x+, y-, y+, z-, z+)
        int dir1 = (dir0 + 1) % 3;     // 1, 1, 2, 2, 0, 0
        int dir2 = (dir0 + 2) % 3;     // 2, 2, 0, 0, 1, 1
        int positiveNormal = face % 2; // even => (-) => 0, odd => (+) => 1

        // Enforce BCs on boundary nodes using F-table
        SortedArrayView< localIndex const > const boundaryNodes = m_boundaryNodes[face].toView();
        int const numBoundaryNodes = boundaryNodes.size();
        forAll< serialPolicy >( numBoundaryNodes, [&, gridPosition, gridVelocity, gridMass] GEOS_HOST ( localIndex const gg ) // Probably
                                                                                                                              // not a big
                                                                                                                              // enough loop
                                                                                                                              // to warrant
                                                                                                                              // parallelization
          {
            int const g = boundaryNodes[gg];
            real64 prescribedVelocity = m_domainL[dir0] * gridPosition[g][dir0];
            real64 accelerationForBC = (prescribedVelocity - gridVelocity[g][fieldIndex][dir0]) / dt; // acceleration needed to satisfy BC
            gridVelocity[g][fieldIndex][dir0] = prescribedVelocity;
            gridAcceleration[g][fieldIndex][dir0] += accelerationForBC;
            if( gridGhostRank[g] <= -1 ) // so we don't double count reactions at partition boundaries
            {
              localFaceReactions[face] += accelerationForBC * gridMass[g][fieldIndex];
            }
          } );

        // Perform field reflection on buffer nodes - accounts for moving boundary effects
        SortedArrayView< localIndex const > const bufferNodes = m_bufferNodes[face].toView();
        int const numBufferNodes = bufferNodes.size();
        // Possibly not a big enough loop to warrant parallelization
        forAll< serialPolicy >( numBufferNodes, [&, gridPosition, gridVelocity, gridAcceleration] GEOS_HOST ( localIndex const gg )
          {
            int const g = bufferNodes[gg];

            // Initialize grid ijk indices
            int ijk[3];
            ijk[dir1] = std::round((gridPosition[g][dir1] - m_xLocalMin[dir1]) / m_hEl[dir1] );
            ijk[dir2] = std::round((gridPosition[g][dir2] - m_xLocalMin[dir2]) / m_hEl[dir2] );

            // Grab the node index that we're copying from
            ijk[dir0] = positiveNormal * (m_nEl[dir0] - 2) + (1 - positiveNormal) * (2);
            localIndex gFrom = m_ijkMap[ijk[0]][ijk[1]][ijk[2]];

            // Grab the associated boundary node index for moving boundary correction
            ijk[dir0] = positiveNormal * (m_nEl[dir0] - 1) + (1 - positiveNormal) * (1);
            localIndex gBoundary = m_ijkMap[ijk[0]][ijk[1]][ijk[2]];

            // Calculate velocity, Negate component aligned with surface normal and correct for moving boundary
            gridVelocity[g][fieldIndex][dir0] = -gridVelocity[gFrom][fieldIndex][dir0] + 2.0 * gridVelocity[gBoundary][fieldIndex][dir0];
            gridVelocity[g][fieldIndex][dir1] = gridVelocity[gFrom][fieldIndex][dir1];
            gridVelocity[g][fieldIndex][dir2] = gridVelocity[gFrom][fieldIndex][dir2];

            // Calculate acceleration, Negate component aligned with surface normal and correct for moving boundary
            gridAcceleration[g][fieldIndex][dir0] = -gridAcceleration[gFrom][fieldIndex][dir0] + 2.0 * gridAcceleration[gBoundary][fieldIndex][dir0];
            gridAcceleration[g][fieldIndex][dir1] = gridAcceleration[gFrom][fieldIndex][dir1];
            gridAcceleration[g][fieldIndex][dir2] = gridAcceleration[gFrom][fieldIndex][dir2];
          } );
      }
    }
  }

  // Reduce reaction forces from all partitions
  real64 globalFaceReactions[6];
  for( int face = 0; face < 6; face++ )
  {
    MPI_Allreduce( &localFaceReactions[face],
                   &globalFaceReactions[face],
                   1,
                   MPI_DOUBLE,
                   MPI_SUM,
                   MPI_COMM_GEOSX );
  }

  // Get end-of-step domain dimensions - note that m_domainExtent is updated later
  real64 length, width, height;
  length = m_domainExtent[0] * (1.0 + m_domainL[0] * dt);
  width  = m_domainExtent[1] * (1.0 + m_domainL[1] * dt);
  height = m_domainExtent[2] * (1.0 + m_domainL[2] * dt);

  // Write global reactions to file
  if( MpiWrapper::commRank( MPI_COMM_GEOSX ) == 0 && m_reactionHistory == 1 )
  {
    if(time_n + dt >= m_nextReactionWriteTime )
    {
      std::ofstream file;
      // can't enable exception now because of gcc bug that raises ios_base::failure with useless message
      // file.exceptions(file.exceptions() | std::ios::failbit);
      file.open( "reactionHistory.csv", std::ios::out | std::ios::app );
      if( file.fail() )
      {
        throw std::ios_base::failure( std::strerror( errno ) );
      }
      // make sure write fails with exception if something is wrong
      file.exceptions( file.exceptions() | std::ios::failbit | std::ifstream::badbit );
      file << std::setprecision( std::numeric_limits< long double >::digits10 )
          << time_n + dt << ","
          << m_domainF[0] << ","
          << m_domainF[1] << ","
          << m_domainF[2] << ","
          << length << ","
          << width << ","
          << height << ","
          << globalFaceReactions[0] << ","
          << globalFaceReactions[1] << ","
          << globalFaceReactions[2] << ","
          << globalFaceReactions[3] << ","
          << globalFaceReactions[4] << ","
          << globalFaceReactions[5] << ","
          << m_domainL[0] << ","
          << m_domainL[1] << ","
          << m_domainL[2] << std::endl;
      file.close();
      m_nextReactionWriteTime += m_reactionWriteInterval;
    }
  }
}

void SolidMechanicsMPM::computeGridSurfaceNormals( ParticleManager & particleManager,
                                                   NodeManager & nodeManager )
{
  // Grid fields
  arrayView3d< real64 > const gridSurfaceNormal = nodeManager.getReference< array3d< real64 > >( viewKeyStruct::surfaceNormalString() );
  arrayView2d< real64 const > const gridDamageGradient = nodeManager.getReference< array2d< real64 > >( viewKeyStruct::damageGradientString() );

  localIndex subRegionIndex = 0;
  particleManager.forParticleSubRegions( [&]( ParticleSubRegion & subRegion )
  {
    // Particle fields
    arrayView1d< real64 const > const particleVolume = subRegion.getParticleVolume();
    arrayView1d< int const > const particleGroup = subRegion.getParticleGroup();
    arrayView2d< real64 const > const particleDamageGradient = subRegion.getField< fields::mpm::particleDamageGradient >();

    // Get views to mapping arrays
    int const numberOfVerticesPerParticle = subRegion.numberOfVerticesPerParticle();
    arrayView2d< localIndex const > const mappedNodes = m_mappedNodes[subRegionIndex];
    arrayView3d< real64 const > const shapeFunctionGradientValues = m_shapeFunctionGradientValues[subRegionIndex];

    SortedArrayView< localIndex const > const activeParticleIndices = subRegion.activeParticleIndices();
    int const numDims = m_numDims;
    int const damageFieldPartitioning = m_damageFieldPartitioning;
    int const numContactGroups = m_numContactGroups;
    forAll< serialPolicy >( activeParticleIndices.size(), [=] GEOS_HOST ( localIndex const pp ) // Can parallelize with atomics
      {
        localIndex const p = activeParticleIndices[pp];

        // Map to grid
        for( int g = 0; g < 8 * numberOfVerticesPerParticle; g++ )
        {
          localIndex const mappedNode = mappedNodes[pp][g];
          // 0 undamaged or "A" field, 1 for "B" field
          int const nodeFlag = ( damageFieldPartitioning == 1 && LvArray::tensorOps::AiBi< 3 >( gridDamageGradient[mappedNode], particleDamageGradient[p] ) < 0.0 ) ? 1 : 0;
          int const fieldIndex = nodeFlag * numContactGroups + particleGroup[p]; // This ranges from 0 to nMatFields-1
          for( int i=0; i<numDims; i++ )
          {
            gridSurfaceNormal[mappedNode][fieldIndex][i] += shapeFunctionGradientValues[pp][g][i] * particleVolume[p];
          }
        }
      } ); // particle loop

    // Increment subregion index
    subRegionIndex++;
  } ); // subregion loop
}

void SolidMechanicsMPM::normalizeGridSurfaceNormals( arrayView2d< real64 const > const & gridMass,
                                                     arrayView3d< real64 > const & gridSurfaceNormal )
{
  int const numNodes = gridSurfaceNormal.size( 0 );
  int const numVelocityFields = m_numVelocityFields;
  real64 const smallMass = m_smallMass;
  int const planeStrain = m_planeStrain;
  forAll< serialPolicy >( numNodes, [=] GEOS_HOST_DEVICE ( localIndex const g )
  {
    for( localIndex fieldIndex = 0; fieldIndex < numVelocityFields; fieldIndex++ )
    {
      if( gridMass[g][fieldIndex] > smallMass ) // small mass threshold
      {
        arraySlice1d< real64 > const surfaceNormal = gridSurfaceNormal[g][fieldIndex];
        real64 norm = planeStrain == 1 ? sqrt( surfaceNormal[0] * surfaceNormal[0] + surfaceNormal[1] * surfaceNormal[1] ) : LvArray::tensorOps::l2Norm< 3 >( surfaceNormal );
        if( norm > 0.0 ) // TODO: Set a finite threshold?
        {
          LvArray::tensorOps::scale< 3 >( surfaceNormal, 1.0/norm );
        }
        else
        {
          surfaceNormal[0] = 1.0;
          surfaceNormal[1] = 0.0;
          surfaceNormal[2] = 0.0;
        }
      }
      else
      {
        gridSurfaceNormal[g][fieldIndex][0] = 1.0;
        gridSurfaceNormal[g][fieldIndex][1] = 0.0;
        gridSurfaceNormal[g][fieldIndex][2] = 0.0;
      }
    }
  } );
}

void SolidMechanicsMPM::computeContactForces( real64 const dt,
                                              arrayView2d< real64 const > const & gridMass,
                                              arrayView2d< real64 const > const & gridDamage,
                                              arrayView2d< real64 const > const & gridMaxDamage,
                                              arrayView3d< real64 const > const & gridVelocity,
                                              arrayView3d< real64 const > const & gridMomentum,
                                              arrayView3d< real64 const > const & gridSurfaceNormal,
                                              arrayView3d< real64 const > const & gridMaterialPosition,
                                              arrayView3d< real64 > const & gridContactForce )
{
  // Get number of nodes
  int numNodes = gridMass.size( 0 );

  forAll< serialPolicy >( numNodes, [&, gridMass, gridVelocity, gridMomentum, gridSurfaceNormal, gridMaterialPosition, gridContactForce] GEOS_HOST ( localIndex const g )
    {
      // Initialize gridContactForce[g] to zero. TODO: This shouldn't be necessary?
      for( int fieldIndex = 0; fieldIndex < m_numVelocityFields; fieldIndex++ )
      {
        for( int i=0; i<3; i++ )
        {
          gridContactForce[g][fieldIndex][i] = 0.0;
        }
      }

      // CC: debug
      // GEOS_LOG_RANK("m_numVelocityFields: " << m_numVelocityFields);

      // Loop over all possible field pairings and enforce contact on each pair.
      // gridContactForce will be gradually updated due to a '+=' in computePairwiseNodalContactForce
      for( localIndex A = 0; A < m_numVelocityFields - 1; A++ )
      {
        for( localIndex B = A + 1; B < m_numVelocityFields; B++ )
        {
          // Make sure both fields in the pair are active
          bool active = ( gridMass[g][A] > m_smallMass ) && ( LvArray::tensorOps::l2NormSquared< 3 >( gridSurfaceNormal[g][A] ) > 1.0e-16 )
                        and
                        ( gridMass[g][B] > m_smallMass ) && ( LvArray::tensorOps::l2NormSquared< 3 >( gridSurfaceNormal[g][B] ) > 1.0e-16 );

          if( active )
          {
            // Evaluate the separability criterion for the contact pair.
            int separable = evaluateSeparabilityCriterion( A,
                                                           B,
                                                           gridDamage[g][A],
                                                           gridDamage[g][B],
                                                           gridMaxDamage[g][A],
                                                           gridMaxDamage[g][B] );

            computePairwiseNodalContactForce( separable,
                                              dt,
                                              gridMass[g][A],
                                              gridMass[g][B],
                                              gridVelocity[g][A],
                                              gridVelocity[g][B],
                                              gridMomentum[g][A],
                                              gridMomentum[g][B],
                                              gridSurfaceNormal[g][A],
                                              gridSurfaceNormal[g][B],
                                              gridMaterialPosition[g][A],
                                              gridMaterialPosition[g][B],
                                              gridContactForce[g][A],
                                              gridContactForce[g][B] );
          }
        }
      }
    } );
}

void SolidMechanicsMPM::computePairwiseNodalContactForce( int const & separable,
                                                          real64 const & dt,
                                                          real64 const & mA,
                                                          real64 const & mB,
                                                          arraySlice1d< real64 const > const vA,
                                                          arraySlice1d< real64 const > const GEOS_UNUSED_PARAM( vB ),
                                                          arraySlice1d< real64 const > const qA,
                                                          arraySlice1d< real64 const > const qB,
                                                          arraySlice1d< real64 const > const (nA),
                                                          arraySlice1d< real64 const > const (nB),
                                                          arraySlice1d< real64 const > const xA, // Position of field A
                                                          arraySlice1d< real64 const > const xB, // Position of field B
                                                          arraySlice1d< real64 > const fA,
                                                          arraySlice1d< real64 > const fB )
{
    // CC: debug
  // GEOS_LOG_RANK_0( separable << ", " << 
  //                  dt << ", " <<
  //                  mA << ", " <<
  //                  mB << ", " <<
  //                  vA.size() << ", " <<
  //                  qA.size() << ", " << 
  //                  qB.size() << ", " <<
  //                  nA.size() << ", " << 
  //                  nB.size() << ", " <<
  //                  xA.size() << ", " <<
  //                  xB.size() << ", " <<
  //                  fA.size() << ", " <<
  //                  fB.size());

  // Total mass for the contact pair.
  real64 mAB = mA + mB;

  // Outward normal of field A with respect to field B.
  real64 nAB[3];

  // Use the surface normal for whichever field has more mass.
  // if( mA > mB )
  // {
  //   nAB[0] = nA[0];
  //   nAB[1] = nA[1];
  //   nAB[2] = nA[2];
  // }
  // else
  // {
  //   nAB[0] = -nB[0];
  //   nAB[1] = -nB[1];
  //   nAB[2] = -nB[2];
  // }

  // CC: debug
  // GEOS_LOG_RANK( "Mass-weighted average of the field normals" );

  // Mass-weighted average of the field normals
  for( int i=0; i<3; i++ )
  {
    nAB[i] = nA[i] * mA - nB[i] * mB;
  }

  // Vector pointing from CoM of A field to CoM of B field, stretched by grid spacing
  // for( int i=0; i<3; i++ )
  // {
  //   nAB[i] = (xB[i] - xA[i]) / m_hEl[i];
  // }

  // CC: debug
  // GEOS_LOG_RANK( "Normalize the effective surface normal" );

  // Normalize the effective surface normal
  if( m_planeStrain == 1 )
  {
    nAB[2] = 0.0;
  }
  real64 norm = sqrt( nAB[0] * nAB[0] + nAB[1] * nAB[1] + nAB[2] * nAB[2] );
  nAB[0] /= norm;
  nAB[1] /= norm;
  nAB[2] /= norm;

  // CC: debug
  // GEOS_LOG_RANK("Calculate the contact gap between the fields");

  // Calculate the contact gap between the fields
  real64 gap0;
  if( m_planeStrain == 1 )
  {
      // CC: debug
    // GEOS_LOG_RANK("Plane strain");
    gap0 = ( m_hEl[0]*m_hEl[1] ) / sqrt( m_hEl[1]*m_hEl[1]*nAB[0]*nAB[0] + m_hEl[0]*m_hEl[0]*nAB[1]*nAB[1] );
  }
  else
  {
    // CC: debug
    // GEOS_LOG_RANK("Not plane strain");
    // GEOS_LOG_RANK("m_hEl:" << m_hEl[0] << ", " << m_hEl[1] << ", " << m_hEl[2] );
    // GEOS_LOG_RANK("nAB: " << nAB[0] << ", " << nAB[1] << ", " << nAB[2]);
    // GEOS_LOG_RANK("Numerator: " << (m_hEl[0]*m_hEl[1]*m_hEl[2]));
    // GEOS_LOG_RANK("Determinant: " << m_hEl[2]*m_hEl[2]*nAB[2]*nAB[2]*( m_hEl[1]*m_hEl[1]*nAB[0]*nAB[0] + m_hEl[0]*m_hEl[0]*nAB[1]*nAB[1] ) + m_hEl[0]*m_hEl[0]*m_hEl[1]*m_hEl[1]*( nAB[0]*nAB[0] + nAB[1]*nAB[1] ) );
    // GEOS_LOG_RANK("Denominator: " << sqrt( m_hEl[2]*m_hEl[2]*nAB[2]*nAB[2]*( m_hEl[1]*m_hEl[1]*nAB[0]*nAB[0] + m_hEl[0]*m_hEl[0]*nAB[1]*nAB[1] ) + m_hEl[0]*m_hEl[0]*m_hEl[1]*m_hEl[1]*( nAB[0]*nAB[0] + nAB[1]*nAB[1] ) ));
    
    // CC: debug
    // currently failes with polymer model (suspect compliant materials) when z direction boundary type is 2
    //This needs to be corrected
    // gap0 = (m_hEl[0]*m_hEl[1]*m_hEl[2]) /
    //        sqrt( m_hEl[2]*m_hEl[2]*nAB[2]*nAB[2]*( m_hEl[1]*m_hEl[1]*nAB[0]*nAB[0] + m_hEl[0]*m_hEl[0]*nAB[1]*nAB[1] ) + m_hEl[0]*m_hEl[0]*m_hEl[1]*m_hEl[1]*( nAB[0]*nAB[0] + nAB[1]*nAB[1] ) );
 
    // Ellipse solution
    // Gives element sizes in each direction and reasonable approximations in others
    gap0 = 1/sqrt(std::pow(nAB[0]/m_hEl[0],2) + std::pow(nAB[1]/m_hEl[1],2) + std::pow(nAB[2]/m_hEl[2],2));

  }

  // CC: debug
  // GEOS_LOG_RANK("Fudge factor");

  // TODO: A fudge factor of 0.67 on gap0 makes diagonal surfaces (wrt grid) close better I think, but this is more general
  real64 gap = (xB[0] - xA[0]) * nAB[0] + (xB[1] - xA[1]) * nAB[1] + (xB[2] - xA[2]) * nAB[2] - gap0;

  // CC: debug
  // GEOS_LOG_RANK("Total momentum for the contact pair.");

  // Total momentum for the contact pair.
  real64 qAB[3];
  qAB[0] = qA[0] + qB[0];
  qAB[1] = qA[1] + qB[1];
  qAB[2] = qA[2] + qB[2];

  // CC: debug
  // GEOS_LOG_RANK(" Center-of-mass velocity for the contact pair.");

  // Center-of-mass velocity for the contact pair.
  real64 vAB[3];
  vAB[0] = qAB[0] / mAB;
  vAB[1] = qAB[1] / mAB;
  vAB[2] = qAB[2] / mAB;

  // Compute s1AB and s2AB, to form an orthonormal basis. This uses the method by E. Herbold
  // to ensure consistency between surfaces.
  real64 s1AB[3], s2AB[3]; // Tangential vectors for the contact pair
  computeOrthonormalBasis( nAB, s1AB, s2AB );

  // CC: debug
  // GEOS_LOG_RANK("Compute force decomposition, declare increment in fA from 'this' contact pair");

  // Compute force decomposition, declare increment in fA from "this" contact pair
  real64 fnor =  ( mA / dt ) * ( (vAB[0] - vA[0]) * nAB[0]  + (vAB[1] - vA[1]) * nAB[1]  + (vAB[2] - vA[2]) * nAB[2] ),
         ftan1 = ( mA / dt ) * ( (vAB[0] - vA[0]) * s1AB[0] + (vAB[1] - vA[1]) * s1AB[1] + (vAB[2] - vA[2]) * s1AB[2] ),
         ftan2 = ( mA / dt ) * ( (vAB[0] - vA[0]) * s2AB[0] + (vAB[1] - vA[1]) * s2AB[1] + (vAB[2] - vA[2]) * s2AB[2] );
  real64 dfA[3];

  // CC: debug
  // GEOS_LOG_RANK("Check for separability, and enforce either slip, or no-slip contact, accordingly");

  // Check for separability, and enforce either slip, or no-slip contact, accordingly
  if( separable == 0 )
  {
    // Surfaces are bonded, treat as single velocity field by applying normal force to prevent
    // interpenetration, and tangential force to prevent slip.
    dfA[0] = fnor * nAB[0] + ftan1 * s1AB[0] + ftan2 * s2AB[0];
    dfA[1] = fnor * nAB[1] + ftan1 * s1AB[1] + ftan2 * s2AB[1];
    dfA[2] = fnor * nAB[2] + ftan1 * s1AB[2] + ftan2 * s2AB[2];
    fA[0] += dfA[0];
    fA[1] += dfA[1];
    fA[2] += dfA[2];
    fB[0] -= dfA[0];
    fB[1] -= dfA[1];
    fB[2] -= dfA[2];
  }
  else
  {
    // Surfaces are separable. For frictional contact, apply a normal force to
    // prevent interpenetration, and tangential force to prevent slip unless f_tan > mu*f_nor
    real64 contact;
    real64 test = (vA[0] - vAB[0]) * nAB[0] + (vA[1] - vAB[1]) * nAB[1] + (vA[2] - vAB[2]) * nAB[2];
    if( m_contactGapCorrection == 1 ) // TODO: Implement soft/ramped contact option?
    {
      contact = test > 0.0 && gap < 0.0 ? 1.0 : 0.0;
    }
    else
    {
      contact = test > 0.0 ? 1.0 : 0.0;
    }
  
    // Modify normal contact force
    fnor *= contact;

    // Determine force for tangential sticking
    real64 ftanMag = sqrt( ftan1 * ftan1 + ftan2 * ftan2 );


    // Get direction of tangential contact force
    real64 sAB[3];
    if( ftanMag > 0.0 )
    {
      sAB[0] = (s1AB[0] * ftan1 + s2AB[0] * ftan2) / ftanMag;
      sAB[0] = (s1AB[1] * ftan1 + s2AB[1] * ftan2) / ftanMag;
      sAB[0] = (s1AB[2] * ftan1 + s2AB[2] * ftan2) / ftanMag;
    }
    else
    {
      sAB[0] = 0.0;
      sAB[1] = 0.0;
      sAB[2] = 0.0;
    }

    // Update fA and fB - tangential force is friction bounded by sticking force
    real64 ftan = std::min( m_frictionCoefficient * std::abs( fnor ), ftanMag ); // This goes to zero when contact=0 due to the std::min
    dfA[0] = fnor * nAB[0] + ftan * sAB[0];
    dfA[1] = fnor * nAB[1] + ftan * sAB[1];
    dfA[2] = fnor * nAB[2] + ftan * sAB[2];
    fA[0] += dfA[0];
    fA[1] += dfA[1];
    fA[2] += dfA[2];
    fB[0] -= dfA[0];
    fB[1] -= dfA[1];
    fB[2] -= dfA[2];
  }
}

void SolidMechanicsMPM::computeOrthonormalBasis( const real64 * e1, // input "normal" unit vector.
                                                 real64 * e2,       // output "tangential" unit vector.
                                                 real64 * e3 )      // output "tangential" unit vector.
{
  // This routine takes in a normalized vector and gives two orthogonal vectors.
  // It is rather arbitrary, in general, how this is done; however, this routine
  // is written in a consistent way. This is important, for example, if you
  // have a face on one processor and a ghost face on another processor and
  // you try to define a basis that is EXACTLY the same for debugging purposes.
  // This came up when trying to debug shear traction components and this
  // routine helped a lot.

  real64 e1x = e1[0], e1y = e1[1], e1z = e1[2],
         e2x, e2y, e2z;

  // find the maximum pair of values from the first vector.
  real64 maxp1 = std::abs( e1x ) + std::abs( e1y ),
         maxp2 = std::abs( e1y ) + std::abs( e1z ),
         maxp3 = std::abs( e1x ) + std::abs( e1z );

  // This part amounts to setting the smallest component of the input vector to 0.
  // Then, the orthogonal vector is a simple operation in the 2D plane.
  if( maxp1 >= maxp2 && maxp1 >= maxp3 )
  {
    e2x = e1y;
    e2y = -e1x;
    e2z = 0.0;
  }
  else if( maxp2 >= maxp1 && maxp2 >= maxp3 )
  {
    e2y = e1z;
    e2z = -e1y;
    e2x = 0.0;
  }
  else
  {
    e2z = e1x;
    e2x = -e1z;
    e2y = 0.0;
  }

  // Normalize the first base vector
  real64 e2norm = sqrt( e2x * e2x + e2y * e2y + e2z * e2z );
  e2[0] = e2x / e2norm;
  e2[1] = e2y / e2norm;
  e2[2] = e2z / e2norm;

  // The second base vector is simply a cross product of the first two.  For
  // safety sake, this may need to be normalized to combat issues of numerical
  // precision.
  e3[0] =  e1y * e2z - e1z * e2y;
  e3[1] = -e1x * e2z + e1z * e2x;
  e3[2] =  e1x * e2y - e1y * e2x;
  real64 e3norm = sqrt( e3[0] * e3[0] + e3[1] * e3[1] + e3[2] * e3[2] );
  e3[0] /= e3norm;
  e3[1] /= e3norm;
  e3[2] /= e3norm;
}

void SolidMechanicsMPM::setGridFieldLabels( NodeManager & nodeManager )
{// TODO: Find a way to automatically loop over these fields.
 // I feel like a dimension check would work.
  // Generate labels
  std::vector< std::string > labels1( m_numVelocityFields );
  std::generate( labels1.begin(), labels1.end(), [i=0]() mutable { return "velocityField" + std::to_string( i++ ); } );
  string const labels2[] = { "X", "Y", "Z" };

  // Apply labels to scalar multi-fields
  std::vector< std::string > keys2d = { viewKeyStruct::massString(),
                                        viewKeyStruct::damageString(),
                                        viewKeyStruct::maxDamageString()};
  for( auto const & key: keys2d )
  {
    WrapperBase & wrapper = nodeManager.getWrapper< array2d< real64 > >( key );
    wrapper.setDimLabels( 1, labels1 );
  }

  // Apply labels to vector multi-fields
  std::vector< std::string > keys3d = { viewKeyStruct::velocityString(),
                                        viewKeyStruct::momentumString(),
                                        viewKeyStruct::accelerationString(),
                                        viewKeyStruct::forceInternalString(),
                                        viewKeyStruct::forceExternalString(),
                                        viewKeyStruct::forceContactString(),
                                        viewKeyStruct::surfaceNormalString(),
                                        viewKeyStruct::materialPositionString() };
  for( auto const & key: keys3d )
  {
    WrapperBase & wrapper = nodeManager.getWrapper< array3d< real64 > >( key );
    wrapper.setDimLabels( 1, labels1 );
    wrapper.setDimLabels( 2, labels2 );
  }
}

void SolidMechanicsMPM::resizeGrid( SpatialPartition & partition,
                                    NodeManager & nodeManager,
                                    real64 const dt )
{
  // Modify SpatialPartition class members
  partition.updateSizes( m_domainL, dt );

  // Modify SolidMechanicsMPM class members
  real64 ratio[3];
  for( int i=0; i<3; i++ )
  {
    // Incremental stretch
    ratio[i] = 1.0 + m_domainL[i] * dt;

    // Modify SolidMechanicsMPM class members
    m_hEl[i] *= ratio[i];
    m_xLocalMin[i] *= ratio[i];
    m_xLocalMax[i] *= ratio[i];
    m_xLocalMinNoGhost[i] *= ratio[i];
    m_xLocalMaxNoGhost[i] *= ratio[i];
    m_xGlobalMin[i] *= ratio[i];
    m_xGlobalMax[i] *= ratio[i];
    m_partitionExtent[i] *= ratio[i];
    m_domainExtent[i] *= ratio[i];
  }

  // Update nodal positions
  arrayView2d< real64, nodes::REFERENCE_POSITION_USD > const gridPosition = nodeManager.referencePosition();
  forAll< serialPolicy >( gridPosition.size( 0 ), [=] GEOS_HOST_DEVICE ( localIndex const g )
  {
    gridPosition[g][0] *= ratio[0];
    gridPosition[g][1] *= ratio[1];
    gridPosition[g][2] *= ratio[2];
  } );
}

void SolidMechanicsMPM::solverProfiling( std::string label )
{
  if( m_solverProfiling >= 1 )
  {
    MPI_Barrier( MPI_COMM_GEOSX );
    GEOS_LOG_RANK_IF( m_solverProfiling == 2, label );
    m_profilingTimes.push_back( MPI_Wtime() );
    m_profilingLabels.push_back( label );
  }
}

void SolidMechanicsMPM::solverProfilingIf( std::string label, bool condition )
{
  if( condition )
  {
    solverProfiling( label );
  }
}

void SolidMechanicsMPM::setConstitutiveNamesCallSuper( ParticleSubRegionBase & subRegion ) const
{
  SolverBase::setConstitutiveNamesCallSuper( subRegion );

  subRegion.registerWrapper< string >( viewKeyStruct::solidMaterialNamesString() ).
    setPlotLevel( PlotLevel::NOPLOT ).
    setRestartFlags( RestartFlags::NO_WRITE ).
    setSizedFromParent( 0 );

  string & solidMaterialName = subRegion.getReference< string >( viewKeyStruct::solidMaterialNamesString() );
  solidMaterialName = SolverBase::getConstitutiveName< SolidBase >( subRegion );
  GEOS_ERROR_IF( solidMaterialName.empty(), GEOS_FMT( "SolidBase model not found on subregion {}", subRegion.getName() ) );
}

void SolidMechanicsMPM::setConstitutiveNames( ParticleSubRegionBase & subRegion ) const
{
  GEOS_UNUSED_VAR( subRegion );
}

real64 SolidMechanicsMPM::computeNeighborList( ParticleManager & particleManager )
{
  // Time this function
  real64 tStart = MPI_Wtime();

  // Expand bin limits by neighbor radius to account for the buffer zone of ghost particles outside the patch limits
  real64 neighborRadiusSquared = m_neighborRadius * m_neighborRadius;
  real64 xmin = m_xLocalMinNoGhost[0] - m_neighborRadius,
         xmax = m_xLocalMaxNoGhost[0] + m_neighborRadius,
         ymin = m_xLocalMinNoGhost[1] - m_neighborRadius,
         ymax = m_xLocalMaxNoGhost[1] + m_neighborRadius,
         zmin = m_xLocalMinNoGhost[2] - m_neighborRadius,
         zmax = m_xLocalMaxNoGhost[2] + m_neighborRadius;

  // Initialize bin sort
  real64 binWidth = m_binSizeMultiplier * m_neighborRadius;
  int nxbins = std::ceil( ( xmax - xmin ) / binWidth ),
      nybins = std::ceil( ( ymax - ymin ) / binWidth ),
      nzbins = m_planeStrain ? 1 : std::ceil( ( zmax - zmin ) / binWidth );
  int nbins = nxbins * nybins * nzbins;
  real64 dx = ( xmax - xmin ) / nxbins,
         dy = ( ymax - ymin ) / nybins,
         dz = ( zmax - zmin ) / nzbins;

  // Declare bin key and bins data structure
  BinKey binKey;
  std::unordered_map< BinKey, std::vector< localIndex >, BinKeyHash > bins;

  // Reverse entries in bins based on even distribution of particles in partition - OPTIONAL
  particleManager.forParticleRegions< ParticleRegion >( [&]( ParticleRegion & region ) // idk why this requires a template argument and the
                                                                                       // subregion loops don't
  {
    binKey.regionIndex = region.getIndexInParent();
    region.forParticleSubRegions( [&]( ParticleSubRegion & subRegion )
    {
      binKey.subRegionIndex = subRegion.getIndexInParent();
      int numReserved = std::ceil( subRegion.size() / nbins );

      // Loop over bins
      for( int i=0; i<nxbins; i++ )
      {
        for( int j=0; j<nybins; j++ )
        {
          for( int k=0; k<nzbins; k++ )
          {
            binKey.binIndex = i + j * nxbins + k * nxbins * nybins;
            bins[binKey].reserve( numReserved );
          }
        }
      }
    } );
  } );

  // Populate bins with local particle indices
  particleManager.forParticleRegions< ParticleRegion >( [&]( ParticleRegion & region ) // idk why this requires a template argument and the
                                                                                       // subregion loops don't
  {
    binKey.regionIndex = region.getIndexInParent();
    region.forParticleSubRegions( [&]( ParticleSubRegion & subRegion )
    {
      binKey.subRegionIndex = subRegion.getIndexInParent();
      arrayView2d< real64 const > const particlePosition = subRegion.getParticleCenter();
      forAll< serialPolicy >( subRegion.size(), [&, particlePosition] GEOS_HOST ( localIndex const p ) // host only because of bin data
                                                                                                       // structure, need atomics in
                                                                                                       // parallel since multiple particles
                                                                                                       // can write to the same bin
        {
          // Particle bin ijk indices
          int i, j, k;
          i = std::floor( ( particlePosition[p][0] - xmin ) / dx ),
          j = std::floor( ( particlePosition[p][1] - ymin ) / dy ),
          k = std::floor( ( particlePosition[p][2] - zmin ) / dz );

          // Bin number
          binKey.binIndex = i + j * nxbins + k * nxbins * nybins;

          // Add particle to bin
          bins[binKey].push_back( p );
        } );
    } );
  } );

  // Perform neighbor search over appropriate bins
  particleManager.forParticleSubRegions( [&]( ParticleSubRegion & subRegionA )
  {
    // Get and initialize neighbor list
    OrderedVariableToManyParticleRelation & neighborList = subRegionA.neighborList();
    neighborList.resize( 0, 0 ); // Clear the existing neighbor list
    neighborList.resize( subRegionA.size() );
    int numToReserve = m_planeStrain == 1 ? 25 : 179; // Assuming square/cubic cells, 2 particles per cell in each dimension, and a neighbor
                                                      // radius equal to the cell diagonal length
    reserveNeighbors( neighborList, numToReserve );

    // Get 'this' particle's location
    arrayView2d< real64 > const xA = subRegionA.getParticleCenter();

    // Find neighbors of 'this' particle
    SortedArrayView< localIndex const > const subRegionAActiveParticleIndices = subRegionA.activeParticleIndices();
    forAll< serialPolicy >( subRegionAActiveParticleIndices.size(), [&, subRegionAActiveParticleIndices, xA] GEOS_HOST ( localIndex const pp )
      {// host only because of bin data structure and invocation of particleManager; not thread-safe for some reason
        // Particle A index
        localIndex a = subRegionAActiveParticleIndices[pp];

        // Bin ijk indices bounding a sphere of radius m_neighborRadius centered at 'this' particle
        int imin, imax, jmin, jmax, kmin, kmax;
        imin = std::floor( ( xA[a][0] - m_neighborRadius - xmin ) / dx ),
        jmin = std::floor( ( xA[a][1] - m_neighborRadius - ymin ) / dy ),
        kmin = std::floor( ( xA[a][2] - m_neighborRadius - zmin ) / dz );
        imax = std::floor( ( xA[a][0] + m_neighborRadius - xmin ) / dx ),
        jmax = std::floor( ( xA[a][1] + m_neighborRadius - ymin ) / dy ),
        kmax = std::floor( ( xA[a][2] + m_neighborRadius - zmin ) / dz );

        // Adjust bin ijk indices if necessary
        imin = std::max( imin, 0 );
        imax = std::min( imax, nxbins-1 );
        jmin = std::max( jmin, 0 );
        jmax = std::min( jmax, nybins-1 );
        kmin = std::max( kmin, 0 );
        kmax = std::min( kmax, nzbins-1 );

        // Inner subregion loop
        particleManager.forParticleSubRegions( [&]( ParticleSubRegion & subRegionB )
      {
        // Get region and subregion indices
        ParticleRegion & region = dynamicCast< ParticleRegion & >( subRegionB.getParent().getParent() );
        binKey.regionIndex = region.getIndexInParent();
        binKey.subRegionIndex = subRegionB.getIndexInParent();

        // Get 'other' particle location
        arrayView2d< real64 > const xB = subRegionB.getParticleCenter();

        // Declare temporary array of local neighbor indices
        std::vector< localIndex > localIndices;
        localIndices.reserve( numToReserve );

        // Loop over bins
        int count = 0; // Count the number of neighbors on this subregion
        for( int iBin=imin; iBin<=imax; iBin++ )
        {
          for( int jBin=jmin; jBin<=jmax; jBin++ )
          {
            for( int kBin=kmin; kBin<=kmax; kBin++ )
            {
              binKey.binIndex = iBin + jBin * nxbins + kBin * nxbins * nybins;
              for( localIndex & b: bins[binKey] )
              {
                real64 xBA[3];
                xBA[0] = xB[b][0] - xA[a][0];
                xBA[1] = xB[b][1] - xA[a][1];
                xBA[2] = xB[b][2] - xA[a][2];
                real64 rSquared = xBA[0] * xBA[0] + xBA[1] * xBA[1] + xBA[2] * xBA[2];
                if( rSquared <= neighborRadiusSquared ) // Would you be my neighbor?
                {
                  count++;
                  localIndices.push_back( b );
                }
              }
            }
          }
        }

        // Populate the temporary arrays of neighbor region and subregion indices
        std::vector< localIndex > regionIndices( count, binKey.regionIndex );
        std::vector< localIndex > subRegionIndices( count, binKey.subRegionIndex );

        // Insert indices into neighbor list
        insertMany( neighborList,
                    a,
                    regionIndices,
                    subRegionIndices,
                    localIndices );
      } );
      } );
  } );

  return( MPI_Wtime() - tStart );
}

void SolidMechanicsMPM::optimizeBinSort( ParticleManager & particleManager )
{
  // Each partition determines its optimal multiplier which results in the minimum time for neighbor list construction
  // The global multiplier is set by a weighted average of each partition's multiplier, with the number of particles
  // on the partition being the weight factor.

  // Start
  int optimalMultiplier = 1;

  // Identify the largest possible multiplier - we can limit this if it's prohibitive to check larger multipliers in large 3D sims
  real64 xL = m_xLocalMaxNoGhost[0] - m_xLocalMinNoGhost[0] + 2 * m_neighborRadius;
  real64 yL = m_xLocalMaxNoGhost[1] - m_xLocalMinNoGhost[1] + 2 * m_neighborRadius;
  real64 zL = m_xLocalMaxNoGhost[2] - m_xLocalMinNoGhost[2] + 2 * m_neighborRadius;
  int maxMultiplier = std::max( std::ceil( xL / m_neighborRadius ), std::max( std::ceil( yL / m_neighborRadius ), std::ceil( zL / m_neighborRadius ) ));
  maxMultiplier = std::max( maxMultiplier, 1 );

  // Identify this partition's optimal multiplier
  real64 minTime = DBL_MAX;
  for( int multiplier=1; multiplier<=maxMultiplier; multiplier++ )
  {
    m_binSizeMultiplier = multiplier;
    real64 sortingTime = computeNeighborList( particleManager );
    if( sortingTime < minTime )
    {
      minTime = sortingTime;
      optimalMultiplier = multiplier;
    }
  }

  // MPI comms
  int globalNumberOfParticles;
  real64 globalWeightedMultiplier;
  int localNumberOfParticles = particleManager.getNumberOfParticles();
  real64 localWeightedMultiplier = optimalMultiplier * localNumberOfParticles;
  MPI_Allreduce( &localWeightedMultiplier,
                 &globalWeightedMultiplier,
                 1,
                 MPI_DOUBLE,
                 MPI_SUM,
                 MPI_COMM_GEOSX );
  MPI_Allreduce( &localNumberOfParticles,
                 &globalNumberOfParticles,
                 1,
                 MPI_INT,
                 MPI_SUM,
                 MPI_COMM_GEOSX );

  // Set bin size multiplier
  m_binSizeMultiplier = std::max( (int) std::round( globalWeightedMultiplier / globalNumberOfParticles ), 1 );
}

real64 SolidMechanicsMPM::kernel( real64 const & r ) // distance from particle to query point.
{
  // Compute the value of a particle kernel function at some point.

  const real64 R = m_neighborRadius; // kernel Radius
  const real64 norm = m_planeStrain ? 1.0610329539459689051/(R*R) : 1.1936620731892150183/(R*R*R); // kernel should integrate to unity

  if( r < R )
  {
    return norm * ( 1 - 3.0 * r * r / ( R * R ) + 2.0 * r * r * r / ( R * R * R ) );
  }
  else
  {
    return ( 0.0 );
  }
}

void SolidMechanicsMPM::kernelGradient( arraySlice1d< real64 const > const x,  // query point
                                        std::vector< real64 > & xp,            // particle location
                                        real64 const & r,                      // distance from particle to query point.
                                        real64 * result )
{
  // Compute the value of a particle kernel function gradient at some point.

  real64 s;
  const real64 R = m_neighborRadius; // kernel Radius
  const real64 norm = m_planeStrain ? 1.0610329539459689051/(R*R) : 1.1936620731892150183/(R*R*R); // kernel should integrate to unity

  if( r < R )
  {
    s = norm * 6.0 * ( r - R ) / ( R * R * R );
    result[0] = s * (x[0] - xp[0]);
    result[1] = s * (x[1] - xp[1]);
    result[2] = s * (x[2] - xp[2]);
  }
  else
  {
    result[0] = 0.0;
    result[1] = 0.0;
    result[2] = 0.0;
  }
}

real64 SolidMechanicsMPM::computeKernelField( arraySlice1d< real64 const > const x,  // query point
                                              arrayView2d< real64 const > const xp,  // List of neighbor particle locations.
                                              arrayView1d< real64 const > const Vp,  // List of neighbor particle volumes.
                                              arrayView1d< real64 const > const fp ) // scalar field values (e.g. damage) at neighbor
                                                                                     // particles
{
  // Compute the kernel scalar field at a point, for a given list of neighbor particles.
  // The lists xp, fp, and the length np could refer to all the particles in the patch,
  // but generally this function will be evaluated with x equal to some particle center,
  // and xp, fp, will be lists for just the neighbors of the particle.

  // Initialize
  real64 relativePosition[3];
  real64 kernelVal,
         f = 0.0,
         k = 0.0,
         r;

  // Sum
  for( localIndex p = 0; p < Vp.size(); ++p )
  {
    relativePosition[0] = x[0] - xp[p][0];
    relativePosition[1] = x[1] - xp[p][1];
    relativePosition[2] = x[2] - xp[p][2];
    r = sqrt( relativePosition[0] * relativePosition[0] + relativePosition[1] * relativePosition[1] + relativePosition[2] * relativePosition[2] );
    kernelVal = kernel( r );
    k += Vp[p] * kernelVal;
    f += Vp[p] * fp[p] * kernelVal;
  }

  // Return the normalized kernel field (which eliminates edge effects)
  if( k > 0.0 )
  {
    return ( f / k );
  }
  else
  {
    return ( 0.0 );
  }
}

void SolidMechanicsMPM::computeKernelFieldGradient( arraySlice1d< real64 const > const x,       // query point
                                                    std::vector< std::vector< real64 > > & xp,  // List of neighbor particle locations.
                                                    std::vector< real64 > & Vp,                 // List of neighbor particle volumes.
                                                    std::vector< real64 > & fp,                 // scalar field values (e.g. damage) at
                                                                                                // neighbor particles
                                                    arraySlice1d< real64 > const result )
{
  // Compute the kernel scalar field at a point, for a given list of neighbor particles.
  // The lists xp, fp, and the length np could refer to all the particles in the patch,
  // but generally this function will be evaluated with x equal to some particle center,
  // and xp, fp, will be lists for just the neighbors of the particle.
  // TODO: Modify to also "return" the kernel field value

  // Scalar kernel field values
  real64 kernelVal,
         f = 0.0,
         k = 0.0,
         r;

  // Gradient of the scalar field
  real64 relativePosition[3],
         fGrad[3] = {0.0, 0.0, 0.0},
         kGrad[3] = {0.0, 0.0, 0.0},
         kernelGradVal[3];

  for( unsigned int p = 0; p < Vp.size(); ++p )
  {
    relativePosition[0] = x[0] - xp[p][0];
    relativePosition[1] = x[1] - xp[p][1];
    relativePosition[2] = x[2] - xp[p][2];
    r = sqrt( relativePosition[0] * relativePosition[0] + relativePosition[1] * relativePosition[1] + relativePosition[2] * relativePosition[2] );

    kernelVal = kernel( r );
    k += Vp[p] * kernelVal;
    f += Vp[p] * fp[p] * kernelVal;

    kernelGradient( x, xp[p], r, kernelGradVal );
    kGrad[0] += kernelGradVal[0] * Vp[p];
    kGrad[1] += kernelGradVal[1] * Vp[p];
    kGrad[2] += kernelGradVal[2] * Vp[p];
    fGrad[0] += kernelGradVal[0] * Vp[p] * fp[p];
    fGrad[1] += kernelGradVal[1] * Vp[p] * fp[p];
    fGrad[2] += kernelGradVal[2] * Vp[p] * fp[p];
  }

  // Return the normalized kernel field gradient (which eliminates edge effects)
  if( k > 0.0 )
  {
    //kernelField = f/k;
    result[0] = fGrad[0] / k - f * kGrad[0] / (k * k);
    result[1] = fGrad[1] / k - f * kGrad[1] / (k * k);
    result[2] = fGrad[2] / k - f * kGrad[2] / (k * k);
  }
  else
  {
    //kernelField = 0.0;
    result[0] = 0.0;
    result[1] = 0.0;
    result[2] = 0.0;
  }
}

void SolidMechanicsMPM::computeKernelVectorGradient( arraySlice1d< real64 const > const x,       // query point
                                                     std::vector< std::vector< real64 > > & xp,  // List of neighbor particle locations.
                                                     std::vector< real64 > & Vp,                 // List of neighbor particle volumes.
                                                     std::vector< std::vector< real64 > > & fp,                 // vector field values (e.g.
                                                                                                                // velocity) at neighbor
                                                                                                                // particles
                                                     arraySlice2d< real64 > const result )
{
  // Compute the kernel scalar field at a point, for a given list of neighbor particles.
  // The lists xp, fp, and the length np could refer to all the particles in the patch,
  // but generally this function will be evaluated with x equal to some particle center,
  // and xp, fp, will be lists for just the neighbors of the particle.
  // TODO: Modify to also "return" the kernel field value

  // Scalar kernel field values
  real64 kernelVal,
         f[3] = { 0.0 },
         k = 0.0,
         r;

  // Gradient of the scalar field
  real64 relativePosition[3],
         fGrad[3][3] = { { 0.0 } },
         kGrad[3] = { 0.0 },
         kernelGradVal[3];

  for( unsigned int p = 0; p < Vp.size(); ++p )
  {
    for( int i = 0; i < 3; i++ )
    {
      relativePosition[i] = x[i] - xp[p][i];
    }
    r = sqrt( relativePosition[0] * relativePosition[0] + relativePosition[1] * relativePosition[1] + relativePosition[2] * relativePosition[2] );

    kernelVal = kernel( r );
    k += Vp[p] * kernelVal;
    for( int i = 0; i < 3; i++ )
    {
      f[i] += Vp[p] * fp[p][i] * kernelVal;
    }

    kernelGradient( x, xp[p], r, kernelGradVal );
    for( int i = 0; i < 3; i++ )
    {
      kGrad[i] += kernelGradVal[i] * Vp[p];
      for( int j = 0; j < 3; j++ )
      {
        fGrad[i][j] += fp[p][i] * kernelGradVal[j] * Vp[p];
      }
    }
  }

  // Return the normalized kernel field gradient (which eliminates edge effects)
  if( k > 0.0 )
  {
    //kernelField = f/k;
    for( int i = 0; i < 3; i++ )
    {
      for( int j = 0; j < 3; j++ )
      {
        result[i][j] = fGrad[i][j] / k - f[i] * kGrad[j] / (k * k);
      }
    }
  }
  else
  {
    //kernelField = 0.0;
    for( int i = 0; i < 3; i++ )
    {
      for( int j = 0; j < 3; j++ )
      {
        result[i][j] = 0.0;
      }
    }
  }
}

void SolidMechanicsMPM::computeDamageFieldGradient( ParticleManager & particleManager )
{
  // Get accessors for volume, position, damage, surface flag
  ParticleManager::ParticleViewAccessor< arrayView1d< real64 const > > particleVolumeAccessor = particleManager.constructArrayViewAccessor< real64, 1 >( "particleVolume" );
  ParticleManager::ParticleViewAccessor< arrayView2d< real64 const > > particlePositionAccessor = particleManager.constructArrayViewAccessor< real64, 2 >( "particleCenter" );
  ParticleManager::ParticleViewAccessor< arrayView1d< real64 const > > particleDamageAccessor = particleManager.constructArrayViewAccessor< real64, 1 >( "particleDamage" );
  ParticleManager::ParticleViewAccessor< arrayView1d< int const > > particleSurfaceFlagAccessor = particleManager.constructArrayViewAccessor< int, 1 >( "particleSurfaceFlag" );

  // Perform neighbor operations
  particleManager.forParticleSubRegions( [&]( ParticleSubRegion & subRegion )
  {
    // Get neighbor list
    OrderedVariableToManyParticleRelation & neighborList = subRegion.neighborList();
    arrayView1d< localIndex const > const numNeighborsAll = neighborList.m_numParticles.toViewConst();
    ArrayOfArraysView< localIndex const > const neighborRegions = neighborList.m_toParticleRegion.toViewConst();
    ArrayOfArraysView< localIndex const > const neighborSubRegions = neighborList.m_toParticleSubRegion.toViewConst();
    ArrayOfArraysView< localIndex const > const neighborIndices = neighborList.m_toParticleIndex.toViewConst();

    // Get particle position and damage field gradient
    arrayView2d< real64 const > const particlePosition = subRegion.getParticleCenter();
    arrayView2d< real64 > const particleDamageGradient = subRegion.getField< fields::mpm::particleDamageGradient >();

    // Loop over neighbors
    SortedArrayView< localIndex const > const activeParticleIndices = subRegion.activeParticleIndices();
    forAll< serialPolicy >( activeParticleIndices.size(), [=] GEOS_HOST ( localIndex const pp ) // Must be on host since we call a 'this'
                                                                                                // method which uses class variables
      {
        localIndex const p = activeParticleIndices[pp];

        // Get number of neighbors and accessor indices
        localIndex numNeighbors = numNeighborsAll[p];
        arraySlice1d< localIndex const > const regionIndices = neighborRegions[p];
        arraySlice1d< localIndex const > const subRegionIndices = neighborSubRegions[p];
        arraySlice1d< localIndex const > const particleIndices = neighborIndices[p];

        // Declare and size neighbor data arrays - TODO: switch to std::array? But then we'd need to template computeKernelFieldGradient
        std::vector< real64 > neighborVolumes( numNeighbors );
        std::vector< std::vector< real64 > > neighborPositions;
        neighborPositions.resize( numNeighbors, std::vector< real64 >( 3 ) );
        std::vector< real64 > neighborDamages( numNeighbors );

        // Populate neighbor data arrays
        for( localIndex neighborIndex = 0; neighborIndex < numNeighbors; neighborIndex++ )
        {
          localIndex regionIndex = regionIndices[neighborIndex];
          localIndex subRegionIndex = subRegionIndices[neighborIndex];
          localIndex particleIndex = particleIndices[neighborIndex];
          neighborVolumes[neighborIndex] = particleVolumeAccessor[regionIndex][subRegionIndex][particleIndex];
          neighborPositions[neighborIndex][0] = particlePositionAccessor[regionIndex][subRegionIndex][particleIndex][0];
          neighborPositions[neighborIndex][1] = particlePositionAccessor[regionIndex][subRegionIndex][particleIndex][1];
          neighborPositions[neighborIndex][2] = particlePositionAccessor[regionIndex][subRegionIndex][particleIndex][2];
          if( particleSurfaceFlagAccessor[regionIndex][subRegionIndex][particleIndex] == 1 )
          {
            neighborDamages[neighborIndex] = 1.0;
          }
          else
          {
            neighborDamages[neighborIndex] = particleDamageAccessor[regionIndex][subRegionIndex][particleIndex];
          }
        }


        // Call kernel field gradient function
        computeKernelFieldGradient( particlePosition[p],        // input
                                    neighborPositions,          // input
                                    neighborVolumes,            // input
                                    neighborDamages,            // input
                                    particleDamageGradient[p] ); // OUTPUT
      } );
  } );
}

void SolidMechanicsMPM::updateSurfaceFlagOverload( ParticleManager & particleManager )
{
  // Surface flags are overloaded so we can visualize surfaces and damage features simultaneously
  particleManager.forParticleSubRegions( [&]( ParticleSubRegion & subRegion )
  {
    arrayView1d< int > const particleSurfaceFlag = subRegion.getParticleSurfaceFlag();
    arrayView1d< real64 const > const particleDamage = subRegion.getParticleDamage();
    SortedArrayView< localIndex const > const activeParticleIndices = subRegion.activeParticleIndices();
    forAll< serialPolicy >( activeParticleIndices.size(), [=] GEOS_HOST_DEVICE ( localIndex const pp )
    {
      localIndex const p = activeParticleIndices[pp];
      if( particleSurfaceFlag[p] != 2 )
      {
        if( particleDamage[p] > 0.0 ) // Activate damage field if any particles in domain have damage.
        {
          particleSurfaceFlag[p] = 1;
        }
        else
        {
          particleSurfaceFlag[p] = 0;
        }
      }
    } );
  } );
}

void SolidMechanicsMPM::projectDamageFieldGradientToGrid( ParticleManager & particleManager,
                                                          NodeManager & nodeManager )
{
  // Grid nodes gain the damage field gradient of the particle mapping to them with the largest damage field gradient

  // Get grid fields
  arrayView2d< real64 > const gridDamageGradient = nodeManager.getReference< array2d< real64 > >( viewKeyStruct::damageGradientString() );
  int subRegionIndex = 0;
  particleManager.forParticleSubRegions( [&]( ParticleSubRegion & subRegion )
  {
    // Get particle fields
    arrayView2d< real64 const > const particleDamageGradient = subRegion.getField< fields::mpm::particleDamageGradient >();

    // Get nodes this particle maps to
    arrayView2d< localIndex const > const mappedNodes = m_mappedNodes[subRegionIndex];

    // Map to grid
    SortedArrayView< localIndex const > const activeParticleIndices = subRegion.activeParticleIndices();
    int const numDims = m_numDims;
    forAll< serialPolicy >( activeParticleIndices.size(), [=] GEOS_HOST ( localIndex const pp ) // Parallelize with atomics/reduction
      {
        localIndex const p = activeParticleIndices[pp];

        // Map to grid
        for( localIndex const & g: mappedNodes[pp] )
        {
          if( LvArray::tensorOps::l2NormSquared< 3 >( particleDamageGradient[p] ) > LvArray::tensorOps::l2NormSquared< 3 >( gridDamageGradient[g] ) )
          {
            for( int i=0; i<numDims; i++ )
            {
              gridDamageGradient[g][i] = particleDamageGradient[p][i];
            }
          }
        }
      } ); // particle loop

    // Increment subregion index
    subRegionIndex++;
  } ); // subregion loop
}

void SolidMechanicsMPM::updateDeformationGradient( real64 dt,
                                                   ParticleManager & particleManager )
{
  particleManager.forParticleSubRegions( [&]( ParticleSubRegion & subRegion )
  {
    // Get fields
    arrayView3d< real64 > const particleDeformationGradient = subRegion.getField< fields::mpm::particleDeformationGradient >();
    arrayView3d< real64 > const particleFDot = subRegion.getField< fields::mpm::particleFDot >();
    arrayView3d< real64 const > const particleVelocityGradient = subRegion.getField< fields::mpm::particleVelocityGradient >();

    // Update F
    SortedArrayView< localIndex const > const activeParticleIndices = subRegion.activeParticleIndices();
    forAll< serialPolicy >( activeParticleIndices.size(), [=] GEOS_HOST_DEVICE ( localIndex const pp )
    {
      localIndex const p = activeParticleIndices[pp];
      LvArray::tensorOps::Rij_eq_AikBkj< 3, 3, 3 >( particleFDot[p], particleVelocityGradient[p], particleDeformationGradient[p] ); // Fdot
                                                                                                                                    // = L.F
      LvArray::tensorOps::scaledAdd< 3, 3 >( particleDeformationGradient[p], particleFDot[p], dt ); // Fnew = Fold + Fdot*dt
    } );
  } );
}

void SolidMechanicsMPM::updateConstitutiveModelDependencies( ParticleManager & particleManager )
{
  particleManager.forParticleSubRegions( [&]( ParticleSubRegion & subRegion )
  {
    // Get needed particle fields
    arrayView1d< real64 const > const particleVolume = subRegion.getParticleVolume();
    SortedArrayView< localIndex const > const activeParticleIndices = subRegion.activeParticleIndices();

    // Get constitutive model reference
    string const & solidMaterialName = subRegion.template getReference< string >( viewKeyStruct::solidMaterialNamesString() );
    SolidBase & solidModel = getConstitutiveModel< SolidBase >( subRegion, solidMaterialName );

    // Pass whatever data the constitutive models may need
    if( solidModel.hasWrapper( "lengthScale" ) ) // Fragile code because someone could change this key without our knowledge. TODO: Make an
                                                 // integrated test that checks this
    {
      arrayView1d< real64 > const lengthScale = solidModel.getReference< array1d< real64 > >( "lengthScale" );
      forAll< serialPolicy >( activeParticleIndices.size(), [=] GEOS_HOST_DEVICE ( localIndex const pp )
      {
        localIndex const p = activeParticleIndices[pp];
        lengthScale[p] = pow( particleVolume[p], 1.0 / 3.0 );
      } );
    }

    if(  solidModel.hasWrapper( "materialDirection" ) )
    {
      // CC: Todo add check for fiber vs plane update to material direction
      arrayView2d< real64 > const particleMaterialDirection = subRegion.getParticleMaterialDirection();
      arrayView2d< real64 > const constitutiveMaterialDirection = solidModel.getReference< array2d< real64 > >( "materialDirection" );
      forAll< serialPolicy >( activeParticleIndices.size(), [=] GEOS_HOST_DEVICE ( localIndex const pp )
      {
        localIndex const p = activeParticleIndices[pp];
        LvArray::tensorOps::copy< 3 >(constitutiveMaterialDirection[p], particleMaterialDirection[p]); 
      } );
    }

    if(  solidModel.hasWrapper( "deformationGradient" ) )
    {
      arrayView3d< real64 > const particleDeformationGradient = subRegion.getField< fields::mpm::particleDeformationGradient >();
      arrayView3d< real64 > const constitutiveDeformationGradient = solidModel.getReference< array3d< real64 > >( "deformationGradient" );
      forAll< serialPolicy >( activeParticleIndices.size(), [=] GEOS_HOST_DEVICE ( localIndex const pp )
      {
        localIndex const p = activeParticleIndices[pp];
        // CC: debug
        // GEOS_LOG_RANK(p << ": size " << particleDeformationGradient.size());
        // GEOS_LOG_RANK(particleDeformationGradient[p][0][0] << ", " << particleDeformationGradient[p][0][1] << ", " << particleDeformationGradient[p][0][2]);
        // GEOS_LOG_RANK(particleDeformationGradient[p][1][0] << ", " << particleDeformationGradient[p][1][1] << ", " << particleDeformationGradient[p][1][2]);
        // GEOS_LOG_RANK(particleDeformationGradient[p][2][0] << ", " << particleDeformationGradient[p][2][1] << ", " << particleDeformationGradient[p][2][2]);
        LvArray::tensorOps::copy< 3, 3 >(constitutiveDeformationGradient[p], particleDeformationGradient[p]); 
        // for (int i =0; i < 3; i++){
        //   for (int j=0; j < 3; j++){
        //     constitutiveDeformationGradient[p][i][j] = particleDeformationGradient[p][i][j];
        //   }
        // }
      } );
    }

    // CC: debug
    // GEOS_LOG_RANK("Update velocityGradient");

    if(  solidModel.hasWrapper( "velocityGradient" ) )
    {
      arrayView3d< real64 > const particleVelocityGradient = subRegion.getField< fields::mpm::particleVelocityGradient >();
      arrayView3d< real64 > const constitutiveVelocityGradient = solidModel.getReference< array3d< real64 > >( "velocityGradient" );
      forAll< serialPolicy >( activeParticleIndices.size(), [=] GEOS_HOST_DEVICE ( localIndex const pp )
      {
        localIndex const p = activeParticleIndices[pp];
        LvArray::tensorOps::copy< 3, 3 >(constitutiveVelocityGradient[p], particleVelocityGradient[p]); 
      } );
    }
  } );
}

void SolidMechanicsMPM::updateStress( real64 dt,
                                      ParticleManager & particleManager )
{
  particleManager.forParticleSubRegions( [&]( ParticleSubRegion & subRegion )
  {
    // Get constitutive model reference
    string const & solidMaterialName = subRegion.template getReference< string >( viewKeyStruct::solidMaterialNamesString() );
    SolidBase & solid = getConstitutiveModel< SolidBase >( subRegion, solidMaterialName );

    // Get particle kinematic fields that are fed into constitutive model
    arrayView3d< real64 const > const particleDeformationGradient = subRegion.getField< fields::mpm::particleDeformationGradient >();
    arrayView3d< real64 const > const particleFDot = subRegion.getField< fields::mpm::particleFDot >();
    arrayView3d< real64 const > const particleVelocityGradient = subRegion.getField< fields::mpm::particleVelocityGradient >();
    arrayView2d< real64 > const particleStress = subRegion.getField< fields::mpm::particleStress >();

    // Call constitutive model
    ConstitutivePassThruMPM< SolidBase >::execute( solid, [&] ( auto & castedSolid )
    {
      using SolidType = TYPEOFREF( castedSolid );
      typename SolidType::KernelWrapper constitutiveModelWrapper = castedSolid.createKernelUpdates();
      solidMechanicsMPMKernels::StateUpdateKernel::launch< serialPolicy >( subRegion.activeParticleIndices(),
                                                                           constitutiveModelWrapper,
                                                                           dt,
                                                                           particleDeformationGradient,
                                                                           particleFDot,
                                                                           particleVelocityGradient,
                                                                           particleStress );
    } );
  } );
}

void SolidMechanicsMPM::particleKinematicUpdate( ParticleManager & particleManager )
{
  // Update particle volume and density
  particleManager.forParticleSubRegions( [&]( ParticleSubRegion & subRegion )
  {
    // Get particle fields
    arrayView1d< globalIndex const > const particleID = subRegion.getParticleID();
    arrayView1d< real64 > const particleVolume = subRegion.getParticleVolume();
    arrayView1d< int > const isBad = subRegion.getField< fields::mpm::isBad >();
    arrayView1d< real64 const > const particleInitialVolume = subRegion.getField< fields::mpm::particleInitialVolume >();
    arrayView1d< real64 > const particleDensity = subRegion.getField< fields::mpm::particleDensity >();
    arrayView1d< real64 const > const particleMass = subRegion.getField< fields::mpm::particleMass >();
    arrayView3d< real64 > const particleRVectors = subRegion.getParticleRVectors();
    arrayView3d< real64 const > const particleInitialRVectors = subRegion.getField< fields::mpm::particleInitialRVectors >();
    arrayView3d< real64 const > const particleDeformationGradient = subRegion.getField< fields::mpm::particleDeformationGradient >();
    arrayView2d< real64 const > const particleInitialMaterialDirection = subRegion.getParticleInitialMaterialDirection();
    arrayView2d< real64 > const particleMaterialDirection = subRegion.getParticleMaterialDirection();

    // Update volume and r-vectors
    SortedArrayView< localIndex const > const activeParticleIndices = subRegion.activeParticleIndices();
    forAll< serialPolicy >( activeParticleIndices.size(), [=] GEOS_HOST_DEVICE ( localIndex const pp )
    {
      localIndex const p = activeParticleIndices[pp];
      real64 detF = LvArray::tensorOps::determinant< 3 >( particleDeformationGradient[p] );
      if( detF <= 0.1 || detF >= 10.0 )
      {
        printf( "Flagging particle with unreasonable Jacobian (J<0.1 or J>10) for deletion! Global particle ID: %lld", particleID[p] );
        isBad[p] = 1; // TODO: Switch to a 'markBad' function which changes isBad and removes this particle from activeParticleIndices. Also
                      // change isBad to deletionFlag.
        particleVolume[p] = particleInitialVolume[p];
        particleDensity[p] = particleMass[p] / particleInitialVolume[p];
        LvArray::tensorOps::copy< 3, 3 >( particleRVectors[p], particleInitialRVectors[p] );
      }
      else
      {
        particleVolume[p] = particleInitialVolume[p] * detF;
        particleDensity[p] = particleMass[p] / particleVolume[p];

        // Update material direction (CC: TODO add check for materail direction for plane and fiber, currently plane)
        real64 materialDirection[3];
        real64 deformationGradient[3][3];
        LvArray::tensorOps::copy< 3, 3 >(deformationGradient, particleDeformationGradient[p]);

        real64 deformationGradientCofactor[3][3];
        cofactor(deformationGradient, deformationGradientCofactor);
        LvArray::tensorOps::Ri_eq_AijBj< 3, 3 >( materialDirection, deformationGradientCofactor, particleInitialMaterialDirection[p] );
        LvArray::tensorOps::copy< 3 >(particleMaterialDirection[p], materialDirection);
      }
    } );
  } );

  // Compute particles R vectors
  computeRVectors( particleManager );
}

void SolidMechanicsMPM::computeAndWriteBoxAverage( const real64 dt,
                                                   const real64 time_n,
                                                   ParticleManager & particleManager )
{
  real64 boxPlasticStrain[6] = { 0.0 };
  real64 boxStress[6] = { 0.0 }; // we sum stress * volume in particles, additive sync, then divide by box volume.
  real64 boxMass = 0.0; // we sum particle mass, additive sync, then divide by box volume
  real64 boxParticleInitialVolume = 0.0;
  real64 boxDamage = 0.0; // we sum damage * initial volume, additive sync, then divide by total initial volume in box

<<<<<<< HEAD
  particleManager.forParticleSubRegions( [&]( ParticleSubRegion & subRegion )
  {
    // Get fields
    arrayView1d< real64 const > const particleMass = subRegion.getField< fields::mpm::particleMass >();
    arrayView1d< real64 const > const particleVolume = subRegion.getParticleVolume();
    arrayView1d< real64 const > const particleInitialVolume = subRegion.getField< fields::mpm::particleInitialVolume >();
    arrayView2d< real64 const > const particleStress = subRegion.getField< fields::mpm::particleStress >();
    arrayView2d< real64 const > const particlePlasticStrain = subRegion.getField< fields::mpm::particlePlasticStrain >();
    arrayView1d< real64 const > const particleDamage = subRegion.getParticleDamage();

    // Accumulate values
    SortedArrayView< localIndex const > const activeParticleIndices = subRegion.activeParticleIndices();
    forAll< serialPolicy >( activeParticleIndices.size(), [=, &boxMass, &boxParticleInitialVolume, &boxStress, &boxPlasticStrain, &boxDamage] GEOS_HOST ( localIndex const pp ) // This
                                                                                                                                                              // can
                                                                                                                                                              // be
                                                                                                                                                              // parallelized
                                                                                                                                                              // via
                                                                                                                                                              // reduction
      {
        localIndex const p = activeParticleIndices[pp];
        boxMass += particleMass[p];
        boxParticleInitialVolume += particleInitialVolume[p];
        for( int i=0; i<6; i++ )
        {
          boxStress[i] += particleStress[p][i] * particleVolume[p]; // volume weighted average, will normalize later.
          boxPlasticStrain[i] += particlePlasticStrain[p][i] * particleVolume[p];
        }
        boxDamage += particleDamage[p] * particleInitialVolume[p]; // initial volume weighted average, will normalize later.
      } );
  } );
=======
  if( m_prescribedBoundaryFTable == 1  || m_prescribedFTable == 1 ) // TODO: Why do we have this flag?
  {
    particleManager.forParticleSubRegions( [&]( ParticleSubRegion & subRegion )
    {
      // Get fields
      arrayView1d< real64 > const particleMass = subRegion.getField< fields::mpm::particleMass >();
      arrayView1d< real64 > const particleVolume = subRegion.getParticleVolume();
      arrayView1d< real64 > const particleInitialVolume = subRegion.getField< fields::mpm::particleInitialVolume >();
      arrayView2d< real64 > const particleStress = subRegion.getField< fields::mpm::particleStress >();
      arrayView1d< real64 > const particleDamage = subRegion.getParticleDamage();
      // Accumulate values
      SortedArrayView< localIndex const > const activeParticleIndices = subRegion.activeParticleIndices();
      forAll< serialPolicy >( activeParticleIndices.size(), [=, &boxMass, &boxParticleInitialVolume, &boxStress, &boxDamage] GEOS_HOST ( localIndex const pp ) // This
                                                                                                                                                               // can
                                                                                                                                                               // be
                                                                                                                                                               // parallelized
                                                                                                                                                               // via
                                                                                                                                                               // reduction
        {
          localIndex const p = activeParticleIndices[pp];
          boxMass += particleMass[p];
          boxParticleInitialVolume += particleInitialVolume[p];

          // if(pp < 10){
          //   GEOS_LOG_RANK_0("Particle " << p << " " << pp << ": " <<
          //                   particleMass[p] << ", " <<
          //                   particleVolume[p] << ", " << 
          //                   particleStress[p][0] << ", " << 
          //                   particleStress[p][1] << ", " << 
          //                   particleStress[p][2] << ", " << 
          //                   particleStress[p][3] << ", " << 
          //                   particleStress[p][4] << ", " << 
          //                   particleStress[p][5] );
          // }

          for( int i=0; i<6; i++ )
          {
            boxStress[i] += particleStress[p][i] * particleVolume[p]; // volume weighted average, will normalize later.
          }
          boxDamage += particleDamage[p] * particleInitialVolume[p]; // initial volume weighted average, will normalize later.
        } );
    } );
  }
>>>>>>> 8317d568

  // Additive sync: sxx, syy, szz, sxy, syz, sxz, mass, particle volume, damage
  // Check the voigt indexing of stress
  real64 boxSums[15];
  boxSums[0] = boxStress[0];       // sig_xx * volume
  boxSums[1] = boxStress[1];       // sig_yy * volume
  boxSums[2] = boxStress[2];       // sig_zz * volume
  boxSums[3] = boxStress[3];       // sig_yz * volume
  boxSums[4] = boxStress[4];       // sig_xz * volume
  boxSums[5] = boxStress[5];       // sig_xy * volume
  boxSums[6] = boxMass;            // total mass in box
  boxSums[7] = boxParticleInitialVolume > 0.0 ? boxParticleInitialVolume : 1.0;  // total particle initial volume in box; prevent div0 error
  boxSums[8] = boxDamage;          // damage * volume
  boxSums[9] = boxPlasticStrain[0]; // plasticStrain_xx
  boxSums[10] = boxPlasticStrain[1]; // plasticStrain_yy
  boxSums[11] = boxPlasticStrain[2]; // plasticStrain_zz
  boxSums[12] = boxPlasticStrain[3]; // plasticStrain_yz
  boxSums[13] = boxPlasticStrain[4]; // plasticStrain_xz
  boxSums[14] = boxPlasticStrain[5]; // plasticStrain_xy
      
  // Do an MPI sync to total these values and write from proc0 to a file.  Also compute global F
  // so file is directly plottable in excel as CSV or something.
  for( localIndex i = 0; i < 15; i++ )
  {
    real64 localSum = boxSums[i];
    real64 globalSum;
    MPI_Allreduce( &localSum,
                   &globalSum,
                   1,
                   MPI_DOUBLE,
                   MPI_SUM,
                   MPI_COMM_GEOSX );
    boxSums[i] = globalSum;
  }

  int rank;
  MPI_Comm_rank( MPI_COMM_GEOSX, &rank );
  if( rank == 0 )
  {
    // Calculate the box volume
    real64 boxVolume = m_domainExtent[0] * m_domainExtent[1] * m_domainExtent[2];

    //CC: Old GEOS logic for computing box sums 
    // May not need this if an extra cell is not already added as was the case when periodicity was specificed in the xml in old GEOS
    // Now we normalize stress, which is stored as a volume-weighted value:
    // realT boxVolume;
    // if( m_prescribed_boundary_f_table || m_prescribed_f_table )
    // {
    // boxVolume = ( m_xmax_global - m_xmin_global - (!periodic[0])*2.0*m_dx) * ( m_ymax_global - m_ymin_global - (!periodic[1])*2.0*m_dy) * ( m_zmax_global - m_zmin_global - (!periodic[2])*2.0*m_dz);
    //   //boxVolume = ( m_xmax_global - m_xmin_global - 2.0*m_dx) * ( m_ymax_global - m_ymin_global - 2.0*m_dy) * ( m_zmax_global - m_zmin_global - 2.0*m_dz);
    // }
    // else
    // {
    //   boxVolume = ( m_particle_box_xmax - m_particle_box_xmin ) * ( m_particle_box_ymax - m_particle_box_ymin ) * ( m_particle_box_zmax - m_particle_box_zmin ); //Does this need to account for periodic boundaries
    // }

    // GEOS_LOG_RANK_0("BoxSums: "
    //                   << boxSums[0] / boxVolume
    //                   << ","
    //                   << boxSums[1] / boxVolume
    //                   << ","
    //                   << boxSums[2] / boxVolume
    //                   << ","
    //                   << boxSums[3] / boxVolume
    //                   << ","
    //                   << boxSums[4] / boxVolume
    //                   << ","
    //                   << boxSums[5] / boxVolume
    //                   << ","
    //                   << boxSums[6] / boxVolume
    //                   << ","
    //                   << boxSums[8] / boxSums[7]
    //                   <<","
    //                   << boxVolume );

    // Write to file
    std::ofstream file;
    file.open( "boxAverageHistory.csv", std::ios::out | std::ios::app );
    if( file.fail() )
    {
      throw std::ios_base::failure( std::strerror( errno ) );
    }
    //make sure write fails with exception if something is wrong
    file.exceptions( file.exceptions() | std::ios::failbit | std::ifstream::badbit );
    // time | sig_xx | sig_yy | sig_zz | sig_xy | sig_yz | sig_zx | density | damage / total particle volume
    file << time_n + dt
         << ","
         << boxSums[0] / boxVolume
         << ","
         << boxSums[1] / boxVolume
         << ","
         << boxSums[2] / boxVolume
         << ","
         << boxSums[3] / boxVolume
         << ","
         << boxSums[4] / boxVolume
         << ","
         << boxSums[5] / boxVolume
         << ","
         << boxSums[6] / boxVolume
         << ","
         << boxSums[8] / boxSums[7] // We normalize by total particle initial volume because this should equal one if all the material is
                                    // damaged
         << ", "
         << boxSums[9] / boxVolume
         << ", "
         << boxSums[10] / boxVolume
         << ", "
         << boxSums[11] / boxVolume
         << ", "
         << boxSums[12] / boxVolume
         << ", "
         << boxSums[13] / boxVolume
         << ", "
         << boxSums[14] / boxVolume
         << std::endl;
    file.close();
  }
}

<<<<<<< HEAD
void SolidMechanicsMPM::computeBoxStress( const real64 dt,
                                          const real64 time_n,
                                          ParticleManager & particleManager,
                                          arrayView1d< real64 > currentStress )
{
  real64 boxStress[3] = { 0.0 }; // we sum stress * volume in particles, additive sync, then divide by box volume.

  particleManager.forParticleSubRegions( [&]( ParticleSubRegion & subRegion )
  {
    // Get fields
    arrayView1d< real64 > const particleVolume = subRegion.getParticleVolume();
    arrayView2d< real64 > const particleStress = subRegion.getField< fields::mpm::particleStress >();

    // Accumulate values
    SortedArrayView< localIndex const > const activeParticleIndices = subRegion.activeParticleIndices();
    //CC: debug
    // GEOS_LOG_RANK_0("SubRegion: " << subRegion.getName() << ", numP: " << activeParticleIndices.size());
    // CC: TODO parallelize via reduction
    forAll< serialPolicy >( activeParticleIndices.size(), [=, &boxStress] GEOS_HOST ( localIndex const pp )
    {
      localIndex const p = activeParticleIndices[pp];
      // Only need diagonal components
      //CC: debug
      // GEOS_LOG_RANK_0("p: " << p << ", stress " << particleStress[p] << ", pV" << particleVolume[p]);
      for( int i=0; i < 3; i++ )
      {
        boxStress[i] += particleStress[p][i] * particleVolume[p]; // volume weighted average, will normalize later.
      }
    } );
  } );

  // Additive sync: sxx, syy, szz, sxy, syz, sxz, mass, particle volume, damage
  real64 boxSums[3];
  boxSums[0] = boxStress[0];       // sig_xx * volume
  boxSums[1] = boxStress[1];       // sig_yy * volume
  boxSums[2] = boxStress[2];       // sig_zz * volume

  // Do an MPI sync to total these values and write from proc0 to a file.  Also compute global F
  // so file is directly plottable in excel as CSV or something.
  for( localIndex i = 0; i < 3; i++ )
  {
    real64 localSum = boxSums[i];
    real64 globalSum;
    MPI_Allreduce( &localSum,
                   &globalSum,
                   1,
                   MPI_DOUBLE,
                   MPI_SUM,
                   MPI_COMM_GEOSX );
    boxSums[i] = globalSum;
  }

  real64 boxVolume = m_domainExtent[0] * m_domainExtent[1] * m_domainExtent[2];

  currentStress[0] = boxSums[0] / boxVolume;
  currentStress[1] = boxSums[1] / boxVolume;
  currentStress[2] = boxSums[2] / boxVolume;  

  GEOS_LOG_RANK_0("Current stress: " << currentStress[0] << ", " << currentStress[1] << ", " << currentStress[2]);
}

void SolidMechanicsMPM::stressControl( real64 dt,
                                       real64 time_n,
                                       ParticleManager & particleManager )
{
  
  real64 targetStress[3] = {0};
  LvArray::tensorOps::copy< 3 >(targetStress, m_domainStress);

  array1d< real64 > currentStress;
  currentStress.resize( 3 );
	computeBoxStress( dt,
                    time_n,
                    particleManager,
                    currentStress );

  // Uses maximum bulk modulus ( lowest effective PID gains ) of all materials
  real64 maximumBulkModulus = 0.0;
  particleManager.forParticleSubRegions( [&]( ParticleSubRegion & subRegion )
  {
    string const & solidMaterialName = subRegion.template getReference< string >( viewKeyStruct::solidMaterialNamesString() );
    const SolidBase & solidModel = getConstitutiveModel< SolidBase >( subRegion, solidMaterialName );
    
    arrayView1d< real64 const > bulkModulus;
    if(solidModel.hasWrapper( "bulkModulus" ) )
    {
      bulkModulus = solidModel.getReference< array1d< real64 > >( "bulkModulus" );
    } 
    else 
    {
      if( solidModel.hasWrapper( "effectiveBulkModulus" ) )
      {
        bulkModulus = solidModel.getReference< array1d< real64 > >( "effectiveBulkModulus" );
      }
      else
      {
        GEOS_ERROR(solidMaterialName << " must have define a bulk modulus or an effective one when stress control is enabled!" );
      }
    }  

    SortedArrayView< localIndex const > const activeParticleIndices = subRegion.activeParticleIndices();
    forAll< serialPolicy >( activeParticleIndices.size(), [=, &maximumBulkModulus] GEOS_HOST ( localIndex const pp ) // Could be reduction instead of a loop
    {
        localIndex const p = activeParticleIndices[pp];
        maximumBulkModulus = fmax( maximumBulkModulus, bulkModulus[p] );
    } );
  } );

  GEOS_ERROR_IF( maximumBulkModulus <= 0.0, "At least one material must have a positive bulk or effective bulk modulus for stress control!" );

  GEOS_LOG_RANK_0( "max K " << maximumBulkModulus );

	// This will drive the response towards the desired stress but may be
	// unstable.
	real64 stressControlKp = m_stressControlKp / ( maximumBulkModulus * dt );
	real64 stressControlKd = m_stressControlKd / ( maximumBulkModulus );
	real64 stressControlKi = m_stressControlKi / ( maximumBulkModulus * dt * dt );

	real64 error[3] = {0};
  LvArray::tensorOps::copy< 3 >(error, targetStress);
  LvArray::tensorOps::subtract< 3 >(error, currentStress);

	real64 dedt[3] = {0};
  LvArray::tensorOps::copy< 3 >( dedt, error);
  LvArray::tensorOps::subtract< 3 >( dedt, m_stressControlLastError);
  LvArray::tensorOps::scale< 3 >( dedt, dt);

	real64 stressControlPTerm[3] = {0}; 
  LvArray::tensorOps::copy< 3 >( stressControlPTerm, error);
  LvArray::tensorOps::scale< 3 >( stressControlPTerm, stressControlKp);

  real64 stressControlITerm[3] = {0};
  LvArray::tensorOps::copy< 3 >( stressControlITerm, error);
  LvArray::tensorOps::scale< 3 >( stressControlITerm, stressControlKi*dt);
  LvArray::tensorOps::add< 3 >( m_stressControlITerm, stressControlITerm );

  real64 stressControlDTerm[3] = {0};
  LvArray::tensorOps::copy< 3 >( stressControlDTerm, dedt);
  LvArray::tensorOps::scale< 3 >(stressControlDTerm, stressControlKp);

	real64 L_new[3] = {0}; 
  LvArray::tensorOps::copy< 3 >( L_new, stressControlPTerm );
  LvArray::tensorOps::add< 3 >( L_new, m_stressControlITerm );
  LvArray::tensorOps::add< 3 >( L_new, stressControlDTerm );

	LvArray::tensorOps::copy< 3 >(m_stressControlLastError, error);

	// Limit L so boundary motion doesn't exceed CFL limit
	// boundaryV = strainRate*(m_xmax_global - m_xmin_global) = CFL*m_dx/dt
	real64 Lxx_min, 
         Lxx_max, 
         Lyy_min, 
         Lyy_max, 
         Lzz_min,
         Lzz_max;

	Lxx_max = m_cflFactor * ( m_hEl[0] / dt) / ( m_xGlobalMax[0] - m_xGlobalMin[0]);
	Lxx_min = -1.0 * Lxx_max;
	L_new[0] = std::min( Lxx_max , std::max( L_new[0], Lxx_min ) );

	Lyy_max = m_cflFactor * ( m_hEl[1] / dt) / ( m_xGlobalMax[1] - m_xGlobalMin[1]);
	Lyy_min = -1.0 * Lyy_max;
	L_new[1] = std::min( Lyy_max , std::max( L_new[1], Lyy_min ) );

	Lzz_max = m_cflFactor * ( m_hEl[2] / dt) / ( m_xGlobalMax[2] - m_xGlobalMin[2]);
	Lzz_min = -1.0 * Lzz_max;
	L_new[2] = std::min( Lzz_max , std::max( L_new[2], Lzz_min ) );

	for(int i=0; i < m_numDims; i++ )
	{
		if( m_stressControl[i] == 1 )
		{
      GEOS_LOG_RANK_0( "Applying stress control to " << i );
			m_domainL[i] = L_new[i];
			//m_domainL[i] = m_stress_control_eta*L_new[i] + (1.0 -  m_stress_control_eta)*m_domain_L[i]; // CC: ported from old geos but no modified
			m_domainF[i] += m_domainL[i]*m_domainF[i]*dt;
		}
	}

  // CC: debug
  GEOS_LOG_RANK_0("error: " << error[0] << ", " << error[1] << ", " << error[2] << 
                  ", dedt: " << dedt[0] << ", " << dedt[1] << ", " << dedt[2] <<  
                  ", P: " << stressControlPTerm[0] << ", " << stressControlPTerm[1] << ", " << stressControlPTerm[2] << 
                  ", I: " << stressControlITerm[0] << ", " << stressControlITerm[1] << ", " << stressControlITerm[2] <<  
                  ", D: " << stressControlDTerm[0] << ", " << stressControlDTerm[1] << ", " << stressControlDTerm[2]);
  GEOS_LOG_RANK_0("Domain L: " << m_domainL << ", Domain F" << m_domainF);
=======
void SolidMechanicsMPM::applySuperimposedVelocityGradient( const real64 dt, 
                                                           ParticleManager & particleManager,
                                                           SpatialPartition & partition )
{
  // GEOS_LOG_RANK_0( "Superimposed domainL: " <<  m_domainL[0] << ", " <<
  //                            m_domainL[1] << ", " << 
  //                            m_domainL[2]);
  real64 domainL[3] = {0};
  LvArray::tensorOps::copy< 3 >( domainL, m_domainL );
  int const numDims = m_numDims; // CC: do member scalars need to be copied to local variable to be used in a RAJA loops?

  arrayView1d< int > periodic = partition.m_Periodic;
  particleManager.forParticleSubRegions( [&]( ParticleSubRegion & subRegion )
  {
    // Particle fields
    arrayView2d< real64 > const particlePosition = subRegion.getParticleCenter();
    arrayView3d< real64 > const particleVelocityGradient = subRegion.getField< fields::mpm::particleVelocityGradient >();

    SortedArrayView< localIndex const > const activeParticleIndices = subRegion.activeParticleIndices();
    forAll< parallelDevicePolicy<> >( activeParticleIndices.size(), [=] GEOS_DEVICE ( localIndex const pp )
       {
        localIndex const p = activeParticleIndices[pp];
        
        for(int i=0; i < numDims; i++)
        {
          // if(pp< 10){
          //   GEOS_LOG_RANK_0( "Particle Pos: " << 
          //                    particlePosition[p][0] << ", "  <<
          //                    particlePosition[p][1] << ", " <<
          //                    particlePosition[p][2] << ", DomainL" <<
          //                    particleVelocityGradient[p][0][0] << ", " << 
          //                    particleVelocityGradient[p][1][1] << ", " << 
          //                    particleVelocityGradient[p][2][2] << ", " << 
          //                    domainL[0] << ", " <<
          //                    domainL[1] << ", " << 
          //                    domainL[2] << ", Periodic" << 
          //                    periodic[0] << ", " <<
          //                    periodic[1] << ", " << 
          //                    periodic[2]);
          // }
          // CC: would we want to apply even if direction was not periodic?
          if( periodic[i] )
          {
            particleVelocityGradient[p][i][i] += domainL[i];
            particlePosition[p][i] += particlePosition[p][i] * domainL[i] * dt;
          }
          // if(pp< 10){
          //   GEOS_LOG_RANK_0( "After Particle Pos: " << 
          //                    particlePosition[p][0] << ", "  <<
          //                    particlePosition[p][1] << ", " <<
          //                    particlePosition[p][2] << ", DomainL" <<
          //                    particleVelocityGradient[p][0][0] << ", " << 
          //                    particleVelocityGradient[p][1][1] << ", " << 
          //                    particleVelocityGradient[p][2][2] << ", " << 
          //                    domainL[0] << ", " <<
          //                    domainL[1] << ", " << 
          //                    domainL[2] << ", Periodic" << 
          //                    periodic[0] << ", " <<
          //                    periodic[1] << ", " << 
          //                    periodic[2]);
          // }
        }
      } ); // particle loop
  } ); // subregion loop
>>>>>>> 8317d568
}

void SolidMechanicsMPM::initializeGridFields( NodeManager & nodeManager )
{
  int const numNodes = nodeManager.size();
  arrayView2d< real64 > const gridMass = nodeManager.getReference< array2d< real64 > >( viewKeyStruct::massString() );
  arrayView2d< real64 > const gridDamage = nodeManager.getReference< array2d< real64 > >( viewKeyStruct::damageString() );
  arrayView2d< real64 > const gridMaxDamage = nodeManager.getReference< array2d< real64 > >( viewKeyStruct::maxDamageString() );
  arrayView2d< real64 > const gridDamageGradient = nodeManager.getReference< array2d< real64 > >( viewKeyStruct::damageGradientString() );
  arrayView3d< real64 > const gridVelocity = nodeManager.getReference< array3d< real64 > >( viewKeyStruct::velocityString() );
  arrayView3d< real64 > const gridMomentum = nodeManager.getReference< array3d< real64 > >( viewKeyStruct::momentumString() );
  arrayView3d< real64 > const gridAcceleration = nodeManager.getReference< array3d< real64 > >( viewKeyStruct::accelerationString() );
  arrayView3d< real64 > const gridInternalForce = nodeManager.getReference< array3d< real64 > >( viewKeyStruct::forceInternalString() );
  arrayView3d< real64 > const gridExternalForce = nodeManager.getReference< array3d< real64 > >( viewKeyStruct::forceExternalString() );
  arrayView3d< real64 > const gridContactForce = nodeManager.getReference< array3d< real64 > >( viewKeyStruct::forceContactString() );
  arrayView3d< real64 > const gridSurfaceNormal = nodeManager.getReference< array3d< real64 > >( viewKeyStruct::surfaceNormalString() );
  arrayView3d< real64 > const gridMaterialPosition = nodeManager.getReference< array3d< real64 > >( viewKeyStruct::materialPositionString() );

  forAll< serialPolicy >( numNodes, [=] GEOS_HOST ( localIndex const g ) // Switch to .zero()?
    {
      for( int i = 0; i < 3; i++ )
      {
        gridDamageGradient[g][i] = 0.0;
      }
      for( int fieldIndex = 0; fieldIndex < m_numVelocityFields; fieldIndex++ )
      {
        gridMass[g][fieldIndex] = 0.0;
        gridDamage[g][fieldIndex] = 0.0;
        gridMaxDamage[g][fieldIndex] = 0.0;
        for( int i = 0; i < 3; i++ )
        {
          gridVelocity[g][fieldIndex][i] = 0.0;
          gridMomentum[g][fieldIndex][i] = 0.0;
          gridAcceleration[g][fieldIndex][i] = 0.0;
          gridInternalForce[g][fieldIndex][i] = 0.0;
          gridExternalForce[g][fieldIndex][i] = 0.0;
          gridContactForce[g][fieldIndex][i] = 0.0;
          gridSurfaceNormal[g][fieldIndex][i] = 0.0;
          gridMaterialPosition[g][fieldIndex][i] = 0.0;
        }
      }
    } );
}

void SolidMechanicsMPM::boundaryConditionUpdate( real64 dt, real64 time_n )
{
  int bcInterval = 0;

  for( localIndex i = 0; i < m_bcTable.size( 0 ); i++ ) // Naive method for determining what part of BC table we're currently in, can
                                                        // optimize later (TODO)
  {
    if( time_n + 0.5 * dt > m_bcTable[i][0] )
    {
      bcInterval = i;
    }
  }

  for( int i=0; i<6; i++ )
  {
    m_boundaryConditionTypes[i] = m_bcTable[bcInterval][i+1];
  }
}

void SolidMechanicsMPM::particleToGrid( ParticleManager & particleManager,
                                        NodeManager & nodeManager,
                                        real64 const time_n )
{
  // localIndex subRegionIndex = 0;
  particleManager.forParticleSubRegions( [&]( ParticleSubRegion & subRegion )
  {
    // Particle fields
    ParticleType particleType = subRegion.getParticleType();
    arrayView2d< real64 const > const particlePosition = subRegion.getParticleCenter();
    arrayView2d< real64 const > const particleVelocity = subRegion.getParticleVelocity();
    arrayView1d< real64 const > const particleMass = subRegion.getField< fields::mpm::particleMass >();
    arrayView1d< real64 const > const particleVolume = subRegion.getParticleVolume();
    arrayView1d< int const > const particleGroup = subRegion.getParticleGroup();
    arrayView1d< int const > const particleSurfaceFlag = subRegion.getParticleSurfaceFlag();

    arrayView2d< real64 const > const particleStress = subRegion.getField< fields::mpm::particleStress >();
    arrayView2d< real64 const > const particleDamageGradient = subRegion.getField< fields::mpm::particleDamageGradient >();
    arrayView1d< real64 const > const particleDamage = subRegion.getParticleDamage();

    // Grid fields
    arrayView2d< real64 const, nodes::REFERENCE_POSITION_USD > const gridPosition = nodeManager.referencePosition();
    arrayView2d< real64 > const gridMass = nodeManager.getReference< array2d< real64 > >( viewKeyStruct::massString() );
    arrayView2d< real64 const > const gridDamageGradient = nodeManager.getReference< array2d< real64 > >( viewKeyStruct::damageGradientString() );
    arrayView3d< real64 > const gridMomentum = nodeManager.getReference< array3d< real64 > >( viewKeyStruct::momentumString() );
    arrayView3d< real64 > const gridInternalForce = nodeManager.getReference< array3d< real64 > >( viewKeyStruct::forceInternalString() );
    arrayView3d< real64 > const gridExternalForce = nodeManager.getReference< array3d< real64 > >( viewKeyStruct::forceExternalString() );
    arrayView3d< real64 > const gridMaterialPosition = nodeManager.getReference< array3d< real64 > >( viewKeyStruct::materialPositionString() );
    arrayView2d< real64 > const gridDamage = nodeManager.getReference< array2d< real64 > >( viewKeyStruct::damageString() );
    arrayView2d< real64 > const gridMaxDamage = nodeManager.getReference< array2d< real64 > >( viewKeyStruct::maxDamageString() );

<<<<<<< HEAD
    // //CC: fields for on-the-fly mapNodes calculations
    // real64 xLocalMin[3] = {0};
    // LvArray::tensorOps::copy< 3 >( xLocalMin, m_xLocalMin );
    // real64 hEl[3] = {0};
    // LvArray::tensorOps::copy< 3 >( hEl, m_hEl );
    // arrayView3d< int const > const ijkMap = m_ijkMap;
    // arrayView3d< real64 const > const particleRVectors = subRegion.getParticleRVectors();
=======
    //CC: fields for on-the-fly mapNodes calculations
    real64 xLocalMin[3] = {0};
    LvArray::tensorOps::copy< 3 >( xLocalMin, m_xLocalMin );
    real64 hEl[3] = {0};
    LvArray::tensorOps::copy< 3 >( hEl, m_hEl );
    arrayView3d< int const > const ijkMap = m_ijkMap;
    arrayView3d< real64 const > const particleRVectors = subRegion.getParticleRVectors();
>>>>>>> 8317d568

    // Get views to mapping arrays
    int const numberOfVerticesPerParticle = subRegion.numberOfVerticesPerParticle();
    // arrayView2d< localIndex const > const mappedNodes = m_mappedNodes[subRegionIndex];
    // arrayView2d< real64 const > const shapeFunctionValues = m_shapeFunctionValues[subRegionIndex];
    // arrayView3d< real64 const > const shapeFunctionGradientValues = m_shapeFunctionGradientValues[subRegionIndex];

    // Map to grid
    SortedArrayView< localIndex const > const activeParticleIndices = subRegion.activeParticleIndices();
    int const numDims = m_numDims;
    int voigtMap[3][3] = { {0, 5, 4}, {5, 1, 3}, {4, 3, 2} };
    int const damageFieldPartitioning = m_damageFieldPartitioning;

<<<<<<< HEAD
    // CC: this feels wrong
    // Constitutive model for body force calculation
    string const & solidMaterialName = subRegion.template getReference< string >( viewKeyStruct::solidMaterialNamesString() );
    SolidBase & constitutiveRelation = getConstitutiveModel< SolidBase >( subRegion, solidMaterialName );
    arrayView2d< real64 const > const constitutiveDensity = constitutiveRelation.getDensity();

    array1d< real64 > shearModulus;
    if( constitutiveRelation.hasWrapper( "bulkModulus" ) )
    {
      //ElasticIsotropic
      ElasticIsotropic & elasticIsotropic = dynamic_cast< ElasticIsotropic & >( constitutiveRelation );
      shearModulus = elasticIsotropic.shearModulus();
    }
    else
    {
      if( constitutiveRelation.hasWrapper( "effectiveShearModulus" ) )
      {
        shearModulus = constitutiveRelation.getReference< array1d< real64 > >( "effectiveShearModulus" );  
      }
      else
      {
        //HyperelasticMMS
        HyperelasticMMS & hyperelasticMMS = dynamic_cast< HyperelasticMMS & >( constitutiveRelation ); 
        arrayView1d< real64 const > const lambda = hyperelasticMMS.lambda();
        shearModulus = hyperelasticMMS.shearModulus();
      }
    }

    forAll< serialPolicy >( activeParticleIndices.size(), [=] GEOS_HOST ( localIndex const pp ) // Can be parallized using atomics -
                                                                                                // remember to pass copies of class
                                                                                                // variables
      {                                                                                          // Grid max damage will require reduction
=======
    forAll< parallelDevicePolicy<> >( activeParticleIndices.size(), [=] GEOS_DEVICE ( localIndex const pp )
       {
>>>>>>> 8317d568
        localIndex const p = activeParticleIndices[pp];

        //CC: Node mappings, alpha, shape functions and gradients computed on the fly
        int mappedNodes[64];
        real64 shapeFunctionValues[64];
        real64 shapeFunctionGradientValues[64][3];
        mapNodesAndComputeShapeFunctions(ijkMap,
                                         xLocalMin,
                                         hEl,
                                         particleType,
                                         particlePosition[p],
                                         particleRVectors[p],
                                         gridPosition,
                                         mappedNodes,
                                         shapeFunctionValues,
                                         shapeFunctionGradientValues);

        for( int g = 0; g < 8 * numberOfVerticesPerParticle; g++ )
        {
          real64 particleContributionToGrid;
          
          localIndex const mappedNode = mappedNodes[g];

          int const nodeFlag = ( damageFieldPartitioning == 1 && LvArray::tensorOps::AiBi< 3 >( gridDamageGradient[mappedNode], particleDamageGradient[p] ) < 0.0 ) ? 1 : 0; // 0
                                                                                                                                                                             // undamaged
                                                                                                                                                                             // or
                                                                                                                                                                             // "A"
                                                                                                                                                                             // field,
                                                                                                                                                                             // 1
                                                                                                                                                                             // for
                                                                                                                                                                             // "B"
                                                                                                                                                                             // field
          int const fieldIndex = nodeFlag * m_numContactGroups + particleGroup[p]; // This ranges from 0 to nMatFields-1
<<<<<<< HEAD

          gridMass[mappedNode][fieldIndex] += particleMass[p] * shapeFunctionValues[pp][g];
=======
          particleContributionToGrid = particleMass[p] * shapeFunctionValues[g];
          RAJA::atomicAdd( parallelDeviceAtomic{}, &gridMass[mappedNode][fieldIndex], particleContributionToGrid );
          
>>>>>>> 8317d568
          // TODO: Normalizing by volume might be better
          particleContributionToGrid = particleMass[p] * ( particleSurfaceFlag[p] == 1 ? 1 : particleDamage[pp] ) * shapeFunctionValues[g];
          RAJA::atomicAdd( parallelDeviceAtomic{}, &gridDamage[mappedNode][fieldIndex], particleContributionToGrid );
          
          particleContributionToGrid = particleSurfaceFlag[p] == 1 ? 1 : particleDamage[pp];
          RAJA::atomicMax( parallelDeviceAtomic{}, &gridMaxDamage[mappedNode][fieldIndex], particleContributionToGrid );
          for( int i=0; i<numDims; i++ )
          {
            particleContributionToGrid = particleMass[p] * particleVelocity[p][i] * shapeFunctionValues[g];
            RAJA::atomicAdd( parallelDeviceAtomic{}, &gridMomentum[mappedNode][fieldIndex][i], particleContributionToGrid );

            // TODO: Switch to volume weighting?
            particleContributionToGrid = particleMass[p] * (particlePosition[p][i] - gridPosition[mappedNode][i]) * shapeFunctionValues[g];
            RAJA::atomicAdd( parallelDeviceAtomic{}, &gridMaterialPosition[mappedNode][fieldIndex][i], particleContributionToGrid );
            for( int k=0; k<numDims; k++ )
            {
              int voigt = voigtMap[k][i];
              particleContributionToGrid = particleStress[p][voigt] * shapeFunctionGradientValues[g][k] * particleVolume[p];
              RAJA::atomicSub( parallelDeviceAtomic{}, &gridInternalForce[mappedNode][fieldIndex][i], particleContributionToGrid );
            }
          }
        }
      } ); // particle loop

    // Increment subregion index
    // subRegionIndex++;
  } ); // subregion loop
}

void SolidMechanicsMPM::gridTrialUpdate( real64 dt,
                                         NodeManager & nodeManager )
{
  // Grid fields
  arrayView2d< real64 const, nodes::REFERENCE_POSITION_USD > const gridPosition = nodeManager.referencePosition();
  arrayView2d< real64 const > const & gridMass = nodeManager.getReference< array2d< real64 > >( viewKeyStruct::massString() );
  arrayView3d< real64 > const & gridVelocity = nodeManager.getReference< array3d< real64 > >( viewKeyStruct::velocityString() );
  arrayView3d< real64 > const & gridMomentum = nodeManager.getReference< array3d< real64 > >( viewKeyStruct::momentumString() );
  arrayView3d< real64 > const & gridAcceleration = nodeManager.getReference< array3d< real64 > >( viewKeyStruct::accelerationString() );
  arrayView3d< real64 const > const & gridInternalForce = nodeManager.getReference< array3d< real64 > >( viewKeyStruct::forceInternalString() );
  arrayView3d< real64 const > const & gridExternalForce = nodeManager.getReference< array3d< real64 > >( viewKeyStruct::forceExternalString() );
  arrayView3d< real64 > const & gridMaterialPosition = nodeManager.getReference< array3d< real64 > >( viewKeyStruct::materialPositionString() );
  arrayView2d< real64 > const gridDamage = nodeManager.getReference< array2d< real64 > >( viewKeyStruct::damageString() );

  // Loop over velocity fields
  int const numNodes = nodeManager.size();
  real64 const smallMass = m_smallMass;
  int const numDims = m_numDims;
  for( int fieldIndex=0; fieldIndex<m_numVelocityFields; fieldIndex++ )
  {
    forAll< serialPolicy >( numNodes, [=] GEOS_HOST_DEVICE ( localIndex const g )
    {
      if( gridMass[g][fieldIndex] > smallMass ) // small mass threshold
      {
        gridDamage[g][fieldIndex] /= gridMass[g][fieldIndex];
        for( int i=0; i<numDims; i++ )
        {
          real64 totalForce = gridInternalForce[g][fieldIndex][i] + gridExternalForce[g][fieldIndex][i];
          gridAcceleration[g][fieldIndex][i] = totalForce / gridMass[g][fieldIndex];
          gridMomentum[g][fieldIndex][i] += totalForce * dt;
          gridVelocity[g][fieldIndex][i] = gridMomentum[g][fieldIndex][i] / gridMass[g][fieldIndex];
          gridMaterialPosition[g][fieldIndex][i] /= gridMass[g][fieldIndex];
        }
      }
      else
      {
        gridDamage[g][fieldIndex] = 0.0;
        for( int i=0; i<numDims; i++ )
        {
          gridAcceleration[g][fieldIndex][i] = 0.0;
          gridVelocity[g][fieldIndex][i] = 0.0;
          gridMomentum[g][fieldIndex][i] = 0.0;
          gridMaterialPosition[g][fieldIndex][i] = 0 * gridPosition[g][i]; // TODO: zero? since it's supposed to be relative position?
        }
      }
    } );
  }
}

void SolidMechanicsMPM::enforceContact( real64 dt,
                                        DomainPartition & domain,
                                        ParticleManager & particleManager,
                                        NodeManager & nodeManager,
                                        MeshLevel & mesh )
{
  // Grid fields
  arrayView2d< real64 const, nodes::REFERENCE_POSITION_USD > const gridPosition = nodeManager.referencePosition();
  arrayView2d< real64 const > const & gridMass = nodeManager.getReference< array2d< real64 > >( viewKeyStruct::massString() );
  arrayView2d< real64 const > const & gridDamage = nodeManager.getReference< array2d< real64 > >( viewKeyStruct::damageString() );
  arrayView2d< real64 const > const & gridMaxDamage = nodeManager.getReference< array2d< real64 > >( viewKeyStruct::maxDamageString() );
  arrayView3d< real64 > const & gridVelocity = nodeManager.getReference< array3d< real64 > >( viewKeyStruct::velocityString() );
  arrayView3d< real64 > const & gridMomentum = nodeManager.getReference< array3d< real64 > >( viewKeyStruct::momentumString() );
  arrayView3d< real64 > const & gridAcceleration = nodeManager.getReference< array3d< real64 > >( viewKeyStruct::accelerationString() );
  arrayView3d< real64 > const & gridContactForce = nodeManager.getReference< array3d< real64 > >( viewKeyStruct::forceContactString() );
  arrayView3d< real64 > const & gridSurfaceNormal = nodeManager.getReference< array3d< real64 > >( viewKeyStruct::surfaceNormalString() );
  arrayView3d< real64 > const & gridMaterialPosition = nodeManager.getReference< array3d< real64 > >( viewKeyStruct::materialPositionString() );

  // Compute grid surface normals
  computeGridSurfaceNormals( particleManager, nodeManager );

  // Sync surface normals
  syncGridFields( { viewKeyStruct::surfaceNormalString() }, domain, nodeManager, mesh, MPI_SUM );

  // Apply symmetry boundary conditions to surface normals
  enforceGridVectorFieldSymmetryBC( gridSurfaceNormal, gridPosition, nodeManager.sets() );

  // Normalize grid surface normals
  normalizeGridSurfaceNormals( gridMass, gridSurfaceNormal );

  // Apply symmetry boundary conditions to material position
  enforceGridVectorFieldSymmetryBC( gridMaterialPosition, gridPosition, nodeManager.sets() );

  // Compute contact forces
  computeContactForces( dt,
                        gridMass,
                        gridDamage,
                        gridMaxDamage,
                        gridVelocity,
                        gridMomentum,
                        gridSurfaceNormal,
                        gridMaterialPosition,
                        gridContactForce ); // output

  // Update grid momenta and velocities based on contact forces
  int const numNodes = nodeManager.size();
  real64 const smallMass = m_smallMass;
  int const numDims = m_numDims;
  for( int fieldIndex=0; fieldIndex<m_numVelocityFields; fieldIndex++ )
  {
    forAll< serialPolicy >( numNodes, [=] GEOS_HOST_DEVICE ( localIndex const g )
    {
      if( gridMass[g][fieldIndex] > smallMass ) // small mass threshold
      {
        for( int i=0; i<numDims; i++ )
        {
          real64 contactForce = gridContactForce[g][fieldIndex][i];
          gridAcceleration[g][fieldIndex][i] += contactForce / gridMass[g][fieldIndex];
          gridMomentum[g][fieldIndex][i] += contactForce * dt;
          gridVelocity[g][fieldIndex][i] = gridMomentum[g][fieldIndex][i] / gridMass[g][fieldIndex];
        }
      }
    } );
  }
}

void SolidMechanicsMPM::interpolateFTable( real64 dt, real64 time_n )
{
  double Fii_new;
  double Fii_dot;
  int fInterval = 0;
  double timeInterval;
  double timePast;

  if( time_n + dt < m_fTable[m_fTable.size( 0 ) - 1][0] ) // If within F table bounds...
  {
    for( localIndex i = 0; i < m_fTable.size( 0 ); i++ ) // Naive method for determining what part of F table we're currently in, can
                                                         // optimize later (TODO)
    {
      if( time_n + dt / 2 > m_fTable[i][0] )
      {
        fInterval = i;
      }
    }

    timeInterval = m_fTable[fInterval + 1][0] - m_fTable[fInterval][0]; // Time fInterval for current part of F table we're in
    timePast = time_n + dt - m_fTable[fInterval][0]; // Time elapsed since switching intervals in F table

    for( int i = 0; i < m_numDims; i++ )   // Update L and F
    {
      if ( m_stressControl[i] != 1)
      {
        // smooth-step interpolation with cosine, zero endpoint velocity
        if( m_fTableInterpType == 1 )
        {
          Fii_new = m_fTable[fInterval][i + 1] - 0.5 * ( m_fTable[fInterval + 1][i + 1] - m_fTable[fInterval][i + 1] ) * ( cos( 3.141592653589793 * timePast / timeInterval ) - 1.0 );
        }
        // smooth-step interpolation with 5th order polynomial, zero endpoint velocity and acceleration
        else if( m_fTableInterpType == 2 )
        {
          Fii_new = m_fTable[fInterval][i+1] + (m_fTable[fInterval+1][i+1] - m_fTable[fInterval][i+1])*
                    (10.0*pow( timePast/timeInterval, 3 ) - 15.0*pow( timePast/timeInterval, 4 ) + 6.0*pow( timePast/timeInterval, 5 ));
        }
        // default linear interpolation
        else
        {
          Fii_new = m_fTable[fInterval][i + 1] * ( timeInterval - timePast ) / timeInterval + m_fTable[fInterval + 1][i + 1] * ( timePast ) / timeInterval;
        }

        // // drive F22 and F33 using F11 to get pure shear
        // if(m_fTable_pure_shear && i > 0)
        // {
        //   Fii_new = m_planeStrain ? 1.0/m_domainF[0] : 1.0/sqrt(m_domainF[0]);
        // }

        Fii_dot = ( Fii_new - m_domainF[i] ) / dt;
        m_domainL[i] = Fii_dot / Fii_new; // L = Fdot.Finv
        m_domainF[i] = Fii_new;
      }
    }
  }
  else if( time_n + dt >= m_fTable[m_fTable.size( 0 ) - 1][0] ) // Else (i.e. if we exceed F table upper bound)...
  {
    for( int i = 0; i < m_numDims; i++ )
    {
      Fii_new = m_fTable[m_fTable.size( 0 ) - 1][i + 1]; // Set Fii_new to the last prescribed F table value
      Fii_dot = ( Fii_new - m_domainF[i] ) / dt;
      m_domainL[i] = Fii_dot / Fii_new; // L = Fdot.Finv
      m_domainF[i] = Fii_new;
    }
  }
}

void SolidMechanicsMPM::interpolateStressTable( real64 dt,
                                                real64 time_n )
{
  double stressii_new;
  int stressInterval = 0;
  double timeInterval;
  double timePast;

  if( time_n + dt < m_stressTable[m_stressTable.size( 0 ) - 1][0] ) // If within F table bounds...
  {
    for( localIndex i = 0; i < m_stressTable.size( 0 ); i++ ) // Naive method for determining what part of F table we're currently in, can
                                                         // optimize later (TODO)
    {
      if( time_n + dt / 2 > m_stressTable[i][0] )
      {
        stressInterval = i;
      }
    }

    timeInterval = m_stressTable[stressInterval + 1][0] - m_stressTable[stressInterval][0]; // Time fInterval for current part of F table we're in
    timePast = time_n + dt - m_stressTable[stressInterval][0]; // Time elapsed since switching intervals in F table

    for( int i = 0; i < m_numDims; i++ )   // Update L and F
    {
      // smooth-step interpolation with cosine, zero endpoint velocity
      if( m_stressTableInterpType == 1 )
      {
        stressii_new = m_stressTable[stressInterval][i + 1] - 0.5 * ( m_stressTable[stressInterval + 1][i + 1] - m_stressTable[stressInterval][i + 1] ) * ( cos( 3.141592653589793 * timePast / timeInterval ) - 1.0 );
      }
      // smooth-step interpolation with 5th order polynomial, zero endpoint velocity and acceleration
      else if( m_stressTableInterpType == 2 )
      {
        stressii_new = m_stressTable[stressInterval][i+1] + (m_stressTable[stressInterval+1][i+1] - m_stressTable[stressInterval][i+1])*
                  (10.0*pow( timePast/timeInterval, 3 ) - 15.0*pow( timePast/timeInterval, 4 ) + 6.0*pow( timePast/timeInterval, 5 ));
      }
      // default linear interpolation
      else
      {
        stressii_new = m_stressTable[stressInterval][i + 1] * ( timeInterval - timePast ) / timeInterval + m_stressTable[stressInterval + 1][i + 1] * ( timePast ) / timeInterval;
      }

      m_domainStress[i] = stressii_new;
    }
  }
  else if( time_n + dt >= m_stressTable[m_stressTable.size( 0 ) - 1][0] ) // Else (i.e. if we exceed F table upper bound)...
  {
    for( int i = 0; i < m_numDims; i++ )
    {
      stressii_new = m_stressTable[m_stressTable.size( 0 ) - 1][i + 1]; // Set Fii_new to the last prescribed F table value
      m_domainStress[i] = stressii_new;
    }
  }

  // CC: debug
  GEOS_LOG_RANK_0("Stress control: " << m_stressControl << ", Domain Stress: " << m_domainStress);
}

void SolidMechanicsMPM::gridToParticle( real64 dt,
                                        ParticleManager & particleManager,
                                        NodeManager & nodeManager )
{
  // Grid fields
  arrayView2d< real64 const, nodes::REFERENCE_POSITION_USD > const gridPosition = nodeManager.referencePosition();
  arrayView2d< real64 const > const & gridDamageGradient = nodeManager.getReference< array2d< real64 > >( viewKeyStruct::damageGradientString() );
  arrayView3d< real64 const > const & gridVelocity = nodeManager.getReference< array3d< real64 > >( viewKeyStruct::velocityString() );
  arrayView3d< real64 const > const & gridAcceleration = nodeManager.getReference< array3d< real64 > >( viewKeyStruct::accelerationString() );

  localIndex subRegionIndex = 0;
  particleManager.forParticleSubRegions( [&]( ParticleSubRegion & subRegion )
  {
    // Registered by subregion
    ParticleType particleType = subRegion.getParticleType();
    arrayView2d< real64 > const particlePosition = subRegion.getParticleCenter();
    arrayView2d< real64 > const particleVelocity = subRegion.getParticleVelocity();
    arrayView1d< int const > const particleGroup = subRegion.getParticleGroup();

    // Registered by MPM solver
    arrayView3d< real64 > const particleVelocityGradient = subRegion.getField< fields::mpm::particleVelocityGradient >();
    arrayView2d< real64 const > const particleDamageGradient = subRegion.getField< fields::mpm::particleDamageGradient >();

    //CC: fields for on-the-fly mapNodes calculations
    real64 xLocalMin[3] = {0};
    LvArray::tensorOps::copy< 3 >( xLocalMin, m_xLocalMin );
    real64 hEl[3] = {0};
    LvArray::tensorOps::copy< 3 >( hEl, m_hEl );
    arrayView3d< int const > const ijkMap = m_ijkMap;
    arrayView3d< real64 const > const particleRVectors = subRegion.getParticleRVectors(); 

    // Get views to mapping arrays
    int const numberOfVerticesPerParticle = subRegion.numberOfVerticesPerParticle();
    // arrayView2d< localIndex const > const mappedNodes = m_mappedNodes[subRegionIndex];
    // arrayView2d< real64 const > const shapeFunctionValues = m_shapeFunctionValues[subRegionIndex];
    // arrayView3d< real64 const > const shapeFunctionGradientValues = m_shapeFunctionGradientValues[subRegionIndex];

    // Map to particles
    SortedArrayView< localIndex const > const activeParticleIndices = subRegion.activeParticleIndices();
    int const numDims = m_numDims;
    int const damageFieldPartitioning = m_damageFieldPartitioning;
    int const numContactGroups = m_numContactGroups;

    //previously serialPolicy and GEOS_HOST_DEVICE
    forAll< parallelDevicePolicy<> >( activeParticleIndices.size(), [=] GEOS_DEVICE ( localIndex const pp )
    {
      localIndex const p = activeParticleIndices[pp];

      // Initialize velocity gradient for this particle
      // if( m_directionalOverlapCorrection == 0 )
      // {
      for( int i=0; i<3; i++ )
      {
        for( int j=0; j<3; j++ )
        {
          particleVelocityGradient[p][i][j] = 0.0;
        }
      }
      // }

      //CC: Computed the node mappings of particle corners on the fly
      int mappedNodes[64];
      real64 shapeFunctionValues[64];
      real64 shapeFunctionGradientValues[64][3];
      mapNodesAndComputeShapeFunctions(ijkMap,
                                       xLocalMin,
                                       hEl,
                                       particleType,
                                       particlePosition[p],
                                       particleRVectors[p],
                                       gridPosition,
                                       mappedNodes,
                                       shapeFunctionValues,
                                       shapeFunctionGradientValues);

      // Grid-to-particle map
      for( int g = 0; g < 8 * numberOfVerticesPerParticle; g++ )
      {
        localIndex const mappedNode = mappedNodes[g];
        int const nodeFlag = ( damageFieldPartitioning == 1 && LvArray::tensorOps::AiBi< 3 >( gridDamageGradient[mappedNode], particleDamageGradient[p] ) < 0.0 ) ? 1 : 0; // 0
                                                                                                                                                                           // undamaged
                                                                                                                                                                           // or
                                                                                                                                                                           // "A"
                                                                                                                                                                           // field,
                                                                                                                                                                           // 1
                                                                                                                                                                           // for
                                                                                                                                                                           // "B"
                                                                                                                                                                           // field
        int const fieldIndex = nodeFlag * numContactGroups + particleGroup[p]; // This ranges from 0 to nMatFields-1
        for( int i=0; i<numDims; i++ )
        {
          particlePosition[p][i] += gridVelocity[mappedNode][fieldIndex][i] * dt * shapeFunctionValues[g];
          particleVelocity[p][i] += gridAcceleration[mappedNode][fieldIndex][i] * dt * shapeFunctionValues[g]; // FLIP

          for( int j=0; j<numDims; j++ )
          {
            particleVelocityGradient[p][i][j] += gridVelocity[mappedNode][fieldIndex][i] * shapeFunctionGradientValues[g][j]; // Technically
                                                                                                                              // wrong,
                                                                                                                              // the
                                                                                                                              // best
                                                                                                                              // kind of
                                                                                                                              // wrong
                                                                                                                              // (end-of-step
                                                                                                                              // velocity
                                                                                                                              // with
                                                                                                                              // beginning-of-step
                                                                                                                              // gradient) //CC: should we fix this?
          }
        }
      }
    } ); // particle loop

    // Increment subregion index
    subRegionIndex++;
  } ); // subregion loop
}

void SolidMechanicsMPM::updateSolverDependencies( ParticleManager & particleManager )
{
  // CC: should plastic strain updated here?
  // CC: TODO add update for material direction for graphite model
  // Get particle damage values from constitutive model
  particleManager.forParticleSubRegions( [&]( ParticleSubRegion & subRegion )
  {
    // Get constitutive model reference
    string const & solidMaterialName = subRegion.template getReference< string >( viewKeyStruct::solidMaterialNamesString() );
    SolidBase & solidModel = getConstitutiveModel< SolidBase >( subRegion, solidMaterialName );
    SortedArrayView< localIndex const > const activeParticleIndices = subRegion.activeParticleIndices();

    if( solidModel.hasWrapper( "damage" ) ) // Fragile code because someone could change the damage key without our knowledge. TODO: Make an
                                            // integrated test that checks this
    {
      arrayView1d< real64 > const particleDamage = subRegion.getParticleDamage();
      arrayView2d< real64 const > const constitutiveDamage = solidModel.getReference< array2d< real64 > >( "damage" );
      forAll< serialPolicy >( activeParticleIndices.size(), [=] GEOS_HOST_DEVICE ( localIndex const pp )
      {
        localIndex const p = activeParticleIndices[pp];
        if( constitutiveDamage[p][0] > particleDamage[p] ) // Damage can only increase - This will also preserve user-specified damage at
                                                           // initialization
        {
          particleDamage[p] = constitutiveDamage[p][0]; // TODO: Load any pre-damage into the constitutive model at initialization. Or,
                                                        // switch to using VTK input such that we can initialize any field we want without
                                                        // explicitly post-processing the input file.
        }
      } );
    }

    if( solidModel.hasWrapper( "plasticStrain" ) ) // Fragile code because someone could change the damage key without our knowledge. TODO: Make an
                                            // integrated test that checks this
    {
      arrayView2d< real64 > const particlePlasticStrain = subRegion.getField< fields::mpm::particlePlasticStrain >();
      arrayView3d< real64 const > const constitutivePlasticStrain = solidModel.getReference< array3d< real64 > >( "plasticStrain" );
      forAll< serialPolicy >( activeParticleIndices.size(), [=] GEOS_HOST_DEVICE ( localIndex const pp )
      {
        localIndex const p = activeParticleIndices[pp];
        LvArray::tensorOps::copy< 6 >( particlePlasticStrain[p], constitutivePlasticStrain[p][0] );
      } );
    }
  } );
}

real64 SolidMechanicsMPM::getStableTimeStep( ParticleManager & particleManager )
{
  real64 wavespeed = 0.0;
  real64 length = m_planeStrain == 1 ? std::fmin( m_hEl[0], m_hEl[1] ) : std::fmin( m_hEl[0], std::fmin( m_hEl[1], m_hEl[2] ) );

  particleManager.forParticleSubRegions( [&]( ParticleSubRegion & subRegion )
  {
    arrayView1d< real64 const> const particleDensity = subRegion.getField< fields::mpm::particleDensity >();
    arrayView2d< real64 const > const particleVelocity = subRegion.getParticleVelocity();

    string const & solidMaterialName = subRegion.template getReference< string >( viewKeyStruct::solidMaterialNamesString() );
    SolidBase & constitutiveRelation = getConstitutiveModel< SolidBase >( subRegion, solidMaterialName );

    // CC: there has to be a better way to do this, have all models calculate their own wavespeed?
    arrayView1d< real64 const > shearModulus;
    array1d< real64 > bulkModulus;

    if( constitutiveRelation.hasWrapper( "bulkModulus" ) )
    {
      //ElasticIsotropic
      bulkModulus = constitutiveRelation.getReference< array1d< real64 > >( "bulkModulus" );
    }
    else
    {
      if( constitutiveRelation.hasWrapper( "effectiveBulkModulus" ) )
      {
        // Anisotropic material models (e.g. ElasticTransverseIsotropic, ElasticAnisotropic)
        bulkModulus = constitutiveRelation.getReference< array1d< real64 > >( "effectiveBulkModulus" );
      }
      else
      {
        // CC: TODO
        //HyperelasticMMS (maybe I should just make a bulk modulus variable for the in the model so I don't need this extra code)
        HyperelasticMMS & hyperelasticMMS = dynamic_cast< HyperelasticMMS & >( constitutiveRelation ); 
        arrayView1d< real64 const > const lambda = hyperelasticMMS.lambda();
        shearModulus = hyperelasticMMS.shearModulus();
        bulkModulus.resize(lambda.size());
        for(int i = 0; i < lambda.size(); i++)
        {
          bulkModulus[i] = conversions::lameConstants::toBulkMod( lambda[i], shearModulus[i] );
        }
      }
    }

    if( constitutiveRelation.hasWrapper( "shearModulus" ) )
    {
      //ElasticIsotropic
      shearModulus = constitutiveRelation.getReference< array1d< real64 > >( "shearModulus" );
    }
    else
    {
      if( constitutiveRelation.hasWrapper( "effectiveShearModulus" ) )
      {
        // Anisotropic material models (e.g. ElasticTransverseIsotropic, ElasticAnisotropic)
        shearModulus = constitutiveRelation.getReference< array1d< real64 > >( "effectiveShearModulus" );
      }
      else
      {
        //Hyperelastic MMS model
        HyperelasticMMS & hyperelasticMMS = dynamic_cast< HyperelasticMMS & >( constitutiveRelation ); 
        shearModulus = hyperelasticMMS.shearModulus();
      }
    }

    SortedArrayView< localIndex const > const activeParticleIndices = subRegion.activeParticleIndices();
    forAll< serialPolicy >( activeParticleIndices.size(), [=, &wavespeed] GEOS_HOST ( localIndex const pp ) // would need reduction to parallelize
    {
      localIndex const p = activeParticleIndices[pp];
      wavespeed = fmax( wavespeed, sqrt( ( bulkModulus[p] + (4.0/3.0) * shearModulus[p] ) / particleDensity[p] ) + LvArray::tensorOps::l2Norm< 3 >( particleVelocity[p] ) );
    } );
  } );

  real64 dtReturn = wavespeed > 1.0e-16 ? m_cflFactor * length / wavespeed : DBL_MAX; // This partitions's dt, make it huge if wavespeed=0.0
                                                                                      // (this happens when there are no particles on this
                                                                                      // partition)
  return dtReturn;
}

void SolidMechanicsMPM::deleteBadParticles( ParticleManager & particleManager )
{
  // Cases covered:
  // 1.) Particles that map outside the domain (including buffer cells)
  // 2.) Particles with unacceptable Jacobian (<0.1 or >10)
  particleManager.forParticleSubRegions( [&]( ParticleSubRegion & subRegion )
  {
    // Move everything into the host memory space
    subRegion.forWrappers( [&]( WrapperBase & wrapper )
    {
      wrapper.move( LvArray::MemorySpace::host, true );
    } );

    // Get relevant particle arrays
    arrayView1d< int > const isBad = subRegion.getField< fields::mpm::isBad >();

    // Initialize the set of particles to delete
    std::set< localIndex > indicesToErase;
    SortedArrayView< localIndex const > const activeParticleIndices = subRegion.activeParticleIndices();
    forAll< serialPolicy >( activeParticleIndices.size(), [=, &indicesToErase] GEOS_HOST ( localIndex const pp ) // need reduction or
                                                                                                                 // atomics to parallelize,
                                                                                                                 // not sure which
      {
        localIndex const p = activeParticleIndices[pp];
        if( isBad[p] == 1 )
        {
          indicesToErase.insert( p );
        }
      } );
    subRegion.erase( indicesToErase );
  } );
}

void SolidMechanicsMPM::printProfilingResults()
{
  // Use MPI reduction to get the average elapsed time for each step on all partitions
  int rank = MpiWrapper::commRank( MPI_COMM_GEOSX );
  unsigned int numIntervals = m_profilingTimes.size() - 1;
  std::vector< real64 > timeIntervalsAllRanks( numIntervals );

  // Get total CPU time for the entire time step
  real64 totalStepTimeThisRank = m_profilingTimes[numIntervals] - m_profilingTimes[0];
  real64 totalStepTimeAllRanks;
  MpiWrapper::allReduce< real64 >( &totalStepTimeThisRank,
                                   &totalStepTimeAllRanks,
                                   1,
                                   MPI_SUM,
                                   MPI_COMM_GEOSX );

  // Get total CPU times for each queried time interval
  for( unsigned int i = 0; i < numIntervals; i++ )
  {
    real64 timeIntervalThisRank = ( m_profilingTimes[i+1] - m_profilingTimes[i] );
    real64 timeIntervalAllRanks;
    MpiWrapper::allReduce< real64 >( &timeIntervalThisRank,
                                     &timeIntervalAllRanks,
                                     1,
                                     MPI_SUM,
                                     MPI_COMM_GEOSX );
    if( rank == 0 )
    {
      timeIntervalsAllRanks[i] = timeIntervalAllRanks;
    }
  }

  // Print out solver profiling
  MPI_Barrier( MPI_COMM_GEOSX );
  if( rank == 0 )
  {
    std::cout << "---------------------------------------------" << std::endl;
    std::cout << "Fraction of total time for one step: " << std::endl;
    for( unsigned int i = 0; i < numIntervals; i++ )
    {
      std::cout << " (" << i << ") ";
      std::cout << std::fixed;
      std::cout << std::showpoint;
      std::cout << std::setprecision( 6 ) << timeIntervalsAllRanks[i] / totalStepTimeAllRanks;
      std::cout << ": " << m_profilingLabels[i] << std::endl;
    }
    std::cout << " ** Total step CPU time:  " << totalStepTimeAllRanks << " s **" << std::endl;
    std::cout << "---------------------------------------------" << std::endl;
  }

  // Reset profiling arrays
  m_profilingTimes.resize( 0 );
  m_profilingLabels.resize( 0 );
}

void SolidMechanicsMPM::computeSurfaceFlags( ParticleManager & particleManager )
{
  // Get accessors for volume, position
  ParticleManager::ParticleViewAccessor< arrayView1d< real64 const > > particleVolumeAccessor = particleManager.constructArrayViewAccessor< real64, 1 >( "particleVolume" );
  ParticleManager::ParticleViewAccessor< arrayView2d< real64 const > > particlePositionAccessor = particleManager.constructArrayViewAccessor< real64, 2 >( "particleCenter" );

  // Perform neighbor operations
  particleManager.forParticleSubRegions( [&]( ParticleSubRegion & subRegion )
  {
    // Get neighbor list
    OrderedVariableToManyParticleRelation & neighborList = subRegion.neighborList();
    arrayView1d< localIndex const > const numNeighborsAll = neighborList.m_numParticles.toViewConst();
    ArrayOfArraysView< localIndex const > const neighborRegions = neighborList.m_toParticleRegion.toViewConst();
    ArrayOfArraysView< localIndex const > const neighborSubRegions = neighborList.m_toParticleSubRegion.toViewConst();
    ArrayOfArraysView< localIndex const > const neighborIndices = neighborList.m_toParticleIndex.toViewConst();

    // Get particle position and surface flags
    arrayView2d< real64 const > const particlePosition = subRegion.getParticleCenter();
    arrayView1d< int > const particleSurfaceFlag = subRegion.getField< fields::mpm::particleSurfaceFlag >();

    // Loop over neighbors
    SortedArrayView< localIndex const > const activeParticleIndices = subRegion.activeParticleIndices();
    forAll< serialPolicy >( activeParticleIndices.size(), [=] GEOS_HOST ( localIndex const pp ) // Must be on host since we call a 'this'
                                                                                                // method which uses class variables
      {
        localIndex const p = activeParticleIndices[pp];

        // Get number of neighbors and accessor indices
        localIndex numNeighbors = numNeighborsAll[p];
        arraySlice1d< localIndex const > const regionIndices = neighborRegions[p];
        arraySlice1d< localIndex const > const subRegionIndices = neighborSubRegions[p];
        arraySlice1d< localIndex const > const particleIndices = neighborIndices[p];

        // Calculate
        real64 totalVolume = 0.0;
        real64 centroid[3] = { 0.0 };
        for( localIndex neighborIndex = 0; neighborIndex < numNeighbors; neighborIndex++ )
        {
          localIndex regionIndex = regionIndices[neighborIndex];
          localIndex subRegionIndex = subRegionIndices[neighborIndex];
          localIndex particleIndex = particleIndices[neighborIndex];
          real64 rSquared = 0.0;
          for( int i=0; i<m_numDims; i++ )
          {
            real64 relativePositionComponent = particlePositionAccessor[regionIndex][subRegionIndex][particleIndex][i] - particlePosition[p][i];
            rSquared += relativePositionComponent * relativePositionComponent;
          }
          real64 kernelVal = kernel( sqrt( rSquared ));
          totalVolume += kernelVal * particleVolumeAccessor[regionIndex][subRegionIndex][particleIndex];
          for( int i=0; i<m_numDims; i++ )
          {
            centroid[i] += kernelVal * particleVolumeAccessor[regionIndex][subRegionIndex][particleIndex] * particlePositionAccessor[regionIndex][subRegionIndex][particleIndex][i];
          }
        }
        real64 positionDifference[3] = { 0.0 };
        for( int i=0; i<m_numDims; i++ )
        {
          centroid[i] /= totalVolume;
          positionDifference[i] = centroid[i] - particlePosition[p][i];
        }
        real64 deltaSquared = 0.0;
        for( int i=0; i<m_numDims; i++ )
        {
          deltaSquared += positionDifference[i] * positionDifference[i];
        }
        // 0.08 was hand-picked based on testing done in Mathematica. Works in 2D and 3D!
        if( particleSurfaceFlag[p] != 1 && deltaSquared >= 0.08 * 0.08 * m_neighborRadius * m_neighborRadius )
        {
          particleSurfaceFlag[p] = 1;
        }
      } );
  } );
}

void SolidMechanicsMPM::computeSphF( ParticleManager & particleManager )
{
  // Get accessors for volume, position, reference position
  ParticleManager::ParticleViewAccessor< arrayView1d< real64 const > > particleVolumeAccessor = particleManager.constructArrayViewAccessor< real64, 1 >( "particleVolume" );
  ParticleManager::ParticleViewAccessor< arrayView2d< real64 const > > particlePositionAccessor = particleManager.constructArrayViewAccessor< real64, 2 >( "particleCenter" );
  ParticleManager::ParticleViewAccessor< arrayView2d< real64 const > > particleReferencePositionAccessor = particleManager.constructArrayViewAccessor< real64, 2 >( "particleReferencePosition" );

  // Perform neighbor operations
  particleManager.forParticleSubRegions( [&]( ParticleSubRegion & subRegion )
  {
    // Get neighbor list
    OrderedVariableToManyParticleRelation & neighborList = subRegion.neighborList();
    arrayView1d< localIndex const > const numNeighborsAll = neighborList.m_numParticles.toViewConst();
    ArrayOfArraysView< localIndex const > const neighborRegions = neighborList.m_toParticleRegion.toViewConst();
    ArrayOfArraysView< localIndex const > const neighborSubRegions = neighborList.m_toParticleSubRegion.toViewConst();
    ArrayOfArraysView< localIndex const > const neighborIndices = neighborList.m_toParticleIndex.toViewConst();

    // Get particle position and sphF
    arrayView2d< real64 const > const particlePosition = subRegion.getParticleCenter();
    arrayView2d< real64 > const particleReferencePosition = subRegion.getField< fields::mpm::particleReferencePosition >();
    arrayView3d< real64 > const particleSphF = subRegion.getField< fields::mpm::particleSphF >();

    // Loop over neighbors
    SortedArrayView< localIndex const > const activeParticleIndices = subRegion.activeParticleIndices();
    forAll< serialPolicy >( activeParticleIndices.size(), [=] GEOS_HOST ( localIndex const pp ) // I think this must be on host since we
                                                                                                // call a 'this' method which uses class
                                                                                                // variables
      {
        localIndex const p = activeParticleIndices[pp];

        // Get number of neighbors and accessor indices
        localIndex numNeighbors = numNeighborsAll[p];
        arraySlice1d< localIndex const > const regionIndices = neighborRegions[p];
        arraySlice1d< localIndex const > const subRegionIndices = neighborSubRegions[p];
        arraySlice1d< localIndex const > const particleIndices = neighborIndices[p];

        // Declare and size neighbor data arrays - TODO: switch to std::array? But then we'd need to template computeKernelFieldGradient
        std::vector< real64 > neighborVolumes( numNeighbors );
        std::vector< std::vector< real64 > > neighborPositions;
        neighborPositions.resize( numNeighbors, std::vector< real64 >( 3 ) );
        std::vector< std::vector< real64 > > neighborDisplacements;
        neighborDisplacements.resize( numNeighbors, std::vector< real64 >( 3 ) );

        // Populate neighbor data arrays
        for( localIndex neighborIndex = 0; neighborIndex < numNeighbors; neighborIndex++ )
        {
          localIndex regionIndex = regionIndices[neighborIndex];
          localIndex subRegionIndex = subRegionIndices[neighborIndex];
          localIndex particleIndex = particleIndices[neighborIndex];
          real64 r0Squared = 0.0;
          for( int i=0; i<m_numDims; i++ )
          {
            real64 thisComponent = particleReferencePosition[p][i];
            real64 neighborComponent = particleReferencePositionAccessor[regionIndex][subRegionIndex][particleIndex][i];
            r0Squared += ( thisComponent - neighborComponent ) * ( thisComponent - neighborComponent );
          }
          if( r0Squared <= m_neighborRadius * m_neighborRadius ) // We only consider neighbor particles that would have been neighbors in
                                                                 // the reference configuration
          {
            neighborVolumes[neighborIndex] = particleVolumeAccessor[regionIndex][subRegionIndex][particleIndex];
          }
          else
          {
            neighborVolumes[neighborIndex] = 0.0;
          }
          for( int i=0; i<3; i++ )
          {
            neighborPositions[neighborIndex][i] = particlePositionAccessor[regionIndex][subRegionIndex][particleIndex][i];
            neighborDisplacements[neighborIndex][i] = particlePositionAccessor[regionIndex][subRegionIndex][particleIndex][i] -
                                                      particleReferencePositionAccessor[regionIndex][subRegionIndex][particleIndex][i];
          }
        }

        // Call kernel field gradient function
        computeKernelVectorGradient( particlePosition[p],        // input
                                     neighborPositions,          // input
                                     neighborVolumes,            // input
                                     neighborDisplacements,      // input
                                     particleSphF[p] );          // OUTPUT: Spatial displacement gradient

        // Convert spatial displacement gradient to deformation gradient
        real64 temp[3][3] = {{1, 0, 0}, {0, 1, 0}, {0, 0, 1}};
        LvArray::tensorOps::scaledAdd< 3, 3 >( temp, particleSphF[p], -1.0 );
        LvArray::tensorOps::invert< 3 >( temp );
        LvArray::tensorOps::copy< 3, 3 >( particleSphF[p], temp );
      } );
  } );
}

// void SolidMechanicsMPM::directionalOverlapCorrection( real64 dt, ParticleManager & particleManager )
// {
//   // Get the SPH version of the deformation gradient
//   computeSphF( particleManager );

//   // If we're at a surface, induce corrective deformation normal to the surface
//   particleManager.forParticleSubRegions( [&]( ParticleSubRegion & subRegion )
//   {
//     arrayView1d< real64 > const particleOverlap = subRegion.getField< fields::mpm::particleOverlap >();
//     particleOverlap.zero();
//     arrayView2d< real64 const > const particleDamageGradient = subRegion.getField< fields::mpm::particleDamageGradient >();
//     arrayView3d< real64 > const particleVelocityGradient = subRegion.getField< fields::mpm::particleVelocityGradient >();
//     particleVelocityGradient.zero();
//     arrayView3d< real64 const > const particleDeformationGradient = subRegion.getField< fields::mpm::particleDeformationGradient >();
//     arrayView3d< real64 const > const particleSphF = subRegion.getField< fields::mpm::particleSphF >();

//     SortedArrayView< localIndex const > const activeParticleIndices = subRegion.activeParticleIndices();
//     forAll< serialPolicy >( activeParticleIndices.size(), [=] GEOS_HOST ( localIndex const pp )
//     {
//       localIndex const p = activeParticleIndices[pp];
//       if( LvArray::tensorOps::l2NormSquared< 3 >( particleDamageGradient[p] ) > 0.0 )
//       {
//         real64 surfaceNormal[3];
//         LvArray::tensorOps::copy< 3 >( surfaceNormal, particleDamageGradient[p] );
//         if( m_planeStrain == 1 )
//         {
//           surfaceNormal[2] = 0.0; // Just in case
//         }
//         LvArray::tensorOps::normalize< 3 >( surfaceNormal );

//         // Polar decompositions
//         real64 Rp[3][3], Rsph[3][3], Vp[3][3], Vsph[3][3];
//         LvArray::tensorOps::polarDecomposition< 3 >( Rp, particleDeformationGradient[p] );
//         LvArray::tensorOps::polarDecomposition< 3 >( Rsph, particleSphF[p] );
//         LvArray::tensorOps::Rij_eq_AikBjk< 3, 3, 3 >(Vp, particleDeformationGradient[p], Rp );
//         LvArray::tensorOps::Rij_eq_AikBjk< 3, 3, 3 >(Vsph, particleSphF[p], Rsph );

//         // Compute directional stretches
//         real64 stretch[3], normalStretch;
//         real64 stretchSph[3], normalStretchSph;
//         LvArray::tensorOps::Ri_eq_AijBj< 3, 3 >(stretch, Vp, surfaceNormal );
//         normalStretch = LvArray::tensorOps::AiBi< 3 >( stretch, surfaceNormal );
//         LvArray::tensorOps::Ri_eq_AijBj< 3, 3 >(stretchSph, Vsph, surfaceNormal );
//         normalStretchSph = LvArray::tensorOps::AiBi< 3 >( stretchSph, surfaceNormal );

//         // Detect overlap and correct. TODO: Implement a ramp?
//         real64 overlap = normalStretch / normalStretchSph;
//         particleOverlap[p] = overlap;
//         if( overlap > 1.2 && normalStretchSph < 1 )
//         {
//           // Get orthonormal basis to transform V into
//           real64 s1[3], s2[3];
//           computeOrthonormalBasis( surfaceNormal, s1, s2 );
//           real64 Q[3][3], Qtranspose[3][3], targetF[3][3], targetFDot[3][3], FInverse[3][3];
//           for( int i=0; i<3; i++ )
//           {
//             Q[i][0] = surfaceNormal[i];
//             Q[i][1] = s1[i];
//             Q[i][2] = s2[i];
//             Qtranspose[0][i] = surfaceNormal[i];
//             Qtranspose[1][i] = s1[i];
//             Qtranspose[2][i] = s2[i];
//           }

//           // Perform transformation, substitute in the directional stretch predicted by Fsph, transform back, re-assemble F
//           real64 VpPrime[3][3], temp[3][3];
//           LvArray::tensorOps::Rij_eq_AikBkj< 3, 3, 3 >( temp, Qtranspose, Vp );
//           LvArray::tensorOps::Rij_eq_AikBkj< 3, 3, 3 >( VpPrime, temp, Q );
//           VpPrime[0][0] = normalStretchSph;
//           LvArray::tensorOps::Rij_eq_AikBkj< 3, 3, 3 >( temp, Q, VpPrime );
//           LvArray::tensorOps::Rij_eq_AikBkj< 3, 3, 3 >( Vp, temp, Qtranspose );
//           LvArray::tensorOps::Rij_eq_AikBkj< 3, 3, 3 >( targetF, Vp, Rp );

//           // Deduce the L necessary to achieve the new F
//           LvArray::tensorOps::copy< 3, 3 >( targetFDot, targetF );
//           LvArray::tensorOps::scaledAdd< 3, 3 >( targetFDot, particleDeformationGradient[p], -1.0 );
//           LvArray::tensorOps::scale< 3, 3 >( targetFDot, 1.0 / dt );
//           LvArray::tensorOps::invert< 3 >( FInverse, particleDeformationGradient[p] );
//           LvArray::tensorOps::Rij_eq_AikBkj< 3, 3, 3 >( particleVelocityGradient[p], targetFDot, FInverse );
//         }
//       }
//     } );
//   } );

//   // TODO: If we're not at a surface, volumetric overlap correction should be performed after the F update
// }

int SolidMechanicsMPM::evaluateSeparabilityCriterion( localIndex const & A,
                                                      localIndex const & B,
                                                      real64 const & damageA,
                                                      real64 const & damageB,
                                                      real64 const & maxDamageA,
                                                      real64 const & maxDamageB )
// m_treatFullyDamagedAsSingleField makes fields inseparable if damageA = damageB = 1, so we aren't putting
// arbitrary separation planes (and potential surfaces for accumulated overlap that needs corrections)
// between fully damaged materials. There is a potential issue that approaching damaged bodies
// would get contact gaps locked in.
{
  int separable = 0;
  // At least one field is fully damaged and both fields have the minimum separable level of damage.
  // The "a%b" is the "mod(a,b)" command, and indicates whether materials are from same contact group.
  if( ( ( maxDamageA >= 0.9999 || maxDamageB >= 0.9999 ) && ( damageA >= m_separabilityMinDamage && damageB >= m_separabilityMinDamage ) )
      || ( A % m_numContactGroups != B % m_numContactGroups ) )
  {
    if( m_treatFullyDamagedAsSingleField == 1 )
    {
      separable = ( fmin( damageA, damageB ) < 0.9999 ) ? 1 : 0;
    }
    else
    {
      separable = 1;
    }
  }

  return separable;
}

// CC: do I need to modify this to check for periodic boundaries
// All master particles should have centers inside the domain if particleCenters are corrected correctly during repartitioning
// CPDI: Edge case, corner of large or long particle beyond ghost cells but center is still inside domain?
void SolidMechanicsMPM::flagOutOfRangeParticles( ParticleManager & particleManager )
{
  particleManager.forParticleSubRegions( [&]( ParticleSubRegion & subRegion )
  {
    // Identify global domain bounds
    real64 globalMin[3]; // including buffer cells
    real64 globalMax[3]; // including buffer cells
    for( int i=0; i<3; i++ )
    {
      globalMin[i] = m_xGlobalMin[i] - m_hEl[i];
      globalMax[i] = m_xGlobalMax[i] + m_hEl[i];
    }

    // Get particle fields
    SortedArrayView< localIndex const > const activeParticleIndices = subRegion.activeParticleIndices();
    arrayView2d< real64 const > const particlePosition = subRegion.getParticleCenter();
    arrayView1d< int > const isBad = subRegion.getField< fields::mpm::isBad >();
    ParticleType particleType = subRegion.getParticleType();

    // Define tolerance
    real64 tolerance[3];
    for( int i=0; i<3; i++ )
    {
      tolerance[i] = m_hEl[i] * DBL_EPSILON;
    }

    switch( particleType )
    {
      case ParticleType::SinglePoint:
        {
          forAll< serialPolicy >( activeParticleIndices.size(), [=] GEOS_HOST_DEVICE ( localIndex const pp )
        {
          localIndex const p = activeParticleIndices[pp];
          for( int i=0; i<3; i++ )
          {
            if( particlePosition[p][i] < globalMin[i] + tolerance[i] || globalMax[i] - tolerance[i] < particlePosition[p][i] )
            {
              isBad[p] = 1;
              break; // TODO: if this doesn't work, just modify "i"
            }
          }
        } );
          break;
        }
      case ParticleType::CPDI:
        {
          arrayView3d< real64 const > const particleRVectors = subRegion.getParticleRVectors();
          int const signs[8][3] = { { 1, 1, 1},
            { 1, 1, -1},
            { 1, -1, 1},
            { 1, -1, -1},
            {-1, 1, 1},
            {-1, 1, -1},
            {-1, -1, 1},
            {-1, -1, -1} };
          forAll< serialPolicy >( activeParticleIndices.size(), [=] GEOS_HOST_DEVICE ( localIndex const pp )
        {
          localIndex const p = activeParticleIndices[pp];
          for( int cornerIndex=0; cornerIndex<8; cornerIndex++ )
          {
            for( int i=0; i<3; i++ )
            {
              real64 cornerPositionComponent = particlePosition[p][i] + signs[cornerIndex][0] * particleRVectors[p][0][i] + signs[cornerIndex][1] * particleRVectors[p][1][i] + signs[cornerIndex][2] *
                                               particleRVectors[p][2][i];
              if( cornerPositionComponent < globalMin[i] + tolerance[i] || globalMax[i] - tolerance[i] < cornerPositionComponent )
              {
                isBad[p] = 1;
                break;
              }
            }
            if( isBad[p] == 1 )
            {
              break;
            }
          }
        } );
          break;
        }
      default:
        {
          GEOS_ERROR( "Particle type \"" << particleType << "\" is not yet supported." );
          break;
        }
    }
  } );
}

void SolidMechanicsMPM::computeRVectors( ParticleManager & particleManager )
{
  particleManager.forParticleSubRegions( [&]( ParticleSubRegion & subRegion )
  {
    if( subRegion.hasRVectors() )
    {
      SortedArrayView< localIndex const > const activeParticleIndices = subRegion.activeParticleIndices();
      arrayView3d< real64 > const particleRVectors = subRegion.getParticleRVectors();
      arrayView3d< real64 const > const particleInitialRVectors = subRegion.getField< fields::mpm::particleInitialRVectors >();
      arrayView3d< real64 const > const particleDeformationGradient = subRegion.getField< fields::mpm::particleDeformationGradient >();
      forAll< serialPolicy >( activeParticleIndices.size(), [=] GEOS_HOST_DEVICE ( localIndex const pp )
      {
        localIndex const p = activeParticleIndices[pp];
        for( int i=0; i<3; i++ )
        {
          for( int j=0; j<3; j++ )
          {
            particleRVectors[p][i][j] = particleInitialRVectors[p][i][0] * particleDeformationGradient[p][j][0] +
                                        particleInitialRVectors[p][i][1] * particleDeformationGradient[p][j][1] +
                                        particleInitialRVectors[p][i][2] * particleDeformationGradient[p][j][2];
          }
        }
      } );
    }
  } );
}

void SolidMechanicsMPM::cpdiDomainScaling( ParticleManager & particleManager )
{
  particleManager.forParticleSubRegions( [&]( ParticleSubRegion & subRegion )
  {
    if( subRegion.getParticleType() == ParticleType::CPDI )
    {
      real64 const lCrit = m_planeStrain == 1 ? 0.49999 * fmin( m_hEl[0], m_hEl[1] ) : 0.49999 * fmin( m_hEl[0], fmin( m_hEl[1], m_hEl[2] ) );
      arrayView3d< real64 > const particleRVectors = subRegion.getParticleRVectors();
      int const planeStrain = m_planeStrain;
      forAll< serialPolicy >( subRegion.size(), [=] GEOS_HOST_DEVICE ( localIndex const p )
      {
        arraySlice1d< real64 > const r1 = particleRVectors[p][0];
        arraySlice1d< real64 > const r2 = particleRVectors[p][1];
        arraySlice1d< real64 > const r3 = particleRVectors[p][2];

        if( planeStrain == 1 ) // 2D cpdi domain scaling
        {
          // Initialize l-vectors.  Eq. 8a-d in the CPDI domain scaling paper.
          real64 l[2][3];
          for( int i=0; i<3; i++ )
          {
            l[0][i] = r1[i] + r2[i]; // la
            l[1][i] = r1[i] - r2[i]; // lb
          }

          // scale l-vectors if needed.  Eq. 9 in the CPDI domain scaling paper.
          bool scale = false;
          for( int i = 0; i < 2; i++ )
          {
            real64 lLength = sqrt( l[i][0] * l[i][0] + l[i][1] * l[i][1] + l[i][2] * l[i][2] );
            if( lLength > lCrit )
            {
              l[i][0] *= lCrit / lLength;
              l[i][1] *= lCrit / lLength;
              l[i][2] *= lCrit / lLength;
              scale = true;
            }
          }

          // reconstruct r-vectors.  eq. 11 in the CPDI domain scaling paper.
          if( scale )
          {
            for( int i=0; i<3; i++ )
            {
              r1[i] = 0.5 * (l[0][i] + l[1][i]);
              r2[i] = 0.5 * (l[0][i] - l[1][i]);
            }
          }
        }
        else // 3D cpdi domain scaling
        {
          // Initialize l-vectors.  Eq. 8a-d in the CPDI domain scaling paper.
          real64 l[4][3];
          for( int i=0; i<3; i++ )
          {
            l[0][i] = r1[i] + r2[i] + r3[i]; // la
            l[1][i] = r1[i] - r2[i] + r3[i]; // lb
            l[2][i] = r2[i] - r1[i] + r3[i]; // lc
            l[3][i] = r3[i] - r1[i] - r2[i]; // ld
          }

          // scale l vectors if needed.  Eq. 9 in the CPDI domain scaling paper.
          bool scale = false;
          for( int i = 0; i < 4; i++ )
          {
            real64 lLength = sqrt( l[i][0] * l[i][0] + l[i][1] * l[i][1] + l[i][2] * l[i][2] );
            if( lLength > lCrit )
            {
              l[i][0] *= lCrit / lLength;
              l[i][1] *= lCrit / lLength;
              l[i][2] *= lCrit / lLength;
              scale = true;
            }
          }

          // reconstruct r vectors.  eq. 11 in the CPDI domain scaling paper.
          if( scale )
          {
            for( int i=0; i<3; i++ )
            {
              r1[i] = 0.25 * ( l[0][i] + l[1][i] - l[2][i] - l[3][i] );
              r2[i] = 0.25 * ( l[0][i] - l[1][i] + l[2][i] - l[3][i] );
              r3[i] = 0.25 * ( l[0][i] + l[1][i] + l[2][i] + l[3][i] );
            }
          }
        }
      } );
    }
  } );
}

// void SolidMechanicsMPM::resizeMappingArrays( ParticleManager & particleManager )
// {
//   // Count the number of subregions
//   int numberOfSubRegions = 0;
//   particleManager.forParticleSubRegions( [&]( ParticleSubRegion & GEOS_UNUSED_PARAM( subRegion ) ) // TODO: Check if this always accesses
//                                                                                                    // subregions in the same order within a
//                                                                                                    // single run
//   {
//     numberOfSubRegions++;
//   } );

//   m_mappedNodes.resize( numberOfSubRegions );
//   m_shapeFunctionValues.resize( numberOfSubRegions );
//   m_shapeFunctionGradientValues.resize( numberOfSubRegions );

//   localIndex subRegionIndex = 0;
//   particleManager.forParticleSubRegions( [&]( ParticleSubRegion & subRegion )
//   {
//     int const numberOfActiveParticles = subRegion.activeParticleIndices().size();
//     m_mappedNodes[subRegionIndex].resize( numberOfActiveParticles, 8 * subRegion.numberOfVerticesPerParticle() );
//     m_shapeFunctionValues[subRegionIndex].resize( numberOfActiveParticles, 8 * subRegion.numberOfVerticesPerParticle() );
//     m_shapeFunctionGradientValues[subRegionIndex].resize( numberOfActiveParticles, 8 * subRegion.numberOfVerticesPerParticle(), 3 );
//     subRegionIndex++;
//   } );
// }

void SolidMechanicsMPM::correctGhostParticleCentersAcrossPeriodicBoundaries(ParticleManager & particleManager,
                                                                         SpatialPartition & partition)
{
  // GEOS_LOG_RANK("Correct ghost particles across periodic boundaries");
  arrayView1d< int > periodic = partition.m_Periodic;
  real64 xGlobalMin[3] = {0};
  real64 xGlobalMax[3] = {0};

  for( int i=0; i<3; i++ )
  {
    xGlobalMin[i] = m_xGlobalMin[i];// - m_hEl[i];
    xGlobalMax[i] = m_xGlobalMax[i];// + m_hEl[i];
  }

  particleManager.forParticleSubRegions( [&]( ParticleSubRegion & subRegion )
  {
    
    SortedArrayView< localIndex const > const inactiveParticleIndices = subRegion.inactiveParticleIndices();
    arrayView2d< real64 > const particlePosition = subRegion.getParticleCenter();

    forAll< serialPolicy >( inactiveParticleIndices.size(), [&] GEOS_HOST ( localIndex const pp )
    {
      localIndex const p = inactiveParticleIndices[pp];

      for( int i=0 ; i<3 ; ++i) //Should this be outside the RAJA::forAll? Are there RAJA calls better or worse than 1
      {
        if(periodic[i])
        {
          particlePosition[p][i] = Mod(particlePosition[p][i]-xGlobalMin[i], xGlobalMax[i]-xGlobalMin[i])+xGlobalMin[i];
        }
      }
    });
  });
}

void SolidMechanicsMPM::correctParticleCentersAcrossPeriodicBoundaries(ParticleManager & particleManager,
                                                                       SpatialPartition & partition)
{
  arrayView1d< int > periodic = partition.m_Periodic;
  real64 xGlobalMin[3] = {0};
  real64 xGlobalMax[3] = {0};

 for( int i=0; i<3; i++ )
 {
   xGlobalMin[i] = m_xGlobalMin[i];
   xGlobalMax[i] = m_xGlobalMax[i];
 }

  particleManager.forParticleSubRegions( [&]( ParticleSubRegion & subRegion )
  {
    SortedArrayView< localIndex const > const activeParticleIndices = subRegion.activeParticleIndices();
    arrayView2d< real64 > particlePosition = subRegion.getParticleCenter();

    forAll< serialPolicy >( activeParticleIndices.size(), [&] GEOS_HOST ( localIndex const pp )
    {
      localIndex const p = activeParticleIndices[pp];

      //Check over every dimension
      for( int i=0 ; i<3 ; ++i) //Should this be outside the RAJA::forAll? Are there RAJA calls better or worse than 1
      {
        if(periodic[i])
        {
          particlePosition[p][i] = Mod(particlePosition[p][i]-xGlobalMin[i], xGlobalMax[i]-xGlobalMin[i])+xGlobalMin[i];
        }
      }
    });
  });
}

real64 SolidMechanicsMPM::Mod(real64 num, real64 denom)
{
  if(isZero(denom))
  {
    return num;
  }
  return num - denom * std::floor(num/denom);
}

inline void GEOS_DEVICE SolidMechanicsMPM::mapNodesAndComputeShapeFunctions(arrayView3d< int const > const ijkMap,
                                                                            const real64 xLocalMin[3],
                                                                            const real64 hEl[3],
                                                                            ParticleType particleType,
                                                                            arraySlice1d< real64 const > const particlePosition,
                                                                            arraySlice2d< real64 const > const particleRVectors,
                                                                            arraySlice2d< real64 const, nodes::REFERENCE_POSITION_USD > const gridPosition,
                                                                            int * mappedNodes,
                                                                            real64 * shapeFunctionValues,
                                                                            real64 shapeFunctionGradientValues[][3])
{   
    // Populate mapping arrays based on particle type
    switch( particleType )
    {
      case ParticleType::SinglePoint:
        {
          // get IJK associated with particle center
          int centerIJK[3];
          for( int i=0; i<3; i++ )
          {
            centerIJK[i] = floor( ( particlePosition[i] - xLocalMin[i] ) / hEl[i] );
          }

          // get node IDs, weights and grad weights
          int node = 0;
          int corner = ijkMap[centerIJK[0]][centerIJK[1]][centerIJK[2]];
          auto corner_x = gridPosition[corner];

          real64 xRel = (particlePosition[0] - corner_x[0]) / hEl[0];
          real64 yRel = (particlePosition[1] - corner_x[1]) / hEl[1];
          real64 zRel = (particlePosition[2] - corner_x[2]) / hEl[2];

          for( int i=0; i<2; i++ )
          {
            real64 xWeight = i*xRel + (1-i)*(1.0-xRel);
            real64 dxWeight = i/hEl[0] - (1-i)/hEl[0];
            for( int j=0; j<2; j++ )
            {
              real64 yWeight = j*yRel + (1-j)*(1.0-yRel);
              real64 dyWeight = j/hEl[1] - (1-j)/hEl[1];
              for( int k=0; k<2; k++ )
              {
                real64 zWeight = k*zRel + (1-k)*(1.0-zRel);
                real64 dzWeight = k/hEl[2] - (1-k)/hEl[2];

                mappedNodes[node] = ijkMap[centerIJK[0]+i][centerIJK[1]+j][centerIJK[2]+k];
                shapeFunctionValues[node] = xWeight * yWeight * zWeight;
                shapeFunctionGradientValues[node][0] = dxWeight * yWeight * zWeight;
                shapeFunctionGradientValues[node][1] = xWeight * dyWeight * zWeight;
                shapeFunctionGradientValues[node][2] = xWeight * yWeight * dzWeight;
                node++;
              }
            }
          }

          break;
        }
      case ParticleType::CPDI:
        {
          int const signs[8][3] = { { -1, -1, -1 },
            {  1, -1, -1 },
            {  1, 1, -1 },
            { -1, 1, -1 },
            { -1, -1, 1 },
            {  1, -1, 1 },
            {  1, 1, 1 },
            { -1, 1, 1 } };

          real64 alpha[8][8];
          real64 cpdiVolume, oneOverV;
          real64 p_r1[3], p_r2[3], p_r3[3]; // allowing 1-indexed r-vectors to persist to torture future postdocs >:)

          for( int i=0; i<3; i++ )
          {
            p_r1[i] = particleRVectors[0][i];
            p_r2[i] = particleRVectors[1][i];
            p_r3[i] = particleRVectors[2][i];
          }

          // We need this because of CPDI domain scaling
          cpdiVolume = 8.0*(-(p_r1[2]*p_r2[1]*p_r3[0]) + p_r1[1]*p_r2[2]*p_r3[0] + p_r1[2]*p_r2[0]*p_r3[1] - p_r1[0]*p_r2[2]*p_r3[1] - p_r1[1]*p_r2[0]*p_r3[2] + p_r1[0]*p_r2[1]*p_r3[2]);
          oneOverV = 1.0 / cpdiVolume;

          alpha[0][0]=oneOverV*(p_r1[2]*p_r2[1] - p_r1[1]*p_r2[2] - p_r1[2]*p_r3[1] + p_r2[2]*p_r3[1] + p_r1[1]*p_r3[2] - p_r2[1]*p_r3[2]);
          alpha[0][1]=oneOverV*(-(p_r1[2]*p_r2[0]) + p_r1[0]*p_r2[2] + p_r1[2]*p_r3[0] - p_r2[2]*p_r3[0] - p_r1[0]*p_r3[2] + p_r2[0]*p_r3[2]);
          alpha[0][2]=oneOverV*(p_r1[1]*p_r2[0] - p_r1[0]*p_r2[1] - p_r1[1]*p_r3[0] + p_r2[1]*p_r3[0] + p_r1[0]*p_r3[1] - p_r2[0]*p_r3[1]);
          alpha[1][0]=oneOverV*(p_r1[2]*p_r2[1] - p_r1[1]*p_r2[2] - p_r1[2]*p_r3[1] - p_r2[2]*p_r3[1] + p_r1[1]*p_r3[2] + p_r2[1]*p_r3[2]);
          alpha[1][1]=oneOverV*(-(p_r1[2]*p_r2[0]) + p_r1[0]*p_r2[2] + p_r1[2]*p_r3[0] + p_r2[2]*p_r3[0] - p_r1[0]*p_r3[2] - p_r2[0]*p_r3[2]);
          alpha[1][2]=oneOverV*(p_r1[1]*p_r2[0] - p_r1[0]*p_r2[1] - p_r1[1]*p_r3[0] - p_r2[1]*p_r3[0] + p_r1[0]*p_r3[1] + p_r2[0]*p_r3[1]);
          alpha[2][0]=oneOverV*(p_r1[2]*p_r2[1] - p_r1[1]*p_r2[2] + p_r1[2]*p_r3[1] - p_r2[2]*p_r3[1] - p_r1[1]*p_r3[2] + p_r2[1]*p_r3[2]);
          alpha[2][1]=oneOverV*(-(p_r1[2]*p_r2[0]) + p_r1[0]*p_r2[2] - p_r1[2]*p_r3[0] + p_r2[2]*p_r3[0] + p_r1[0]*p_r3[2] - p_r2[0]*p_r3[2]);
          alpha[2][2]=oneOverV*(p_r1[1]*p_r2[0] - p_r1[0]*p_r2[1] + p_r1[1]*p_r3[0] - p_r2[1]*p_r3[0] - p_r1[0]*p_r3[1] + p_r2[0]*p_r3[1]);
          alpha[3][0]=oneOverV*(p_r1[2]*p_r2[1] - p_r1[1]*p_r2[2] + p_r1[2]*p_r3[1] + p_r2[2]*p_r3[1] - p_r1[1]*p_r3[2] - p_r2[1]*p_r3[2]);
          alpha[3][1]=oneOverV*(-(p_r1[2]*p_r2[0]) + p_r1[0]*p_r2[2] - p_r1[2]*p_r3[0] - p_r2[2]*p_r3[0] + p_r1[0]*p_r3[2] + p_r2[0]*p_r3[2]);
          alpha[3][2]=oneOverV*(p_r1[1]*p_r2[0] - p_r1[0]*p_r2[1] + p_r1[1]*p_r3[0] + p_r2[1]*p_r3[0] - p_r1[0]*p_r3[1] - p_r2[0]*p_r3[1]);
          alpha[4][0]=oneOverV*(-(p_r1[2]*p_r2[1]) + p_r1[1]*p_r2[2] - p_r1[2]*p_r3[1] + p_r2[2]*p_r3[1] + p_r1[1]*p_r3[2] - p_r2[1]*p_r3[2]);
          alpha[4][1]=oneOverV*(p_r1[2]*p_r2[0] - p_r1[0]*p_r2[2] + p_r1[2]*p_r3[0] - p_r2[2]*p_r3[0] - p_r1[0]*p_r3[2] + p_r2[0]*p_r3[2]);
          alpha[4][2]=oneOverV*(-(p_r1[1]*p_r2[0]) + p_r1[0]*p_r2[1] - p_r1[1]*p_r3[0] + p_r2[1]*p_r3[0] + p_r1[0]*p_r3[1] - p_r2[0]*p_r3[1]);
          alpha[5][0]=oneOverV*(-(p_r1[2]*p_r2[1]) + p_r1[1]*p_r2[2] - p_r1[2]*p_r3[1] - p_r2[2]*p_r3[1] + p_r1[1]*p_r3[2] + p_r2[1]*p_r3[2]);
          alpha[5][1]=oneOverV*(p_r1[2]*p_r2[0] - p_r1[0]*p_r2[2] + p_r1[2]*p_r3[0] + p_r2[2]*p_r3[0] - p_r1[0]*p_r3[2] - p_r2[0]*p_r3[2]);
          alpha[5][2]=oneOverV*(-(p_r1[1]*p_r2[0]) + p_r1[0]*p_r2[1] - p_r1[1]*p_r3[0] - p_r2[1]*p_r3[0] + p_r1[0]*p_r3[1] + p_r2[0]*p_r3[1]);
          alpha[6][0]=oneOverV*(-(p_r1[2]*p_r2[1]) + p_r1[1]*p_r2[2] + p_r1[2]*p_r3[1] - p_r2[2]*p_r3[1] - p_r1[1]*p_r3[2] + p_r2[1]*p_r3[2]);
          alpha[6][1]=oneOverV*(p_r1[2]*p_r2[0] - p_r1[0]*p_r2[2] - p_r1[2]*p_r3[0] + p_r2[2]*p_r3[0] + p_r1[0]*p_r3[2] - p_r2[0]*p_r3[2]);
          alpha[6][2]=oneOverV*(-(p_r1[1]*p_r2[0]) + p_r1[0]*p_r2[1] + p_r1[1]*p_r3[0] - p_r2[1]*p_r3[0] - p_r1[0]*p_r3[1] + p_r2[0]*p_r3[1]);
          alpha[7][0]=oneOverV*(-(p_r1[2]*p_r2[1]) + p_r1[1]*p_r2[2] + p_r1[2]*p_r3[1] + p_r2[2]*p_r3[1] - p_r1[1]*p_r3[2] - p_r2[1]*p_r3[2]);
          alpha[7][1]=oneOverV*(p_r1[2]*p_r2[0] - p_r1[0]*p_r2[2] - p_r1[2]*p_r3[0] - p_r2[2]*p_r3[0] + p_r1[0]*p_r3[2] + p_r2[0]*p_r3[2]);
          alpha[7][2]=oneOverV*(-(p_r1[1]*p_r2[0]) + p_r1[0]*p_r2[1] + p_r1[1]*p_r3[0] + p_r2[1]*p_r3[0] - p_r1[0]*p_r3[1] - p_r2[0]*p_r3[1]);

          // get IJK associated with each corner
          int cornerIJK[8][3]; // CPDI can map to up to 8 cells
          for( int corner=0; corner<8; corner++ )
          {
            for( int i=0; i<3; i++ )
            {
              real64 cornerPositionComponent = particlePosition[i] + 
                                               signs[corner][0] * particleRVectors[0][i] + 
                                               signs[corner][1] * particleRVectors[1][i] + 
                                               signs[corner][2] * particleRVectors[2][i];                             
              cornerIJK[corner][i] = std::floor( ( cornerPositionComponent - xLocalMin[i] ) / hEl[i] ); // TODO: Temporarily store the CPDI
                                                                                                        // corners since they're re-used
                                                                                                        // below?
            }
          }

          // get node IDs associated with each corner from IJK map, along with weights and grad weights
          // *** The order in which we access the IJK map must match the order we evaluate the shape functions! ***
          int node = 0;
          for( int corner=0; corner<8; corner++ )
          {
            int cornerNode = ijkMap[cornerIJK[corner][0]][cornerIJK[corner][1]][cornerIJK[corner][2]];
            // GEOS_LOG_RANK("Particle Corner " << corner << " mapped to corner IJK " << cornerIJK[corner][0] << ", "  << cornerIJK[corner][1] << ", " << cornerIJK[corner][2]);
            auto cornerNodePosition = gridPosition[cornerNode];

            real64 x, y, z;
            x = particlePosition[0] + signs[corner][0] * particleRVectors[0][0] + signs[corner][1] * particleRVectors[1][0] + signs[corner][2] * particleRVectors[2][0];
            y = particlePosition[1] + signs[corner][0] * particleRVectors[0][1] + signs[corner][1] * particleRVectors[1][1] + signs[corner][2] * particleRVectors[2][1];
            z = particlePosition[2] + signs[corner][0] * particleRVectors[0][2] + signs[corner][1] * particleRVectors[1][2] + signs[corner][2] * particleRVectors[2][2];

            real64 xRel = (x - cornerNodePosition[0]) / hEl[0];
            real64 yRel = (y - cornerNodePosition[1]) / hEl[1];
            real64 zRel = (z - cornerNodePosition[2]) / hEl[2];

            for( int i=0; i<2; i++ )
            {
              real64 xWeight = i * xRel + (1 - i) * (1.0 - xRel);
              for( int j=0; j<2; j++ )
              {
                real64 yWeight = j * yRel + (1 - j) * (1.0 - yRel);
                for( int k=0; k<2; k++ )
                {
                  real64 zWeight = k * zRel + (1 - k) * (1.0 - zRel);
                  real64 weight = xWeight * yWeight * zWeight;
                  mappedNodes[node] = ijkMap[cornerIJK[corner][0]+i][cornerIJK[corner][1]+j][cornerIJK[corner][2]+k];
                  // GEOS_LOG_RANK("Mapped corner " << corner << " to ijk " << i << "," << j << "," << k << " | " << cornerIJK[corner][0]+i << "," << cornerIJK[corner][1]+j << "," << cornerIJK[corner][2]+k);
                  shapeFunctionValues[node] = 0.125 * weight;
                  shapeFunctionGradientValues[node][0] = alpha[corner][0] * weight;
                  shapeFunctionGradientValues[node][1] = alpha[corner][1] * weight;
                  shapeFunctionGradientValues[node][2] = alpha[corner][2] * weight;
                  node++;
                }
              }
            }
          }

          break;
        }

      default:
        {
          GEOS_ERROR( "Particle type \"" << particleType << "\" is not yet supported." );
          break;
        }
    }
}

//CC: Either need to return or pass body force variables by reference
inline void GEOS_DEVICE SolidMechanicsMPM::computeGeneralizedVortexMMSBodyForce(real64 const time_n,
                                                                                real64 const & shearModulus,
                                                                                real64 const & density,
                                                                                arraySlice1d< real64 const > const particlePosition,
                                                                                real64 * bodyForce)
{
  // Method of Manufactured Solutions - generalized vortex.
  // As Described in K. Kamojjala, R Brannon, A Sadeghirad, J. Guilkey "Verification Tests
  // in Solid Mechanics", Engineering with computers, (2015).

  real64 mu = shearModulus,
         rho0 = density, // CC: WRONG, check if this is supposed to be density
         //mu = 384.615384615384585, // Make consistent with elastic properties
         //lambda = 577,             // Make consistent with elastic properties
         //rho0 = 1000.0,            // Make consistent with initial density.
         A = 1.0, // Amplitude of the deformation.
         ri = 0.75,
         ro = 1.25;

  real64 pi = 3.141592653589793;

  real64 x = particlePosition( 0 ),
         y = particlePosition( 1 );

  // Radial and angular coordinates:
  real64 R = sqrt( x * x + y * y );

  // CC: Comment from Mike in old geos?
  // I believe the examples in the paper used the reference radius to compute the body force, which
  // greatly increases accuracy.  I've disabled this option, because it is better test to use
  // the reference in the current configuration.
  //    real64 x0 = p_x0( 0 ),
  //           y0 = p_x0( 1 );
  //    real64 R = sqrt( x0 * x0 + y0 * y0 );

  // In either case use the current angle
  real64 Theta = atan2( y, x );

  if( ( R > ri ) && ( R < ro ) )
  {
    // Evaluate some temporary variables:
    real64 p1 = 4096.0 * R * std::pow( 15.0 - 47.0 * R + 48.0 * R * R - 16.0 * R * R * R, 2 ) * mu * std::pow(
        sin( pi * time_n ), 4 ) / rho0,
        p2 = pi * pi * R * std::pow( 15.0 - 32.0 * R + 16.0 * R * R, 4 ) * pow( sin( 2.0 * pi * time_n ), 2 ),
        p3 = -16.0 * ( -45.0 + 188.0 * R - 240.0 * R * R + 96.0 * R * R * R ),
        p4 = -45.0 + 188.0 * R - 240.0 * R * R + 96.0 * R * R * R,
        p5 = std::pow( 15.0 - 32.0 * R + 16.0 * R * R, 2 );

    // Evaluate radial component of the body force:
    real64 br = p1 - p2;

    // Evaluate circumferential component of the body force:
    real64 bt = ( 2.0 * mu * p3 + 2.0 * cos( 2.0 * pi * time_n ) * ( 16.0 * mu * p4 + pi * pi * R * rho0 * p5 ) ) / rho0;

    // Evaluate the rotation angle
    real64 alpha = A * ( 1.0 - cos( 2.0 * pi * time_n ) ) * ( 1.0 - 32.0 * std::pow( R - 1.0, 2 ) + 256.0 * std::pow(
                    R - 1.0, 4 ) ) / 2.0;

    // Evaluate the deformed angular coordinate
    real64 theta = Theta + alpha;

    // evaluate the cartesian components of the body force:
    bodyForce[0] += br * cos( theta ) - bt * sin( theta );
    bodyForce[1] += br * sin( theta ) + bt * cos( theta );
    bodyForce[2] += 0.0;
  }
}

inline void GEOS_DEVICE SolidMechanicsMPM::computeBodyForce( real64 const time_n,
                                                             real64 const & shearModulus,
                                                             real64 const & density,
                                                             arraySlice1d< real64 const > const particlePosition, 
                                                             real64 * particleBodyForce )
{
  particleBodyForce[0] = 0;
  particleBodyForce[1] = 0;
  particleBodyForce[2] = 0;  

  if(m_uniformBodyForce)
  {
    particleBodyForce[0] += m_bodyForce[0];
    particleBodyForce[1] += m_bodyForce[1];
    particleBodyForce[2] += m_bodyForce[2];  
  }

  if(m_generalizedVortexMMS){
      computeGeneralizedVortexMMSBodyForce( time_n,
                                            shearModulus,
                                            density,
                                            particlePosition,
                                            particleBodyForce );
  } 
}

// CC: does LvArray have function to compute cofactor?
void SolidMechanicsMPM::cofactor( real64 const (& F)[3][3],
                                  real64 (& Fc)[3][3] )
{
  Fc[0][0] = F[1][1] * F[2][2] - F[1][2] * F[2][1];
  Fc[0][1] = F[1][2] * F[2][0] - F[1][0] * F[2][2];
  Fc[0][2] = F[1][0] * F[2][1] - F[1][1] * F[2][0];
  Fc[1][0] = F[0][2] * F[2][1] - F[0][1] * F[2][2];
  Fc[1][1] = F[0][0] * F[2][2] - F[0][2] * F[2][0];
  Fc[1][2] = F[0][1] * F[2][0] - F[0][0] * F[2][1];
  Fc[2][0] = F[0][1] * F[1][2] - F[0][2] * F[1][1];
  Fc[2][1] = F[0][2] * F[1][0] - F[0][0] * F[1][2];
  Fc[2][2] = F[0][0] * F[1][1] - F[0][1] * F[1][0];
}

REGISTER_CATALOG_ENTRY( SolverBase, SolidMechanicsMPM, string const &, dataRepository::Group * const )
}<|MERGE_RESOLUTION|>--- conflicted
+++ resolved
@@ -44,6 +44,7 @@
 #include "mesh/mpiCommunications/NeighborCommunicator.hpp"
 #include "common/GEOS_RAJA_Interface.hpp"
 #include "constitutive/ConstitutivePassThruHandler.hpp"
+
 
 namespace geos
 {
@@ -113,6 +114,7 @@
 
   registerWrapper( "prescribedBcTable", &m_prescribedBcTable ).
     setInputFlag( InputFlags::OPTIONAL ).
+    setApplyDefaultValue( 0 ).
     setDescription( "Flag for whether to have time-dependent boundary condition types" );
 
   registerWrapper( "boxAverageHistory", &m_boxAverageHistory ).
@@ -623,7 +625,7 @@
   // Initialize domain F and L, then read and distribute F table
   m_domainF.resize( 3 );
   m_domainL.resize( 3 );
-  for( int i=0; i<3; i++ )
+  for( int i=0; i < 3; i++ )
   {
     m_domainF[i] = 1.0;
     m_domainL[i] = 0.0;
@@ -650,6 +652,12 @@
                        m_fTable[i][3] < 0, "Deformations of FTable must be positive." );
       }
     }
+  }
+
+  // Check stress control
+  if( m_stressControl.size() == 0 ){
+    m_stressControl.resize( 3 );
+    LvArray::tensorOps::fill<3>( m_stressControl, 0 );
   }
 
   if( m_stressControl[0] == 1 || m_stressControl[1] == 1 || m_stressControl[2] == 1 )
@@ -1163,8 +1171,8 @@
   //#######################################################################################
   // solverProfiling( "Resize and populate mapping arrays" );
   //#######################################################################################
-  // resizeMappingArrays( particleManager );
-  // populateMappingArrays( particleManager, nodeManager );
+  resizeMappingArrays( particleManager );
+  populateMappingArrays( particleManager, nodeManager );
 
 
   //#######################################################################################
@@ -1243,11 +1251,8 @@
   //#######################################################################################
   solverProfilingIf( "Interpolate F table", m_prescribedBoundaryFTable == 1 || m_prescribedFTable == 1 );
   //#######################################################################################
-<<<<<<< HEAD
-  if( ( !m_stressControl[0] || !m_stressControl[1] || !m_stressControl[2] ) && m_prescribedBoundaryFTable == 1 )
-=======
-  if( m_prescribedBoundaryFTable == 1 || m_prescribedFTable == 1 )
->>>>>>> 8317d568
+  if( ( !m_stressControl[0] || !m_stressControl[1] || !m_stressControl[2] ) && ( m_prescribedBoundaryFTable == 1 || m_prescribedFTable == 1 ) )
+
   {
     interpolateFTable( dt, time_n );
   }
@@ -1323,7 +1328,6 @@
       computeAndWriteBoxAverage( time_n, dt, particleManager );
       m_nextBoxAverageWriteTime += m_boxAverageWriteInterval;
     }
-<<<<<<< HEAD
   }
 
   //#######################################################################################
@@ -1338,9 +1342,6 @@
                    time_n,
                    particleManager );
   }
-=======
-  }  
->>>>>>> 8317d568
 
   //#######################################################################################
   solverProfiling( "Calculate stable time step" );
@@ -1389,11 +1390,7 @@
   //#######################################################################################
   solverProfilingIf( "Resize grid based on F-table", m_prescribedBoundaryFTable == 1 || m_prescribedFTable == 1 );
   //#######################################################################################
-<<<<<<< HEAD
-  if( m_prescribedBoundaryFTable == 1 || m_stressControl[0] == 1 || m_stressControl[1] == 1 || m_stressControl[2] == 1)
-=======
-  if( m_prescribedBoundaryFTable == 1 || m_prescribedFTable == 1 )
->>>>>>> 8317d568
+  if( m_prescribedBoundaryFTable == 1 || m_prescribedFTable == 1 || m_stressControl[0] == 1 || m_stressControl[1] == 1 || m_stressControl[2] == 1)
   {
     resizeGrid( partition, nodeManager, dt );
   }
@@ -3007,7 +3004,6 @@
   real64 boxParticleInitialVolume = 0.0;
   real64 boxDamage = 0.0; // we sum damage * initial volume, additive sync, then divide by total initial volume in box
 
-<<<<<<< HEAD
   particleManager.forParticleSubRegions( [&]( ParticleSubRegion & subRegion )
   {
     // Get fields
@@ -3038,51 +3034,6 @@
         boxDamage += particleDamage[p] * particleInitialVolume[p]; // initial volume weighted average, will normalize later.
       } );
   } );
-=======
-  if( m_prescribedBoundaryFTable == 1  || m_prescribedFTable == 1 ) // TODO: Why do we have this flag?
-  {
-    particleManager.forParticleSubRegions( [&]( ParticleSubRegion & subRegion )
-    {
-      // Get fields
-      arrayView1d< real64 > const particleMass = subRegion.getField< fields::mpm::particleMass >();
-      arrayView1d< real64 > const particleVolume = subRegion.getParticleVolume();
-      arrayView1d< real64 > const particleInitialVolume = subRegion.getField< fields::mpm::particleInitialVolume >();
-      arrayView2d< real64 > const particleStress = subRegion.getField< fields::mpm::particleStress >();
-      arrayView1d< real64 > const particleDamage = subRegion.getParticleDamage();
-      // Accumulate values
-      SortedArrayView< localIndex const > const activeParticleIndices = subRegion.activeParticleIndices();
-      forAll< serialPolicy >( activeParticleIndices.size(), [=, &boxMass, &boxParticleInitialVolume, &boxStress, &boxDamage] GEOS_HOST ( localIndex const pp ) // This
-                                                                                                                                                               // can
-                                                                                                                                                               // be
-                                                                                                                                                               // parallelized
-                                                                                                                                                               // via
-                                                                                                                                                               // reduction
-        {
-          localIndex const p = activeParticleIndices[pp];
-          boxMass += particleMass[p];
-          boxParticleInitialVolume += particleInitialVolume[p];
-
-          // if(pp < 10){
-          //   GEOS_LOG_RANK_0("Particle " << p << " " << pp << ": " <<
-          //                   particleMass[p] << ", " <<
-          //                   particleVolume[p] << ", " << 
-          //                   particleStress[p][0] << ", " << 
-          //                   particleStress[p][1] << ", " << 
-          //                   particleStress[p][2] << ", " << 
-          //                   particleStress[p][3] << ", " << 
-          //                   particleStress[p][4] << ", " << 
-          //                   particleStress[p][5] );
-          // }
-
-          for( int i=0; i<6; i++ )
-          {
-            boxStress[i] += particleStress[p][i] * particleVolume[p]; // volume weighted average, will normalize later.
-          }
-          boxDamage += particleDamage[p] * particleInitialVolume[p]; // initial volume weighted average, will normalize later.
-        } );
-    } );
-  }
->>>>>>> 8317d568
 
   // Additive sync: sxx, syy, szz, sxy, syz, sxz, mass, particle volume, damage
   // Check the voigt indexing of stress
@@ -3203,7 +3154,7 @@
   }
 }
 
-<<<<<<< HEAD
+
 void SolidMechanicsMPM::computeBoxStress( const real64 dt,
                                           const real64 time_n,
                                           ParticleManager & particleManager,
@@ -3390,7 +3341,9 @@
                   ", I: " << stressControlITerm[0] << ", " << stressControlITerm[1] << ", " << stressControlITerm[2] <<  
                   ", D: " << stressControlDTerm[0] << ", " << stressControlDTerm[1] << ", " << stressControlDTerm[2]);
   GEOS_LOG_RANK_0("Domain L: " << m_domainL << ", Domain F" << m_domainF);
-=======
+}
+
+
 void SolidMechanicsMPM::applySuperimposedVelocityGradient( const real64 dt, 
                                                            ParticleManager & particleManager,
                                                            SpatialPartition & partition )
@@ -3455,7 +3408,6 @@
         }
       } ); // particle loop
   } ); // subregion loop
->>>>>>> 8317d568
 }
 
 void SolidMechanicsMPM::initializeGridFields( NodeManager & nodeManager )
@@ -3523,7 +3475,7 @@
                                         NodeManager & nodeManager,
                                         real64 const time_n )
 {
-  // localIndex subRegionIndex = 0;
+  localIndex subRegionIndex = 0;
   particleManager.forParticleSubRegions( [&]( ParticleSubRegion & subRegion )
   {
     // Particle fields
@@ -3550,29 +3502,11 @@
     arrayView2d< real64 > const gridDamage = nodeManager.getReference< array2d< real64 > >( viewKeyStruct::damageString() );
     arrayView2d< real64 > const gridMaxDamage = nodeManager.getReference< array2d< real64 > >( viewKeyStruct::maxDamageString() );
 
-<<<<<<< HEAD
-    // //CC: fields for on-the-fly mapNodes calculations
-    // real64 xLocalMin[3] = {0};
-    // LvArray::tensorOps::copy< 3 >( xLocalMin, m_xLocalMin );
-    // real64 hEl[3] = {0};
-    // LvArray::tensorOps::copy< 3 >( hEl, m_hEl );
-    // arrayView3d< int const > const ijkMap = m_ijkMap;
-    // arrayView3d< real64 const > const particleRVectors = subRegion.getParticleRVectors();
-=======
-    //CC: fields for on-the-fly mapNodes calculations
-    real64 xLocalMin[3] = {0};
-    LvArray::tensorOps::copy< 3 >( xLocalMin, m_xLocalMin );
-    real64 hEl[3] = {0};
-    LvArray::tensorOps::copy< 3 >( hEl, m_hEl );
-    arrayView3d< int const > const ijkMap = m_ijkMap;
-    arrayView3d< real64 const > const particleRVectors = subRegion.getParticleRVectors();
->>>>>>> 8317d568
-
     // Get views to mapping arrays
     int const numberOfVerticesPerParticle = subRegion.numberOfVerticesPerParticle();
-    // arrayView2d< localIndex const > const mappedNodes = m_mappedNodes[subRegionIndex];
-    // arrayView2d< real64 const > const shapeFunctionValues = m_shapeFunctionValues[subRegionIndex];
-    // arrayView3d< real64 const > const shapeFunctionGradientValues = m_shapeFunctionGradientValues[subRegionIndex];
+    arrayView2d< localIndex const > const mappedNodes = m_mappedNodes[subRegionIndex];
+    arrayView2d< real64 const > const shapeFunctionValues = m_shapeFunctionValues[subRegionIndex];
+    arrayView3d< real64 const > const shapeFunctionGradientValues = m_shapeFunctionGradientValues[subRegionIndex];
 
     // Map to grid
     SortedArrayView< localIndex const > const activeParticleIndices = subRegion.activeParticleIndices();
@@ -3580,7 +3514,6 @@
     int voigtMap[3][3] = { {0, 5, 4}, {5, 1, 3}, {4, 3, 2} };
     int const damageFieldPartitioning = m_damageFieldPartitioning;
 
-<<<<<<< HEAD
     // CC: this feels wrong
     // Constitutive model for body force calculation
     string const & solidMaterialName = subRegion.template getReference< string >( viewKeyStruct::solidMaterialNamesString() );
@@ -3613,33 +3546,11 @@
                                                                                                 // remember to pass copies of class
                                                                                                 // variables
       {                                                                                          // Grid max damage will require reduction
-=======
-    forAll< parallelDevicePolicy<> >( activeParticleIndices.size(), [=] GEOS_DEVICE ( localIndex const pp )
-       {
->>>>>>> 8317d568
         localIndex const p = activeParticleIndices[pp];
-
-        //CC: Node mappings, alpha, shape functions and gradients computed on the fly
-        int mappedNodes[64];
-        real64 shapeFunctionValues[64];
-        real64 shapeFunctionGradientValues[64][3];
-        mapNodesAndComputeShapeFunctions(ijkMap,
-                                         xLocalMin,
-                                         hEl,
-                                         particleType,
-                                         particlePosition[p],
-                                         particleRVectors[p],
-                                         gridPosition,
-                                         mappedNodes,
-                                         shapeFunctionValues,
-                                         shapeFunctionGradientValues);
 
         for( int g = 0; g < 8 * numberOfVerticesPerParticle; g++ )
         {
-          real64 particleContributionToGrid;
-          
-          localIndex const mappedNode = mappedNodes[g];
-
+          localIndex const mappedNode = mappedNodes[pp][g];
           int const nodeFlag = ( damageFieldPartitioning == 1 && LvArray::tensorOps::AiBi< 3 >( gridDamageGradient[mappedNode], particleDamageGradient[p] ) < 0.0 ) ? 1 : 0; // 0
                                                                                                                                                                              // undamaged
                                                                                                                                                                              // or
@@ -3650,40 +3561,27 @@
                                                                                                                                                                              // "B"
                                                                                                                                                                              // field
           int const fieldIndex = nodeFlag * m_numContactGroups + particleGroup[p]; // This ranges from 0 to nMatFields-1
-<<<<<<< HEAD
 
           gridMass[mappedNode][fieldIndex] += particleMass[p] * shapeFunctionValues[pp][g];
-=======
-          particleContributionToGrid = particleMass[p] * shapeFunctionValues[g];
-          RAJA::atomicAdd( parallelDeviceAtomic{}, &gridMass[mappedNode][fieldIndex], particleContributionToGrid );
-          
->>>>>>> 8317d568
           // TODO: Normalizing by volume might be better
-          particleContributionToGrid = particleMass[p] * ( particleSurfaceFlag[p] == 1 ? 1 : particleDamage[pp] ) * shapeFunctionValues[g];
-          RAJA::atomicAdd( parallelDeviceAtomic{}, &gridDamage[mappedNode][fieldIndex], particleContributionToGrid );
-          
-          particleContributionToGrid = particleSurfaceFlag[p] == 1 ? 1 : particleDamage[pp];
-          RAJA::atomicMax( parallelDeviceAtomic{}, &gridMaxDamage[mappedNode][fieldIndex], particleContributionToGrid );
+          gridDamage[mappedNode][fieldIndex] += particleMass[p] * ( particleSurfaceFlag[p] == 1 ? 1 : particleDamage[pp] ) * shapeFunctionValues[pp][g];
+          gridMaxDamage[mappedNode][fieldIndex] = fmax( gridMaxDamage[mappedNode][fieldIndex], particleSurfaceFlag[p] == 1 ? 1 : particleDamage[pp] );
           for( int i=0; i<numDims; i++ )
           {
-            particleContributionToGrid = particleMass[p] * particleVelocity[p][i] * shapeFunctionValues[g];
-            RAJA::atomicAdd( parallelDeviceAtomic{}, &gridMomentum[mappedNode][fieldIndex][i], particleContributionToGrid );
-
+            gridMomentum[mappedNode][fieldIndex][i] += particleMass[p] * particleVelocity[p][i] * shapeFunctionValues[pp][g];
             // TODO: Switch to volume weighting?
-            particleContributionToGrid = particleMass[p] * (particlePosition[p][i] - gridPosition[mappedNode][i]) * shapeFunctionValues[g];
-            RAJA::atomicAdd( parallelDeviceAtomic{}, &gridMaterialPosition[mappedNode][fieldIndex][i], particleContributionToGrid );
+            gridMaterialPosition[mappedNode][fieldIndex][i] += particleMass[p] * (particlePosition[p][i] - gridPosition[mappedNode][i]) * shapeFunctionValues[pp][g];
             for( int k=0; k<numDims; k++ )
             {
               int voigt = voigtMap[k][i];
-              particleContributionToGrid = particleStress[p][voigt] * shapeFunctionGradientValues[g][k] * particleVolume[p];
-              RAJA::atomicSub( parallelDeviceAtomic{}, &gridInternalForce[mappedNode][fieldIndex][i], particleContributionToGrid );
+              gridInternalForce[mappedNode][fieldIndex][i] -= particleStress[p][voigt] * shapeFunctionGradientValues[pp][g][k] * particleVolume[p];
             }
           }
         }
       } ); // particle loop
 
     // Increment subregion index
-    // subRegionIndex++;
+    subRegionIndex++;
   } ); // subregion loop
 }
 
@@ -3931,7 +3829,6 @@
                                         NodeManager & nodeManager )
 {
   // Grid fields
-  arrayView2d< real64 const, nodes::REFERENCE_POSITION_USD > const gridPosition = nodeManager.referencePosition();
   arrayView2d< real64 const > const & gridDamageGradient = nodeManager.getReference< array2d< real64 > >( viewKeyStruct::damageGradientString() );
   arrayView3d< real64 const > const & gridVelocity = nodeManager.getReference< array3d< real64 > >( viewKeyStruct::velocityString() );
   arrayView3d< real64 const > const & gridAcceleration = nodeManager.getReference< array3d< real64 > >( viewKeyStruct::accelerationString() );
@@ -3940,7 +3837,6 @@
   particleManager.forParticleSubRegions( [&]( ParticleSubRegion & subRegion )
   {
     // Registered by subregion
-    ParticleType particleType = subRegion.getParticleType();
     arrayView2d< real64 > const particlePosition = subRegion.getParticleCenter();
     arrayView2d< real64 > const particleVelocity = subRegion.getParticleVelocity();
     arrayView1d< int const > const particleGroup = subRegion.getParticleGroup();
@@ -3949,28 +3845,18 @@
     arrayView3d< real64 > const particleVelocityGradient = subRegion.getField< fields::mpm::particleVelocityGradient >();
     arrayView2d< real64 const > const particleDamageGradient = subRegion.getField< fields::mpm::particleDamageGradient >();
 
-    //CC: fields for on-the-fly mapNodes calculations
-    real64 xLocalMin[3] = {0};
-    LvArray::tensorOps::copy< 3 >( xLocalMin, m_xLocalMin );
-    real64 hEl[3] = {0};
-    LvArray::tensorOps::copy< 3 >( hEl, m_hEl );
-    arrayView3d< int const > const ijkMap = m_ijkMap;
-    arrayView3d< real64 const > const particleRVectors = subRegion.getParticleRVectors(); 
-
     // Get views to mapping arrays
     int const numberOfVerticesPerParticle = subRegion.numberOfVerticesPerParticle();
-    // arrayView2d< localIndex const > const mappedNodes = m_mappedNodes[subRegionIndex];
-    // arrayView2d< real64 const > const shapeFunctionValues = m_shapeFunctionValues[subRegionIndex];
-    // arrayView3d< real64 const > const shapeFunctionGradientValues = m_shapeFunctionGradientValues[subRegionIndex];
+    arrayView2d< localIndex const > const mappedNodes = m_mappedNodes[subRegionIndex];
+    arrayView2d< real64 const > const shapeFunctionValues = m_shapeFunctionValues[subRegionIndex];
+    arrayView3d< real64 const > const shapeFunctionGradientValues = m_shapeFunctionGradientValues[subRegionIndex];
 
     // Map to particles
     SortedArrayView< localIndex const > const activeParticleIndices = subRegion.activeParticleIndices();
     int const numDims = m_numDims;
     int const damageFieldPartitioning = m_damageFieldPartitioning;
     int const numContactGroups = m_numContactGroups;
-
-    //previously serialPolicy and GEOS_HOST_DEVICE
-    forAll< parallelDevicePolicy<> >( activeParticleIndices.size(), [=] GEOS_DEVICE ( localIndex const pp )
+    forAll< serialPolicy >( activeParticleIndices.size(), [=] GEOS_HOST_DEVICE ( localIndex const pp )
     {
       localIndex const p = activeParticleIndices[pp];
 
@@ -3986,25 +3872,10 @@
       }
       // }
 
-      //CC: Computed the node mappings of particle corners on the fly
-      int mappedNodes[64];
-      real64 shapeFunctionValues[64];
-      real64 shapeFunctionGradientValues[64][3];
-      mapNodesAndComputeShapeFunctions(ijkMap,
-                                       xLocalMin,
-                                       hEl,
-                                       particleType,
-                                       particlePosition[p],
-                                       particleRVectors[p],
-                                       gridPosition,
-                                       mappedNodes,
-                                       shapeFunctionValues,
-                                       shapeFunctionGradientValues);
-
       // Grid-to-particle map
       for( int g = 0; g < 8 * numberOfVerticesPerParticle; g++ )
       {
-        localIndex const mappedNode = mappedNodes[g];
+        localIndex const mappedNode = mappedNodes[pp][g];
         int const nodeFlag = ( damageFieldPartitioning == 1 && LvArray::tensorOps::AiBi< 3 >( gridDamageGradient[mappedNode], particleDamageGradient[p] ) < 0.0 ) ? 1 : 0; // 0
                                                                                                                                                                            // undamaged
                                                                                                                                                                            // or
@@ -4017,22 +3888,21 @@
         int const fieldIndex = nodeFlag * numContactGroups + particleGroup[p]; // This ranges from 0 to nMatFields-1
         for( int i=0; i<numDims; i++ )
         {
-          particlePosition[p][i] += gridVelocity[mappedNode][fieldIndex][i] * dt * shapeFunctionValues[g];
-          particleVelocity[p][i] += gridAcceleration[mappedNode][fieldIndex][i] * dt * shapeFunctionValues[g]; // FLIP
-
+          particlePosition[p][i] += gridVelocity[mappedNode][fieldIndex][i] * dt * shapeFunctionValues[pp][g];
+          particleVelocity[p][i] += gridAcceleration[mappedNode][fieldIndex][i] * dt * shapeFunctionValues[pp][g]; // FLIP
           for( int j=0; j<numDims; j++ )
           {
-            particleVelocityGradient[p][i][j] += gridVelocity[mappedNode][fieldIndex][i] * shapeFunctionGradientValues[g][j]; // Technically
-                                                                                                                              // wrong,
-                                                                                                                              // the
-                                                                                                                              // best
-                                                                                                                              // kind of
-                                                                                                                              // wrong
-                                                                                                                              // (end-of-step
-                                                                                                                              // velocity
-                                                                                                                              // with
-                                                                                                                              // beginning-of-step
-                                                                                                                              // gradient) //CC: should we fix this?
+            particleVelocityGradient[p][i][j] += gridVelocity[mappedNode][fieldIndex][i] * shapeFunctionGradientValues[pp][g][j]; // Technically
+                                                                                                                                  // wrong,
+                                                                                                                                  // the
+                                                                                                                                  // best
+                                                                                                                                  // kind of
+                                                                                                                                  // wrong
+                                                                                                                                  // (end-of-step
+                                                                                                                                  // velocity
+                                                                                                                                  // with
+                                                                                                                                  // beginning-of-step
+                                                                                                                                  // gradient)
           }
         }
       }
@@ -4741,31 +4611,32 @@
   } );
 }
 
-// void SolidMechanicsMPM::resizeMappingArrays( ParticleManager & particleManager )
-// {
-//   // Count the number of subregions
-//   int numberOfSubRegions = 0;
-//   particleManager.forParticleSubRegions( [&]( ParticleSubRegion & GEOS_UNUSED_PARAM( subRegion ) ) // TODO: Check if this always accesses
-//                                                                                                    // subregions in the same order within a
-//                                                                                                    // single run
-//   {
-//     numberOfSubRegions++;
-//   } );
-
-//   m_mappedNodes.resize( numberOfSubRegions );
-//   m_shapeFunctionValues.resize( numberOfSubRegions );
-//   m_shapeFunctionGradientValues.resize( numberOfSubRegions );
-
-//   localIndex subRegionIndex = 0;
-//   particleManager.forParticleSubRegions( [&]( ParticleSubRegion & subRegion )
-//   {
-//     int const numberOfActiveParticles = subRegion.activeParticleIndices().size();
-//     m_mappedNodes[subRegionIndex].resize( numberOfActiveParticles, 8 * subRegion.numberOfVerticesPerParticle() );
-//     m_shapeFunctionValues[subRegionIndex].resize( numberOfActiveParticles, 8 * subRegion.numberOfVerticesPerParticle() );
-//     m_shapeFunctionGradientValues[subRegionIndex].resize( numberOfActiveParticles, 8 * subRegion.numberOfVerticesPerParticle(), 3 );
-//     subRegionIndex++;
-//   } );
-// }
+void SolidMechanicsMPM::resizeMappingArrays( ParticleManager & particleManager )
+{
+  // Count the number of subregions
+  int numberOfSubRegions = 0;
+  particleManager.forParticleSubRegions( [&]( ParticleSubRegion & GEOS_UNUSED_PARAM( subRegion ) ) // TODO: Check if this always accesses
+                                                                                                   // subregions in the same order within a
+                                                                                                   // single run
+  {
+    numberOfSubRegions++;
+  } );
+
+  m_mappedNodes.resize( numberOfSubRegions );
+  m_shapeFunctionValues.resize( numberOfSubRegions );
+  m_shapeFunctionGradientValues.resize( numberOfSubRegions );
+
+  localIndex subRegionIndex = 0;
+  particleManager.forParticleSubRegions( [&]( ParticleSubRegion & subRegion )
+  {
+    int const numberOfActiveParticles = subRegion.activeParticleIndices().size();
+    m_mappedNodes[subRegionIndex].resize( numberOfActiveParticles, 8 * subRegion.numberOfVerticesPerParticle() );
+    m_shapeFunctionValues[subRegionIndex].resize( numberOfActiveParticles, 8 * subRegion.numberOfVerticesPerParticle() );
+    m_shapeFunctionGradientValues[subRegionIndex].resize( numberOfActiveParticles, 8 * subRegion.numberOfVerticesPerParticle(), 3 );
+    subRegionIndex++;
+  } );
+}
+
 
 void SolidMechanicsMPM::correctGhostParticleCentersAcrossPeriodicBoundaries(ParticleManager & particleManager,
                                                                          SpatialPartition & partition)
@@ -4802,6 +4673,7 @@
   });
 }
 
+
 void SolidMechanicsMPM::correctParticleCentersAcrossPeriodicBoundaries(ParticleManager & particleManager,
                                                                        SpatialPartition & partition)
 {
@@ -4836,6 +4708,7 @@
   });
 }
 
+
 real64 SolidMechanicsMPM::Mod(real64 num, real64 denom)
 {
   if(isZero(denom))
@@ -4845,27 +4718,43 @@
   return num - denom * std::floor(num/denom);
 }
 
-inline void GEOS_DEVICE SolidMechanicsMPM::mapNodesAndComputeShapeFunctions(arrayView3d< int const > const ijkMap,
-                                                                            const real64 xLocalMin[3],
-                                                                            const real64 hEl[3],
-                                                                            ParticleType particleType,
-                                                                            arraySlice1d< real64 const > const particlePosition,
-                                                                            arraySlice2d< real64 const > const particleRVectors,
-                                                                            arraySlice2d< real64 const, nodes::REFERENCE_POSITION_USD > const gridPosition,
-                                                                            int * mappedNodes,
-                                                                            real64 * shapeFunctionValues,
-                                                                            real64 shapeFunctionGradientValues[][3])
-{   
+ 
+void SolidMechanicsMPM::populateMappingArrays( ParticleManager & particleManager,
+                                               NodeManager & nodeManager )
+{
+  arrayView2d< real64 const, nodes::REFERENCE_POSITION_USD > const gridPosition = nodeManager.referencePosition();
+  arrayView3d< int const > const ijkMap = m_ijkMap;
+  real64 hEl[3] = {0};
+  LvArray::tensorOps::copy< 3 >( hEl, m_hEl );
+  real64 xLocalMin[3] = {0};
+  LvArray::tensorOps::copy< 3 >( xLocalMin, m_xLocalMin );
+
+  localIndex subRegionIndex = 0;
+  particleManager.forParticleSubRegions( [&]( ParticleSubRegion & subRegion )
+  {
+    // Get views to mapping arrays
+    arrayView2d< localIndex > const mappedNodes = m_mappedNodes[subRegionIndex];
+    arrayView2d< real64 > const shapeFunctionValues = m_shapeFunctionValues[subRegionIndex];
+    arrayView3d< real64 > const shapeFunctionGradientValues = m_shapeFunctionGradientValues[subRegionIndex];
+
+    // Get particle fields
+    SortedArrayView< localIndex const > const activeParticleIndices = subRegion.activeParticleIndices();
+    arrayView2d< real64 const > const particlePosition = subRegion.getParticleCenter();
+
     // Populate mapping arrays based on particle type
-    switch( particleType )
+    switch( subRegion.getParticleType() )
     {
       case ParticleType::SinglePoint:
         {
+          forAll< serialPolicy >( activeParticleIndices.size(), [=] GEOS_HOST_DEVICE ( localIndex const pp )
+        {
+          localIndex const p = activeParticleIndices[pp];
+
           // get IJK associated with particle center
           int centerIJK[3];
           for( int i=0; i<3; i++ )
           {
-            centerIJK[i] = floor( ( particlePosition[i] - xLocalMin[i] ) / hEl[i] );
+            centerIJK[i] = floor( ( particlePosition[p][i] - xLocalMin[i] ) / hEl[i] );
           }
 
           // get node IDs, weights and grad weights
@@ -4873,9 +4762,9 @@
           int corner = ijkMap[centerIJK[0]][centerIJK[1]][centerIJK[2]];
           auto corner_x = gridPosition[corner];
 
-          real64 xRel = (particlePosition[0] - corner_x[0]) / hEl[0];
-          real64 yRel = (particlePosition[1] - corner_x[1]) / hEl[1];
-          real64 zRel = (particlePosition[2] - corner_x[2]) / hEl[2];
+          real64 xRel = (particlePosition[p][0] - corner_x[0]) / hEl[0];
+          real64 yRel = (particlePosition[p][1] - corner_x[1]) / hEl[1];
+          real64 zRel = (particlePosition[p][2] - corner_x[2]) / hEl[2];
 
           for( int i=0; i<2; i++ )
           {
@@ -4889,17 +4778,16 @@
               {
                 real64 zWeight = k*zRel + (1-k)*(1.0-zRel);
                 real64 dzWeight = k/hEl[2] - (1-k)/hEl[2];
-
-                mappedNodes[node] = ijkMap[centerIJK[0]+i][centerIJK[1]+j][centerIJK[2]+k];
-                shapeFunctionValues[node] = xWeight * yWeight * zWeight;
-                shapeFunctionGradientValues[node][0] = dxWeight * yWeight * zWeight;
-                shapeFunctionGradientValues[node][1] = xWeight * dyWeight * zWeight;
-                shapeFunctionGradientValues[node][2] = xWeight * yWeight * dzWeight;
+                mappedNodes[pp][node] = ijkMap[centerIJK[0]+i][centerIJK[1]+j][centerIJK[2]+k];
+                shapeFunctionValues[pp][node] = xWeight * yWeight * zWeight;
+                shapeFunctionGradientValues[pp][node][0] = dxWeight * yWeight * zWeight;
+                shapeFunctionGradientValues[pp][node][1] = xWeight * dyWeight * zWeight;
+                shapeFunctionGradientValues[pp][node][2] = xWeight * yWeight * dzWeight;
                 node++;
               }
             }
           }
-
+        } );
           break;
         }
       case ParticleType::CPDI:
@@ -4912,6 +4800,10 @@
             {  1, -1, 1 },
             {  1, 1, 1 },
             { -1, 1, 1 } };
+          arrayView3d< real64 const > const particleRVectors = subRegion.getParticleRVectors();
+          forAll< serialPolicy >( activeParticleIndices.size(), [=] GEOS_HOST_DEVICE ( localIndex const pp )
+        {
+          localIndex const p = activeParticleIndices[pp];
 
           real64 alpha[8][8];
           real64 cpdiVolume, oneOverV;
@@ -4919,9 +4811,9 @@
 
           for( int i=0; i<3; i++ )
           {
-            p_r1[i] = particleRVectors[0][i];
-            p_r2[i] = particleRVectors[1][i];
-            p_r3[i] = particleRVectors[2][i];
+            p_r1[i] = particleRVectors[p][0][i];
+            p_r2[i] = particleRVectors[p][1][i];
+            p_r3[i] = particleRVectors[p][2][i];
           }
 
           // We need this because of CPDI domain scaling
@@ -4959,10 +4851,11 @@
           {
             for( int i=0; i<3; i++ )
             {
-              real64 cornerPositionComponent = particlePosition[i] + 
-                                               signs[corner][0] * particleRVectors[0][i] + 
-                                               signs[corner][1] * particleRVectors[1][i] + 
-                                               signs[corner][2] * particleRVectors[2][i];                             
+              real64 cornerPositionComponent = particlePosition[p][i] + 
+                                               signs[corner][0] * particleRVectors[p][0][i] + 
+                                               signs[corner][1] * particleRVectors[p][1][i] + 
+                                               signs[corner][2] * particleRVectors[p][2][i];                             
+
               cornerIJK[corner][i] = std::floor( ( cornerPositionComponent - xLocalMin[i] ) / hEl[i] ); // TODO: Temporarily store the CPDI
                                                                                                         // corners since they're re-used
                                                                                                         // below?
@@ -4979,9 +4872,9 @@
             auto cornerNodePosition = gridPosition[cornerNode];
 
             real64 x, y, z;
-            x = particlePosition[0] + signs[corner][0] * particleRVectors[0][0] + signs[corner][1] * particleRVectors[1][0] + signs[corner][2] * particleRVectors[2][0];
-            y = particlePosition[1] + signs[corner][0] * particleRVectors[0][1] + signs[corner][1] * particleRVectors[1][1] + signs[corner][2] * particleRVectors[2][1];
-            z = particlePosition[2] + signs[corner][0] * particleRVectors[0][2] + signs[corner][1] * particleRVectors[1][2] + signs[corner][2] * particleRVectors[2][2];
+            x = particlePosition[p][0] + signs[corner][0] * particleRVectors[p][0][0] + signs[corner][1] * particleRVectors[p][1][0] + signs[corner][2] * particleRVectors[p][2][0];
+            y = particlePosition[p][1] + signs[corner][0] * particleRVectors[p][0][1] + signs[corner][1] * particleRVectors[p][1][1] + signs[corner][2] * particleRVectors[p][2][1];
+            z = particlePosition[p][2] + signs[corner][0] * particleRVectors[p][0][2] + signs[corner][1] * particleRVectors[p][1][2] + signs[corner][2] * particleRVectors[p][2][2];
 
             real64 xRel = (x - cornerNodePosition[0]) / hEl[0];
             real64 yRel = (y - cornerNodePosition[1]) / hEl[1];
@@ -4997,27 +4890,31 @@
                 {
                   real64 zWeight = k * zRel + (1 - k) * (1.0 - zRel);
                   real64 weight = xWeight * yWeight * zWeight;
-                  mappedNodes[node] = ijkMap[cornerIJK[corner][0]+i][cornerIJK[corner][1]+j][cornerIJK[corner][2]+k];
-                  // GEOS_LOG_RANK("Mapped corner " << corner << " to ijk " << i << "," << j << "," << k << " | " << cornerIJK[corner][0]+i << "," << cornerIJK[corner][1]+j << "," << cornerIJK[corner][2]+k);
-                  shapeFunctionValues[node] = 0.125 * weight;
-                  shapeFunctionGradientValues[node][0] = alpha[corner][0] * weight;
-                  shapeFunctionGradientValues[node][1] = alpha[corner][1] * weight;
-                  shapeFunctionGradientValues[node][2] = alpha[corner][2] * weight;
+
+                  mappedNodes[pp][node] = ijkMap[cornerIJK[corner][0]+i][cornerIJK[corner][1]+j][cornerIJK[corner][2]+k];
+                  shapeFunctionValues[pp][node] = 0.125 * weight;
+                  shapeFunctionGradientValues[pp][node][0] = alpha[corner][0] * weight;
+                  shapeFunctionGradientValues[pp][node][1] = alpha[corner][1] * weight;
+                  shapeFunctionGradientValues[pp][node][2] = alpha[corner][2] * weight;
                   node++;
                 }
               }
             }
           }
-
+        } );
           break;
         }
 
       default:
         {
-          GEOS_ERROR( "Particle type \"" << particleType << "\" is not yet supported." );
+          GEOS_ERROR( "Particle type \"" << subRegion.getParticleType() << "\" is not yet supported." );
           break;
         }
     }
+
+    // Increment the subRegion index
+    subRegionIndex++;
+  } );
 }
 
 //CC: Either need to return or pass body force variables by reference
