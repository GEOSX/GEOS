/*
 * ------------------------------------------------------------------------------------------------------------
 * SPDX-License-Identifier: LGPL-2.1-only
 *
 * Copyright (c) 2018-2020 Lawrence Livermore National Security LLC
 * Copyright (c) 2018-2020 The Board of Trustees of the Leland Stanford Junior University
 * Copyright (c) 2018-2020 TotalEnergies
 * Copyright (c) 2019-     GEOSX Contributors
 * All rights reserved
 *
 * See top level LICENSE, COPYRIGHT, CONTRIBUTORS, NOTICE, and ACKNOWLEDGEMENTS files for details.
 * ------------------------------------------------------------------------------------------------------------
 */

/**
 * @file SolidMechanicsMPM.cpp
 */

#include "SolidMechanicsMPM.hpp"
#include "kernels/ImplicitSmallStrainNewmark.hpp"
#include "kernels/ImplicitSmallStrainQuasiStatic.hpp"
#include "kernels/ExplicitSmallStrain.hpp"
#include "kernels/ExplicitFiniteStrain.hpp"

#include "chrono"
#include "thread"

#include "codingUtilities/Utilities.hpp"
#include "common/TimingMacros.hpp"
#include "constitutive/ConstitutiveManager.hpp"
#include "constitutive/contact/ContactBase.hpp"
#include "finiteElement/FiniteElementDiscretizationManager.hpp"
#include "finiteElement/Kinematics.h"
#include "LvArray/src/output.hpp"
#include "mesh/DomainPartition.hpp"
#include "mesh/mpiCommunications/SpatialPartition.hpp"
#include "mainInterface/ProblemManager.hpp"
#include "discretizationMethods/NumericalMethodsManager.hpp"
#include "fieldSpecification/FieldSpecificationManager.hpp"
#include "fieldSpecification/TractionBoundaryCondition.hpp"
#include "mesh/FaceElementSubRegion.hpp"
#include "mesh/utilities/ComputationalGeometry.hpp"
#include "mesh/mpiCommunications/CommunicationTools.hpp"
#include "mesh/mpiCommunications/NeighborCommunicator.hpp"
#include "common/GEOS_RAJA_Interface.hpp"
#include "constitutive/ConstitutivePassThruHandler.hpp"

namespace geos
{

using namespace dataRepository;
using namespace constitutive;

SolidMechanicsMPM::SolidMechanicsMPM( const string & name,
                                      Group * const parent ):
  SolverBase( name, parent ),
  m_solverProfiling( 0 ),
  m_timeIntegrationOption( TimeIntegrationOption::ExplicitDynamic ),
  m_iComm( CommunicationTools::getInstance().getCommID() ),
  m_prescribedBcTable( 0 ),
  m_boundaryConditionTypes(),
  m_bcTable(),
  m_prescribedBoundaryFTable( 0 ),
  m_fTablePath(),
  m_fTableInterpType( 0 ),
  m_fTable(),
  m_domainF(),
  m_domainL(),
  m_boxAverageHistory( 0 ),
  m_reactionHistory( 0 ),
  m_needsNeighborList( 0 ),
  m_neighborRadius( -1.0 ),
  m_binSizeMultiplier( 1 ),
  m_cpdiDomainScaling( 0 ),
  m_smallMass( DBL_MAX ),
  m_numContactGroups(),
  m_numContactFlags(),
  m_numVelocityFields(),
  m_separabilityMinDamage( 0.5 ),
  m_treatFullyDamagedAsSingleField( 1 ),
  m_surfaceDetection( 0 ),
  m_damageFieldPartitioning( 0 ),
  m_contactGapCorrection( 0 ),
  // m_directionalOverlapCorrection( 0 ),
  m_frictionCoefficient( 0.0 ),
  m_planeStrain( 0 ),
  m_numDims( 3 ),
  m_hEl{ DBL_MAX, DBL_MAX, DBL_MAX },
  m_xLocalMin{ DBL_MAX, DBL_MAX, DBL_MAX },
  m_xLocalMax{ -DBL_MAX, -DBL_MAX, -DBL_MAX },
  m_xLocalMinNoGhost{ 0.0, 0.0, 0.0 },
  m_xLocalMaxNoGhost{ 0.0, 0.0, 0.0 },
  m_xGlobalMin{ 0.0, 0.0, 0.0 },
  m_xGlobalMax{ 0.0, 0.0, 0.0 },
  m_partitionExtent{ 0.0, 0.0, 0.0 },
  m_nEl{ 0, 0, 0 },
  m_ijkMap()
{
  registerWrapper( "solverProfiling", &m_solverProfiling ).
    setInputFlag( InputFlags::OPTIONAL ).
    setDescription( "Flag for timing subroutines in the solver" );

  registerWrapper( viewKeyStruct::timeIntegrationOptionString(), &m_timeIntegrationOption ).
    setInputFlag( InputFlags::OPTIONAL ).
    setApplyDefaultValue( m_timeIntegrationOption ).
    setDescription( "Time integration method. Options are:\n* " + EnumStrings< TimeIntegrationOption >::concat( "\n* " ) );

  registerWrapper( "prescribedBcTable", &m_prescribedBcTable ).
    setInputFlag( InputFlags::OPTIONAL ).
    setDescription( "Flag for whether to have time-dependent boundary condition types" );

  registerWrapper( "boxAverageHistory", &m_boxAverageHistory ).
    setInputFlag( InputFlags::OPTIONAL ).
    setApplyDefaultValue( 0 ).
    setDescription( "Flag for whether to output box average history" );

  registerWrapper( "reactionHistory", &m_reactionHistory ).
    setInputFlag( InputFlags::OPTIONAL ).
    setApplyDefaultValue( 0 ).
    setDescription( "Flag for whether to output face reaction history" );

  registerWrapper( "boundaryConditionTypes", &m_boundaryConditionTypes ).
    setInputFlag( InputFlags::OPTIONAL ).
    setRestartFlags( RestartFlags::WRITE_AND_READ ).
    setDescription( "Boundary conditions on x-, x+, y-, y+, z- and z+ faces. Options are:\n* " + EnumStrings< BoundaryConditionOption >::concat( "\n* " ) );

  registerWrapper( "bcTable", &m_bcTable ).
    setInputFlag( InputFlags::FALSE ).
    setDescription( "Array that stores time-dependent bc types on x-, x+, y-, y+, z- and z+ faces." );

  registerWrapper( "prescribedBoundaryFTable", &m_prescribedBoundaryFTable ).
    setInputFlag( InputFlags::OPTIONAL ).
    setDescription( "Flag for whether to have time-dependent boundary conditions described by a global background grid F" );

  registerWrapper( "fTablePath", &m_fTablePath ).
    setInputFlag( InputFlags::OPTIONAL ).
    setDescription( "Path to f-table" );

  registerWrapper( "fTableInterpType", &m_fTableInterpType ).
    setInputFlag( InputFlags::OPTIONAL ).
    setDescription( "The type of F table interpolation. Options are 0 (linear), 1 (cosine), 2 (quintic polynomial)." );

  registerWrapper( "fTable", &m_fTable ).
    setInputFlag( InputFlags::FALSE ).
    setDescription( "Array that stores time-dependent grid-aligned stretches interpreted as a global background grid F." );

  registerWrapper( "needsNeighborList", &m_needsNeighborList ).
    setInputFlag( InputFlags::OPTIONAL ).
    setApplyDefaultValue( 0 ).
    setDescription( "Flag for whether to construct neighbor list" );

  registerWrapper( "neighborRadius", &m_neighborRadius ).
    setInputFlag( InputFlags::OPTIONAL ).
    setApplyDefaultValue( -1.0 ).
    setDescription( "Neighbor radius for SPH-type calculations" );

  registerWrapper( "binSizeMultiplier", &m_binSizeMultiplier ).
    setInputFlag( InputFlags::FALSE ).
    setApplyDefaultValue( 1 ).
    setDescription( "Multiplier for setting bin size, used to speed up particle neighbor sorting" );

  registerWrapper( "useDamageAsSurfaceFlag", &m_useDamageAsSurfaceFlag ).
    setInputFlag( InputFlags::OPTIONAL ).
    setApplyDefaultValue( 0 ).
    setDescription( "Indicates whether particle damage at the beginning of the simulation should be interpreted as a surface flag" );

  registerWrapper( "cpdiDomainScaling", &m_cpdiDomainScaling ).
    setInputFlag( InputFlags::OPTIONAL ).
    setDefaultValue( 0 ).
    setDescription( "Option for CPDI domain scaling" );

  registerWrapper( "smallMass", &m_smallMass ).
    setInputFlag( InputFlags::FALSE ).
    setApplyDefaultValue( DBL_MAX ).
    setDescription( "The small mass threshold for ignoring extremely low-mass nodes." );

  registerWrapper( "numContactGroups", &m_numContactGroups ).
    setInputFlag( InputFlags::FALSE ).
    setDescription( "Number of prescribed contact groups" );

  registerWrapper( "numContactFlags", &m_numContactFlags ).
    setInputFlag( InputFlags::FALSE ).
    setDescription( "Number of contact flags that can appear due to damage" );

  registerWrapper( "numVelocityFields", &m_numVelocityFields ).
    setInputFlag( InputFlags::FALSE ).
    setDescription( "Number of velocity fields" );

  registerWrapper( "separabilityMinDamage", &m_separabilityMinDamage ).
    setApplyDefaultValue( 0.5 ).
    setInputFlag( InputFlags::OPTIONAL ).
    setDescription( "Damage threshold for field separability" );

  registerWrapper( "treatFullyDamagedAsSingleField", &m_treatFullyDamagedAsSingleField ).
    setApplyDefaultValue( 1 ).
    setInputFlag( InputFlags::OPTIONAL ).
    setDescription( "Whether to consolidate fully damaged fields into a single field. Nice for modeling damaged mush." );

  registerWrapper( "surfaceDetection", &m_surfaceDetection ).
    setApplyDefaultValue( 0 ).
    setInputFlag( InputFlags::OPTIONAL ).
    setDescription( "Flag for automatic surface detection on the 1st cycle" );

  registerWrapper( "damageFieldPartitioning", &m_damageFieldPartitioning ).
    setApplyDefaultValue( 0 ).
    setInputFlag( InputFlags::OPTIONAL ).
    setDescription( "Flag for using the gradient of the particle damage field to partition material into separate velocity fields" );

  registerWrapper( "contactGapCorrection", &m_contactGapCorrection ).
    setApplyDefaultValue( 0 ).
    setInputFlag( InputFlags::OPTIONAL ).
    setDescription( "Flag for mitigating contact gaps" );

  // registerWrapper( "directionalOverlapCorrection", &m_directionalOverlapCorrection ).
  //   setApplyDefaultValue( 0 ).
  //   setInputFlag( InputFlags::OPTIONAL ).
  //   setDescription( "Flag for mitigating pile-up of particles at contact interfaces" );

  registerWrapper( "frictionCoefficient", &m_frictionCoefficient ).
    setApplyDefaultValue( 0.0 ).
    setInputFlag( InputFlags::OPTIONAL ).
    setDescription( "Coefficient of friction, currently assumed to be the same everywhere" );

  registerWrapper( "planeStrain", &m_planeStrain ).
    setApplyDefaultValue( false ).
    setInputFlag( InputFlags::OPTIONAL ).
    setDescription( "Flag for performing plane strain calculations" );

  registerWrapper( "numDims", &m_numDims ).
    setApplyDefaultValue( 3 ).
    setInputFlag( InputFlags::FALSE ).
    setDescription( "The number of active spatial dimensions, 2 for plane strain, 3 otherwise" );

  registerWrapper( "m_ijkMap", &m_ijkMap ).
    setInputFlag( InputFlags::FALSE ).
    setDescription( "Map from indices in each spatial dimension to local node ID" );
}

void SolidMechanicsMPM::postProcessInput()
{
  SolverBase::postProcessInput();

  // Activate neighbor list if necessary
  if( m_damageFieldPartitioning == 1 || m_surfaceDetection == 1 /*|| m_directionalOverlapCorrection == 1*/ )
  {
    m_needsNeighborList = 1;
  }

  // Set number of active dimensions based on m_planeStrain
  m_numDims = m_planeStrain ? 2 : 3;

  // Throw error if boundary conditions are incorrectly specified
  GEOS_ERROR_IF( m_boundaryConditionTypes.size() != 6 && m_boundaryConditionTypes.size() > 0,
                 "boundaryConditionTypes must be of length 6. "
                 "The 6 entries correspond to BCs on the x-, x+, y-, y+, z- and z+ faces." );

  // Initialize boundary condition types if they're not specified by the user
  if( m_boundaryConditionTypes.size() == 0 )
  {
    m_boundaryConditionTypes.resize( 6 );
    LvArray::tensorOps::fill< 6 >( m_boundaryConditionTypes, 0 );
  }
}

SolidMechanicsMPM::~SolidMechanicsMPM()
{
  // TODO Auto-generated destructor stub
}


void SolidMechanicsMPM::registerDataOnMesh( Group & meshBodies )
{
  using namespace fields::mpm;

  ExecutableGroup::registerDataOnMesh( meshBodies );

  forDiscretizationOnMeshTargets( meshBodies, [&] ( string const & meshBodyName,
                                                    MeshLevel & meshLevel,
                                                    arrayView1d< string const > const & regionNames )
  {
    ParticleManager & particleManager = meshLevel.getParticleManager();

    MeshBody const & meshBody = meshBodies.getGroup< MeshBody >( meshBodyName );

    // Set constitutive names on particles
    if( meshBody.hasParticles() )
    {
      particleManager.forParticleSubRegions< ParticleSubRegionBase >( regionNames,
                                                                      [&]( localIndex const,
                                                                           ParticleSubRegionBase & subRegion )
      {
        setConstitutiveNamesCallSuper( subRegion );
        setConstitutiveNames( subRegion );
      } );
    }

  } );

  forDiscretizationOnMeshTargets( meshBodies, [&] ( string const & meshBodyName,
                                                    MeshLevel & meshLevel,
                                                    arrayView1d< string const > const & regionNames )
  {
    MeshBody const & meshBody = meshBodies.getGroup< MeshBody >( meshBodyName );
    if( meshBody.hasParticles() ) // Particle field registration? TODO: What goes here?
    {
      ParticleManager & particleManager = meshLevel.getParticleManager();

      particleManager.forParticleSubRegions< ParticleSubRegion >( regionNames,
                                                                  [&]( localIndex const,
                                                                       ParticleSubRegion & subRegion )
      {
        // Registration automatically allocates the 1st dimension (i.e. particle index) of the associated arrays.
        // Vector/tensor fields need to have their other dimensions specified.

        string const voightLabels[6] = { "XX", "YY", "ZZ", "YZ", "XZ", "XY" };

        // Single-indexed fields (scalars)
        subRegion.registerField< isBad >( getName() );
        subRegion.registerField< particleMass >( getName() );
        subRegion.registerField< particleInitialVolume >( getName() );
        subRegion.registerField< particleDensity >( getName() );
        subRegion.registerField< particleOverlap >( getName() );

        // Double-indexed fields (vectors and symmetric tensors stored in Voigt notation)
        subRegion.registerField< particleStress >( getName() ).setDimLabels( 1, voightLabels ).reference().resizeDimension< 1 >( 6 );
        subRegion.registerField< particleDamageGradient >( getName() ).reference().resizeDimension< 1 >( 3 );
        subRegion.registerField< particleReferencePosition >( getName() ).reference().resizeDimension< 1 >( 3 );

        // Triple-indexed fields (vectors of vectors, non-symmetric tensors)
        subRegion.registerField< particleInitialRVectors >( getName() ).reference().resizeDimension< 1, 2 >( 3, 3 );
        subRegion.registerField< particleDeformationGradient >( getName() ).reference().resizeDimension< 1, 2 >( 3, 3 );
        subRegion.registerField< particleFDot >( getName() ).reference().resizeDimension< 1, 2 >( 3, 3 );
        subRegion.registerField< particleVelocityGradient >( getName() ).reference().resizeDimension< 1, 2 >( 3, 3 );
        subRegion.registerField< particleSphF >( getName() ).reference().resizeDimension< 1, 2 >( 3, 3 );
      } );
    }
    else // Background grid field registration
    {
      NodeManager & nodes = meshLevel.getNodeManager();

      nodes.registerWrapper< array2d< real64 > >( viewKeyStruct::massString() ).
        setPlotLevel( PlotLevel::LEVEL_0 ).
        setRegisteringObjects( this->getName() ).
        setDescription( "An array that holds the mass on the nodes." );

      nodes.registerWrapper< array3d< real64 > >( viewKeyStruct::velocityString() ).
        setPlotLevel( PlotLevel::LEVEL_0 ).
        setRegisteringObjects( this->getName() ).
        setDescription( "An array that holds the current velocity on the nodes." );

      nodes.registerWrapper< array3d< real64 > >( viewKeyStruct::momentumString() ).
        setPlotLevel( PlotLevel::LEVEL_1 ).
        setRegisteringObjects( this->getName() ).
        setDescription( "An array that holds the current momentum on the nodes." );

      nodes.registerWrapper< array3d< real64 > >( viewKeyStruct::accelerationString() ).
        setPlotLevel( PlotLevel::LEVEL_1 ).
        setRegisteringObjects( this->getName() ).
        setDescription( "An array that holds the current acceleration on the nodes." );

      nodes.registerWrapper< array3d< real64 > >( viewKeyStruct::forceExternalString() ).
        setPlotLevel( PlotLevel::LEVEL_1 ).
        setRegisteringObjects( this->getName() ).
        setDescription( "An array that holds the external forces on the nodes. This includes any boundary"
                        " conditions as well as coupling forces such as hydraulic forces." );

      nodes.registerWrapper< array3d< real64 > >( viewKeyStruct::forceInternalString() ).
        setPlotLevel( PlotLevel::LEVEL_1 ).
        setRegisteringObjects( this->getName() ).
        setDescription( "An array that holds the internal forces on the nodes." );

      nodes.registerWrapper< array3d< real64 > >( viewKeyStruct::forceContactString() ).
        setPlotLevel( PlotLevel::LEVEL_1 ).
        setRegisteringObjects( this->getName() ).
        setDescription( "An array that holds the contact force on the nodes." );

      nodes.registerWrapper< array2d< real64 > >( viewKeyStruct::damageString() ).
        setPlotLevel( PlotLevel::LEVEL_1 ).
        setRegisteringObjects( this->getName() ).
        setDescription( "An array that holds the result of mapping particle damage to the nodes." );

      nodes.registerWrapper< array2d< real64 > >( viewKeyStruct::damageGradientString() ).
        setPlotLevel( PlotLevel::LEVEL_1 ).
        setRegisteringObjects( this->getName() ).
        setDescription( "An array that holds the result of mapping particle damage gradients to the nodes." );

      nodes.registerWrapper< array2d< real64 > >( viewKeyStruct::maxDamageString() ).
        setPlotLevel( PlotLevel::LEVEL_1 ).
        setRegisteringObjects( this->getName() ).
        setDescription( "An array that holds the maximum damage of any particle mapping to a given node." );

      nodes.registerWrapper< array3d< real64 > >( viewKeyStruct::surfaceNormalString() ).
        setPlotLevel( PlotLevel::LEVEL_1 ).
        setRegisteringObjects( this->getName() ).
        setDescription( "An array that holds the contact surface normals on the nodes." );

      nodes.registerWrapper< array3d< real64 > >( viewKeyStruct::materialPositionString() ).
        setPlotLevel( PlotLevel::LEVEL_1 ).
        setRegisteringObjects( this->getName() ).
        setDescription( "An array that holds the result of mapping particle positions to the nodes." );

      Group & nodeSets = nodes.sets();

      nodeSets.registerWrapper< array1d< SortedArray< localIndex > > >( viewKeyStruct::boundaryNodesString() ).
        setPlotLevel( PlotLevel::NOPLOT ).
        setRestartFlags( RestartFlags::WRITE_AND_READ );

      nodeSets.registerWrapper< array1d< SortedArray< localIndex > > >( viewKeyStruct::bufferNodesString() ).
        setPlotLevel( PlotLevel::NOPLOT ).
        setRestartFlags( RestartFlags::WRITE_AND_READ );
    }
  } );
}

void SolidMechanicsMPM::initializePreSubGroups()
{
  SolverBase::initializePreSubGroups();

  DomainPartition & domain = this->getGroupByPath< DomainPartition >( "/Problem/domain" );

  Group & meshBodies = domain.getMeshBodies();

  forDiscretizationOnMeshTargets( meshBodies, [&] ( string const & meshBodyName,
                                                    MeshLevel & meshLevel,
                                                    arrayView1d< string const > const & regionNames )
  {
    MeshBody const & meshBody = meshBodies.getGroup< MeshBody >( meshBodyName );

    if( meshBody.hasParticles() ) // Only particle regions will hold actual materials. Background grid currently holds a null material so
                                  // that the input file parser doesn't complain, but we don't need to actually do anything with it.
    {
      ParticleManager & particleManager = meshLevel.getParticleManager();
      particleManager.forParticleSubRegions< ParticleSubRegion >( regionNames, [&]( localIndex const,
                                                                                    ParticleSubRegion & subRegion )
      {
        string & solidMaterialName = subRegion.getReference< string >( viewKeyStruct::solidMaterialNamesString() );
        solidMaterialName = SolverBase::getConstitutiveName< SolidBase >( subRegion );
      } );
    }
  } );

  NumericalMethodsManager const & numericalMethodManager = domain.getNumericalMethodManager();

  FiniteElementDiscretizationManager const &
  feDiscretizationManager = numericalMethodManager.getFiniteElementDiscretizationManager();

  FiniteElementDiscretization const &
  feDiscretization = feDiscretizationManager.getGroup< FiniteElementDiscretization >( m_discretizationName );
  GEOS_UNUSED_VAR( feDiscretization );
}


bool SolidMechanicsMPM::execute( real64 const time_n,
                                 real64 const dt,
                                 integer const cycleNumber,
                                 integer const GEOS_UNUSED_PARAM( eventCounter ),
                                 real64 const GEOS_UNUSED_PARAM( eventProgress ),
                                 DomainPartition & domain )
{
  GEOS_MARK_FUNCTION;

  m_nextDt = solverStep( time_n,
                         dt,
                         cycleNumber,
                         domain );

  return false;
}

real64 SolidMechanicsMPM::solverStep( real64 const & time_n,
                                      real64 const & dt,
                                      const int cycleNumber,
                                      DomainPartition & domain )
{
  GEOS_MARK_FUNCTION;
  real64 dtReturn = dt;

  SolverBase * const surfaceGenerator = this->getParent().getGroupPointer< SolverBase >( "SurfaceGen" );

  if( m_timeIntegrationOption == TimeIntegrationOption::ExplicitDynamic )
  {
    dtReturn = explicitStep( time_n, dt, cycleNumber, domain );

    if( surfaceGenerator!=nullptr )
    {
      surfaceGenerator->solverStep( time_n, dt, cycleNumber, domain );
    }
  }
  else
  {
    GEOS_ERROR( "MPM solver only currently supports explicit time stepping!" );
  }

  return dtReturn;
}

void SolidMechanicsMPM::initialize( NodeManager & nodeManager,
                                    ParticleManager & particleManager,
                                    SpatialPartition & partition )
{
  // Initialize neighbor lists
  particleManager.forParticleSubRegions( [&]( ParticleSubRegion & subRegion )
  {
    OrderedVariableToManyParticleRelation & neighborList = subRegion.neighborList();
    neighborList.setParticleManager( particleManager );
  } );

  // Read and distribute BC table
  if( m_prescribedBcTable == 1 )
  {
    int rank = MpiWrapper::commRank( MPI_COMM_GEOSX );
    int BCTableSize;
    std::vector< double > BCTable1D; // Need 1D version of BC table for MPI broadcast

    if( rank == 0 ) // Rank 0 process parses the BC table file
    {
      std::ifstream fp( "BCTable.dat" );
      double BCTableEntry = 0;
      while( fp >> BCTableEntry )
      {
        BCTable1D.push_back( BCTableEntry ); // Push values into BCTable1D
      }
      BCTableSize = BCTable1D.size();
    }

    MPI_Bcast( &BCTableSize, 1, MPI_INT, 0, MPI_COMM_GEOSX ); // Broadcast the size of BCTable1D to other processes
    if( rank != 0 ) // All processes except for root resize their versions of BCTable1D
    {
      BCTable1D.resize( BCTableSize );
    }
    MPI_Bcast( BCTable1D.data(), BCTableSize, MPI_DOUBLE, 0, MPI_COMM_GEOSX ); // Broadcast BCTable1D to other processes

    // Technically don't need to reshape BCTable1D into a 2D array, but it makes things more readable and should have little runtime penalty
    m_bcTable.resize( BCTableSize / 7, 7 ); // Initialize size of m_BCTable
    for( int i = 0; i < BCTableSize; i++ )   // Populate m_BCTable
    {
      m_bcTable[i / 7][i % 7] = BCTable1D[i]; // Taking advantage of integer division rounding towards zero
    }
  }

  // Initialize domain F and L, then read and distribute F table
  m_domainF.resize( 3 );
  m_domainL.resize( 3 );
  for( int i=0; i<3; i++ )
  {
    m_domainF[i] = 1.0;
    m_domainL[i] = 0.0;
  }
  if( m_prescribedBoundaryFTable == 1 )
  {
    int rank = MpiWrapper::commRank( MPI_COMM_GEOSX );
    int FTableSize;
    std::vector< double > FTable1D; // Need 1D version of F table for MPI broadcast

    if( rank == 0 ) // Rank 0 process parses the F table file
    {
      std::ifstream fp( m_fTablePath );
      // Throw error if FTable can't be read
      GEOS_ERROR_IF( fp.fail(), "MPMSolver Failed to read FTable.dat" );
     
      double FTableEntry = 0;
      while( fp >> FTableEntry )
      {
        FTable1D.push_back( FTableEntry ); // Push values into FTable1D
      }
      FTableSize = FTable1D.size();
    }

    MPI_Bcast( &FTableSize, 1, MPI_INT, 0, MPI_COMM_GEOSX ); // Broadcast the size of FTable1D to other processes
    if( rank != 0 ) // All processes except for root resize their versions of FTable1D
    {
      FTable1D.resize( FTableSize );
    }
    MPI_Bcast( FTable1D.data(), FTableSize, MPI_DOUBLE, 0, MPI_COMM_GEOSX ); // Broadcast FTable1D to other processes

    // Techinically don't need to reshape FTable1D into a 2D array, but it makes things more readable and should have little runtime penalty
    m_fTable.resize( FTableSize / 4, 4 ); // Initialize size of m_fTable
    for( int i = 0; i < FTableSize; i++ )   // Populate m_fTable
    {
      m_fTable[i / 4][i % 4] = FTable1D[i]; // Taking advantage of integer division rounding towards zero
    }
  }

  // Get nodal position
  int numNodes = nodeManager.size();
  arrayView2d< real64 const, nodes::REFERENCE_POSITION_USD > const gridPosition = nodeManager.referencePosition();

  // Get local domain extent
  for( int g=0; g<numNodes; g++ )
  {
    for( int i=0; i<3; i++ )
    {
      m_xLocalMin[i] = std::fmin( m_xLocalMin[i], gridPosition[g][i] );
      m_xLocalMax[i] = std::fmax( m_xLocalMax[i], gridPosition[g][i] );
    }
  }
  for( int i=0; i<3; i++ )
  {
    m_xLocalMinNoGhost[i] = partition.getLocalMin()[i];
    m_xLocalMaxNoGhost[i] = partition.getLocalMax()[i];
    m_partitionExtent[i] = m_xLocalMax[i] - m_xLocalMin[i];
  }

  // Get element size
  for( int g=0; g<numNodes; g++ )
  {
    for( int i=0; i<3; i++ )
    {
      real64 test = gridPosition[g][i] - m_xLocalMin[i]; // By definition, this should always be positive. Furthermore, the gridPosition
                                                         // should only be those on the local partition
      if( test > 0.0 ) // We're looking for the smallest nonzero distance from the "min" node. TODO: Could be vulnerable to a finite
                       // precision bug.
      {
        m_hEl[i] = std::fmin( test, m_hEl[i] );
      }
    }
  }

  // Set SPH neighbor radius if necessary
  if( m_neighborRadius <= 0.0 )
  {
    if( m_planeStrain )
    {
      m_neighborRadius *= -1.0 * sqrt( m_hEl[0] * m_hEl[0] + m_hEl[1] * m_hEl[1] );
    }
    else
    {
      m_neighborRadius *= -1.0 * sqrt( m_hEl[0] * m_hEl[0] + m_hEl[1] * m_hEl[1] + m_hEl[2] * m_hEl[2] );
    }
  }

  // Get global domain extent excluding buffer nodes
  for( int i=0; i<3; i++ )
  {
    m_xGlobalMin[i] = partition.getGlobalMin()[i] + m_hEl[i];
    m_xGlobalMax[i] = partition.getGlobalMax()[i] - m_hEl[i];
    m_domainExtent[i] = m_xGlobalMax[i] - m_xGlobalMin[i];
  }

  // Get number of elements in each direction
  for( int i=0; i<3; i++ )
  {
    m_nEl[i] = std::round( m_partitionExtent[i] / m_hEl[i] );
  }

  // Create element map
  m_ijkMap.resize( m_nEl[0] + 1, m_nEl[1] + 1, m_nEl[2] + 1 );
  for( int g=0; g<numNodes; g++ )
  {
    int i = std::round( ( gridPosition[g][0] - m_xLocalMin[0] ) / m_hEl[0] );
    int j = std::round( ( gridPosition[g][1] - m_xLocalMin[1] ) / m_hEl[1] );
    int k = std::round( ( gridPosition[g][2] - m_xLocalMin[2] ) / m_hEl[2] );
    m_ijkMap[i][j][k] = g;
  }

  // Identify node sets for applying boundary conditions. We need boundary nodes and buffer nodes.
  Group & nodeSets = nodeManager.sets();
  array1d< SortedArray< localIndex > > & m_boundaryNodes = nodeSets.getReference< array1d< SortedArray< localIndex > > >( viewKeyStruct::boundaryNodesString() );
  array1d< SortedArray< localIndex > > & m_bufferNodes = nodeSets.getReference< array1d< SortedArray< localIndex > > >( viewKeyStruct::bufferNodesString() );
  m_boundaryNodes.resize( 6 );
  m_bufferNodes.resize( 6 );

  for( int face=0; face<6; face++ )
  {
    std::set< localIndex > tmpBoundaryNodes;
    std::set< localIndex > tmpBufferNodes;

    int dir0 = face / 2; // 0, 0, 1, 1, 2, 2 (x-, x+, y-, y+, z-, z+)

    int positiveNormal = face % 2; // even => (-) => 0, odd => (+) => 1
    int sign = 2 * positiveNormal - 1;
    real64 minOrMax = positiveNormal == 0 ? m_xGlobalMin[dir0] : m_xGlobalMax[dir0];

    for( localIndex g=0; g<numNodes; g++ )
    {
      real64 positionRelativeToBoundary = gridPosition[g][dir0] - minOrMax;
      real64 tolerance = 1.0e-12 * m_hEl[dir0]; // small multiple of element dimension

      if( std::fabs( positionRelativeToBoundary ) < tolerance )
      {
        tmpBoundaryNodes.insert( g );
      }

      if( sign * positionRelativeToBoundary > 0 && std::fabs( positionRelativeToBoundary ) > tolerance ) // basically a dot product with the
                                                                                                         // face normal
      {
        tmpBufferNodes.insert( g );
      }
    }

    m_boundaryNodes[face].insert( tmpBoundaryNodes.begin(), tmpBoundaryNodes.end() );
    m_bufferNodes[face].insert( tmpBufferNodes.begin(), tmpBufferNodes.end() );
  }

  // Initialize reaction force history file and write its header
  if( MpiWrapper::commRank( MPI_COMM_GEOSX ) == 0 && m_reactionHistory == 1 )
  {
    std::ofstream file;
    file.open( "reactionHistory.csv", std::ios::out | std::ios::app );
    if( file.fail() )
      throw std::ios_base::failure( std::strerror( errno ) );
    //make sure write fails with exception if something is wrong
    file.exceptions( file.exceptions() | std::ios::failbit | std::ifstream::badbit );
    file << "time, F00, F11, F22, length_x, length_y, length_z, Rx-, Rx+, Ry-, Ry+, Rz-, Rz+, L00, L11, L22" << std::endl;
    file << std::setprecision( std::numeric_limits< long double >::digits10 )
         << 0.0 << ","
         << 1.0 << "," << 1.0 << "," << 1.0 << ","
         << m_domainExtent[0] << "," << m_domainExtent[1] << "," << m_domainExtent[2] << ","
         << 0.0 << "," << 0.0 << "," << 0.0 << "," << 0.0 << "," << 0.0 << "," << 0.0 << ","
         << 0.0 << "," << 0.0 << "," << 0.0
         << std::endl;
  }

  // Initialize particle fields that weren't intialized by reading the particle input file
  particleManager.forParticleSubRegions( [&]( ParticleSubRegion & subRegion )
  {
    // Getters
    string const & solidMaterialName = subRegion.template getReference< string >( viewKeyStruct::solidMaterialNamesString() );
    SolidBase & constitutiveRelation = getConstitutiveModel< SolidBase >( subRegion, solidMaterialName );
    arrayView2d< real64 const > const particlePosition = subRegion.getParticleCenter();
    arrayView2d< real64 const > const constitutiveDensity = constitutiveRelation.getDensity();
    arrayView1d< real64 > const particleDensity = subRegion.getField< fields::mpm::particleDensity >();
    arrayView1d< real64 const > const particleVolume = subRegion.getParticleVolume();
    arrayView3d< real64 const > const particleRVectors = subRegion.getParticleRVectors();
    arrayView1d< real64 > const particleMass = subRegion.getField< fields::mpm::particleMass >();
    arrayView3d< real64 > const particleDeformationGradient = subRegion.getField< fields::mpm::particleDeformationGradient >();
    arrayView3d< real64 > const particleFDot = subRegion.getField< fields::mpm::particleFDot >();
    arrayView3d< real64 > const particleVelocityGradient = subRegion.getField< fields::mpm::particleVelocityGradient >();
    arrayView1d< real64 > const particleInitialVolume = subRegion.getField< fields::mpm::particleInitialVolume >();
    arrayView3d< real64 > const particleInitialRVectors = subRegion.getField< fields::mpm::particleInitialRVectors >();
    arrayView3d< real64 > const particleSphF = subRegion.getField< fields::mpm::particleSphF >();
    arrayView2d< real64 > const particleReferencePosition = subRegion.getField< fields::mpm::particleReferencePosition >();

    // Set reference position, volume and R-vectors
    for( int p=0; p<subRegion.size(); p++ )
    {
      particleInitialVolume[p] = particleVolume[p];
      for( int i=0; i<3; i++ )
      {
        particleReferencePosition[p][i] = particlePosition[p][i];
        for( int j=0; j<3; j++ )
        {
          particleInitialRVectors[p][i][j] = particleRVectors[p][i][j];
        }
      }
    }

    // Pull initial density from constitutive model, set particle masses and small mass threshold
    real64 localMinMass = 0.0;
    real64 globalMinMass;
    for( int p=0; p<subRegion.size(); p++ )
    {
      particleDensity[p] = constitutiveDensity[p][0];
      particleMass[p] = particleDensity[p] * particleVolume[p];
      localMinMass = particleMass[p] < localMinMass ? particleMass[p] : localMinMass;
    }
    if( subRegion.size() == 0 ) // Handle empty partitions
    {
      localMinMass = DBL_MAX;
    }
    MPI_Allreduce( &localMinMass,
                   &globalMinMass,
                   1,
                   MPI_DOUBLE,
                   MPI_MIN,
                   MPI_COMM_GEOSX );
    m_smallMass = fmin( globalMinMass * 1.0e-12, m_smallMass );

    // Initialize deformation gradient and velocity gradient
    for( int p=0; p<subRegion.size(); p++ )
    {
      for( int i=0; i<3; i++ )
      {
        for( int j=0; j<3; j++ )
        {
          particleDeformationGradient[p][i][j] = i == j ? 1.0 : 0.0;
          particleSphF[p][i][j] = i == j ? 1.0 : 0.0;
          particleFDot[p][i][j] = 0.0;
          particleVelocityGradient[p][i][j] = 0.0;
        }
      }
    }

  } );

  // Initialize box average history file and write its header
  particleManager.forParticleSubRegions( [&]( ParticleSubRegion & subRegion )
  {
    subRegion.setActiveParticleIndices(); // Needed for computeAndWriteBoxAverage().
  } );
  if( m_boxAverageHistory == 1 )
  {
    if( MpiWrapper::commRank( MPI_COMM_GEOSX ) == 0 )
    {
      std::ofstream file;
      file.open( "boxAverageHistory.csv", std::ios::out | std::ios::app );
      if( file.fail() )
      {
        throw std::ios_base::failure( std::strerror( errno ) );
      }
      file.exceptions( file.exceptions() | std::ios::failbit | std::ifstream::badbit );
      file << "Time, Sxx, Syy, Szz, Sxy, Syz, Sxz, Density, Damage" << std::endl;
    }
    MpiWrapper::barrier( MPI_COMM_GEOSX ); // wait for the header to be written
    computeAndWriteBoxAverage( 0.0, 0.0, particleManager );
  }

  // Resize grid arrays according to number of velocity fields
  int maxLocalGroupNumber = 0; // Maximum contact group number on this partition.
  int maxGlobalGroupNumber; // Maximum contact group number on global domain.
  particleManager.forParticleSubRegions( [&]( ParticleSubRegion & subRegion )
  {
    arrayView1d< int > const particleGroup = subRegion.getParticleGroup();
    for( int p=0; p<subRegion.size(); p++ )
    {
      if( particleGroup[p] > maxLocalGroupNumber )
      {
        maxLocalGroupNumber = particleGroup[p];
      }
    }
  } );
  MPI_Allreduce( &maxLocalGroupNumber,
                 &maxGlobalGroupNumber,
                 1,
                 MPI_INT,
                 MPI_MAX,
                 MPI_COMM_GEOSX );

  // Number of contact groups
  m_numContactGroups = maxGlobalGroupNumber + 1;

  // Specified number of damage flags.
  m_numContactFlags = m_damageFieldPartitioning == 1 ? 2 : 1;

  // Total number of velocity fields:
  m_numVelocityFields = m_numContactGroups * m_numContactFlags;

  // Resize grid field arrays
  nodeManager.getReference< array2d< real64 > >( viewKeyStruct::massString() ).resize( numNodes, m_numVelocityFields );
  nodeManager.getReference< array2d< real64 > >( viewKeyStruct::damageString() ).resize( numNodes, m_numVelocityFields );
  nodeManager.getReference< array2d< real64 > >( viewKeyStruct::maxDamageString() ).resize( numNodes, m_numVelocityFields );
  nodeManager.getReference< array2d< real64 > >( viewKeyStruct::damageGradientString() ).resize( numNodes, 3 );
  nodeManager.getReference< array3d< real64 > >( viewKeyStruct::velocityString() ).resize( numNodes, m_numVelocityFields, 3 );
  nodeManager.getReference< array3d< real64 > >( viewKeyStruct::momentumString() ).resize( numNodes, m_numVelocityFields, 3 );
  nodeManager.getReference< array3d< real64 > >( viewKeyStruct::accelerationString() ).resize( numNodes, m_numVelocityFields, 3 );
  nodeManager.getReference< array3d< real64 > >( viewKeyStruct::forceInternalString() ).resize( numNodes, m_numVelocityFields, 3 );
  nodeManager.getReference< array3d< real64 > >( viewKeyStruct::forceExternalString() ).resize( numNodes, m_numVelocityFields, 3 );
  nodeManager.getReference< array3d< real64 > >( viewKeyStruct::forceContactString() ).resize( numNodes, m_numVelocityFields, 3 );
  nodeManager.getReference< array3d< real64 > >( viewKeyStruct::surfaceNormalString() ).resize( numNodes, m_numVelocityFields, 3 );
  nodeManager.getReference< array3d< real64 > >( viewKeyStruct::materialPositionString() ).resize( numNodes, m_numVelocityFields, 3 );
}

real64 SolidMechanicsMPM::explicitStep( real64 const & time_n,
                                        real64 const & dt,
                                        const int cycleNumber,
                                        DomainPartition & domain )
{
  GEOS_MARK_FUNCTION;

  #define USE_PHYSICS_LOOP

  //#######################################################################################
  solverProfiling( "Get spatial partition, get node and particle managers. Resize m_iComm." );
  //#######################################################################################
  SpatialPartition & partition = dynamic_cast< SpatialPartition & >(domain.getReference< PartitionBase >( keys::partitionManager ) );

  // ***** We assume that there are exactly two mesh bodies, and that one has particles and one does not. *****
  Group & meshBodies = domain.getMeshBodies();

  MeshBody & meshBody1 = meshBodies.getGroup< MeshBody >( 0 );
  MeshBody & meshBody2 = meshBodies.getGroup< MeshBody >( 1 );
  MeshBody & particles = meshBody1.hasParticles() ? meshBody1 : meshBody2;
  MeshBody & grid = !meshBody1.hasParticles() ? meshBody1 : meshBody2;

  ParticleManager & particleManager = particles.getBaseDiscretization().getParticleManager();
  MeshLevel & mesh = grid.getBaseDiscretization();
  NodeManager & nodeManager = mesh.getNodeManager();

  m_iComm.resize( domain.getNeighbors().size() );


  //#######################################################################################
  solverProfilingIf( "At time step zero, perform initialization calculations", cycleNumber == 0 );
  //#######################################################################################
  if( cycleNumber == 0 )
  {
    initialize( nodeManager, particleManager, partition );
  }


  //#######################################################################################
  solverProfiling( "Set grid multi-field labels to avoid a VTK output bug" );
  //#######################################################################################
  // Must be done every time step despite grid fields being registered
  // TODO: Only doing this on the 1st cycle breaks restarts, can we do better? Why aren't labels part of the restart data?
  setGridFieldLabels( nodeManager );


  //#######################################################################################
  solverProfiling( "Set grid fields to zero" );
  //#######################################################################################
  initializeGridFields( nodeManager );


  //#######################################################################################
  solverProfiling( "Update global-to-local map" );
  //#######################################################################################
  particleManager.updateMaps();


  //#######################################################################################
  solverProfilingIf( "Perform particle ghosting", MpiWrapper::commSize( MPI_COMM_GEOSX ) > 1 && m_needsNeighborList == 1 );
  //#######################################################################################
  if( MpiWrapper::commSize( MPI_COMM_GEOSX ) > 1 && m_needsNeighborList == 1 )
  {
    // Move everything into host memory space
    particleManager.forParticleSubRegions( [&]( ParticleSubRegion & subRegion )
    {
      subRegion.forWrappers( [&]( WrapperBase & wrapper )
      {
        wrapper.move( LvArray::MemorySpace::host, true );
      } );
    } );

    // Perform ghosting
    partition.getGhostParticlesFromNeighboringPartitions( domain, m_iComm, m_neighborRadius );
  }


  //#######################################################################################
  solverProfiling( "Get indices of non-ghost particles" );
  //#######################################################################################
  particleManager.forParticleSubRegions( [&]( ParticleSubRegion & subRegion )
  {
    subRegion.setActiveParticleIndices();
  } );


  //#######################################################################################
  solverProfilingIf( "Construct neighbor list", m_needsNeighborList == 1 );
  //#######################################################################################
  if( m_needsNeighborList == 1 )
  { // This optimization compares neighbor list creation time for different
    // bin sizes, and finds an optimum.  It can be non deterministic and
    // is currently disabled to ensure integrated tests pass.
    // Optimize
    // if( cycleNumber == 0 )
    // {
    //   optimizeBinSort( particleManager );
    // }
    // else
    // {
    (void) computeNeighborList( particleManager );
    // }
  }


  //#######################################################################################
  solverProfilingIf( "Compute surface flags", m_surfaceDetection > 0 && cycleNumber == 0 );
  //#######################################################################################
  if( m_surfaceDetection > 0 && cycleNumber == 0 )
  {
    computeSurfaceFlags( particleManager );
  }


  //#######################################################################################
  solverProfilingIf( "Compute damage field gradient", m_damageFieldPartitioning == 1 );
  //#######################################################################################
  if( m_damageFieldPartitioning == 1 )
  {
    computeDamageFieldGradient( particleManager );
  }

  //#######################################################################################
  solverProfiling( "Update surface flag overload" );
  //#######################################################################################
  // We now read in surface flags so don't need to update them based on damage.
  // Keeping this here as it will eventually be used to support other surface
  // flag usages.
  //updateSurfaceFlagOverload( particleManager );

  //#######################################################################################
  solverProfilingIf( "Update BCs based on bcTable", m_prescribedBcTable == 1 );
  //#######################################################################################
  if( m_prescribedBcTable == 1 )
  {
    boundaryConditionUpdate( dt, time_n );
  }


  //#######################################################################################
  solverProfilingIf( "Perform r-vector scaling (CPDI domain scaling)", m_cpdiDomainScaling == 1 );
  //#######################################################################################
  if( m_cpdiDomainScaling == 1 )
  {
    cpdiDomainScaling( particleManager );
  }


  //#######################################################################################
  // solverProfiling( "Resize and populate mapping arrays" );
  //#######################################################################################
  // resizeMappingArrays( particleManager );
  // populateMappingArrays( particleManager, nodeManager );


  //#######################################################################################
  solverProfilingIf( "Project damage field gradient to the grid and then sync", m_damageFieldPartitioning == 1 );
  //#######################################################################################
  if( m_damageFieldPartitioning == 1 )
  {
    //GEOS_LOG_RANK("1");
    projectDamageFieldGradientToGrid( particleManager, nodeManager );
    std::vector< std::string > fieldNames = { viewKeyStruct::damageGradientString() };
    //GEOS_LOG_RANK("2");
    syncGridFields( fieldNames, domain, nodeManager, mesh, MPI_MAX );
    //GEOS_LOG_RANK("3");
  }


  //#######################################################################################
  solverProfiling( "Particle-to-grid interpolation" );
  //#######################################################################################
  particleToGrid( particleManager, nodeManager );


  //#######################################################################################
  solverProfiling( "Grid MPI operations" );
  //#######################################################################################
  std::vector< std::string > fieldNames1 = { viewKeyStruct::massString(),
                                             viewKeyStruct::momentumString(),
                                             viewKeyStruct::damageString(),
                                             viewKeyStruct::materialPositionString(),
                                             viewKeyStruct::forceInternalString(),
                                             viewKeyStruct::forceExternalString() };
  syncGridFields( fieldNames1, domain, nodeManager, mesh, MPI_SUM );
  std::vector< std::string > fieldNames2 = { viewKeyStruct::maxDamageString() };
  syncGridFields( fieldNames2, domain, nodeManager, mesh, MPI_MAX );


  //#######################################################################################
  solverProfiling( "Determine trial momenta and velocities based on acceleration due to internal and external forces, but before contact enforcement" );
  //#######################################################################################
  gridTrialUpdate( dt, nodeManager );


  //#######################################################################################
  solverProfilingIf( "Contact enforcement", m_numVelocityFields > 1 );
  //#######################################################################################
  if( m_numVelocityFields > 1 )
  {
    enforceContact( dt, domain, particleManager, nodeManager, mesh );
  }


  //#######################################################################################
  solverProfilingIf( "Interpolate F table", m_prescribedBoundaryFTable == 1 );
  //#######################################################################################
  if( m_prescribedBoundaryFTable == 1 )
  {
    interpolateFTable( dt, time_n );
  }


  //#######################################################################################
  solverProfiling( "Apply essential boundary conditions" );
  //#######################################################################################
  applyEssentialBCs( dt, time_n, nodeManager );


  // //#######################################################################################
  // solverProfilingIf( "Directional overlap correction", m_directionalOverlapCorrection == 1 );
  // TODO: Figure out syncing on ghost particles and move this to after the F update
  // //#######################################################################################
  // if( m_directionalOverlapCorrection == 1 )
  // {
  //   directionalOverlapCorrection( dt, particleManager );
  // }


  //#######################################################################################
  solverProfiling( "Grid-to-particle interpolation" );
  //#######################################################################################
  gridToParticle( dt, particleManager, nodeManager );


  //#######################################################################################
  solverProfiling( "Update deformation gradient" );
  //#######################################################################################
  updateDeformationGradient( dt, particleManager );


  //#######################################################################################
  solverProfiling( "Update particle geometry (e.g. volume, r-vectors) and density" );
  //#######################################################################################
  particleKinematicUpdate( particleManager );


  //#######################################################################################
  solverProfiling( "Update constitutive model dependencies" );
  //#######################################################################################
  updateConstitutiveModelDependencies( particleManager );


  //#######################################################################################
  solverProfiling( "Update stress" );
  //#######################################################################################
  updateStress( dt, particleManager );


  //#######################################################################################
  solverProfiling( "Update solver dependencies" );
  //#######################################################################################
  updateSolverDependencies( particleManager );


  //#######################################################################################
  solverProfilingIf( "Compute and write box averages", m_boxAverageHistory == 1 );
  //#######################################################################################
  if( m_boxAverageHistory == 1 )
  {
    computeAndWriteBoxAverage( time_n, dt, particleManager );
  }


  //#######################################################################################
  solverProfiling( "Calculate stable time step" );
  //#######################################################################################
  real64 dtReturn = getStableTimeStep( particleManager );


  //#######################################################################################
  solverProfiling( "Flag out-of-range particles" );
  //#######################################################################################
  flagOutOfRangeParticles( particleManager );


  //#######################################################################################
  solverProfiling( "Delete bad particles" );
  //#######################################################################################
  deleteBadParticles( particleManager );


  //#######################################################################################
  solverProfilingIf( "Particle repartitioning", MpiWrapper::commSize( MPI_COMM_GEOSX ) > 1 );
  //#######################################################################################
  if( MpiWrapper::commSize( MPI_COMM_GEOSX ) > 1 )
  {
    particleManager.forParticleSubRegions( [&]( ParticleSubRegion & subRegion )
    {
      subRegion.forWrappers( [&]( WrapperBase & wrapper )
      {
        wrapper.move( LvArray::MemorySpace::host, true );
      } );
      partition.repartitionMasterParticles( subRegion, m_iComm );
    } );
  }


  //#######################################################################################
  solverProfilingIf( "Resize grid based on F-table", m_prescribedBoundaryFTable == 1 );
  //#######################################################################################
  if( m_prescribedBoundaryFTable == 1 )
  {
    resizeGrid( partition, nodeManager, dt );
  }


  //#######################################################################################
  solverProfiling( "End of explicitStep" );
  //#######################################################################################
  if( m_solverProfiling >= 1 )
  {
    printProfilingResults();
  }

  // Return stable time step
  return dtReturn;
}

void SolidMechanicsMPM::syncGridFields( std::vector< std::string > const & fieldNames,
                                        DomainPartition & domain,
                                        NodeManager & nodeManager,
                                        MeshLevel & mesh,
                                        MPI_Op op )
{
  // (0) Bring grid fields to host
  for( auto const & name : fieldNames )
  {
    WrapperBase & wrapper = nodeManager.getWrapperBase( name );
    wrapper.move( LvArray::MemorySpace::host, true );
  }

  // (1) Initialize
  FieldIdentifiers fieldsToBeSynced;
  fieldsToBeSynced.addFields( FieldLocation::Node, fieldNames );
  std::vector< NeighborCommunicator > & neighbors = domain.getNeighbors();

  // (2) Swap send and receive indices so we can sum from ghost to master
  for( size_t n=0; n<neighbors.size(); n++ )
  {
    int const neighborRank = neighbors[n].neighborRank();
    array1d< localIndex > & nodeGhostsToReceive = nodeManager.getNeighborData( neighborRank ).ghostsToReceive();
    array1d< localIndex > & nodeGhostsToSend = nodeManager.getNeighborData( neighborRank ).ghostsToSend();
    array1d< localIndex > temp = nodeGhostsToSend;
    nodeGhostsToSend = nodeGhostsToReceive;
    nodeGhostsToReceive = temp;
  }

  // (3) Additive sync
  CommunicationTools::getInstance().synchronizePackSendRecvSizes( fieldsToBeSynced, mesh, neighbors, m_iComm, true );
  parallelDeviceEvents packEvents;
  CommunicationTools::getInstance().asyncPack( fieldsToBeSynced, mesh, neighbors, m_iComm, true, packEvents );
  waitAllDeviceEvents( packEvents );
  CommunicationTools::getInstance().asyncSendRecv( neighbors, m_iComm, true, packEvents );
  parallelDeviceEvents unpackEvents;
  CommunicationTools::getInstance().finalizeUnpack( mesh, neighbors, m_iComm, true, unpackEvents, op ); // needs an extra argument to
                                                                                                        // indicate unpack operation

  // (4) Swap send and receive indices back so we can sync from master to ghost
  for( size_t n=0; n<neighbors.size(); n++ )
  {
    int const neighborRank = neighbors[n].neighborRank();
    array1d< localIndex > & nodeGhostsToReceive = nodeManager.getNeighborData( neighborRank ).ghostsToReceive();
    array1d< localIndex > & nodeGhostsToSend = nodeManager.getNeighborData( neighborRank ).ghostsToSend();
    array1d< localIndex > temp = nodeGhostsToSend;
    nodeGhostsToSend = nodeGhostsToReceive;
    nodeGhostsToReceive = temp;
  }

  // (5) Perform sync
  CommunicationTools::getInstance().synchronizePackSendRecvSizes( fieldsToBeSynced, mesh, neighbors, m_iComm, true );
  parallelDeviceEvents packEvents2;
  CommunicationTools::getInstance().asyncPack( fieldsToBeSynced, mesh, neighbors, m_iComm, true, packEvents2 );
  waitAllDeviceEvents( packEvents2 );
  CommunicationTools::getInstance().asyncSendRecv( neighbors, m_iComm, true, packEvents2 );
  parallelDeviceEvents unpackEvents2;
  CommunicationTools::getInstance().finalizeUnpack( mesh, neighbors, m_iComm, true, unpackEvents2 );
}

void SolidMechanicsMPM::singleFaceVectorFieldSymmetryBC( const int face,
                                                         arrayView3d< real64 > const & vectorMultiField,
                                                         arrayView2d< real64 const, nodes::REFERENCE_POSITION_USD > const gridPosition,
                                                         Group & nodeSets )
{
  // This is a helper function for enforcing symmetry BCs on a single face and is meant to be called by other functions, not directly by the
  // solver:
  //   * enforceGridVectorFieldSymmetryBC calls this on all grid faces
  //   * applyEssentialBCs calls this on faces that aren't moving (moving faces due to F-table need special treatment)

  array1d< SortedArray< localIndex > > & m_boundaryNodes = nodeSets.getReference< array1d< SortedArray< localIndex > > >( viewKeyStruct::boundaryNodesString() );
  array1d< SortedArray< localIndex > > & m_bufferNodes = nodeSets.getReference< array1d< SortedArray< localIndex > > >( viewKeyStruct::bufferNodesString() );

  for( int fieldIndex=0; fieldIndex<m_numVelocityFields; fieldIndex++ )
  {
    // Face-associated quantities
    int dir0 = face / 2;           // 0, 0, 1, 1, 2, 2 (x-, x+, y-, y+, z-, z+)
    int dir1 = ( dir0 + 1 ) % 3;   // 1, 1, 2, 2, 0, 0
    int dir2 = ( dir0 + 2 ) % 3;   // 2, 2, 0, 0, 1, 1
    int positiveNormal = face % 2; // even => (-) => 0, odd => (+) => 1

    // Enforce BCs on boundary nodes
    SortedArrayView< localIndex const > const boundaryNodes = m_boundaryNodes[face].toView();
    int const numBoundaryNodes = boundaryNodes.size();
    forAll< serialPolicy >( numBoundaryNodes, [&, vectorMultiField] GEOS_HOST ( localIndex const gg ) // Probably not a big enough loop to
                                                                                                      // warrant parallelization
      {
        int const g = boundaryNodes[gg];
        vectorMultiField[g][fieldIndex][dir0] = 0.0;
      } );

    // Perform field reflection on buffer nodes
    SortedArrayView< localIndex const > const bufferNodes = m_bufferNodes[face].toView();
    int const numBufferNodes = bufferNodes.size();
    forAll< serialPolicy >( numBufferNodes, [&, vectorMultiField, gridPosition] GEOS_HOST ( localIndex const gg ) // Probably not a big
                                                                                                                  // enough loop to warrant
                                                                                                                  // parallelization
      {
        int const g = bufferNodes[gg];
        int ijk[3];
        ijk[dir0] = positiveNormal * ( m_nEl[dir0] - 2 ) + ( 1 - positiveNormal ) * ( 2 );
        ijk[dir1] = std::round( ( gridPosition[g][dir1] - m_xLocalMin[dir1] ) / m_hEl[dir1] );
        ijk[dir2] = std::round( ( gridPosition[g][dir2] - m_xLocalMin[dir2] ) / m_hEl[dir2] );

        localIndex gFrom = m_ijkMap[ijk[0]][ijk[1]][ijk[2]];

        vectorMultiField[g][fieldIndex][dir0] = -vectorMultiField[gFrom][fieldIndex][dir0]; // Negate component aligned with surface normal
        vectorMultiField[g][fieldIndex][dir1] =  vectorMultiField[gFrom][fieldIndex][dir1];
        vectorMultiField[g][fieldIndex][dir2] =  vectorMultiField[gFrom][fieldIndex][dir2];
      } );
  }
}

void SolidMechanicsMPM::enforceGridVectorFieldSymmetryBC( arrayView3d< real64 > const & vectorMultiField,
                                                          arrayView2d< real64 const, nodes::REFERENCE_POSITION_USD > const gridPosition,
                                                          Group & nodeSets )
{
  for( int face=0; face<6; face++ )
  {
    if( m_boundaryConditionTypes[face] == 1 || m_boundaryConditionTypes[face] == 2 )
    {
      singleFaceVectorFieldSymmetryBC( face, vectorMultiField, gridPosition, nodeSets );
    }
  }
}

void SolidMechanicsMPM::applyEssentialBCs( const real64 dt,
                                           const real64 time_n,
                                           NodeManager & nodeManager )
{
  // Get grid fields
  arrayView2d< real64 const, nodes::REFERENCE_POSITION_USD > const gridPosition = nodeManager.referencePosition();
  arrayView1d< int const > const gridGhostRank = nodeManager.ghostRank();
  arrayView2d< real64 > const gridMass = nodeManager.getReference< array2d< real64 > >( viewKeyStruct::massString() );
  arrayView3d< real64 > const gridVelocity = nodeManager.getReference< array3d< real64 > >( viewKeyStruct::velocityString() );
  arrayView3d< real64 > const gridAcceleration = nodeManager.getReference< array3d< real64 > >( viewKeyStruct::accelerationString() );

  // Get node sets
  Group & nodeSets = nodeManager.sets();
  array1d< SortedArray< localIndex > > & m_boundaryNodes = nodeSets.getReference< array1d< SortedArray< localIndex > > >( viewKeyStruct::boundaryNodesString() );
  array1d< SortedArray< localIndex > > & m_bufferNodes = nodeSets.getReference< array1d< SortedArray< localIndex > > >( viewKeyStruct::bufferNodesString() );

  // Impose BCs on each face while gathering reaction forces
  real64 localFaceReactions[6] = {0.0};
  for( int face = 0; face < 6; face++ )
  {
    if( m_boundaryConditionTypes[face] == 1 )
    {
      singleFaceVectorFieldSymmetryBC( face, gridVelocity, gridPosition, nodeSets );
      singleFaceVectorFieldSymmetryBC( face, gridAcceleration, gridPosition, nodeSets );
    }
    else if( m_boundaryConditionTypes[face] == 2 && m_prescribedBoundaryFTable == 1 )
    {
      for( int fieldIndex = 0; fieldIndex < m_numVelocityFields; fieldIndex++ )
      {
        // Face-associated quantities
        int dir0 = face / 2;           // 0, 0, 1, 1, 2, 2 (x-, x+, y-, y+, z-, z+)
        int dir1 = (dir0 + 1) % 3;     // 1, 1, 2, 2, 0, 0
        int dir2 = (dir0 + 2) % 3;     // 2, 2, 0, 0, 1, 1
        int positiveNormal = face % 2; // even => (-) => 0, odd => (+) => 1

        // Enforce BCs on boundary nodes using F-table
        SortedArrayView< localIndex const > const boundaryNodes = m_boundaryNodes[face].toView();
        int const numBoundaryNodes = boundaryNodes.size();
        forAll< serialPolicy >( numBoundaryNodes, [&, gridPosition, gridVelocity, gridMass] GEOS_HOST ( localIndex const gg ) // Probably
                                                                                                                              // not a big
                                                                                                                              // enough loop
                                                                                                                              // to warrant
                                                                                                                              // parallelization
          {
            int const g = boundaryNodes[gg];
            real64 prescribedVelocity = m_domainL[dir0] * gridPosition[g][dir0];
            real64 accelerationForBC = (prescribedVelocity - gridVelocity[g][fieldIndex][dir0]) / dt; // acceleration needed to satisfy BC
            gridVelocity[g][fieldIndex][dir0] = prescribedVelocity;
            gridAcceleration[g][fieldIndex][dir0] += accelerationForBC;
            if( gridGhostRank[g] <= -1 ) // so we don't double count reactions at partition boundaries
            {
              localFaceReactions[face] += accelerationForBC * gridMass[g][fieldIndex];
            }
          } );

        // Perform field reflection on buffer nodes - accounts for moving boundary effects
        SortedArrayView< localIndex const > const bufferNodes = m_bufferNodes[face].toView();
        int const numBufferNodes = bufferNodes.size();
        // Possibly not a big enough loop to warrant parallelization
        forAll< serialPolicy >( numBufferNodes, [&, gridPosition, gridVelocity, gridAcceleration] GEOS_HOST ( localIndex const gg )
          {
            int const g = bufferNodes[gg];

            // Initialize grid ijk indices
            int ijk[3];
            ijk[dir1] = std::round((gridPosition[g][dir1] - m_xLocalMin[dir1]) / m_hEl[dir1] );
            ijk[dir2] = std::round((gridPosition[g][dir2] - m_xLocalMin[dir2]) / m_hEl[dir2] );

            // Grab the node index that we're copying from
            ijk[dir0] = positiveNormal * (m_nEl[dir0] - 2) + (1 - positiveNormal) * (2);
            localIndex gFrom = m_ijkMap[ijk[0]][ijk[1]][ijk[2]];

            // Grab the associated boundary node index for moving boundary correction
            ijk[dir0] = positiveNormal * (m_nEl[dir0] - 1) + (1 - positiveNormal) * (1);
            localIndex gBoundary = m_ijkMap[ijk[0]][ijk[1]][ijk[2]];

            // Calculate velocity, Negate component aligned with surface normal and correct for moving boundary
            gridVelocity[g][fieldIndex][dir0] = -gridVelocity[gFrom][fieldIndex][dir0] + 2.0 * gridVelocity[gBoundary][fieldIndex][dir0];
            gridVelocity[g][fieldIndex][dir1] = gridVelocity[gFrom][fieldIndex][dir1];
            gridVelocity[g][fieldIndex][dir2] = gridVelocity[gFrom][fieldIndex][dir2];

            // Calculate acceleration, Negate component aligned with surface normal and correct for moving boundary
            gridAcceleration[g][fieldIndex][dir0] = -gridAcceleration[gFrom][fieldIndex][dir0] + 2.0 * gridAcceleration[gBoundary][fieldIndex][dir0];
            gridAcceleration[g][fieldIndex][dir1] = gridAcceleration[gFrom][fieldIndex][dir1];
            gridAcceleration[g][fieldIndex][dir2] = gridAcceleration[gFrom][fieldIndex][dir2];
          } );
      }
    }
  }

  // Reduce reaction forces from all partitions
  real64 globalFaceReactions[6];
  for( int face = 0; face < 6; face++ )
  {
    MPI_Allreduce( &localFaceReactions[face],
                   &globalFaceReactions[face],
                   1,
                   MPI_DOUBLE,
                   MPI_SUM,
                   MPI_COMM_GEOSX );
  }

  // Get end-of-step domain dimensions - note that m_domainExtent is updated later
  real64 length, width, height;
  length = m_domainExtent[0] * (1.0 + m_domainL[0] * dt);
  width  = m_domainExtent[1] * (1.0 + m_domainL[1] * dt);
  height = m_domainExtent[2] * (1.0 + m_domainL[2] * dt);

  // Write global reactions to file
  if( MpiWrapper::commRank( MPI_COMM_GEOSX ) == 0 && m_reactionHistory == 1 )
  {
    std::ofstream file;
    // can't enable exception now because of gcc bug that raises ios_base::failure with useless message
    // file.exceptions(file.exceptions() | std::ios::failbit);
    file.open( "reactionHistory.csv", std::ios::out | std::ios::app );
    if( file.fail() )
    {
      throw std::ios_base::failure( std::strerror( errno ) );
    }
    // make sure write fails with exception if something is wrong
    file.exceptions( file.exceptions() | std::ios::failbit | std::ifstream::badbit );
    file << std::setprecision( std::numeric_limits< long double >::digits10 )
         << time_n + dt << ","
         << m_domainF[0] << ","
         << m_domainF[1] << ","
         << m_domainF[2] << ","
         << length << ","
         << width << ","
         << height << ","
         << globalFaceReactions[0] << ","
         << globalFaceReactions[1] << ","
         << globalFaceReactions[2] << ","
         << globalFaceReactions[3] << ","
         << globalFaceReactions[4] << ","
         << globalFaceReactions[5] << ","
         << m_domainL[0] << ","
         << m_domainL[1] << ","
         << m_domainL[2] << std::endl;
    file.close();
  }
}

void SolidMechanicsMPM::computeGridSurfaceNormals( ParticleManager & particleManager,
                                                   NodeManager & nodeManager )
{
  // Grid fields
  arrayView3d< real64 > const gridSurfaceNormal = nodeManager.getReference< array3d< real64 > >( viewKeyStruct::surfaceNormalString() );
  arrayView2d< real64 const > const gridDamageGradient = nodeManager.getReference< array2d< real64 > >( viewKeyStruct::damageGradientString() );

  localIndex subRegionIndex = 0;
  particleManager.forParticleSubRegions( [&]( ParticleSubRegion & subRegion )
  {
    // Particle fields
    arrayView1d< real64 const > const particleVolume = subRegion.getParticleVolume();
    arrayView1d< int const > const particleGroup = subRegion.getParticleGroup();
    arrayView2d< real64 const > const particleDamageGradient = subRegion.getField< fields::mpm::particleDamageGradient >();

    // Get views to mapping arrays
    int const numberOfVerticesPerParticle = subRegion.numberOfVerticesPerParticle();
    arrayView2d< localIndex const > const mappedNodes = m_mappedNodes[subRegionIndex];
    arrayView3d< real64 const > const shapeFunctionGradientValues = m_shapeFunctionGradientValues[subRegionIndex];

    SortedArrayView< localIndex const > const activeParticleIndices = subRegion.activeParticleIndices();
    int const numDims = m_numDims;
    int const damageFieldPartitioning = m_damageFieldPartitioning;
    int const numContactGroups = m_numContactGroups;
    forAll< serialPolicy >( activeParticleIndices.size(), [=] GEOS_HOST ( localIndex const pp ) // Can parallelize with atomics
      {
        localIndex const p = activeParticleIndices[pp];

        // Map to grid
        for( int g = 0; g < 8 * numberOfVerticesPerParticle; g++ )
        {
          localIndex const mappedNode = mappedNodes[pp][g];
          // 0 undamaged or "A" field, 1 for "B" field
          int const nodeFlag = ( damageFieldPartitioning == 1 && LvArray::tensorOps::AiBi< 3 >( gridDamageGradient[mappedNode], particleDamageGradient[p] ) < 0.0 ) ? 1 : 0;
          int const fieldIndex = nodeFlag * numContactGroups + particleGroup[p]; // This ranges from 0 to nMatFields-1
          for( int i=0; i<numDims; i++ )
          {
            gridSurfaceNormal[mappedNode][fieldIndex][i] += shapeFunctionGradientValues[pp][g][i] * particleVolume[p];
          }
        }
      } ); // particle loop

    // Increment subregion index
    subRegionIndex++;
  } ); // subregion loop
}

void SolidMechanicsMPM::normalizeGridSurfaceNormals( arrayView2d< real64 const > const & gridMass,
                                                     arrayView3d< real64 > const & gridSurfaceNormal )
{
  int const numNodes = gridSurfaceNormal.size( 0 );
  int const numVelocityFields = m_numVelocityFields;
  real64 const smallMass = m_smallMass;
  int const planeStrain = m_planeStrain;
  forAll< serialPolicy >( numNodes, [=] GEOS_HOST_DEVICE ( localIndex const g )
  {
    for( localIndex fieldIndex = 0; fieldIndex < numVelocityFields; fieldIndex++ )
    {
      if( gridMass[g][fieldIndex] > smallMass ) // small mass threshold
      {
        arraySlice1d< real64 > const surfaceNormal = gridSurfaceNormal[g][fieldIndex];
        real64 norm = planeStrain == 1 ? sqrt( surfaceNormal[0] * surfaceNormal[0] + surfaceNormal[1] * surfaceNormal[1] ) : LvArray::tensorOps::l2Norm< 3 >( surfaceNormal );
        if( norm > 0.0 ) // TODO: Set a finite threshold?
        {
          LvArray::tensorOps::scale< 3 >( surfaceNormal, 1.0/norm );
        }
        else
        {
          surfaceNormal[0] = 1.0;
          surfaceNormal[1] = 0.0;
          surfaceNormal[2] = 0.0;
        }
      }
      else
      {
        gridSurfaceNormal[g][fieldIndex][0] = 1.0;
        gridSurfaceNormal[g][fieldIndex][1] = 0.0;
        gridSurfaceNormal[g][fieldIndex][2] = 0.0;
      }
    }
  } );
}

void SolidMechanicsMPM::computeContactForces( real64 const dt,
                                              arrayView2d< real64 const > const & gridMass,
                                              arrayView2d< real64 const > const & gridDamage,
                                              arrayView2d< real64 const > const & gridMaxDamage,
                                              arrayView3d< real64 const > const & gridVelocity,
                                              arrayView3d< real64 const > const & gridMomentum,
                                              arrayView3d< real64 const > const & gridSurfaceNormal,
                                              arrayView3d< real64 const > const & gridMaterialPosition,
                                              arrayView3d< real64 > const & gridContactForce )
{
  // Get number of nodes
  int numNodes = gridMass.size( 0 );

  forAll< serialPolicy >( numNodes, [&, gridMass, gridVelocity, gridMomentum, gridSurfaceNormal, gridMaterialPosition, gridContactForce] GEOS_HOST ( localIndex const g )
    {
      // Initialize gridContactForce[g] to zero. TODO: This shouldn't be necessary?
      for( int fieldIndex = 0; fieldIndex < m_numVelocityFields; fieldIndex++ )
      {
        for( int i=0; i<3; i++ )
        {
          gridContactForce[g][fieldIndex][i] = 0.0;
        }
      }

      // Loop over all possible field pairings and enforce contact on each pair.
      // gridContactForce will be gradually updated due to a '+=' in computePairwiseNodalContactForce
      for( localIndex A = 0; A < m_numVelocityFields - 1; A++ )
      {
        for( localIndex B = A + 1; B < m_numVelocityFields; B++ )
        {
          // Make sure both fields in the pair are active
          bool active = ( gridMass[g][A] > m_smallMass ) && ( LvArray::tensorOps::l2NormSquared< 3 >( gridSurfaceNormal[g][A] ) > 1.0e-16 )
                        and
                        ( gridMass[g][B] > m_smallMass ) && ( LvArray::tensorOps::l2NormSquared< 3 >( gridSurfaceNormal[g][B] ) > 1.0e-16 );

          if( active )
          {
            // Evaluate the separability criterion for the contact pair.
            int separable = evaluateSeparabilityCriterion( A,
                                                           B,
                                                           gridDamage[g][A],
                                                           gridDamage[g][B],
                                                           gridMaxDamage[g][A],
                                                           gridMaxDamage[g][B] );

            computePairwiseNodalContactForce( separable,
                                              dt,
                                              gridMass[g][A],
                                              gridMass[g][B],
                                              gridVelocity[g][A],
                                              gridVelocity[g][B],
                                              gridMomentum[g][A],
                                              gridMomentum[g][B],
                                              gridSurfaceNormal[g][A],
                                              gridSurfaceNormal[g][B],
                                              gridMaterialPosition[g][A],
                                              gridMaterialPosition[g][B],
                                              gridContactForce[g][A],
                                              gridContactForce[g][B] );
          }
        }
      }
    } );
}

void SolidMechanicsMPM::computePairwiseNodalContactForce( int const & separable,
                                                          real64 const & dt,
                                                          real64 const & mA,
                                                          real64 const & mB,
                                                          arraySlice1d< real64 const > const vA,
                                                          arraySlice1d< real64 const > const GEOS_UNUSED_PARAM( vB ),
                                                          arraySlice1d< real64 const > const qA,
                                                          arraySlice1d< real64 const > const qB,
                                                          arraySlice1d< real64 const > const (nA),
                                                          arraySlice1d< real64 const > const (nB),
                                                          arraySlice1d< real64 const > const xA, // Position of field A
                                                          arraySlice1d< real64 const > const xB, // Position of field B
                                                          arraySlice1d< real64 > const fA,
                                                          arraySlice1d< real64 > const fB )
{
  // Total mass for the contact pair.
  real64 mAB = mA + mB;

  // Outward normal of field A with respect to field B.
  real64 nAB[3];

  // Use the surface normal for whichever field has more mass.
  // if( mA > mB )
  // {
  //   nAB[0] = nA[0];
  //   nAB[1] = nA[1];
  //   nAB[2] = nA[2];
  // }
  // else
  // {
  //   nAB[0] = -nB[0];
  //   nAB[1] = -nB[1];
  //   nAB[2] = -nB[2];
  // }

  // Mass-weighted average of the field normals
  for( int i=0; i<3; i++ )
  {
    nAB[i] = nA[i] * mA - nB[i] * mB;
  }

  // Vector pointing from CoM of A field to CoM of B field, stretched by grid spacing
  // for( int i=0; i<3; i++ )
  // {
  //   nAB[i] = (xB[i] - xA[i]) / m_hEl[i];
  // }

  // Normalize the effective surface normal
  if( m_planeStrain == 1 )
  {
    nAB[2] = 0.0;
  }
  real64 norm = sqrt( nAB[0] * nAB[0] + nAB[1] * nAB[1] + nAB[2] * nAB[2] );
  nAB[0] /= norm;
  nAB[1] /= norm;
  nAB[2] /= norm;



  // Calculate the contact gap between the fields
  real64 gap0;
  if( m_planeStrain == 1 )
  {
    gap0 = ( m_hEl[0]*m_hEl[1] ) / sqrt( m_hEl[1]*m_hEl[1]*nAB[0]*nAB[0] + m_hEl[0]*m_hEl[0]*nAB[1]*nAB[1] );
  }
  else
  {
    gap0 = (m_hEl[0]*m_hEl[1]*m_hEl[2]) /
           sqrt( m_hEl[2]*m_hEl[2]*nAB[2]*nAB[2]*( m_hEl[1]*m_hEl[1]*nAB[0]*nAB[0] + m_hEl[0]*m_hEl[0]*nAB[1]*nAB[1] ) + m_hEl[0]*m_hEl[0]*m_hEl[1]*m_hEl[1]*( nAB[0]*nAB[0] + nAB[1]*nAB[1] ) );
  }
  // TODO: A fudge factor of 0.67 on gap0 makes diagonal surfaces (wrt grid) close better I think, but this is more general
  real64 gap = (xB[0] - xA[0]) * nAB[0] + (xB[1] - xA[1]) * nAB[1] + (xB[2] - xA[2]) * nAB[2] - gap0;

  // Total momentum for the contact pair.
  real64 qAB[3];
  qAB[0] = qA[0] + qB[0];
  qAB[1] = qA[1] + qB[1];
  qAB[2] = qA[2] + qB[2];

  // Center-of-mass velocity for the contact pair.
  real64 vAB[3];
  vAB[0] = qAB[0] / mAB;
  vAB[1] = qAB[1] / mAB;
  vAB[2] = qAB[2] / mAB;

  // Compute s1AB and s2AB, to form an orthonormal basis. This uses the method by E. Herbold
  // to ensure consistency between surfaces.
  real64 s1AB[3], s2AB[3]; // Tangential vectors for the contact pair
  computeOrthonormalBasis( nAB, s1AB, s2AB );

  // Compute force decomposition, declare increment in fA from "this" contact pair
  real64 fnor =  ( mA / dt ) * ( (vAB[0] - vA[0]) * nAB[0]  + (vAB[1] - vA[1]) * nAB[1]  + (vAB[2] - vA[2]) * nAB[2] ),
         ftan1 = ( mA / dt ) * ( (vAB[0] - vA[0]) * s1AB[0] + (vAB[1] - vA[1]) * s1AB[1] + (vAB[2] - vA[2]) * s1AB[2] ),
         ftan2 = ( mA / dt ) * ( (vAB[0] - vA[0]) * s2AB[0] + (vAB[1] - vA[1]) * s2AB[1] + (vAB[2] - vA[2]) * s2AB[2] );
  real64 dfA[3];

  // Check for separability, and enforce either slip, or no-slip contact, accordingly
  if( separable == 0 )
  {
    // Surfaces are bonded, treat as single velocity field by applying normal force to prevent
    // interpenetration, and tangential force to prevent slip.
    dfA[0] = fnor * nAB[0] + ftan1 * s1AB[0] + ftan2 * s2AB[0];
    dfA[1] = fnor * nAB[1] + ftan1 * s1AB[1] + ftan2 * s2AB[1];
    dfA[2] = fnor * nAB[2] + ftan1 * s1AB[2] + ftan2 * s2AB[2];
    fA[0] += dfA[0];
    fA[1] += dfA[1];
    fA[2] += dfA[2];
    fB[0] -= dfA[0];
    fB[1] -= dfA[1];
    fB[2] -= dfA[2];
  }
  else
  {
    // Surfaces are separable. For frictional contact, apply a normal force to
    // prevent interpenetration, and tangential force to prevent slip unless f_tan > mu*f_nor
    real64 contact;
    real64 test = (vA[0] - vAB[0]) * nAB[0] + (vA[1] - vAB[1]) * nAB[1] + (vA[2] - vAB[2]) * nAB[2];
    if( m_contactGapCorrection == 1 ) // TODO: Implement soft/ramped contact option?
    {
      contact = test > 0.0 && gap < 0.0 ? 1.0 : 0.0;
    }
    else
    {
      contact = test > 0.0 ? 1.0 : 0.0;
    }

    // Modify normal contact force
    fnor *= contact;

    // Determine force for tangential sticking
    real64 ftanMag = sqrt( ftan1 * ftan1 + ftan2 * ftan2 );

    // Get direction of tangential contact force
    real64 sAB[3];
    if( ftanMag > 0.0 )
    {
      sAB[0] = (s1AB[0] * ftan1 + s2AB[0] * ftan2) / ftanMag;
      sAB[0] = (s1AB[1] * ftan1 + s2AB[1] * ftan2) / ftanMag;
      sAB[0] = (s1AB[2] * ftan1 + s2AB[2] * ftan2) / ftanMag;
    }
    else
    {
      sAB[0] = 0.0;
      sAB[1] = 0.0;
      sAB[2] = 0.0;
    }

    // Update fA and fB - tangential force is friction bounded by sticking force
    real64 ftan = std::min( m_frictionCoefficient * std::abs( fnor ), ftanMag ); // This goes to zero when contact=0 due to the std::min
    dfA[0] = fnor * nAB[0] + ftan * sAB[0];
    dfA[1] = fnor * nAB[1] + ftan * sAB[1];
    dfA[2] = fnor * nAB[2] + ftan * sAB[2];
    fA[0] += dfA[0];
    fA[1] += dfA[1];
    fA[2] += dfA[2];
    fB[0] -= dfA[0];
    fB[1] -= dfA[1];
    fB[2] -= dfA[2];
  }
}

void SolidMechanicsMPM::computeOrthonormalBasis( const real64 * e1, // input "normal" unit vector.
                                                 real64 * e2,       // output "tangential" unit vector.
                                                 real64 * e3 )      // output "tangential" unit vector.
{
  // This routine takes in a normalized vector and gives two orthogonal vectors.
  // It is rather arbitrary, in general, how this is done; however, this routine
  // is written in a consistent way. This is important, for example, if you
  // have a face on one processor and a ghost face on another processor and
  // you try to define a basis that is EXACTLY the same for debugging purposes.
  // This came up when trying to debug shear traction components and this
  // routine helped a lot.

  real64 e1x = e1[0], e1y = e1[1], e1z = e1[2],
         e2x, e2y, e2z;

  // find the maximum pair of values from the first vector.
  real64 maxp1 = std::abs( e1x ) + std::abs( e1y ),
         maxp2 = std::abs( e1y ) + std::abs( e1z ),
         maxp3 = std::abs( e1x ) + std::abs( e1z );

  // This part amounts to setting the smallest component of the input vector to 0.
  // Then, the orthogonal vector is a simple operation in the 2D plane.
  if( maxp1 >= maxp2 && maxp1 >= maxp3 )
  {
    e2x = e1y;
    e2y = -e1x;
    e2z = 0.0;
  }
  else if( maxp2 >= maxp1 && maxp2 >= maxp3 )
  {
    e2y = e1z;
    e2z = -e1y;
    e2x = 0.0;
  }
  else
  {
    e2z = e1x;
    e2x = -e1z;
    e2y = 0.0;
  }

  // Normalize the first base vector
  real64 e2norm = sqrt( e2x * e2x + e2y * e2y + e2z * e2z );
  e2[0] = e2x / e2norm;
  e2[1] = e2y / e2norm;
  e2[2] = e2z / e2norm;

  // The second base vector is simply a cross product of the first two.  For
  // safety sake, this may need to be normalized to combat issues of numerical
  // precision.
  e3[0] =  e1y * e2z - e1z * e2y;
  e3[1] = -e1x * e2z + e1z * e2x;
  e3[2] =  e1x * e2y - e1y * e2x;
  real64 e3norm = sqrt( e3[0] * e3[0] + e3[1] * e3[1] + e3[2] * e3[2] );
  e3[0] /= e3norm;
  e3[1] /= e3norm;
  e3[2] /= e3norm;
}

void SolidMechanicsMPM::setGridFieldLabels( NodeManager & nodeManager )
{// TODO: Find a way to automatically loop over these fields.
 // I feel like a dimension check would work.
  // Generate labels
  std::vector< std::string > labels1( m_numVelocityFields );
  std::generate( labels1.begin(), labels1.end(), [i=0]() mutable { return "velocityField" + std::to_string( i++ ); } );
  string const labels2[] = { "X", "Y", "Z" };

  // Apply labels to scalar multi-fields
  std::vector< std::string > keys2d = { viewKeyStruct::massString(),
                                        viewKeyStruct::damageString(),
                                        viewKeyStruct::maxDamageString()};
  for( auto const & key: keys2d )
  {
    WrapperBase & wrapper = nodeManager.getWrapper< array2d< real64 > >( key );
    wrapper.setDimLabels( 1, labels1 );
  }

  // Apply labels to vector multi-fields
  std::vector< std::string > keys3d = { viewKeyStruct::velocityString(),
                                        viewKeyStruct::momentumString(),
                                        viewKeyStruct::accelerationString(),
                                        viewKeyStruct::forceInternalString(),
                                        viewKeyStruct::forceExternalString(),
                                        viewKeyStruct::forceContactString(),
                                        viewKeyStruct::surfaceNormalString(),
                                        viewKeyStruct::materialPositionString() };
  for( auto const & key: keys3d )
  {
    WrapperBase & wrapper = nodeManager.getWrapper< array3d< real64 > >( key );
    wrapper.setDimLabels( 1, labels1 );
    wrapper.setDimLabels( 2, labels2 );
  }
}

void SolidMechanicsMPM::resizeGrid( SpatialPartition & partition,
                                    NodeManager & nodeManager,
                                    real64 const dt )
{
  // Modify SpatialPartition class members
  partition.updateSizes( m_domainL, dt );

  // Modify SolidMechanicsMPM class members
  real64 ratio[3];
  for( int i=0; i<3; i++ )
  {
    // Incremental stretch
    ratio[i] = 1.0 + m_domainL[i] * dt;

    // Modify SolidMechanicsMPM class members
    m_hEl[i] *= ratio[i];
    m_xLocalMin[i] *= ratio[i];
    m_xLocalMax[i] *= ratio[i];
    m_xLocalMinNoGhost[i] *= ratio[i];
    m_xLocalMaxNoGhost[i] *= ratio[i];
    m_xGlobalMin[i] *= ratio[i];
    m_xGlobalMax[i] *= ratio[i];
    m_partitionExtent[i] *= ratio[i];
    m_domainExtent[i] *= ratio[i];
  }

  // Update nodal positions
  arrayView2d< real64, nodes::REFERENCE_POSITION_USD > const gridPosition = nodeManager.referencePosition();
  forAll< serialPolicy >( gridPosition.size( 0 ), [=] GEOS_HOST_DEVICE ( localIndex const g )
  {
    gridPosition[g][0] *= ratio[0];
    gridPosition[g][1] *= ratio[1];
    gridPosition[g][2] *= ratio[2];
  } );
}

void SolidMechanicsMPM::solverProfiling( std::string label )
{
  if( m_solverProfiling >= 1 )
  {
    MPI_Barrier( MPI_COMM_GEOSX );
    GEOS_LOG_RANK_IF( m_solverProfiling == 2, label );
    m_profilingTimes.push_back( MPI_Wtime() );
    m_profilingLabels.push_back( label );
  }
}

void SolidMechanicsMPM::solverProfilingIf( std::string label, bool condition )
{
  if( condition )
  {
    solverProfiling( label );
  }
}

void SolidMechanicsMPM::setConstitutiveNamesCallSuper( ParticleSubRegionBase & subRegion ) const
{
  SolverBase::setConstitutiveNamesCallSuper( subRegion );

  subRegion.registerWrapper< string >( viewKeyStruct::solidMaterialNamesString() ).
    setPlotLevel( PlotLevel::NOPLOT ).
    setRestartFlags( RestartFlags::NO_WRITE ).
    setSizedFromParent( 0 );

  string & solidMaterialName = subRegion.getReference< string >( viewKeyStruct::solidMaterialNamesString() );
  solidMaterialName = SolverBase::getConstitutiveName< SolidBase >( subRegion );
  GEOS_ERROR_IF( solidMaterialName.empty(), GEOS_FMT( "SolidBase model not found on subregion {}", subRegion.getName() ) );
}

void SolidMechanicsMPM::setConstitutiveNames( ParticleSubRegionBase & subRegion ) const
{
  GEOS_UNUSED_VAR( subRegion );
}

real64 SolidMechanicsMPM::computeNeighborList( ParticleManager & particleManager )
{
  // Time this function
  real64 tStart = MPI_Wtime();

  // Expand bin limits by neighbor radius to account for the buffer zone of ghost particles outside the patch limits
  real64 neighborRadiusSquared = m_neighborRadius * m_neighborRadius;
  real64 xmin = m_xLocalMinNoGhost[0] - m_neighborRadius,
         xmax = m_xLocalMaxNoGhost[0] + m_neighborRadius,
         ymin = m_xLocalMinNoGhost[1] - m_neighborRadius,
         ymax = m_xLocalMaxNoGhost[1] + m_neighborRadius,
         zmin = m_xLocalMinNoGhost[2] - m_neighborRadius,
         zmax = m_xLocalMaxNoGhost[2] + m_neighborRadius;

  // Initialize bin sort
  real64 binWidth = m_binSizeMultiplier * m_neighborRadius;
  int nxbins = std::ceil( ( xmax - xmin ) / binWidth ),
      nybins = std::ceil( ( ymax - ymin ) / binWidth ),
      nzbins = m_planeStrain ? 1 : std::ceil( ( zmax - zmin ) / binWidth );
  int nbins = nxbins * nybins * nzbins;
  real64 dx = ( xmax - xmin ) / nxbins,
         dy = ( ymax - ymin ) / nybins,
         dz = ( zmax - zmin ) / nzbins;

  // Declare bin key and bins data structure
  BinKey binKey;
  std::unordered_map< BinKey, std::vector< localIndex >, BinKeyHash > bins;

  // Reverse entries in bins based on even distribution of particles in partition - OPTIONAL
  particleManager.forParticleRegions< ParticleRegion >( [&]( ParticleRegion & region ) // idk why this requires a template argument and the
                                                                                       // subregion loops don't
  {
    binKey.regionIndex = region.getIndexInParent();
    region.forParticleSubRegions( [&]( ParticleSubRegion & subRegion )
    {
      binKey.subRegionIndex = subRegion.getIndexInParent();
      int numReserved = std::ceil( subRegion.size() / nbins );

      // Loop over bins
      for( int i=0; i<nxbins; i++ )
      {
        for( int j=0; j<nybins; j++ )
        {
          for( int k=0; k<nzbins; k++ )
          {
            binKey.binIndex = i + j * nxbins + k * nxbins * nybins;
            bins[binKey].reserve( numReserved );
          }
        }
      }
    } );
  } );

  // Populate bins with local particle indices
  particleManager.forParticleRegions< ParticleRegion >( [&]( ParticleRegion & region ) // idk why this requires a template argument and the
                                                                                       // subregion loops don't
  {
    binKey.regionIndex = region.getIndexInParent();
    region.forParticleSubRegions( [&]( ParticleSubRegion & subRegion )
    {
      binKey.subRegionIndex = subRegion.getIndexInParent();
      arrayView2d< real64 const > const particlePosition = subRegion.getParticleCenter();
      forAll< serialPolicy >( subRegion.size(), [&, particlePosition] GEOS_HOST ( localIndex const p ) // host only because of bin data
                                                                                                       // structure, need atomics in
                                                                                                       // parallel since multiple particles
                                                                                                       // can write to the same bin
        {
          // Particle bin ijk indices
          int i, j, k;
          i = std::floor( ( particlePosition[p][0] - xmin ) / dx ),
          j = std::floor( ( particlePosition[p][1] - ymin ) / dy ),
          k = std::floor( ( particlePosition[p][2] - zmin ) / dz );

          // Bin number
          binKey.binIndex = i + j * nxbins + k * nxbins * nybins;

          // Add particle to bin
          bins[binKey].push_back( p );
        } );
    } );
  } );

  // Perform neighbor search over appropriate bins
  particleManager.forParticleSubRegions( [&]( ParticleSubRegion & subRegionA )
  {
    // Get and initialize neighbor list
    OrderedVariableToManyParticleRelation & neighborList = subRegionA.neighborList();
    neighborList.resize( 0, 0 ); // Clear the existing neighbor list
    neighborList.resize( subRegionA.size() );
    int numToReserve = m_planeStrain == 1 ? 25 : 179; // Assuming square/cubic cells, 2 particles per cell in each dimension, and a neighbor
                                                      // radius equal to the cell diagonal length
    reserveNeighbors( neighborList, numToReserve );

    // Get 'this' particle's location
    arrayView2d< real64 > const xA = subRegionA.getParticleCenter();

    // Find neighbors of 'this' particle
    SortedArrayView< localIndex const > const subRegionAActiveParticleIndices = subRegionA.activeParticleIndices();
    forAll< serialPolicy >( subRegionAActiveParticleIndices.size(), [&, subRegionAActiveParticleIndices, xA] GEOS_HOST ( localIndex const pp )
      {// host only because of bin data structure and invocation of particleManager; not thread-safe for some reason
        // Particle A index
        localIndex a = subRegionAActiveParticleIndices[pp];

        // Bin ijk indices bounding a sphere of radius m_neighborRadius centered at 'this' particle
        int imin, imax, jmin, jmax, kmin, kmax;
        imin = std::floor( ( xA[a][0] - m_neighborRadius - xmin ) / dx ),
        jmin = std::floor( ( xA[a][1] - m_neighborRadius - ymin ) / dy ),
        kmin = std::floor( ( xA[a][2] - m_neighborRadius - zmin ) / dz );
        imax = std::floor( ( xA[a][0] + m_neighborRadius - xmin ) / dx ),
        jmax = std::floor( ( xA[a][1] + m_neighborRadius - ymin ) / dy ),
        kmax = std::floor( ( xA[a][2] + m_neighborRadius - zmin ) / dz );

        // Adjust bin ijk indices if necessary
        imin = std::max( imin, 0 );
        imax = std::min( imax, nxbins-1 );
        jmin = std::max( jmin, 0 );
        jmax = std::min( jmax, nybins-1 );
        kmin = std::max( kmin, 0 );
        kmax = std::min( kmax, nzbins-1 );

        // Inner subregion loop
        particleManager.forParticleSubRegions( [&]( ParticleSubRegion & subRegionB )
      {
        // Get region and subregion indices
        ParticleRegion & region = dynamicCast< ParticleRegion & >( subRegionB.getParent().getParent() );
        binKey.regionIndex = region.getIndexInParent();
        binKey.subRegionIndex = subRegionB.getIndexInParent();

        // Get 'other' particle location
        arrayView2d< real64 > const xB = subRegionB.getParticleCenter();

        // Declare temporary array of local neighbor indices
        std::vector< localIndex > localIndices;
        localIndices.reserve( numToReserve );

        // Loop over bins
        int count = 0; // Count the number of neighbors on this subregion
        for( int iBin=imin; iBin<=imax; iBin++ )
        {
          for( int jBin=jmin; jBin<=jmax; jBin++ )
          {
            for( int kBin=kmin; kBin<=kmax; kBin++ )
            {
              binKey.binIndex = iBin + jBin * nxbins + kBin * nxbins * nybins;
              for( localIndex & b: bins[binKey] )
              {
                real64 xBA[3];
                xBA[0] = xB[b][0] - xA[a][0];
                xBA[1] = xB[b][1] - xA[a][1];
                xBA[2] = xB[b][2] - xA[a][2];
                real64 rSquared = xBA[0] * xBA[0] + xBA[1] * xBA[1] + xBA[2] * xBA[2];
                if( rSquared <= neighborRadiusSquared ) // Would you be my neighbor?
                {
                  count++;
                  localIndices.push_back( b );
                }
              }
            }
          }
        }

        // Populate the temporary arrays of neighbor region and subregion indices
        std::vector< localIndex > regionIndices( count, binKey.regionIndex );
        std::vector< localIndex > subRegionIndices( count, binKey.subRegionIndex );

        // Insert indices into neighbor list
        insertMany( neighborList,
                    a,
                    regionIndices,
                    subRegionIndices,
                    localIndices );
      } );
      } );
  } );

  return( MPI_Wtime() - tStart );
}

void SolidMechanicsMPM::optimizeBinSort( ParticleManager & particleManager )
{
  // Each partition determines its optimal multiplier which results in the minimum time for neighbor list construction
  // The global multiplier is set by a weighted average of each partition's multiplier, with the number of particles
  // on the partition being the weight factor.

  // Start
  int optimalMultiplier = 1;

  // Identify the largest possible multiplier - we can limit this if it's prohibitive to check larger multipliers in large 3D sims
  real64 xL = m_xLocalMaxNoGhost[0] - m_xLocalMinNoGhost[0] + 2 * m_neighborRadius;
  real64 yL = m_xLocalMaxNoGhost[1] - m_xLocalMinNoGhost[1] + 2 * m_neighborRadius;
  real64 zL = m_xLocalMaxNoGhost[2] - m_xLocalMinNoGhost[2] + 2 * m_neighborRadius;
  int maxMultiplier = std::max( std::ceil( xL / m_neighborRadius ), std::max( std::ceil( yL / m_neighborRadius ), std::ceil( zL / m_neighborRadius ) ));
  maxMultiplier = std::max( maxMultiplier, 1 );

  // Identify this partition's optimal multiplier
  real64 minTime = DBL_MAX;
  for( int multiplier=1; multiplier<=maxMultiplier; multiplier++ )
  {
    m_binSizeMultiplier = multiplier;
    real64 sortingTime = computeNeighborList( particleManager );
    if( sortingTime < minTime )
    {
      minTime = sortingTime;
      optimalMultiplier = multiplier;
    }
  }

  // MPI comms
  int globalNumberOfParticles;
  real64 globalWeightedMultiplier;
  int localNumberOfParticles = particleManager.getNumberOfParticles();
  real64 localWeightedMultiplier = optimalMultiplier * localNumberOfParticles;
  MPI_Allreduce( &localWeightedMultiplier,
                 &globalWeightedMultiplier,
                 1,
                 MPI_DOUBLE,
                 MPI_SUM,
                 MPI_COMM_GEOSX );
  MPI_Allreduce( &localNumberOfParticles,
                 &globalNumberOfParticles,
                 1,
                 MPI_INT,
                 MPI_SUM,
                 MPI_COMM_GEOSX );

  // Set bin size multiplier
  m_binSizeMultiplier = std::max( (int) std::round( globalWeightedMultiplier / globalNumberOfParticles ), 1 );
}

real64 SolidMechanicsMPM::kernel( real64 const & r ) // distance from particle to query point.
{
  // Compute the value of a particle kernel function at some point.

  const real64 R = m_neighborRadius; // kernel Radius
  const real64 norm = m_planeStrain ? 1.0610329539459689051/(R*R) : 1.1936620731892150183/(R*R*R); // kernel should integrate to unity

  if( r < R )
  {
    return norm * ( 1 - 3.0 * r * r / ( R * R ) + 2.0 * r * r * r / ( R * R * R ) );
  }
  else
  {
    return ( 0.0 );
  }
}

void SolidMechanicsMPM::kernelGradient( arraySlice1d< real64 const > const x,  // query point
                                        std::vector< real64 > & xp,            // particle location
                                        real64 const & r,                      // distance from particle to query point.
                                        real64 * result )
{
  // Compute the value of a particle kernel function gradient at some point.

  real64 s;
  const real64 R = m_neighborRadius; // kernel Radius
  const real64 norm = m_planeStrain ? 1.0610329539459689051/(R*R) : 1.1936620731892150183/(R*R*R); // kernel should integrate to unity

  if( r < R )
  {
    s = norm * 6.0 * ( r - R ) / ( R * R * R );
    result[0] = s * (x[0] - xp[0]);
    result[1] = s * (x[1] - xp[1]);
    result[2] = s * (x[2] - xp[2]);
  }
  else
  {
    result[0] = 0.0;
    result[1] = 0.0;
    result[2] = 0.0;
  }
}

real64 SolidMechanicsMPM::computeKernelField( arraySlice1d< real64 const > const x,  // query point
                                              arrayView2d< real64 const > const xp,  // List of neighbor particle locations.
                                              arrayView1d< real64 const > const Vp,  // List of neighbor particle volumes.
                                              arrayView1d< real64 const > const fp ) // scalar field values (e.g. damage) at neighbor
                                                                                     // particles
{
  // Compute the kernel scalar field at a point, for a given list of neighbor particles.
  // The lists xp, fp, and the length np could refer to all the particles in the patch,
  // but generally this function will be evaluated with x equal to some particle center,
  // and xp, fp, will be lists for just the neighbors of the particle.

  // Initialize
  real64 relativePosition[3];
  real64 kernelVal,
         f = 0.0,
         k = 0.0,
         r;

  // Sum
  for( localIndex p = 0; p < Vp.size(); ++p )
  {
    relativePosition[0] = x[0] - xp[p][0];
    relativePosition[1] = x[1] - xp[p][1];
    relativePosition[2] = x[2] - xp[p][2];
    r = sqrt( relativePosition[0] * relativePosition[0] + relativePosition[1] * relativePosition[1] + relativePosition[2] * relativePosition[2] );
    kernelVal = kernel( r );
    k += Vp[p] * kernelVal;
    f += Vp[p] * fp[p] * kernelVal;
  }

  // Return the normalized kernel field (which eliminates edge effects)
  if( k > 0.0 )
  {
    return ( f / k );
  }
  else
  {
    return ( 0.0 );
  }
}

void SolidMechanicsMPM::computeKernelFieldGradient( arraySlice1d< real64 const > const x,       // query point
                                                    std::vector< std::vector< real64 > > & xp,  // List of neighbor particle locations.
                                                    std::vector< real64 > & Vp,                 // List of neighbor particle volumes.
                                                    std::vector< real64 > & fp,                 // scalar field values (e.g. damage) at
                                                                                                // neighbor particles
                                                    arraySlice1d< real64 > const result )
{
  // Compute the kernel scalar field at a point, for a given list of neighbor particles.
  // The lists xp, fp, and the length np could refer to all the particles in the patch,
  // but generally this function will be evaluated with x equal to some particle center,
  // and xp, fp, will be lists for just the neighbors of the particle.
  // TODO: Modify to also "return" the kernel field value

  // Scalar kernel field values
  real64 kernelVal,
         f = 0.0,
         k = 0.0,
         r;

  // Gradient of the scalar field
  real64 relativePosition[3],
         fGrad[3] = {0.0, 0.0, 0.0},
         kGrad[3] = {0.0, 0.0, 0.0},
         kernelGradVal[3];

  for( unsigned int p = 0; p < Vp.size(); ++p )
  {
    relativePosition[0] = x[0] - xp[p][0];
    relativePosition[1] = x[1] - xp[p][1];
    relativePosition[2] = x[2] - xp[p][2];
    r = sqrt( relativePosition[0] * relativePosition[0] + relativePosition[1] * relativePosition[1] + relativePosition[2] * relativePosition[2] );

    kernelVal = kernel( r );
    k += Vp[p] * kernelVal;
    f += Vp[p] * fp[p] * kernelVal;

    kernelGradient( x, xp[p], r, kernelGradVal );
    kGrad[0] += kernelGradVal[0] * Vp[p];
    kGrad[1] += kernelGradVal[1] * Vp[p];
    kGrad[2] += kernelGradVal[2] * Vp[p];
    fGrad[0] += kernelGradVal[0] * Vp[p] * fp[p];
    fGrad[1] += kernelGradVal[1] * Vp[p] * fp[p];
    fGrad[2] += kernelGradVal[2] * Vp[p] * fp[p];
  }

  // Return the normalized kernel field gradient (which eliminates edge effects)
  if( k > 0.0 )
  {
    //kernelField = f/k;
    result[0] = fGrad[0] / k - f * kGrad[0] / (k * k);
    result[1] = fGrad[1] / k - f * kGrad[1] / (k * k);
    result[2] = fGrad[2] / k - f * kGrad[2] / (k * k);
  }
  else
  {
    //kernelField = 0.0;
    result[0] = 0.0;
    result[1] = 0.0;
    result[2] = 0.0;
  }
}

void SolidMechanicsMPM::computeKernelVectorGradient( arraySlice1d< real64 const > const x,       // query point
                                                     std::vector< std::vector< real64 > > & xp,  // List of neighbor particle locations.
                                                     std::vector< real64 > & Vp,                 // List of neighbor particle volumes.
                                                     std::vector< std::vector< real64 > > & fp,                 // vector field values (e.g.
                                                                                                                // velocity) at neighbor
                                                                                                                // particles
                                                     arraySlice2d< real64 > const result )
{
  // Compute the kernel scalar field at a point, for a given list of neighbor particles.
  // The lists xp, fp, and the length np could refer to all the particles in the patch,
  // but generally this function will be evaluated with x equal to some particle center,
  // and xp, fp, will be lists for just the neighbors of the particle.
  // TODO: Modify to also "return" the kernel field value

  // Scalar kernel field values
  real64 kernelVal,
         f[3] = { 0.0 },
         k = 0.0,
         r;

  // Gradient of the scalar field
  real64 relativePosition[3],
         fGrad[3][3] = { { 0.0 } },
         kGrad[3] = { 0.0 },
         kernelGradVal[3];

  for( unsigned int p = 0; p < Vp.size(); ++p )
  {
    for( int i = 0; i < 3; i++ )
    {
      relativePosition[i] = x[i] - xp[p][i];
    }
    r = sqrt( relativePosition[0] * relativePosition[0] + relativePosition[1] * relativePosition[1] + relativePosition[2] * relativePosition[2] );

    kernelVal = kernel( r );
    k += Vp[p] * kernelVal;
    for( int i = 0; i < 3; i++ )
    {
      f[i] += Vp[p] * fp[p][i] * kernelVal;
    }

    kernelGradient( x, xp[p], r, kernelGradVal );
    for( int i = 0; i < 3; i++ )
    {
      kGrad[i] += kernelGradVal[i] * Vp[p];
      for( int j = 0; j < 3; j++ )
      {
        fGrad[i][j] += fp[p][i] * kernelGradVal[j] * Vp[p];
      }
    }
  }

  // Return the normalized kernel field gradient (which eliminates edge effects)
  if( k > 0.0 )
  {
    //kernelField = f/k;
    for( int i = 0; i < 3; i++ )
    {
      for( int j = 0; j < 3; j++ )
      {
        result[i][j] = fGrad[i][j] / k - f[i] * kGrad[j] / (k * k);
      }
    }
  }
  else
  {
    //kernelField = 0.0;
    for( int i = 0; i < 3; i++ )
    {
      for( int j = 0; j < 3; j++ )
      {
        result[i][j] = 0.0;
      }
    }
  }
}

void SolidMechanicsMPM::computeDamageFieldGradient( ParticleManager & particleManager )
{
  // Get accessors for volume, position, damage, surface flag
  ParticleManager::ParticleViewAccessor< arrayView1d< real64 const > > particleVolumeAccessor = particleManager.constructArrayViewAccessor< real64, 1 >( "particleVolume" );
  ParticleManager::ParticleViewAccessor< arrayView2d< real64 const > > particlePositionAccessor = particleManager.constructArrayViewAccessor< real64, 2 >( "particleCenter" );
  ParticleManager::ParticleViewAccessor< arrayView1d< real64 const > > particleDamageAccessor = particleManager.constructArrayViewAccessor< real64, 1 >( "particleDamage" );
  ParticleManager::ParticleViewAccessor< arrayView1d< int const > > particleSurfaceFlagAccessor = particleManager.constructArrayViewAccessor< int, 1 >( "particleSurfaceFlag" );

  // Perform neighbor operations
  particleManager.forParticleSubRegions( [&]( ParticleSubRegion & subRegion )
  {
    // Get neighbor list
    OrderedVariableToManyParticleRelation & neighborList = subRegion.neighborList();
    arrayView1d< localIndex const > const numNeighborsAll = neighborList.m_numParticles.toViewConst();
    ArrayOfArraysView< localIndex const > const neighborRegions = neighborList.m_toParticleRegion.toViewConst();
    ArrayOfArraysView< localIndex const > const neighborSubRegions = neighborList.m_toParticleSubRegion.toViewConst();
    ArrayOfArraysView< localIndex const > const neighborIndices = neighborList.m_toParticleIndex.toViewConst();

    // Get particle position and damage field gradient
    arrayView2d< real64 const > const particlePosition = subRegion.getParticleCenter();
    arrayView2d< real64 > const particleDamageGradient = subRegion.getField< fields::mpm::particleDamageGradient >();

    // Loop over neighbors
    SortedArrayView< localIndex const > const activeParticleIndices = subRegion.activeParticleIndices();
    forAll< serialPolicy >( activeParticleIndices.size(), [=] GEOS_HOST ( localIndex const pp ) // Must be on host since we call a 'this'
                                                                                                // method which uses class variables
      {
        localIndex const p = activeParticleIndices[pp];

        // Get number of neighbors and accessor indices
        localIndex numNeighbors = numNeighborsAll[p];
        arraySlice1d< localIndex const > const regionIndices = neighborRegions[p];
        arraySlice1d< localIndex const > const subRegionIndices = neighborSubRegions[p];
        arraySlice1d< localIndex const > const particleIndices = neighborIndices[p];

        // Declare and size neighbor data arrays - TODO: switch to std::array? But then we'd need to template computeKernelFieldGradient
        std::vector< real64 > neighborVolumes( numNeighbors );
        std::vector< std::vector< real64 > > neighborPositions;
        neighborPositions.resize( numNeighbors, std::vector< real64 >( 3 ) );
        std::vector< real64 > neighborDamages( numNeighbors );

        // Populate neighbor data arrays
        for( localIndex neighborIndex = 0; neighborIndex < numNeighbors; neighborIndex++ )
        {
          localIndex regionIndex = regionIndices[neighborIndex];
          localIndex subRegionIndex = subRegionIndices[neighborIndex];
          localIndex particleIndex = particleIndices[neighborIndex];
          neighborVolumes[neighborIndex] = particleVolumeAccessor[regionIndex][subRegionIndex][particleIndex];
          neighborPositions[neighborIndex][0] = particlePositionAccessor[regionIndex][subRegionIndex][particleIndex][0];
          neighborPositions[neighborIndex][1] = particlePositionAccessor[regionIndex][subRegionIndex][particleIndex][1];
          neighborPositions[neighborIndex][2] = particlePositionAccessor[regionIndex][subRegionIndex][particleIndex][2];
          if( particleSurfaceFlagAccessor[regionIndex][subRegionIndex][particleIndex] == 1 )
          {
            neighborDamages[neighborIndex] = 1.0;
          }
          else
          {
            neighborDamages[neighborIndex] = particleDamageAccessor[regionIndex][subRegionIndex][particleIndex];
          }
        }

        // Call kernel field gradient function
        computeKernelFieldGradient( particlePosition[p],        // input
                                    neighborPositions,          // input
                                    neighborVolumes,            // input
                                    neighborDamages,            // input
                                    particleDamageGradient[p] ); // OUTPUT
      } );
  } );
}

void SolidMechanicsMPM::updateSurfaceFlagOverload( ParticleManager & particleManager )
{
  // Surface flags are overloaded so we can visualize surfaces and damage features simultaneously
  particleManager.forParticleSubRegions( [&]( ParticleSubRegion & subRegion )
  {
    arrayView1d< int > const particleSurfaceFlag = subRegion.getParticleSurfaceFlag();
    arrayView1d< real64 const > const particleDamage = subRegion.getParticleDamage();
    SortedArrayView< localIndex const > const activeParticleIndices = subRegion.activeParticleIndices();
    forAll< serialPolicy >( activeParticleIndices.size(), [=] GEOS_HOST_DEVICE ( localIndex const pp )
    {
      localIndex const p = activeParticleIndices[pp];
      if( particleSurfaceFlag[p] != 2 )
      {
        if( particleDamage[p] > 0.0 ) // Activate damage field if any particles in domain have damage.
        {
          particleSurfaceFlag[p] = 1;
        }
        else
        {
          particleSurfaceFlag[p] = 0;
        }
      }
    } );
  } );
}

void SolidMechanicsMPM::projectDamageFieldGradientToGrid( ParticleManager & particleManager,
                                                          NodeManager & nodeManager )
{
  // Grid nodes gain the damage field gradient of the particle mapping to them with the largest damage field gradient

  // Get grid fields
  arrayView2d< real64 > const gridDamageGradient = nodeManager.getReference< array2d< real64 > >( viewKeyStruct::damageGradientString() );
  int subRegionIndex = 0;
  particleManager.forParticleSubRegions( [&]( ParticleSubRegion & subRegion )
  {
    // Get particle fields
    arrayView2d< real64 const > const particleDamageGradient = subRegion.getField< fields::mpm::particleDamageGradient >();

    // Get nodes this particle maps to
    arrayView2d< localIndex const > const mappedNodes = m_mappedNodes[subRegionIndex];

    // Map to grid
    SortedArrayView< localIndex const > const activeParticleIndices = subRegion.activeParticleIndices();
    int const numDims = m_numDims;
    forAll< serialPolicy >( activeParticleIndices.size(), [=] GEOS_HOST ( localIndex const pp ) // Parallelize with atomics/reduction
      {
        localIndex const p = activeParticleIndices[pp];

        // Map to grid
        for( localIndex const & g: mappedNodes[pp] )
        {
          if( LvArray::tensorOps::l2NormSquared< 3 >( particleDamageGradient[p] ) > LvArray::tensorOps::l2NormSquared< 3 >( gridDamageGradient[g] ) )
          {
            for( int i=0; i<numDims; i++ )
            {
              gridDamageGradient[g][i] = particleDamageGradient[p][i];
            }
          }
        }
      } ); // particle loop

    // Increment subregion index
    subRegionIndex++;
  } ); // subregion loop
}

void SolidMechanicsMPM::updateDeformationGradient( real64 dt,
                                                   ParticleManager & particleManager )
{
  particleManager.forParticleSubRegions( [&]( ParticleSubRegion & subRegion )
  {
    // Get fields
    arrayView3d< real64 > const particleDeformationGradient = subRegion.getField< fields::mpm::particleDeformationGradient >();
    arrayView3d< real64 > const particleFDot = subRegion.getField< fields::mpm::particleFDot >();
    arrayView3d< real64 const > const particleVelocityGradient = subRegion.getField< fields::mpm::particleVelocityGradient >();

    // Update F
    SortedArrayView< localIndex const > const activeParticleIndices = subRegion.activeParticleIndices();
    forAll< serialPolicy >( activeParticleIndices.size(), [=] GEOS_HOST_DEVICE ( localIndex const pp )
    {
      localIndex const p = activeParticleIndices[pp];
      LvArray::tensorOps::Rij_eq_AikBkj< 3, 3, 3 >( particleFDot[p], particleVelocityGradient[p], particleDeformationGradient[p] ); // Fdot
                                                                                                                                    // = L.F
      LvArray::tensorOps::scaledAdd< 3, 3 >( particleDeformationGradient[p], particleFDot[p], dt ); // Fnew = Fold + Fdot*dt
    } );
  } );
}

void SolidMechanicsMPM::updateConstitutiveModelDependencies( ParticleManager & particleManager )
{
  particleManager.forParticleSubRegions( [&]( ParticleSubRegion & subRegion )
  {
    // Get needed particle fields
    arrayView1d< real64 const > const particleVolume = subRegion.getParticleVolume();

    // Get constitutive model reference
    string const & solidMaterialName = subRegion.template getReference< string >( viewKeyStruct::solidMaterialNamesString() );
    SolidBase & solidModel = getConstitutiveModel< SolidBase >( subRegion, solidMaterialName );

    // Pass whatever data the constitutive models may need
    if( solidModel.hasWrapper( "lengthScale" ) ) // Fragile code because someone could change this key without our knowledge. TODO: Make an
                                                 // integrated test that checks this
    {
      arrayView1d< real64 > const lengthScale = solidModel.getReference< array1d< real64 > >( "lengthScale" );
      SortedArrayView< localIndex const > const activeParticleIndices = subRegion.activeParticleIndices();
      forAll< serialPolicy >( activeParticleIndices.size(), [=] GEOS_HOST_DEVICE ( localIndex const pp )
      {
        localIndex const p = activeParticleIndices[pp];
        lengthScale[p] = pow( particleVolume[p], 1.0 / 3.0 );
      } );
    }
  } );
}

void SolidMechanicsMPM::updateStress( real64 dt,
                                      ParticleManager & particleManager )
{
  particleManager.forParticleSubRegions( [&]( ParticleSubRegion & subRegion )
  {
    // Get constitutive model reference
    string const & solidMaterialName = subRegion.template getReference< string >( viewKeyStruct::solidMaterialNamesString() );
    SolidBase & solid = getConstitutiveModel< SolidBase >( subRegion, solidMaterialName );

    // Get particle kinematic fields that are fed into constitutive model
    arrayView3d< real64 const > const particleDeformationGradient = subRegion.getField< fields::mpm::particleDeformationGradient >();
    arrayView3d< real64 const > const particleFDot = subRegion.getField< fields::mpm::particleFDot >();
    arrayView3d< real64 const > const particleVelocityGradient = subRegion.getField< fields::mpm::particleVelocityGradient >();
    arrayView2d< real64 > const particleStress = subRegion.getField< fields::mpm::particleStress >();

    // Call constitutive model
    ConstitutivePassThruMPM< SolidBase >::execute( solid, [&] ( auto & castedSolid )
    {
      using SolidType = TYPEOFREF( castedSolid );
      typename SolidType::KernelWrapper constitutiveModelWrapper = castedSolid.createKernelUpdates();
      solidMechanicsMPMKernels::StateUpdateKernel::launch< serialPolicy >( subRegion.activeParticleIndices(),
                                                                           constitutiveModelWrapper,
                                                                           dt,
                                                                           particleDeformationGradient,
                                                                           particleFDot,
                                                                           particleVelocityGradient,
                                                                           particleStress );
    } );
  } );
}

void SolidMechanicsMPM::particleKinematicUpdate( ParticleManager & particleManager )
{
  // Update particle volume and density
  particleManager.forParticleSubRegions( [&]( ParticleSubRegion & subRegion )
  {
    // Get particle fields
    arrayView1d< globalIndex const > const particleID = subRegion.getParticleID();
    arrayView1d< real64 > const particleVolume = subRegion.getParticleVolume();
    arrayView1d< int > const isBad = subRegion.getField< fields::mpm::isBad >();
    arrayView1d< real64 const > const particleInitialVolume = subRegion.getField< fields::mpm::particleInitialVolume >();
    arrayView1d< real64 > const particleDensity = subRegion.getField< fields::mpm::particleDensity >();
    arrayView1d< real64 const > const particleMass = subRegion.getField< fields::mpm::particleMass >();
    arrayView3d< real64 > const particleRVectors = subRegion.getParticleRVectors();
    arrayView3d< real64 const > const particleInitialRVectors = subRegion.getField< fields::mpm::particleInitialRVectors >();
    arrayView3d< real64 const > const particleDeformationGradient = subRegion.getField< fields::mpm::particleDeformationGradient >();

    // Update volume and r-vectors
    SortedArrayView< localIndex const > const activeParticleIndices = subRegion.activeParticleIndices();
    forAll< serialPolicy >( activeParticleIndices.size(), [=] GEOS_HOST_DEVICE ( localIndex const pp )
    {
      localIndex const p = activeParticleIndices[pp];
      real64 detF = LvArray::tensorOps::determinant< 3 >( particleDeformationGradient[p] );
      if( detF <= 0.1 || detF >= 10.0 )
      {
        printf( "Flagging particle with unreasonable Jacobian (J<0.1 or J>10) for deletion! Global particle ID: %lld", particleID[p] );
        isBad[p] = 1; // TODO: Switch to a 'markBad' function which changes isBad and removes this particle from activeParticleIndices. Also
                      // change isBad to deletionFlag.
        particleVolume[p] = particleInitialVolume[p];
        particleDensity[p] = particleMass[p] / particleInitialVolume[p];
        LvArray::tensorOps::copy< 3, 3 >( particleRVectors[p], particleInitialRVectors[p] );
      }
      else
      {
        particleVolume[p] = particleInitialVolume[p] * detF;
        particleDensity[p] = particleMass[p] / particleVolume[p];
      }
    } );
  } );

  // Compute particles R vectors
  computeRVectors( particleManager );
}

void SolidMechanicsMPM::computeAndWriteBoxAverage( const real64 dt,
                                                   const real64 time_n,
                                                   ParticleManager & particleManager )
{
  real64 boxStress[6] = { 0.0 }; // we sum stress * volume in particles, additive sync, then divide by box volume.
  real64 boxMass = 0.0; // we sum particle mass, additive sync, then divide by box volume
  real64 boxParticleInitialVolume = 0.0;
  real64 boxDamage = 0.0; // we sum damage * initial volume, additive sync, then divide by total initial volume in box

  if( m_prescribedBoundaryFTable == 1 ) // TODO: Why do we have this flag?
  {
    particleManager.forParticleSubRegions( [&]( ParticleSubRegion & subRegion )
    {
      // Get fields
      arrayView1d< real64 > const particleMass = subRegion.getField< fields::mpm::particleMass >();
      arrayView1d< real64 > const particleVolume = subRegion.getParticleVolume();
      arrayView1d< real64 > const particleInitialVolume = subRegion.getField< fields::mpm::particleInitialVolume >();
      arrayView2d< real64 > const particleStress = subRegion.getField< fields::mpm::particleStress >();
      arrayView1d< real64 > const particleDamage = subRegion.getParticleDamage();

      // Accumulate values
      SortedArrayView< localIndex const > const activeParticleIndices = subRegion.activeParticleIndices();
      forAll< serialPolicy >( activeParticleIndices.size(), [=, &boxMass, &boxParticleInitialVolume, &boxStress, &boxDamage] GEOS_HOST ( localIndex const pp ) // This
                                                                                                                                                               // can
                                                                                                                                                               // be
                                                                                                                                                               // parallelized
                                                                                                                                                               // via
                                                                                                                                                               // reduction
        {
          localIndex const p = activeParticleIndices[pp];
          boxMass += particleMass[p];
          boxParticleInitialVolume += particleInitialVolume[p];
          for( int i=0; i<6; i++ )
          {
            boxStress[i] += particleStress[p][i] * particleVolume[p]; // volume weighted average, will normalize later.
          }
          boxDamage += particleDamage[p] * particleInitialVolume[p]; // initial volume weighted average, will normalize later.
        } );
    } );
  }

  // Additive sync: sxx, syy, szz, sxy, syz, sxz, mass, particle volume, damage
  real64 boxSums[9];
  boxSums[0] = boxStress[0];       // sig_xx * volume
  boxSums[1] = boxStress[1];       // sig_yy * volume
  boxSums[2] = boxStress[2];       // sig_zz * volume
  boxSums[3] = boxStress[3];       // sig_xy * volume
  boxSums[4] = boxStress[4];       // sig_yz * volume
  boxSums[5] = boxStress[5];       // sig_xz * volume
  boxSums[6] = boxMass;            // total mass in box
  boxSums[7] = boxParticleInitialVolume > 0.0 ? boxParticleInitialVolume : 1.0;  // total particle initial volume in box; prevent div0 error
  boxSums[8] = boxDamage;          // damage * volume

  // Do an MPI sync to total these values and write from proc0 to a file.  Also compute global F
  // so file is directly plottable in excel as CSV or something.
  for( localIndex i = 0; i < 9; i++ )
  {
    real64 localSum = boxSums[i];
    real64 globalSum;
    MPI_Allreduce( &localSum,
                   &globalSum,
                   1,
                   MPI_DOUBLE,
                   MPI_SUM,
                   MPI_COMM_GEOSX );
    boxSums[i] = globalSum;
  }

  int rank;
  MPI_Comm_rank( MPI_COMM_GEOSX, &rank );
  if( rank == 0 )
  {
    // Calculate the box volume
    real64 boxVolume = m_domainExtent[0] * m_domainExtent[1] * m_domainExtent[2];

    // Write to file
    std::ofstream file;
    file.open( "boxAverageHistory.csv", std::ios::out | std::ios::app );
    if( file.fail() )
    {
      throw std::ios_base::failure( std::strerror( errno ) );
    }
    //make sure write fails with exception if something is wrong
    file.exceptions( file.exceptions() | std::ios::failbit | std::ifstream::badbit );
    // time | sig_xx | sig_yy | sig_zz | sig_xy | sig_yz | sig_zx | density | damage / total particle volume
    file << time_n + dt
         << ","
         << boxSums[0] / boxVolume
         << ","
         << boxSums[1] / boxVolume
         << ","
         << boxSums[2] / boxVolume
         << ","
         << boxSums[3] / boxVolume
         << ","
         << boxSums[4] / boxVolume
         << ","
         << boxSums[5] / boxVolume
         << ","
         << boxSums[6] / boxVolume
         << ","
         << boxSums[8] / boxSums[7] // We normalize by total particle initial volume because this should equal one if all the material is
                                    // damaged
         << std::endl;
    file.close();
  }
}

void SolidMechanicsMPM::initializeGridFields( NodeManager & nodeManager )
{
  int const numNodes = nodeManager.size();
  arrayView2d< real64 > const gridMass = nodeManager.getReference< array2d< real64 > >( viewKeyStruct::massString() );
  arrayView2d< real64 > const gridDamage = nodeManager.getReference< array2d< real64 > >( viewKeyStruct::damageString() );
  arrayView2d< real64 > const gridMaxDamage = nodeManager.getReference< array2d< real64 > >( viewKeyStruct::maxDamageString() );
  arrayView2d< real64 > const gridDamageGradient = nodeManager.getReference< array2d< real64 > >( viewKeyStruct::damageGradientString() );
  arrayView3d< real64 > const gridVelocity = nodeManager.getReference< array3d< real64 > >( viewKeyStruct::velocityString() );
  arrayView3d< real64 > const gridMomentum = nodeManager.getReference< array3d< real64 > >( viewKeyStruct::momentumString() );
  arrayView3d< real64 > const gridAcceleration = nodeManager.getReference< array3d< real64 > >( viewKeyStruct::accelerationString() );
  arrayView3d< real64 > const gridInternalForce = nodeManager.getReference< array3d< real64 > >( viewKeyStruct::forceInternalString() );
  arrayView3d< real64 > const gridExternalForce = nodeManager.getReference< array3d< real64 > >( viewKeyStruct::forceExternalString() );
  arrayView3d< real64 > const gridContactForce = nodeManager.getReference< array3d< real64 > >( viewKeyStruct::forceContactString() );
  arrayView3d< real64 > const gridSurfaceNormal = nodeManager.getReference< array3d< real64 > >( viewKeyStruct::surfaceNormalString() );
  arrayView3d< real64 > const gridMaterialPosition = nodeManager.getReference< array3d< real64 > >( viewKeyStruct::materialPositionString() );

  forAll< serialPolicy >( numNodes, [=] GEOS_HOST ( localIndex const g ) // Switch to .zero()?
    {
      for( int i = 0; i < 3; i++ )
      {
        gridDamageGradient[g][i] = 0.0;
      }
      for( int fieldIndex = 0; fieldIndex < m_numVelocityFields; fieldIndex++ )
      {
        gridMass[g][fieldIndex] = 0.0;
        gridDamage[g][fieldIndex] = 0.0;
        gridMaxDamage[g][fieldIndex] = 0.0;
        for( int i = 0; i < 3; i++ )
        {
          gridVelocity[g][fieldIndex][i] = 0.0;
          gridMomentum[g][fieldIndex][i] = 0.0;
          gridAcceleration[g][fieldIndex][i] = 0.0;
          gridInternalForce[g][fieldIndex][i] = 0.0;
          gridExternalForce[g][fieldIndex][i] = 0.0;
          gridContactForce[g][fieldIndex][i] = 0.0;
          gridSurfaceNormal[g][fieldIndex][i] = 0.0;
          gridMaterialPosition[g][fieldIndex][i] = 0.0;
        }
      }
    } );
}

void SolidMechanicsMPM::boundaryConditionUpdate( real64 dt, real64 time_n )
{
  int bcInterval = 0;

  for( localIndex i = 0; i < m_bcTable.size( 0 ); i++ ) // Naive method for determining what part of BC table we're currently in, can
                                                        // optimize later (TODO)
  {
    if( time_n + 0.5 * dt > m_bcTable[i][0] )
    {
      bcInterval = i;
    }
  }

  for( int i=0; i<6; i++ )
  {
    m_boundaryConditionTypes[i] = m_bcTable[bcInterval][i+1];
  }
}

void SolidMechanicsMPM::particleToGrid( ParticleManager & particleManager,
                                        NodeManager & nodeManager )
{
  localIndex subRegionIndex = 0;
  particleManager.forParticleSubRegions( [&]( ParticleSubRegion & subRegion )
  {
    // Particle fields
    ParticleType particleType = subRegion.getParticleType();
    arrayView2d< real64 const > const particlePosition = subRegion.getParticleCenter();
    arrayView2d< real64 const > const particleVelocity = subRegion.getParticleVelocity();
    arrayView1d< real64 const > const particleMass = subRegion.getField< fields::mpm::particleMass >();
    arrayView1d< real64 const > const particleVolume = subRegion.getParticleVolume();
    arrayView1d< int const > const particleGroup = subRegion.getParticleGroup();
    arrayView1d< int const > const particleSurfaceFlag = subRegion.getParticleSurfaceFlag();

    arrayView2d< real64 const > const particleStress = subRegion.getField< fields::mpm::particleStress >();
    arrayView2d< real64 const > const particleDamageGradient = subRegion.getField< fields::mpm::particleDamageGradient >();
    arrayView1d< real64 const > const particleDamage = subRegion.getParticleDamage();

    // Grid fields
    arrayView2d< real64 const, nodes::REFERENCE_POSITION_USD > const gridPosition = nodeManager.referencePosition();
    arrayView2d< real64 > const gridMass = nodeManager.getReference< array2d< real64 > >( viewKeyStruct::massString() );
    arrayView2d< real64 const > const gridDamageGradient = nodeManager.getReference< array2d< real64 > >( viewKeyStruct::damageGradientString() );
    arrayView3d< real64 > const gridMomentum = nodeManager.getReference< array3d< real64 > >( viewKeyStruct::momentumString() );
    arrayView3d< real64 > const gridInternalForce = nodeManager.getReference< array3d< real64 > >( viewKeyStruct::forceInternalString() );
    arrayView3d< real64 > const gridMaterialPosition = nodeManager.getReference< array3d< real64 > >( viewKeyStruct::materialPositionString() );
    arrayView2d< real64 > const gridDamage = nodeManager.getReference< array2d< real64 > >( viewKeyStruct::damageString() );
    arrayView2d< real64 > const gridMaxDamage = nodeManager.getReference< array2d< real64 > >( viewKeyStruct::maxDamageString() );

    //CC: fields for on-the-fly mapNodes calculations
    real64 xLocalMin[3] = {0};
    LvArray::tensorOps::copy< 3 >( xLocalMin, m_xLocalMin );
    real64 hEl[3] = {0};
    LvArray::tensorOps::copy< 3 >( hEl, m_hEl );
    arrayView3d< int const > const ijkMap = m_ijkMap;
    arrayView3d< real64 const > const particleRVectors = subRegion.getParticleRVectors();

    // Get views to mapping arrays
    int const numberOfVerticesPerParticle = subRegion.numberOfVerticesPerParticle();
    // arrayView2d< localIndex const > const mappedNodes = m_mappedNodes[subRegionIndex];
    // arrayView2d< real64 const > const shapeFunctionValues = m_shapeFunctionValues[subRegionIndex];
    // arrayView3d< real64 const > const shapeFunctionGradientValues = m_shapeFunctionGradientValues[subRegionIndex];

    // Map to grid
    SortedArrayView< localIndex const > const activeParticleIndices = subRegion.activeParticleIndices();
    int const numDims = m_numDims;
    int voigtMap[3][3] = { {0, 5, 4}, {5, 1, 3}, {4, 3, 2} };
    int const damageFieldPartitioning = m_damageFieldPartitioning;

<<<<<<< HEAD
    // previously serialPolicy and GEOS_HOST
    forAll< parallelDevicePolicy<> >( activeParticleIndices.size(), [=] GEOS_DEVICE ( localIndex const pp ) // Can be parallized using atomics -
                                                                                                // remember to pass copies of class
                                                                                                // variables
       {

=======
    
    // Can be parallized using atomics -remember to pass copies of class, Grid max damage will require reduction
    forAll< parallelDevicePolicy<> >( activeParticleIndices.size(), [=] GEOS_HOST_DEVICE ( localIndex const pp ) 
      {                                                                                          
>>>>>>> 92066232
        localIndex const p = activeParticleIndices[pp];

        //CC: Node mappings, alpha, shape functions and gradients computed on the fly
        int mappedNodes[64];
        real64 shapeFunctionValues[64];
        real64 shapeFunctionGradientValues[64][3];
        mapNodesAndComputeShapeFunctions(ijkMap,
                                         xLocalMin,
                                         hEl,
                                         particleType,
                                         particlePosition[p],
                                         particleRVectors[p],
                                         gridPosition,
                                         mappedNodes,
                                         shapeFunctionValues,
                                         shapeFunctionGradientValues);

        for( int g = 0; g < 8 * numberOfVerticesPerParticle; g++ )
        {
          real64 particleContributionToGrid;
          
<<<<<<< HEAD
          localIndex const mappedNode = mappedNodes[g];//mappedNodes[pp][g];

          int const nodeFlag = ( damageFieldPartitioning == 1 && LvArray::tensorOps::AiBi< 3 >( gridDamageGradient[mappedNode], particleDamageGradient[p] ) < 0.0 ) ? 1 : 0; // 0
                                                                                                                                                                             // undamaged
                                                                                                                                                                             // or
                                                                                                                                                                             // "A"
                                                                                                                                                                             // field,
                                                                                                                                                                             // 1
                                                                                                                                                                             // for
                                                                                                                                                                             // "B"
                                                                                                                                                                             // field
          int const fieldIndex = nodeFlag * m_numContactGroups + particleGroup[p]; // This ranges from 0 to nMatFields-1
          // gridMass[mappedNode][fieldIndex] += particleMass[p] * shapeFunctionValues[pp][g];
          particleContributionToGrid = particleMass[p] * shapeFunctionValues[g]; //shapeFunctionValues[pp][g];
          RAJA::atomicAdd( parallelDeviceAtomic{}, &gridMass[mappedNode][fieldIndex], particleContributionToGrid );
          
          // TODO: Normalizing by volume might be better
          // gridDamage[mappedNode][fieldIndex] += particleMass[p] * ( particleSurfaceFlag[p] == 1 ? 1 : particleDamage[pp] ) * shapeFunctionValues[pp][g];
          particleContributionToGrid = particleMass[p] * ( particleSurfaceFlag[p] == 1 ? 1 : particleDamage[pp] ) * shapeFunctionValues[g]; //shapeFunctionValues[pp][g];
          RAJA::atomicAdd( parallelDeviceAtomic{}, &gridDamage[mappedNode][fieldIndex], particleContributionToGrid );
          
          // gridMaxDamage[mappedNode][fieldIndex] = fmax( gridMaxDamage[mappedNode][fieldIndex], particleSurfaceFlag[p] == 1 ? 1 : particleDamage[pp] );
          particleContributionToGrid = particleSurfaceFlag[p] == 1 ? 1 : particleDamage[pp];
          RAJA::atomicMax( parallelDeviceAtomic{}, &gridMaxDamage[mappedNode][fieldIndex], particleContributionToGrid );
          for( int i=0; i<numDims; i++ )
          {
            // gridMomentum[mappedNode][fieldIndex][i] += particleMass[p] * particleVelocity[p][i] * shapeFunctionValues[pp][g];
            particleContributionToGrid = particleMass[p] * particleVelocity[p][i] * shapeFunctionValues[g]; //shapeFunctionValues[pp][g];
            RAJA::atomicAdd( parallelDeviceAtomic{}, &gridMomentum[mappedNode][fieldIndex][i], particleContributionToGrid );

            // TODO: Switch to volume weighting?
            // gridMaterialPosition[mappedNode][fieldIndex][i] += particleMass[p] * (particlePosition[p][i] - gridPosition[mappedNode][i]) * shapeFunctionValues[pp][g];
            particleContributionToGrid = particleMass[p] * (particlePosition[p][i] - gridPosition[mappedNode][i]) * shapeFunctionValues[g];// shapeFunctionValues[pp][g];
            RAJA::atomicAdd( parallelDeviceAtomic{}, &gridMaterialPosition[mappedNode][fieldIndex][i], particleContributionToGrid );
            for( int k=0; k<numDims; k++ )
            {
              int voigt = voigtMap[k][i];
              // gridInternalForce[mappedNode][fieldIndex][i] -= particleStress[p][voigt] * shapeFunctionGradientValues[pp][g][k] * particleVolume[p];
              // particleContributionToGrid = particleStress[p][voigt] * shapeFunctionGradientValues[pp][g][k] * particleVolume[p];
              particleContributionToGrid = particleStress[p][voigt] * shapeFunctionGradientValues[g][k] * particleVolume[p];
              RAJA::atomicSub( parallelDeviceAtomic{}, &gridInternalForce[mappedNode][fieldIndex][i], particleContributionToGrid );
=======
          localIndex const mappedNode = mappedNodes[pp][g];
          // 0 undamaged or "A" field, 1 for "B" field
          int const nodeFlag = ( damageFieldPartitioning == 1 && LvArray::tensorOps::AiBi< 3 >( gridDamageGradient[mappedNode], particleDamageGradient[p] ) < 0.0 ) ? 1 : 0; 
          int const fieldIndex = nodeFlag * m_numContactGroups + particleGroup[p]; // This ranges from 0 to nMatFields-1
          
          // gridMass[mappedNode][fieldIndex] += particleMass[p] * shapeFunctionValues[pp][g];
          particleContributionToGrid = particleMass[p] * shapeFunctionValues[pp][g];
          RAJA::atomicAdd( parallelDeviceAtomic{}, &gridMass[mappedNode][fieldIndex], particleContributionToGrid  );

          // For GPU particle to grid, this needs to be atomic
          // gridDamage[mappedNode][fieldIndex] += particleMass[p] * ( particleSurfaceFlag[p] == 1 ? 1 : particleDamage[pp] ) * shapeFunctionValues[pp][g];
          particleMass[p] * ( particleSurfaceFlag[p] == 1 ? 1 : particleDamage[pp] ) * shapeFunctionValues[pp][g];
          RAJA::atomicAdd( parallelDeviceAtomic{}, &gridDamage[mappedNode][fieldIndex], particleContributionToGrid  );

          // For GPU particle to grid, this needs to be atomic
          // gridMaxDamage[mappedNode][fieldIndex] = fmax( gridMaxDamage[mappedNode][fieldIndex], particleSurfaceFlag[p] == 1 ? 1 : particleDamage[pp] );
          particleContributionToGrid = particleSurfaceFlag[p] == 1 ? 1. : particleDamage[pp];
          RAJA::atomicMax( parallelDeviceAtomic{}, &gridMaxDamage[mappedNode][fieldIndex], particleContributionToGrid  );

          for( int i=0; i<numDims; i++ )
          {
            // gridMomentum[mappedNode][fieldIndex][i] += particleMass[p] * particleVelocity[p][i] * shapeFunctionValues[pp][g];
            particleContributionToGrid = particleMass[p] * particleVelocity[p][i] * shapeFunctionValues[pp][g];
            RAJA::atomicAdd( parallelDeviceAtomic{}, &gridMomentum[mappedNode][fieldIndex][i], particleContributionToGrid  );

            // TODO: Switch to volume weighting?
            //gridMaterialPosition[mappedNode][fieldIndex][i] += particleMass[p] * (particlePosition[p][i] - gridPosition[mappedNode][i]) * shapeFunctionValues[pp][g];
            particleContributionToGrid = particleMass[p] * (particlePosition[p][i] - gridPosition[mappedNode][i]) * shapeFunctionValues[pp][g];
            RAJA::atomicAdd( parallelDeviceAtomic{}, &gridMaterialPosition[mappedNode][fieldIndex][i], particleContributionToGrid  );

            for( int k=0; k<numDims; k++ )
            {
              int voigt = voigtMap[k][i];
              // this order need to change the permutaiton order should be RAJA::perm_JI TODO
              // gridInternalForce[mappedNode][fieldIndex][i] -= particleStress[p][voigt] * shapeFunctionGradientValues[pp][g][k] * particleVolume[p];
              particleContributionToGrid = -1.0*particleStress[p][voigt] * shapeFunctionGradientValues[pp][g][k] * particleVolume[p];
              RAJA::atomicAdd( parallelDeviceAtomic{}, &gridInternalForce[mappedNode][fieldIndex][i], particleContributionToGrid  );
>>>>>>> 92066232
            }
          }
        }
      } ); // particle loop

    // Increment subregion index
    subRegionIndex++;
  } ); // subregion loop
}

void SolidMechanicsMPM::gridTrialUpdate( real64 dt,
                                         NodeManager & nodeManager )
{
  // Grid fields
  arrayView2d< real64 const, nodes::REFERENCE_POSITION_USD > const gridPosition = nodeManager.referencePosition();
  arrayView2d< real64 const > const & gridMass = nodeManager.getReference< array2d< real64 > >( viewKeyStruct::massString() );
  arrayView3d< real64 > const & gridVelocity = nodeManager.getReference< array3d< real64 > >( viewKeyStruct::velocityString() );
  arrayView3d< real64 > const & gridMomentum = nodeManager.getReference< array3d< real64 > >( viewKeyStruct::momentumString() );
  arrayView3d< real64 > const & gridAcceleration = nodeManager.getReference< array3d< real64 > >( viewKeyStruct::accelerationString() );
  arrayView3d< real64 const > const & gridInternalForce = nodeManager.getReference< array3d< real64 > >( viewKeyStruct::forceInternalString() );
  arrayView3d< real64 const > const & gridExternalForce = nodeManager.getReference< array3d< real64 > >( viewKeyStruct::forceExternalString() );
  arrayView3d< real64 > const & gridMaterialPosition = nodeManager.getReference< array3d< real64 > >( viewKeyStruct::materialPositionString() );
  arrayView2d< real64 > const gridDamage = nodeManager.getReference< array2d< real64 > >( viewKeyStruct::damageString() );

  // Loop over velocity fields
  int const numNodes = nodeManager.size();
  real64 const smallMass = m_smallMass;
  int const numDims = m_numDims;
  for( int fieldIndex=0; fieldIndex<m_numVelocityFields; fieldIndex++ )
  {
    forAll< serialPolicy >( numNodes, [=] GEOS_HOST_DEVICE ( localIndex const g )
    {
      if( gridMass[g][fieldIndex] > smallMass ) // small mass threshold
      {
        gridDamage[g][fieldIndex] /= gridMass[g][fieldIndex];
        for( int i=0; i<numDims; i++ )
        {
          real64 totalForce = gridInternalForce[g][fieldIndex][i] + gridExternalForce[g][fieldIndex][i];
          gridAcceleration[g][fieldIndex][i] = totalForce / gridMass[g][fieldIndex];
          gridMomentum[g][fieldIndex][i] += totalForce * dt;
          gridVelocity[g][fieldIndex][i] = gridMomentum[g][fieldIndex][i] / gridMass[g][fieldIndex];
          gridMaterialPosition[g][fieldIndex][i] /= gridMass[g][fieldIndex];
        }
      }
      else
      {
        gridDamage[g][fieldIndex] = 0.0;
        for( int i=0; i<numDims; i++ )
        {
          gridAcceleration[g][fieldIndex][i] = 0.0;
          gridVelocity[g][fieldIndex][i] = 0.0;
          gridMomentum[g][fieldIndex][i] = 0.0;
          gridMaterialPosition[g][fieldIndex][i] = 0 * gridPosition[g][i]; // TODO: zero? since it's supposed to be relative position?
        }
      }
    } );
  }
}

void SolidMechanicsMPM::enforceContact( real64 dt,
                                        DomainPartition & domain,
                                        ParticleManager & particleManager,
                                        NodeManager & nodeManager,
                                        MeshLevel & mesh )
{
  // Grid fields
  arrayView2d< real64 const, nodes::REFERENCE_POSITION_USD > const gridPosition = nodeManager.referencePosition();
  arrayView2d< real64 const > const & gridMass = nodeManager.getReference< array2d< real64 > >( viewKeyStruct::massString() );
  arrayView2d< real64 const > const & gridDamage = nodeManager.getReference< array2d< real64 > >( viewKeyStruct::damageString() );
  arrayView2d< real64 const > const & gridMaxDamage = nodeManager.getReference< array2d< real64 > >( viewKeyStruct::maxDamageString() );
  arrayView3d< real64 > const & gridVelocity = nodeManager.getReference< array3d< real64 > >( viewKeyStruct::velocityString() );
  arrayView3d< real64 > const & gridMomentum = nodeManager.getReference< array3d< real64 > >( viewKeyStruct::momentumString() );
  arrayView3d< real64 > const & gridAcceleration = nodeManager.getReference< array3d< real64 > >( viewKeyStruct::accelerationString() );
  arrayView3d< real64 > const & gridContactForce = nodeManager.getReference< array3d< real64 > >( viewKeyStruct::forceContactString() );
  arrayView3d< real64 > const & gridSurfaceNormal = nodeManager.getReference< array3d< real64 > >( viewKeyStruct::surfaceNormalString() );
  arrayView3d< real64 > const & gridMaterialPosition = nodeManager.getReference< array3d< real64 > >( viewKeyStruct::materialPositionString() );

  // Compute grid surface normals
  computeGridSurfaceNormals( particleManager, nodeManager );

  // Sync surface normals
  syncGridFields( { viewKeyStruct::surfaceNormalString() }, domain, nodeManager, mesh, MPI_SUM );

  // Apply symmetry boundary conditions to surface normals
  enforceGridVectorFieldSymmetryBC( gridSurfaceNormal, gridPosition, nodeManager.sets() );

  // Normalize grid surface normals
  normalizeGridSurfaceNormals( gridMass, gridSurfaceNormal );

  // Apply symmetry boundary conditions to material position
  enforceGridVectorFieldSymmetryBC( gridMaterialPosition, gridPosition, nodeManager.sets() );

  // Compute contact forces
  computeContactForces( dt,
                        gridMass,
                        gridDamage,
                        gridMaxDamage,
                        gridVelocity,
                        gridMomentum,
                        gridSurfaceNormal,
                        gridMaterialPosition,
                        gridContactForce ); // output

  // Update grid momenta and velocities based on contact forces
  int const numNodes = nodeManager.size();
  real64 const smallMass = m_smallMass;
  int const numDims = m_numDims;
  for( int fieldIndex=0; fieldIndex<m_numVelocityFields; fieldIndex++ )
  {
    forAll< serialPolicy >( numNodes, [=] GEOS_HOST_DEVICE ( localIndex const g )
    {
      if( gridMass[g][fieldIndex] > smallMass ) // small mass threshold
      {
        for( int i=0; i<numDims; i++ )
        {
          real64 contactForce = gridContactForce[g][fieldIndex][i];
          gridAcceleration[g][fieldIndex][i] += contactForce / gridMass[g][fieldIndex];
          gridMomentum[g][fieldIndex][i] += contactForce * dt;
          gridVelocity[g][fieldIndex][i] = gridMomentum[g][fieldIndex][i] / gridMass[g][fieldIndex];
        }
      }
    } );
  }
}

void SolidMechanicsMPM::interpolateFTable( real64 dt, real64 time_n )
{
  double Fii_new;
  double Fii_dot;
  int fInterval = 0;
  double timeInterval;
  double timePast;

  if( time_n + dt < m_fTable[m_fTable.size( 0 ) - 1][0] ) // If within F table bounds...
  {
    for( localIndex i = 0; i < m_fTable.size( 0 ); i++ ) // Naive method for determining what part of F table we're currently in, can
                                                         // optimize later (TODO)
    {
      if( time_n + dt / 2 > m_fTable[i][0] )
      {
        fInterval = i;
      }
    }

    timeInterval = m_fTable[fInterval + 1][0] - m_fTable[fInterval][0]; // Time fInterval for current part of F table we're in
    timePast = time_n + dt - m_fTable[fInterval][0]; // Time elapsed since switching intervals in F table

    for( int i = 0; i < m_numDims; i++ )   // Update L and F
    {
      // smooth-step interpolation with cosine, zero endpoint velocity
      if( m_fTableInterpType == 1 )
      {
        Fii_new = m_fTable[fInterval][i + 1] - 0.5 * ( m_fTable[fInterval + 1][i + 1] - m_fTable[fInterval][i + 1] ) * ( cos( 3.141592653589793 * timePast / timeInterval ) - 1.0 );
      }
      // smooth-step interpolation with 5th order polynomial, zero endpoint velocity and acceleration
      else if( m_fTableInterpType == 2 )
      {
        Fii_new = m_fTable[fInterval][i+1] + (m_fTable[fInterval+1][i+1] - m_fTable[fInterval][i+1])*
                  (10.0*pow( timePast/timeInterval, 3 ) - 15.0*pow( timePast/timeInterval, 4 ) + 6.0*pow( timePast/timeInterval, 5 ));
      }
      // default linear interpolation
      else
      {
        Fii_new = m_fTable[fInterval][i + 1] * ( timeInterval - timePast ) / timeInterval + m_fTable[fInterval + 1][i + 1] * ( timePast ) / timeInterval;
      }

      // // drive F22 and F33 using F11 to get pure shear
      // if(m_fTable_pure_shear && i > 0)
      // {
      //   Fii_new = m_planeStrain ? 1.0/m_domainF[0] : 1.0/sqrt(m_domainF[0]);
      // }

      Fii_dot = ( Fii_new - m_domainF[i] ) / dt;
      m_domainL[i] = Fii_dot / Fii_new; // L = Fdot.Finv
      m_domainF[i] = Fii_new;
    }
  }
  else if( time_n + dt >= m_fTable[m_fTable.size( 0 ) - 1][0] ) // Else (i.e. if we exceed F table upper bound)...
  {
    for( int i = 0; i < m_numDims; i++ )
    {
      Fii_new = m_fTable[m_fTable.size( 0 ) - 1][i + 1]; // Set Fii_new to the last prescribed F table value
      Fii_dot = ( Fii_new - m_domainF[i] ) / dt;
      m_domainL[i] = Fii_dot / Fii_new; // L = Fdot.Finv
      m_domainF[i] = Fii_new;
    }
  }
}

void SolidMechanicsMPM::gridToParticle( real64 dt,
                                        ParticleManager & particleManager,
                                        NodeManager & nodeManager )
{
  // Grid fields
  arrayView2d< real64 const, nodes::REFERENCE_POSITION_USD > const gridPosition = nodeManager.referencePosition();
  arrayView2d< real64 const > const & gridDamageGradient = nodeManager.getReference< array2d< real64 > >( viewKeyStruct::damageGradientString() );
  arrayView3d< real64 const > const & gridVelocity = nodeManager.getReference< array3d< real64 > >( viewKeyStruct::velocityString() );
  arrayView3d< real64 const > const & gridAcceleration = nodeManager.getReference< array3d< real64 > >( viewKeyStruct::accelerationString() );

  localIndex subRegionIndex = 0; //CC: should this be inside the loop for subRegions?
  particleManager.forParticleSubRegions( [&]( ParticleSubRegion & subRegion )
  {
    // Registered by subregion
    ParticleType particleType = subRegion.getParticleType();
    arrayView2d< real64 > const particlePosition = subRegion.getParticleCenter();
    arrayView2d< real64 > const particleVelocity = subRegion.getParticleVelocity();
    arrayView1d< int const > const particleGroup = subRegion.getParticleGroup();

    // Registered by MPM solver
    arrayView3d< real64 > const particleVelocityGradient = subRegion.getField< fields::mpm::particleVelocityGradient >();
    arrayView2d< real64 const > const particleDamageGradient = subRegion.getField< fields::mpm::particleDamageGradient >();

    //CC: fields for on-the-fly mapNodes calculations
    real64 xLocalMin[3] = {0};
    LvArray::tensorOps::copy< 3 >( xLocalMin, m_xLocalMin );
    real64 hEl[3] = {0};
    LvArray::tensorOps::copy< 3 >( hEl, m_hEl );
    arrayView3d< int const > const ijkMap = m_ijkMap;
    arrayView3d< real64 const > const particleRVectors = subRegion.getParticleRVectors(); 

    // Get views to mapping arrays
    int const numberOfVerticesPerParticle = subRegion.numberOfVerticesPerParticle();
    // arrayView2d< localIndex const > const mappedNodes = m_mappedNodes[subRegionIndex];
    // arrayView2d< real64 const > const shapeFunctionValues = m_shapeFunctionValues[subRegionIndex];
    // arrayView3d< real64 const > const shapeFunctionGradientValues = m_shapeFunctionGradientValues[subRegionIndex];

    // Map to particles
    SortedArrayView< localIndex const > const activeParticleIndices = subRegion.activeParticleIndices();
    int const numDims = m_numDims;
    int const damageFieldPartitioning = m_damageFieldPartitioning;
    int const numContactGroups = m_numContactGroups;
<<<<<<< HEAD
    //previously serialPolicy and GEOS_HOST_DEVICE
    forAll< parallelDevicePolicy<> >( activeParticleIndices.size(), [=] GEOS_DEVICE ( localIndex const pp )
=======
    forAll< parallelDevicePolicy<> >( activeParticleIndices.size(), [=] GEOS_HOST_DEVICE ( localIndex const pp )
>>>>>>> 92066232
    {
      localIndex const p = activeParticleIndices[pp];

      // Initialize velocity gradient for this particle
      // if( m_directionalOverlapCorrection == 0 )
      // {
      for( int i=0; i<3; i++ )
      {
        for( int j=0; j<3; j++ )
        {
          particleVelocityGradient[p][i][j] = 0.0;
        }
      }
      // }

      //CC: Computed the node mappings of particle corners on the fly
      int mappedNodes[64];
      real64 shapeFunctionValues[64];
      real64 shapeFunctionGradientValues[64][3];
      mapNodesAndComputeShapeFunctions(ijkMap,
                                       xLocalMin,
                                       hEl,
                                       particleType,
                                       particlePosition[p],
                                       particleRVectors[p],
                                       gridPosition,
                                       mappedNodes,
                                       shapeFunctionValues,
                                       shapeFunctionGradientValues);

      // Grid-to-particle map
      for( int g = 0; g < 8 * numberOfVerticesPerParticle; g++ )
      {
        
        // localIndex const mappedNode = mappedNodes[pp][g];
        localIndex const mappedNode = mappedNodes[g];
        int const nodeFlag = ( damageFieldPartitioning == 1 && LvArray::tensorOps::AiBi< 3 >( gridDamageGradient[mappedNode], particleDamageGradient[p] ) < 0.0 ) ? 1 : 0; // 0
                                                                                                                                                                           // undamaged
                                                                                                                                                                           // or
                                                                                                                                                                           // "A"
                                                                                                                                                                           // field,
                                                                                                                                                                           // 1
                                                                                                                                                                           // for
                                                                                                                                                                           // "B"
                                                                                                                                                                           // field
        int const fieldIndex = nodeFlag * numContactGroups + particleGroup[p]; // This ranges from 0 to nMatFields-1
        for( int i=0; i<numDims; i++ )
        {
          // particlePosition[p][i] += gridVelocity[mappedNode][fieldIndex][i] * dt * shapeFunctionValues[pp][g];
          // particleVelocity[p][i] += gridAcceleration[mappedNode][fieldIndex][i] * dt * shapeFunctionValues[pp][g]; // FLIP

          particlePosition[p][i] += gridVelocity[mappedNode][fieldIndex][i] * dt * shapeFunctionValues[g];
          particleVelocity[p][i] += gridAcceleration[mappedNode][fieldIndex][i] * dt * shapeFunctionValues[g]; // FLIP

          for( int j=0; j<numDims; j++ )
          {
            particleVelocityGradient[p][i][j] += gridVelocity[mappedNode][fieldIndex][i] * shapeFunctionGradientValues[g][j];
            // particleVelocityGradient[p][i][j] += gridVelocity[mappedNode][fieldIndex][i] * shapeFunctionGradientValues[pp][g][j]; // Technically
                                                                                                                                  // wrong,
                                                                                                                                  // the
                                                                                                                                  // best
                                                                                                                                  // kind of
                                                                                                                                  // wrong
                                                                                                                                  // (end-of-step
                                                                                                                                  // velocity
                                                                                                                                  // with
                                                                                                                                  // beginning-of-step
                                                                                                                                  // gradient) //CC: should we fix this?
          }
        }
      }
    } ); // particle loop

    // Increment subregion index
    subRegionIndex++;
  } ); // subregion loop
}

void SolidMechanicsMPM::updateSolverDependencies( ParticleManager & particleManager )
{
  // Get particle damage values from constitutive model
  particleManager.forParticleSubRegions( [&]( ParticleSubRegion & subRegion )
  {
    // Get constitutive model reference
    string const & solidMaterialName = subRegion.template getReference< string >( viewKeyStruct::solidMaterialNamesString() );
    SolidBase & solidModel = getConstitutiveModel< SolidBase >( subRegion, solidMaterialName );
    if( solidModel.hasWrapper( "damage" ) ) // Fragile code because someone could change the damage key without our knowledge. TODO: Make an
                                            // integrated test that checks this
    {
      arrayView1d< real64 > const particleDamage = subRegion.getParticleDamage();
      arrayView2d< real64 const > const constitutiveDamage = solidModel.getReference< array2d< real64 > >( "damage" );
      SortedArrayView< localIndex const > const activeParticleIndices = subRegion.activeParticleIndices();
      forAll< serialPolicy >( activeParticleIndices.size(), [=] GEOS_HOST_DEVICE ( localIndex const pp )
      {
        localIndex const p = activeParticleIndices[pp];
        if( constitutiveDamage[p][0] > particleDamage[p] ) // Damage can only increase - This will also preserve user-specified damage at
                                                           // initialization
        {
          particleDamage[p] = constitutiveDamage[p][0]; // TODO: Load any pre-damage into the constitutive model at initialization. Or,
                                                        // switch to using VTK input such that we can initialize any field we want without
                                                        // explicitly post-processing the input file.
        }
      } );
    }
  } );
}

real64 SolidMechanicsMPM::getStableTimeStep( ParticleManager & particleManager )
{
  real64 wavespeed = 0.0;
  real64 length = m_planeStrain == 1 ? std::fmin( m_hEl[0], m_hEl[1] ) : std::fmin( m_hEl[0], std::fmin( m_hEl[1], m_hEl[2] ) );

  particleManager.forParticleSubRegions( [&]( ParticleSubRegion & subRegion )
  {
    arrayView2d< real64 const > const particleVelocity = subRegion.getParticleVelocity();
    string const & solidMaterialName = subRegion.template getReference< string >( viewKeyStruct::solidMaterialNamesString() );
    // For the time being we restrict our attention to elastic isotropic solids.
    //TODO: Have all constitutive models automatically calculate a wave speed.
    ElasticIsotropic & constitutiveRelation = getConstitutiveModel< ElasticIsotropic >( subRegion, solidMaterialName );
    arrayView1d< real64 const > const rho = subRegion.getField< fields::mpm::particleDensity >();
    arrayView1d< real64 const > const shearModulus = constitutiveRelation.shearModulus();
    arrayView1d< real64 const > const bulkModulus = constitutiveRelation.bulkModulus();
    SortedArrayView< localIndex const > const activeParticleIndices = subRegion.activeParticleIndices();
    forAll< serialPolicy >( activeParticleIndices.size(), [=, &wavespeed] GEOS_HOST ( localIndex const pp ) // would need reduction to
                                                                                                            // parallelize
      {
        localIndex const p = activeParticleIndices[pp];
        wavespeed = fmax( wavespeed, sqrt( ( bulkModulus[p] + (4.0/3.0) * shearModulus[p] ) / rho[p] ) + LvArray::tensorOps::l2Norm< 3 >( particleVelocity[p] ) );
      } );
  } );

  real64 dtReturn = wavespeed > 1.0e-16 ? m_cflFactor * length / wavespeed : DBL_MAX; // This partitions's dt, make it huge if wavespeed=0.0
                                                                                      // (this happens when there are no particles on this
                                                                                      // partition)
  return dtReturn;
}

void SolidMechanicsMPM::deleteBadParticles( ParticleManager & particleManager )
{
  // Cases covered:
  // 1.) Particles that map outside the domain (including buffer cells)
  // 2.) Particles with unacceptable Jacobian (<0.1 or >10)
  particleManager.forParticleSubRegions( [&]( ParticleSubRegion & subRegion )
  {
    // Move everything into the host memory space
    subRegion.forWrappers( [&]( WrapperBase & wrapper )
    {
      wrapper.move( LvArray::MemorySpace::host, true );
    } );

    // Get relevant particle arrays
    arrayView1d< int > const isBad = subRegion.getField< fields::mpm::isBad >();

    // Initialize the set of particles to delete
    std::set< localIndex > indicesToErase;
    SortedArrayView< localIndex const > const activeParticleIndices = subRegion.activeParticleIndices();
    forAll< serialPolicy >( activeParticleIndices.size(), [=, &indicesToErase] GEOS_HOST ( localIndex const pp ) // need reduction or
                                                                                                                 // atomics to parallelize,
                                                                                                                 // not sure which
      {
        localIndex const p = activeParticleIndices[pp];
        if( isBad[p] == 1 )
        {
          indicesToErase.insert( p );
        }
      } );
    subRegion.erase( indicesToErase );
  } );
}

void SolidMechanicsMPM::printProfilingResults()
{
  // Use MPI reduction to get the average elapsed time for each step on all partitions
  int rank = MpiWrapper::commRank( MPI_COMM_GEOSX );
  unsigned int numIntervals = m_profilingTimes.size() - 1;
  std::vector< real64 > timeIntervalsAllRanks( numIntervals );

  // Get total CPU time for the entire time step
  real64 totalStepTimeThisRank = m_profilingTimes[numIntervals] - m_profilingTimes[0];
  real64 totalStepTimeAllRanks;
  MpiWrapper::allReduce< real64 >( &totalStepTimeThisRank,
                                   &totalStepTimeAllRanks,
                                   1,
                                   MPI_SUM,
                                   MPI_COMM_GEOSX );

  // Get total CPU times for each queried time interval
  for( unsigned int i = 0; i < numIntervals; i++ )
  {
    real64 timeIntervalThisRank = ( m_profilingTimes[i+1] - m_profilingTimes[i] );
    real64 timeIntervalAllRanks;
    MpiWrapper::allReduce< real64 >( &timeIntervalThisRank,
                                     &timeIntervalAllRanks,
                                     1,
                                     MPI_SUM,
                                     MPI_COMM_GEOSX );
    if( rank == 0 )
    {
      timeIntervalsAllRanks[i] = timeIntervalAllRanks;
    }
  }

  // Print out solver profiling
  MPI_Barrier( MPI_COMM_GEOSX );
  if( rank == 0 )
  {
    std::cout << "---------------------------------------------" << std::endl;
    std::cout << "Fraction of total time for one step: " << std::endl;
    for( unsigned int i = 0; i < numIntervals; i++ )
    {
      std::cout << " (" << i << ") ";
      std::cout << std::fixed;
      std::cout << std::showpoint;
      std::cout << std::setprecision( 6 ) << timeIntervalsAllRanks[i] / totalStepTimeAllRanks;
      std::cout << ": " << m_profilingLabels[i] << std::endl;
    }
    std::cout << " ** Total step CPU time:  " << totalStepTimeAllRanks << " s **" << std::endl;
    std::cout << "---------------------------------------------" << std::endl;
  }

  // Reset profiling arrays
  m_profilingTimes.resize( 0 );
  m_profilingLabels.resize( 0 );
}

void SolidMechanicsMPM::computeSurfaceFlags( ParticleManager & particleManager )
{
  // Get accessors for volume, position
  ParticleManager::ParticleViewAccessor< arrayView1d< real64 const > > particleVolumeAccessor = particleManager.constructArrayViewAccessor< real64, 1 >( "particleVolume" );
  ParticleManager::ParticleViewAccessor< arrayView2d< real64 const > > particlePositionAccessor = particleManager.constructArrayViewAccessor< real64, 2 >( "particleCenter" );

  // Perform neighbor operations
  particleManager.forParticleSubRegions( [&]( ParticleSubRegion & subRegion )
  {
    // Get neighbor list
    OrderedVariableToManyParticleRelation & neighborList = subRegion.neighborList();
    arrayView1d< localIndex const > const numNeighborsAll = neighborList.m_numParticles.toViewConst();
    ArrayOfArraysView< localIndex const > const neighborRegions = neighborList.m_toParticleRegion.toViewConst();
    ArrayOfArraysView< localIndex const > const neighborSubRegions = neighborList.m_toParticleSubRegion.toViewConst();
    ArrayOfArraysView< localIndex const > const neighborIndices = neighborList.m_toParticleIndex.toViewConst();

    // Get particle position and surface flags
    arrayView2d< real64 const > const particlePosition = subRegion.getParticleCenter();
    arrayView1d< int > const particleSurfaceFlag = subRegion.getField< fields::mpm::particleSurfaceFlag >();

    // Loop over neighbors
    SortedArrayView< localIndex const > const activeParticleIndices = subRegion.activeParticleIndices();
    forAll< serialPolicy >( activeParticleIndices.size(), [=] GEOS_HOST ( localIndex const pp ) // Must be on host since we call a 'this'
                                                                                                // method which uses class variables
      {
        localIndex const p = activeParticleIndices[pp];

        // Get number of neighbors and accessor indices
        localIndex numNeighbors = numNeighborsAll[p];
        arraySlice1d< localIndex const > const regionIndices = neighborRegions[p];
        arraySlice1d< localIndex const > const subRegionIndices = neighborSubRegions[p];
        arraySlice1d< localIndex const > const particleIndices = neighborIndices[p];

        // Calculate
        real64 totalVolume = 0.0;
        real64 centroid[3] = { 0.0 };
        for( localIndex neighborIndex = 0; neighborIndex < numNeighbors; neighborIndex++ )
        {
          localIndex regionIndex = regionIndices[neighborIndex];
          localIndex subRegionIndex = subRegionIndices[neighborIndex];
          localIndex particleIndex = particleIndices[neighborIndex];
          real64 rSquared = 0.0;
          for( int i=0; i<m_numDims; i++ )
          {
            real64 relativePositionComponent = particlePositionAccessor[regionIndex][subRegionIndex][particleIndex][i] - particlePosition[p][i];
            rSquared += relativePositionComponent * relativePositionComponent;
          }
          real64 kernelVal = kernel( sqrt( rSquared ));
          totalVolume += kernelVal * particleVolumeAccessor[regionIndex][subRegionIndex][particleIndex];
          for( int i=0; i<m_numDims; i++ )
          {
            centroid[i] += kernelVal * particleVolumeAccessor[regionIndex][subRegionIndex][particleIndex] * particlePositionAccessor[regionIndex][subRegionIndex][particleIndex][i];
          }
        }
        real64 positionDifference[3] = { 0.0 };
        for( int i=0; i<m_numDims; i++ )
        {
          centroid[i] /= totalVolume;
          positionDifference[i] = centroid[i] - particlePosition[p][i];
        }
        real64 deltaSquared = 0.0;
        for( int i=0; i<m_numDims; i++ )
        {
          deltaSquared += positionDifference[i] * positionDifference[i];
        }
        // 0.08 was hand-picked based on testing done in Mathematica. Works in 2D and 3D!
        if( particleSurfaceFlag[p] != 1 && deltaSquared >= 0.08 * 0.08 * m_neighborRadius * m_neighborRadius )
        {
          particleSurfaceFlag[p] = 1;
        }
      } );
  } );
}

void SolidMechanicsMPM::computeSphF( ParticleManager & particleManager )
{
  // Get accessors for volume, position, reference position
  ParticleManager::ParticleViewAccessor< arrayView1d< real64 const > > particleVolumeAccessor = particleManager.constructArrayViewAccessor< real64, 1 >( "particleVolume" );
  ParticleManager::ParticleViewAccessor< arrayView2d< real64 const > > particlePositionAccessor = particleManager.constructArrayViewAccessor< real64, 2 >( "particleCenter" );
  ParticleManager::ParticleViewAccessor< arrayView2d< real64 const > > particleReferencePositionAccessor = particleManager.constructArrayViewAccessor< real64, 2 >( "particleReferencePosition" );

  // Perform neighbor operations
  particleManager.forParticleSubRegions( [&]( ParticleSubRegion & subRegion )
  {
    // Get neighbor list
    OrderedVariableToManyParticleRelation & neighborList = subRegion.neighborList();
    arrayView1d< localIndex const > const numNeighborsAll = neighborList.m_numParticles.toViewConst();
    ArrayOfArraysView< localIndex const > const neighborRegions = neighborList.m_toParticleRegion.toViewConst();
    ArrayOfArraysView< localIndex const > const neighborSubRegions = neighborList.m_toParticleSubRegion.toViewConst();
    ArrayOfArraysView< localIndex const > const neighborIndices = neighborList.m_toParticleIndex.toViewConst();

    // Get particle position and sphF
    arrayView2d< real64 const > const particlePosition = subRegion.getParticleCenter();
    arrayView2d< real64 > const particleReferencePosition = subRegion.getField< fields::mpm::particleReferencePosition >();
    arrayView3d< real64 > const particleSphF = subRegion.getField< fields::mpm::particleSphF >();

    // Loop over neighbors
    SortedArrayView< localIndex const > const activeParticleIndices = subRegion.activeParticleIndices();
    forAll< serialPolicy >( activeParticleIndices.size(), [=] GEOS_HOST ( localIndex const pp ) // I think this must be on host since we
                                                                                                // call a 'this' method which uses class
                                                                                                // variables
      {
        localIndex const p = activeParticleIndices[pp];

        // Get number of neighbors and accessor indices
        localIndex numNeighbors = numNeighborsAll[p];
        arraySlice1d< localIndex const > const regionIndices = neighborRegions[p];
        arraySlice1d< localIndex const > const subRegionIndices = neighborSubRegions[p];
        arraySlice1d< localIndex const > const particleIndices = neighborIndices[p];

        // Declare and size neighbor data arrays - TODO: switch to std::array? But then we'd need to template computeKernelFieldGradient
        std::vector< real64 > neighborVolumes( numNeighbors );
        std::vector< std::vector< real64 > > neighborPositions;
        neighborPositions.resize( numNeighbors, std::vector< real64 >( 3 ) );
        std::vector< std::vector< real64 > > neighborDisplacements;
        neighborDisplacements.resize( numNeighbors, std::vector< real64 >( 3 ) );

        // Populate neighbor data arrays
        for( localIndex neighborIndex = 0; neighborIndex < numNeighbors; neighborIndex++ )
        {
          localIndex regionIndex = regionIndices[neighborIndex];
          localIndex subRegionIndex = subRegionIndices[neighborIndex];
          localIndex particleIndex = particleIndices[neighborIndex];
          real64 r0Squared = 0.0;
          for( int i=0; i<m_numDims; i++ )
          {
            real64 thisComponent = particleReferencePosition[p][i];
            real64 neighborComponent = particleReferencePositionAccessor[regionIndex][subRegionIndex][particleIndex][i];
            r0Squared += ( thisComponent - neighborComponent ) * ( thisComponent - neighborComponent );
          }
          if( r0Squared <= m_neighborRadius * m_neighborRadius ) // We only consider neighbor particles that would have been neighbors in
                                                                 // the reference configuration
          {
            neighborVolumes[neighborIndex] = particleVolumeAccessor[regionIndex][subRegionIndex][particleIndex];
          }
          else
          {
            neighborVolumes[neighborIndex] = 0.0;
          }
          for( int i=0; i<3; i++ )
          {
            neighborPositions[neighborIndex][i] = particlePositionAccessor[regionIndex][subRegionIndex][particleIndex][i];
            neighborDisplacements[neighborIndex][i] = particlePositionAccessor[regionIndex][subRegionIndex][particleIndex][i] -
                                                      particleReferencePositionAccessor[regionIndex][subRegionIndex][particleIndex][i];
          }
        }

        // Call kernel field gradient function
        computeKernelVectorGradient( particlePosition[p],        // input
                                     neighborPositions,          // input
                                     neighborVolumes,            // input
                                     neighborDisplacements,      // input
                                     particleSphF[p] );          // OUTPUT: Spatial displacement gradient

        // Convert spatial displacement gradient to deformation gradient
        real64 temp[3][3] = {{1, 0, 0}, {0, 1, 0}, {0, 0, 1}};
        LvArray::tensorOps::scaledAdd< 3, 3 >( temp, particleSphF[p], -1.0 );
        LvArray::tensorOps::invert< 3 >( temp );
        LvArray::tensorOps::copy< 3, 3 >( particleSphF[p], temp );
      } );
  } );
}

// void SolidMechanicsMPM::directionalOverlapCorrection( real64 dt, ParticleManager & particleManager )
// {
//   // Get the SPH version of the deformation gradient
//   computeSphF( particleManager );

//   // If we're at a surface, induce corrective deformation normal to the surface
//   particleManager.forParticleSubRegions( [&]( ParticleSubRegion & subRegion )
//   {
//     arrayView1d< real64 > const particleOverlap = subRegion.getField< fields::mpm::particleOverlap >();
//     particleOverlap.zero();
//     arrayView2d< real64 const > const particleDamageGradient = subRegion.getField< fields::mpm::particleDamageGradient >();
//     arrayView3d< real64 > const particleVelocityGradient = subRegion.getField< fields::mpm::particleVelocityGradient >();
//     particleVelocityGradient.zero();
//     arrayView3d< real64 const > const particleDeformationGradient = subRegion.getField< fields::mpm::particleDeformationGradient >();
//     arrayView3d< real64 const > const particleSphF = subRegion.getField< fields::mpm::particleSphF >();

//     SortedArrayView< localIndex const > const activeParticleIndices = subRegion.activeParticleIndices();
//     forAll< serialPolicy >( activeParticleIndices.size(), [=] GEOS_HOST ( localIndex const pp )
//     {
//       localIndex const p = activeParticleIndices[pp];
//       if( LvArray::tensorOps::l2NormSquared< 3 >( particleDamageGradient[p] ) > 0.0 )
//       {
//         real64 surfaceNormal[3];
//         LvArray::tensorOps::copy< 3 >( surfaceNormal, particleDamageGradient[p] );
//         if( m_planeStrain == 1 )
//         {
//           surfaceNormal[2] = 0.0; // Just in case
//         }
//         LvArray::tensorOps::normalize< 3 >( surfaceNormal );

//         // Polar decompositions
//         real64 Rp[3][3], Rsph[3][3], Vp[3][3], Vsph[3][3];
//         LvArray::tensorOps::polarDecomposition< 3 >( Rp, particleDeformationGradient[p] );
//         LvArray::tensorOps::polarDecomposition< 3 >( Rsph, particleSphF[p] );
//         LvArray::tensorOps::Rij_eq_AikBjk< 3, 3, 3 >(Vp, particleDeformationGradient[p], Rp );
//         LvArray::tensorOps::Rij_eq_AikBjk< 3, 3, 3 >(Vsph, particleSphF[p], Rsph );

//         // Compute directional stretches
//         real64 stretch[3], normalStretch;
//         real64 stretchSph[3], normalStretchSph;
//         LvArray::tensorOps::Ri_eq_AijBj< 3, 3 >(stretch, Vp, surfaceNormal );
//         normalStretch = LvArray::tensorOps::AiBi< 3 >( stretch, surfaceNormal );
//         LvArray::tensorOps::Ri_eq_AijBj< 3, 3 >(stretchSph, Vsph, surfaceNormal );
//         normalStretchSph = LvArray::tensorOps::AiBi< 3 >( stretchSph, surfaceNormal );

//         // Detect overlap and correct. TODO: Implement a ramp?
//         real64 overlap = normalStretch / normalStretchSph;
//         particleOverlap[p] = overlap;
//         if( overlap > 1.2 && normalStretchSph < 1 )
//         {
//           // Get orthonormal basis to transform V into
//           real64 s1[3], s2[3];
//           computeOrthonormalBasis( surfaceNormal, s1, s2 );
//           real64 Q[3][3], Qtranspose[3][3], targetF[3][3], targetFDot[3][3], FInverse[3][3];
//           for( int i=0; i<3; i++ )
//           {
//             Q[i][0] = surfaceNormal[i];
//             Q[i][1] = s1[i];
//             Q[i][2] = s2[i];
//             Qtranspose[0][i] = surfaceNormal[i];
//             Qtranspose[1][i] = s1[i];
//             Qtranspose[2][i] = s2[i];
//           }

//           // Perform transformation, substitute in the directional stretch predicted by Fsph, transform back, re-assemble F
//           real64 VpPrime[3][3], temp[3][3];
//           LvArray::tensorOps::Rij_eq_AikBkj< 3, 3, 3 >( temp, Qtranspose, Vp );
//           LvArray::tensorOps::Rij_eq_AikBkj< 3, 3, 3 >( VpPrime, temp, Q );
//           VpPrime[0][0] = normalStretchSph;
//           LvArray::tensorOps::Rij_eq_AikBkj< 3, 3, 3 >( temp, Q, VpPrime );
//           LvArray::tensorOps::Rij_eq_AikBkj< 3, 3, 3 >( Vp, temp, Qtranspose );
//           LvArray::tensorOps::Rij_eq_AikBkj< 3, 3, 3 >( targetF, Vp, Rp );

//           // Deduce the L necessary to achieve the new F
//           LvArray::tensorOps::copy< 3, 3 >( targetFDot, targetF );
//           LvArray::tensorOps::scaledAdd< 3, 3 >( targetFDot, particleDeformationGradient[p], -1.0 );
//           LvArray::tensorOps::scale< 3, 3 >( targetFDot, 1.0 / dt );
//           LvArray::tensorOps::invert< 3 >( FInverse, particleDeformationGradient[p] );
//           LvArray::tensorOps::Rij_eq_AikBkj< 3, 3, 3 >( particleVelocityGradient[p], targetFDot, FInverse );
//         }
//       }
//     } );
//   } );

//   // TODO: If we're not at a surface, volumetric overlap correction should be performed after the F update
// }

int SolidMechanicsMPM::evaluateSeparabilityCriterion( localIndex const & A,
                                                      localIndex const & B,
                                                      real64 const & damageA,
                                                      real64 const & damageB,
                                                      real64 const & maxDamageA,
                                                      real64 const & maxDamageB )
// m_treatFullyDamagedAsSingleField makes fields inseparable if damageA = damageB = 1, so we aren't putting
// arbitrary separation planes (and potential surfaces for accumulated overlap that needs corrections)
// between fully damaged materials. There is a potential issue that approaching damaged bodies
// would get contact gaps locked in.
{
  int separable = 0;
  // At least one field is fully damaged and both fields have the minimum separable level of damage.
  // The "a%b" is the "mod(a,b)" command, and indicates whether materials are from same contact group.
  if( ( ( maxDamageA >= 0.9999 || maxDamageB >= 0.9999 ) && ( damageA >= m_separabilityMinDamage && damageB >= m_separabilityMinDamage ) )
      || ( A % m_numContactGroups != B % m_numContactGroups ) )
  {
    if( m_treatFullyDamagedAsSingleField == 1 )
    {
      separable = ( fmin( damageA, damageB ) < 0.9999 ) ? 1 : 0;
    }
    else
    {
      separable = 1;
    }
  }

  return separable;
}

void SolidMechanicsMPM::flagOutOfRangeParticles( ParticleManager & particleManager )
{
  particleManager.forParticleSubRegions( [&]( ParticleSubRegion & subRegion )
  {
    // Identify global domain bounds
    real64 globalMin[3]; // including buffer cells
    real64 globalMax[3]; // including buffer cells
    for( int i=0; i<3; i++ )
    {
      globalMin[i] = m_xGlobalMin[i] - m_hEl[i];
      globalMax[i] = m_xGlobalMax[i] + m_hEl[i];
    }

    // Get particle fields
    SortedArrayView< localIndex const > const activeParticleIndices = subRegion.activeParticleIndices();
    arrayView2d< real64 const > const particlePosition = subRegion.getParticleCenter();
    arrayView1d< int > const isBad = subRegion.getField< fields::mpm::isBad >();
    ParticleType particleType = subRegion.getParticleType();

    // Define tolerance
    real64 tolerance[3];
    for( int i=0; i<3; i++ )
    {
      tolerance[i] = m_hEl[i] * DBL_EPSILON;
    }

    switch( particleType )
    {
      case ParticleType::SinglePoint:
        {
          forAll< serialPolicy >( activeParticleIndices.size(), [=] GEOS_HOST_DEVICE ( localIndex const pp )
        {
          localIndex const p = activeParticleIndices[pp];
          for( int i=0; i<3; i++ )
          {
            if( particlePosition[p][i] < globalMin[i] + tolerance[i] || globalMax[i] - tolerance[i] < particlePosition[p][i] )
            {
              isBad[p] = 1;
              break; // TODO: if this doesn't work, just modify "i"
            }
          }
        } );
          break;
        }
      case ParticleType::CPDI:
        {
          arrayView3d< real64 const > const particleRVectors = subRegion.getParticleRVectors();
          int const signs[8][3] = { { 1, 1, 1},
            { 1, 1, -1},
            { 1, -1, 1},
            { 1, -1, -1},
            {-1, 1, 1},
            {-1, 1, -1},
            {-1, -1, 1},
            {-1, -1, -1} };
          forAll< serialPolicy >( activeParticleIndices.size(), [=] GEOS_HOST_DEVICE ( localIndex const pp )
        {
          localIndex const p = activeParticleIndices[pp];
          for( int cornerIndex=0; cornerIndex<8; cornerIndex++ )
          {
            for( int i=0; i<3; i++ )
            {
              real64 cornerPositionComponent = particlePosition[p][i] + signs[cornerIndex][0] * particleRVectors[p][0][i] + signs[cornerIndex][1] * particleRVectors[p][1][i] + signs[cornerIndex][2] *
                                               particleRVectors[p][2][i];
              if( cornerPositionComponent < globalMin[i] + tolerance[i] || globalMax[i] - tolerance[i] < cornerPositionComponent )
              {
                isBad[p] = 1;
                break;
              }
            }
            if( isBad[p] == 1 )
            {
              break;
            }
          }
        } );
          break;
        }
      default:
        {
          GEOS_ERROR( "Particle type \"" << particleType << "\" is not yet supported." );
          break;
        }
    }
  } );
}

void SolidMechanicsMPM::computeRVectors( ParticleManager & particleManager )
{
  particleManager.forParticleSubRegions( [&]( ParticleSubRegion & subRegion )
  {
    if( subRegion.hasRVectors() )
    {
      SortedArrayView< localIndex const > const activeParticleIndices = subRegion.activeParticleIndices();
      arrayView3d< real64 > const particleRVectors = subRegion.getParticleRVectors();
      arrayView3d< real64 const > const particleInitialRVectors = subRegion.getField< fields::mpm::particleInitialRVectors >();
      arrayView3d< real64 const > const particleDeformationGradient = subRegion.getField< fields::mpm::particleDeformationGradient >();
      forAll< serialPolicy >( activeParticleIndices.size(), [=] GEOS_HOST_DEVICE ( localIndex const pp )
      {
        localIndex const p = activeParticleIndices[pp];
        for( int i=0; i<3; i++ )
        {
          for( int j=0; j<3; j++ )
          {
            particleRVectors[p][i][j] = particleInitialRVectors[p][i][0] * particleDeformationGradient[p][j][0] +
                                        particleInitialRVectors[p][i][1] * particleDeformationGradient[p][j][1] +
                                        particleInitialRVectors[p][i][2] * particleDeformationGradient[p][j][2];
          }
        }
      } );
    }
  } );
}

void SolidMechanicsMPM::cpdiDomainScaling( ParticleManager & particleManager )
{
  particleManager.forParticleSubRegions( [&]( ParticleSubRegion & subRegion )
  {
    if( subRegion.getParticleType() == ParticleType::CPDI )
    {
      real64 const lCrit = m_planeStrain == 1 ? 0.49999 * fmin( m_hEl[0], m_hEl[1] ) : 0.49999 * fmin( m_hEl[0], fmin( m_hEl[1], m_hEl[2] ) );
      arrayView3d< real64 > const particleRVectors = subRegion.getParticleRVectors();
      int const planeStrain = m_planeStrain;
      forAll< serialPolicy >( subRegion.size(), [=] GEOS_HOST_DEVICE ( localIndex const p )
      {
        arraySlice1d< real64 > const r1 = particleRVectors[p][0];
        arraySlice1d< real64 > const r2 = particleRVectors[p][1];
        arraySlice1d< real64 > const r3 = particleRVectors[p][2];

        if( planeStrain == 1 ) // 2D cpdi domain scaling
        {
          // Initialize l-vectors.  Eq. 8a-d in the CPDI domain scaling paper.
          real64 l[2][3];
          for( int i=0; i<3; i++ )
          {
            l[0][i] = r1[i] + r2[i]; // la
            l[1][i] = r1[i] - r2[i]; // lb
          }

          // scale l-vectors if needed.  Eq. 9 in the CPDI domain scaling paper.
          bool scale = false;
          for( int i = 0; i < 2; i++ )
          {
            real64 lLength = sqrt( l[i][0] * l[i][0] + l[i][1] * l[i][1] + l[i][2] * l[i][2] );
            if( lLength > lCrit )
            {
              l[i][0] *= lCrit / lLength;
              l[i][1] *= lCrit / lLength;
              l[i][2] *= lCrit / lLength;
              scale = true;
            }
          }

          // reconstruct r-vectors.  eq. 11 in the CPDI domain scaling paper.
          if( scale )
          {
            for( int i=0; i<3; i++ )
            {
              r1[i] = 0.5 * (l[0][i] + l[1][i]);
              r2[i] = 0.5 * (l[0][i] - l[1][i]);
            }
          }
        }
        else // 3D cpdi domain scaling
        {
          // Initialize l-vectors.  Eq. 8a-d in the CPDI domain scaling paper.
          real64 l[4][3];
          for( int i=0; i<3; i++ )
          {
            l[0][i] = r1[i] + r2[i] + r3[i]; // la
            l[1][i] = r1[i] - r2[i] + r3[i]; // lb
            l[2][i] = r2[i] - r1[i] + r3[i]; // lc
            l[3][i] = r3[i] - r1[i] - r2[i]; // ld
          }

          // scale l vectors if needed.  Eq. 9 in the CPDI domain scaling paper.
          bool scale = false;
          for( int i = 0; i < 4; i++ )
          {
            real64 lLength = sqrt( l[i][0] * l[i][0] + l[i][1] * l[i][1] + l[i][2] * l[i][2] );
            if( lLength > lCrit )
            {
              l[i][0] *= lCrit / lLength;
              l[i][1] *= lCrit / lLength;
              l[i][2] *= lCrit / lLength;
              scale = true;
            }
          }

          // reconstruct r vectors.  eq. 11 in the CPDI domain scaling paper.
          if( scale )
          {
            for( int i=0; i<3; i++ )
            {
              r1[i] = 0.25 * ( l[0][i] + l[1][i] - l[2][i] - l[3][i] );
              r2[i] = 0.25 * ( l[0][i] - l[1][i] + l[2][i] - l[3][i] );
              r3[i] = 0.25 * ( l[0][i] + l[1][i] + l[2][i] + l[3][i] );
            }
          }
        }
      } );
    }
  } );
}

// void SolidMechanicsMPM::resizeMappingArrays( ParticleManager & particleManager )
// {
//   // Count the number of subregions
//   int numberOfSubRegions = 0;
//   particleManager.forParticleSubRegions( [&]( ParticleSubRegion & GEOS_UNUSED_PARAM( subRegion ) ) // TODO: Check if this always accesses
//                                                                                                    // subregions in the same order within a
//                                                                                                    // single run
//   {
//     numberOfSubRegions++;
//   } );

//   m_mappedNodes.resize( numberOfSubRegions );
//   m_shapeFunctionValues.resize( numberOfSubRegions );
//   m_shapeFunctionGradientValues.resize( numberOfSubRegions );

//   localIndex subRegionIndex = 0;
//   particleManager.forParticleSubRegions( [&]( ParticleSubRegion & subRegion )
//   {
//     int const numberOfActiveParticles = subRegion.activeParticleIndices().size();
//     m_mappedNodes[subRegionIndex].resize( numberOfActiveParticles, 8 * subRegion.numberOfVerticesPerParticle() );
//     m_shapeFunctionValues[subRegionIndex].resize( numberOfActiveParticles, 8 * subRegion.numberOfVerticesPerParticle() );
//     m_shapeFunctionGradientValues[subRegionIndex].resize( numberOfActiveParticles, 8 * subRegion.numberOfVerticesPerParticle(), 3 );
//     subRegionIndex++;
//   } );
// }

inline void GEOS_DEVICE SolidMechanicsMPM::mapNodesAndComputeShapeFunctions(arrayView3d< int const > const ijkMap,
                                                                            const real64 xLocalMin[3],
                                                                            const real64 hEl[3],
                                                                            ParticleType particleType,
                                                                            arraySlice1d< real64 const > const particlePosition,
                                                                            arraySlice2d< real64 const > const particleRVectors,
                                                                            arraySlice2d< real64 const, nodes::REFERENCE_POSITION_USD > const gridPosition,
                                                                            int * mappedNodes,
                                                                            real64 * shapeFunctionValues,
                                                                            real64 shapeFunctionGradientValues[][3])
{
    // Populate mapping arrays based on particle type
    switch( particleType )
    {
      case ParticleType::SinglePoint:
        {
          // get IJK associated with particle center
          int centerIJK[3];
          for( int i=0; i<3; i++ )
          {
            centerIJK[i] = floor( ( particlePosition[i] - xLocalMin[i] ) / hEl[i] );
          }

          // get node IDs, weights and grad weights
          int node = 0;
          int corner = ijkMap[centerIJK[0]][centerIJK[1]][centerIJK[2]];
          auto corner_x = gridPosition[corner];

          real64 xRel = (particlePosition[0] - corner_x[0]) / hEl[0];
          real64 yRel = (particlePosition[1] - corner_x[1]) / hEl[1];
          real64 zRel = (particlePosition[2] - corner_x[2]) / hEl[2];

          for( int i=0; i<2; i++ )
          {
            real64 xWeight = i*xRel + (1-i)*(1.0-xRel);
            real64 dxWeight = i/hEl[0] - (1-i)/hEl[0];
            for( int j=0; j<2; j++ )
            {
              real64 yWeight = j*yRel + (1-j)*(1.0-yRel);
              real64 dyWeight = j/hEl[1] - (1-j)/hEl[1];
              for( int k=0; k<2; k++ )
              {
                real64 zWeight = k*zRel + (1-k)*(1.0-zRel);
                real64 dzWeight = k/hEl[2] - (1-k)/hEl[2];
<<<<<<< HEAD
                mappedNodes[node] = ijkMap[centerIJK[0]+i][centerIJK[1]+j][centerIJK[2]+k];
                shapeFunctionValues[node] = xWeight * yWeight * zWeight;
                shapeFunctionGradientValues[node][0] = dxWeight * yWeight * zWeight;
                shapeFunctionGradientValues[node][1] = xWeight * dyWeight * zWeight;
                shapeFunctionGradientValues[node][2] = xWeight * yWeight * dzWeight;
=======
                mappedNodes[pp][node] = ijkMap[centerIJK[0]+i][centerIJK[1]+j][centerIJK[2]+k]; //TODO see if this should be () instead of []
                shapeFunctionValues[pp][node] = xWeight * yWeight * zWeight;
                shapeFunctionGradientValues[pp][node][0] = dxWeight * yWeight * zWeight;
                shapeFunctionGradientValues[pp][node][1] = xWeight * dyWeight * zWeight;
                shapeFunctionGradientValues[pp][node][2] = xWeight * yWeight * dzWeight;
>>>>>>> 92066232
                node++;
              }
            }
          }

          break;
        }
      case ParticleType::CPDI:
        {
          int const signs[8][3] = { { -1, -1, -1 },
            {  1, -1, -1 },
            {  1, 1, -1 },
            { -1, 1, -1 },
            { -1, -1, 1 },
            {  1, -1, 1 },
            {  1, 1, 1 },
            { -1, 1, 1 } };

          real64 alpha[8][8];
          real64 cpdiVolume, oneOverV;
          real64 p_r1[3], p_r2[3], p_r3[3]; // allowing 1-indexed r-vectors to persist to torture future postdocs >:)

          for( int i=0; i<3; i++ )
          {
            p_r1[i] = particleRVectors[0][i];
            p_r2[i] = particleRVectors[1][i];
            p_r3[i] = particleRVectors[2][i];
          }

          // We need this because of CPDI domain scaling
          cpdiVolume = 8.0*(-(p_r1[2]*p_r2[1]*p_r3[0]) + p_r1[1]*p_r2[2]*p_r3[0] + p_r1[2]*p_r2[0]*p_r3[1] - p_r1[0]*p_r2[2]*p_r3[1] - p_r1[1]*p_r2[0]*p_r3[2] + p_r1[0]*p_r2[1]*p_r3[2]);
          oneOverV = 1.0 / cpdiVolume;

          alpha[0][0]=oneOverV*(p_r1[2]*p_r2[1] - p_r1[1]*p_r2[2] - p_r1[2]*p_r3[1] + p_r2[2]*p_r3[1] + p_r1[1]*p_r3[2] - p_r2[1]*p_r3[2]);
          alpha[0][1]=oneOverV*(-(p_r1[2]*p_r2[0]) + p_r1[0]*p_r2[2] + p_r1[2]*p_r3[0] - p_r2[2]*p_r3[0] - p_r1[0]*p_r3[2] + p_r2[0]*p_r3[2]);
          alpha[0][2]=oneOverV*(p_r1[1]*p_r2[0] - p_r1[0]*p_r2[1] - p_r1[1]*p_r3[0] + p_r2[1]*p_r3[0] + p_r1[0]*p_r3[1] - p_r2[0]*p_r3[1]);
          alpha[1][0]=oneOverV*(p_r1[2]*p_r2[1] - p_r1[1]*p_r2[2] - p_r1[2]*p_r3[1] - p_r2[2]*p_r3[1] + p_r1[1]*p_r3[2] + p_r2[1]*p_r3[2]);
          alpha[1][1]=oneOverV*(-(p_r1[2]*p_r2[0]) + p_r1[0]*p_r2[2] + p_r1[2]*p_r3[0] + p_r2[2]*p_r3[0] - p_r1[0]*p_r3[2] - p_r2[0]*p_r3[2]);
          alpha[1][2]=oneOverV*(p_r1[1]*p_r2[0] - p_r1[0]*p_r2[1] - p_r1[1]*p_r3[0] - p_r2[1]*p_r3[0] + p_r1[0]*p_r3[1] + p_r2[0]*p_r3[1]);
          alpha[2][0]=oneOverV*(p_r1[2]*p_r2[1] - p_r1[1]*p_r2[2] + p_r1[2]*p_r3[1] - p_r2[2]*p_r3[1] - p_r1[1]*p_r3[2] + p_r2[1]*p_r3[2]);
          alpha[2][1]=oneOverV*(-(p_r1[2]*p_r2[0]) + p_r1[0]*p_r2[2] - p_r1[2]*p_r3[0] + p_r2[2]*p_r3[0] + p_r1[0]*p_r3[2] - p_r2[0]*p_r3[2]);
          alpha[2][2]=oneOverV*(p_r1[1]*p_r2[0] - p_r1[0]*p_r2[1] + p_r1[1]*p_r3[0] - p_r2[1]*p_r3[0] - p_r1[0]*p_r3[1] + p_r2[0]*p_r3[1]);
          alpha[3][0]=oneOverV*(p_r1[2]*p_r2[1] - p_r1[1]*p_r2[2] + p_r1[2]*p_r3[1] + p_r2[2]*p_r3[1] - p_r1[1]*p_r3[2] - p_r2[1]*p_r3[2]);
          alpha[3][1]=oneOverV*(-(p_r1[2]*p_r2[0]) + p_r1[0]*p_r2[2] - p_r1[2]*p_r3[0] - p_r2[2]*p_r3[0] + p_r1[0]*p_r3[2] + p_r2[0]*p_r3[2]);
          alpha[3][2]=oneOverV*(p_r1[1]*p_r2[0] - p_r1[0]*p_r2[1] + p_r1[1]*p_r3[0] + p_r2[1]*p_r3[0] - p_r1[0]*p_r3[1] - p_r2[0]*p_r3[1]);
          alpha[4][0]=oneOverV*(-(p_r1[2]*p_r2[1]) + p_r1[1]*p_r2[2] - p_r1[2]*p_r3[1] + p_r2[2]*p_r3[1] + p_r1[1]*p_r3[2] - p_r2[1]*p_r3[2]);
          alpha[4][1]=oneOverV*(p_r1[2]*p_r2[0] - p_r1[0]*p_r2[2] + p_r1[2]*p_r3[0] - p_r2[2]*p_r3[0] - p_r1[0]*p_r3[2] + p_r2[0]*p_r3[2]);
          alpha[4][2]=oneOverV*(-(p_r1[1]*p_r2[0]) + p_r1[0]*p_r2[1] - p_r1[1]*p_r3[0] + p_r2[1]*p_r3[0] + p_r1[0]*p_r3[1] - p_r2[0]*p_r3[1]);
          alpha[5][0]=oneOverV*(-(p_r1[2]*p_r2[1]) + p_r1[1]*p_r2[2] - p_r1[2]*p_r3[1] - p_r2[2]*p_r3[1] + p_r1[1]*p_r3[2] + p_r2[1]*p_r3[2]);
          alpha[5][1]=oneOverV*(p_r1[2]*p_r2[0] - p_r1[0]*p_r2[2] + p_r1[2]*p_r3[0] + p_r2[2]*p_r3[0] - p_r1[0]*p_r3[2] - p_r2[0]*p_r3[2]);
          alpha[5][2]=oneOverV*(-(p_r1[1]*p_r2[0]) + p_r1[0]*p_r2[1] - p_r1[1]*p_r3[0] - p_r2[1]*p_r3[0] + p_r1[0]*p_r3[1] + p_r2[0]*p_r3[1]);
          alpha[6][0]=oneOverV*(-(p_r1[2]*p_r2[1]) + p_r1[1]*p_r2[2] + p_r1[2]*p_r3[1] - p_r2[2]*p_r3[1] - p_r1[1]*p_r3[2] + p_r2[1]*p_r3[2]);
          alpha[6][1]=oneOverV*(p_r1[2]*p_r2[0] - p_r1[0]*p_r2[2] - p_r1[2]*p_r3[0] + p_r2[2]*p_r3[0] + p_r1[0]*p_r3[2] - p_r2[0]*p_r3[2]);
          alpha[6][2]=oneOverV*(-(p_r1[1]*p_r2[0]) + p_r1[0]*p_r2[1] + p_r1[1]*p_r3[0] - p_r2[1]*p_r3[0] - p_r1[0]*p_r3[1] + p_r2[0]*p_r3[1]);
          alpha[7][0]=oneOverV*(-(p_r1[2]*p_r2[1]) + p_r1[1]*p_r2[2] + p_r1[2]*p_r3[1] + p_r2[2]*p_r3[1] - p_r1[1]*p_r3[2] - p_r2[1]*p_r3[2]);
          alpha[7][1]=oneOverV*(p_r1[2]*p_r2[0] - p_r1[0]*p_r2[2] - p_r1[2]*p_r3[0] - p_r2[2]*p_r3[0] + p_r1[0]*p_r3[2] + p_r2[0]*p_r3[2]);
          alpha[7][2]=oneOverV*(-(p_r1[1]*p_r2[0]) + p_r1[0]*p_r2[1] + p_r1[1]*p_r3[0] + p_r2[1]*p_r3[0] - p_r1[0]*p_r3[1] - p_r2[0]*p_r3[1]);

          // get IJK associated with each corner
          int cornerIJK[8][3]; // CPDI can map to up to 8 cells
          for( int corner=0; corner<8; corner++ )
          {
            for( int i=0; i<3; i++ )
            {
              real64 cornerPositionComponent = particlePosition[i] + 
                                               signs[corner][0] * particleRVectors[0][i] + 
                                               signs[corner][1] * particleRVectors[1][i] + 
                                               signs[corner][2] * particleRVectors[2][i];
              cornerIJK[corner][i] = std::floor( ( cornerPositionComponent - xLocalMin[i] ) / hEl[i] ); // TODO: Temporarily store the CPDI
                                                                                                        // corners since they're re-used
                                                                                                        // below?
            }
          }

          // get node IDs associated with each corner from IJK map, along with weights and grad weights
          // *** The order in which we access the IJK map must match the order we evaluate the shape functions! ***
          int node = 0;
          for( int corner=0; corner<8; corner++ )
          {
            int cornerNode = ijkMap[cornerIJK[corner][0]][cornerIJK[corner][1]][cornerIJK[corner][2]];
            auto cornerNodePosition = gridPosition[cornerNode];

            real64 x, y, z;
            x = particlePosition[0] + signs[corner][0] * particleRVectors[0][0] + signs[corner][1] * particleRVectors[1][0] + signs[corner][2] * particleRVectors[2][0];
            y = particlePosition[1] + signs[corner][0] * particleRVectors[0][1] + signs[corner][1] * particleRVectors[1][1] + signs[corner][2] * particleRVectors[2][1];
            z = particlePosition[2] + signs[corner][0] * particleRVectors[0][2] + signs[corner][1] * particleRVectors[1][2] + signs[corner][2] * particleRVectors[2][2];

            real64 xRel = (x - cornerNodePosition[0]) / hEl[0];
            real64 yRel = (y - cornerNodePosition[1]) / hEl[1];
            real64 zRel = (z - cornerNodePosition[2]) / hEl[2];

            for( int i=0; i<2; i++ )
            {
              real64 xWeight = i * xRel + (1 - i) * (1.0 - xRel);
              for( int j=0; j<2; j++ )
              {
                real64 yWeight = j * yRel + (1 - j) * (1.0 - yRel);
                for( int k=0; k<2; k++ )
                {
                  real64 zWeight = k * zRel + (1 - k) * (1.0 - zRel);
                  real64 weight = xWeight * yWeight * zWeight;
                  mappedNodes[node] = ijkMap[cornerIJK[corner][0]+i][cornerIJK[corner][1]+j][cornerIJK[corner][2]+k];
                  shapeFunctionValues[node] = 0.125 * weight;
                  shapeFunctionGradientValues[node][0] = alpha[corner][0] * weight;
                  shapeFunctionGradientValues[node][1] = alpha[corner][1] * weight;
                  shapeFunctionGradientValues[node][2] = alpha[corner][2] * weight;
                  node++;
                }
              }
            }
          }

          break;
        }

      default:
        {
          GEOS_ERROR( "Particle type \"" << particleType << "\" is not yet supported." );
          break;
        }
    }
}

REGISTER_CATALOG_ENTRY( SolverBase, SolidMechanicsMPM, string const &, dataRepository::Group * const )
}<|MERGE_RESOLUTION|>--- conflicted
+++ resolved
@@ -2854,19 +2854,8 @@
     int voigtMap[3][3] = { {0, 5, 4}, {5, 1, 3}, {4, 3, 2} };
     int const damageFieldPartitioning = m_damageFieldPartitioning;
 
-<<<<<<< HEAD
-    // previously serialPolicy and GEOS_HOST
-    forAll< parallelDevicePolicy<> >( activeParticleIndices.size(), [=] GEOS_DEVICE ( localIndex const pp ) // Can be parallized using atomics -
-                                                                                                // remember to pass copies of class
-                                                                                                // variables
+    forAll< parallelDevicePolicy<> >( activeParticleIndices.size(), [=] GEOS_DEVICE ( localIndex const pp )
        {
-
-=======
-    
-    // Can be parallized using atomics -remember to pass copies of class, Grid max damage will require reduction
-    forAll< parallelDevicePolicy<> >( activeParticleIndices.size(), [=] GEOS_HOST_DEVICE ( localIndex const pp ) 
-      {                                                                                          
->>>>>>> 92066232
         localIndex const p = activeParticleIndices[pp];
 
         //CC: Node mappings, alpha, shape functions and gradients computed on the fly
@@ -2888,8 +2877,7 @@
         {
           real64 particleContributionToGrid;
           
-<<<<<<< HEAD
-          localIndex const mappedNode = mappedNodes[g];//mappedNodes[pp][g];
+          localIndex const mappedNode = mappedNodes[g];
 
           int const nodeFlag = ( damageFieldPartitioning == 1 && LvArray::tensorOps::AiBi< 3 >( gridDamageGradient[mappedNode], particleDamageGradient[p] ) < 0.0 ) ? 1 : 0; // 0
                                                                                                                                                                              // undamaged
@@ -2901,74 +2889,28 @@
                                                                                                                                                                              // "B"
                                                                                                                                                                              // field
           int const fieldIndex = nodeFlag * m_numContactGroups + particleGroup[p]; // This ranges from 0 to nMatFields-1
-          // gridMass[mappedNode][fieldIndex] += particleMass[p] * shapeFunctionValues[pp][g];
-          particleContributionToGrid = particleMass[p] * shapeFunctionValues[g]; //shapeFunctionValues[pp][g];
+          particleContributionToGrid = particleMass[p] * shapeFunctionValues[g];
           RAJA::atomicAdd( parallelDeviceAtomic{}, &gridMass[mappedNode][fieldIndex], particleContributionToGrid );
           
           // TODO: Normalizing by volume might be better
-          // gridDamage[mappedNode][fieldIndex] += particleMass[p] * ( particleSurfaceFlag[p] == 1 ? 1 : particleDamage[pp] ) * shapeFunctionValues[pp][g];
-          particleContributionToGrid = particleMass[p] * ( particleSurfaceFlag[p] == 1 ? 1 : particleDamage[pp] ) * shapeFunctionValues[g]; //shapeFunctionValues[pp][g];
+          particleContributionToGrid = particleMass[p] * ( particleSurfaceFlag[p] == 1 ? 1 : particleDamage[pp] ) * shapeFunctionValues[g];
           RAJA::atomicAdd( parallelDeviceAtomic{}, &gridDamage[mappedNode][fieldIndex], particleContributionToGrid );
           
-          // gridMaxDamage[mappedNode][fieldIndex] = fmax( gridMaxDamage[mappedNode][fieldIndex], particleSurfaceFlag[p] == 1 ? 1 : particleDamage[pp] );
           particleContributionToGrid = particleSurfaceFlag[p] == 1 ? 1 : particleDamage[pp];
           RAJA::atomicMax( parallelDeviceAtomic{}, &gridMaxDamage[mappedNode][fieldIndex], particleContributionToGrid );
           for( int i=0; i<numDims; i++ )
           {
-            // gridMomentum[mappedNode][fieldIndex][i] += particleMass[p] * particleVelocity[p][i] * shapeFunctionValues[pp][g];
-            particleContributionToGrid = particleMass[p] * particleVelocity[p][i] * shapeFunctionValues[g]; //shapeFunctionValues[pp][g];
+            particleContributionToGrid = particleMass[p] * particleVelocity[p][i] * shapeFunctionValues[g];
             RAJA::atomicAdd( parallelDeviceAtomic{}, &gridMomentum[mappedNode][fieldIndex][i], particleContributionToGrid );
 
             // TODO: Switch to volume weighting?
-            // gridMaterialPosition[mappedNode][fieldIndex][i] += particleMass[p] * (particlePosition[p][i] - gridPosition[mappedNode][i]) * shapeFunctionValues[pp][g];
-            particleContributionToGrid = particleMass[p] * (particlePosition[p][i] - gridPosition[mappedNode][i]) * shapeFunctionValues[g];// shapeFunctionValues[pp][g];
+            particleContributionToGrid = particleMass[p] * (particlePosition[p][i] - gridPosition[mappedNode][i]) * shapeFunctionValues[g];
             RAJA::atomicAdd( parallelDeviceAtomic{}, &gridMaterialPosition[mappedNode][fieldIndex][i], particleContributionToGrid );
             for( int k=0; k<numDims; k++ )
             {
               int voigt = voigtMap[k][i];
-              // gridInternalForce[mappedNode][fieldIndex][i] -= particleStress[p][voigt] * shapeFunctionGradientValues[pp][g][k] * particleVolume[p];
-              // particleContributionToGrid = particleStress[p][voigt] * shapeFunctionGradientValues[pp][g][k] * particleVolume[p];
               particleContributionToGrid = particleStress[p][voigt] * shapeFunctionGradientValues[g][k] * particleVolume[p];
               RAJA::atomicSub( parallelDeviceAtomic{}, &gridInternalForce[mappedNode][fieldIndex][i], particleContributionToGrid );
-=======
-          localIndex const mappedNode = mappedNodes[pp][g];
-          // 0 undamaged or "A" field, 1 for "B" field
-          int const nodeFlag = ( damageFieldPartitioning == 1 && LvArray::tensorOps::AiBi< 3 >( gridDamageGradient[mappedNode], particleDamageGradient[p] ) < 0.0 ) ? 1 : 0; 
-          int const fieldIndex = nodeFlag * m_numContactGroups + particleGroup[p]; // This ranges from 0 to nMatFields-1
-          
-          // gridMass[mappedNode][fieldIndex] += particleMass[p] * shapeFunctionValues[pp][g];
-          particleContributionToGrid = particleMass[p] * shapeFunctionValues[pp][g];
-          RAJA::atomicAdd( parallelDeviceAtomic{}, &gridMass[mappedNode][fieldIndex], particleContributionToGrid  );
-
-          // For GPU particle to grid, this needs to be atomic
-          // gridDamage[mappedNode][fieldIndex] += particleMass[p] * ( particleSurfaceFlag[p] == 1 ? 1 : particleDamage[pp] ) * shapeFunctionValues[pp][g];
-          particleMass[p] * ( particleSurfaceFlag[p] == 1 ? 1 : particleDamage[pp] ) * shapeFunctionValues[pp][g];
-          RAJA::atomicAdd( parallelDeviceAtomic{}, &gridDamage[mappedNode][fieldIndex], particleContributionToGrid  );
-
-          // For GPU particle to grid, this needs to be atomic
-          // gridMaxDamage[mappedNode][fieldIndex] = fmax( gridMaxDamage[mappedNode][fieldIndex], particleSurfaceFlag[p] == 1 ? 1 : particleDamage[pp] );
-          particleContributionToGrid = particleSurfaceFlag[p] == 1 ? 1. : particleDamage[pp];
-          RAJA::atomicMax( parallelDeviceAtomic{}, &gridMaxDamage[mappedNode][fieldIndex], particleContributionToGrid  );
-
-          for( int i=0; i<numDims; i++ )
-          {
-            // gridMomentum[mappedNode][fieldIndex][i] += particleMass[p] * particleVelocity[p][i] * shapeFunctionValues[pp][g];
-            particleContributionToGrid = particleMass[p] * particleVelocity[p][i] * shapeFunctionValues[pp][g];
-            RAJA::atomicAdd( parallelDeviceAtomic{}, &gridMomentum[mappedNode][fieldIndex][i], particleContributionToGrid  );
-
-            // TODO: Switch to volume weighting?
-            //gridMaterialPosition[mappedNode][fieldIndex][i] += particleMass[p] * (particlePosition[p][i] - gridPosition[mappedNode][i]) * shapeFunctionValues[pp][g];
-            particleContributionToGrid = particleMass[p] * (particlePosition[p][i] - gridPosition[mappedNode][i]) * shapeFunctionValues[pp][g];
-            RAJA::atomicAdd( parallelDeviceAtomic{}, &gridMaterialPosition[mappedNode][fieldIndex][i], particleContributionToGrid  );
-
-            for( int k=0; k<numDims; k++ )
-            {
-              int voigt = voigtMap[k][i];
-              // this order need to change the permutaiton order should be RAJA::perm_JI TODO
-              // gridInternalForce[mappedNode][fieldIndex][i] -= particleStress[p][voigt] * shapeFunctionGradientValues[pp][g][k] * particleVolume[p];
-              particleContributionToGrid = -1.0*particleStress[p][voigt] * shapeFunctionGradientValues[pp][g][k] * particleVolume[p];
-              RAJA::atomicAdd( parallelDeviceAtomic{}, &gridInternalForce[mappedNode][fieldIndex][i], particleContributionToGrid  );
->>>>>>> 92066232
             }
           }
         }
@@ -3168,7 +3110,7 @@
   arrayView3d< real64 const > const & gridVelocity = nodeManager.getReference< array3d< real64 > >( viewKeyStruct::velocityString() );
   arrayView3d< real64 const > const & gridAcceleration = nodeManager.getReference< array3d< real64 > >( viewKeyStruct::accelerationString() );
 
-  localIndex subRegionIndex = 0; //CC: should this be inside the loop for subRegions?
+  localIndex subRegionIndex = 0;
   particleManager.forParticleSubRegions( [&]( ParticleSubRegion & subRegion )
   {
     // Registered by subregion
@@ -3200,12 +3142,9 @@
     int const numDims = m_numDims;
     int const damageFieldPartitioning = m_damageFieldPartitioning;
     int const numContactGroups = m_numContactGroups;
-<<<<<<< HEAD
+
     //previously serialPolicy and GEOS_HOST_DEVICE
     forAll< parallelDevicePolicy<> >( activeParticleIndices.size(), [=] GEOS_DEVICE ( localIndex const pp )
-=======
-    forAll< parallelDevicePolicy<> >( activeParticleIndices.size(), [=] GEOS_HOST_DEVICE ( localIndex const pp )
->>>>>>> 92066232
     {
       localIndex const p = activeParticleIndices[pp];
 
@@ -3239,8 +3178,6 @@
       // Grid-to-particle map
       for( int g = 0; g < 8 * numberOfVerticesPerParticle; g++ )
       {
-        
-        // localIndex const mappedNode = mappedNodes[pp][g];
         localIndex const mappedNode = mappedNodes[g];
         int const nodeFlag = ( damageFieldPartitioning == 1 && LvArray::tensorOps::AiBi< 3 >( gridDamageGradient[mappedNode], particleDamageGradient[p] ) < 0.0 ) ? 1 : 0; // 0
                                                                                                                                                                            // undamaged
@@ -3254,26 +3191,22 @@
         int const fieldIndex = nodeFlag * numContactGroups + particleGroup[p]; // This ranges from 0 to nMatFields-1
         for( int i=0; i<numDims; i++ )
         {
-          // particlePosition[p][i] += gridVelocity[mappedNode][fieldIndex][i] * dt * shapeFunctionValues[pp][g];
-          // particleVelocity[p][i] += gridAcceleration[mappedNode][fieldIndex][i] * dt * shapeFunctionValues[pp][g]; // FLIP
-
           particlePosition[p][i] += gridVelocity[mappedNode][fieldIndex][i] * dt * shapeFunctionValues[g];
           particleVelocity[p][i] += gridAcceleration[mappedNode][fieldIndex][i] * dt * shapeFunctionValues[g]; // FLIP
 
           for( int j=0; j<numDims; j++ )
           {
-            particleVelocityGradient[p][i][j] += gridVelocity[mappedNode][fieldIndex][i] * shapeFunctionGradientValues[g][j];
-            // particleVelocityGradient[p][i][j] += gridVelocity[mappedNode][fieldIndex][i] * shapeFunctionGradientValues[pp][g][j]; // Technically
-                                                                                                                                  // wrong,
-                                                                                                                                  // the
-                                                                                                                                  // best
-                                                                                                                                  // kind of
-                                                                                                                                  // wrong
-                                                                                                                                  // (end-of-step
-                                                                                                                                  // velocity
-                                                                                                                                  // with
-                                                                                                                                  // beginning-of-step
-                                                                                                                                  // gradient) //CC: should we fix this?
+            particleVelocityGradient[p][i][j] += gridVelocity[mappedNode][fieldIndex][i] * shapeFunctionGradientValues[g][j]; // Technically
+                                                                                                                              // wrong,
+                                                                                                                              // the
+                                                                                                                              // best
+                                                                                                                              // kind of
+                                                                                                                              // wrong
+                                                                                                                              // (end-of-step
+                                                                                                                              // velocity
+                                                                                                                              // with
+                                                                                                                              // beginning-of-step
+                                                                                                                              // gradient) //CC: should we fix this?
           }
         }
       }
@@ -3986,19 +3919,12 @@
               {
                 real64 zWeight = k*zRel + (1-k)*(1.0-zRel);
                 real64 dzWeight = k/hEl[2] - (1-k)/hEl[2];
-<<<<<<< HEAD
+
                 mappedNodes[node] = ijkMap[centerIJK[0]+i][centerIJK[1]+j][centerIJK[2]+k];
                 shapeFunctionValues[node] = xWeight * yWeight * zWeight;
                 shapeFunctionGradientValues[node][0] = dxWeight * yWeight * zWeight;
                 shapeFunctionGradientValues[node][1] = xWeight * dyWeight * zWeight;
                 shapeFunctionGradientValues[node][2] = xWeight * yWeight * dzWeight;
-=======
-                mappedNodes[pp][node] = ijkMap[centerIJK[0]+i][centerIJK[1]+j][centerIJK[2]+k]; //TODO see if this should be () instead of []
-                shapeFunctionValues[pp][node] = xWeight * yWeight * zWeight;
-                shapeFunctionGradientValues[pp][node][0] = dxWeight * yWeight * zWeight;
-                shapeFunctionGradientValues[pp][node][1] = xWeight * dyWeight * zWeight;
-                shapeFunctionGradientValues[pp][node][2] = xWeight * yWeight * dzWeight;
->>>>>>> 92066232
                 node++;
               }
             }
