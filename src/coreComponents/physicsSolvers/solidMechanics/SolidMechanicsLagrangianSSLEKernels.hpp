/*
 * ------------------------------------------------------------------------------------------------------------
 * SPDX-License-Identifier: LGPL-2.1-only
 *
 * Copyright (c) 2018-2019 Lawrence Livermore National Security LLC
 * Copyright (c) 2018-2019 The Board of Trustees of the Leland Stanford Junior University
 * Copyright (c) 2018-2019 Total, S.A
 * Copyright (c) 2019-     GEOSX Contributors
 * All right reserved
 *
 * See top level LICENSE, COPYRIGHT, CONTRIBUTORS, NOTICE, and ACKNOWLEDGEMENTS files for details.
 * ------------------------------------------------------------------------------------------------------------
 */

/**
 * @file SolidMechanicsLagrangianSSLEKernels.hpp
 */

#pragma once

#include "common/DataTypes.hpp"
#include "common/TimingMacros.hpp"
#include "constitutive/ConstitutiveBase.hpp"
#include "finiteElement/ElementLibrary/FiniteElementBase.h"
#include "finiteElement/FiniteElementShapeFunctionKernel.hpp"
#include "finiteElement/Kinematics.h"
#include "rajaInterface/GEOS_RAJA_Interface.hpp"

namespace geosx
{

namespace SolidMechanicsLagrangianSSLEKernels
{

struct StressCalculationKernel
{
  template< localIndex NUM_NODES_PER_ELEM, localIndex NUM_QUADRATURE_POINTS, typename CONSTITUTIVE_TYPE >
  static inline real64
  Launch( CONSTITUTIVE_TYPE * const constitutiveRelation,
          localIndex const numElems,
          arrayView2d< localIndex const, cells::NODE_MAP_USD > const & elemsToNodes,
          arrayView4d< real64 const > const & dNdX,
          arrayView2d< real64 const > const & GEOSX_UNUSED_PARAM( detJ ),
          arrayView2d< real64 const, nodes::INCR_DISPLACEMENT_USD > const & uhat )
  {
    GEOSX_MARK_FUNCTION;

    typename CONSTITUTIVE_TYPE::KernelWrapper const & constitutive = constitutiveRelation->createKernelWrapper();

    arrayView3d< real64, solid::STRESS_USD > const & stress = constitutiveRelation->getStress();


    using KERNEL_POLICY = parallelDevicePolicy< 32 >;
    // using KERNEL_POLICY = parallelHostPolicy;
    RAJA::forall< KERNEL_POLICY >( RAJA::TypedRangeSegment< localIndex >( 0, numElems ),
                                   [=] GEOSX_HOST_DEVICE ( localIndex const k )
    {
      real64 uhat_local[ NUM_NODES_PER_ELEM ][ 3 ];
      for( localIndex a = 0; a < NUM_NODES_PER_ELEM; ++a )
      {
        LvArray::tensorOps::copy< 3 >( uhat_local[ a ], uhat[ elemsToNodes( k, a ) ] );
      }

      real64 c[ 6 ][ 6 ];
      constitutive.GetStiffness( k, c );

      //Compute Quadrature
      for( localIndex q = 0; q < NUM_QUADRATURE_POINTS; ++q )
      {
        for( localIndex a = 0; a < NUM_NODES_PER_ELEM; ++a )
        {
          real64 const v0_x_dNdXa0 = uhat_local[ a ][ 0 ] * dNdX[ k ][ q ][ a ][ 0 ];
          real64 const v1_x_dNdXa1 = uhat_local[ a ][ 1 ] * dNdX[ k ][ q ][ a ][ 1 ];
          real64 const v2_x_dNdXa2 = uhat_local[ a ][ 2 ] * dNdX[ k ][ q ][ a ][ 2 ];

          stress( k, q, 0 ) += ( v0_x_dNdXa0 * c[ 0 ][ 0 ] + v1_x_dNdXa1 * c[ 0 ][ 1 ] + v2_x_dNdXa2*c[ 0 ][ 2 ] );
          stress( k, q, 1 ) += ( v0_x_dNdXa0 * c[ 1 ][ 0 ] + v1_x_dNdXa1 * c[ 1 ][ 1 ] + v2_x_dNdXa2*c[ 1 ][ 2 ] );
          stress( k, q, 2 ) += ( v0_x_dNdXa0 * c[ 2 ][ 0 ] + v1_x_dNdXa1 * c[ 2 ][ 1 ] + v2_x_dNdXa2*c[ 2 ][ 2 ] );
          stress( k, q, 3 ) += ( uhat_local[ a ][ 2 ] * dNdX[ k ][ q ][ a ][ 1 ] + uhat_local[ a ][ 1 ] * dNdX[ k ][ q ][ a ][ 2 ] ) * c[ 3 ][ 3 ];
          stress( k, q, 4 ) += ( uhat_local[ a ][ 2 ] * dNdX[ k ][ q ][ a ][ 0 ] + uhat_local[ a ][ 0 ] * dNdX[ k ][ q ][ a ][ 2 ] ) * c[ 4 ][ 4 ];
          stress( k, q, 5 ) += ( uhat_local[ a ][ 1 ] * dNdX[ k ][ q ][ a ][ 0 ] + uhat_local[ a ][ 0 ] * dNdX[ k ][ q ][ a ][ 1 ] ) * c[ 5 ][ 5 ];
        }
      }//quadrature loop

    } );

    return 0.0;
  }
};

/**
 * @struct Structure to wrap templated function that implements the explicit time integration kernels.
 */
struct ExplicitKernel
{
#if defined(GEOSX_USE_CUDA)
  #define CALCFEMSHAPE
#endif
  // If UPDATE_STRESS is undef, then stress is not updated at all.
//  #define UPDATE_STRESS 1 // uses total displacement to and adds material stress state to integral for nodalforces.
  #define UPDATE_STRESS 2 // uses velocity*dt and updates material stress state.

  /**
   * @brief Launch of the element processing kernel for explicit time integration.
   * @tparam NUM_NODES_PER_ELEM The number of nodes/dof per element.
   * @tparam NUM_QUADRATURE_POINTS The number of quadrature points per element.
   * @tparam CONSTITUTIVE_TYPE the type of the constitutive relation that is being used.
   * @param constitutiveRelation A pointer to the constitutive relation that is being used.
   * @param elementList The list of elements to be processed
   * @param elemsToNodes The map from the elements to the nodes that form that element.
   * @param dNdX The derivatives of the shape functions wrt the reference configuration.
   * @param detJ The determinant of the transformation matrix (Jacobian) to the parent element.
   * @param u The nodal array of total displacements.
   * @param vel The nodal array of velocity.
   * @param acc The nodal array of force/acceleration.
   * @param stress The stress at each element quadrature point.
   * @param dt The timestep
   * @return The achieved timestep.
   */
  template< localIndex NUM_NODES_PER_ELEM, localIndex NUM_QUADRATURE_POINTS, typename CONSTITUTIVE_TYPE >
  static inline real64
  Launch( CONSTITUTIVE_TYPE * const constitutiveRelation,
          LvArray::SortedArrayView< localIndex const, localIndex > const & elementList,
          arrayView2d< localIndex const, cells::NODE_MAP_USD > const & elemsToNodes,
          arrayView4d< real64 const > const & dNdX,
          arrayView2d< real64 const > const & detJ,
          arrayView2d< real64 const, nodes::REFERENCE_POSITION_USD > const & X,
          arrayView2d< real64 const, nodes::TOTAL_DISPLACEMENT_USD > const & u,
          arrayView2d< real64 const, nodes::VELOCITY_USD > const & vel,
          arrayView2d< real64, nodes::ACCELERATION_USD > const & acc,
          real64 const dt )
  {
    GEOSX_MARK_FUNCTION;

    typename CONSTITUTIVE_TYPE::KernelWrapper const & constitutive = constitutiveRelation->createKernelWrapper();

#if defined(CALCFEMSHAPE)
    GEOSX_UNUSED_VAR( dNdX );
    GEOSX_UNUSED_VAR( detJ );
#else
    GEOSX_UNUSED_VAR( X );
#endif

#if UPDATE_STRESS == 2
    GEOSX_UNUSED_VAR( u );
#else
    GEOSX_UNUSED_VAR( vel );
#endif

    using KERNEL_POLICY = parallelDevicePolicy< 32 >;
    RAJA::forall< KERNEL_POLICY >( RAJA::TypedRangeSegment< localIndex >( 0, elementList.size() ),
                                   [=] GEOSX_DEVICE ( localIndex const index )
    {
      localIndex const k = elementList[ index ];

      real64 fLocal[ NUM_NODES_PER_ELEM ][ 3 ] = {{0}};
      real64 varLocal[ NUM_NODES_PER_ELEM ][ 3 ];

#if defined(CALCFEMSHAPE)
      real64 xLocal[ NUM_NODES_PER_ELEM ][ 3 ];
#endif

      for( localIndex a=0; a< NUM_NODES_PER_ELEM; ++a )
      {
        localIndex const nodeIndex = elemsToNodes( k, a );
#if defined(CALCFEMSHAPE)
        LvArray::tensorOps::copy< 3 >( xLocal[ a ], X[ nodeIndex ] );
#endif

#if UPDATE_STRESS==2
        LvArray::tensorOps::scaledCopy< 3 >( varLocal[ a ], vel[ nodeIndex ], dt );
#else
        LvArray::tensorOps::copy< 3 >( varLocal[ a ], u[ nodeIndex ] );
#endif
      }

      //Compute Quadrature
      for( localIndex q = 0; q < NUM_QUADRATURE_POINTS; ++q )
      {

#if defined(CALCFEMSHAPE)
        real64 dNdX[ 8 ][ 3 ];
        real64 const detJ = FiniteElementShapeKernel::shapeFunctionDerivatives( q, xLocal, dNdX );
        #define DNDX dNdX
        #define DETJ detJ
#else //defined(CALCFEMSHAPE)
        #define DNDX dNdX[k][q]
        #define DETJ detJ( k, q )
#endif //defined(CALCFEMSHAPE)

        real64 strain[6] = {0};
        for( localIndex a = 0; a < NUM_NODES_PER_ELEM; ++a )
        {
          strain[ 0 ] = strain[ 0 ] + DNDX[ a ][ 0 ] * varLocal[ a ][ 0 ];
          strain[ 1 ] = strain[ 1 ] + DNDX[ a ][ 1 ] * varLocal[ a ][ 1 ];
          strain[ 2 ] = strain[ 2 ] + DNDX[ a ][ 2 ] * varLocal[ a ][ 2 ];
          strain[ 3 ] = strain[ 3 ] + DNDX[ a ][ 2 ] * varLocal[ a ][ 1 ] + DNDX[ a ][ 1 ] * varLocal[ a ][ 2 ];
          strain[ 4 ] = strain[ 4 ] + DNDX[ a ][ 2 ] * varLocal[ a ][ 0 ] + DNDX[ a ][ 0 ] * varLocal[ a ][ 2 ];
          strain[ 5 ] = strain[ 5 ] + DNDX[ a ][ 1 ] * varLocal[ a ][ 0 ] + DNDX[ a ][ 0 ] * varLocal[ a ][ 1 ];
        }

#if UPDATE_STRESS == 2
        constitutive.SmallStrain( k, q, strain );
#else
        real64 stressLocal[ 6 ] = {0};
        constitutive.SmallStrainNoState( k, strain, stressLocal );
#endif

#if UPDATE_STRESS == 2
        LvArray::tensorOps::scaledCopy< 6 >( strain, constitutive.m_stress[ k ][ q ], -DETJ );
#elif UPDATE_STRESS == 1
        LvArray::tensorOps::copy< 6 >( strain, stressLocal );
        LvArray::tensorOps::add< 6 >( strain, constitutive.m_stress[ k ][ q ] );
        LvArray::tensorOps::scale< 6 >( strain, -DETJ );
#else
        LvArray::tensorOps::scaledCopy< 6 >( strain, stressLocal, -DETJ );
#endif

        for( localIndex a=0; a< NUM_NODES_PER_ELEM; ++a )
        {
          LvArray::tensorOps::plusSymAijBj< 3 >( fLocal[ a ], strain, DNDX[ a ] );
        }
      }    //quadrature loop

      for( localIndex a = 0; a < NUM_NODES_PER_ELEM; ++a )
      {
        localIndex const nodeIndex = elemsToNodes( k, a );
        for( int b = 0; b < 3; ++b )
        {
          RAJA::atomicAdd< parallelDeviceAtomic >( &acc( nodeIndex, b ), fLocal[ a ][ b ] );
        }
      }
    } );
    return dt;
  }

#undef CALCFEMSHAPE
#undef DNDX
#undef DETJ
#undef UPDATE_STRESS

};

/**
 * @struct Structure to wrap templated function that implements the implicit time integration kernel.
 */
struct ImplicitKernel
{
// #if defined(GEOSX_USE_CUDA)
  #define CALCFEMSHAPE
// #endif

  template< int NUM_NODES_PER_ELEM, int NUM_QUADRATURE_POINTS, typename CONSTITUTIVE_TYPE >
  static inline real64
  Launch( CONSTITUTIVE_TYPE * const constitutiveRelation,
          localIndex const numElems,
<<<<<<< HEAD
          real64 const GEOSX_UNUSED_PARAM( dt ),
          arrayView3d< R1Tensor const > const & _dNdX,
          arrayView2d< real64 const > const & _detJ,
          FiniteElementBase const * const GEOSX_UNUSED_PARAM( fe ),
          arrayView1d< integer const > const & GEOSX_UNUSED_PARAM( elemGhostRank ),
=======
          real64 const dt,
          arrayView4d< real64 const > const & dNdX,
          arrayView2d< real64 const > const & detJ,
          FiniteElementBase const * const fe,
          arrayView1d< integer const > const & elemGhostRank,
>>>>>>> 362dad45
          arrayView2d< localIndex const, cells::NODE_MAP_USD > const & elemsToNodes,
          arrayView1d< globalIndex const > const & globalDofNumber,
          globalIndex const dofRankOffset,
          arrayView2d< real64 const, nodes::REFERENCE_POSITION_USD > const & _X,
          arrayView2d< real64 const, nodes::TOTAL_DISPLACEMENT_USD > const & GEOSX_UNUSED_PARAM( disp ),
          arrayView2d< real64 const, nodes::INCR_DISPLACEMENT_USD > const & uhat,
          arrayView1d< R1Tensor const > const & GEOSX_UNUSED_PARAM( vtilde ),
          arrayView1d< R1Tensor const > const & GEOSX_UNUSED_PARAM( uhattilde ),
          arrayView2d< real64 const > const & density,
          arrayView1d< real64 const > const & fluidPressure,
          arrayView1d< real64 const > const & deltaFluidPressure,
          real64 const biotCoefficient,
          TimeIntegrationOption const GEOSX_UNUSED_PARAM( tiOption ),
          real64 const GEOSX_UNUSED_PARAM( stiffnessDamping ),
          real64 const GEOSX_UNUSED_PARAM( massDamping ),
          real64 const GEOSX_UNUSED_PARAM( newmarkBeta ),
          real64 const GEOSX_UNUSED_PARAM( newmarkGamma ),
          R1Tensor const & gravityVector,
          CRSMatrixView< real64, globalIndex const > const & matrix,
          arrayView1d< real64 > const & rhs )
  {
    GEOSX_MARK_FUNCTION_TAG( CRSMatrix );
    constexpr int NDIM = 3;

    // if the following is not static, then gcc8.1 gives a "error: use of 'this' in a constant expression"
    static constexpr int ndof = NDIM * NUM_NODES_PER_ELEM;

    typename CONSTITUTIVE_TYPE::KernelWrapper const & constitutive = constitutiveRelation->createKernelWrapper();

    arrayView3d< real64 const, solid::STRESS_USD > const & stress = constitutiveRelation->getStress();

  #if defined(CALCFEMSHAPE)
    GEOSX_UNUSED_VAR( _dNdX );
    GEOSX_UNUSED_VAR( _detJ );
    auto const & X = _X;
  #else
    GEOSX_UNUSED_VAR( _X );
    auto const & dNdX = _dNdX;
    auto const & detJ = _detJ;
  #endif

    RAJA::ReduceMax< parallelDeviceReduce, real64 > maxForce( 0 );
    RAJA::forall< parallelDevicePolicy< 32 > >( RAJA::TypedRangeSegment< localIndex >( 0, numElems ),
                                                [=] GEOSX_DEVICE ( localIndex const k )
    {
      globalIndex elementLocalDofIndex[ ndof ];
      real64 R[ ndof ] = { 0 };
      real64 dRdU[ ndof ][ ndof ] = {{ 0 }};

      R1Tensor uhat_local[NUM_NODES_PER_ELEM];

      real64 c[6][6];
      constitutive.GetStiffness( k, c );

    #if defined(CALCFEMSHAPE)
      real64 xLocal[ NUM_NODES_PER_ELEM ][ 3 ];
    #endif

      for( localIndex a=0; a<NUM_NODES_PER_ELEM; ++a )
      {
        localIndex const localNodeIndex = elemsToNodes( k, a );
        for( int i=0; i<NDIM; ++i )
        {
          elementLocalDofIndex[ a * NDIM + i] = globalDofNumber[localNodeIndex]+i;
        }
      }

      for( localIndex a = 0; a < NUM_NODES_PER_ELEM; ++a )
      {
        localIndex const nodeIndex = elemsToNodes( k, a );
        uhat_local[ a ] = uhat[ nodeIndex ];
      #if defined(CALCFEMSHAPE)
        for( int i = 0; i < NDIM; ++i )
        { xLocal[ a ][ i ] = X[ nodeIndex ][ i ]; }
      #endif
      }

      R1Tensor dNdXa;
      R1Tensor dNdXb;

<<<<<<< HEAD
      R1Tensor temp;
      for( int q = 0; q < NUM_QUADRATURE_POINTS; ++q )
      {

      #if defined(CALCFEMSHAPE)
        real64 dNdX[ 8 ][ 3 ];
        real64 const detJ_kq = FiniteElementShapeKernel::shapeFunctionDerivatives( q, xLocal, dNdX );
        #define DNDX dNdX
        #define DETJ detJ_kq
      #else //defined(CALCFEMSHAPE)
        #define DNDX dNdX[k][q]
        #define DETJ detJ( k, q )
      #endif //defined(CALCFEMSHAPE)

        R2SymTensor referenceStress = stress[ k ][ q ];
        if( !fluidPressure.empty() )
        { referenceStress.PlusIdentity( -biotCoefficient * ( fluidPressure[ k ] + deltaFluidPressure[ k ] ) ); }

        R2SymTensor stress0 = referenceStress;
        stress0 *= DETJ;

        for( int a = 0; a < NUM_NODES_PER_ELEM; ++a )
        {
          temp.AijBj( stress0, { DNDX[ a ][ 0 ], DNDX[ a ][ 1 ], DNDX[ a ][ 2 ] } );
          realT maxF = temp.MaxVal();
          maxForce.max( maxF );

          R[ a * NDIM + 0 ] -= temp[ 0 ];
          R[ a * NDIM + 1 ] -= temp[ 1 ];
          R[ a * NDIM + 2 ] -= temp[ 2 ];

          for( int b = 0; b < NUM_NODES_PER_ELEM; ++b )
          {
            dRdU[ a * NDIM + 0 ][ b * NDIM + 0 ] -= ( c[ 0 ][ 0 ] * DNDX[ a ][ 0 ] * DNDX[ b ][ 0 ] +
                                                      c[ 5 ][ 5 ] * DNDX[ a ][ 1 ] * DNDX[ b ][ 1 ] +
                                                      c[ 4 ][ 4 ] * DNDX[ a ][ 2 ] * DNDX[ b ][ 2 ] ) * DETJ;
            dRdU[ a * NDIM + 0 ][ b * NDIM + 1 ] -= ( c[ 5 ][ 5 ] * DNDX[ a ][ 1 ] * DNDX[ b ][ 0 ] +
                                                      c[ 0 ][ 1 ] * DNDX[ a ][ 0 ] * DNDX[ b ][ 1 ] ) * DETJ;
            dRdU[ a * NDIM + 0 ][ b * NDIM + 2 ] -= ( c[ 4 ][ 4 ] * DNDX[ a ][ 2 ] * DNDX[ b ][ 0 ] +
                                                      c[ 0 ][ 2 ] * DNDX[ a ][ 0 ] * DNDX[ b ][ 2 ] ) * DETJ;

            dRdU[ a * NDIM + 1 ][ b * NDIM + 0 ] -= ( c[ 0 ][ 1 ] * DNDX[ a ][ 1 ] * DNDX[ b ][ 0 ] +
                                                      c[ 5 ][ 5 ] * DNDX[ a ][ 0 ] * DNDX[ b ][ 1 ] ) * DETJ;
            dRdU[ a * NDIM + 1 ][ b * NDIM + 1 ] -= ( c[ 5 ][ 5 ] * DNDX[ a ][ 0 ] * DNDX[ b ][ 0 ] +
                                                      c[ 1 ][ 1 ] * DNDX[ a ][ 1 ] * DNDX[ b ][ 1 ] +
                                                      c[ 3 ][ 3 ] * DNDX[ a ][ 2 ] * DNDX[ b ][ 2 ] ) * DETJ;
            dRdU[ a * NDIM + 1 ][ b * NDIM + 2 ] -= ( c[ 3 ][ 3 ] * DNDX[ a ][ 2 ] * DNDX[ b ][ 1 ] +
                                                      c[ 1 ][ 2 ] * DNDX[ a ][ 1 ] * DNDX[ b ][ 2 ] ) * DETJ;

            dRdU[ a * NDIM + 2 ][ b * NDIM + 0 ] -= ( c[ 0 ][ 2 ] * DNDX[ a ][ 2 ] * DNDX[ b ][ 0 ] +
                                                      c[ 4 ][ 4 ] * DNDX[ a ][ 0 ] * DNDX[ b ][ 2 ] ) * DETJ;
            dRdU[ a * NDIM + 2 ][ b * NDIM + 1 ] -= ( c[ 1 ][ 2 ] * DNDX[ a ][ 2 ] * DNDX[ b ][ 1 ] +
                                                      c[ 3 ][ 3 ] * DNDX[ a ][ 1 ] * DNDX[ b ][ 2 ] ) * DETJ;
            dRdU[ a * NDIM + 2 ][ b * NDIM + 2 ] -= ( c[ 4 ][ 4 ] * DNDX[ a ][ 0 ] * DNDX[ b ][ 0 ] +
                                                      c[ 3 ][ 3 ] * DNDX[ a ][ 1 ] * DNDX[ b ][ 1 ] +
                                                      c[ 2 ][ 2 ] * DNDX[ a ][ 2 ] * DNDX[ b ][ 2 ] ) * DETJ;
=======
        R1Tensor dNdXa;
        R1Tensor dNdXb;

        for( integer q=0; q<NUM_QUADRATURE_POINTS; ++q )
        {
          const realT detJq = detJ[k][q];
          std::vector< double > const & N = fe->values( q );

          for( integer a=0; a<NUM_NODES_PER_ELEM; ++a )
          {
            //      realT const * const dNdXa = dNdX(q,a).Data();
            dNdXa = dNdX[k][q][a];

            for( integer b=0; b<NUM_NODES_PER_ELEM; ++b )
            {
              //        realT const * const dNdXb = dNdX(q,b).Data();
              dNdXb = dNdX[k][q][b];

              dRdU( a*dim+0, b*dim+0 ) -= ( c[0][0]*dNdXa[0]*dNdXb[0] + c[5][5]*dNdXa[1]*dNdXb[1] + c[4][4]*dNdXa[2]*dNdXb[2] ) * detJq;
              dRdU( a*dim+0, b*dim+1 ) -= ( c[5][5]*dNdXa[1]*dNdXb[0] + c[0][1]*dNdXa[0]*dNdXb[1] ) * detJq;
              dRdU( a*dim+0, b*dim+2 ) -= ( c[4][4]*dNdXa[2]*dNdXb[0] + c[0][2]*dNdXa[0]*dNdXb[2] ) * detJq;

              dRdU( a*dim+1, b*dim+0 ) -= ( c[0][1]*dNdXa[1]*dNdXb[0] + c[5][5]*dNdXa[0]*dNdXb[1] ) * detJq;
              dRdU( a*dim+1, b*dim+1 ) -= ( c[5][5]*dNdXa[0]*dNdXb[0] + c[1][1]*dNdXa[1]*dNdXb[1] + c[3][3]*dNdXa[2]*dNdXb[2] ) * detJq;
              dRdU( a*dim+1, b*dim+2 ) -= ( c[3][3]*dNdXa[2]*dNdXb[1] + c[1][2]*dNdXa[1]*dNdXb[2] ) * detJq;

              dRdU( a*dim+2, b*dim+0 ) -= ( c[0][2]*dNdXa[2]*dNdXb[0] + c[4][4]*dNdXa[0]*dNdXb[2] ) * detJq;
              dRdU( a*dim+2, b*dim+1 ) -= ( c[1][2]*dNdXa[2]*dNdXb[1] + c[3][3]*dNdXa[1]*dNdXb[2] ) * detJq;
              dRdU( a*dim+2, b*dim+2 ) -= ( c[4][4]*dNdXa[0]*dNdXb[0] + c[3][3]*dNdXa[1]*dNdXb[1] + c[2][2]*dNdXa[2]*dNdXb[2] ) * detJq;

              if( tiOption == TimeIntegrationOption::ImplicitDynamic )
              {

                real64 integrationFactor = density( k, q ) * N[a] * N[b] * detJq;
                real64 temp1 = ( massDamping * newmarkGamma/( newmarkBeta * dt ) + 1.0 / ( newmarkBeta * dt * dt ) )* integrationFactor;

                for( int i=0; i<dim; ++i )
                {
                  realT const acc = 1.0 / ( newmarkBeta * dt * dt ) * ( uhat_local[b][i] - uhattilde_local[b][i] );
                  realT const vel = vtilde_local[b][i] + newmarkGamma/( newmarkBeta * dt ) *( uhat_local[b][i] - uhattilde_local[b][i] );

                  dRdU_InertiaMassDamping( a*dim+i, b*dim+i ) -= temp1;
                  R_InertiaMassDamping( a*dim+i ) -= ( massDamping * vel + acc ) * integrationFactor;
                }
              }
            }
          }
        }

        for( integer q=0; q<NUM_QUADRATURE_POINTS; ++q )
        {
          const realT detJq = detJ( k, q );
          real64 stress0[ 6 ] = LVARRAY_TENSOROPS_INIT_LOCAL_6( detJq * stress[ k ][ q ] );
          if( !fluidPressure.empty() )
          {
            LvArray::tensorOps::addIdentityToSymmetric< 3 >( stress0, -detJq * biotCoefficient * (fluidPressure[ k ] + deltaFluidPressure[ k ]) );
          }

          for( integer a=0; a<NUM_NODES_PER_ELEM; ++a )
          {
            real64 temp[ 3 ];
            LvArray::tensorOps::symAijBj< 3 >( temp, stress0, dNdX[ k ][ q ][ a ] );

            maxForce.max( LvArray::tensorOps::maxAbsoluteEntry< 3 >( temp ) );

            R( a*dim+0 ) -= temp[0];
            R( a*dim+1 ) -= temp[1];
            R( a*dim+2 ) -= temp[2];
>>>>>>> 362dad45
          }
        }

        R1Tensor gravityForce = gravityVector;
        gravityForce *= DETJ * density( k, q );
        R[ q * NDIM + 0 ] += gravityForce[ 0 ];
        R[ q * NDIM + 1 ] += gravityForce[ 1 ];
        R[ q * NDIM + 2 ] += gravityForce[ 2 ];
      }

      // TODO It is simpler to do this...try it.
      //  dRdU.Multiply(dof_np1,R);
      for( int a = 0; a < NUM_NODES_PER_ELEM; ++a )
      {
        for( int b = 0; b < NUM_NODES_PER_ELEM; ++b )
        {
          for( int i = 0; i < NDIM; ++i )
          {
            for( int j = 0; j < NDIM; ++j )
            {
              R[ a * NDIM + i ] += dRdU[ a * NDIM + i ][ b * NDIM + j ] * uhat_local[ b ][ j ];
            }
          }
        }
      }

      for( int localNode = 0; localNode < NUM_NODES_PER_ELEM; ++localNode )
      {
        for( int dim = 0; dim < NDIM; ++dim )
        {
          localIndex const dof = LvArray::integerConversion< localIndex >( elementLocalDofIndex[ NDIM * localNode + dim ] - dofRankOffset );
          if( dof < 0 || dof >= matrix.numRows() ) continue;
          matrix.addToRowBinarySearchUnsorted< parallelDeviceAtomic >( dof,
                                                                       elementLocalDofIndex,
                                                                       dRdU[ NDIM * localNode + dim ],
                                                                       NUM_NODES_PER_ELEM * NDIM );

          maxForce.max( fabs( R[ NDIM * localNode + dim ] ) );
          RAJA::atomicAdd< parallelDeviceAtomic >( &rhs[ dof ], R[ NDIM * localNode + dim ] );
        }
      }
    } );

    return maxForce.get();
  }

  #undef CALCFEMSHAPE
  #undef DNDX
  #undef DETJ
};

} // namespace SolidMechanicsLagrangianSSLEKernels

} // namespace geosx<|MERGE_RESOLUTION|>--- conflicted
+++ resolved
@@ -254,19 +254,11 @@
   static inline real64
   Launch( CONSTITUTIVE_TYPE * const constitutiveRelation,
           localIndex const numElems,
-<<<<<<< HEAD
           real64 const GEOSX_UNUSED_PARAM( dt ),
-          arrayView3d< R1Tensor const > const & _dNdX,
+          arrayView4d< real64 const > const & _dNdX,
           arrayView2d< real64 const > const & _detJ,
           FiniteElementBase const * const GEOSX_UNUSED_PARAM( fe ),
           arrayView1d< integer const > const & GEOSX_UNUSED_PARAM( elemGhostRank ),
-=======
-          real64 const dt,
-          arrayView4d< real64 const > const & dNdX,
-          arrayView2d< real64 const > const & detJ,
-          FiniteElementBase const * const fe,
-          arrayView1d< integer const > const & elemGhostRank,
->>>>>>> 362dad45
           arrayView2d< localIndex const, cells::NODE_MAP_USD > const & elemsToNodes,
           arrayView1d< globalIndex const > const & globalDofNumber,
           globalIndex const dofRankOffset,
@@ -344,11 +336,6 @@
       #endif
       }
 
-      R1Tensor dNdXa;
-      R1Tensor dNdXb;
-
-<<<<<<< HEAD
-      R1Tensor temp;
       for( int q = 0; q < NUM_QUADRATURE_POINTS; ++q )
       {
 
@@ -362,18 +349,18 @@
         #define DETJ detJ( k, q )
       #endif //defined(CALCFEMSHAPE)
 
-        R2SymTensor referenceStress = stress[ k ][ q ];
-        if( !fluidPressure.empty() )
-        { referenceStress.PlusIdentity( -biotCoefficient * ( fluidPressure[ k ] + deltaFluidPressure[ k ] ) ); }
-
-        R2SymTensor stress0 = referenceStress;
-        stress0 *= DETJ;
-
-        for( int a = 0; a < NUM_NODES_PER_ELEM; ++a )
-        {
-          temp.AijBj( stress0, { DNDX[ a ][ 0 ], DNDX[ a ][ 1 ], DNDX[ a ][ 2 ] } );
-          realT maxF = temp.MaxVal();
-          maxForce.max( maxF );
+          real64 stress0[ 6 ] = LVARRAY_TENSOROPS_INIT_LOCAL_6( DETJ * stress[ k ][ q ] );
+          if( !fluidPressure.empty() )
+          {
+            LvArray::tensorOps::addIdentityToSymmetric< 3 >( stress0, -DETJ * biotCoefficient * (fluidPressure[ k ] + deltaFluidPressure[ k ]) );
+          }
+
+          for( integer a = 0; a < NUM_NODES_PER_ELEM; ++a )
+          {
+            real64 temp[ 3 ];
+            LvArray::tensorOps::symAijBj< 3 >( temp, stress0, DNDX[ a ] );
+
+            maxForce.max( LvArray::tensorOps::maxAbsoluteEntry< 3 >( temp ) );
 
           R[ a * NDIM + 0 ] -= temp[ 0 ];
           R[ a * NDIM + 1 ] -= temp[ 1 ];
@@ -404,76 +391,6 @@
             dRdU[ a * NDIM + 2 ][ b * NDIM + 2 ] -= ( c[ 4 ][ 4 ] * DNDX[ a ][ 0 ] * DNDX[ b ][ 0 ] +
                                                       c[ 3 ][ 3 ] * DNDX[ a ][ 1 ] * DNDX[ b ][ 1 ] +
                                                       c[ 2 ][ 2 ] * DNDX[ a ][ 2 ] * DNDX[ b ][ 2 ] ) * DETJ;
-=======
-        R1Tensor dNdXa;
-        R1Tensor dNdXb;
-
-        for( integer q=0; q<NUM_QUADRATURE_POINTS; ++q )
-        {
-          const realT detJq = detJ[k][q];
-          std::vector< double > const & N = fe->values( q );
-
-          for( integer a=0; a<NUM_NODES_PER_ELEM; ++a )
-          {
-            //      realT const * const dNdXa = dNdX(q,a).Data();
-            dNdXa = dNdX[k][q][a];
-
-            for( integer b=0; b<NUM_NODES_PER_ELEM; ++b )
-            {
-              //        realT const * const dNdXb = dNdX(q,b).Data();
-              dNdXb = dNdX[k][q][b];
-
-              dRdU( a*dim+0, b*dim+0 ) -= ( c[0][0]*dNdXa[0]*dNdXb[0] + c[5][5]*dNdXa[1]*dNdXb[1] + c[4][4]*dNdXa[2]*dNdXb[2] ) * detJq;
-              dRdU( a*dim+0, b*dim+1 ) -= ( c[5][5]*dNdXa[1]*dNdXb[0] + c[0][1]*dNdXa[0]*dNdXb[1] ) * detJq;
-              dRdU( a*dim+0, b*dim+2 ) -= ( c[4][4]*dNdXa[2]*dNdXb[0] + c[0][2]*dNdXa[0]*dNdXb[2] ) * detJq;
-
-              dRdU( a*dim+1, b*dim+0 ) -= ( c[0][1]*dNdXa[1]*dNdXb[0] + c[5][5]*dNdXa[0]*dNdXb[1] ) * detJq;
-              dRdU( a*dim+1, b*dim+1 ) -= ( c[5][5]*dNdXa[0]*dNdXb[0] + c[1][1]*dNdXa[1]*dNdXb[1] + c[3][3]*dNdXa[2]*dNdXb[2] ) * detJq;
-              dRdU( a*dim+1, b*dim+2 ) -= ( c[3][3]*dNdXa[2]*dNdXb[1] + c[1][2]*dNdXa[1]*dNdXb[2] ) * detJq;
-
-              dRdU( a*dim+2, b*dim+0 ) -= ( c[0][2]*dNdXa[2]*dNdXb[0] + c[4][4]*dNdXa[0]*dNdXb[2] ) * detJq;
-              dRdU( a*dim+2, b*dim+1 ) -= ( c[1][2]*dNdXa[2]*dNdXb[1] + c[3][3]*dNdXa[1]*dNdXb[2] ) * detJq;
-              dRdU( a*dim+2, b*dim+2 ) -= ( c[4][4]*dNdXa[0]*dNdXb[0] + c[3][3]*dNdXa[1]*dNdXb[1] + c[2][2]*dNdXa[2]*dNdXb[2] ) * detJq;
-
-              if( tiOption == TimeIntegrationOption::ImplicitDynamic )
-              {
-
-                real64 integrationFactor = density( k, q ) * N[a] * N[b] * detJq;
-                real64 temp1 = ( massDamping * newmarkGamma/( newmarkBeta * dt ) + 1.0 / ( newmarkBeta * dt * dt ) )* integrationFactor;
-
-                for( int i=0; i<dim; ++i )
-                {
-                  realT const acc = 1.0 / ( newmarkBeta * dt * dt ) * ( uhat_local[b][i] - uhattilde_local[b][i] );
-                  realT const vel = vtilde_local[b][i] + newmarkGamma/( newmarkBeta * dt ) *( uhat_local[b][i] - uhattilde_local[b][i] );
-
-                  dRdU_InertiaMassDamping( a*dim+i, b*dim+i ) -= temp1;
-                  R_InertiaMassDamping( a*dim+i ) -= ( massDamping * vel + acc ) * integrationFactor;
-                }
-              }
-            }
-          }
-        }
-
-        for( integer q=0; q<NUM_QUADRATURE_POINTS; ++q )
-        {
-          const realT detJq = detJ( k, q );
-          real64 stress0[ 6 ] = LVARRAY_TENSOROPS_INIT_LOCAL_6( detJq * stress[ k ][ q ] );
-          if( !fluidPressure.empty() )
-          {
-            LvArray::tensorOps::addIdentityToSymmetric< 3 >( stress0, -detJq * biotCoefficient * (fluidPressure[ k ] + deltaFluidPressure[ k ]) );
-          }
-
-          for( integer a=0; a<NUM_NODES_PER_ELEM; ++a )
-          {
-            real64 temp[ 3 ];
-            LvArray::tensorOps::symAijBj< 3 >( temp, stress0, dNdX[ k ][ q ][ a ] );
-
-            maxForce.max( LvArray::tensorOps::maxAbsoluteEntry< 3 >( temp ) );
-
-            R( a*dim+0 ) -= temp[0];
-            R( a*dim+1 ) -= temp[1];
-            R( a*dim+2 ) -= temp[2];
->>>>>>> 362dad45
           }
         }
 
