/*
 * ------------------------------------------------------------------------------------------------------------
 * SPDX-License-Identifier: LGPL-2.1-only
 *
 * Copyright (c) 2018-2019 Lawrence Livermore National Security LLC
 * Copyright (c) 2018-2019 The Board of Trustees of the Leland Stanford Junior University
 * Copyright (c) 2018-2019 Total, S.A
 * Copyright (c) 2019-     GEOSX Contributors
 * All right reserved
 *
 * See top level LICENSE, COPYRIGHT, CONTRIBUTORS, NOTICE, and ACKNOWLEDGEMENTS files for details.
 * ------------------------------------------------------------------------------------------------------------
 */

/**
 * @file SolidMechanicsLagrangianSSLEKernels.hpp
 */

#pragma once

#include "common/DataTypes.hpp"
//#include "SolidMechanicsLagrangianFEMKernels.hpp"
#include "constitutive/ConstitutiveBase.hpp"
#include "finiteElement/ElementLibrary/FiniteElementBase.h"
#include "finiteElement/FiniteElementShapeFunctionKernel.hpp"
#include "Epetra_FECrsMatrix.h"
#include "Epetra_FEVector.h"

#include "RAJA/RAJA.hpp"

#include "finiteElement/Kinematics.h"
#include "common/TimingMacros.hpp"

#include "Epetra_SerialDenseMatrix.h"
#include "Epetra_SerialDenseVector.h"

namespace geosx
{

namespace SolidMechanicsLagrangianSSLEKernels
{

struct StressCalculationKernel
{
  template< localIndex NUM_NODES_PER_ELEM, localIndex NUM_QUADRATURE_POINTS, typename CONSTITUTIVE_TYPE >
  static inline real64
  Launch( CONSTITUTIVE_TYPE * const constitutiveRelation,
          localIndex const numElems,
<<<<<<< HEAD
          arrayView2d< localIndex const, CellBlock::NODE_MAP_UNIT_STRIDE_DIM > const & elemsToNodes,
          arrayView3d< R1Tensor const> const & DNDX,
          arrayView2d<real64 const> const & GEOSX_UNUSED_ARG( detJ ),
          arrayView1d< R1Tensor const > const & u )
=======
          arrayView2d< localIndex const, cells::NODE_MAP_USD > const & elemsToNodes,
          arrayView3d< R1Tensor const > const & dNdX,
          arrayView2d< real64 const > const & GEOSX_UNUSED_ARG( detJ ),
          arrayView2d< real64 const, nodes::INCR_DISPLACEMENT_USD > const & uhat )
>>>>>>> c9194c23
  {
    GEOSX_MARK_FUNCTION;

    typename CONSTITUTIVE_TYPE::KernelWrapper const & constitutive = constitutiveRelation->createKernelWrapper();

    arrayView3d< real64, solid::STRESS_USD > const & stress = constitutiveRelation->getStress();

    using KERNEL_POLICY = parallelDevicePolicy< 256 >;
    RAJA::forall< KERNEL_POLICY >( RAJA::TypedRangeSegment< localIndex >( 0, numElems ),
                                   GEOSX_DEVICE_LAMBDA ( localIndex const k )
    {
      real64 uhat_local[ NUM_NODES_PER_ELEM ][ 3 ];

      for ( localIndex a = 0; a < NUM_NODES_PER_ELEM; ++a )
      {
        for ( int b = 0; b < 3; ++b )
        {
          uhat_local[ a ][ b ] = uhat( elemsToNodes( k, a ), b );
        }
      }

      real64 c[ 6 ][ 6 ];
      constitutive.GetStiffness( k, c );

      //Compute Quadrature
      for ( localIndex q = 0; q < NUM_QUADRATURE_POINTS; ++q )
      {
        for ( localIndex a = 0; a < NUM_NODES_PER_ELEM; ++a )
        {
<<<<<<< HEAD
          real64 const v0_x_dNdXa0 = u_local[ a ][ 0 ] * DNDX[ k ][ q ][ a ][ 0 ];
          real64 const v1_x_dNdXa1 = u_local[ a ][ 1 ] * DNDX[ k ][ q ][ a ][ 1 ];
          real64 const v2_x_dNdXa2 = u_local[ a ][ 2 ] * DNDX[ k ][ q ][ a ][ 2 ];

          p_stress[ 0 ] += ( v0_x_dNdXa0 * c[ 0 ][ 0 ] + v1_x_dNdXa1 * c[ 0 ][ 1 ] + v2_x_dNdXa2*c[ 0 ][ 2 ] ) ;
          p_stress[ 2 ] += ( v0_x_dNdXa0 * c[ 1 ][ 0 ] + v1_x_dNdXa1 * c[ 1 ][ 1 ] + v2_x_dNdXa2*c[ 1 ][ 2 ] ) ;
          p_stress[ 5 ] += ( v0_x_dNdXa0 * c[ 2 ][ 0 ] + v1_x_dNdXa1 * c[ 2 ][ 1 ] + v2_x_dNdXa2*c[ 2 ][ 2 ] ) ;
          p_stress[ 4 ] += ( u_local[ a ][ 2 ] * DNDX[ k ][ q ][ a ][ 1 ] + u_local[ a ][ 1 ] * DNDX[ k ][ q ][ a ][ 2 ] ) * c[ 3 ][ 3 ] ;
          p_stress[ 3 ] += ( u_local[ a ][ 2 ] * DNDX[ k ][ q ][ a ][ 0 ] + u_local[ a ][ 0 ] * DNDX[ k ][ q ][ a ][ 2 ] ) * c[ 4 ][ 4 ] ;
          p_stress[ 1 ] += ( u_local[ a ][ 1 ] * DNDX[ k ][ q ][ a ][ 0 ] + u_local[ a ][ 0 ] * DNDX[ k ][ q ][ a ][ 1 ] ) * c[ 5 ][ 5 ] ;
=======
          real64 const v0_x_dNdXa0 = uhat_local[ a ][ 0 ] * dNdX[ k ][ q ][ a ][ 0 ];
          real64 const v1_x_dNdXa1 = uhat_local[ a ][ 1 ] * dNdX[ k ][ q ][ a ][ 1 ];
          real64 const v2_x_dNdXa2 = uhat_local[ a ][ 2 ] * dNdX[ k ][ q ][ a ][ 2 ];

          stress( k, q, 0 ) += ( v0_x_dNdXa0 * c[ 0 ][ 0 ] + v1_x_dNdXa1 * c[ 0 ][ 1 ] + v2_x_dNdXa2*c[ 0 ][ 2 ] ) ;
          stress( k, q, 2 ) += ( v0_x_dNdXa0 * c[ 1 ][ 0 ] + v1_x_dNdXa1 * c[ 1 ][ 1 ] + v2_x_dNdXa2*c[ 1 ][ 2 ] ) ;
          stress( k, q, 5 ) += ( v0_x_dNdXa0 * c[ 2 ][ 0 ] + v1_x_dNdXa1 * c[ 2 ][ 1 ] + v2_x_dNdXa2*c[ 2 ][ 2 ] ) ;
          stress( k, q, 4 ) += ( uhat_local[ a ][ 2 ] * dNdX[ k ][ q ][ a ][ 1 ] + uhat_local[ a ][ 1 ] * dNdX[ k ][ q ][ a ][ 2 ] ) * c[ 3 ][ 3 ] ;
          stress( k, q, 3 ) += ( uhat_local[ a ][ 2 ] * dNdX[ k ][ q ][ a ][ 0 ] + uhat_local[ a ][ 0 ] * dNdX[ k ][ q ][ a ][ 2 ] ) * c[ 4 ][ 4 ] ;
          stress( k, q, 1 ) += ( uhat_local[ a ][ 1 ] * dNdX[ k ][ q ][ a ][ 0 ] + uhat_local[ a ][ 0 ] * dNdX[ k ][ q ][ a ][ 1 ] ) * c[ 5 ][ 5 ] ;
>>>>>>> c9194c23
        }
      }//quadrature loop

    });

    return 0.0;
  }
};

/**
 * @struct Structure to wrap templated function that implements the explicit time integration kernels.
 */
struct ExplicitKernel
{
#define UPDATE_STRESS
  /**
   * @brief Launch of the element processing kernel for explicit time integration.
   * @tparam NUM_NODES_PER_ELEM The number of nodes/dof per element.
   * @tparam NUM_QUADRATURE_POINTS The number of quadrature points per element.
   * @tparam CONSTITUTIVE_TYPE the type of the constitutive relation that is being used.
   * @param constitutiveRelation A pointer to the constitutive relation that is being used.
   * @param elementList The list of elements to be processed
   * @param elemsToNodes The map from the elements to the nodes that form that element.
   * @param dNdX The derivatives of the shape functions wrt the reference configuration.
   * @param detJ The determinant of the transformation matrix (Jacobian) to the parent element.
   * @param u The nodal array of total displacements.
   * @param vel The nodal array of velocity.
   * @param acc The nodal array of force/acceleration.
<<<<<<< HEAD
   * @param stress The mean stress at each element quadrature point
=======
   * @param stress The stress at each element quadrature point.
>>>>>>> c9194c23
   * @param dt The timestep
   * @return The achieved timestep.
   */
  template< localIndex NUM_NODES_PER_ELEM, localIndex NUM_QUADRATURE_POINTS, typename CONSTITUTIVE_TYPE >
  static inline real64
  Launch( CONSTITUTIVE_TYPE * const constitutiveRelation,
          LvArray::SortedArrayView<localIndex const, localIndex> const & elementList,
<<<<<<< HEAD
          arrayView2d<localIndex const, CellBlock::NODE_MAP_UNIT_STRIDE_DIM> const & elemsToNodes,
          arrayView1d<R1Tensor const> const & X,
#if defined(UPDATE_STRESS)
          arrayView1d<R1Tensor const> const & , //u,
          arrayView1d<R1Tensor const> const & vel,
#else
          arrayView1d<R1Tensor const> const & u,
          arrayView1d<R1Tensor const> const & , //vel,
#endif
          arrayView1d<R1Tensor> const & acc,
          arrayView2d<R2SymTensor> const & , //stress
=======
          arrayView2d<localIndex const, cells::NODE_MAP_USD> const & elemsToNodes,
          arrayView3d<R1Tensor const> const & dNdX,
          arrayView2d<real64 const> const & detJ,
          arrayView2d<real64 const, nodes::TOTAL_DISPLACEMENT_USD> const & GEOSX_UNUSED_ARG( u ),
          arrayView2d<real64 const, nodes::VELOCITY_USD> const & vel,
          arrayView2d<real64, nodes::ACCELERATION_USD> const & acc,
          arrayView3d<real64, solid::STRESS_USD> const & stress,
>>>>>>> c9194c23
          real64 const dt )
  {
    GEOSX_MARK_FUNCTION;

    typename CONSTITUTIVE_TYPE::KernelWrapper const & constitutive = constitutiveRelation->createKernelWrapper();

    forall_in_range< parallelDevicePolicy< 32 > >( localIndex(0), elementList.size(),
                                                    GEOSX_DEVICE_LAMBDA ( localIndex const index )
    {
      localIndex const k = elementList[ index ];

      real64 fLocal[ NUM_NODES_PER_ELEM ][ 3 ] = {{0}};
      real64 xLocal[ NUM_NODES_PER_ELEM ][ 3 ];

      for( localIndex a=0 ; a< NUM_NODES_PER_ELEM ; ++a )
      {
<<<<<<< HEAD
        localIndex const nib = elemsToNodes(k, a);
        for( int i=0 ; i<3 ; ++i )
        {
          xLocal[ a ][ i ] = X[ nib ][ i ];
=======
        localIndex const nodeIndex = elemsToNodes( k, a );
        for ( int b = 0; b < 3; ++b )
        {
          v_local[ a ][ b ] = vel( nodeIndex, b );
>>>>>>> c9194c23
        }
      }

#if defined(UPDATE_STRESS)
      #define POS vel

      real64 * const restrict stressPtr = constitutive.m_stress( 0, 0 ).Data();
      #define STRESS( k, q, c ) stressPtr[ 6 * NUM_QUADRATURE_POINTS * k + 6 * q + c ]

      /// Use the stress accessor below to test out the impact of permuted layout (faster but gives wrong answers).
      // localIndex const numElems = elemsToNodes.size( 0 );
      // #define STRESS( k, q, c ) stressPtr[ numElems * NUM_QUADRATURE_POINTS * c + numElems * q + k ]
#else
      #define POS u
#endif

      real64 const G = constitutive.m_shearModulus[k];
      real64 const Lame = constitutive.m_bulkModulus[k] - 2.0/3.0 * G;
      real64 const Lame2G = 2*G + Lame;

      //Compute Quadrature
      for ( localIndex q = 0; q < NUM_QUADRATURE_POINTS; ++q )
      {
        real64 dNdX[ 8 ][ 3 ];
        real64 const detJ = FiniteElementShapeKernel::shapeFunctionDerivatives( k, q, xLocal, dNdX );

        real64 stressLocal[ 6 ] = {0};
        for( localIndex b=0 ; b< NUM_NODES_PER_ELEM ; ++b )
        {
          localIndex const nib = elemsToNodes( k, b );
          stressLocal[ 0 ] = stressLocal[ 0 ] + ( dNdX[ b ][ 1 ] * POS[ nib ][ 1 ] + dNdX[ b ][ 2 ] * POS[ nib ][ 2 ] ) * Lame + dNdX[ b ][ 0 ] * POS[ nib ][ 0 ] * Lame2G;
          stressLocal[ 2 ] = stressLocal[ 2 ] + ( dNdX[ b ][ 0 ] * POS[ nib ][ 0 ] + dNdX[ b ][ 2 ] * POS[ nib ][ 2 ] ) * Lame + dNdX[ b ][ 1 ] * POS[ nib ][ 1 ] * Lame2G;
          stressLocal[ 5 ] = stressLocal[ 5 ] + ( dNdX[ b ][ 0 ] * POS[ nib ][ 0 ] + dNdX[ b ][ 1 ] * POS[ nib ][ 1 ] ) * Lame + dNdX[ b ][ 2 ] * POS[ nib ][ 2 ] * Lame2G;
          stressLocal[ 4 ] = stressLocal[ 4 ] + ( dNdX[ b ][ 2 ] * POS[ nib ][ 1 ] + dNdX[ b ][ 1 ] * POS[ nib ][ 2 ] ) * G;
          stressLocal[ 3 ] = stressLocal[ 3 ] + ( dNdX[ b ][ 2 ] * POS[ nib ][ 0 ] + dNdX[ b ][ 0 ] * POS[ nib ][ 2 ] ) * G;
          stressLocal[ 1 ] = stressLocal[ 1 ] + ( dNdX[ b ][ 1 ] * POS[ nib ][ 0 ] + dNdX[ b ][ 0 ] * POS[ nib ][ 1 ] ) * G;
        }
        
        for ( localIndex c = 0; c < 6; ++c )
        {
#if defined(UPDATE_STRESS)
          STRESS( k, q, c ) = STRESS( k, q, c ) + stressLocal[ c ] * dt;
          stressLocal[ c ] = STRESS( k, q, c ) * -detJ;
#else
          stressLocal[ c ] *= -detJ;
#endif
        }

<<<<<<< HEAD
        for( localIndex a=0 ; a< NUM_NODES_PER_ELEM ; ++a )
        {
          fLocal[ a ][ 0 ] = fLocal[ a ][ 0 ] + ( dNdX[ a ][ 0 ] * stressLocal[ 0 ] + dNdX[ a ][ 2 ] * stressLocal[ 3 ] + dNdX[ a ][ 1 ] * stressLocal[ 1 ] );
          fLocal[ a ][ 1 ] = fLocal[ a ][ 1 ] + ( dNdX[ a ][ 1 ] * stressLocal[ 2 ] + dNdX[ a ][ 2 ] * stressLocal[ 4 ] + dNdX[ a ][ 0 ] * stressLocal[ 1 ] );
          fLocal[ a ][ 2 ] = fLocal[ a ][ 2 ] + ( dNdX[ a ][ 2 ] * stressLocal[ 5 ] + dNdX[ a ][ 1 ] * stressLocal[ 4 ] + dNdX[ a ][ 0 ] * stressLocal[ 3 ] );
=======
        stress( k, q, 0 ) += p_stress[ 0 ];
        stress( k, q, 2 ) += p_stress[ 1 ];
        stress( k, q, 5 ) += p_stress[ 2 ];
        stress( k, q, 4 ) += p_stress[ 3 ];
        stress( k, q, 3 ) += p_stress[ 4 ];
        stress( k, q, 1 ) += p_stress[ 5 ];

        for ( localIndex a = 0; a < NUM_NODES_PER_ELEM; ++a )
        {
          f_local[ a ][ 0 ] -= ( stress( k, q, 1 ) * dNdX[ k ][ q ][ a ][ 1 ]
                               + stress( k, q, 3 ) * dNdX[ k ][ q ][ a ][ 2 ]
                               + stress( k, q, 0 ) * dNdX[ k ][ q ][ a ][ 0 ] ) * detJ[ k ][ q ];
          f_local[ a ][ 1 ] -= ( stress( k, q, 1 ) * dNdX[ k ][ q ][ a ][ 0 ]
                               + stress( k, q, 4 ) * dNdX[ k ][ q ][ a ][ 2 ]
                               + stress( k, q, 2 ) * dNdX[ k ][ q ][ a ][ 1 ] ) * detJ[ k ][ q ];
          f_local[ a ][ 2 ] -= ( stress( k, q, 3 ) * dNdX[ k ][ q ][ a ][ 0 ]
                               + stress( k, q, 4 ) * dNdX[ k ][ q ][ a ][ 1 ]
                               + stress( k, q, 5 ) * dNdX[ k ][ q ][ a ][ 2 ] ) * detJ[ k ][ q ];
>>>>>>> c9194c23
        }
      }//quadrature loop

      for ( localIndex a = 0; a < NUM_NODES_PER_ELEM; ++a )
      {
<<<<<<< HEAD
        localIndex const nib = elemsToNodes( k, a );
        for ( int b = 0; b < 3; ++b )
        {
          RAJA::atomicAdd<RAJA::auto_atomic>( &acc[ nib ][ b ], fLocal[ a ][ b ] );
=======
        localIndex const nodeIndex = elemsToNodes( k, a );
        for ( int b = 0; b < 3; ++b )
        {
          RAJA::atomicAdd<parallelDeviceAtomic>( &acc( nodeIndex, b ), f_local[ a ][ b ] );
>>>>>>> c9194c23
        }
      }
    });
    return dt;
  }

  #undef STRESS
  #undef POS
};

/**
 * @struct Structure to wrap templated function that implements the implicit time integration kernel.
 */
struct ImplicitKernel
{
  /**
   * @brief Launch of the element processing kernel for implicit time integration.
   * @tparam NUM_NODES_PER_ELEM The number of nodes/dof per element.
   * @tparam NUM_QUADRATURE_POINTS The number of quadrature points per element.
   * @tparam CONSTITUTIVE_TYPE the type of the constitutive relation that is being used.
   * @param constitutiveRelation A pointer to the constitutive relation that is being used.
   * @param numElems The number of elements the kernel will process.
   * @param dt The timestep.
   * @param dNdX The derivatives of the shape functions wrt the reference configuration.
   * @param detJ The determinant of the transformation matrix (Jacobian) to the parent element.
   * @param fe A pointer to the finite element class used in this kernel.
   * @param elemGhostRank An array containing the values of the owning ranks for ghost elements.
   * @param elemsToNodes The map from the elements to the nodes that form that element.
   * @param globalDofNumber The map from localIndex to the globalDOF number.
   * @param disp The array of total displacements.
   * @param uhat The array of incremental displacements (displacement for this step).
   * @param vtilde The array for the velocity predictor.
   * @param uhattilde The array for the incremental displacement predictor.
   * @param density The array containing the density
   * @param fluidPressure Array containing element fluid pressure at the beginning of the step.
   * @param deltaFluidPressure Array containing the change in element fluid pressure over this step.
   * @param biotCoefficient The biotCoefficient used to calculate effective stress.
   * @param tiOption The time integration option used for the integration.
   * @param stiffnessDamping The stiffness damping coefficient for the Newmark method assuming Rayleigh damping.
   * @param massDamping The mass damping coefficient for the Newmark method assuming Rayleigh damping.
   * @param newmarkBeta The value of \beta in the Newmark update.
   * @param newmarkGamma The value of \gamma in the Newmark update.
   * @param dofManager degree-of-freedom manager associated with the linear system
   * @param matrix sparse matrix containing the derivatives of the residual wrt displacement
   * @param rhs parallel vector containing the global residual
   * @return The maximum nodal force contribution from all elements.
   */
  template< int NUM_NODES_PER_ELEM, int NUM_QUADRATURE_POINTS, typename CONSTITUTIVE_TYPE >
  static inline real64
  Launch( CONSTITUTIVE_TYPE * const constitutiveRelation,
          localIndex const numElems,
          real64 const dt,
          arrayView3d<R1Tensor const> const & DNDX,
          arrayView2d<real64 const > const& detJ,
          FiniteElementBase const * const fe,
          arrayView1d< integer const > const & elemGhostRank,
          arrayView2d< localIndex const, cells::NODE_MAP_USD > const & elemsToNodes,
          arrayView1d< globalIndex const > const & globalDofNumber,
          arrayView2d< real64 const, nodes::TOTAL_DISPLACEMENT_USD > const & disp,
          arrayView2d< real64 const, nodes::INCR_DISPLACEMENT_USD > const & uhat,
          arrayView1d< R1Tensor const > const & vtilde,
          arrayView1d< R1Tensor const > const & uhattilde,
          arrayView2d< real64 const > const & density,
          arrayView1d< real64 const > const & fluidPressure,
          arrayView1d< real64 const > const & deltaFluidPressure,
          arrayView1d< real64 const > const & biotCoefficient,
          timeIntegrationOption const tiOption,
          real64 const stiffnessDamping,
          real64 const massDamping,
          real64 const newmarkBeta,
          real64 const newmarkGamma,
          R1Tensor const & gravityVector,
          DofManager const * const GEOSX_UNUSED_ARG( dofManager ),
          ParallelMatrix * const matrix,
          ParallelVector * const rhs )
  {
    GEOSX_MARK_FUNCTION;
    constexpr int dim = 3;

    // if the following is not static, then gcc8.1 gives a "error: use of 'this' in a constant expression"
    static constexpr int ndof = dim * NUM_NODES_PER_ELEM;
    RAJA::ReduceMax< serialReduce, double > maxForce( 0 );

    typename CONSTITUTIVE_TYPE::KernelWrapper const & constitutive = constitutiveRelation->createKernelWrapper();

    arrayView3d<real64 const, solid::STRESS_USD> const & stress = constitutiveRelation->getStress();

    RAJA::forall< serialPolicy >( RAJA::TypedRangeSegment< localIndex >( 0, numElems ),
                                  GEOSX_LAMBDA ( localIndex const k )
    {
      stackArray1d<globalIndex, ndof>       elementLocalDofIndex( ndof );
      stackArray1d<real64, ndof>            R( ndof );
      stackArray2d<real64, ndof*ndof>  dRdU( ndof,ndof );
      stackArray1d<real64, ndof>       element_dof_np1( ndof );

      stackArray1d<real64, ndof> R_InertiaMassDamping(ndof);
      stackArray2d<real64, ndof*ndof> dRdU_InertiaMassDamping(ndof,ndof);
      stackArray1d<real64, ndof> R_StiffnessDamping(ndof);
      stackArray2d<real64, ndof*ndof> dRdU_StiffnessDamping(ndof,ndof);

      R1Tensor u_local[NUM_NODES_PER_ELEM];
      R1Tensor uhat_local[NUM_NODES_PER_ELEM];
      R1Tensor vtilde_local[NUM_NODES_PER_ELEM];
      R1Tensor uhattilde_local[NUM_NODES_PER_ELEM];

      dRdU = 0.0;
      R = 0.0;

      dRdU_InertiaMassDamping = 0.0;
      R_InertiaMassDamping = 0.0;
      dRdU_StiffnessDamping = 0.0;
      R_StiffnessDamping = 0.0;

      real64 c[6][6];
      constitutive.GetStiffness( k, c );

      if(elemGhostRank[k] < 0)
      {
        for( localIndex a=0 ; a<NUM_NODES_PER_ELEM ; ++a)
        {

          localIndex localNodeIndex = elemsToNodes[k][a];

          for( int i=0 ; i<dim ; ++i )
          {
            elementLocalDofIndex[static_cast<int>(a)*dim+i] = globalDofNumber[localNodeIndex]+i;

            // TODO must add last solution estimate for this to be valid
            element_dof_np1(static_cast<int>(a)*dim+i) = disp[localNodeIndex][i];
          }
        }

        if( tiOption == timeIntegrationOption::ImplicitDynamic )
        {
          GEOSX_ERROR("Option not supported");
          for ( localIndex i = 0; i < NUM_NODES_PER_ELEM; ++i )
          {
            localIndex const nodeID = elemsToNodes( k, i );
            u_local[ i ] = disp[ nodeID ];
            uhat_local[ i ] = uhat[ nodeID ];
            vtilde_local[ i ] = vtilde[ i ];
            uhattilde_local[ i ] = uhattilde[ i ]; 
          }
        }
        else
        {
          for ( localIndex i = 0; i < NUM_NODES_PER_ELEM; ++i )
          {
            localIndex const nodeID = elemsToNodes( k, i );
            u_local[ i ] = disp[ nodeID ];
            uhat_local[ i ] = uhat[ nodeID ];
          }
        }




        R1Tensor dNdXa;
        R1Tensor dNdXb;

        for( integer q=0 ; q<NUM_QUADRATURE_POINTS ; ++q )
        {
          const realT detJq = detJ[k][q];
          std::vector<double> const & N = fe->values(q);

          for( integer a=0 ; a<NUM_NODES_PER_ELEM ; ++a )
          {
      //      realT const * const dNdXa = dNdX(q,a).Data();
            dNdXa = DNDX[k][q][a];

            for( integer b=0 ; b<NUM_NODES_PER_ELEM ; ++b )
            {
      //        realT const * const dNdXb = dNdX(q,b).Data();
              dNdXb = DNDX[k][q][b];

              dRdU(a*dim+0,b*dim+0) -= ( c[0][0]*dNdXa[0]*dNdXb[0] + c[5][5]*dNdXa[1]*dNdXb[1] + c[4][4]*dNdXa[2]*dNdXb[2] ) * detJq;
              dRdU(a*dim+0,b*dim+1) -= ( c[5][5]*dNdXa[1]*dNdXb[0] + c[0][1]*dNdXa[0]*dNdXb[1] ) * detJq;
              dRdU(a*dim+0,b*dim+2) -= ( c[4][4]*dNdXa[2]*dNdXb[0] + c[0][2]*dNdXa[0]*dNdXb[2] ) * detJq;

              dRdU(a*dim+1,b*dim+0) -= ( c[0][1]*dNdXa[1]*dNdXb[0] + c[5][5]*dNdXa[0]*dNdXb[1] ) * detJq;
              dRdU(a*dim+1,b*dim+1) -= ( c[5][5]*dNdXa[0]*dNdXb[0] + c[1][1]*dNdXa[1]*dNdXb[1] + c[3][3]*dNdXa[2]*dNdXb[2] ) * detJq;
              dRdU(a*dim+1,b*dim+2) -= ( c[3][3]*dNdXa[2]*dNdXb[1] + c[1][2]*dNdXa[1]*dNdXb[2] ) * detJq;

              dRdU(a*dim+2,b*dim+0) -= ( c[0][2]*dNdXa[2]*dNdXb[0] + c[4][4]*dNdXa[0]*dNdXb[2] ) * detJq;
              dRdU(a*dim+2,b*dim+1) -= ( c[1][2]*dNdXa[2]*dNdXb[1] + c[3][3]*dNdXa[1]*dNdXb[2] ) * detJq;
              dRdU(a*dim+2,b*dim+2) -= ( c[4][4]*dNdXa[0]*dNdXb[0] + c[3][3]*dNdXa[1]*dNdXb[1] + c[2][2]*dNdXa[2]*dNdXb[2] ) * detJq;

              if( tiOption == timeIntegrationOption::ImplicitDynamic )
              {

                real64 integrationFactor = density(k,q) * N[a] * N[b] * detJq;
                real64 temp1 = ( massDamping * newmarkGamma/( newmarkBeta * dt ) + 1.0 / ( newmarkBeta * dt * dt ) )* integrationFactor;

                for( int i=0 ; i<dim ; ++i )
                {
                  realT const acc = 1.0 / ( newmarkBeta * dt * dt ) * ( uhat_local[b][i] - uhattilde_local[b][i] );
                  realT const vel = vtilde_local[b][i] + newmarkGamma/( newmarkBeta * dt ) *( uhat_local[b][i] - uhattilde_local[b][i] );

                  dRdU_InertiaMassDamping(a*dim+i,b*dim+i) -= temp1;
                  R_InertiaMassDamping(a*dim+i) -= ( massDamping * vel + acc ) * integrationFactor;
                }
              }
            }
          }
        }


        R1Tensor temp;
        for( integer q=0 ; q<NUM_QUADRATURE_POINTS ; ++q )
        {
          R2SymTensor referenceStress = stress[ k ][ q ];
          if( !fluidPressure.empty() )
          {
            referenceStress.PlusIdentity( - biotCoefficient[0] * (fluidPressure[k] + deltaFluidPressure[k]));
          }

<<<<<<< HEAD
            const realT detJq = detJ[k][q];
            R2SymTensor stress0 = referenceStress;
            stress0 *= detJq;
            for( integer a=0 ; a<NUM_NODES_PER_ELEM ; ++a )
            {
              dNdXa = DNDX[k][q][a];
=======
          const realT detJq = detJ[k][q];
          R2SymTensor stress0 = referenceStress;
          stress0 *= detJq;

          for( integer a=0 ; a<NUM_NODES_PER_ELEM ; ++a )
          {
            dNdXa = dNdX[k][q][a];
>>>>>>> c9194c23

            temp.AijBj(stress0,dNdXa);
            realT maxF = temp.MaxVal();
            maxForce.max( maxF );

            R(a*dim+0) -= temp[0];
            R(a*dim+1) -= temp[1];
            R(a*dim+2) -= temp[2];
          }

          R1Tensor gravityForce = gravityVector;
          gravityForce *= detJq * density(k,q);
          R(q*dim+0) += gravityForce[0];
          R(q*dim+1) += gravityForce[1];
          R(q*dim+2) += gravityForce[2];
        }


      // TODO It is simpler to do this...try it.
      //  dRdU.Multiply(dof_np1,R);
        for( integer a=0 ; a<NUM_NODES_PER_ELEM ; ++a )
        {
          realT nodeForce = 0;
          for( integer b=0 ; b<NUM_NODES_PER_ELEM ; ++b )
          {
            for( int i=0 ; i<dim ; ++i )
            {
              for( int j=0 ; j<dim ; ++j )
              {
                R(a*dim+i) += dRdU(a*dim+i,b*dim+j) * uhat_local[b][j];
              }
            }

            if( tiOption == timeIntegrationOption::ImplicitDynamic )
            {
              for( int i=0 ; i<dim ; ++i )
              {
                for( int j=0 ; j<dim ; ++j )
                {
                  R_StiffnessDamping(a*dim+i) += stiffnessDamping * dRdU(a*dim+i,b*dim+j) * ( vtilde_local[b][j] + newmarkGamma/(newmarkBeta * dt)*(uhat_local[b][j]-uhattilde_local[b][j]) );
                }
              }
            }

          }

          nodeForce = std::max( std::max( R(a*dim+0), R(a*dim+1) ),  R(a*dim+2) );
          maxForce.max( fabs( nodeForce ) );
        }


        if( tiOption == timeIntegrationOption::ImplicitDynamic )
        {
          GEOSX_ERROR("NOT IMPLEMENTED");
//          dRdU_StiffnessDamping = dRdU;
//          dRdU_StiffnessDamping.Scale( stiffnessDamping * newmarkGamma / ( newmarkBeta * dt ) );
//
//          dRdU += dRdU_InertiaMassDamping;
//          dRdU += dRdU_StiffnessDamping;
//          R    += R_InertiaMassDamping;
//          R    += R_StiffnessDamping;
        }

        // TODO remove local epetra objects, remove use of unwrappedPointer()
        matrix->add( elementLocalDofIndex.data(), elementLocalDofIndex.data(), dRdU.data(), ndof, ndof );
        rhs->add( elementLocalDofIndex.data(), R.data(), ndof );
      }
    });

    return maxForce.get();
  }
};

} // namespace SolidMechanicsLagrangianSSLEKernels

} // namespace geosx<|MERGE_RESOLUTION|>--- conflicted
+++ resolved
@@ -46,17 +46,10 @@
   static inline real64
   Launch( CONSTITUTIVE_TYPE * const constitutiveRelation,
           localIndex const numElems,
-<<<<<<< HEAD
-          arrayView2d< localIndex const, CellBlock::NODE_MAP_UNIT_STRIDE_DIM > const & elemsToNodes,
-          arrayView3d< R1Tensor const> const & DNDX,
-          arrayView2d<real64 const> const & GEOSX_UNUSED_ARG( detJ ),
-          arrayView1d< R1Tensor const > const & u )
-=======
           arrayView2d< localIndex const, cells::NODE_MAP_USD > const & elemsToNodes,
           arrayView3d< R1Tensor const > const & dNdX,
           arrayView2d< real64 const > const & GEOSX_UNUSED_ARG( detJ ),
           arrayView2d< real64 const, nodes::INCR_DISPLACEMENT_USD > const & uhat )
->>>>>>> c9194c23
   {
     GEOSX_MARK_FUNCTION;
 
@@ -86,18 +79,6 @@
       {
         for ( localIndex a = 0; a < NUM_NODES_PER_ELEM; ++a )
         {
-<<<<<<< HEAD
-          real64 const v0_x_dNdXa0 = u_local[ a ][ 0 ] * DNDX[ k ][ q ][ a ][ 0 ];
-          real64 const v1_x_dNdXa1 = u_local[ a ][ 1 ] * DNDX[ k ][ q ][ a ][ 1 ];
-          real64 const v2_x_dNdXa2 = u_local[ a ][ 2 ] * DNDX[ k ][ q ][ a ][ 2 ];
-
-          p_stress[ 0 ] += ( v0_x_dNdXa0 * c[ 0 ][ 0 ] + v1_x_dNdXa1 * c[ 0 ][ 1 ] + v2_x_dNdXa2*c[ 0 ][ 2 ] ) ;
-          p_stress[ 2 ] += ( v0_x_dNdXa0 * c[ 1 ][ 0 ] + v1_x_dNdXa1 * c[ 1 ][ 1 ] + v2_x_dNdXa2*c[ 1 ][ 2 ] ) ;
-          p_stress[ 5 ] += ( v0_x_dNdXa0 * c[ 2 ][ 0 ] + v1_x_dNdXa1 * c[ 2 ][ 1 ] + v2_x_dNdXa2*c[ 2 ][ 2 ] ) ;
-          p_stress[ 4 ] += ( u_local[ a ][ 2 ] * DNDX[ k ][ q ][ a ][ 1 ] + u_local[ a ][ 1 ] * DNDX[ k ][ q ][ a ][ 2 ] ) * c[ 3 ][ 3 ] ;
-          p_stress[ 3 ] += ( u_local[ a ][ 2 ] * DNDX[ k ][ q ][ a ][ 0 ] + u_local[ a ][ 0 ] * DNDX[ k ][ q ][ a ][ 2 ] ) * c[ 4 ][ 4 ] ;
-          p_stress[ 1 ] += ( u_local[ a ][ 1 ] * DNDX[ k ][ q ][ a ][ 0 ] + u_local[ a ][ 0 ] * DNDX[ k ][ q ][ a ][ 1 ] ) * c[ 5 ][ 5 ] ;
-=======
           real64 const v0_x_dNdXa0 = uhat_local[ a ][ 0 ] * dNdX[ k ][ q ][ a ][ 0 ];
           real64 const v1_x_dNdXa1 = uhat_local[ a ][ 1 ] * dNdX[ k ][ q ][ a ][ 1 ];
           real64 const v2_x_dNdXa2 = uhat_local[ a ][ 2 ] * dNdX[ k ][ q ][ a ][ 2 ];
@@ -108,7 +89,6 @@
           stress( k, q, 4 ) += ( uhat_local[ a ][ 2 ] * dNdX[ k ][ q ][ a ][ 1 ] + uhat_local[ a ][ 1 ] * dNdX[ k ][ q ][ a ][ 2 ] ) * c[ 3 ][ 3 ] ;
           stress( k, q, 3 ) += ( uhat_local[ a ][ 2 ] * dNdX[ k ][ q ][ a ][ 0 ] + uhat_local[ a ][ 0 ] * dNdX[ k ][ q ][ a ][ 2 ] ) * c[ 4 ][ 4 ] ;
           stress( k, q, 1 ) += ( uhat_local[ a ][ 1 ] * dNdX[ k ][ q ][ a ][ 0 ] + uhat_local[ a ][ 0 ] * dNdX[ k ][ q ][ a ][ 1 ] ) * c[ 5 ][ 5 ] ;
->>>>>>> c9194c23
         }
       }//quadrature loop
 
@@ -137,11 +117,7 @@
    * @param u The nodal array of total displacements.
    * @param vel The nodal array of velocity.
    * @param acc The nodal array of force/acceleration.
-<<<<<<< HEAD
-   * @param stress The mean stress at each element quadrature point
-=======
    * @param stress The stress at each element quadrature point.
->>>>>>> c9194c23
    * @param dt The timestep
    * @return The achieved timestep.
    */
@@ -149,27 +125,17 @@
   static inline real64
   Launch( CONSTITUTIVE_TYPE * const constitutiveRelation,
           LvArray::SortedArrayView<localIndex const, localIndex> const & elementList,
-<<<<<<< HEAD
-          arrayView2d<localIndex const, CellBlock::NODE_MAP_UNIT_STRIDE_DIM> const & elemsToNodes,
-          arrayView1d<R1Tensor const> const & X,
+          arrayView2d<localIndex const, cells::NODE_MAP_USD> const & elemsToNodes,
+          arrayView2d<real64 const, nodes::REFERENCE_POSITION_USD> const & X,
 #if defined(UPDATE_STRESS)
-          arrayView1d<R1Tensor const> const & , //u,
-          arrayView1d<R1Tensor const> const & vel,
+          arrayView2d<real64 const, nodes::TOTAL_DISPLACEMENT_USD> const &, //u
+          arrayView2d<real64 const, nodes::VELOCITY_USD> const & vel,
 #else
-          arrayView1d<R1Tensor const> const & u,
-          arrayView1d<R1Tensor const> const & , //vel,
+          arrayView2d<real64 const, nodes::TOTAL_DISPLACEMENT_USD> const & u,
+          arrayView2d<real64 const, nodes::VELOCITY_USD> const &, //vel
 #endif
-          arrayView1d<R1Tensor> const & acc,
-          arrayView2d<R2SymTensor> const & , //stress
-=======
-          arrayView2d<localIndex const, cells::NODE_MAP_USD> const & elemsToNodes,
-          arrayView3d<R1Tensor const> const & dNdX,
-          arrayView2d<real64 const> const & detJ,
-          arrayView2d<real64 const, nodes::TOTAL_DISPLACEMENT_USD> const & GEOSX_UNUSED_ARG( u ),
-          arrayView2d<real64 const, nodes::VELOCITY_USD> const & vel,
           arrayView2d<real64, nodes::ACCELERATION_USD> const & acc,
-          arrayView3d<real64, solid::STRESS_USD> const & stress,
->>>>>>> c9194c23
+          arrayView3d<real64, solid::STRESS_USD> const & , //stress
           real64 const dt )
   {
     GEOSX_MARK_FUNCTION;
@@ -186,24 +152,17 @@
 
       for( localIndex a=0 ; a< NUM_NODES_PER_ELEM ; ++a )
       {
-<<<<<<< HEAD
         localIndex const nib = elemsToNodes(k, a);
         for( int i=0 ; i<3 ; ++i )
         {
           xLocal[ a ][ i ] = X[ nib ][ i ];
-=======
-        localIndex const nodeIndex = elemsToNodes( k, a );
-        for ( int b = 0; b < 3; ++b )
-        {
-          v_local[ a ][ b ] = vel( nodeIndex, b );
->>>>>>> c9194c23
         }
       }
 
 #if defined(UPDATE_STRESS)
       #define POS vel
 
-      real64 * const restrict stressPtr = constitutive.m_stress( 0, 0 ).Data();
+      real64 * const restrict stressPtr = constitutive.m_stress.data();
       #define STRESS( k, q, c ) stressPtr[ 6 * NUM_QUADRATURE_POINTS * k + 6 * q + c ]
 
       /// Use the stress accessor below to test out the impact of permuted layout (faster but gives wrong answers).
@@ -245,48 +204,20 @@
 #endif
         }
 
-<<<<<<< HEAD
         for( localIndex a=0 ; a< NUM_NODES_PER_ELEM ; ++a )
         {
           fLocal[ a ][ 0 ] = fLocal[ a ][ 0 ] + ( dNdX[ a ][ 0 ] * stressLocal[ 0 ] + dNdX[ a ][ 2 ] * stressLocal[ 3 ] + dNdX[ a ][ 1 ] * stressLocal[ 1 ] );
           fLocal[ a ][ 1 ] = fLocal[ a ][ 1 ] + ( dNdX[ a ][ 1 ] * stressLocal[ 2 ] + dNdX[ a ][ 2 ] * stressLocal[ 4 ] + dNdX[ a ][ 0 ] * stressLocal[ 1 ] );
           fLocal[ a ][ 2 ] = fLocal[ a ][ 2 ] + ( dNdX[ a ][ 2 ] * stressLocal[ 5 ] + dNdX[ a ][ 1 ] * stressLocal[ 4 ] + dNdX[ a ][ 0 ] * stressLocal[ 3 ] );
-=======
-        stress( k, q, 0 ) += p_stress[ 0 ];
-        stress( k, q, 2 ) += p_stress[ 1 ];
-        stress( k, q, 5 ) += p_stress[ 2 ];
-        stress( k, q, 4 ) += p_stress[ 3 ];
-        stress( k, q, 3 ) += p_stress[ 4 ];
-        stress( k, q, 1 ) += p_stress[ 5 ];
-
-        for ( localIndex a = 0; a < NUM_NODES_PER_ELEM; ++a )
-        {
-          f_local[ a ][ 0 ] -= ( stress( k, q, 1 ) * dNdX[ k ][ q ][ a ][ 1 ]
-                               + stress( k, q, 3 ) * dNdX[ k ][ q ][ a ][ 2 ]
-                               + stress( k, q, 0 ) * dNdX[ k ][ q ][ a ][ 0 ] ) * detJ[ k ][ q ];
-          f_local[ a ][ 1 ] -= ( stress( k, q, 1 ) * dNdX[ k ][ q ][ a ][ 0 ]
-                               + stress( k, q, 4 ) * dNdX[ k ][ q ][ a ][ 2 ]
-                               + stress( k, q, 2 ) * dNdX[ k ][ q ][ a ][ 1 ] ) * detJ[ k ][ q ];
-          f_local[ a ][ 2 ] -= ( stress( k, q, 3 ) * dNdX[ k ][ q ][ a ][ 0 ]
-                               + stress( k, q, 4 ) * dNdX[ k ][ q ][ a ][ 1 ]
-                               + stress( k, q, 5 ) * dNdX[ k ][ q ][ a ][ 2 ] ) * detJ[ k ][ q ];
->>>>>>> c9194c23
         }
       }//quadrature loop
 
       for ( localIndex a = 0; a < NUM_NODES_PER_ELEM; ++a )
       {
-<<<<<<< HEAD
         localIndex const nib = elemsToNodes( k, a );
         for ( int b = 0; b < 3; ++b )
         {
           RAJA::atomicAdd<RAJA::auto_atomic>( &acc[ nib ][ b ], fLocal[ a ][ b ] );
-=======
-        localIndex const nodeIndex = elemsToNodes( k, a );
-        for ( int b = 0; b < 3; ++b )
-        {
-          RAJA::atomicAdd<parallelDeviceAtomic>( &acc( nodeIndex, b ), f_local[ a ][ b ] );
->>>>>>> c9194c23
         }
       }
     });
@@ -339,7 +270,7 @@
   Launch( CONSTITUTIVE_TYPE * const constitutiveRelation,
           localIndex const numElems,
           real64 const dt,
-          arrayView3d<R1Tensor const> const & DNDX,
+          arrayView3d<R1Tensor const> const & dNdX,
           arrayView2d<real64 const > const& detJ,
           FiniteElementBase const * const fe,
           arrayView1d< integer const > const & elemGhostRank,
@@ -455,12 +386,12 @@
           for( integer a=0 ; a<NUM_NODES_PER_ELEM ; ++a )
           {
       //      realT const * const dNdXa = dNdX(q,a).Data();
-            dNdXa = DNDX[k][q][a];
+            dNdXa = dNdX[k][q][a];
 
             for( integer b=0 ; b<NUM_NODES_PER_ELEM ; ++b )
             {
       //        realT const * const dNdXb = dNdX(q,b).Data();
-              dNdXb = DNDX[k][q][b];
+              dNdXb = dNdX[k][q][b];
 
               dRdU(a*dim+0,b*dim+0) -= ( c[0][0]*dNdXa[0]*dNdXb[0] + c[5][5]*dNdXa[1]*dNdXb[1] + c[4][4]*dNdXa[2]*dNdXb[2] ) * detJq;
               dRdU(a*dim+0,b*dim+1) -= ( c[5][5]*dNdXa[1]*dNdXb[0] + c[0][1]*dNdXa[0]*dNdXb[1] ) * detJq;
@@ -503,14 +434,6 @@
             referenceStress.PlusIdentity( - biotCoefficient[0] * (fluidPressure[k] + deltaFluidPressure[k]));
           }
 
-<<<<<<< HEAD
-            const realT detJq = detJ[k][q];
-            R2SymTensor stress0 = referenceStress;
-            stress0 *= detJq;
-            for( integer a=0 ; a<NUM_NODES_PER_ELEM ; ++a )
-            {
-              dNdXa = DNDX[k][q][a];
-=======
           const realT detJq = detJ[k][q];
           R2SymTensor stress0 = referenceStress;
           stress0 *= detJq;
@@ -518,7 +441,6 @@
           for( integer a=0 ; a<NUM_NODES_PER_ELEM ; ++a )
           {
             dNdXa = dNdX[k][q][a];
->>>>>>> c9194c23
 
             temp.AijBj(stress0,dNdXa);
             realT maxF = temp.MaxVal();
