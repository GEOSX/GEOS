--- conflicted
+++ resolved
@@ -478,23 +478,8 @@
         }
 
         // TODO remove local epetra objects, remove use of unwrappedPointer()
-<<<<<<< HEAD
-        //matrix->unwrappedPointer()->SumIntoGlobalValues( elementLocalDofIndex, dRdU);
-        //rhs->unwrappedPointer()->SumIntoGlobalValues( elementLocalDofIndex, R);
-
-        for (int i = 0; i< dRdU.M(); ++i )
-        {
-          for (int j = 0; j< dRdU.N(); ++j )
-          {
-            matrix->add( elementLocalDofIndex(i), elementLocalDofIndex(j), dRdU(i,j) );
-          }
-          rhs->add( elementLocalDofIndex(i), R(i) );
-        }
-
-=======
         matrix->add( elementLocalDofIndex.data(), elementLocalDofIndex.data(), dRdU.data(), ndof, ndof );
         rhs->add( elementLocalDofIndex.data(), R.data(), ndof );
->>>>>>> d9c5447d
       }
     });
 
