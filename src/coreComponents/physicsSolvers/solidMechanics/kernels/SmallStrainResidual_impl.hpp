/*
 * ------------------------------------------------------------------------------------------------------------
 * SPDX-License-Identifier: LGPL-2.1-only
 *
 * Copyright (c) 2018-2020 Lawrence Livermore National Security LLC
 * Copyright (c) 2018-2020 The Board of Trustees of the Leland Stanford Junior University
 * Copyright (c) 2018-2020 TotalEnergies
 * Copyright (c) 2019-     GEOSX Contributors
 * All rights reserved
 *
 * See top level LICENSE, COPYRIGHT, CONTRIBUTORS, NOTICE, and ACKNOWLEDGEMENTS files for details.
 * ------------------------------------------------------------------------------------------------------------
 */

/**
 * @file ExplictSmallStrain_impl.hpp
 */

#ifndef GEOSX_PHYSICSSOLVERS_SOLIDMECHANICS_KERNELS_SMALLSTRAINRESIDUAL_IMPL_HPP_
#define GEOSX_PHYSICSSOLVERS_SOLIDMECHANICS_KERNELS_SMALLSTRAINRESIDUAL_IMPL_HPP_

#include "SmallStrainResidual.hpp"


namespace geosx
{

/// Namespace to contain the solid mechanics kernels.
namespace solidMechanicsLagrangianFEMKernels
{


template< typename SUBREGION_TYPE,
          typename CONSTITUTIVE_TYPE,
          typename FE_TYPE >
SmallStrainResidual< SUBREGION_TYPE, CONSTITUTIVE_TYPE, FE_TYPE >::SmallStrainResidual( NodeManager & nodeManager,
                                                                                        EdgeManager const & edgeManager,
                                                                                        FaceManager const & faceManager,
                                                                                        localIndex const targetRegionIndex,
                                                                                        SUBREGION_TYPE const & elementSubRegion,
                                                                                        FE_TYPE const & finiteElementSpace,
                                                                                        CONSTITUTIVE_TYPE & inputConstitutiveType,
                                                                                        arrayView2d< real64 const, nodes::TOTAL_DISPLACEMENT_USD > const inputSrc,
                                                                                        arrayView2d< real64, nodes::TOTAL_DISPLACEMENT_USD > const inputDst,
                                                                                        real64 const dt,
                                                                                        string const elementListName ):
  Base( elementSubRegion,
        finiteElementSpace,
        inputConstitutiveType ),
  m_X( nodeManager.referencePosition()),
  m_input( inputSrc ),
  m_res( inputDst )
{
  GEOSX_UNUSED_VAR( edgeManager );
  GEOSX_UNUSED_VAR( faceManager );
  GEOSX_UNUSED_VAR( targetRegionIndex );
}


template< typename SUBREGION_TYPE,
          typename CONSTITUTIVE_TYPE,
          typename FE_TYPE >
GEOSX_HOST_DEVICE
GEOSX_FORCE_INLINE
void SmallStrainResidual< SUBREGION_TYPE, CONSTITUTIVE_TYPE, FE_TYPE >::setup( localIndex const k,
                                                                               StackVariables & stack ) const
{
  #pragma unroll
  for( localIndex a=0; a< numNodesPerElem; ++a )
  {
    localIndex const nodeIndex = m_elemsToNodes( k, a );
    #pragma unroll
    for( int i=0; i<numDofPerTrialSupportPoint; ++i )
    {
      stack.xLocal[ a ][ i ] = m_X( nodeIndex, i );
      stack.varLocal[ a ][ i ] = m_input( nodeIndex, i );
    }
  }
}

template< typename SUBREGION_TYPE,
          typename CONSTITUTIVE_TYPE,
          typename FE_TYPE >
GEOSX_HOST_DEVICE
GEOSX_FORCE_INLINE
void SmallStrainResidual< SUBREGION_TYPE, CONSTITUTIVE_TYPE, FE_TYPE >::quadraturePointKernel( localIndex const k,
                                                                                               localIndex const q,
                                                                                               StackVariables & stack ) const
{
#define USE_JACOBIAN
#if !defined( USE_JACOBIAN )
  real64 dNdX[ numNodesPerElem ][ 3 ];
  real64 const detJ = FE_TYPE::calcGradN( q, stack.xLocal, dNdX );

  real64 strain[6] = {0};
  FE_TYPE::symmetricGradient( dNdX, stack.varLocal, strain );

  real64 stressLocal[ 6 ] = {0};
  m_constitutiveUpdate.smallStrainNoStateUpdate_StressOnly( k, q, strain, stressLocal );

  #pragma unroll
  for( localIndex c = 0; c < 6; ++c )
  {
    stressLocal[ c ] *= -detJ;
  }

  FE_TYPE::plusGradNajAij( dNdX, stressLocal, stack.fLocal );
  
#else //defined( USE_JACOBIAN )
  real64 invJ[3][3] = {{0}};
  real64 const detJ = FE_TYPE::invJacobianTransformation( q, stack.xLocal, invJ );

  real64 strain[6] = {0};
  FE_TYPE::symmetricGradient( q, invJ, stack.varLocal, strain );

  real64 stressLocal[ 6 ] = {0};
  m_constitutiveUpdate.smallStrainNoStateUpdate_StressOnly( k, q, strain, stressLocal );

  #pragma unroll
  for( localIndex c = 0; c < 6; ++c )
  {
    stressLocal[ c ] *= -detJ;
  }

  FE_TYPE::plusGradNajAij( q, invJ, stressLocal, stack.fLocal );
#endif // !defined( USE_JACOBIAN )
}
#undef USE_JACOBIAN

template< typename SUBREGION_TYPE,
          typename CONSTITUTIVE_TYPE,
          typename FE_TYPE >
GEOSX_HOST_DEVICE
GEOSX_FORCE_INLINE
real64 SmallStrainResidual< SUBREGION_TYPE, CONSTITUTIVE_TYPE, FE_TYPE >::complete( localIndex const k,
                                                                                    StackVariables const & stack ) const
{
  #pragma unroll
  for( localIndex a = 0; a < numNodesPerElem; ++a )
  {
    localIndex const nodeIndex = m_elemsToNodes( k, a );
    #pragma unroll
    for( int i = 0; i < numDofPerTestSupportPoint; ++i )
    {
      RAJA::atomicAdd< parallelDeviceAtomic >( &m_res( nodeIndex, i ), stack.fLocal[ a ][ i ] );
    }
  }
  return 0;
}
















template< typename SUBREGION_TYPE,
          typename CONSTITUTIVE_TYPE,
          typename FE_TYPE >
GEOSX_HOST_DEVICE
GEOSX_FORCE_INLINE
void SmallStrainResidual< SUBREGION_TYPE, CONSTITUTIVE_TYPE, FE_TYPE >::setup( localIndex const k,
                                                                               real64 (&xLocal) [ numNodesPerElem ][ numDofPerTrialSupportPoint ],
                                                                               real64 (&varLocal) [ numNodesPerElem ][ numDofPerTrialSupportPoint ] ) const
{
  #pragma unroll
  for( localIndex a=0; a< numNodesPerElem; ++a )
  {
    localIndex const nodeIndex = m_elemsToNodes( k, a );
    #pragma unroll
    for( int i=0; i<numDofPerTrialSupportPoint; ++i )
    {
      xLocal[ a ][ i ] = m_X( nodeIndex, i );
      varLocal[ a ][ i ] = m_input( nodeIndex, i );
    }
  }
}

template< typename SUBREGION_TYPE,
          typename CONSTITUTIVE_TYPE,
          typename FE_TYPE >
GEOSX_HOST_DEVICE
GEOSX_FORCE_INLINE
void SmallStrainResidual< SUBREGION_TYPE, CONSTITUTIVE_TYPE, FE_TYPE >::quadraturePointKernel( localIndex const k,
                                                                                               localIndex const qa,
                                                                                               localIndex const qb,
                                                                                               localIndex const qc,
                                                                                               real64 const (&xLocal) [ numNodesPerElem ][ numDofPerTrialSupportPoint ],
                                                                                               real64 const (&varLocal) [ numNodesPerElem ][ numDofPerTrialSupportPoint ],
                                                                                               real64 (&fLocal) [ numNodesPerElem ][ numDofPerTrialSupportPoint ] ) const
{
#define USE_JACOBIAN 2
#if !defined(USE_JACOBIAN)
  real64 dNdX[ numNodesPerElem ][ 3 ];
  real64 const detJ = FE_TYPE::calcGradN( qa, qb, qc, xLocal, dNdX );

  /// Macro to substitute in the shape function derivatives.
  real64 strain[6] = {0};
  FE_TYPE::symmetricGradient( dNdX, varLocal, strain );

  real64 stressLocal[ 6 ] = {0};
  m_constitutiveUpdate.smallStrainNoStateUpdate_StressOnly( k, qa+2*qb+4*qc, strain, stressLocal );
  #pragma unroll
  for( localIndex c = 0; c < 6; ++c )
  {
    stressLocal[ c ] *= -detJ;
  }
  FE_TYPE::plusGradNajAij( dNdX, stressLocal, fLocal );
#elif USE_JACOBIAN==1
  real64 invJ[3][3] = {{0}};
  real64 const detJ = FE_TYPE::invJacobianTransformation( qa, qb, qc, xLocal, invJ );

  real64 strain[6] = {0};
  FE_TYPE::symmetricGradient( qa, qb, qc, invJ, varLocal, strain );

  real64 stressLocal[ 6 ] = {0};
  m_constitutiveUpdate.smallStrainNoStateUpdate_StressOnly( k, qa+2*qb+4*qc, strain, stressLocal );

  #pragma unroll
  for( localIndex c = 0; c < 6; ++c )
  {
    stressLocal[ c ] *= -detJ;
  }

  FE_TYPE::plusGradNajAij( qa, qb, qc, invJ, stressLocal, fLocal );
#else

  real64 invJ[3][3] = {{0}};
  real64 parentGradVar[3][3] = {{0}};

  FE_TYPE::parentGradient2( qa, qb, qc, xLocal, varLocal, invJ, parentGradVar);
  real64 const detJ = LvArray::tensorOps::invert< 3 >( invJ );

  real64 gradVar[3][3] = {{0}};

  #pragma unroll
  for( int i = 0; i < 3; ++i )
  {
    #pragma unroll
    for( int j = 0; j < 3; ++j )
    {
      #pragma unroll
      for( int kk = 0; kk < 3; ++kk )
      {
        gradVar[i][j] = gradVar[i][j] + parentGradVar[i][kk] * invJ[kk][j];
      }
    }
  }
  real64 strain[6] = {0};
  strain[0] = gradVar[0][0];
  strain[1] = gradVar[1][1];
  strain[2] = gradVar[2][2];
  strain[3] = gradVar[2][1] + gradVar[1][2];
  strain[4] = gradVar[2][0] + gradVar[0][2];
  strain[5] = gradVar[1][0] + gradVar[0][1];


  real64 stressLocal[ 6 ] = {0};
  m_constitutiveUpdate.smallStrainNoStateUpdate_StressOnly( k, qa+2*qb+4*qc, strain, stressLocal );

  #pragma unroll
  for( localIndex c = 0; c < 6; ++c )
  {
    stressLocal[ c ] *= -detJ;
  }

  FE_TYPE::plusGradNajAij( qa, qb, qc, invJ, stressLocal, fLocal );
#endif
#undef USE_JACOBIAN

}




template< typename SUBREGION_TYPE,
          typename CONSTITUTIVE_TYPE,
          typename FE_TYPE >
template< int qa, int qb, int qc >
GEOSX_HOST_DEVICE
GEOSX_FORCE_INLINE
void SmallStrainResidual< SUBREGION_TYPE, CONSTITUTIVE_TYPE, FE_TYPE >::quadraturePointKernel( localIndex const k,
                                                                                               real64 const (&xLocal) [ numNodesPerElem ][ numDofPerTrialSupportPoint ],
                                                                                               real64 const (&varLocal) [ numNodesPerElem ][ numDofPerTrialSupportPoint ],
                                                                                               real64 (&fLocal) [ numNodesPerElem ][ numDofPerTrialSupportPoint ] ) const
{
  real64 invJ[3][3] = {{0}};
  real64 parentGradVar[3][3] = {{0}};

  FE_TYPE::template parentGradient2< qa, qb, qc >( xLocal, varLocal, invJ, parentGradVar);

//  FE_TYPE::template parentGradient< qa, qb, qc >( xLocal, invJ);
  real64 const detJ = LvArray::tensorOps::invert< 3 >( invJ );

//  FE_TYPE::template parentGradient< qa, qb, qc >( varLocal, parentGradVar);
  real64 gradVar[3][3] = {{0}};

  #pragma unroll
  for( int i = 0; i < 3; ++i )
  {
    #pragma unroll
    for( int j = 0; j < 3; ++j )
    {
      #pragma unroll
      for( int kk = 0; kk < 3; ++kk )
      {
        gradVar[i][j] = gradVar[i][j] + parentGradVar[i][kk] * invJ[kk][j];
      }
      gradVar[i][j] *= -detJ;
    }
  }
  // real64 strain[6] = {0};
  // strain[0] = gradVar[0][0];
  // strain[1] = gradVar[1][1];
  // strain[2] = gradVar[2][2];
  // strain[3] = gradVar[2][1] + gradVar[1][2];
  // strain[4] = gradVar[2][0] + gradVar[0][2];
  // strain[5] = gradVar[1][0] + gradVar[0][1];


  // real64 stressLocal[ 6 ] = {0};
  // m_constitutiveUpdate.smallStrainNoStateUpdate_StressOnly( k, qa+2*qb+4*qc, strain, stressLocal );

<<<<<<< HEAD
  #pragma unroll
  for( localIndex c = 0; c < 6; ++c )
  {
    stressLocal[ c ] *= -detJ;
  }
=======
  // for( localIndex c = 0; c < 6; ++c )
  // {
  //   stressLocal[ c ] *= -detJ;
  // }
>>>>>>> 8f818be8

  FE_TYPE::template plusGradNajAij< qa, qb, qc >( invJ, gradVar, fLocal );

}




template< typename SUBREGION_TYPE,
          typename CONSTITUTIVE_TYPE,
          typename FE_TYPE >
GEOSX_HOST_DEVICE
GEOSX_FORCE_INLINE
real64 SmallStrainResidual< SUBREGION_TYPE, CONSTITUTIVE_TYPE, FE_TYPE >::complete( localIndex const k,
                                                                                    real64 const (&fLocal) [ numNodesPerElem ][ numDofPerTestSupportPoint ] ) const
{
  #pragma unroll
  for( localIndex a = 0; a < numNodesPerElem; ++a )
  {
    localIndex const nodeIndex = m_elemsToNodes( k, a );
    #pragma unroll
    for( int i = 0; i < numDofPerTestSupportPoint; ++i )
    {
      RAJA::atomicAdd< parallelDeviceAtomic >( &m_res( nodeIndex, i ), fLocal[ a ][ i ] );
    }
  }
  return 0;
}









template< typename SUBREGION_TYPE,
          typename CONSTITUTIVE_TYPE,
          typename FE_TYPE >
template< typename POLICY,
          typename KERNEL_TYPE >
real64
SmallStrainResidual< SUBREGION_TYPE, CONSTITUTIVE_TYPE, FE_TYPE >::
kernelLaunch( localIndex const numElems,
              KERNEL_TYPE const & kernelComponent )
{
  GEOSX_MARK_FUNCTION;

#define KERNEL_OPTION 3
#if KERNEL_OPTION == 1
  forAll< POLICY >( numElems,
                    [=] GEOSX_DEVICE ( localIndex const k )
  {
    typename KERNEL_TYPE::StackVariables stack;

    kernelComponent.setup( k, stack );
//    for( integer q=0; q<KERNEL_TYPE::numQuadraturePointsPerElem; ++q )
  #pragma unroll
    for( integer qa=0; qa<2; ++qa )
  #pragma unroll
    for( integer qb=0; qb<2; ++qb )
  #pragma unroll
    for( integer qc=0; qc<2; ++qc )
    {
      //  int qa, qb, qc;
      //FE_TYPE::LagrangeBasis1::TensorProduct3D::multiIndex( q, qa, qb, qc );

      int const q = qa + 2 * qb + 4*qc;
      kernelComponent.quadraturePointKernel( k, q, stack );
    }
    kernelComponent.complete( k, stack );
  } );
#elif KERNEL_OPTION == 2 // no stack

    forAll< POLICY >( numElems,
                      [=] GEOSX_DEVICE ( localIndex const k )
    {
      real64 fLocal[ KERNEL_TYPE::numNodesPerElem ][ 3 ] = {{0}};
      real64 varLocal[ KERNEL_TYPE::numNodesPerElem ][ 3 ];
      real64 xLocal[ KERNEL_TYPE::numNodesPerElem ][ 3 ];

      kernelComponent.setup( k, xLocal, varLocal );
      for( integer qc=0; qc<2; ++qc )
      for( integer qb=0; qb<2; ++qb )
      for( integer qa=0; qa<2; ++qa )
      {
        kernelComponent.quadraturePointKernel( k, qa, qb, qc, xLocal, varLocal, fLocal );
      }
      kernelComponent.complete( k, fLocal );

    } );
#else
    forAll< POLICY >( numElems,
                      [=] GEOSX_DEVICE ( localIndex const k )
    {
      real64 fLocal[ KERNEL_TYPE::numNodesPerElem ][ 3 ] = {{0}};
      real64 varLocal[ KERNEL_TYPE::numNodesPerElem ][ 3 ];
      real64 xLocal[ KERNEL_TYPE::numNodesPerElem ][ 3 ];

      kernelComponent.setup( k, xLocal, varLocal );
      kernelComponent.template quadraturePointKernel<0, 0, 0>( k, xLocal, varLocal, fLocal );
      kernelComponent.template quadraturePointKernel<0, 0, 1>( k, xLocal, varLocal, fLocal );
      kernelComponent.template quadraturePointKernel<0, 1, 0>( k, xLocal, varLocal, fLocal );
      kernelComponent.template quadraturePointKernel<0, 1, 1>( k, xLocal, varLocal, fLocal );
      kernelComponent.template quadraturePointKernel<1, 0, 0>( k, xLocal, varLocal, fLocal );
      kernelComponent.template quadraturePointKernel<1, 0, 1>( k, xLocal, varLocal, fLocal );
      kernelComponent.template quadraturePointKernel<1, 1, 0>( k, xLocal, varLocal, fLocal );
      kernelComponent.template quadraturePointKernel<1, 1, 1>( k, xLocal, varLocal, fLocal );
      kernelComponent.complete( k, fLocal );

    } );

#endif
  return 0;
}


#undef UPDATE_STRESS

} // namespace solidMechanicsLagrangianFEMKernels

} // namespace geosx

#endif //GEOSX_PHYSICSSOLVERS_SOLIDMECHANICS_KERNELS_SMALLSTRAINRESIDUAL_IMPL_HPP_<|MERGE_RESOLUTION|>--- conflicted
+++ resolved
@@ -330,18 +330,10 @@
   // real64 stressLocal[ 6 ] = {0};
   // m_constitutiveUpdate.smallStrainNoStateUpdate_StressOnly( k, qa+2*qb+4*qc, strain, stressLocal );
 
-<<<<<<< HEAD
-  #pragma unroll
-  for( localIndex c = 0; c < 6; ++c )
-  {
-    stressLocal[ c ] *= -detJ;
-  }
-=======
   // for( localIndex c = 0; c < 6; ++c )
   // {
   //   stressLocal[ c ] *= -detJ;
   // }
->>>>>>> 8f818be8
 
   FE_TYPE::template plusGradNajAij< qa, qb, qc >( invJ, gradVar, fLocal );
 
