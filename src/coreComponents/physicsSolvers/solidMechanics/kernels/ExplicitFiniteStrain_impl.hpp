/*
 * ------------------------------------------------------------------------------------------------------------
 * SPDX-License-Identifier: LGPL-2.1-only
 *
 * Copyright (c) 2018-2020 Lawrence Livermore National Security LLC
 * Copyright (c) 2018-2020 The Board of Trustees of the Leland Stanford Junior University
 * Copyright (c) 2018-2020 TotalEnergies
 * Copyright (c) 2019-     GEOSX Contributors
 * All rights reserved
 *
 * See top level LICENSE, COPYRIGHT, CONTRIBUTORS, NOTICE, and ACKNOWLEDGEMENTS files for details.
 * ------------------------------------------------------------------------------------------------------------
 */

/**
 * @file ExplicitFiniteStrain_impl.hpp
 */

#ifndef GEOS_PHYSICSSOLVERS_SOLIDMECHANICS_KERNELS_EXPLICITFINITESTRAIN_IMPL_HPP_
#define GEOS_PHYSICSSOLVERS_SOLIDMECHANICS_KERNELS_EXPLICITFINITESTRAIN_IMPL_HPP_

#include "constitutive/solid/SolidUtilities.hpp"
#include "ExplicitFiniteStrain.hpp"
#include "ExplicitSmallStrain_impl.hpp"
#include "finiteElement/Kinematics.h"

namespace geos
{

namespace solidMechanicsLagrangianFEMKernels
{

template< typename SUBREGION_TYPE,
          typename CONSTITUTIVE_TYPE,
          typename FE_TYPE >
ExplicitFiniteStrain< SUBREGION_TYPE, CONSTITUTIVE_TYPE, FE_TYPE >::ExplicitFiniteStrain( NodeManager & nodeManager,
                                                                                          EdgeManager const & edgeManager,
                                                                                          FaceManager const & faceManager,
                                                                                          localIndex const targetRegionIndex,
                                                                                          SUBREGION_TYPE const & elementSubRegion,
                                                                                          FE_TYPE const & finiteElementSpace,
                                                                                          CONSTITUTIVE_TYPE & inputConstitutiveType,
                                                                                          real64 const dt,
                                                                                          string const elementListName ):
  Base( nodeManager,
        edgeManager,
        faceManager,
        targetRegionIndex,
        elementSubRegion,
        finiteElementSpace,
        inputConstitutiveType,
        dt,
        elementListName )
{}

template< typename SUBREGION_TYPE,
          typename CONSTITUTIVE_TYPE,
          typename FE_TYPE >
GEOS_HOST_DEVICE
GEOS_FORCE_INLINE
void ExplicitFiniteStrain< SUBREGION_TYPE, CONSTITUTIVE_TYPE, FE_TYPE >::setup( localIndex const k,
                                                                                StackVariables & stack ) const
{
  for( localIndex a=0; a< numNodesPerElem; ++a )
  {
    localIndex const nodeIndex = m_elemsToNodes( k, a );
    for( int i=0; i<numDofPerTrialSupportPoint; ++i )
    {
#if defined(CALC_FEM_SHAPE_IN_KERNEL)
      stack.xLocal[ a ][ i ] = m_X[ nodeIndex ][ i ];
#endif
      stack.uLocal[ a ][ i ] = m_u[ nodeIndex ][ i ];
      stack.varLocal[ a ][ i ] = m_vel[ nodeIndex ][ i ];
    }
  }
}

template< typename SUBREGION_TYPE,
          typename CONSTITUTIVE_TYPE,
          typename FE_TYPE >
GEOS_HOST_DEVICE
GEOS_FORCE_INLINE
void ExplicitFiniteStrain< SUBREGION_TYPE, CONSTITUTIVE_TYPE, FE_TYPE >::quadraturePointKernel( localIndex const k,
                                                                                                localIndex const q,
                                                                                                StackVariables & stack ) const
{
  real64 dNdX[ numNodesPerElem ][ 3 ];
  real64 const detJ = m_finiteElementSpace.template getGradN< FE_TYPE >( k, q, stack.xLocal, dNdX );

  real64 dUhatdX[3][3] = { {0} };
  real64 dUdX[3][3] = { {0} };
  real64 F[3][3] = { {0} };
  real64 Ldt[3][3] = { {0} };
  real64 fInv[3][3] = { {0} };

  FE_TYPE::gradient( dNdX, stack.varLocal, dUhatdX );
  FE_TYPE::gradient( dNdX, stack.uLocal, dUdX );

  LvArray::tensorOps::scale< 3, 3 >( dUhatdX, m_dt );

  // calculate du/dX
  LvArray::tensorOps::scaledCopy< 3, 3 >( F, dUhatdX, 0.5 );
  LvArray::tensorOps::add< 3, 3 >( F, dUdX );
  LvArray::tensorOps::addIdentity< 3 >( F, 1.0 );
  LvArray::tensorOps::invert< 3 >( fInv, F );

  // chain rule: calculate dv/dx^(n+1/2) = dv/dX * dX/dx^(n+1/2)
  LvArray::tensorOps::Rij_eq_AikBkj< 3, 3, 3 >( Ldt, dUhatdX, fInv );

  // calculate gradient (end of step)
  LvArray::tensorOps::copy< 3, 3 >( F, dUhatdX );
  LvArray::tensorOps::add< 3, 3 >( F, dUdX );
  LvArray::tensorOps::addIdentity< 3 >( F, 1.0 );
  real64 const detF = LvArray::tensorOps::invert< 3 >( fInv, F );

<<<<<<< HEAD
  real64 Rot[ 3 ][ 3 ];
  real64 Dadt[ 6 ];
  real64 timeIncrement = 0.0;
  HughesWinget( Rot, Dadt, Ldt );

  real64 stress[ 6 ] = { };
  m_constitutiveUpdate.hypoUpdate_StressOnly( k, q, timeIncrement, Dadt, Rot, stress );
=======
  real64 Rot[ 3 ][ 3 ]{};
  real64 Dadt[ 6 ]{};
  HughesWinget( Rot, Dadt, Ldt );

  real64 stress[ 6 ]{};
  constitutive::SolidUtilities::
    hypoUpdate_StressOnly( m_constitutiveUpdate,
                           k, q, Dadt, Rot, stress );
>>>>>>> 7f6fe3ee

  real64 P[ 3 ][ 3 ]{};
  LvArray::tensorOps::Rij_eq_symAikBjk< 3 >( P, stress, fInv );
  LvArray::tensorOps::scale< 3, 3 >( P, -detJ * detF );

  FE_TYPE::plusGradNajAij( dNdX, P, stack.fLocal );
}


template< typename SUBREGION_TYPE,
          typename CONSTITUTIVE_TYPE,
          typename FE_TYPE >
template< typename POLICY,
          typename KERNEL_TYPE >
real64
ExplicitFiniteStrain< SUBREGION_TYPE, CONSTITUTIVE_TYPE, FE_TYPE >::kernelLaunch( localIndex const numElems,
                                                                                  KERNEL_TYPE const & kernelComponent )
{
  return Base::template kernelLaunch< POLICY, KERNEL_TYPE >( numElems, kernelComponent );
}

#undef UPDATE_STRESS


} // namespace solidMechanicsLagrangianFEMKernels

} // namespace geos

#endif //GEOS_PHYSICSSOLVERS_SOLIDMECHANICS_KERNELS_EXPLICITFINITESTRAIN_IMPL_HPP_<|MERGE_RESOLUTION|>--- conflicted
+++ resolved
@@ -113,24 +113,15 @@
   LvArray::tensorOps::addIdentity< 3 >( F, 1.0 );
   real64 const detF = LvArray::tensorOps::invert< 3 >( fInv, F );
 
-<<<<<<< HEAD
-  real64 Rot[ 3 ][ 3 ];
-  real64 Dadt[ 6 ];
-  real64 timeIncrement = 0.0;
-  HughesWinget( Rot, Dadt, Ldt );
-
-  real64 stress[ 6 ] = { };
-  m_constitutiveUpdate.hypoUpdate_StressOnly( k, q, timeIncrement, Dadt, Rot, stress );
-=======
   real64 Rot[ 3 ][ 3 ]{};
   real64 Dadt[ 6 ]{};
   HughesWinget( Rot, Dadt, Ldt );
 
   real64 stress[ 6 ]{};
+  real64 const timeIncrement = 0.0;
   constitutive::SolidUtilities::
-    hypoUpdate_StressOnly( m_constitutiveUpdate,
+    hypoUpdate_StressOnly( m_constitutiveUpdate, timeIncrement,
                            k, q, Dadt, Rot, stress );
->>>>>>> 7f6fe3ee
 
   real64 P[ 3 ][ 3 ]{};
   LvArray::tensorOps::Rij_eq_symAikBjk< 3 >( P, stress, fInv );
