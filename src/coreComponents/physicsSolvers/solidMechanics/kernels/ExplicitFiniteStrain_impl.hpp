/*
 * ------------------------------------------------------------------------------------------------------------
 * SPDX-License-Identifier: LGPL-2.1-only
 *
 * Copyright (c) 2018-2020 Lawrence Livermore National Security LLC
 * Copyright (c) 2018-2020 The Board of Trustees of the Leland Stanford Junior University
 * Copyright (c) 2018-2020 TotalEnergies
 * Copyright (c) 2019-     GEOSX Contributors
 * All rights reserved
 *
 * See top level LICENSE, COPYRIGHT, CONTRIBUTORS, NOTICE, and ACKNOWLEDGEMENTS files for details.
 * ------------------------------------------------------------------------------------------------------------
 */

/**
 * @file ExplicitFiniteStrain_impl.hpp
 */

#ifndef GEOS_PHYSICSSOLVERS_SOLIDMECHANICS_KERNELS_EXPLICITFINITESTRAIN_IMPL_HPP_
#define GEOS_PHYSICSSOLVERS_SOLIDMECHANICS_KERNELS_EXPLICITFINITESTRAIN_IMPL_HPP_

#include "ExplicitFiniteStrain.hpp"
#include "ExplicitSmallStrain_impl.hpp"
#include "finiteElement/Kinematics.h"

namespace geos
{

namespace solidMechanicsLagrangianFEMKernels
{

template< typename SUBREGION_TYPE,
          typename CONSTITUTIVE_TYPE,
          typename FE_TYPE >
ExplicitFiniteStrain< SUBREGION_TYPE, CONSTITUTIVE_TYPE, FE_TYPE >::ExplicitFiniteStrain( NodeManager & nodeManager,
                                                                                          EdgeManager const & edgeManager,
                                                                                          FaceManager const & faceManager,
                                                                                          localIndex const targetRegionIndex,
                                                                                          SUBREGION_TYPE const & elementSubRegion,
                                                                                          FE_TYPE const & finiteElementSpace,
                                                                                          CONSTITUTIVE_TYPE & inputConstitutiveType,
                                                                                          real64 const dt,
                                                                                          string const elementListName ):
  Base( nodeManager,
        edgeManager,
        faceManager,
        targetRegionIndex,
        elementSubRegion,
        finiteElementSpace,
        inputConstitutiveType,
        dt,
        elementListName )
{}

template< typename SUBREGION_TYPE,
          typename CONSTITUTIVE_TYPE,
          typename FE_TYPE >
<<<<<<< HEAD
GEOSX_HOST_DEVICE
inline
=======
GEOS_HOST_DEVICE
GEOS_FORCE_INLINE
>>>>>>> 478ff4e8
void ExplicitFiniteStrain< SUBREGION_TYPE, CONSTITUTIVE_TYPE, FE_TYPE >::setup( localIndex const k,
                                                                                StackVariables & stack ) const
{
  for( localIndex a=0; a< numNodesPerElem; ++a )
  {
    localIndex const nodeIndex = m_elemsToNodes( k, a );
    for( int i=0; i<numDofPerTrialSupportPoint; ++i )
    {
#if defined(CALC_FEM_SHAPE_IN_KERNEL)
      stack.xLocal[ a ][ i ] = m_X[ nodeIndex ][ i ];
#endif
      stack.uLocal[ a ][ i ] = m_u[ nodeIndex ][ i ];
      stack.varLocal[ a ][ i ] = m_vel[ nodeIndex ][ i ];
    }
  }
}

template< typename SUBREGION_TYPE,
          typename CONSTITUTIVE_TYPE,
          typename FE_TYPE >
<<<<<<< HEAD
GEOSX_HOST_DEVICE
inline
=======
GEOS_HOST_DEVICE
GEOS_FORCE_INLINE
>>>>>>> 478ff4e8
void ExplicitFiniteStrain< SUBREGION_TYPE, CONSTITUTIVE_TYPE, FE_TYPE >::quadraturePointKernel( localIndex const k,
                                                                                                localIndex const q,
                                                                                                StackVariables & stack ) const
{
  real64 dNdX[ numNodesPerElem ][ 3 ];
  real64 const detJ = m_finiteElementSpace.template getGradN< FE_TYPE >( k, q, stack.xLocal, dNdX );

  real64 dUhatdX[3][3] = { {0} };
  real64 dUdX[3][3] = { {0} };
  real64 F[3][3] = { {0} };
  real64 Ldt[3][3] = { {0} };
  real64 fInv[3][3] = { {0} };

  FE_TYPE::gradient( dNdX, stack.varLocal, dUhatdX );
  FE_TYPE::gradient( dNdX, stack.uLocal, dUdX );

  LvArray::tensorOps::scale< 3, 3 >( dUhatdX, m_dt );

  // calculate du/dX
  LvArray::tensorOps::scaledCopy< 3, 3 >( F, dUhatdX, 0.5 );
  LvArray::tensorOps::add< 3, 3 >( F, dUdX );
  LvArray::tensorOps::addIdentity< 3 >( F, 1.0 );
  LvArray::tensorOps::invert< 3 >( fInv, F );

  // chain rule: calculate dv/dx^(n+1/2) = dv/dX * dX/dx^(n+1/2)
  LvArray::tensorOps::Rij_eq_AikBkj< 3, 3, 3 >( Ldt, dUhatdX, fInv );

  // calculate gradient (end of step)
  LvArray::tensorOps::copy< 3, 3 >( F, dUhatdX );
  LvArray::tensorOps::add< 3, 3 >( F, dUdX );
  LvArray::tensorOps::addIdentity< 3 >( F, 1.0 );
  real64 const detF = LvArray::tensorOps::invert< 3 >( fInv, F );

  real64 Rot[ 3 ][ 3 ];
  real64 Dadt[ 6 ];
  HughesWinget( Rot, Dadt, Ldt );

  real64 stress[ 6 ] = { };
  m_constitutiveUpdate.hypoUpdate_StressOnly( k, q, Dadt, Rot, stress );

  real64 P[ 3 ][ 3 ];
  LvArray::tensorOps::Rij_eq_symAikBjk< 3 >( P, stress, fInv );
  LvArray::tensorOps::scale< 3, 3 >( P, -detJ * detF );

  FE_TYPE::plusGradNajAij( dNdX, P, stack.fLocal );
}


template< typename SUBREGION_TYPE,
          typename CONSTITUTIVE_TYPE,
          typename FE_TYPE >
template< typename POLICY,
          typename KERNEL_TYPE >
real64
ExplicitFiniteStrain< SUBREGION_TYPE, CONSTITUTIVE_TYPE, FE_TYPE >::kernelLaunch( localIndex const numElems,
                                                                                  KERNEL_TYPE const & kernelComponent )
{
  return Base::template kernelLaunch< POLICY, KERNEL_TYPE >( numElems, kernelComponent );
}

#undef UPDATE_STRESS


} // namespace solidMechanicsLagrangianFEMKernels

} // namespace geos

#endif //GEOS_PHYSICSSOLVERS_SOLIDMECHANICS_KERNELS_EXPLICITFINITESTRAIN_IMPL_HPP_<|MERGE_RESOLUTION|>--- conflicted
+++ resolved
@@ -55,13 +55,8 @@
 template< typename SUBREGION_TYPE,
           typename CONSTITUTIVE_TYPE,
           typename FE_TYPE >
-<<<<<<< HEAD
-GEOSX_HOST_DEVICE
+GEOS_HOST_DEVICE
 inline
-=======
-GEOS_HOST_DEVICE
-GEOS_FORCE_INLINE
->>>>>>> 478ff4e8
 void ExplicitFiniteStrain< SUBREGION_TYPE, CONSTITUTIVE_TYPE, FE_TYPE >::setup( localIndex const k,
                                                                                 StackVariables & stack ) const
 {
@@ -82,13 +77,8 @@
 template< typename SUBREGION_TYPE,
           typename CONSTITUTIVE_TYPE,
           typename FE_TYPE >
-<<<<<<< HEAD
-GEOSX_HOST_DEVICE
+GEOS_HOST_DEVICE
 inline
-=======
-GEOS_HOST_DEVICE
-GEOS_FORCE_INLINE
->>>>>>> 478ff4e8
 void ExplicitFiniteStrain< SUBREGION_TYPE, CONSTITUTIVE_TYPE, FE_TYPE >::quadraturePointKernel( localIndex const k,
                                                                                                 localIndex const q,
                                                                                                 StackVariables & stack ) const
