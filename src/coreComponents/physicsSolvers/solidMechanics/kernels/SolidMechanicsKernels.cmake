--- conflicted
+++ resolved
@@ -29,47 +29,29 @@
                        ElasticIsotropicPressureDependent
                        ElasticOrthotropic )
 
-set( finiteElementDispatch H1_Hexahedron_Lagrange1_GaussLegendre2
-<<<<<<< HEAD
-                          #  H1_Wedge_Lagrange1_Gauss6
-                          #  H1_Tetrahedron_Lagrange1_Gauss1
-                          #  H1_Pyramid_Lagrange1_Gauss5
-                          #  Q3_Hexahedron_Lagrange_GaussLobatto
-                          #  H1_Tetrahedron_VEM_Gauss1
-                          #  H1_Wedge_VEM_Gauss1
-                          #  H1_Hexahedron_VEM_Gauss1
-                          #  H1_Prism5_VEM_Gauss1
-                          #  H1_Prism6_VEM_Gauss1
-                          #  H1_Prism7_VEM_Gauss1
-                          #  H1_Prism8_VEM_Gauss1
-                          #  H1_Prism9_VEM_Gauss1
-                          #  H1_Prism10_VEM_Gauss1
-                          #  H1_Prism11_VEM_Gauss1 
-                           )
-=======
-                           H1_Wedge_Lagrange1_Gauss6
-                           H1_Tetrahedron_Lagrange1_Gauss1
-                           H1_Pyramid_Lagrange1_Gauss5
-                           H1_Tetrahedron_VEM_Gauss1
-                           H1_Prism5_VEM_Gauss1
-                           H1_Prism6_VEM_Gauss1
-                           H1_Prism7_VEM_Gauss1
-                           H1_Prism8_VEM_Gauss1
-                           H1_Prism9_VEM_Gauss1
-                           H1_Prism10_VEM_Gauss1 )
+set( finiteElementDispatch H1_Hexahedron_Lagrange1_GaussLegendre2 )
+#                            H1_Wedge_Lagrange1_Gauss6
+#                            H1_Tetrahedron_Lagrange1_Gauss1
+#                            H1_Pyramid_Lagrange1_Gauss5
+#                            H1_Tetrahedron_VEM_Gauss1
+#                            H1_Prism5_VEM_Gauss1
+#                            H1_Prism6_VEM_Gauss1
+#                            H1_Prism7_VEM_Gauss1
+#                            H1_Prism8_VEM_Gauss1
+#                            H1_Prism9_VEM_Gauss1
+#                            H1_Prism10_VEM_Gauss1 )
 
-if ( NOT ${ENABLE_HIP} )
-  list(APPEND finiteElementDispatch
-              Q1_Hexahedron_Lagrange_GaussLobatto
-              Q2_Hexahedron_Lagrange_GaussLobatto
-              Q3_Hexahedron_Lagrange_GaussLobatto
-              Q4_Hexahedron_Lagrange_GaussLobatto
-              Q5_Hexahedron_Lagrange_GaussLobatto
-              H1_Hexahedron_VEM_Gauss1
-              H1_Wedge_VEM_Gauss1
-              H1_Prism11_VEM_Gauss1 )
-endif( )
->>>>>>> bd89bf86
+# if ( NOT ${ENABLE_HIP} )
+#   list(APPEND finiteElementDispatch
+#               Q1_Hexahedron_Lagrange_GaussLobatto
+#               Q2_Hexahedron_Lagrange_GaussLobatto
+#               Q3_Hexahedron_Lagrange_GaussLobatto
+#               Q4_Hexahedron_Lagrange_GaussLobatto
+#               Q5_Hexahedron_Lagrange_GaussLobatto
+#               H1_Hexahedron_VEM_Gauss1
+#               H1_Wedge_VEM_Gauss1
+#               H1_Prism11_VEM_Gauss1 )
+# endif( )
 
   foreach( KERNELNAME ${kernelNames} )
     foreach( SUBREGION_TYPE  ${subregionList} )
