/*
 * ------------------------------------------------------------------------------------------------------------
 * SPDX-License-Identifier: LGPL-2.1-only
 *
 * Copyright (c) 2018-2020 Lawrence Livermore National Security LLC
 * Copyright (c) 2018-2020 The Board of Trustees of the Leland Stanford Junior University
 * Copyright (c) 2018-2020 TotalEnergies
 * Copyright (c) 2019-     GEOSX Contributors
 * All rights reserved
 *
 * See top level LICENSE, COPYRIGHT, CONTRIBUTORS, NOTICE, and ACKNOWLEDGEMENTS files for details.
 * ------------------------------------------------------------------------------------------------------------
 */

/**
 * @file ImplicitSmallStrainQuasiStatic_impl.hpp
 */

#ifndef GEOSX_PHYSICSSOLVERS_SOLIDMECHANICS_KERNELS_IMPLCITSMALLSTRAINQUASISTATIC_IMPL_HPP_
#define GEOSX_PHYSICSSOLVERS_SOLIDMECHANICS_KERNELS_IMPLCITSMALLSTRAINQUASISTATIC_IMPL_HPP_

#include "ImplicitSmallStrainQuasiStatic.hpp"

namespace geosx
{

namespace solidMechanicsLagrangianFEMKernels
{


template< typename SUBREGION_TYPE,
          typename CONSTITUTIVE_TYPE,
          typename FE_TYPE >
ImplicitSmallStrainQuasiStatic< SUBREGION_TYPE, CONSTITUTIVE_TYPE, FE_TYPE >::
ImplicitSmallStrainQuasiStatic( NodeManager const & nodeManager,
                                EdgeManager const & edgeManager,
                                FaceManager const & faceManager,
                                localIndex const targetRegionIndex,
                                SUBREGION_TYPE const & elementSubRegion,
                                FE_TYPE const & finiteElementSpace,
                                CONSTITUTIVE_TYPE & inputConstitutiveType,
                                arrayView1d< globalIndex const > const inputDofNumber,
                                globalIndex const rankOffset,
                                CRSMatrixView< real64, globalIndex const > const inputMatrix,
                                arrayView1d< real64 > const inputRhs,
                                real64 const (&inputGravityVector)[3] ):
  Base( nodeManager,
        edgeManager,
        faceManager,
        targetRegionIndex,
        elementSubRegion,
        finiteElementSpace,
        inputConstitutiveType,
        inputDofNumber,
        rankOffset,
        inputMatrix,
        inputRhs ),
  m_X( nodeManager.referencePosition()),
  m_disp( nodeManager.getField< fields::solidMechanics::totalDisplacement >() ),
  m_uhat( nodeManager.getField< fields::solidMechanics::incrementalDisplacement >() ),
  m_gravityVector{ inputGravityVector[0], inputGravityVector[1], inputGravityVector[2] },
  m_density( inputConstitutiveType.getDensity() )
{}


template< typename SUBREGION_TYPE,
          typename CONSTITUTIVE_TYPE,
          typename FE_TYPE >
GEOSX_HOST_DEVICE
GEOSX_FORCE_INLINE
void ImplicitSmallStrainQuasiStatic< SUBREGION_TYPE, CONSTITUTIVE_TYPE, FE_TYPE >::
setup( localIndex const k,
       StackVariables & stack ) const
{
  m_finiteElementSpace.template setup< FE_TYPE >( k, m_meshData, stack.feStack );
  localIndex const numSupportPoints =
    m_finiteElementSpace.template numSupportPoints< FE_TYPE >( stack.feStack );
  stack.numRows =  3 * numSupportPoints;
  stack.numCols = stack.numRows;
  for( localIndex a = 0; a < numSupportPoints; ++a )
  {
    localIndex const localNodeIndex = m_elemsToNodes( k, a );

    for( int i = 0; i < 3; ++i )
    {
#if defined(CALC_FEM_SHAPE_IN_KERNEL)
      stack.xLocal[ a ][ i ] = m_X[ localNodeIndex ][ i ];
#endif
      stack.u_local[ a ][i] = m_disp[ localNodeIndex ][i];
      stack.uhat_local[ a ][i] = m_uhat[ localNodeIndex ][i];
      stack.localRowDofIndex[a*3+i] = m_dofNumber[localNodeIndex]+i;
      stack.localColDofIndex[a*3+i] = m_dofNumber[localNodeIndex]+i;
    }
  }
  // Add stabilization to block diagonal parts of the local jacobian
  // (this is a no-operation with FEM classes)
  real64 const stabilizationScaling = computeStabilizationScaling( k );
  m_finiteElementSpace.template addGradGradStabilizationMatrix
  < FE_TYPE, numDofPerTrialSupportPoint, true >( stack.feStack,
                                                 stack.localJacobian,
                                                 -stabilizationScaling );
}

template< typename SUBREGION_TYPE,
          typename CONSTITUTIVE_TYPE,
          typename FE_TYPE >
template< typename STRESS_MODIFIER >
GEOSX_HOST_DEVICE
GEOSX_FORCE_INLINE
void ImplicitSmallStrainQuasiStatic< SUBREGION_TYPE, CONSTITUTIVE_TYPE, FE_TYPE >::quadraturePointKernel( localIndex const k,
                                                                                                          localIndex const q,
                                                                                                          StackVariables & stack,
                                                                                                          STRESS_MODIFIER && stressModifier ) const
{
  real64 dNdX[ numNodesPerElem ][ 3 ];
  real64 const detJxW = m_finiteElementSpace.template getGradN< FE_TYPE >( k, q, stack.xLocal,
                                                                           stack.feStack, dNdX );

  real64 strainInc[6] = {0};
  real64 stress[6] = {0};

  typename CONSTITUTIVE_TYPE::KernelWrapper::DiscretizationOps stiffness;

  FE_TYPE::symmetricGradient( dNdX, stack.uhat_local, strainInc );

  m_constitutiveUpdate.smallStrainUpdate( k, q, strainInc, stress, stiffness );

  stressModifier( stress );
  for( localIndex i=0; i<6; ++i )
  {
    stress[i] *= -detJxW;
  }

  real64 const gravityForce[3] = { m_gravityVector[0] * m_density( k, q )* detJxW,
                                   m_gravityVector[1] * m_density( k, q )* detJxW,
                                   m_gravityVector[2] * m_density( k, q )* detJxW };

  real64 N[numNodesPerElem];
  FE_TYPE::calcN( q, stack.feStack, N );
  FE_TYPE::plusGradNajAijPlusNaFi( dNdX,
                                   stress,
                                   N,
                                   gravityForce,
                                   reinterpret_cast< real64 (&)[numNodesPerElem][3] >(stack.localResidual) );
<<<<<<< HEAD
  stiffness.template BTDB< numNodesPerElem >( dNdX, -detJ, stack.localJacobian ); // need to use full BTDB compute for hip
  //stiffness.template upperBTDB< numNodesPerElem >( dNdX, -detJ, stack.localJacobian );
=======
  real64 const stabilizationScaling = computeStabilizationScaling( k );
  m_finiteElementSpace.template
  addEvaluatedGradGradStabilizationVector< FE_TYPE,
                                           numDofPerTrialSupportPoint >( stack.feStack,
                                                                         stack.uhat_local,
                                                                         reinterpret_cast< real64 (&)[numNodesPerElem][3] >(stack.localResidual),
                                                                         -stabilizationScaling );
  stiffness.template upperBTDB< numNodesPerElem >( dNdX, -detJxW, stack.localJacobian );
>>>>>>> e9469bf1
}


template< typename SUBREGION_TYPE,
          typename CONSTITUTIVE_TYPE,
          typename FE_TYPE >
GEOSX_HOST_DEVICE
GEOSX_FORCE_INLINE
real64 ImplicitSmallStrainQuasiStatic< SUBREGION_TYPE, CONSTITUTIVE_TYPE, FE_TYPE >::complete( localIndex const k,
                                                                                               StackVariables & stack ) const
{
  GEOSX_UNUSED_VAR( k );
  real64 maxForce = 0;

  // TODO: Does this work if BTDB is non-symmetric?
<<<<<<< HEAD
  // the lower-fill causes a segfault on amd gpus with hip as of rocm@5.1.0 and cce@14.0.1
  // CONSTITUTIVE_TYPE::KernelWrapper::DiscretizationOps::template fillLowerBTDB< numNodesPerElem >( stack.localJacobian );

  for( int localNode = 0; localNode < numNodesPerElem; ++localNode )
=======
  CONSTITUTIVE_TYPE::KernelWrapper::DiscretizationOps::template fillLowerBTDB< numNodesPerElem >( stack.localJacobian );
  localIndex const numSupportPoints =
    m_finiteElementSpace.template numSupportPoints< FE_TYPE >( stack.feStack );
  for( int localNode = 0; localNode < numSupportPoints; ++localNode )
>>>>>>> e9469bf1
  {
    for( int dim = 0; dim < numDofPerTestSupportPoint; ++dim )
    {
      localIndex const dof =
        LvArray::integerConversion< localIndex >( stack.localRowDofIndex[ numDofPerTestSupportPoint * localNode + dim ] - m_dofRankOffset );
      if( dof < 0 || dof >= m_matrix.numRows() )
        continue;
      m_matrix.template addToRowBinarySearchUnsorted< parallelDeviceAtomic >( dof,
                                                                              stack.localRowDofIndex,
                                                                              stack.localJacobian[ numDofPerTestSupportPoint * localNode + dim ],
                                                                              stack.numRows );

      RAJA::atomicAdd< parallelDeviceAtomic >( &m_rhs[ dof ], stack.localResidual[ numDofPerTestSupportPoint * localNode + dim ] );
      maxForce = fmax( maxForce, fabs( stack.localResidual[ numDofPerTestSupportPoint * localNode + dim ] ) );
    }
  }


  return maxForce;
}

template< typename SUBREGION_TYPE,
          typename CONSTITUTIVE_TYPE,
          typename FE_TYPE >
template< typename POLICY,
          typename KERNEL_TYPE >
real64
ImplicitSmallStrainQuasiStatic< SUBREGION_TYPE, CONSTITUTIVE_TYPE, FE_TYPE >::kernelLaunch( localIndex const numElems,
                                                                                            KERNEL_TYPE const & kernelComponent )
{
  return Base::template kernelLaunch< POLICY, KERNEL_TYPE >( numElems, kernelComponent );
}


} // namespace solidMechanicsLagrangianFEMKernels

} // namespace geosx

#endif // GEOSX_PHYSICSSOLVERS_SOLIDMECHANICS_KERNELS_IMPLCITSMALLSTRAINQUASISTATIC_IMPL_HPP_<|MERGE_RESOLUTION|>--- conflicted
+++ resolved
@@ -142,10 +142,6 @@
                                    N,
                                    gravityForce,
                                    reinterpret_cast< real64 (&)[numNodesPerElem][3] >(stack.localResidual) );
-<<<<<<< HEAD
-  stiffness.template BTDB< numNodesPerElem >( dNdX, -detJ, stack.localJacobian ); // need to use full BTDB compute for hip
-  //stiffness.template upperBTDB< numNodesPerElem >( dNdX, -detJ, stack.localJacobian );
-=======
   real64 const stabilizationScaling = computeStabilizationScaling( k );
   m_finiteElementSpace.template
   addEvaluatedGradGradStabilizationVector< FE_TYPE,
@@ -153,8 +149,8 @@
                                                                          stack.uhat_local,
                                                                          reinterpret_cast< real64 (&)[numNodesPerElem][3] >(stack.localResidual),
                                                                          -stabilizationScaling );
-  stiffness.template upperBTDB< numNodesPerElem >( dNdX, -detJxW, stack.localJacobian );
->>>>>>> e9469bf1
+  stiffness.template BTDB< numNodesPerElem >( dNdX, -detJxW, stack.localJacobian ); // need to use full BTDB compute for hip
+  //stiffness.template upperBTDB< numNodesPerElem >( dNdX, -detJxW, stack.localJacobian );
 }
 
 
@@ -170,17 +166,10 @@
   real64 maxForce = 0;
 
   // TODO: Does this work if BTDB is non-symmetric?
-<<<<<<< HEAD
-  // the lower-fill causes a segfault on amd gpus with hip as of rocm@5.1.0 and cce@14.0.1
-  // CONSTITUTIVE_TYPE::KernelWrapper::DiscretizationOps::template fillLowerBTDB< numNodesPerElem >( stack.localJacobian );
-
-  for( int localNode = 0; localNode < numNodesPerElem; ++localNode )
-=======
-  CONSTITUTIVE_TYPE::KernelWrapper::DiscretizationOps::template fillLowerBTDB< numNodesPerElem >( stack.localJacobian );
+  //CONSTITUTIVE_TYPE::KernelWrapper::DiscretizationOps::template fillLowerBTDB< numNodesPerElem >( stack.localJacobian );
   localIndex const numSupportPoints =
     m_finiteElementSpace.template numSupportPoints< FE_TYPE >( stack.feStack );
   for( int localNode = 0; localNode < numSupportPoints; ++localNode )
->>>>>>> e9469bf1
   {
     for( int dim = 0; dim < numDofPerTestSupportPoint; ++dim )
     {
