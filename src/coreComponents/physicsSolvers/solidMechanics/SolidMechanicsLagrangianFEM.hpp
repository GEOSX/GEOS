/*
 * ------------------------------------------------------------------------------------------------------------
 * SPDX-License-Identifier: LGPL-2.1-only
 *
 * Copyright (c) 2018-2020 Lawrence Livermore National Security LLC
 * Copyright (c) 2018-2020 The Board of Trustees of the Leland Stanford Junior University
 * Copyright (c) 2018-2020 TotalEnergies
 * Copyright (c) 2019-     GEOSX Contributors
 * All rights reserved
 *
 * See top level LICENSE, COPYRIGHT, CONTRIBUTORS, NOTICE, and ACKNOWLEDGEMENTS files for details.
 * ------------------------------------------------------------------------------------------------------------
 */

/**
 * @file SolidMechanicsLagrangianFEM.hpp
 */

#ifndef GEOSX_PHYSICSSOLVERS_SOLIDMECHANICS_SOLIDMECHANICSLAGRANGIANFEM_HPP_
#define GEOSX_PHYSICSSOLVERS_SOLIDMECHANICS_SOLIDMECHANICSLAGRANGIANFEM_HPP_

#include "codingUtilities/EnumStrings.hpp"
#include "common/TimingMacros.hpp"
#include "kernels/SolidMechanicsLagrangianFEMKernels.hpp"
#include "mesh/MeshForLoopInterface.hpp"
#include "mesh/mpiCommunications/CommunicationTools.hpp"
#include "mesh/mpiCommunications/MPI_iCommData.hpp"
#include "physicsSolvers/SolverBase.hpp"
<<<<<<< HEAD
#include "physicsSolvers/fluidFlow/SinglePhaseBase.hpp"
#include "physicsSolvers/multiphysics/ThermalSinglePhasePoromechanicsSolver.hpp"

#include "SolidMechanicsLagrangianFEMKernels.hpp"
=======
#include "physicsSolvers/solidMechanics/SolidMechanicsExtrinsicData.hpp"
>>>>>>> b790156d

namespace geosx
{

/**
 * @class SolidMechanicsLagrangianFEM
 *
 * This class implements a finite element solution to the equations of motion.
 */
class SolidMechanicsLagrangianFEM : public SolverBase
{
public:

  /// String used to form the solverName used to register single-physics solvers in CoupledSolver
  static string coupledSolverAttributePrefix() { return "solid"; }

  /**
   * @enum TimeIntegrationOption
   *
   * The options for time integration
   */
  enum class TimeIntegrationOption : integer
  {
    QuasiStatic,      //!< QuasiStatic
    ImplicitDynamic,  //!< ImplicitDynamic
    ExplicitDynamic   //!< ExplicitDynamic
  };

  /**
   * Constructor
   * @param name The name of the solver instance
   * @param parent the parent group of the solver
   */
  SolidMechanicsLagrangianFEM( const string & name,
                               Group * const parent );


  SolidMechanicsLagrangianFEM( SolidMechanicsLagrangianFEM const & ) = delete;
  SolidMechanicsLagrangianFEM( SolidMechanicsLagrangianFEM && ) = default;

  SolidMechanicsLagrangianFEM & operator=( SolidMechanicsLagrangianFEM const & ) = delete;
  SolidMechanicsLagrangianFEM & operator=( SolidMechanicsLagrangianFEM && ) = delete;

  /**
   * destructor
   */
  virtual ~SolidMechanicsLagrangianFEM() override;

  /**
   * @return The string that may be used to generate a new instance from the SolverBase::CatalogInterface::CatalogType
   */
  static string catalogName() { return "SolidMechanics_LagrangianFEM"; }

  virtual void initializePreSubGroups() override;

  virtual void registerDataOnMesh( Group & meshBodies ) override final;

  void updateIntrinsicNodalData( DomainPartition * const domain );


  /**
   * @defgroup Solver Interface Functions
   *
   * These functions provide the primary interface that is required for derived classes
   */
  /**@{*/
  virtual
  real64 solverStep( real64 const & time_n,
                     real64 const & dt,
                     integer const cycleNumber,
                     DomainPartition & domain ) override;

  virtual
  real64 explicitStep( real64 const & time_n,
                       real64 const & dt,
                       integer const cycleNumber,
                       DomainPartition & domain ) override;

  virtual void
  implicitStepSetup( real64 const & time_n,
                     real64 const & dt,
                     DomainPartition & domain ) override;

  virtual void
  setupDofs( DomainPartition const & domain,
             DofManager & dofManager ) const override;

  virtual void
  setupSystem( DomainPartition & domain,
               DofManager & dofManager,
               CRSMatrix< real64, globalIndex > & localMatrix,
               ParallelVector & rhs,
               ParallelVector & solution,
               bool const setSparsity = false ) override;

  virtual void
  assembleSystem( real64 const time,
                  real64 const dt,
                  DomainPartition & domain,
                  DofManager const & dofManager,
                  CRSMatrixView< real64, globalIndex const > const & localMatrix,
                  arrayView1d< real64 > const & localRhs ) override;

  virtual void
  applySystemSolution( DofManager const & dofManager,
                       arrayView1d< real64 const > const & localSolution,
                       real64 const scalingFactor,
                       DomainPartition & domain ) override;

  virtual void updateState( DomainPartition & domain ) override final
  {
    // There should be nothing to update
    GEOSX_UNUSED_VAR( domain );
  };

  virtual void applyBoundaryConditions( real64 const time,
                                        real64 const dt,
                                        DomainPartition & domain,
                                        DofManager const & dofManager,
                                        CRSMatrixView< real64, globalIndex const > const & localMatrix,
                                        arrayView1d< real64 > const & localRhs ) override;

  virtual real64
  calculateResidualNorm( DomainPartition const & domain,
                         DofManager const & dofManager,
                         arrayView1d< real64 const > const & localRhs ) override;

  virtual void resetStateToBeginningOfStep( DomainPartition & domain ) override;

  virtual void implicitStepComplete( real64 const & time,
                                     real64 const & dt,
                                     DomainPartition & domain ) override;

  /**@}*/


  template< typename CONSTITUTIVE_BASE,
            typename KERNEL_WRAPPER,
            typename ... PARAMS >
  void assemblyLaunch( DomainPartition & domain,
                       DofManager const & dofManager,
                       CRSMatrixView< real64, globalIndex const > const & localMatrix,
                       arrayView1d< real64 > const & localRhs,
                       PARAMS && ... params );


  template< typename ... PARAMS >
  real64 explicitKernelDispatch( MeshLevel & mesh,
                                 arrayView1d< string const > const & targetRegions,
                                 string const & finiteElementName,
                                 real64 const dt,
                                 std::string const & elementListName );

  /**
   * Applies displacement boundary conditions to the system for implicit time integration
   * @param time The time to use for any lookups associated with this BC
   * @param dofManager degree-of-freedom manager associated with the linear system
   * @param domain The DomainPartition.
   * @param matrix the system matrix
   * @param rhs the system right-hand side vector
   * @param solution the solution vector
   */
  void applyDisplacementBCImplicit( real64 const time,
                                    DofManager const & dofManager,
                                    DomainPartition & domain,
                                    CRSMatrixView< real64, globalIndex const > const & localMatrix,
                                    arrayView1d< real64 > const & localRhs );

  void applyTractionBC( real64 const time,
                        DofManager const & dofManager,
                        DomainPartition & domain,
                        arrayView1d< real64 > const & localRhs );

  void applyChomboPressure( DofManager const & dofManager,
                            DomainPartition & domain,
                            arrayView1d< real64 > const & localRhs );


  void applyContactConstraint( DofManager const & dofManager,
                               DomainPartition & domain,
                               CRSMatrixView< real64, globalIndex const > const & localMatrix,
                               arrayView1d< real64 > const & localRhs );

  virtual real64
  scalingForSystemSolution( DomainPartition const & domain,
                            DofManager const & dofManager,
                            arrayView1d< real64 const > const & localSolution ) override;

  struct viewKeyStruct : SolverBase::viewKeyStruct
  {
    static constexpr char const * cflFactorString() { return "cflFactor"; }
    static constexpr char const * newmarkGammaString() { return "newmarkGamma"; }
    static constexpr char const * newmarkBetaString() { return "newmarkBeta"; }
    static constexpr char const * massDampingString() { return "massDamping"; }
    static constexpr char const * stiffnessDampingString() { return "stiffnessDamping"; }
    static constexpr char const * timeIntegrationOptionString() { return "timeIntegrationOption"; }
    static constexpr char const * maxNumResolvesString() { return "maxNumResolves"; }
    static constexpr char const * strainTheoryString() { return "strainTheory"; }
    static constexpr char const * solidMaterialNamesString() { return "solidMaterialNames"; }
    static constexpr char const * contactRelationNameString() { return "contactRelationName"; }
    static constexpr char const * noContactRelationNameString() { return "NOCONTACT"; }
    static constexpr char const * maxForceString() { return "maxForce"; }
    static constexpr char const * elemsAttachedToSendOrReceiveNodesString() { return "elemsAttachedToSendOrReceiveNodes"; }
    static constexpr char const * elemsNotAttachedToSendOrReceiveNodesString() { return "elemsNotAttachedToSendOrReceiveNodes"; }
<<<<<<< HEAD
    static constexpr char const * effectiveStressString() { return "effectiveStress"; }

=======
>>>>>>> b790156d
    static constexpr char const * sendOrReceiveNodesString() { return "sendOrReceiveNodes";}
    static constexpr char const * nonSendOrReceiveNodesString() { return "nonSendOrReceiveNodes";}
    static constexpr char const * targetNodesString() { return "targetNodes";}
    static constexpr char const * forceString() { return "Force";}

    dataRepository::ViewKey newmarkGamma = { newmarkGammaString() };
    dataRepository::ViewKey newmarkBeta = { newmarkBetaString() };
    dataRepository::ViewKey massDamping = { massDampingString() };
    dataRepository::ViewKey stiffnessDamping = { stiffnessDampingString() };
    dataRepository::ViewKey timeIntegrationOption = { timeIntegrationOptionString() };
  } solidMechanicsViewKeys;

  SortedArray< localIndex > & getElemsAttachedToSendOrReceiveNodes( ElementSubRegionBase & subRegion )
  {
    return subRegion.getReference< SortedArray< localIndex > >( viewKeyStruct::elemsAttachedToSendOrReceiveNodesString() );
  }

  SortedArray< localIndex > & getElemsNotAttachedToSendOrReceiveNodes( ElementSubRegionBase & subRegion )
  {
    return subRegion.getReference< SortedArray< localIndex > >( viewKeyStruct::elemsNotAttachedToSendOrReceiveNodesString() );
  }

  real64 & getMaxForce() { return m_maxForce; }

  arrayView1d< ParallelVector > const & getRigidBodyModes() const
  {
    return m_rigidBodyModes;
  }

  array1d< ParallelVector > & getRigidBodyModes()
  {
    return m_rigidBodyModes;
  }

protected:
  virtual void postProcessInput() override final;

  virtual void initializePostInitialConditionsPreSubGroups() override final;

  virtual void setConstitutiveNamesCallSuper( ElementSubRegionBase & subRegion ) const override;

  real64 m_newmarkGamma;
  real64 m_newmarkBeta;
  real64 m_massDamping;
  real64 m_stiffnessDamping;
  TimeIntegrationOption m_timeIntegrationOption;
  real64 m_maxForce = 0.0;
  integer m_maxNumResolves;
  integer m_strainTheory;
  string m_contactRelationName;
  MPI_iCommData m_iComm;
  integer m_effectiveStressFlag;

  /// Rigid body modes
  array1d< ParallelVector > m_rigidBodyModes;

private:
  virtual void setConstitutiveNames( ElementSubRegionBase & subRegion ) const override;

};

ENUM_STRINGS( SolidMechanicsLagrangianFEM::TimeIntegrationOption,
              "QuasiStatic",
              "ImplicitDynamic",
              "ExplicitDynamic" );

//**********************************************************************************************************************
//**********************************************************************************************************************
//**********************************************************************************************************************


template< typename CONSTITUTIVE_BASE,
          typename KERNEL_WRAPPER,
          typename ... PARAMS >
void SolidMechanicsLagrangianFEM::assemblyLaunch( DomainPartition & domain,
                                                  DofManager const & dofManager,
                                                  CRSMatrixView< real64, globalIndex const > const & localMatrix,
                                                  arrayView1d< real64 > const & localRhs,
                                                  PARAMS && ... params )
{
  GEOSX_MARK_FUNCTION;

  forDiscretizationOnMeshTargets( domain.getMeshBodies(), [&] ( string const &,
                                                                MeshLevel & mesh,
                                                                arrayView1d< string const > const & regionNames )
  {
    NodeManager const & nodeManager = mesh.getNodeManager();

    string const dofKey = dofManager.getKey( extrinsicMeshData::solidMechanics::totalDisplacement::key() );
    arrayView1d< globalIndex const > const & dofNumber = nodeManager.getReference< globalIndex_array >( dofKey );

    real64 const gravityVectorData[3] = LVARRAY_TENSOROPS_INIT_LOCAL_3( gravityVector() );

    KERNEL_WRAPPER kernelWrapper( dofNumber,
                                  dofManager.rankOffset(),
                                  localMatrix,
                                  localRhs,
                                  gravityVectorData,
                                  std::forward< PARAMS >( params )... );

    if( m_effectiveStressFlag )
    {
      m_maxForce = finiteElement::
                    regionBasedKernelApplication< parallelDevicePolicy< 32 >,
                                                  CONSTITUTIVE_BASE,
                                                  CellElementSubRegion >( mesh,
                                                                          regionNames,
                                                                          this->getDiscretizationName(),
                                                                          ThermalSinglePhasePoromechanicsSolver::viewKeyStruct::porousMaterialNamesString(),
                                                                          kernelWrapper );
    }
    else
    {
      m_maxForce = finiteElement::
                    regionBasedKernelApplication< parallelDevicePolicy< 32 >,
                                                  CONSTITUTIVE_BASE,
                                                  CellElementSubRegion >( mesh,
                                                                          regionNames,
                                                                          this->getDiscretizationName(),
                                                                          viewKeyStruct::solidMaterialNamesString(),
                                                                          kernelWrapper );
    }
  } );


  applyContactConstraint( dofManager, domain, localMatrix, localRhs );
}

} /* namespace geosx */

#endif /* GEOSX_PHYSICSSOLVERS_SOLIDMECHANICS_SOLIDMECHANICSLAGRANGIANFEM_HPP_ */<|MERGE_RESOLUTION|>--- conflicted
+++ resolved
@@ -26,14 +26,10 @@
 #include "mesh/mpiCommunications/CommunicationTools.hpp"
 #include "mesh/mpiCommunications/MPI_iCommData.hpp"
 #include "physicsSolvers/SolverBase.hpp"
-<<<<<<< HEAD
 #include "physicsSolvers/fluidFlow/SinglePhaseBase.hpp"
 #include "physicsSolvers/multiphysics/ThermalSinglePhasePoromechanicsSolver.hpp"
 
-#include "SolidMechanicsLagrangianFEMKernels.hpp"
-=======
 #include "physicsSolvers/solidMechanics/SolidMechanicsExtrinsicData.hpp"
->>>>>>> b790156d
 
 namespace geosx
 {
@@ -238,11 +234,8 @@
     static constexpr char const * maxForceString() { return "maxForce"; }
     static constexpr char const * elemsAttachedToSendOrReceiveNodesString() { return "elemsAttachedToSendOrReceiveNodes"; }
     static constexpr char const * elemsNotAttachedToSendOrReceiveNodesString() { return "elemsNotAttachedToSendOrReceiveNodes"; }
-<<<<<<< HEAD
     static constexpr char const * effectiveStressString() { return "effectiveStress"; }
 
-=======
->>>>>>> b790156d
     static constexpr char const * sendOrReceiveNodesString() { return "sendOrReceiveNodes";}
     static constexpr char const * nonSendOrReceiveNodesString() { return "nonSendOrReceiveNodes";}
     static constexpr char const * targetNodesString() { return "targetNodes";}
