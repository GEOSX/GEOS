--- conflicted
+++ resolved
@@ -5,11 +5,7 @@
  * Copyright (c) 2016-2024 Lawrence Livermore National Security LLC
  * Copyright (c) 2018-2024 Total, S.A
  * Copyright (c) 2018-2024 The Board of Trustees of the Leland Stanford Junior University
-<<<<<<< HEAD
- * Copyright (c) 2018-2024 Chevron
-=======
  * Copyright (c) 2023-2024 Chevron
->>>>>>> fe987d81
  * Copyright (c) 2019-     GEOS/GEOSX Contributors
  * All rights reserved
  *
@@ -88,11 +84,7 @@
    */
   static string catalogName() { return "SolidMechanics_LagrangianFEM"; }
   /**
-<<<<<<< HEAD
-   * @copydoc SolverBase::getCatalogName()
-=======
    * @copydoc PhysicsSolverBase::getCatalogName()
->>>>>>> fe987d81
    */
   string getCatalogName() const override { return catalogName(); }
 
@@ -235,11 +227,6 @@
                             arrayView1d< real64 const > const & localSolution ) override;
 
   void enableFixedStressPoromechanicsUpdate();
-<<<<<<< HEAD
-
-  virtual void saveSequentialIterationState( DomainPartition & domain ) override;
-=======
->>>>>>> fe987d81
 
   virtual void saveSequentialIterationState( DomainPartition & domain ) override;
 
@@ -264,12 +251,9 @@
     static constexpr char const * nonSendOrReceiveNodesString() { return "nonSendOrReceiveNodes";}
     static constexpr char const * targetNodesString() { return "targetNodes";}
     static constexpr char const * forceString() { return "Force";}
-<<<<<<< HEAD
-=======
 
     static constexpr char const * contactPenaltyStiffnessString() { return "contactPenaltyStiffness"; }
 
->>>>>>> fe987d81
   };
 
   SortedArray< localIndex > & getElemsAttachedToSendOrReceiveNodes( ElementSubRegionBase & subRegion )
@@ -310,11 +294,7 @@
   real64 m_maxForce = 0.0;
   integer m_maxNumResolves;
   integer m_strainTheory;
-<<<<<<< HEAD
-  MPI_iCommData m_iComm;
-=======
 //  MPI_iCommData m_iComm;
->>>>>>> fe987d81
   bool m_isFixedStressPoromechanicsUpdate;
 
   /// Rigid body modes
@@ -326,11 +306,7 @@
 
   string m_contactRelationName;
 
-<<<<<<< HEAD
-  SolverBase * m_surfaceGenerator;
-=======
   PhysicsSolverBase *m_surfaceGenerator;
->>>>>>> fe987d81
   string m_surfaceGeneratorName;
 };
 
