--- conflicted
+++ resolved
@@ -339,33 +339,6 @@
                             DofManager const & dofManager,
                             ParallelVector const & solution ) override;
 
-
-<<<<<<< HEAD
-  void SetTimeIntegrationOption( string const & stringVal )
-  {
-    if( stringVal == "ExplicitDynamic" )
-    {
-      this->m_timeIntegrationOption = timeIntegrationOption::ExplicitDynamic;
-    }
-    else if( stringVal == "ImplicitDynamic" )
-    {
-      this->m_timeIntegrationOption = timeIntegrationOption::ImplicitDynamic;
-    }
-    else if( stringVal == "QuasiStatic" )
-    {
-      this->m_timeIntegrationOption = timeIntegrationOption::QuasiStatic;
-    }
-    else
-    {
-      GEOSX_ERROR( "Invalid time integration option: " << stringVal );
-    }
-  }
-
-//  template< typename FUNCTION >
-//  auto executeIntgratorOption( FUNCTION && function );
-
-=======
->>>>>>> ae237dce
   struct viewKeyStruct : SolverBase::viewKeyStruct
   {
     static constexpr auto vTildeString = "velocityTilde";
