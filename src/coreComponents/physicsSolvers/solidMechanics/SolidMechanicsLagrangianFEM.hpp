/*
 * ------------------------------------------------------------------------------------------------------------
 * SPDX-License-Identifier: LGPL-2.1-only
 *
 * Copyright (c) 2018-2020 Lawrence Livermore National Security LLC
 * Copyright (c) 2018-2020 The Board of Trustees of the Leland Stanford Junior University
 * Copyright (c) 2018-2020 TotalEnergies
 * Copyright (c) 2019-     GEOSX Contributors
 * All rights reserved
 *
 * See top level LICENSE, COPYRIGHT, CONTRIBUTORS, NOTICE, and ACKNOWLEDGEMENTS files for details.
 * ------------------------------------------------------------------------------------------------------------
 */

/**
 * @file SolidMechanicsLagrangianFEM.hpp
 */

#ifndef GEOS_PHYSICSSOLVERS_SOLIDMECHANICS_SOLIDMECHANICSLAGRANGIANFEM_HPP_
#define GEOS_PHYSICSSOLVERS_SOLIDMECHANICS_SOLIDMECHANICSLAGRANGIANFEM_HPP_

#include "codingUtilities/EnumStrings.hpp"
#include "common/TimingMacros.hpp"
#include "kernels/SolidMechanicsLagrangianFEMKernels.hpp"
#include "mesh/MeshForLoopInterface.hpp"
#include "mesh/mpiCommunications/CommunicationTools.hpp"
#include "mesh/mpiCommunications/MPI_iCommData.hpp"
#include "physicsSolvers/SolverBase.hpp"
#include "physicsSolvers/fluidFlow/FlowSolverBase.hpp"

#include "physicsSolvers/solidMechanics/SolidMechanicsFields.hpp"

namespace geos
{

/**
 * @class SolidMechanicsLagrangianFEM
 *
 * This class implements a finite element solution to the equations of motion.
 */
class SolidMechanicsLagrangianFEM : public SolverBase
{
public:

  /// String used to form the solverName used to register single-physics solvers in CoupledSolver
  static string coupledSolverAttributePrefix() { return "solid"; }

  /**
   * @enum TimeIntegrationOption
   *
   * The options for time integration
   */
  enum class TimeIntegrationOption : integer
  {
    QuasiStatic,      //!< QuasiStatic
    ImplicitDynamic,  //!< ImplicitDynamic
    ExplicitDynamic   //!< ExplicitDynamic
  };

  /**
   * Constructor
   * @param name The name of the solver instance
   * @param parent the parent group of the solver
   */
  SolidMechanicsLagrangianFEM( const string & name,
                               Group * const parent );


  SolidMechanicsLagrangianFEM( SolidMechanicsLagrangianFEM const & ) = delete;
  SolidMechanicsLagrangianFEM( SolidMechanicsLagrangianFEM && ) = default;

  SolidMechanicsLagrangianFEM & operator=( SolidMechanicsLagrangianFEM const & ) = delete;
  SolidMechanicsLagrangianFEM & operator=( SolidMechanicsLagrangianFEM && ) = delete;

  /**
   * destructor
   */
  virtual ~SolidMechanicsLagrangianFEM() override;

  /**
   * @return The string that may be used to generate a new instance from the SolverBase::CatalogInterface::CatalogType
   */
  static string catalogName() { return "SolidMechanics_LagrangianFEM"; }

  virtual void initializePreSubGroups() override;

  virtual void registerDataOnMesh( Group & meshBodies ) override final;

  void updateIntrinsicNodalData( DomainPartition * const domain );


  /**
   * @defgroup Solver Interface Functions
   *
   * These functions provide the primary interface that is required for derived classes
   */
  /**@{*/
  virtual
  real64 solverStep( real64 const & time_n,
                     real64 const & dt,
                     integer const cycleNumber,
                     DomainPartition & domain ) override;

  virtual
  real64 explicitStep( real64 const & time_n,
                       real64 const & dt,
                       integer const cycleNumber,
                       DomainPartition & domain ) override;

  virtual void
  implicitStepSetup( real64 const & time_n,
                     real64 const & dt,
                     DomainPartition & domain ) override;

  virtual void
  setupDofs( DomainPartition const & domain,
             DofManager & dofManager ) const override;

  virtual void
  setupSystem( DomainPartition & domain,
               DofManager & dofManager,
               CRSMatrix< real64, globalIndex > & localMatrix,
               ParallelVector & rhs,
               ParallelVector & solution,
               bool const setSparsity = false ) override;

  virtual void
  assembleSystem( real64 const time,
                  real64 const dt,
                  DomainPartition & domain,
                  DofManager const & dofManager,
                  CRSMatrixView< real64, globalIndex const > const & localMatrix,
                  arrayView1d< real64 > const & localRhs ) override;

  virtual void
  applySystemSolution( DofManager const & dofManager,
                       arrayView1d< real64 const > const & localSolution,
                       real64 const scalingFactor,
                       DomainPartition & domain ) override;

  virtual void updateState( DomainPartition & domain ) override final
  {
    // There should be nothing to update
    GEOS_UNUSED_VAR( domain );
  };

  virtual void applyBoundaryConditions( real64 const time,
                                        real64 const dt,
                                        DomainPartition & domain,
                                        DofManager const & dofManager,
                                        CRSMatrixView< real64, globalIndex const > const & localMatrix,
                                        arrayView1d< real64 > const & localRhs ) override;

  virtual real64
  calculateResidualNorm( real64 const & time_n,
                         real64 const & dt,
                         DomainPartition const & domain,
                         DofManager const & dofManager,
                         arrayView1d< real64 const > const & localRhs ) override;

  virtual void resetStateToBeginningOfStep( DomainPartition & domain ) override;

  virtual void implicitStepComplete( real64 const & time,
                                     real64 const & dt,
                                     DomainPartition & domain ) override;

  /**@}*/


  template< typename CONSTITUTIVE_BASE,
            typename KERNEL_WRAPPER,
            typename ... PARAMS >
  void assemblyLaunch( DomainPartition & domain,
                       DofManager const & dofManager,
                       CRSMatrixView< real64, globalIndex const > const & localMatrix,
                       arrayView1d< real64 > const & localRhs,
                       PARAMS && ... params );


  template< typename ... PARAMS >
  real64 explicitKernelDispatch( MeshLevel & mesh,
                                 arrayView1d< string const > const & targetRegions,
                                 string const & finiteElementName,
                                 real64 const dt,
                                 std::string const & elementListName );

  /**
   * Applies displacement boundary conditions to the system for implicit time integration
   * @param time The time to use for any lookups associated with this BC
   * @param dofManager degree-of-freedom manager associated with the linear system
   * @param domain The DomainPartition.
   * @param matrix the system matrix
   * @param rhs the system right-hand side vector
   * @param solution the solution vector
   */
  void applyDisplacementBCImplicit( real64 const time,
                                    DofManager const & dofManager,
                                    DomainPartition & domain,
                                    CRSMatrixView< real64, globalIndex const > const & localMatrix,
                                    arrayView1d< real64 > const & localRhs );

  void applyTractionBC( real64 const time,
                        DofManager const & dofManager,
                        DomainPartition & domain,
                        arrayView1d< real64 > const & localRhs );

  void applyChomboPressure( DofManager const & dofManager,
                            DomainPartition & domain,
                            arrayView1d< real64 > const & localRhs );


  void applyContactConstraint( DofManager const & dofManager,
                               DomainPartition & domain,
                               CRSMatrixView< real64, globalIndex const > const & localMatrix,
                               arrayView1d< real64 > const & localRhs );

  virtual real64
  scalingForSystemSolution( DomainPartition const & domain,
                            DofManager const & dofManager,
                            arrayView1d< real64 const > const & localSolution ) override;

  void enableFixedStressPoromechanicsUpdate();

  struct viewKeyStruct : SolverBase::viewKeyStruct
  {
    static constexpr char const * cflFactorString() { return "cflFactor"; }
    static constexpr char const * newmarkGammaString() { return "newmarkGamma"; }
    static constexpr char const * newmarkBetaString() { return "newmarkBeta"; }
    static constexpr char const * massDampingString() { return "massDamping"; }
    static constexpr char const * stiffnessDampingString() { return "stiffnessDamping"; }
    static constexpr char const * timeIntegrationOptionString() { return "timeIntegrationOption"; }
    static constexpr char const * maxNumResolvesString() { return "maxNumResolves"; }
    static constexpr char const * strainTheoryString() { return "strainTheory"; }
    static constexpr char const * solidMaterialNamesString() { return "solidMaterialNames"; }
    static constexpr char const * contactRelationNameString() { return "contactRelationName"; }
    static constexpr char const * noContactRelationNameString() { return "NOCONTACT"; }
    static constexpr char const * maxForceString() { return "maxForce"; }
    static constexpr char const * elemsAttachedToSendOrReceiveNodesString() { return "elemsAttachedToSendOrReceiveNodes"; }
    static constexpr char const * elemsNotAttachedToSendOrReceiveNodesString() { return "elemsNotAttachedToSendOrReceiveNodes"; }

    static constexpr char const * sendOrReceiveNodesString() { return "sendOrReceiveNodes";}
    static constexpr char const * nonSendOrReceiveNodesString() { return "nonSendOrReceiveNodes";}
    static constexpr char const * targetNodesString() { return "targetNodes";}
    static constexpr char const * forceString() { return "Force";}
    static constexpr char const * pressurizedDamageFlagString() { return "pressurizedDamageFlag"; }

    dataRepository::ViewKey newmarkGamma = { newmarkGammaString() };
    dataRepository::ViewKey newmarkBeta = { newmarkBetaString() };
    dataRepository::ViewKey massDamping = { massDampingString() };
    dataRepository::ViewKey stiffnessDamping = { stiffnessDampingString() };
    dataRepository::ViewKey timeIntegrationOption = { timeIntegrationOptionString() };
  } solidMechanicsViewKeys;

  SortedArray< localIndex > & getElemsAttachedToSendOrReceiveNodes( ElementSubRegionBase & subRegion )
  {
    return subRegion.getReference< SortedArray< localIndex > >( viewKeyStruct::elemsAttachedToSendOrReceiveNodesString() );
  }

  SortedArray< localIndex > & getElemsNotAttachedToSendOrReceiveNodes( ElementSubRegionBase & subRegion )
  {
    return subRegion.getReference< SortedArray< localIndex > >( viewKeyStruct::elemsNotAttachedToSendOrReceiveNodesString() );
  }

  real64 & getMaxForce() { return m_maxForce; }

  arrayView1d< ParallelVector > const & getRigidBodyModes() const
  {
    return m_rigidBodyModes;
  }

  array1d< ParallelVector > & getRigidBodyModes()
  {
    return m_rigidBodyModes;
  }

protected:
  virtual void postProcessInput() override final;

  virtual void initializePostInitialConditionsPreSubGroups() override final;

  virtual void setConstitutiveNamesCallSuper( ElementSubRegionBase & subRegion ) const override;

  real64 m_newmarkGamma;
  real64 m_newmarkBeta;
  real64 m_massDamping;
  real64 m_stiffnessDamping;
  TimeIntegrationOption m_timeIntegrationOption;
  real64 m_maxForce = 0.0;
  integer m_maxNumResolves;
  integer m_strainTheory;
  string m_contactRelationName;
  MPI_iCommData m_iComm;
<<<<<<< HEAD
  integer m_pressurizedDamageFlag; 
  integer m_fixedStressUpdateThermoPoromechanicsFlag;
=======
  bool m_isFixedStressPoromechanicsUpdate;
>>>>>>> f3693409

  /// Rigid body modes
  array1d< ParallelVector > m_rigidBodyModes;

private:
  virtual void setConstitutiveNames( ElementSubRegionBase & subRegion ) const override;

};

ENUM_STRINGS( SolidMechanicsLagrangianFEM::TimeIntegrationOption,
              "QuasiStatic",
              "ImplicitDynamic",
              "ExplicitDynamic" );

//**********************************************************************************************************************
//**********************************************************************************************************************
//**********************************************************************************************************************


template< typename CONSTITUTIVE_BASE,
          typename KERNEL_WRAPPER,
          typename ... PARAMS >
void SolidMechanicsLagrangianFEM::assemblyLaunch( DomainPartition & domain,
                                                  DofManager const & dofManager,
                                                  CRSMatrixView< real64, globalIndex const > const & localMatrix,
                                                  arrayView1d< real64 > const & localRhs,
                                                  PARAMS && ... params )
{
  GEOS_MARK_FUNCTION;

  forDiscretizationOnMeshTargets( domain.getMeshBodies(), [&] ( string const &,
                                                                MeshLevel & mesh,
                                                                arrayView1d< string const > const & regionNames )
  {
    NodeManager const & nodeManager = mesh.getNodeManager();

    string const dofKey = dofManager.getKey( fields::solidMechanics::totalDisplacement::key() );
    arrayView1d< globalIndex const > const & dofNumber = nodeManager.getReference< globalIndex_array >( dofKey );

    real64 const gravityVectorData[3] = LVARRAY_TENSOROPS_INIT_LOCAL_3( gravityVector() );

    KERNEL_WRAPPER kernelWrapper( dofNumber,
                                  dofManager.rankOffset(),
                                  localMatrix,
                                  localRhs,
                                  gravityVectorData,
                                  std::forward< PARAMS >( params )... );

    if( m_isFixedStressPoromechanicsUpdate )
    {
      m_maxForce = finiteElement::
                     regionBasedKernelApplication< parallelDevicePolicy< >,
                                                   CONSTITUTIVE_BASE,
                                                   CellElementSubRegion >( mesh,
                                                                           regionNames,
                                                                           this->getDiscretizationName(),
                                                                           FlowSolverBase::viewKeyStruct::solidNamesString(),
                                                                           kernelWrapper );
    }
    else
    {
      m_maxForce = finiteElement::
                     regionBasedKernelApplication< parallelDevicePolicy< >,
                                                   CONSTITUTIVE_BASE,
                                                   CellElementSubRegion >( mesh,
                                                                           regionNames,
                                                                           this->getDiscretizationName(),
                                                                           viewKeyStruct::solidMaterialNamesString(),
                                                                           kernelWrapper );
    }
  } );

  applyContactConstraint( dofManager, domain, localMatrix, localRhs );
}

} /* namespace geos */

#endif /* GEOS_PHYSICSSOLVERS_SOLIDMECHANICS_SOLIDMECHANICSLAGRANGIANFEM_HPP_ */<|MERGE_RESOLUTION|>--- conflicted
+++ resolved
@@ -290,12 +290,8 @@
   integer m_strainTheory;
   string m_contactRelationName;
   MPI_iCommData m_iComm;
-<<<<<<< HEAD
   integer m_pressurizedDamageFlag; 
-  integer m_fixedStressUpdateThermoPoromechanicsFlag;
-=======
   bool m_isFixedStressPoromechanicsUpdate;
->>>>>>> f3693409
 
   /// Rigid body modes
   array1d< ParallelVector > m_rigidBodyModes;
