--- conflicted
+++ resolved
@@ -177,40 +177,18 @@
   ExplicitElementKernelLaunch( localIndex NUM_NODES_PER_ELEM,
                                localIndex NUM_QUADRATURE_POINTS,
                                constitutive::ConstitutiveBase * const constitutiveRelation,
-<<<<<<< HEAD
-                               set<localIndex> const & elementList,
-                               arrayView2d<localIndex const, cells::NODE_MAP_USD> const & elemsToNodes,
-                               arrayView2d<real64 const, nodes::REFERENCE_POSITION_USD> const & X,
-                               arrayView2d<real64 const, nodes::TOTAL_DISPLACEMENT_USD> const & u,
-                               arrayView2d<real64 const, nodes::VELOCITY_USD> const & vel,
-                               arrayView2d<real64, nodes::ACCELERATION_USD> const & acc,
-                               arrayView3d<real64, solid::STRESS_USD> const & stress,
-=======
                                SortedArray< localIndex > const & elementList,
                                arrayView2d< localIndex const, cells::NODE_MAP_USD > const & elemsToNodes,
                                arrayView3d< R1Tensor const > const & dNdX,
                                arrayView2d< real64 const > const & detJ,
+                               arrayView2d< real64 const, nodes::REFERENCE_POSITION_USD > const & X,
                                arrayView2d< real64 const, nodes::TOTAL_DISPLACEMENT_USD > const & u,
                                arrayView2d< real64 const, nodes::VELOCITY_USD > const & vel,
                                arrayView2d< real64, nodes::ACCELERATION_USD > const & acc,
->>>>>>> 1611e8bc
                                real64 const dt ) const
   {
     using ExplicitKernel = SolidMechanicsLagrangianFEMKernels::ExplicitKernel;
     return SolidMechanicsLagrangianFEMKernels::
-<<<<<<< HEAD
-           ElementKernelLaunchSelector<ExplicitKernel>( NUM_NODES_PER_ELEM,
-                                                        NUM_QUADRATURE_POINTS,
-                                                        constitutiveRelation,
-                                                        elementList,
-                                                        elemsToNodes,
-                                                        X,
-                                                        u,
-                                                        vel,
-                                                        acc,
-                                                        stress,
-                                                        dt );
-=======
              ElementKernelLaunchSelector< ExplicitKernel >( NUM_NODES_PER_ELEM,
                                                             NUM_QUADRATURE_POINTS,
                                                             constitutiveRelation,
@@ -218,11 +196,11 @@
                                                             elemsToNodes,
                                                             dNdX,
                                                             detJ,
+                                                            X,
                                                             u,
                                                             vel,
                                                             acc,
                                                             dt );
->>>>>>> 1611e8bc
   }
 
   /**
