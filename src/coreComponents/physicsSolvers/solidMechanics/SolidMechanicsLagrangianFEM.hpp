/*
 * ------------------------------------------------------------------------------------------------------------
 * SPDX-License-Identifier: LGPL-2.1-only
 *
 * Copyright (c) 2018-2020 Lawrence Livermore National Security LLC
 * Copyright (c) 2018-2020 The Board of Trustees of the Leland Stanford Junior University
 * Copyright (c) 2018-2020 TotalEnergies
 * Copyright (c) 2019-     GEOSX Contributors
 * All rights reserved
 *
 * See top level LICENSE, COPYRIGHT, CONTRIBUTORS, NOTICE, and ACKNOWLEDGEMENTS files for details.
 * ------------------------------------------------------------------------------------------------------------
 */

/**
 * @file SolidMechanicsLagrangianFEM.hpp
 */

#ifndef GEOS_PHYSICSSOLVERS_SOLIDMECHANICS_SOLIDMECHANICSLAGRANGIANFEM_HPP_
#define GEOS_PHYSICSSOLVERS_SOLIDMECHANICS_SOLIDMECHANICSLAGRANGIANFEM_HPP_

#include "codingUtilities/EnumStrings.hpp"
#include "common/TimingMacros.hpp"
#include "kernels/SolidMechanicsLagrangianFEMKernels.hpp"
#include "mesh/MeshForLoopInterface.hpp"
#include "mesh/mpiCommunications/CommunicationTools.hpp"
#include "mesh/mpiCommunications/MPI_iCommData.hpp"
#include "physicsSolvers/SolverBase.hpp"
#include "physicsSolvers/fluidFlow/FlowSolverBase.hpp"

#include "physicsSolvers/solidMechanics/SolidMechanicsFields.hpp"

namespace geos
{

/**
 * @class SolidMechanicsLagrangianFEM
 *
 * This class implements a finite element solution to the equations of motion.
 */
class SolidMechanicsLagrangianFEM : public SolverBase
{
public:

  /// String used to form the solverName used to register single-physics solvers in CoupledSolver
  static string coupledSolverAttributePrefix() { return "solid"; }

  /**
   * @enum TimeIntegrationOption
   *
   * The options for time integration
   */
  enum class TimeIntegrationOption : integer
  {
    QuasiStatic,      //!< QuasiStatic
    ImplicitDynamic,  //!< ImplicitDynamic
    ExplicitDynamic   //!< ExplicitDynamic
  };

  /**
   * Constructor
   * @param name The name of the solver instance
   * @param parent the parent group of the solver
   */
  SolidMechanicsLagrangianFEM( const string & name,
                               Group * const parent );


  SolidMechanicsLagrangianFEM( SolidMechanicsLagrangianFEM const & ) = delete;
  SolidMechanicsLagrangianFEM( SolidMechanicsLagrangianFEM && ) = default;

  SolidMechanicsLagrangianFEM & operator=( SolidMechanicsLagrangianFEM const & ) = delete;
  SolidMechanicsLagrangianFEM & operator=( SolidMechanicsLagrangianFEM && ) = delete;

  /**
   * destructor
   */
  virtual ~SolidMechanicsLagrangianFEM() override;

  /**
   * @return The string that may be used to generate a new instance from the SolverBase::CatalogInterface::CatalogType
   */
  static string catalogName() { return "SolidMechanics_LagrangianFEM"; }
  /**
   * @copydoc SolverBase::getCatalogName()
   */
  string getCatalogName() const override { return catalogName(); }

  virtual void initializePreSubGroups() override;

  virtual void registerDataOnMesh( Group & meshBodies ) override;

  /**
   * @defgroup Solver Interface Functions
   *
   * These functions provide the primary interface that is required for derived classes
   */
  /**@{*/
  virtual
  real64 solverStep( real64 const & time_n,
                     real64 const & dt,
                     integer const cycleNumber,
                     DomainPartition & domain ) override;

  virtual
  real64 explicitStep( real64 const & time_n,
                       real64 const & dt,
                       integer const cycleNumber,
                       DomainPartition & domain ) override;

  virtual void
  implicitStepSetup( real64 const & time_n,
                     real64 const & dt,
                     DomainPartition & domain ) override;

  virtual void
  setupDofs( DomainPartition const & domain,
             DofManager & dofManager ) const override;

  virtual void
  setupSystem( DomainPartition & domain,
               DofManager & dofManager,
               CRSMatrix< real64, globalIndex > & localMatrix,
               ParallelVector & rhs,
               ParallelVector & solution,
               bool const setSparsity = false ) override;

  virtual void
  assembleSystem( real64 const time,
                  real64 const dt,
                  DomainPartition & domain,
                  DofManager const & dofManager,
                  CRSMatrixView< real64, globalIndex const > const & localMatrix,
                  arrayView1d< real64 > const & localRhs ) override;

  virtual void
  applySystemSolution( DofManager const & dofManager,
                       arrayView1d< real64 const > const & localSolution,
                       real64 const scalingFactor,
                       real64 const dt,
                       DomainPartition & domain ) override;

  virtual void updateState( DomainPartition & domain ) override
  {
    // There should be nothing to update
    GEOS_UNUSED_VAR( domain );
  };

  virtual void applyBoundaryConditions( real64 const time,
                                        real64 const dt,
                                        DomainPartition & domain,
                                        DofManager const & dofManager,
                                        CRSMatrixView< real64, globalIndex const > const & localMatrix,
                                        arrayView1d< real64 > const & localRhs ) override;

  virtual real64
  calculateResidualNorm( real64 const & time_n,
                         real64 const & dt,
                         DomainPartition const & domain,
                         DofManager const & dofManager,
                         arrayView1d< real64 const > const & localRhs ) override;

  virtual void resetStateToBeginningOfStep( DomainPartition & domain ) override;

  virtual void implicitStepComplete( real64 const & time,
                                     real64 const & dt,
                                     DomainPartition & domain ) override;

  /**@}*/


  template< typename CONSTITUTIVE_BASE,
            typename KERNEL_WRAPPER,
            typename ... PARAMS >
  void assemblyLaunch( DomainPartition & domain,
                       DofManager const & dofManager,
                       CRSMatrixView< real64, globalIndex const > const & localMatrix,
                       arrayView1d< real64 > const & localRhs,
                       real64 const dt,
                       PARAMS && ... params );


  template< typename ... PARAMS >
  real64 explicitKernelDispatch( MeshLevel & mesh,
                                 arrayView1d< string const > const & targetRegions,
                                 string const & finiteElementName,
                                 real64 const dt,
                                 std::string const & elementListName );

  /**
   * Applies displacement boundary conditions to the system for implicit time integration
   * @param time The time to use for any lookups associated with this BC
   * @param dofManager degree-of-freedom manager associated with the linear system
   * @param domain The DomainPartition.
   * @param matrix the system matrix
   * @param rhs the system right-hand side vector
   * @param solution the solution vector
   */
  void applyDisplacementBCImplicit( real64 const time,
                                    DofManager const & dofManager,
                                    DomainPartition & domain,
                                    CRSMatrixView< real64, globalIndex const > const & localMatrix,
                                    arrayView1d< real64 > const & localRhs );

  void applyTractionBC( real64 const time,
                        DofManager const & dofManager,
                        DomainPartition & domain,
                        arrayView1d< real64 > const & localRhs );

  void applyChomboPressure( DofManager const & dofManager,
                            DomainPartition & domain,
                            arrayView1d< real64 > const & localRhs );


  void applyContactConstraint( DofManager const & dofManager,
                               DomainPartition & domain,
                               CRSMatrixView< real64, globalIndex const > const & localMatrix,
                               arrayView1d< real64 > const & localRhs );

  virtual real64
  scalingForSystemSolution( DomainPartition & domain,
                            DofManager const & dofManager,
                            arrayView1d< real64 const > const & localSolution ) override;

  void enableFixedStressPoromechanicsUpdate();

  virtual void saveSequentialIterationState( DomainPartition & domain ) const override;

  struct viewKeyStruct : SolverBase::viewKeyStruct
  {
    static constexpr char const * newmarkGammaString() { return "newmarkGamma"; }
    static constexpr char const * newmarkBetaString() { return "newmarkBeta"; }
    static constexpr char const * massDampingString() { return "massDamping"; }
    static constexpr char const * stiffnessDampingString() { return "stiffnessDamping"; }
    static constexpr char const * timeIntegrationOptionString() { return "timeIntegrationOption"; }
    static constexpr char const * maxNumResolvesString() { return "maxNumResolves"; }
    static constexpr char const * strainTheoryString() { return "strainTheory"; }
    static constexpr char const * solidMaterialNamesString() { return "solidMaterialNames"; }
    static constexpr char const * contactRelationNameString() { return "contactRelationName"; }
    static constexpr char const * noContactRelationNameString() { return "NOCONTACT"; }
    static constexpr char const * maxForceString() { return "maxForce"; }
    static constexpr char const * elemsAttachedToSendOrReceiveNodesString() { return "elemsAttachedToSendOrReceiveNodes"; }
    static constexpr char const * elemsNotAttachedToSendOrReceiveNodesString() { return "elemsNotAttachedToSendOrReceiveNodes"; }
    static constexpr char const * surfaceGeneratorNameString() { return "surfaceGeneratorName"; }

    static constexpr char const * sendOrReceiveNodesString() { return "sendOrReceiveNodes";}
    static constexpr char const * nonSendOrReceiveNodesString() { return "nonSendOrReceiveNodes";}
    static constexpr char const * targetNodesString() { return "targetNodes";}
    static constexpr char const * forceString() { return "Force";}
<<<<<<< HEAD
    static constexpr char const * pressurizedDamageFlagString() { return "pressurizedDamageFlag"; }

    dataRepository::ViewKey newmarkGamma = { newmarkGammaString() };
    dataRepository::ViewKey newmarkBeta = { newmarkBetaString() };
    dataRepository::ViewKey massDamping = { massDampingString() };
    dataRepository::ViewKey stiffnessDamping = { stiffnessDampingString() };
    dataRepository::ViewKey timeIntegrationOption = { timeIntegrationOptionString() };
  } solidMechanicsViewKeys;
=======
  };
>>>>>>> 3c386cab

  SortedArray< localIndex > & getElemsAttachedToSendOrReceiveNodes( ElementSubRegionBase & subRegion )
  {
    return subRegion.getReference< SortedArray< localIndex > >( viewKeyStruct::elemsAttachedToSendOrReceiveNodesString() );
  }

  SortedArray< localIndex > & getElemsNotAttachedToSendOrReceiveNodes( ElementSubRegionBase & subRegion )
  {
    return subRegion.getReference< SortedArray< localIndex > >( viewKeyStruct::elemsNotAttachedToSendOrReceiveNodesString() );
  }

  real64 & getMaxForce() { return m_maxForce; }

  arrayView1d< ParallelVector > const & getRigidBodyModes() const
  {
    return m_rigidBodyModes;
  }

  array1d< ParallelVector > & getRigidBodyModes()
  {
    return m_rigidBodyModes;
  }

protected:
  virtual void postProcessInput() override;

  virtual void initializePostInitialConditionsPreSubGroups() override;

  virtual void setConstitutiveNamesCallSuper( ElementSubRegionBase & subRegion ) const override;

  real64 m_newmarkGamma;
  real64 m_newmarkBeta;
  real64 m_massDamping;
  real64 m_stiffnessDamping;
  TimeIntegrationOption m_timeIntegrationOption;
  real64 m_maxForce = 0.0;
  integer m_maxNumResolves;
  integer m_strainTheory;
  MPI_iCommData m_iComm;
  integer m_pressurizedDamageFlag;
  bool m_isFixedStressPoromechanicsUpdate;

  /// Rigid body modes
  array1d< ParallelVector > m_rigidBodyModes;

private:
  virtual void setConstitutiveNames( ElementSubRegionBase & subRegion ) const override;

  string m_contactRelationName;

  SolverBase * m_surfaceGenerator;
  string m_surfaceGeneratorName;
};

ENUM_STRINGS( SolidMechanicsLagrangianFEM::TimeIntegrationOption,
              "QuasiStatic",
              "ImplicitDynamic",
              "ExplicitDynamic" );

//**********************************************************************************************************************
//**********************************************************************************************************************
//**********************************************************************************************************************


template< typename CONSTITUTIVE_BASE,
          typename KERNEL_WRAPPER,
          typename ... PARAMS >
void SolidMechanicsLagrangianFEM::assemblyLaunch( DomainPartition & domain,
                                                  DofManager const & dofManager,
                                                  CRSMatrixView< real64, globalIndex const > const & localMatrix,
                                                  arrayView1d< real64 > const & localRhs,
                                                  real64 const dt,
                                                  PARAMS && ... params )
{
  GEOS_MARK_FUNCTION;

  forDiscretizationOnMeshTargets( domain.getMeshBodies(), [&] ( string const &,
                                                                MeshLevel & mesh,
                                                                arrayView1d< string const > const & regionNames )
  {
    NodeManager const & nodeManager = mesh.getNodeManager();

    string const dofKey = dofManager.getKey( fields::solidMechanics::totalDisplacement::key() );
    arrayView1d< globalIndex const > const & dofNumber = nodeManager.getReference< globalIndex_array >( dofKey );

    real64 const gravityVectorData[3] = LVARRAY_TENSOROPS_INIT_LOCAL_3( gravityVector() );

    KERNEL_WRAPPER kernelWrapper( dofNumber,
                                  dofManager.rankOffset(),
                                  localMatrix,
                                  localRhs,
                                  dt,
                                  gravityVectorData,
                                  std::forward< PARAMS >( params )... );

    if( m_isFixedStressPoromechanicsUpdate )
    {
      m_maxForce = finiteElement::
                     regionBasedKernelApplication< parallelDevicePolicy< >,
                                                   CONSTITUTIVE_BASE,
                                                   CellElementSubRegion >( mesh,
                                                                           regionNames,
                                                                           this->getDiscretizationName(),
                                                                           FlowSolverBase::viewKeyStruct::solidNamesString(),
                                                                           kernelWrapper );
    }
    else
    {
      m_maxForce = finiteElement::
                     regionBasedKernelApplication< parallelDevicePolicy< >,
                                                   CONSTITUTIVE_BASE,
                                                   CellElementSubRegion >( mesh,
                                                                           regionNames,
                                                                           this->getDiscretizationName(),
                                                                           viewKeyStruct::solidMaterialNamesString(),
                                                                           kernelWrapper );
    }
  } );

  applyContactConstraint( dofManager, domain, localMatrix, localRhs );
}

} /* namespace geos */

#endif /* GEOS_PHYSICSSOLVERS_SOLIDMECHANICS_SOLIDMECHANICSLAGRANGIANFEM_HPP_ */<|MERGE_RESOLUTION|>--- conflicted
+++ resolved
@@ -247,18 +247,8 @@
     static constexpr char const * nonSendOrReceiveNodesString() { return "nonSendOrReceiveNodes";}
     static constexpr char const * targetNodesString() { return "targetNodes";}
     static constexpr char const * forceString() { return "Force";}
-<<<<<<< HEAD
     static constexpr char const * pressurizedDamageFlagString() { return "pressurizedDamageFlag"; }
-
-    dataRepository::ViewKey newmarkGamma = { newmarkGammaString() };
-    dataRepository::ViewKey newmarkBeta = { newmarkBetaString() };
-    dataRepository::ViewKey massDamping = { massDampingString() };
-    dataRepository::ViewKey stiffnessDamping = { stiffnessDampingString() };
-    dataRepository::ViewKey timeIntegrationOption = { timeIntegrationOptionString() };
-  } solidMechanicsViewKeys;
-=======
   };
->>>>>>> 3c386cab
 
   SortedArray< localIndex > & getElemsAttachedToSendOrReceiveNodes( ElementSubRegionBase & subRegion )
   {
