--- conflicted
+++ resolved
@@ -239,61 +239,6 @@
                               StackVariables & stack,
                               STRESS_MODIFIER && stressModifier = NoOpFunctors{} ) const
   {
-<<<<<<< HEAD
-    for( localIndex a=0; a<numNodesPerElem; ++a )
-    {
-      for( localIndex b=0; b<numNodesPerElem; ++b )
-      {
-        real64 const (&c)[6][6] = stack.constitutiveStiffness;
-
-	real64 const gradNa_gradNb[3][3] =
-	  { { m_dNdX( k, q, a, 0 ) * m_dNdX( k, q, b, 0 ), m_dNdX( k, q, a, 0 ) * m_dNdX( k, q, b, 1 ), m_dNdX( k, q, a, 0 ) * m_dNdX( k, q, b, 2 ) },
-	    { m_dNdX( k, q, a, 1 ) * m_dNdX( k, q, b, 0 ), m_dNdX( k, q, a, 1 ) * m_dNdX( k, q, b, 1 ), m_dNdX( k, q, a, 1 ) * m_dNdX( k, q, b, 2 ) },
-	    { m_dNdX( k, q, a, 2 ) * m_dNdX( k, q, b, 0 ), m_dNdX( k, q, a, 2 ) * m_dNdX( k, q, b, 1 ), m_dNdX( k, q, a, 2 ) * m_dNdX( k, q, b, 2 ) } };
-	
-        stack.localJacobian[a*3+0][b*3+0] = stack.localJacobian[a*3+0][b*3+0] -
-                                       (c[0][0] * gradNa_gradNb[0][0] + c[0][5] * gradNa_gradNb[0][1] + c[0][4] * gradNa_gradNb[0][2] +
-                                        c[5][0] * gradNa_gradNb[1][0] + c[5][5] * gradNa_gradNb[1][1] + c[5][4] * gradNa_gradNb[1][2] +
-                                        c[4][0] * gradNa_gradNb[2][0] + c[4][5] * gradNa_gradNb[2][1] + c[4][4] * gradNa_gradNb[2][2] ) * m_detJ( k,q );
-        stack.localJacobian[a*3+0][b*3+1] = stack.localJacobian[a*3+0][b*3+1] -
-                                       (c[0][5] * gradNa_gradNb[0][0] + c[0][1] * gradNa_gradNb[0][1] + c[0][3] * gradNa_gradNb[0][2] +
-                                        c[5][5] * gradNa_gradNb[1][0] + c[5][1] * gradNa_gradNb[1][1] + c[5][3] * gradNa_gradNb[1][2] +
-                                        c[4][5] * gradNa_gradNb[2][0] + c[4][1] * gradNa_gradNb[2][1] + c[4][3] * gradNa_gradNb[2][2] ) * m_detJ( k,q );
-	stack.localJacobian[a*3+0][b*3+2] = stack.localJacobian[a*3+0][b*3+2] -
-                                       (c[0][4] * gradNa_gradNb[0][0] + c[0][3] * gradNa_gradNb[0][1] + c[0][2] * gradNa_gradNb[0][2] +
-                                        c[5][4] * gradNa_gradNb[1][0] + c[5][3] * gradNa_gradNb[1][1] + c[5][2] * gradNa_gradNb[1][2] +
-                                        c[4][4] * gradNa_gradNb[2][0] + c[4][3] * gradNa_gradNb[2][1] + c[4][2] * gradNa_gradNb[2][2] ) * m_detJ( k,q );
-	stack.localJacobian[a*3+1][b*3+0] = stack.localJacobian[a*3+1][b*3+0] -
-                                       (c[5][0] * gradNa_gradNb[0][0] + c[5][5] * gradNa_gradNb[0][1] + c[5][4] * gradNa_gradNb[0][2] +
-                                        c[1][0] * gradNa_gradNb[1][0] + c[1][5] * gradNa_gradNb[1][1] + c[1][4] * gradNa_gradNb[1][2] +
-                                        c[3][0] * gradNa_gradNb[2][0] + c[3][5] * gradNa_gradNb[2][1] + c[3][4] * gradNa_gradNb[2][2] ) * m_detJ( k,q );
-	stack.localJacobian[a*3+1][b*3+1] = stack.localJacobian[a*3+1][b*3+1] -
-                                       (c[5][5] * gradNa_gradNb[0][0] + c[5][1] * gradNa_gradNb[0][1] + c[5][3] * gradNa_gradNb[0][2] +
-                                        c[1][5] * gradNa_gradNb[1][0] + c[1][1] * gradNa_gradNb[1][1] + c[1][3] * gradNa_gradNb[1][2] +
-                                        c[3][5] * gradNa_gradNb[2][0] + c[3][1] * gradNa_gradNb[2][1] + c[3][3] * gradNa_gradNb[2][2] ) * m_detJ( k,q );
-	stack.localJacobian[a*3+1][b*3+2] = stack.localJacobian[a*3+1][b*3+2] -
-                                       (c[5][4] * gradNa_gradNb[0][0] + c[5][3] * gradNa_gradNb[0][1] + c[5][2] * gradNa_gradNb[0][2] +
-                                        c[1][4] * gradNa_gradNb[1][0] + c[1][3] * gradNa_gradNb[1][1] + c[1][2] * gradNa_gradNb[1][2] +
-                                        c[3][4] * gradNa_gradNb[2][0] + c[3][3] * gradNa_gradNb[2][1] + c[3][2] * gradNa_gradNb[2][2] ) * m_detJ( k,q );
-	stack.localJacobian[a*3+2][b*3+0] = stack.localJacobian[a*3+2][b*3+0] -
-                                       (c[4][0] * gradNa_gradNb[0][0] + c[4][5] * gradNa_gradNb[0][1] + c[4][4] * gradNa_gradNb[0][2] +
-                                        c[3][0] * gradNa_gradNb[1][0] + c[3][5] * gradNa_gradNb[1][1] + c[3][4] * gradNa_gradNb[1][2] +
-                                        c[2][0] * gradNa_gradNb[2][0] + c[2][5] * gradNa_gradNb[2][1] + c[2][4] * gradNa_gradNb[2][2] ) * m_detJ( k,q );
-	stack.localJacobian[a*3+2][b*3+1] = stack.localJacobian[a*3+2][b*3+1] -
-                                       (c[4][5] * gradNa_gradNb[0][0] + c[4][1] * gradNa_gradNb[0][1] + c[4][3] * gradNa_gradNb[0][2] +
-                                        c[3][5] * gradNa_gradNb[1][0] + c[3][1] * gradNa_gradNb[1][1] + c[3][3] * gradNa_gradNb[1][2] +
-                                        c[2][5] * gradNa_gradNb[2][0] + c[2][1] * gradNa_gradNb[2][1] + c[2][3] * gradNa_gradNb[2][2] ) * m_detJ( k,q );
-	stack.localJacobian[a*3+2][b*3+2] = stack.localJacobian[a*3+2][b*3+2] -
-                                       (c[4][4] * gradNa_gradNb[0][0] + c[4][3] * gradNa_gradNb[0][1] + c[4][2] * gradNa_gradNb[0][2] +
-                                        c[3][4] * gradNa_gradNb[1][0] + c[3][3] * gradNa_gradNb[1][1] + c[3][2] * gradNa_gradNb[1][2] +
-                                        c[2][4] * gradNa_gradNb[2][0] + c[2][3] * gradNa_gradNb[2][1] + c[2][2] * gradNa_gradNb[2][2] ) * m_detJ( k,q );
-
-	dynamicsTerms( a, b );
-      }
-    }
-    
-  }
-=======
     real64 dNdX[ numNodesPerElem ][ 3 ];
     real64 const detJ = m_finiteElementSpace.template getGradN< FE_TYPE >( k, q, stack.xLocal, dNdX );
 
@@ -306,7 +251,6 @@
     m_constitutiveUpdate.setDiscretizationOps( k, q, stiffnessHelper );
 
     stiffnessHelper.template upperBTDB< numNodesPerElem >( dNdX, -detJ, stack.localJacobian );
->>>>>>> 0c6284aa
 
     real64 stress[6];
 
