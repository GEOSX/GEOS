--- conflicted
+++ resolved
@@ -515,11 +515,7 @@
       }
       else
       {
-<<<<<<< HEAD
-        logger.rank0Log( "Fracture Occurred. Resolve" );
-=======
         GEOS_LOG_RANK_0( GEOS_FMT( "Fracture Occurred. Resolve: {}", solveIter + 1 ) );
->>>>>>> fcc3389c
       }
     }
     implicitStepComplete( time_n, dt, domain );
@@ -717,27 +713,6 @@
   if( getLogLevel() >= 1 )
   {
     integer isDisplacementBCAppliedGlobal[3]{};
-<<<<<<< HEAD
-    MpiWrapper::allReduce( isDisplacementBCApplied,
-                           isDisplacementBCAppliedGlobal,
-                           3,
-                           MpiWrapper::getMpiOp( MpiWrapper::Reduction::Max ),
-                           MPI_COMM_GEOSX );
-
-    char const bcLogMessage[] =
-      "\nWarning!"
-      "\n{} `{}`: There is no displacement boundary condition applied to this problem in the {} direction. \n"
-      "The problem may be ill-posed.\n";
-    logger.rank0LogIf( isDisplacementBCApplied[0] == 0, // target set is empty
-                       GEOS_FMT( bcLogMessage,
-                                 catalogName(), getName(), 'x' ) );
-    logger.rank0LogIf( isDisplacementBCApplied[1] == 0, // target set is empty
-                       GEOS_FMT( bcLogMessage,
-                                 catalogName(), getName(), 'y' ) );
-    logger.rank0LogIf( isDisplacementBCApplied[2] == 0, // target set is empty
-                       GEOS_FMT( bcLogMessage,
-                                 catalogName(), getName(), 'z' ) );
-=======
     MpiWrapper::reduce( isDisplacementBCApplied,
                         isDisplacementBCAppliedGlobal,
                         3,
@@ -761,7 +736,6 @@
                        GEOS_FMT( bcLogMessage,
                                  getCatalogName(), getDataContext(), 'z' ) );
     }
->>>>>>> fcc3389c
   }
 
 }
