/*
 * ------------------------------------------------------------------------------------------------------------
 * SPDX-License-Identifier: LGPL-2.1-only
 *
 * Copyright (c) 2018-2019 Lawrence Livermore National Security LLC
 * Copyright (c) 2018-2019 The Board of Trustees of the Leland Stanford Junior University
 * Copyright (c) 2018-2019 Total, S.A
 * Copyright (c) 2019-     GEOSX Contributors
 * All right reserved
 *
 * See top level LICENSE, COPYRIGHT, CONTRIBUTORS, NOTICE, and ACKNOWLEDGEMENTS files for details.
 * ------------------------------------------------------------------------------------------------------------
 */

/**
 * @file SolidMechanicsLagrangianFEM.cpp
 */

#include "SolidMechanicsLagrangianFEM.hpp"

#include "codingUtilities/Utilities.hpp"
#include "common/TimingMacros.hpp"
#include "constitutive/ConstitutiveManager.hpp"
#include "constitutive/contact/ContactRelationBase.hpp"
#include "finiteElement/ElementLibrary/FiniteElement.h"
#include "finiteElement/FiniteElementDiscretizationManager.hpp"
#include "finiteElement/Kinematics.h"
#include "managers/DomainPartition.hpp"
#include "managers/FieldSpecification/FieldSpecificationManager.hpp"
#include "managers/NumericalMethodsManager.hpp"
#include "mesh/FaceElementSubRegion.hpp"
#include "meshUtilities/ComputationalGeometry.hpp"
#include "mpiCommunications/CommunicationTools.hpp"
#include "mpiCommunications/NeighborCommunicator.hpp"
#include "rajaInterface/GEOS_RAJA_Interface.hpp"


namespace geosx
{

using namespace dataRepository;
using namespace constitutive;

SolidMechanicsLagrangianFEM::SolidMechanicsLagrangianFEM( const std::string& name,
                                                          Group * const parent ):
  SolverBase( name, parent ),
  m_newmarkGamma(0.5),
  m_newmarkBeta(0.25),
  m_massDamping(0.0),
  m_stiffnessDamping(0.0),
  m_timeIntegrationOptionString(),
  m_timeIntegrationOption(timeIntegrationOption::ExplicitDynamic),
  m_useVelocityEstimateForQS(0),
  m_maxForce(0.0),
  m_maxNumResolves(10),
  m_strainTheory(0),
  m_solidMaterialName(""),
  m_solidMaterialFullIndex(0),
  m_elemsAttachedToSendOrReceiveNodes(),
  m_elemsNotAttachedToSendOrReceiveNodes(),
  m_sendOrReceiveNodes(),
  m_nonSendOrReceiveNodes(),
  m_iComm()
{
  m_sendOrReceiveNodes.setName("SolidMechanicsLagrangianFEM::m_sendOrReceiveNodes");
  m_nonSendOrReceiveNodes.setName("SolidMechanicsLagrangianFEM::m_nonSendOrReceiveNodes");

  registerWrapper(viewKeyStruct::newmarkGammaString, &m_newmarkGamma, false )->
    setApplyDefaultValue(0.5)->
    setInputFlag(InputFlags::OPTIONAL)->
    setDescription("Value of :math:`\\gamma` in the Newmark Method for Implicit Dynamic time integration option");

  registerWrapper(viewKeyStruct::newmarkBetaString, &m_newmarkBeta, false )->
    setApplyDefaultValue(0.25)->
    setInputFlag(InputFlags::OPTIONAL)->
    setDescription("Value of :math:`\\beta` in the Newmark Method for Implicit Dynamic time integration option. "
                   "This should be pow(newmarkGamma+0.5,2.0)/4.0 unless you know what you are doing.");

  registerWrapper(viewKeyStruct::massDampingString, &m_massDamping, false )->
    setApplyDefaultValue(0.0)->
    setInputFlag(InputFlags::OPTIONAL)->
    setDescription("Value of mass based damping coefficient. ");

  registerWrapper(viewKeyStruct::stiffnessDampingString, &m_stiffnessDamping, false )->
    setApplyDefaultValue(0.0)->
    setInputFlag(InputFlags::OPTIONAL)->
    setDescription("Value of stiffness based damping coefficient. ");

  registerWrapper(viewKeyStruct::timeIntegrationOptionString, &m_timeIntegrationOption, false )->
    setInputFlag(InputFlags::FALSE)->
    setDescription("Time integration enum class value.");

  registerWrapper(viewKeyStruct::timeIntegrationOptionStringString, &m_timeIntegrationOptionString, false )->
    setInputFlag(InputFlags::OPTIONAL)->
    setDescription("Time integration method. Options are: \n QuasiStatic \n ImplicitDynamic \n ExplicitDynamic");

  registerWrapper(viewKeyStruct::useVelocityEstimateForQSString, &m_useVelocityEstimateForQS, false )->
    setApplyDefaultValue(0)->
    setInputFlag(InputFlags::OPTIONAL)->
    setDescription( "Flag to indicate the use of the incremental displacement from the previous step as an "
                    "initial estimate for the incremental displacement of the current step.");

  registerWrapper(viewKeyStruct::maxNumResolvesString, &m_maxNumResolves, false )->
    setApplyDefaultValue(10)->
    setInputFlag(InputFlags::OPTIONAL)->
    setDescription( "Value to indicate how many resolves may be executed after some other event is executed. "
                    "For example, if a SurfaceGenerator is specified, it will be executed after the mechanics solve. "
                    "However if a new surface is generated, then the mechanics solve must be executed again due to the "
                    "change in topology.");

  registerWrapper(viewKeyStruct::strainTheoryString, &m_strainTheory, false )->
    setApplyDefaultValue(0)->
    setInputFlag(InputFlags::OPTIONAL)->
    setDescription( "Indicates whether or not to use "
                    "`Infinitesimal Strain Theory <https://en.wikipedia.org/wiki/Infinitesimal_strain_theory>`_, or "
                    "`Finite Strain Theory <https://en.wikipedia.org/wiki/Finite_strain_theory>`_. Valid Inputs are:\n"
                    " 0 - Infinitesimal Strain \n"
                    " 1 - Finite Strain");

  registerWrapper(viewKeyStruct::solidMaterialNameString, &m_solidMaterialName, false )->
    setInputFlag(InputFlags::REQUIRED)->
    setDescription( "The name of the material that should be used in the constitutive updates");

  registerWrapper(viewKeyStruct::contactRelationNameString, &m_contactRelationName, 0)->
    setApplyDefaultValue(viewKeyStruct::noContactRelationNameString)->
    setInputFlag(InputFlags::OPTIONAL)->
    setDescription("Name of contact relation to enforce constraints on fracture boundary.");


}

void SolidMechanicsLagrangianFEM::PostProcessInput()
{
  SolverBase::PostProcessInput();

  m_linearSolverParameters.amg.isSymmetric = true;
  m_linearSolverParameters.dofsPerNode = 3;

  if( !m_timeIntegrationOptionString.empty() )
  {
    SetTimeIntegrationOption( m_timeIntegrationOptionString );
  }
}

SolidMechanicsLagrangianFEM::~SolidMechanicsLagrangianFEM()
{
  // TODO Auto-generated destructor stub
}


void SolidMechanicsLagrangianFEM::RegisterDataOnMesh( Group * const MeshBodies )
{
  for( auto & mesh : MeshBodies->GetSubGroups() )
  {
    NodeManager * const nodes = mesh.second->group_cast<MeshBody*>()->getMeshLevel(0)->getNodeManager();


    nodes->registerWrapper<array1d<R1Tensor> >( keys::TotalDisplacement )->
      setPlotLevel(PlotLevel::LEVEL_0)->
      setRegisteringObjects(this->getName())->
      setDescription( "An array that holds the total displacements on the nodes.");

    nodes->registerWrapper<array1d<R1Tensor> >( keys::IncrementalDisplacement )->
      setPlotLevel(PlotLevel::LEVEL_3)->
      setRegisteringObjects(this->getName())->
      setDescription( "An array that holds the incremental displacements for the current time step on the nodes.");

    nodes->registerWrapper<array1d<R1Tensor> >( keys::Velocity )->
      setPlotLevel(PlotLevel::LEVEL_0)->
      setRegisteringObjects(this->getName())->
      setDescription( "An array that holds the current velocity on the nodes.");

    nodes->registerWrapper<array1d<R1Tensor> >( keys::Acceleration )->
      setPlotLevel(PlotLevel::LEVEL_1)->
      setRegisteringObjects(this->getName())->
      setDescription( "An array that holds the current acceleration on the nodes. This array also is used "
                      "to hold the summation of nodal forces resulting from the governing equations.");

    nodes->registerWrapper<array1d<R1Tensor> >( viewKeyStruct::forceExternal )->
      setPlotLevel(PlotLevel::LEVEL_0)->
      setRegisteringObjects(this->getName())->
      setDescription( "An array that holds the external forces on the nodes. This includes any boundary"
                      " conditions as well as coupling forces such as hydraulic forces.");

    nodes->registerWrapper<array1d<real64> >( keys::Mass )->setPlotLevel(PlotLevel::LEVEL_0)->
        setPlotLevel(PlotLevel::LEVEL_0)->
        setRegisteringObjects(this->getName())->
        setDescription( "An array that holds the mass on the nodes.");

    nodes->registerWrapper<array1d<R1Tensor> >( viewKeyStruct::vTildeString )->
      setPlotLevel(PlotLevel::NOPLOT)->
      setRegisteringObjects(this->getName())->
      setDescription( "An array that holds the velocity predictors on the nodes.");

    nodes->registerWrapper<array1d<R1Tensor> >( viewKeyStruct::uhatTildeString )->
      setPlotLevel(PlotLevel::NOPLOT)->
      setRegisteringObjects(this->getName())->
      setDescription( "An array that holds the incremental displacement predictors on the nodes.");

    nodes->registerWrapper<array1d<R1Tensor> >( viewKeyStruct::contactForceString )->
      setPlotLevel(PlotLevel::LEVEL_0)->
      setRegisteringObjects(this->getName())->
      setDescription( "An array that holds the contact force.");

    ElementRegionManager * const
    elementRegionManager = mesh.second->group_cast<MeshBody*>()->getMeshLevel(0)->getElemManager();
    elementRegionManager->forElementRegions<CellElementRegion>( m_targetRegions,
                                                                [&]( CellElementRegion * const elemRegion )
    {
      elemRegion->forElementSubRegions<CellElementSubRegion>([&]( CellElementSubRegion * const subRegion )
      {
        subRegion->registerWrapper<array2d<R2SymTensor> >( viewKeyStruct::stress_n )->
          setPlotLevel(PlotLevel::NOPLOT)->
          setRestartFlags(RestartFlags::NO_WRITE)->
          setRegisteringObjects(this->getName())->
          setDescription("Array to hold the beginning of step stress for implicit problem rewinds");
      });
    });


  }
}


void SolidMechanicsLagrangianFEM::InitializePreSubGroups(Group * const rootGroup)
{
  SolverBase::InitializePreSubGroups(rootGroup);

  DomainPartition * domain = rootGroup->GetGroup<DomainPartition>(keys::domain);
  ConstitutiveManager const * const cm = domain->getConstitutiveManager();

  ConstitutiveBase const * const solid  = cm->GetConstitutiveRelation<ConstitutiveBase>( m_solidMaterialName );
  GEOSX_ERROR_IF( solid == nullptr, "constitutive model " + m_solidMaterialName + " not found" );
  m_solidMaterialFullIndex = solid->getIndexInParent();

}

void SolidMechanicsLagrangianFEM::updateIntrinsicNodalData( DomainPartition * const domain )
{
  GEOSX_MARK_FUNCTION;

  MeshLevel * const mesh = domain->getMeshBodies()->GetGroup<MeshBody>(0)->getMeshLevel(0);
  NodeManager * const nodes = mesh->getNodeManager();
  //FaceManager * const faceManager = mesh->getFaceManager();

  ElementRegionManager const * const elementRegionManager = mesh->getElemManager();
  ConstitutiveManager const * const constitutiveManager = domain->GetGroup<ConstitutiveManager >(keys::ConstitutiveManager);

  arrayView1d<real64> & mass = nodes->getReference<array1d<real64>>(keys::Mass);
  mass = 0.0;

  NumericalMethodsManager const *
  numericalMethodManager = domain->getParent()->GetGroup<NumericalMethodsManager>(keys::numericalMethodsManager);

  FiniteElementDiscretizationManager const *
  feDiscretizationManager = numericalMethodManager->GetGroup<FiniteElementDiscretizationManager>(keys::finiteElementDiscretizations);

  FiniteElementDiscretization const *
  feDiscretization = feDiscretizationManager->GetGroup<FiniteElementDiscretization>(m_discretizationName);

  ElementRegionManager::MaterialViewAccessor< arrayView2d<real64> > rho =
    elementRegionManager->ConstructFullMaterialViewAccessor< array2d<real64>, arrayView2d<real64> >("density", constitutiveManager);

  for( localIndex er=0 ; er<elementRegionManager->numRegions() ; ++er )
  {
    ElementRegionBase const * const elemRegion = elementRegionManager->GetRegion(er);

    elemRegion->forElementSubRegionsIndex<CellElementSubRegion>([&]( localIndex const esr, CellElementSubRegion const * const elementSubRegion )
    {
      arrayView2d<real64> const & detJ = elementSubRegion->getReference< array2d<real64> >(keys::detJ);
      arrayView2d<localIndex const, CellBlock::NODE_MAP_UNIT_STRIDE_DIM> const & elemsToNodes = elementSubRegion->nodeList();

      std::unique_ptr<FiniteElementBase>
      fe = feDiscretization->getFiniteElement( elementSubRegion->GetElementTypeString() );

      for( localIndex k=0 ; k < elemsToNodes.size(0) ; ++k )
      {

        // TODO this integration needs to be be carried out properly.
        real64 elemMass = 0;
        for( localIndex q=0 ; q<fe->n_quadrature_points() ; ++q )
        {
          elemMass += rho[er][esr][m_solidMaterialFullIndex][k][q] * detJ[k][q];
        }
        for( localIndex a=0 ; a< elemsToNodes.size(1) ; ++a )
        {
          mass[elemsToNodes[k][a]] += elemMass/elemsToNodes.size(1);
        }

        for( localIndex a=0 ; a<elementSubRegion->numNodesPerElement() ; ++a )
        {
          if( nodes->GhostRank()[elemsToNodes[k][a]] >= -1 )
          {
            m_sendOrReceiveNodes.insert( elemsToNodes[k][a] );
          }
          else
          {
            m_nonSendOrReceiveNodes.insert( elemsToNodes[k][a] );
          }
        }
      }
    });
  }
}

void SolidMechanicsLagrangianFEM::InitializePostInitialConditions_PreSubGroups( Group * const problemManager )
{
  DomainPartition * domain = problemManager->GetGroup<DomainPartition>(keys::domain);
  MeshLevel * const mesh = domain->getMeshBodies()->GetGroup<MeshBody>(0)->getMeshLevel(0);

  NodeManager * const nodes = mesh->getNodeManager();
  //FaceManager * const faceManager = mesh->getFaceManager();


  ElementRegionManager * elementRegionManager = mesh->getElemManager();
  ConstitutiveManager * constitutiveManager = domain->GetGroup<ConstitutiveManager >(keys::ConstitutiveManager);

  arrayView1d<real64> & mass = nodes->getReference<array1d<real64>>(keys::Mass);

  ElementRegionManager::MaterialViewAccessor< arrayView2d<real64> > rho =
    elementRegionManager->ConstructFullMaterialViewAccessor< array2d<real64>, arrayView2d<real64> >("density", constitutiveManager);


  NumericalMethodsManager const *
  numericalMethodManager = domain->getParent()->GetGroup<NumericalMethodsManager>(keys::numericalMethodsManager);

  FiniteElementDiscretizationManager const *
  feDiscretizationManager = numericalMethodManager->GetGroup<FiniteElementDiscretizationManager>(keys::finiteElementDiscretizations);

  FiniteElementDiscretization const *
  feDiscretization = feDiscretizationManager->GetGroup<FiniteElementDiscretization>(m_discretizationName);

  m_elemsAttachedToSendOrReceiveNodes.resize( elementRegionManager->numRegions() );
  m_elemsNotAttachedToSendOrReceiveNodes.resize( elementRegionManager->numRegions() );

  for( localIndex er=0 ; er<elementRegionManager->numRegions() ; ++er )
  {
    ElementRegionBase const * const elemRegion = elementRegionManager->GetRegion(er);
    m_elemsAttachedToSendOrReceiveNodes[er].resize( elemRegion->numSubRegions() );
    m_elemsNotAttachedToSendOrReceiveNodes[er].resize( elemRegion->numSubRegions() );

    elemRegion->forElementSubRegionsIndex<CellElementSubRegion>([&]( localIndex const esr, CellElementSubRegion const * const elementSubRegion )
    {
      m_elemsAttachedToSendOrReceiveNodes[er][esr].setName(
        "SolidMechanicsLagrangianFEM::m_elemsAttachedToSendOrReceiveNodes["
        + std::to_string(er) + "][" + std::to_string(esr) + "]" );

      m_elemsNotAttachedToSendOrReceiveNodes[er][esr].setName(
        "SolidMechanicsLagrangianFEM::m_elemsNotAttachedToSendOrReceiveNodes["
        + std::to_string(er) + "][" + std::to_string(esr) + "]" );

      arrayView2d<real64> const & detJ = elementSubRegion->getReference< array2d<real64> >(keys::detJ);
      arrayView2d<localIndex const, CellBlock::NODE_MAP_UNIT_STRIDE_DIM> const & elemsToNodes = elementSubRegion->nodeList();

      std::unique_ptr<FiniteElementBase>
      fe = feDiscretization->getFiniteElement( elementSubRegion->GetElementTypeString() );

      for( localIndex k=0 ; k < elemsToNodes.size(0) ; ++k )
      {

        // TODO this integration needs to be be carried out properly.
        real64 elemMass = 0;
        for( localIndex q=0 ; q<fe->n_quadrature_points() ; ++q )
        {
          elemMass += rho[er][esr][m_solidMaterialFullIndex][k][q] * detJ[k][q];
        }
        for( localIndex a=0 ; a< elemsToNodes.size(1) ; ++a )
        {
          mass[elemsToNodes[k][a]] += elemMass/elemsToNodes.size(1);
        }

        bool isAttachedToGhostNode = false;
        for( localIndex a=0 ; a<elementSubRegion->numNodesPerElement() ; ++a )
        {
          if( nodes->GhostRank()[elemsToNodes[k][a]] >= -1 )
          {
            isAttachedToGhostNode = true;
            m_sendOrReceiveNodes.insert( elemsToNodes[k][a] );
          }
          else
          {
            m_nonSendOrReceiveNodes.insert( elemsToNodes[k][a] );
          }
        }

        if( isAttachedToGhostNode )
        {
          m_elemsAttachedToSendOrReceiveNodes[er][esr].insert(k);
        }
        else
        {
          m_elemsNotAttachedToSendOrReceiveNodes[er][esr].insert(k);
        }
      }
    });
  }
}

real64 SolidMechanicsLagrangianFEM::SolverStep( real64 const& time_n,
                                                real64 const& dt,
                                                const int cycleNumber,
                                                DomainPartition * domain )
{
  GEOSX_MARK_FUNCTION;
  real64 dtReturn = dt;

  SolverBase * const surfaceGenerator =  this->getParent()->GetGroup<SolverBase>("SurfaceGen");

  if( m_timeIntegrationOption == timeIntegrationOption::ExplicitDynamic )
  {
    dtReturn = ExplicitStep( time_n, dt, cycleNumber, Group::group_cast<DomainPartition*>(domain) );

    if( surfaceGenerator!=nullptr )
    {
      surfaceGenerator->SolverStep( time_n, dt, cycleNumber, domain );
    }

  }
  else if( m_timeIntegrationOption == timeIntegrationOption::ImplicitDynamic ||
           m_timeIntegrationOption == timeIntegrationOption::QuasiStatic )
  {
    int const maxNumResolves = m_maxNumResolves;
    int locallyFractured = 0;
    int globallyFractured = 0;
    ImplicitStepSetup( time_n, dt, domain, m_dofManager, m_matrix, m_rhs, m_solution );
    for( int solveIter=0 ; solveIter<maxNumResolves ; ++solveIter )
    {
      SetupSystem( domain, m_dofManager, m_matrix, m_rhs, m_solution );

      if( solveIter>0 )
      {
        ResetStressToBeginningOfStep(domain);
      }

      dtReturn = NonlinearImplicitStep( time_n, dt, cycleNumber, domain->group_cast<DomainPartition *>(), m_dofManager,
                                        m_matrix, m_rhs, m_solution );

      updateStress( domain );
      if( surfaceGenerator!=nullptr )
      {
        if( surfaceGenerator->SolverStep( time_n, dt, cycleNumber, domain ) > 0 )
        {
          locallyFractured = 1;
        }
        MpiWrapper::allReduce( &locallyFractured,
                               &globallyFractured,
                               1,
                               MPI_MAX,
                               MPI_COMM_GEOSX);
      }
      if( globallyFractured == 0 )
      {
        break;
      }
    }
    ImplicitStepComplete( time_n, dt,  domain );
  }

  return dtReturn;
}

real64 SolidMechanicsLagrangianFEM::ExplicitStep( real64 const& time_n,
                                                  real64 const& dt,
                                                  const int GEOSX_UNUSED_ARG( cycleNumber ),
                                                  DomainPartition * const domain )
{
  GEOSX_MARK_FUNCTION;

  // updateIntrinsicNodalData(domain);

  MeshLevel * const mesh = domain->getMeshBodies()->GetGroup<MeshBody>(0)->getMeshLevel(0);
  NodeManager * const nodes = mesh->getNodeManager();
  ElementRegionManager * const elemManager = mesh->getElemManager();
  NumericalMethodsManager const * const numericalMethodManager = domain->getParent()->GetGroup<NumericalMethodsManager>(keys::numericalMethodsManager);
  FiniteElementDiscretizationManager const * const feDiscretizationManager = numericalMethodManager->GetGroup<FiniteElementDiscretizationManager>(keys::finiteElementDiscretizations);
  ConstitutiveManager * const constitutiveManager = domain->GetGroup<ConstitutiveManager >(keys::ConstitutiveManager);

  FieldSpecificationManager & fsManager = FieldSpecificationManager::get();

  arrayView1d<real64 const> const & mass = nodes->getReference<array1d<real64>>(keys::Mass);
  array1d<R1Tensor> & velocityArray = nodes->getReference<array1d<R1Tensor>>(keys::Velocity);
  arrayView1d<R1Tensor> const & vel = velocityArray;

  arrayView1d<R1Tensor const> const & X = nodes->referencePosition();
  arrayView1d<R1Tensor> const & u = nodes->getReference<array1d<R1Tensor>>(keys::TotalDisplacement);
  arrayView1d<R1Tensor> const & uhat = nodes->getReference<array1d<R1Tensor>>(keys::IncrementalDisplacement);
  arrayView1d<R1Tensor> const & acc = nodes->getReference<array1d<R1Tensor>>(keys::Acceleration);

  array1d<NeighborCommunicator> & neighbors = domain->getReference< array1d<NeighborCommunicator> >( domain->viewKeys.neighbors );
  std::map<string, string_array > fieldNames;
  fieldNames["node"].push_back("Velocity");

  CommunicationTools::SynchronizePackSendRecvSizes( fieldNames, mesh, neighbors, m_iComm, true );

  fsManager.ApplyFieldValue< parallelDevicePolicy< 1024 > >( time_n, domain, "nodeManager", keys::Acceleration );

  //3: v^{n+1/2} = v^{n} + a^{n} dt/2
  SolidMechanicsLagrangianFEMKernels::velocityUpdate( acc, vel, dt/2 );

  fsManager.ApplyFieldValue< parallelDevicePolicy< 1024 > >( time_n, domain, "nodeManager", keys::Velocity );

  //4. x^{n+1} = x^{n} + v^{n+{1}/{2}} dt (x is displacement)
  SolidMechanicsLagrangianFEMKernels::displacementUpdate( vel, uhat, u, dt );

<<<<<<< HEAD
//  fsManager->ApplyFieldValue( time_n + dt, domain, "nodeManager", keys::TotalDisplacement,
//    [&]( FieldSpecificationBase const * const bc, SortedArrayView<localIndex const> const & targetSet )->void
//    {
//      integer const component = bc->GetComponent();
//      forall_in_range< parallelDevicePolicy< 1024 > >(0, targetSet.size(),
//        GEOSX_DEVICE_LAMBDA( localIndex const i )
//        {
//          localIndex const a = targetSet[ i ];
//          vel[a][component] = u[a][component];
//        }
//      );
//    },
//    [&]( FieldSpecificationBase const * const bc, SortedArrayView<localIndex const> const & targetSet )->void
//    {
//      integer const component = bc->GetComponent();
//      forall_in_range< parallelDevicePolicy< 1024 > >(0, targetSet.size(),
//        GEOSX_DEVICE_LAMBDA( localIndex const i )
//        {
//          localIndex const a = targetSet[ i ];
//          uhat[a][component] = u[a][component] - vel[a][component];
//          vel[a][component]  = uhat[a][component] / dt;
//        }
//      );
//    }
//  );
=======
  fsManager.ApplyFieldValue( time_n + dt, domain, "nodeManager", keys::TotalDisplacement,
    [&]( FieldSpecificationBase const * const bc, SortedArrayView<localIndex const> const & targetSet )->void
    {
      integer const component = bc->GetComponent();
      forall_in_range< parallelDevicePolicy< 1024 > >(0, targetSet.size(),
        GEOSX_DEVICE_LAMBDA( localIndex const i )
        {
          localIndex const a = targetSet[ i ];
          vel[a][component] = u[a][component];
        }
      );
    },
    [&]( FieldSpecificationBase const * const bc, SortedArrayView<localIndex const> const & targetSet )->void
    {
      integer const component = bc->GetComponent();
      forall_in_range< parallelDevicePolicy< 1024 > >(0, targetSet.size(),
        GEOSX_DEVICE_LAMBDA( localIndex const i )
        {
          localIndex const a = targetSet[ i ];
          uhat[a][component] = u[a][component] - vel[a][component];
          vel[a][component]  = uhat[a][component] / dt;
        }
      );
    }
  );
>>>>>>> 31a9db3e

  ElementRegionManager::MaterialViewAccessor< arrayView2d<R2SymTensor> > const
  stress = elemManager->ConstructFullMaterialViewAccessor< array2d<R2SymTensor>,
                                                           arrayView2d<R2SymTensor> >( SolidBase::viewKeyStruct::stressString,
                                                                                       constitutiveManager);

  ElementRegionManager::ConstitutiveRelationAccessor<ConstitutiveBase>
  constitutiveRelations = elemManager->ConstructFullConstitutiveAccessor<ConstitutiveBase>(constitutiveManager);

  //Step 5. Calculate deformation input to constitutive model and update state to
  // Q^{n+1}
  for( localIndex er=0 ; er<elemManager->numRegions() ; ++er )
  {
    ElementRegionBase * const elementRegion = elemManager->GetRegion(er);
    FiniteElementDiscretization const * feDiscretization = feDiscretizationManager->GetGroup<FiniteElementDiscretization>(m_discretizationName);

    elementRegion->forElementSubRegionsIndex<CellElementSubRegion>([&]( localIndex const esr, CellElementSubRegion const * const elementSubRegion )
    {
      arrayView3d< R1Tensor > const & dNdX = elementSubRegion->getReference< array3d< R1Tensor > >(keys::dNdX);

      arrayView2d<real64> const & detJ = elementSubRegion->getReference< array2d<real64> >(keys::detJ);

      arrayView2d<localIndex const, CellBlock::NODE_MAP_UNIT_STRIDE_DIM> const & elemsToNodes = elementSubRegion->nodeList();

      localIndex const numNodesPerElement = elemsToNodes.size(1);

      localIndex const numQuadraturePoints = feDiscretization->m_finiteElement->n_quadrature_points();

      ExplicitElementKernelLaunch( numNodesPerElement,
                                   numQuadraturePoints,
                                   constitutiveRelations[er][esr][m_solidMaterialFullIndex],
                                   this->m_elemsAttachedToSendOrReceiveNodes[er][esr],
                                   elemsToNodes,
                                   dNdX,
                                   detJ,
                                   X,
                                   u,
                                   vel,
                                   acc,
                                   stress[er][esr][m_solidMaterialFullIndex],
                                   dt );

    }); //Element Region

  } //Element Manager

  // apply this over a set
  SolidMechanicsLagrangianFEMKernels::velocityUpdate( acc, mass, vel, dt / 2, m_sendOrReceiveNodes );

  fsManager.ApplyFieldValue< parallelDevicePolicy< 1024 > >( time_n, domain, "nodeManager", keys::Velocity );

  CommunicationTools::SynchronizePackSendRecv( fieldNames, mesh, neighbors, m_iComm, true );

  for( localIndex er=0 ; er<elemManager->numRegions() ; ++er )
  {
    ElementRegionBase * const elementRegion = elemManager->GetRegion(er);

    FiniteElementDiscretization const * feDiscretization = feDiscretizationManager->GetGroup<FiniteElementDiscretization>(m_discretizationName);

    elementRegion->forElementSubRegionsIndex<CellElementSubRegion>([&]( localIndex const esr, CellElementSubRegion const * const elementSubRegion )
    {
      arrayView3d< R1Tensor > const & dNdX = elementSubRegion->getReference< array3d< R1Tensor > >(keys::dNdX);

      arrayView2d<real64> const & detJ = elementSubRegion->getReference< array2d<real64> >(keys::detJ);

      arrayView2d<localIndex const, CellBlock::NODE_MAP_UNIT_STRIDE_DIM> const & elemsToNodes = elementSubRegion->nodeList();

      localIndex const numNodesPerElement = elemsToNodes.size(1);

      localIndex const numQuadraturePoints = feDiscretization->m_finiteElement->n_quadrature_points();

      ExplicitElementKernelLaunch( numNodesPerElement,
                                   numQuadraturePoints,
                                   constitutiveRelations[er][esr][m_solidMaterialFullIndex],
                                   this->m_elemsNotAttachedToSendOrReceiveNodes[er][esr],
                                   elemsToNodes,
                                   dNdX,
                                   detJ,
                                   X,
                                   u,
                                   vel,
                                   acc,
                                   stress[er][esr][m_solidMaterialFullIndex],
                                   dt );
    }); //Element Region

  } //Element Manager

  // apply this over a set
  SolidMechanicsLagrangianFEMKernels::velocityUpdate( acc, mass, vel, dt / 2, m_nonSendOrReceiveNodes );

  fsManager.ApplyFieldValue< parallelDevicePolicy< 1024 > >( time_n, domain, "nodeManager", keys::Velocity );

  CommunicationTools::SynchronizeUnpack( mesh, neighbors, m_iComm, true );

  return dt;
}



void SolidMechanicsLagrangianFEM::ApplyDisplacementBC_implicit( real64 const time,
                                                                DofManager const & dofManager,
                                                                DomainPartition & domain,
                                                                ParallelMatrix & matrix,
                                                                ParallelVector & rhs )
{
  string const dofKey = dofManager.getKey( keys::TotalDisplacement );

  FieldSpecificationManager const & fsManager = FieldSpecificationManager::get();

  fsManager.Apply( time,
                   &domain,
                   "nodeManager",
                   keys::TotalDisplacement,
                   [&]( FieldSpecificationBase const * const bc,
                        string const &,
                        set<localIndex> const & targetSet,
                        Group * const targetGroup,
                        string const fieldName )
  {
    bc->ApplyBoundaryConditionToSystem<FieldSpecificationEqual, LAInterface>( targetSet,
                                                                              time,
                                                                              targetGroup,
                                                                              fieldName,
                                                                              dofKey,
                                                                              3,
                                                                              matrix,
                                                                              rhs );
  } );
}


void SolidMechanicsLagrangianFEM::ApplyTractionBC( real64 const time,
                                                   DofManager const & dofManager,
                                                   DomainPartition * const domain,
                                                   ParallelVector & rhs )
{
  FieldSpecificationManager & fsManager = FieldSpecificationManager::get();
  FunctionManager & functionManager = FunctionManager::Instance();

  FaceManager * const faceManager = domain->getMeshBody(0)->getMeshLevel(0)->getFaceManager();
  NodeManager * const nodeManager = domain->getMeshBody(0)->getMeshLevel(0)->getNodeManager();

  real64_array const & faceArea  = faceManager->getReference<real64_array>("faceArea");
  ArrayOfArraysView< localIndex const > const & faceToNodeMap = faceManager->nodeList();

  string const dofKey = dofManager.getKey( keys::TotalDisplacement );

  arrayView1d<globalIndex> const &
  blockLocalDofNumber = nodeManager->getReference<globalIndex_array>( dofKey );

  arrayView1d<integer const> const & faceGhostRank = faceManager->GhostRank();
  fsManager.Apply( time,
                   domain,
                   "faceManager",
                   string("Traction"),
                   [&]( FieldSpecificationBase const * const bc,
                        string const &,
                        set<localIndex> const & targetSet,
                        Group * const GEOSX_UNUSED_ARG( targetGroup ),
                        string const GEOSX_UNUSED_ARG( fieldName ) )
  {
    string const & functionName = bc->getReference<string>( FieldSpecificationBase::viewKeyStruct::functionNameString);

    globalIndex_array nodeDOF;
    real64_array nodeRHS;
    integer const component = bc->GetComponent();

    if( functionName.empty() )
    {
      for( auto kf : targetSet )
      {
        if( faceGhostRank[kf] < 0 )
        {
          localIndex const numNodes = faceToNodeMap.sizeOfArray( kf );
          nodeDOF.resize( numNodes );
          nodeRHS.resize( numNodes );
          for( localIndex a=0 ; a<numNodes ; ++a )
          {
            nodeDOF[a] = blockLocalDofNumber[ faceToNodeMap( kf, a ) ] + component;
            nodeRHS[a] = bc->GetScale() * faceArea[kf] / numNodes;
          }
          rhs.add( nodeDOF, nodeRHS );
        }
      }
    }
    else
    {
      FunctionBase const * const function = functionManager.GetGroup<FunctionBase>(functionName);
      assert( function!=nullptr);

        if( function->isFunctionOfTime()==2 )
        {
          real64 value = bc->GetScale() * function->Evaluate( &time );
          for( auto kf : targetSet )
          {
            if( faceGhostRank[kf] < 0 )
            {
              localIndex const numNodes = faceToNodeMap.sizeOfArray( kf );
              nodeDOF.resize( numNodes );
              nodeRHS.resize( numNodes );
              for( localIndex a=0 ; a<numNodes ; ++a )
              {
                nodeDOF[a] = blockLocalDofNumber[ faceToNodeMap( kf, a ) ] + component;
                nodeRHS[a] = value * faceArea[kf] / numNodes;
              }
              rhs.add( nodeDOF, nodeRHS );
            }
          }
        }
        else
        {
          real64_array result;
          result.resize( targetSet.size() );
          function->Evaluate( faceManager, time, targetSet, result );

          for( auto kf : targetSet )
          {
            if( faceGhostRank[kf] < 0 )
            {
              localIndex const numNodes = faceToNodeMap.sizeOfArray( kf );
              nodeDOF.resize( numNodes );
              nodeRHS.resize( numNodes );
              for( localIndex a=0 ; a<numNodes ; ++a )
              {
                nodeDOF[a] = blockLocalDofNumber[ faceToNodeMap( kf, a ) ] + component;
                nodeRHS[a] = result[kf] * faceArea[kf] / numNodes;
              }
              rhs.add( nodeDOF, nodeRHS );
            }
          }
      }
    }
  });
}

void SolidMechanicsLagrangianFEM::ApplyChomboPressure( DofManager const & dofManager,
                                                       DomainPartition * const domain,
                                                       ParallelVector & rhs )
{
  FaceManager * const faceManager = domain->getMeshBody(0)->getMeshLevel(0)->getFaceManager();
  NodeManager * const nodeManager = domain->getMeshBody(0)->getMeshLevel(0)->getNodeManager();

  arrayView1d<real64 const> const & faceArea  = faceManager->faceArea();
  arrayView1d<R1Tensor const> const & faceNormal  = faceManager->faceNormal();
  ArrayOfArraysView< localIndex const > const & faceToNodeMap = faceManager->nodeList();

  string const dofKey = dofManager.getKey( keys::TotalDisplacement );

  arrayView1d<globalIndex> const &
  blockLocalDofNumber =  nodeManager->getReference<globalIndex_array>( dofKey );

  arrayView1d<real64 const> const & facePressure = faceManager->getReference< array1d<real64> >("ChomboPressure");

  for( localIndex kf=0 ; kf<faceManager->size() ; ++kf )
  {
    globalIndex nodeDOF[20];
    real64 nodeRHS[20];

    int const numNodes = integer_conversion<int>(faceToNodeMap.sizeOfArray(kf));
    for( int a=0 ; a<numNodes ; ++a )
    {
      for( int component=0 ; component<3 ; ++component )
      {
        nodeDOF[3*a+component] = blockLocalDofNumber[faceToNodeMap(kf,a)] + component;
        nodeRHS[3*a+component] = - facePressure[kf] * faceNormal[kf][component] * faceArea[kf] / numNodes;
      }
    }
    rhs.add( nodeDOF, nodeRHS, numNodes*3 );
  }

}



void
SolidMechanicsLagrangianFEM::
ImplicitStepSetup( real64 const & GEOSX_UNUSED_ARG( time_n ),
                   real64 const & dt,
                   DomainPartition * const domain,
                   DofManager & GEOSX_UNUSED_ARG( dofManager ),
                   ParallelMatrix & GEOSX_UNUSED_ARG( matrix ),
                   ParallelVector & GEOSX_UNUSED_ARG( rhs ),
                   ParallelVector & GEOSX_UNUSED_ARG( solution ) )
{
  MeshLevel * const mesh = domain->getMeshBodies()->GetGroup<MeshBody>(0)->getMeshLevel(0);
  Group * const nodeManager = mesh->getNodeManager();

  arrayView1d<R1Tensor const> const & v_n = nodeManager->getReference<array1d<R1Tensor>>(keys::Velocity);
  arrayView1d<R1Tensor> const & uhat  = nodeManager->getReference<array1d<R1Tensor>>(keys::IncrementalDisplacement);
  arrayView1d<R1Tensor> const & disp = nodeManager->getReference<array1d<R1Tensor>>(keys::TotalDisplacement);

  if( this->m_timeIntegrationOption == timeIntegrationOption::ImplicitDynamic )
  {
    arrayView1d<R1Tensor const> const & a_n = nodeManager->getReference<array1d<R1Tensor>>(keys::Acceleration);
    arrayView1d<R1Tensor> const & vtilde   = nodeManager->getReference<array1d<R1Tensor>>(solidMechanicsViewKeys.vTilde);
    arrayView1d<R1Tensor> const & uhatTilde   = nodeManager->getReference<array1d<R1Tensor>>(solidMechanicsViewKeys.uhatTilde);

    localIndex const numNodes = nodeManager->size();
    real64 const newmarkGamma = this->getReference<real64>(solidMechanicsViewKeys.newmarkGamma);
    real64 const newmarkBeta = this->getReference<real64>(solidMechanicsViewKeys.newmarkBeta);

    RAJA::forall< parallelHostPolicy >( RAJA::TypedRangeSegment< localIndex >( 0, numNodes ),
                                        GEOSX_LAMBDA ( localIndex const a )
    {
      for( int i=0 ; i<3 ; ++i )
      {
        vtilde[a][i] = v_n[a][i] + (1.0-newmarkGamma) * a_n[a][i] * dt;
        uhatTilde[a][i] = ( v_n[a][i] + 0.5 * ( 1.0 - 2.0*newmarkBeta ) * a_n[a][i] * dt ) *dt;
        uhat[a][i] = uhatTilde[a][i];
        disp[a][i] += uhatTilde[a][i];
      }
    } );
  }
  else if( this->m_timeIntegrationOption == timeIntegrationOption::QuasiStatic  )
  {
    localIndex const numNodes = nodeManager->size();

    if( m_useVelocityEstimateForQS==1 )
    {
      RAJA::forall< parallelHostPolicy >( RAJA::TypedRangeSegment< localIndex >( 0, numNodes ),
                                          GEOSX_LAMBDA ( localIndex const a )
      {
        for( int i=0 ; i<3 ; ++i )
        {
          uhat[a][i] = v_n[a][i] * dt;
          disp[a][i] += uhat[a][i];
        }
      } );
    }
    else
    {
      RAJA::forall< parallelHostPolicy >( RAJA::TypedRangeSegment< localIndex >( 0, numNodes ),
                                          GEOSX_LAMBDA ( localIndex const a )
      {
        uhat[a] = 0.0;
      } );
    }
  }

  ElementRegionManager * const elementRegionManager = mesh->getElemManager();
  ConstitutiveManager  * const
  constitutiveManager = domain->GetGroup<ConstitutiveManager >(dataRepository::keys::ConstitutiveManager);
  ElementRegionManager::ConstitutiveRelationAccessor<ConstitutiveBase>
  constitutiveRelations = elementRegionManager->ConstructFullConstitutiveAccessor<ConstitutiveBase>(constitutiveManager);

  elementRegionManager->
  forElementSubRegionsComplete<CellElementSubRegion>( m_targetRegions,
                                                      [&]( localIndex const er,
                                                           localIndex const esr,
                                                           ElementRegionBase * const,
                                                           CellElementSubRegion * const subRegion )
  {
    SolidBase * const
    constitutiveRelation = constitutiveRelations[er][esr][m_solidMaterialFullIndex]->group_cast<SolidBase*>();

    arrayView2d<R2SymTensor> const & stress = constitutiveRelation->getStress();

    array2d<R2SymTensor> &
    stress_n = subRegion->getReference<array2d<R2SymTensor>>(viewKeyStruct::stress_n);
    stress_n.resize( stress.size(0), stress.size(1) );

    for( localIndex k=0 ; k<stress.size(0) ; ++k )
    {
      for( localIndex a=0 ; a<stress.size(1) ; ++a )
      {
        stress_n(k,a) = stress(k,a);
      }
    }
  });



}

void SolidMechanicsLagrangianFEM::ImplicitStepComplete( real64 const & GEOSX_UNUSED_ARG( time_n ),
                                                        real64 const & dt,
                                                        DomainPartition * const domain)
{
  MeshLevel * const mesh = domain->getMeshBodies()->GetGroup<MeshBody>(0)->getMeshLevel(0);
  Group * const nodeManager = mesh->getNodeManager();
  localIndex const numNodes = nodeManager->size();

  arrayView1d< R1Tensor > const & v_n = nodeManager->getReference<r1_array>(keys::Velocity);
  arrayView1d< R1Tensor const > const & uhat  = nodeManager->getReference<r1_array>(keys::IncrementalDisplacement);

  if( this->m_timeIntegrationOption == timeIntegrationOption::ImplicitDynamic )
  {
    arrayView1d< R1Tensor > const & a_n = nodeManager->getReference<r1_array>(keys::Acceleration);
    arrayView1d< R1Tensor const > const & vtilde    = nodeManager->getReference<r1_array>(solidMechanicsViewKeys.vTilde);
    arrayView1d< R1Tensor const > const & uhatTilde = nodeManager->getReference<r1_array>(solidMechanicsViewKeys.uhatTilde);
    real64 const newmarkGamma = this->getReference<real64>(solidMechanicsViewKeys.newmarkGamma);
    real64 const newmarkBeta = this->getReference<real64>(solidMechanicsViewKeys.newmarkBeta);

    RAJA::forall< parallelHostPolicy >( RAJA::TypedRangeSegment< localIndex >( 0, numNodes ),
                                        GEOSX_LAMBDA ( localIndex const a )
    {
      for( int i=0 ; i<3 ; ++i )
      {
        a_n[a][i] = 1.0 / ( newmarkBeta * dt*dt) * ( uhat[a][i] - uhatTilde[a][i] );
        v_n[a][i] = vtilde[a][i] + newmarkGamma * a_n[a][i] * dt;
      }
    } );
  }
  else if( this->m_timeIntegrationOption == timeIntegrationOption::QuasiStatic && dt > 0.0)
  {
    RAJA::forall< parallelHostPolicy >( RAJA::TypedRangeSegment< localIndex >( 0, numNodes ),
                                        GEOSX_LAMBDA ( localIndex const a )
    {
      for( int i=0 ; i<3 ; ++i )
      {
        v_n[a][i] = uhat[a][i] / dt;
      }
    } );
  }
}

void SolidMechanicsLagrangianFEM::SetupDofs( DomainPartition const * const GEOSX_UNUSED_ARG( domain ),
                                             DofManager & dofManager ) const
{
  dofManager.addField( keys::TotalDisplacement,
                       DofManager::Location::Node,
                       DofManager::Connectivity::Elem,
                       3 );
}

void SolidMechanicsLagrangianFEM::SetupSystem( DomainPartition * const domain,
                                               DofManager & dofManager,
                                               ParallelMatrix & matrix,
                                               ParallelVector & rhs,
                                               ParallelVector & solution )
{
  GEOSX_MARK_FUNCTION;
  SolverBase::SetupSystem( domain, dofManager, matrix, rhs, solution );

  matrix.open();

  // need this for contact enforcement in the fracture
  MeshLevel * const mesh = domain->getMeshBodies()->GetGroup<MeshBody>(0)->getMeshLevel(0);
  Group * const nodeManager = mesh->getNodeManager();

  constexpr int dim = 3;
  string const dofKey = dofManager.getKey( keys::TotalDisplacement );
  globalIndex_array const & dofNumber = nodeManager->getReference<globalIndex_array>( dofKey );

  ElementRegionManager const * const elemRegionManager = mesh->getElemManager();
  elemRegionManager->forElementSubRegions<FaceElementSubRegion>( [&]( FaceElementSubRegion const * const elementSubRegion)
  {
    localIndex const numElems = elementSubRegion->size();
    array1d<array1d<localIndex > > const & elemsToNodes = elementSubRegion->nodeList();


    for( localIndex k=0 ; k<numElems ; ++k )
    {
      localIndex const numNodesPerElement = elemsToNodes[k].size();
      array1d<globalIndex> elementLocalDofIndex(dim * numNodesPerElement);
      array2d<real64> values( dim * numNodesPerElement, dim * numNodesPerElement );
      values = 1.0;

      for( localIndex a=0 ; a<numNodesPerElement ; ++a )
      {
        for( int d=0 ; d<dim ; ++d )
        {
          elementLocalDofIndex[a * dim + d] = dofNumber[elemsToNodes[k][a]] + d;
        }
      }
      matrix.insert( elementLocalDofIndex.data(),
                     elementLocalDofIndex.data(),
                     values.data(),
                     elementLocalDofIndex.size(),
                     elementLocalDofIndex.size() );
    }
  });
  matrix.close();

}

void SolidMechanicsLagrangianFEM::AssembleSystem( real64 const GEOSX_UNUSED_ARG( time_n ),
                                                  real64 const dt,
                                                  DomainPartition * const domain,
                                                  DofManager const & dofManager,
                                                  ParallelMatrix & matrix,
                                                  ParallelVector & rhs )
{
  GEOSX_MARK_FUNCTION;
  MeshLevel * const mesh = domain->getMeshBodies()->GetGroup<MeshBody>(0)->getMeshLevel(0);
  Group * const nodeManager = mesh->getNodeManager();
  ConstitutiveManager  * const constitutiveManager = domain->GetGroup<ConstitutiveManager >(keys::ConstitutiveManager);
  ElementRegionManager * const elemManager = mesh->getElemManager();
  NumericalMethodsManager const * numericalMethodManager = domain->getParent()->GetGroup<NumericalMethodsManager>(keys::numericalMethodsManager);
  FiniteElementDiscretizationManager const * feDiscretizationManager = numericalMethodManager->GetGroup<FiniteElementDiscretizationManager>(keys::finiteElementDiscretizations);

  ElementRegionManager::MaterialViewAccessor<real64> const biotCoefficient =
    elemManager->ConstructFullMaterialViewAccessor<real64>( "BiotCoefficient", constitutiveManager);

  ElementRegionManager::ElementViewAccessor<arrayView1d<real64>> const fluidPres =
    elemManager->ConstructViewAccessor<array1d<real64>, arrayView1d<real64>>("pressure");

  ElementRegionManager::ElementViewAccessor<arrayView1d<real64>> const dPres =
    elemManager->ConstructViewAccessor<array1d<real64>, arrayView1d<real64>>("deltaPressure");

  matrix.zero();
  rhs.zero();

  matrix.open();
  rhs.open();

  r1_array const& disp = nodeManager->getReference<r1_array>(keys::TotalDisplacement);
  r1_array const& uhat = nodeManager->getReference<r1_array>(keys::IncrementalDisplacement);
  //r1_array const& vel  = nodeManager->getReference<r1_array>(keys::Velocity);

  r1_array const uhattilde;
  r1_array const vtilde;

  string const dofKey = dofManager.getKey( keys::TotalDisplacement );

  globalIndex_array const & dofNumber = nodeManager->getReference<globalIndex_array>( dofKey );


  ElementRegionManager::ConstitutiveRelationAccessor<ConstitutiveBase>
  constitutiveRelations = elemManager->ConstructFullConstitutiveAccessor<ConstitutiveBase>(constitutiveManager);

  ElementRegionManager::MaterialViewAccessor< real64 > const
  density = elemManager->ConstructFullMaterialViewAccessor< real64 >( "density0",
                                                                  constitutiveManager );

  // begin region loop
  for( localIndex er=0 ; er<elemManager->numRegions() ; ++er )
  {
    ElementRegionBase * const elementRegion = elemManager->GetRegion(er);

    FiniteElementDiscretization const *
    feDiscretization = feDiscretizationManager->GetGroup<FiniteElementDiscretization>(m_discretizationName);

    elementRegion->forElementSubRegionsIndex<CellElementSubRegion>([&]( localIndex const esr,
                                                                        CellElementSubRegion const * const elementSubRegion )
    {
      array3d<R1Tensor> const &
      dNdX = elementSubRegion->getReference< array3d<R1Tensor> >(keys::dNdX);

      arrayView2d<real64> const & detJ = elementSubRegion->getReference< array2d<real64> >(keys::detJ);

      arrayView2d< localIndex const, CellBlock::NODE_MAP_UNIT_STRIDE_DIM > const & elemsToNodes = elementSubRegion->nodeList();
      localIndex const numNodesPerElement = elemsToNodes.size(1);

      std::unique_ptr<FiniteElementBase>
      fe = feDiscretization->getFiniteElement( elementSubRegion->GetElementTypeString() );

      // space for element matrix and rhs

      m_maxForce = ImplicitElementKernelLaunch( numNodesPerElement,
                                                fe->n_quadrature_points(),
                                                constitutiveRelations[er][esr][m_solidMaterialFullIndex],
                                                elementSubRegion->size(),
                                                dt,
                                                dNdX,
                                                detJ,
                                                fe.get(),
                                                elementSubRegion->m_ghostRank,
                                                elemsToNodes,
                                                dofNumber,
                                                disp,
                                                uhat,
                                                vtilde,
                                                uhattilde,
                                                density[er][esr],
                                                fluidPres[er][esr],
                                                dPres[er][esr],
                                                biotCoefficient[er][esr],
                                                m_timeIntegrationOption,
                                                this->m_stiffnessDamping,
                                                this->m_massDamping,
                                                this->m_newmarkBeta,
                                                this->m_newmarkGamma,
                                                &dofManager,
                                                &matrix,
                                                &rhs );

    });
  }


  ApplyContactConstraint( dofManager,
                          *domain,
                          &matrix,
                          &rhs );

  matrix.close();
  rhs.close();

  // Debug for logLevel >= 2
  GEOSX_LOG_LEVEL_RANK_0( 2, "After SolidMechanicsLagrangianFEM::AssembleSystem" );
  GEOSX_LOG_LEVEL_RANK_0( 2, "\nJacobian:\n" << matrix );
  GEOSX_LOG_LEVEL_RANK_0( 2, "\nResidual:\n" << rhs );
}

void
SolidMechanicsLagrangianFEM::
ApplyBoundaryConditions( real64 const time_n,
                         real64 const dt,
                         DomainPartition * const domain,
                         DofManager const & dofManager,
                         ParallelMatrix & matrix,
                         ParallelVector & rhs )
{
  GEOSX_MARK_FUNCTION;
  MeshLevel * const mesh = domain->getMeshBodies()->GetGroup<MeshBody>(0)->getMeshLevel(0);

  FaceManager * const faceManager = mesh->getFaceManager();
  FieldSpecificationManager & fsManager = FieldSpecificationManager::get();

  string const dofKey = dofManager.getKey( keys::TotalDisplacement );

  matrix.open();
  rhs.open();

  fsManager.Apply( time_n + dt,
                   domain,
                   "nodeManager",
                   keys::Force,
                   [&]( FieldSpecificationBase const * const bc,
                        string const &,
                        set< localIndex > const & targetSet,
                        Group * const targetGroup,
                        string const GEOSX_UNUSED_ARG( fieldName ) )
  {
    bc->ApplyBoundaryConditionToSystem<FieldSpecificationAdd, LAInterface>( targetSet,
                                                                            time_n + dt,
                                                                            targetGroup,
                                                                            keys::TotalDisplacement, // TODO fix use of dummy name for
                                                                            dofKey,
                                                                            3,
                                                                            matrix,
                                                                            rhs );
  });

  ApplyTractionBC(
    time_n + dt,
    dofManager, domain,
    rhs );

  ApplyDisplacementBC_implicit( time_n + dt, dofManager, *domain, matrix, rhs );

  if( faceManager->hasWrapper( "ChomboPressure" ) )
  {
    fsManager.ApplyFieldValue( time_n, domain, "faceManager", "ChomboPressure" );
    ApplyChomboPressure( dofManager, domain, rhs );
  }

  matrix.close();
  rhs.close();

  // Debug for logLevel >= 2
  GEOSX_LOG_LEVEL_RANK_0( 2, "After SolidMechanicsLagrangianFEM::AssembleSystem" );
  GEOSX_LOG_LEVEL_RANK_0( 2, "\nJacobian:\n" << matrix );
  GEOSX_LOG_LEVEL_RANK_0( 2, "\nResidual:\n" << rhs );


}

real64
SolidMechanicsLagrangianFEM::
CalculateResidualNorm( DomainPartition const * const GEOSX_UNUSED_ARG( domain ),
                       DofManager const & GEOSX_UNUSED_ARG( dofManager ),
                       ParallelVector const & rhs )
{
  GEOSX_MARK_FUNCTION;
  real64 const * localResidual = rhs.extractLocalVector();

  real64 localResidualNorm[2] = { 0.0, this->m_maxForce };
  //real64 localResInfNorm[2] = {}

  for( localIndex i=0 ; i<rhs.localSize() ; ++i )
  {
  // sum(rhs^2) on each rank.
    localResidualNorm[0] += localResidual[i] * localResidual[i];
    //infNorm
  }


  // globalResidualNorm[0]: the sum of all the local sum(rhs^2).
  // globalResidualNorm[1]: max of max force of each rank. Basically max force globally
  real64 globalResidualNorm[2] = {0,0};
//  MPI_Allreduce (&localResidual,&globalResidualNorm,1,MPI_DOUBLE,MPI_SUM ,MPI_COMM_GEOSX);



  int const rank = MpiWrapper::Comm_rank(MPI_COMM_GEOSX);
  int const size = MpiWrapper::Comm_size(MPI_COMM_GEOSX);
  array1d<real64> globalValues( size * 2 );
  globalValues = 0;

  // Everything is done on rank 0
  MpiWrapper::gather( localResidualNorm,
                      2,
                      globalValues.data(),
                      2,
                      0,
                      MPI_COMM_GEOSX );

  if( rank==0 )
  {
    for( int r=0 ; r<size ; ++r )
    {
      // sum across all ranks
      globalResidualNorm[0] += globalValues[r*2];

      // check if it is greater than the other ranks.
      // If yes, change the entry of globalResidualNorm[1] (new max)
      if( globalResidualNorm[1] < globalValues[r*2+1] )
      {
        globalResidualNorm[1] = globalValues[r*2+1];
      }
    }
  }

  MpiWrapper::bcast( globalResidualNorm, 2, 0, MPI_COMM_GEOSX );

  return sqrt(globalResidualNorm[0])/(globalResidualNorm[1]+1); // the + 1 is for the first time-step when maxForce = 0;
}



void
SolidMechanicsLagrangianFEM::ApplySystemSolution( DofManager const & dofManager,
                                                  ParallelVector const & solution,
                                                  real64 const scalingFactor,
                                                  DomainPartition * const domain )
{
  MeshLevel * const mesh = domain->getMeshBody( 0 )->getMeshLevel( 0 );
  NodeManager * const nodeManager = mesh->getNodeManager();

  string fieldName = keys::TotalDisplacement;
  dofManager.addVectorToField( solution, fieldName, -scalingFactor, nodeManager, keys::IncrementalDisplacement );
  dofManager.addVectorToField( solution, fieldName, -scalingFactor, nodeManager, keys::TotalDisplacement );

  std::map<string, string_array > fieldNames;
  fieldNames["node"].push_back( keys::IncrementalDisplacement );
  fieldNames["node"].push_back( keys::TotalDisplacement );

  CommunicationTools::SynchronizeFields( fieldNames, mesh,
                                         domain->getReference< array1d<NeighborCommunicator> >( domain->viewKeys.neighbors ) );
}

void SolidMechanicsLagrangianFEM::SolveSystem( DofManager const & dofManager,
                                               ParallelMatrix & matrix,
                                               ParallelVector & rhs,
                                               ParallelVector & solution )
{
  solution.zero();

  SolverBase::SolveSystem( dofManager, matrix, rhs, solution );

  // Debug for logLevel >= 2
  GEOSX_LOG_LEVEL_RANK_0( 2, "After SolidMechanicsLagrangianFEM::SolveSystem" );
  GEOSX_LOG_LEVEL_RANK_0( 2, "\nSolution:\n" << solution );
}

void SolidMechanicsLagrangianFEM::ResetStateToBeginningOfStep( DomainPartition * const domain )
{
  MeshLevel * const mesh = domain->getMeshBodies()->GetGroup<MeshBody>(0)->getMeshLevel(0);
  NodeManager * const nodeManager = mesh->getNodeManager();

  r1_array& incdisp  = nodeManager->getReference<r1_array>(keys::IncrementalDisplacement);
  r1_array& disp     = nodeManager->getReference<r1_array>(keys::TotalDisplacement);

  // TODO need to finish this rewind
  forall_in_range(0, nodeManager->size(), GEOSX_LAMBDA (localIndex a) mutable
  {
    disp[a] -= incdisp[a];
    incdisp[a] = 0.0;
  });

  ResetStressToBeginningOfStep(domain);
}

void SolidMechanicsLagrangianFEM::ResetStressToBeginningOfStep( DomainPartition * const domain )
{
  MeshLevel * const mesh = domain->getMeshBodies()->GetGroup<MeshBody>(0)->getMeshLevel(0);

  ElementRegionManager * const elementRegionManager = mesh->getElemManager();
  ConstitutiveManager  * const
  constitutiveManager = domain->GetGroup<ConstitutiveManager >(dataRepository::keys::ConstitutiveManager);
  ElementRegionManager::ConstitutiveRelationAccessor<ConstitutiveBase>
  constitutiveRelations = elementRegionManager->ConstructFullConstitutiveAccessor<ConstitutiveBase>(constitutiveManager);

  elementRegionManager->
  forElementSubRegionsComplete<CellElementSubRegion>( m_targetRegions,
                                                      [&]( localIndex const er,
                                                           localIndex const esr,
                                                           ElementRegionBase * const,
                                                           CellElementSubRegion * const subRegion )
  {
    SolidBase * const
    constitutiveRelation = constitutiveRelations[er][esr][m_solidMaterialFullIndex]->group_cast<SolidBase*>();

    arrayView2d<R2SymTensor> const & stress = constitutiveRelation->getStress();

    array2d<R2SymTensor> &
    stress_n = subRegion->getReference<array2d<R2SymTensor>>(viewKeyStruct::stress_n);

    for( localIndex k=0 ; k<stress.size(0) ; ++k )
    {
      for( localIndex a=0 ; a<stress.size(1) ; ++a )
      {
        stress(k,a) = stress_n(k,a);
      }
    }
  });
}


void SolidMechanicsLagrangianFEM::ApplyContactConstraint( DofManager const & dofManager,
                                                          DomainPartition & domain,
                                                          ParallelMatrix * const matrix,
                                                          ParallelVector * const rhs )
{
  GEOSX_MARK_FUNCTION;

  if( m_contactRelationName != viewKeyStruct::noContactRelationNameString )
  {
    MeshLevel * const mesh = domain.getMeshBodies()->GetGroup<MeshBody>(0)->getMeshLevel(0);
    FaceManager const * const faceManager = mesh->getFaceManager();
    NodeManager * const nodeManager = mesh->getNodeManager();
    ElementRegionManager * const elemManager = mesh->getElemManager();


    ConstitutiveManager const * const
    constitutiveManager = domain.GetGroup<ConstitutiveManager>(keys::ConstitutiveManager);

    ContactRelationBase const * const
    contactRelation = constitutiveManager->GetGroup<ContactRelationBase>(m_contactRelationName);

    real64 const contactStiffness = contactRelation->stiffness();

    arrayView1d<R1Tensor const> const & u = nodeManager->getReference< array1d<R1Tensor> >( keys::TotalDisplacement );
    arrayView1d<R1Tensor> const & fc = nodeManager->getReference< array1d<R1Tensor> >( viewKeyStruct::contactForceString );
    fc = {0,0,0};

    arrayView1d<R1Tensor const> const & faceNormal = faceManager->faceNormal();
    ArrayOfArraysView<localIndex const> const & facesToNodes = faceManager->nodeList();

    string const dofKey = dofManager.getKey( keys::TotalDisplacement );
    arrayView1d<globalIndex> const & nodeDofNumber = nodeManager->getReference<globalIndex_array>( dofKey );


    elemManager->forElementSubRegions<FaceElementSubRegion>([&]( FaceElementSubRegion * const subRegion )->void
    {
        arrayView1d<integer const> const & ghostRank = subRegion->GhostRank();
        arrayView1d<real64> const & area = subRegion->getElementArea();
        arrayView2d< localIndex const > const & elemsToFaces = subRegion->faceList();

        forall_in_range<serialPolicy>( 0,
                                       subRegion->size(),
                                       GEOSX_LAMBDA ( localIndex const kfe )
        {

          if( ghostRank[kfe] < 0 )
          {
            R1Tensor Nbar = faceNormal[elemsToFaces[kfe][0]];
            Nbar -= faceNormal[elemsToFaces[kfe][1]];
            Nbar.Normalize();

            localIndex const kf0 = elemsToFaces[kfe][0];
            localIndex const kf1 = elemsToFaces[kfe][1];
            localIndex const numNodesPerFace=facesToNodes.sizeOfArray(kf0);
            real64 const Ja = area[kfe] / numNodesPerFace;


            globalIndex rowDOF[24] = {0};
            real64 nodeRHS[24] = {0};
            stackArray2d<real64, (4*3*2)*(4*3*2)> dRdP(numNodesPerFace*3*2, numNodesPerFace*3*2);

            for( localIndex a=0 ; a<numNodesPerFace ; ++a )
            {
              R1Tensor penaltyForce = Nbar;
              localIndex const node0 = facesToNodes[kf0][a];
              localIndex const node1 = facesToNodes[kf1][ a==0 ? a : numNodesPerFace-a ];
              R1Tensor gap = u[node1];
              gap -= u[node0];
              real64 const gapNormal = Dot(gap,Nbar);

              if( gapNormal < 0 )
              {
                penaltyForce *= -contactStiffness * gapNormal * Ja;
                for( int i=0 ; i<3 ; ++i )
                {
                  rowDOF[3*a+i]                     = nodeDofNumber[node0]+i;
                  rowDOF[3*(numNodesPerFace + a)+i] = nodeDofNumber[node1]+i;


                  fc[node0] -= penaltyForce;
                  fc[node1] += penaltyForce;
                  nodeRHS[3*a+i]                     -= penaltyForce[i];
                  nodeRHS[3*(numNodesPerFace + a)+i] += penaltyForce[i];

                  dRdP(3*a+i,3*a+i)                                         -= contactStiffness * Ja * Nbar[i] * Nbar[i] ;
                  dRdP(3*a+i,3*(numNodesPerFace + a)+i)                     += contactStiffness * Ja * Nbar[i] * Nbar[i] ;
                  dRdP(3*(numNodesPerFace + a)+i,3*a+i)                     += contactStiffness * Ja * Nbar[i] * Nbar[i] ;
                  dRdP(3*(numNodesPerFace + a)+i,3*(numNodesPerFace + a)+i) -= contactStiffness * Ja * Nbar[i] * Nbar[i] ;
                }
              }
            }

            rhs->add( rowDOF,
                      nodeRHS,
                      numNodesPerFace*3*2 );

            matrix->add( rowDOF,
                         rowDOF,
                         dRdP.data(),
                         numNodesPerFace * 3 *2,
                         numNodesPerFace * 3 *2 );
          }
        });
    });
  }
}

real64
SolidMechanicsLagrangianFEM::ScalingForSystemSolution( DomainPartition const * const GEOSX_UNUSED_ARG( domain ),
                                                       DofManager const & GEOSX_UNUSED_ARG( dofManager ),
                                                       ParallelVector const & GEOSX_UNUSED_ARG( solution ) )
{
  GEOSX_MARK_FUNCTION;
  real64 scalingFactor = 1.0;
//  MeshLevel const * const mesh = domain->getMeshBodies()->GetGroup<MeshBody>(0)->getMeshLevel(0);
//  FaceManager const * const faceManager = mesh->getFaceManager();
//  NodeManager const * const nodeManager = mesh->getNodeManager();
//  ElementRegionManager const * const elemManager = mesh->getElemManager();
//
//
//  arrayView1d<R1Tensor const> const & u = nodeManager->getReference< array1d<R1Tensor> >( keys::TotalDisplacement );
//
//  arrayView1d<R1Tensor const> const & faceNormal = faceManager->faceNormal();
//  array1d<localIndex_array> const & facesToNodes = faceManager->nodeList();
//
//  string const dofKey = dofManager.getKey( keys::TotalDisplacement );
//  arrayView1d<globalIndex> const & nodeDofNumber = nodeManager->getReference<globalIndex_array>( dofKey );
//
//  real64 const * soln = nullptr;
//  solution.extractLocalVector( &( const_cast<real64*&>(soln) ) );
//  globalIndex const rankOffset = dofManager.offsetLocalDofs();
//
//
//
//  elemManager->forElementSubRegions<FaceElementSubRegion>([&]( FaceElementSubRegion const * const subRegion )->void
//  {
//      arrayView1d<integer const> const & ghostRank = subRegion->GhostRank();
//      arrayView1d<real64 const > const & area = subRegion->getElementArea();
//      arrayView2d< localIndex const > const & elemsToFaces = subRegion->faceList();
//
//      RAJA::ReduceMin<RAJA::seq_reduce, real64> newScaleFactor(1.0);
//      forall_in_range<serialPolicy>( 0,
//                                     subRegion->size(),
//                                     GEOSX_LAMBDA ( localIndex const kfe )
//      {
//
//        if( ghostRank[kfe] < 0 )
//        {
//          R1Tensor Nbar = faceNormal[elemsToFaces[kfe][0]];
//          Nbar -= faceNormal[elemsToFaces[kfe][1]];
//          Nbar.Normalize();
//
//          localIndex const kf0 = elemsToFaces[kfe][0];
//          localIndex const kf1 = elemsToFaces[kfe][1];
//          localIndex const numNodesPerFace=facesToNodes[kf0].size();
//          localIndex const * const nodelist0 = facesToNodes[kf0];
//          localIndex const * const nodelist1 = facesToNodes[kf1];
//
//          for( localIndex a=0 ; a<numNodesPerFace ; ++a )
//          {
//            R1Tensor penaltyForce = Nbar;
//            localIndex const node0 = facesToNodes[kf0][a];
//            localIndex const node1 = facesToNodes[kf1][ a==0 ? a : numNodesPerFace-a ];
//
//            localIndex const lid0 = nodeDofNumber[node0] - rankOffset;
//            localIndex const lid1 = nodeDofNumber[node1] - rankOffset;
//            GEOSX_ASSERT( lid0 >= 0 && lid1 >=0 ); // since vectors are partitioned same as the mesh
//
//            R1Tensor gap = u[node1];
//            gap -= u[node0];
//            real64 const gapNormal = Dot(gap,Nbar);
//
//            R1Tensor deltaGap ;
//            for( int i=0 ; i<3 ; ++i )
//            {
//              deltaGap[i] = soln[lid1] - soln[lid0];
//            }
//            real64 const deltaGapNormal = Dot( deltaGap, Nbar );
//
//            if( ( gapNormal + deltaGapNormal ) * gapNormal < 0 )
//            {
//              newScaleFactor.min( - gapNormal / deltaGapNormal * 1.05 );
//              newScaleFactor.min( 1.0 );
//              std::cout<< "gapNormal, deltaGapNormal, scaleFactor, newGap = "<<
//                  gapNormal<<", "<<deltaGapNormal<<", "<<newScaleFactor.get()<<", "<<gapNormal+newScaleFactor.get()*deltaGapNormal<<std::endl;
//            }
//          }
//        }
//      });
//      scalingFactor = newScaleFactor.get();
//  });

  return scalingFactor;
}

void
SolidMechanicsLagrangianFEM::updateStress( DomainPartition * const GEOSX_UNUSED_ARG(domain) )
{

}

REGISTER_CATALOG_ENTRY( SolverBase, SolidMechanicsLagrangianFEM, string const &, dataRepository::Group * const )
}<|MERGE_RESOLUTION|>--- conflicted
+++ resolved
@@ -502,8 +502,7 @@
   //4. x^{n+1} = x^{n} + v^{n+{1}/{2}} dt (x is displacement)
   SolidMechanicsLagrangianFEMKernels::displacementUpdate( vel, uhat, u, dt );
 
-<<<<<<< HEAD
-//  fsManager->ApplyFieldValue( time_n + dt, domain, "nodeManager", keys::TotalDisplacement,
+//  fsManager.ApplyFieldValue( time_n + dt, domain, "nodeManager", keys::TotalDisplacement,
 //    [&]( FieldSpecificationBase const * const bc, SortedArrayView<localIndex const> const & targetSet )->void
 //    {
 //      integer const component = bc->GetComponent();
@@ -528,33 +527,6 @@
 //      );
 //    }
 //  );
-=======
-  fsManager.ApplyFieldValue( time_n + dt, domain, "nodeManager", keys::TotalDisplacement,
-    [&]( FieldSpecificationBase const * const bc, SortedArrayView<localIndex const> const & targetSet )->void
-    {
-      integer const component = bc->GetComponent();
-      forall_in_range< parallelDevicePolicy< 1024 > >(0, targetSet.size(),
-        GEOSX_DEVICE_LAMBDA( localIndex const i )
-        {
-          localIndex const a = targetSet[ i ];
-          vel[a][component] = u[a][component];
-        }
-      );
-    },
-    [&]( FieldSpecificationBase const * const bc, SortedArrayView<localIndex const> const & targetSet )->void
-    {
-      integer const component = bc->GetComponent();
-      forall_in_range< parallelDevicePolicy< 1024 > >(0, targetSet.size(),
-        GEOSX_DEVICE_LAMBDA( localIndex const i )
-        {
-          localIndex const a = targetSet[ i ];
-          uhat[a][component] = u[a][component] - vel[a][component];
-          vel[a][component]  = uhat[a][component] / dt;
-        }
-      );
-    }
-  );
->>>>>>> 31a9db3e
 
   ElementRegionManager::MaterialViewAccessor< arrayView2d<R2SymTensor> > const
   stress = elemManager->ConstructFullMaterialViewAccessor< array2d<R2SymTensor>,
