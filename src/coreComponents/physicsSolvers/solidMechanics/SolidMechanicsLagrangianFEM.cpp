--- conflicted
+++ resolved
@@ -61,12 +61,8 @@
   m_maxNumResolves( 10 ),
   m_strainTheory( 0 ),
   m_iComm( CommunicationTools::getInstance().getCommID() ),
-<<<<<<< HEAD
   m_pressurizedDamageFlag( 0 ),
-  m_fixedStressUpdateThermoPoromechanicsFlag( 0 )
-=======
   m_isFixedStressPoromechanicsUpdate( false )
->>>>>>> f3693409
 {
 
   registerWrapper( viewKeyStruct::newmarkGammaString(), &m_newmarkGamma ).
