--- conflicted
+++ resolved
@@ -309,14 +309,9 @@
     Group & nodeSets = nodes.sets();
 
     ElementRegionManager & elementRegionManager = mesh.getElemManager();
-<<<<<<< HEAD
     FaceManager const & faceManager = mesh.getFaceManager();
     EdgeManager const & edgeManager = mesh.getEdgeManager();
-    arrayView1d< real64 > & mass = nodes.getExtrinsicData< solidMechanics::mass >();
-=======
-
     arrayView1d< real64 > & mass = nodes.getField< solidMechanics::mass >();
->>>>>>> 15de98b7
 
     arrayView1d< integer const > const & nodeGhostRank = nodes.ghostRank();
 
@@ -1011,6 +1006,7 @@
                                          NodeManager & targetGroup,
                                          string const & GEOSX_UNUSED_PARAM( fieldName ) )
     {
+      // TODO: fix use of dummy name
       bc.applyBoundaryConditionToSystem< FieldSpecificationAdd,
                                          parallelDevicePolicy< 32 > >( targetSet,
                                                                        time_n + dt,
