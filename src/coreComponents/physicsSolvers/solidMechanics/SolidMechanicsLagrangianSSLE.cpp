/*
 * ------------------------------------------------------------------------------------------------------------
 * SPDX-License-Identifier: LGPL-2.1-only
 *
 * Copyright (c) 2018-2019 Lawrence Livermore National Security LLC
 * Copyright (c) 2018-2019 The Board of Trustees of the Leland Stanford Junior University
 * Copyright (c) 2018-2019 Total, S.A
 * Copyright (c) 2019-     GEOSX Contributors
 * All right reserved
 *
 * See top level LICENSE, COPYRIGHT, CONTRIBUTORS, NOTICE, and ACKNOWLEDGEMENTS files for details.
 * ------------------------------------------------------------------------------------------------------------
 */

/**
 * @file SolidMechanicsLagrangianSSLE.hpp
 */

#include "SolidMechanicsLagrangianSSLE.hpp"

#include "codingUtilities/Utilities.hpp"
#include "finiteElement/Kinematics.h"
#include "managers/NumericalMethodsManager.hpp"



namespace geosx
{

using namespace constitutive;

SolidMechanicsLagrangianSSLE::SolidMechanicsLagrangianSSLE( string const & name,
                                                            Group * const parent ):
  SolidMechanicsLagrangianFEM( name, parent )
{
  this->m_strainTheory = 0;
}

SolidMechanicsLagrangianSSLE::~SolidMechanicsLagrangianSSLE()
{}

<<<<<<< HEAD
void SolidMechanicsLagrangianSSLE::ApplySystemSolution( DofManager const & dofManager,
                                                        ParallelVector const & solution,
                                                        real64 const scalingFactor,
                                                        DomainPartition * const domain )
{
  SolidMechanicsLagrangianFEM::ApplySystemSolution( dofManager, solution, scalingFactor, domain );
}

=======
>>>>>>> 181c7587

REGISTER_CATALOG_ENTRY( SolverBase, SolidMechanicsLagrangianSSLE, string const &, dataRepository::Group * const )
} /* namespace geosx */<|MERGE_RESOLUTION|>--- conflicted
+++ resolved
@@ -39,17 +39,6 @@
 SolidMechanicsLagrangianSSLE::~SolidMechanicsLagrangianSSLE()
 {}
 
-<<<<<<< HEAD
-void SolidMechanicsLagrangianSSLE::ApplySystemSolution( DofManager const & dofManager,
-                                                        ParallelVector const & solution,
-                                                        real64 const scalingFactor,
-                                                        DomainPartition * const domain )
-{
-  SolidMechanicsLagrangianFEM::ApplySystemSolution( dofManager, solution, scalingFactor, domain );
-}
-
-=======
->>>>>>> 181c7587
 
 REGISTER_CATALOG_ENTRY( SolverBase, SolidMechanicsLagrangianSSLE, string const &, dataRepository::Group * const )
 } /* namespace geosx */