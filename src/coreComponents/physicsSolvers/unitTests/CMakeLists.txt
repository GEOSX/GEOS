--- conflicted
+++ resolved
@@ -3,12 +3,6 @@
 #
 
 if(ENABLE_PVTPackage)
-<<<<<<< HEAD
-set( gtest_geosx_tests_with_PVT
-     testCompMultiphaseFlow.cpp
-     testCompMultiphaseFlowCapPressure.cpp )
-endif(ENABLE_PVTPackage)
-=======
     set( gtest_geosx_tests
          testCompMultiphaseFlow.cpp
          testCompMultiphaseFlowCapPressure.cpp
@@ -16,9 +10,9 @@
 endif()
 
 set( dependencyList geosx_core gtest )
->>>>>>> 8fa685ba
 
 set( gtest_geosx_tests
+     ${gtest_geosx_tests}
      testLaplaceFEM.cpp )
 
 set( nranks 2 )
@@ -26,7 +20,6 @@
 #
 # Add gtest C++ based tests
 #
-<<<<<<< HEAD
 foreach(test ${gtest_geosx_tests_with_PVT})
   get_filename_component( test_name ${test} NAME_WE )
   message("processing test_name ${test_name}")
@@ -49,22 +42,6 @@
                       SOURCES ${test}
                       OUTPUT_DIR ${TEST_OUTPUT_DIRECTORY}
                       DEPENDS_ON geosx_core gtest )
-=======
-foreach(test ${gtest_geosx_tests})
-    get_filename_component( test_name ${test} NAME_WE )
-    message("processing test_name ${test_name}")
-    blt_add_executable( NAME ${test_name}
-            SOURCES ${test}
-            OUTPUT_DIR ${TEST_OUTPUT_DIRECTORY}
-            DEPENDS_ON ${dependencyList}
-            )
-
-    blt_add_test( NAME ${test_name}
-                  COMMAND ${test_name} ${CMAKE_CURRENT_LIST_DIR}
-                  NUM_MPI_TASKS 1
-            )
->>>>>>> 8fa685ba
-
   blt_add_test( NAME ${test_name}
                 COMMAND ${test_name}
                 NUM_MPI_TASKS ${nranks} )
