--- conflicted
+++ resolved
@@ -4,16 +4,13 @@
 
 if(ENABLE_PVTPackage)
 set( gtest_geosx_tests
-<<<<<<< HEAD
-     testCompMultiphaseFlow.cpp
-     testReservoirSinglePhaseWellsSystem.cpp
-     testReservoirCompositionalMultiphaseWellsSystem.cpp
-     testReservoirSinglePhaseMSWellsSystem.cpp
-     testReservoirCompositionalMultiphaseMSWellsSystem.cpp
-=======
+    testCompMultiphaseFlow.cpp
+    testReservoirSinglePhaseWellsSystem.cpp
+    testReservoirCompositionalMultiphaseWellsSystem.cpp
+    testReservoirSinglePhaseMSWellsSystem.cpp
+    testReservoirCompositionalMultiphaseMSWellsSystem.cpp
     testCompMultiphaseFlow.cpp
     testCompMultiphaseFlowCapPressure.cpp
->>>>>>> 7d4da18c
    )
 endif(ENABLE_PVTPackage)
 
