/*
 * ------------------------------------------------------------------------------------------------------------
 * SPDX-License-Identifier: LGPL-2.1-only
 *
 * Copyright (c) 2018-2020 Lawrence Livermore National Security LLC
 * Copyright (c) 2018-2020 The Board of Trustees of the Leland Stanford Junior University
 * Copyright (c) 2018-2020 TotalEnergies
 * Copyright (c) 2019-     GEOSX Contributors
 * All rights reserved
 *
 * See top level LICENSE, COPYRIGHT, CONTRIBUTORS, NOTICE, and ACKNOWLEDGEMENTS files for details.
 * ------------------------------------------------------------------------------------------------------------
 */

/**
 * @file SinglePhaseFVMKernels.hpp
 */

#ifndef GEOSX_PHYSICSSOLVERS_FLUIDFLOW_SINGLEPHASEFVMKERNELS_HPP
#define GEOSX_PHYSICSSOLVERS_FLUIDFLOW_SINGLEPHASEFVMKERNELS_HPP


#include "common/DataTypes.hpp"
#include "common/GEOS_RAJA_Interface.hpp"
#include "constitutive/fluid/SingleFluidBase.hpp"
#include "constitutive/fluid/SingleFluidExtrinsicData.hpp"
#include "constitutive/fluid/SlurryFluidBase.hpp"
#include "constitutive/fluid/SlurryFluidExtrinsicData.hpp"
#include "constitutive/permeability/PermeabilityBase.hpp"
#include "constitutive/permeability/PermeabilityExtrinsicData.hpp"
#include "constitutive/permeability/PermeabilityAccessors.hpp"
#include "fieldSpecification/AquiferBoundaryCondition.hpp"
#include "finiteVolume/BoundaryStencil.hpp"
#include "finiteVolume/FluxApproximationBase.hpp"
#include "linearAlgebra/interfaces/InterfaceTypes.hpp"
#include "physicsSolvers/fluidFlow/FlowSolverBaseExtrinsicData.hpp"
#include "physicsSolvers/fluidFlow/FluxKernelsHelper.hpp"
#include "physicsSolvers/fluidFlow/SinglePhaseBaseExtrinsicData.hpp"
#include "physicsSolvers/fluidFlow/SinglePhaseBaseKernels.hpp"
#include "physicsSolvers/fluidFlow/StencilAccessors.hpp"

namespace geosx
{

namespace SinglePhaseFVMKernels
{
using namespace constitutive;

using namespace FluxKernelsHelper;

/******************************** FluxKernel ********************************/

struct FluxKernel
{
  /**
   * @brief The type for element-based non-constitutive data parameters.
   * Consists entirely of ArrayView's.
   *
   * Can be converted from ElementRegionManager::ElementViewAccessor
   * by calling .toView() or .toViewConst() on an accessor instance
   */
  template< typename VIEWTYPE >
  using ElementViewConst = ElementRegionManager::ElementViewConst< VIEWTYPE >;

  using SinglePhaseFlowAccessors =
    StencilAccessors< extrinsicMeshData::ghostRank,
                      extrinsicMeshData::flow::pressure,
                      extrinsicMeshData::flow::deltaPressure,
                      extrinsicMeshData::flow::gravityCoefficient,
                      extrinsicMeshData::flow::mobility,
                      extrinsicMeshData::flow::dMobility_dPressure >;

  using SinglePhaseFluidAccessors =
    StencilMaterialAccessors< SingleFluidBase,
                              extrinsicMeshData::singlefluid::density,
                              extrinsicMeshData::singlefluid::dDensity_dPressure >;

  using SlurryFluidAccessors =
    StencilMaterialAccessors< SlurryFluidBase,
                              extrinsicMeshData::singlefluid::density,
                              extrinsicMeshData::singlefluid::dDensity_dPressure >;

<<<<<<< HEAD
  using PermeabilityAccessors = PermeabilityAccessorsImpl;
=======
  using PermeabilityAccessors =
    StencilMaterialAccessors< PermeabilityBase,
                              extrinsicMeshData::permeability::permeability,
                              extrinsicMeshData::permeability::dPerm_dPressure >;
>>>>>>> f6e4130d

  using ProppantPermeabilityAccessors =
    StencilMaterialAccessors< PermeabilityBase,
                              extrinsicMeshData::permeability::permeability,
                              extrinsicMeshData::permeability::dPerm_dPressure,
                              extrinsicMeshData::permeability::dPerm_dDispJump,
                              extrinsicMeshData::permeability::permeabilityMultiplier >;


  /**
   * @brief launches the kernel to assemble the flux contributions to the linear system.
   * @tparam STENCIL_TYPE The type of the stencil that is being used.
   * @param[in] stencil The stencil object.
   * @param[in] dt The timestep for the integration step.
   * @param[in] dofNumber The dofNumbers for each element
   * @param[in] pres The pressures in each element
   * @param[in] dPres The change in pressure for each element
   * @param[in] gravCoef The factor for gravity calculations (g*H)
   * @param[in] dens The material density in each element
   * @param[in] dDens_dPres The change in material density for each element
   * @param[in] mob The fluid mobility in each element
   * @param[in] dMob_dPres The derivative of mobility wrt pressure in each element
   * @param[in] permeability
   * @param[in] dPerm_dPres The derivative of permeability wrt pressure in each element
   * @param[out] localMatrix The linear system matrix
   * @param[out] localRhs The linear system residual
   */
  template< typename STENCILWRAPPER_TYPE >
  static void
  launch( STENCILWRAPPER_TYPE const & stencilWrapper,
          real64 const dt,
          globalIndex const rankOffset,
          ElementViewConst< arrayView1d< globalIndex const > > const & dofNumber,
          ElementViewConst< arrayView1d< integer const > > const & ghostRank,
          ElementViewConst< arrayView1d< real64 const > > const & pres,
          ElementViewConst< arrayView1d< real64 const > > const & dPres,
          ElementViewConst< arrayView1d< real64 const > > const & gravCoef,
          ElementViewConst< arrayView2d< real64 const > > const & dens,
          ElementViewConst< arrayView2d< real64 const > > const & dDens_dPres,
          ElementViewConst< arrayView1d< real64 const > > const & mob,
          ElementViewConst< arrayView1d< real64 const > > const & dMob_dPres,
          ElementViewConst< arrayView3d< real64 const > > const & permeability,
          ElementViewConst< arrayView3d< real64 const > > const & dPerm_dPres,
          CRSMatrixView< real64, globalIndex const > const & localMatrix,
          arrayView1d< real64 > const & localRhs )
  {
    typename STENCILWRAPPER_TYPE::IndexContainerViewConstType const & seri = stencilWrapper.getElementRegionIndices();
    typename STENCILWRAPPER_TYPE::IndexContainerViewConstType const & sesri = stencilWrapper.getElementSubRegionIndices();
    typename STENCILWRAPPER_TYPE::IndexContainerViewConstType const & sei = stencilWrapper.getElementIndices();

    constexpr localIndex MAX_NUM_ELEMS     = STENCILWRAPPER_TYPE::NUM_POINT_IN_FLUX;
    constexpr localIndex MAX_STENCIL_SIZE  = STENCILWRAPPER_TYPE::MAX_STENCIL_SIZE;

    forAll< parallelDevicePolicy<> >( stencilWrapper.size(), [stencilWrapper, dt, rankOffset, dofNumber, ghostRank,
                                                              pres, dPres, gravCoef, dens, dDens_dPres, mob,
                                                              dMob_dPres, permeability, dPerm_dPres,
                                                              seri, sesri, sei, localMatrix, localRhs] GEOSX_HOST_DEVICE ( localIndex const iconn )
    {
      localIndex const stencilSize = stencilWrapper.stencilSize( iconn );
      localIndex const numFluxElems = stencilWrapper.numPointsInFlux( iconn );

      // working arrays
      stackArray1d< globalIndex, MAX_NUM_ELEMS > dofColIndices( stencilSize );
      stackArray1d< real64, MAX_NUM_ELEMS > localFlux( numFluxElems );
      stackArray2d< real64, MAX_NUM_ELEMS * MAX_STENCIL_SIZE > localFluxJacobian( numFluxElems, stencilSize );


      // compute transmissibility
      real64 transmissibility[STENCILWRAPPER_TYPE::MAX_NUM_OF_CONNECTIONS][2];
      real64 dTrans_dPres[STENCILWRAPPER_TYPE::MAX_NUM_OF_CONNECTIONS][2];

      stencilWrapper.computeWeights( iconn,
                                     permeability,
                                     dPerm_dPres,
                                     transmissibility,
                                     dTrans_dPres );

      compute( numFluxElems,
               seri[iconn],
               sesri[iconn],
               sei[iconn],
               transmissibility,
               dTrans_dPres,
               pres,
               dPres,
               gravCoef,
               dens,
               dDens_dPres,
               mob,
               dMob_dPres,
               dt,
               localFlux,
               localFluxJacobian );


      // extract DOF numbers
      for( localIndex i = 0; i < stencilSize; ++i )
      {
        dofColIndices[i] = dofNumber[seri( iconn, i )][sesri( iconn, i )][sei( iconn, i )];

      }

      for( localIndex i = 0; i < numFluxElems; ++i )
      {

        if( ghostRank[seri( iconn, i )][sesri( iconn, i )][sei( iconn, i )] < 0 )
        {
          globalIndex const globalRow = dofNumber[seri( iconn, i )][sesri( iconn, i )][sei( iconn, i )];
          localIndex const localRow = LvArray::integerConversion< localIndex >( globalRow - rankOffset );
          GEOSX_ASSERT_GE( localRow, 0 );
          GEOSX_ASSERT_GT( localMatrix.numRows(), localRow );

          RAJA::atomicAdd( parallelDeviceAtomic{}, &localRhs[localRow], localFlux[i] );
          localMatrix.addToRowBinarySearchUnsorted< parallelDeviceAtomic >( localRow,
                                                                            dofColIndices.data(),
                                                                            localFluxJacobian[i].dataIfContiguous(),
                                                                            stencilSize );

        }
      }

    } );
  }

  /**
   * @brief Compute flux and its derivatives for a given tpfa connector.
   *
   *
   */
  template< localIndex MAX_NUM_OF_CONNECTIONS >
  GEOSX_HOST_DEVICE
  static void
  compute( localIndex const numFluxElems,
           arraySlice1d< localIndex const > const & seri,
           arraySlice1d< localIndex const > const & sesri,
           arraySlice1d< localIndex const > const & sei,
           real64 const (&transmissibility)[MAX_NUM_OF_CONNECTIONS][2],
           real64 const (&dTrans_dPres)[MAX_NUM_OF_CONNECTIONS][2],
           ElementViewConst< arrayView1d< real64 const > > const & pres,
           ElementViewConst< arrayView1d< real64 const > > const & dPres,
           ElementViewConst< arrayView1d< real64 const > > const & gravCoef,
           ElementViewConst< arrayView2d< real64 const > > const & dens,
           ElementViewConst< arrayView2d< real64 const > > const & dDens_dPres,
           ElementViewConst< arrayView1d< real64 const > > const & mob,
           ElementViewConst< arrayView1d< real64 const > > const & dMob_dPres,
           real64 const dt,
           arraySlice1d< real64 > const & flux,
           arraySlice2d< real64 > const & fluxJacobian )
  {

    localIndex k[2];
    localIndex connectionIndex = 0;;
    for( k[0]=0; k[0]<numFluxElems; ++k[0] )
    {
      for( k[1]=k[0]+1; k[1]<numFluxElems; ++k[1] )
      {
        real64 fluxVal = 0.0;
        real64 dFlux_dTrans = 0.0;
        real64 const trans[2] = {transmissibility[connectionIndex][0], transmissibility[connectionIndex][1]};
        real64 const dTrans[2] = { dTrans_dPres[connectionIndex][0], dTrans_dPres[connectionIndex][1] };
        real64 dFlux_dP[2] = {0.0, 0.0};
        localIndex const regionIndex[2]    = {seri[k[0]], seri[k[1]]};
        localIndex const subRegionIndex[2] = {sesri[k[0]], sesri[k[1]]};
        localIndex const elementIndex[2]   = {sei[k[0]], sei[k[1]]};


        computeSinglePhaseFlux( regionIndex, subRegionIndex, elementIndex,
                                trans,
                                dTrans,
                                pres,
                                dPres,
                                gravCoef,
                                dens,
                                dDens_dPres,
                                mob,
                                dMob_dPres,
                                fluxVal,
                                dFlux_dP,
                                dFlux_dTrans );

        // populate local flux vector and derivatives
        flux[k[0]] +=  dt * fluxVal;
        flux[k[1]] -=  dt * fluxVal;

        fluxJacobian[k[0]][k[0]] += dt * dFlux_dP[0];
        fluxJacobian[k[0]][k[1]] += dt * dFlux_dP[1];
        fluxJacobian[k[1]][k[0]] -= dt * dFlux_dP[0];
        fluxJacobian[k[1]][k[1]] -= dt * dFlux_dP[1];

        connectionIndex++;
      }
    }
  }
};

struct FaceDirichletBCKernel
{
  template< typename VIEWTYPE >
  using ElementViewConst = FluxKernel::ElementViewConst< VIEWTYPE >;

  template< typename FLUID_WRAPPER >
  GEOSX_HOST_DEVICE
  GEOSX_FORCE_INLINE
  static void compute( arraySlice1d< localIndex const > const & seri,
                       arraySlice1d< localIndex const > const & sesri,
                       arraySlice1d< localIndex const > const & sefi,
                       arraySlice1d< real64 const > const & trans,
                       ElementViewConst< arrayView1d< real64 const > > const & pres,
                       ElementViewConst< arrayView1d< real64 const > > const & dPres,
                       ElementViewConst< arrayView1d< real64 const > > const & gravCoef,
                       ElementViewConst< arrayView2d< real64 const > > const & dens,
                       ElementViewConst< arrayView2d< real64 const > > const & dDens_dPres,
                       ElementViewConst< arrayView1d< real64 const > > const & mob,
                       ElementViewConst< arrayView1d< real64 const > > const & dMob_dPres,
                       arrayView1d< real64 const > const & presFace,
                       arrayView1d< real64 const > const & gravCoefFace,
                       FLUID_WRAPPER const & fluidWrapper,
                       real64 const dt,
                       real64 & flux,
                       real64 & dFlux_dP )
  {
    using Order = BoundaryStencil::Order;
    localIndex constexpr numElems = BoundaryStencil::NUM_POINT_IN_FLUX;

    stackArray1d< real64, numElems > mobility( numElems );
    stackArray1d< real64, numElems > dMobility_dP( numElems );

    localIndex const er  = seri[ Order::ELEM ];
    localIndex const esr = sesri[ Order::ELEM ];
    localIndex const ei  = sefi[ Order::ELEM ];
    localIndex const kf  = sefi[ Order::FACE ];

    // Get flow quantities on the elem/face
    real64 faceDens, faceVisc;
    fluidWrapper.compute( presFace[kf], faceDens, faceVisc );

    mobility[Order::ELEM] = mob[er][esr][ei];
    SinglePhaseBaseKernels::MobilityKernel::compute( faceDens, faceVisc, mobility[Order::FACE] );

    dMobility_dP[Order::ELEM] = dMob_dPres[er][esr][ei];
    dMobility_dP[Order::FACE] = 0.0;

    // Compute average density
    real64 const densMean = 0.5 * ( dens[er][esr][ei][0] + faceDens );
    real64 const dDens_dP = 0.5 * dDens_dPres[er][esr][ei][0];

    // Evaluate potential difference
    real64 const potDif = trans[ Order::ELEM ] * ( pres[er][esr][ei] + dPres[er][esr][ei] - densMean * gravCoef[er][esr][ei] )
                          + trans[ Order::FACE ] * ( presFace[kf] - densMean * gravCoefFace[kf] );

    real64 const dPotDif_dP = trans[ Order::ELEM ] * ( 1.0 - dDens_dP * gravCoef[er][esr][ei] );

    // Upwind mobility
    localIndex const k_up = ( potDif >= 0 ) ? Order::ELEM : Order::FACE;

    flux = dt * mobility[k_up] * potDif;
    dFlux_dP = dt * ( mobility[k_up] * dPotDif_dP + dMobility_dP[k_up] * potDif );
  }

  template< typename FLUID_WRAPPER >
  static void launch( BoundaryStencil::IndexContainerViewConstType const & seri,
                      BoundaryStencil::IndexContainerViewConstType const & sesri,
                      BoundaryStencil::IndexContainerViewConstType const & sefi,
                      BoundaryStencil::WeightContainerViewConstType const & trans,
                      ElementViewConst< arrayView1d< integer const > > const & ghostRank,
                      ElementViewConst< arrayView1d< globalIndex const > > const & dofNumber,
                      globalIndex const rankOffset,
                      ElementViewConst< arrayView1d< real64 const > > const & pres,
                      ElementViewConst< arrayView1d< real64 const > > const & dPres,
                      ElementViewConst< arrayView1d< real64 const > > const & gravCoef,
                      ElementViewConst< arrayView2d< real64 const > > const & dens,
                      ElementViewConst< arrayView2d< real64 const > > const & dDens_dPres,
                      ElementViewConst< arrayView1d< real64 const > > const & mob,
                      ElementViewConst< arrayView1d< real64 const > > const & dMob_dPres,
                      arrayView1d< real64 const > const & presFace,
                      arrayView1d< real64 const > const & gravCoefFace,
                      FLUID_WRAPPER const & fluidWrapper,
                      real64 const dt,
                      CRSMatrixView< real64, globalIndex const > const & localMatrix,
                      arrayView1d< real64 > const & localRhs )
  {
    forAll< parallelDevicePolicy<> >( seri.size( 0 ), [=] GEOSX_HOST_DEVICE ( localIndex const iconn )
    {
      real64 flux, fluxJacobian;

      compute( seri[iconn],
               sesri[iconn],
               sefi[iconn],
               trans[iconn],
               pres,
               dPres,
               gravCoef,
               dens,
               dDens_dPres,
               mob,
               dMob_dPres,
               presFace,
               gravCoefFace,
               fluidWrapper,
               dt,
               flux,
               fluxJacobian );

      localIndex const er  = seri( iconn, BoundaryStencil::Order::ELEM );
      localIndex const esr = sesri( iconn, BoundaryStencil::Order::ELEM );
      localIndex const ei  = sefi( iconn, BoundaryStencil::Order::ELEM );

      if( ghostRank[er][esr][ei] < 0 )
      {
        // Add to global residual/jacobian
        globalIndex const dofIndex = dofNumber[er][esr][ei];
        localIndex const localRow = LvArray::integerConversion< localIndex >( dofIndex - rankOffset );

        RAJA::atomicAdd( parallelDeviceAtomic{}, &localRhs[localRow], flux );
        localMatrix.addToRow< parallelDeviceAtomic >( localRow, &dofIndex, &fluxJacobian, 1 );
      }
    } );
  }
};

/******************************** AquiferBCKernel ********************************/

/**
 * @brief Functions to assemble aquifer boundary condition contributions to residual and Jacobian
 */
struct AquiferBCKernel
{

  /**
   * @brief The type for element-based data. Consists entirely of ArrayView's.
   *
   * Can be converted from ElementRegionManager::ElementViewConstAccessor
   * by calling .toView() or .toViewConst() on an accessor instance
   */
  template< typename VIEWTYPE >
  using ElementViewConst = ElementRegionManager::ElementViewConst< VIEWTYPE >;

  GEOSX_HOST_DEVICE
  static void
  compute( real64 const & aquiferVolFlux,
           real64 const & dAquiferVolFlux_dPres,
           real64 const & aquiferDens,
           real64 const & dens,
           real64 const & dDens_dPres,
           real64 const & dt,
           real64 & localFlux,
           real64 & localFluxJacobian )
  {
    if( aquiferVolFlux > 0 ) // aquifer is upstream
    {
      localFlux -= dt * aquiferVolFlux * aquiferDens;
      localFluxJacobian -= dt * dAquiferVolFlux_dPres * aquiferDens;
    }
    else // reservoir is upstream
    {
      localFlux -= dt * aquiferVolFlux * dens;
      localFluxJacobian -= dt * (dAquiferVolFlux_dPres * dens + aquiferVolFlux * dDens_dPres);
    }
  }

  static void
  launch( BoundaryStencil const & stencil,
          globalIndex const rankOffset,
          ElementViewConst< arrayView1d< globalIndex const > > const & dofNumber,
          ElementViewConst< arrayView1d< integer const > > const & ghostRank,
          AquiferBoundaryCondition::KernelWrapper const & aquiferBCWrapper,
          real64 const & aquiferDens,
          ElementViewConst< arrayView1d< real64 const > > const & pres,
          ElementViewConst< arrayView1d< real64 const > > const & dPres,
          ElementViewConst< arrayView1d< real64 const > > const & gravCoef,
          ElementViewConst< arrayView2d< real64 const > > const & dens,
          ElementViewConst< arrayView2d< real64 const > > const & dDens_dPres,
          real64 const & timeAtBeginningOfStep,
          real64 const & dt,
          CRSMatrixView< real64, globalIndex const > const & localMatrix,
          arrayView1d< real64 > const & localRhs )
  {
    using Order = BoundaryStencil::Order;

    BoundaryStencil::IndexContainerViewConstType const & seri = stencil.getElementRegionIndices();
    BoundaryStencil::IndexContainerViewConstType const & sesri = stencil.getElementSubRegionIndices();
    BoundaryStencil::IndexContainerViewConstType const & sefi = stencil.getElementIndices();
    BoundaryStencil::WeightContainerViewConstType const & weight = stencil.getWeights();

    forAll< parallelDevicePolicy<> >( stencil.size(), [=] GEOSX_HOST_DEVICE ( localIndex const iconn )
    {

      // working variables
      real64 localFlux = 0.0;
      real64 localFluxJacobian = 0.0;

      localIndex const er  = seri( iconn, Order::ELEM );
      localIndex const esr = sesri( iconn, Order::ELEM );
      localIndex const ei  = sefi( iconn, Order::ELEM );
      real64 const areaFraction = weight( iconn, Order::ELEM );

      // compute the aquifer influx rate using the pressure influence function and the aquifer props
      real64 dAquiferVolFlux_dPres = 0.0;
      real64 const aquiferVolFlux = aquiferBCWrapper.compute( timeAtBeginningOfStep,
                                                              dt,
                                                              pres[er][esr][ei],
                                                              dPres[er][esr][ei],
                                                              gravCoef[er][esr][ei],
                                                              areaFraction,
                                                              dAquiferVolFlux_dPres );

      // compute the phase/component aquifer flux
      AquiferBCKernel::compute( aquiferVolFlux,
                                dAquiferVolFlux_dPres,
                                aquiferDens,
                                dens[er][esr][ei][0],
                                dDens_dPres[er][esr][ei][0],
                                dt,
                                localFlux,
                                localFluxJacobian );

      // Add to residual/jacobian
      if( ghostRank[er][esr][ei] < 0 )
      {
        globalIndex const globalRow = dofNumber[er][esr][ei];
        localIndex const localRow = LvArray::integerConversion< localIndex >( globalRow - rankOffset );
        GEOSX_ASSERT_GE( localRow, 0 );
        GEOSX_ASSERT_GT( localMatrix.numRows(), localRow );

        RAJA::atomicAdd( parallelDeviceAtomic{}, &localRhs[localRow], localFlux );
        localMatrix.addToRow< parallelDeviceAtomic >( localRow,
                                                      &dofNumber[er][esr][ei],
                                                      &localFluxJacobian,
                                                      1 );
      }
    } );
  }

};


} // namespace SinglePhaseFVMKernels

} // namespace geosx

#endif //GEOSX_PHYSICSSOLVERS_FLUIDFLOW_SINGLEPHASEFVMKERNELS_HPP<|MERGE_RESOLUTION|>--- conflicted
+++ resolved
@@ -80,14 +80,7 @@
                               extrinsicMeshData::singlefluid::density,
                               extrinsicMeshData::singlefluid::dDensity_dPressure >;
 
-<<<<<<< HEAD
   using PermeabilityAccessors = PermeabilityAccessorsImpl;
-=======
-  using PermeabilityAccessors =
-    StencilMaterialAccessors< PermeabilityBase,
-                              extrinsicMeshData::permeability::permeability,
-                              extrinsicMeshData::permeability::dPerm_dPressure >;
->>>>>>> f6e4130d
 
   using ProppantPermeabilityAccessors =
     StencilMaterialAccessors< PermeabilityBase,
