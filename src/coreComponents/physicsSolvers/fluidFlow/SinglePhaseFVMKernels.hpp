/*
 * ------------------------------------------------------------------------------------------------------------
 * SPDX-License-Identifier: LGPL-2.1-only
 *
 * Copyright (c) 2018-2020 Lawrence Livermore National Security LLC
 * Copyright (c) 2018-2020 The Board of Trustees of the Leland Stanford Junior University
 * Copyright (c) 2018-2020 TotalEnergies
 * Copyright (c) 2019-     GEOSX Contributors
 * All rights reserved
 *
 * See top level LICENSE, COPYRIGHT, CONTRIBUTORS, NOTICE, and ACKNOWLEDGEMENTS files for details.
 * ------------------------------------------------------------------------------------------------------------
 */

/**
 * @file SinglePhaseFVMKernels.hpp
 */

#ifndef GEOS_PHYSICSSOLVERS_FLUIDFLOW_SINGLEPHASEFVMKERNELS_HPP
#define GEOS_PHYSICSSOLVERS_FLUIDFLOW_SINGLEPHASEFVMKERNELS_HPP

#include "common/DataLayouts.hpp"
#include "common/DataTypes.hpp"
#include "common/GEOS_RAJA_Interface.hpp"
#include "constitutive/fluid/singlefluid/SingleFluidBase.hpp"
#include "constitutive/fluid/singlefluid/SingleFluidFields.hpp"
#include "constitutive/fluid/singlefluid/SlurryFluidBase.hpp"
#include "constitutive/fluid/singlefluid/SlurryFluidFields.hpp"
#include "constitutive/permeability/PermeabilityBase.hpp"
#include "constitutive/permeability/PermeabilityFields.hpp"
#include "fieldSpecification/AquiferBoundaryCondition.hpp"
#include "finiteVolume/BoundaryStencil.hpp"
#include "finiteVolume/FluxApproximationBase.hpp"
#include "linearAlgebra/interfaces/InterfaceTypes.hpp"
#include "physicsSolvers/fluidFlow/FlowSolverBaseFields.hpp"
#include "physicsSolvers/fluidFlow/SinglePhaseBaseFields.hpp"
#include "physicsSolvers/fluidFlow/SinglePhaseBaseKernels.hpp"
#include "physicsSolvers/fluidFlow/StencilAccessors.hpp"

namespace geos
{

namespace singlePhaseFVMKernels
{
using namespace constitutive;

/******************************** FaceBasedAssemblyKernelBase ********************************/

/**
 * @brief Base class for FaceBasedAssemblyKernel that holds all data not dependent
 *        on template parameters (like stencil type and number of dofs).
 */
class FaceBasedAssemblyKernelBase
{
public:

  /**
   * @brief The type for element-based data. Consists entirely of ArrayView's.
   *
   * Can be converted from ElementRegionManager::ElementViewConstAccessor
   * by calling .toView() or .toViewConst() on an accessor instance
   */
  template< typename VIEWTYPE >
  using ElementViewConst = ElementRegionManager::ElementViewConst< VIEWTYPE >;

  using DofNumberAccessor = ElementRegionManager::ElementViewAccessor< arrayView1d< globalIndex const > >;

  using SinglePhaseFlowAccessors =
    StencilAccessors< fields::ghostRank,
                      fields::flow::pressure,
                      fields::flow::pressure_n,
                      fields::flow::gravityCoefficient,
                      fields::flow::mobility,
                      fields::flow::dMobility_dPressure >;

  using SinglePhaseFluidAccessors =
    StencilMaterialAccessors< SingleFluidBase,
                              fields::singlefluid::density,
                              fields::singlefluid::dDensity_dPressure >;

  using SlurryFluidAccessors =
    StencilMaterialAccessors< SlurryFluidBase,
                              fields::singlefluid::density,
                              fields::singlefluid::dDensity_dPressure >;

  using PermeabilityAccessors =
    StencilMaterialAccessors< PermeabilityBase,
                              fields::permeability::permeability,
                              fields::permeability::dPerm_dPressure >;

  using ProppantPermeabilityAccessors =
    StencilMaterialAccessors< PermeabilityBase,
                              fields::permeability::permeability,
                              fields::permeability::dPerm_dPressure,
                              fields::permeability::dPerm_dDispJump,
                              fields::permeability::permeabilityMultiplier >;

  /**
   * @brief Constructor for the kernel interface
   * @param[in] rankOffset the offset of my MPI rank
   * @param[in] dofNumberAccessor accessor for the dof numbers
   * @param[in] singleFlowAccessors accessor for wrappers registered by the solver
   * @param[in] singlePhaseFluidAccessors accessor for wrappers registered by the singlefluid model
   * @param[in] permeabilityAccessors accessor for wrappers registered by the permeability model
   * @param[in] dt time step size
   * @param[inout] localMatrix the local CRS matrix
   * @param[inout] localRhs the local right-hand side vector
   */
  FaceBasedAssemblyKernelBase( globalIndex const rankOffset,
                               DofNumberAccessor const & dofNumberAccessor,
                               SinglePhaseFlowAccessors const & singlePhaseFlowAccessors,
                               SinglePhaseFluidAccessors const & singlePhaseFluidAccessors,
                               PermeabilityAccessors const & permeabilityAccessors,
                               real64 const & dt,
                               CRSMatrixView< real64, globalIndex const > const & localMatrix,
                               arrayView1d< real64 > const & localRhs )
    : m_rankOffset( rankOffset ),
    m_dt( dt ),
    m_dofNumber( dofNumberAccessor.toNestedViewConst() ),
    m_permeability( permeabilityAccessors.get( fields::permeability::permeability {} ) ),
    m_dPerm_dPres( permeabilityAccessors.get( fields::permeability::dPerm_dPressure {} ) ),
    m_ghostRank( singlePhaseFlowAccessors.get( fields::ghostRank {} ) ),
    m_gravCoef( singlePhaseFlowAccessors.get( fields::flow::gravityCoefficient {} ) ),
    m_pres( singlePhaseFlowAccessors.get( fields::flow::pressure {} ) ),
    m_mob( singlePhaseFlowAccessors.get( fields::flow::mobility {} ) ),
    m_dMob_dPres( singlePhaseFlowAccessors.get( fields::flow::dMobility_dPressure {} ) ),
    m_dens( singlePhaseFluidAccessors.get( fields::singlefluid::density {} ) ),
    m_dDens_dPres( singlePhaseFluidAccessors.get( fields::singlefluid::dDensity_dPressure {} ) ),
    m_localMatrix( localMatrix ),
    m_localRhs( localRhs )
  {}

protected:

  /// Offset for my MPI rank
  globalIndex const m_rankOffset;

  /// Time step size
  real64 const m_dt;

  /// Views on dof numbers
  ElementViewConst< arrayView1d< globalIndex const > > const m_dofNumber;

  /// Views on permeability
  ElementViewConst< arrayView3d< real64 const > > m_permeability;
  ElementViewConst< arrayView3d< real64 const > > m_dPerm_dPres;

  /// Views on ghost rank numbers and gravity coefficients
  ElementViewConst< arrayView1d< integer const > > const m_ghostRank;
  ElementViewConst< arrayView1d< real64 const > > const m_gravCoef;

  // Primary and secondary variables
  /// Views on pressure
  ElementViewConst< arrayView1d< real64 const > > const m_pres;

  /// Views on fluid mobility
  ElementViewConst< arrayView1d< real64 const > > const m_mob;
  ElementViewConst< arrayView1d< real64 const > > const m_dMob_dPres;

  /// Views on fluid density
  ElementViewConst< arrayView2d< real64 const > > const m_dens;
  ElementViewConst< arrayView2d< real64 const > > const m_dDens_dPres;

  // Residual and jacobian

  /// View on the local CRS matrix
  CRSMatrixView< real64, globalIndex const > const m_localMatrix;
  /// View on the local RHS
  arrayView1d< real64 > const m_localRhs;
};

/**
 * @class FaceBasedAssemblyKernel
 * @tparam NUM_DOF number of degrees of freedom
 * @tparam STENCILWRAPPER the type of the stencil wrapper
 * @brief Define the interface for the assembly kernel in charge of flux terms
 */
template< integer NUM_EQN, integer NUM_DOF, typename STENCILWRAPPER >
class FaceBasedAssemblyKernel : public FaceBasedAssemblyKernelBase
{
public:

  /// Compute time value for the number of degrees of freedom
  static constexpr integer numDof = NUM_DOF;

  /// Compute time value for the number of equations
  static constexpr integer numEqn = NUM_EQN;

  /// Maximum number of elements at the face
  static constexpr localIndex maxNumElems = STENCILWRAPPER::maxNumPointsInFlux;

  /// Maximum number of connections at the face
  static constexpr localIndex maxNumConns = STENCILWRAPPER::maxNumConnections;

  /// Maximum number of points in the stencil
  static constexpr localIndex maxStencilSize = STENCILWRAPPER::maxStencilSize;

  /**
   * @brief Constructor for the kernel interface
   * @param[in] rankOffset the offset of my MPI rank
   * @param[in] stencilWrapper reference to the stencil wrapper
   * @param[in] dofNumberAccessor
   * @param[in] singlePhaseFlowAccessors
   * @param[in] singlePhaseFluidAccessors
   * @param[in] permeabilityAccessors
   * @param[in] dt time step size
   * @param[inout] localMatrix the local CRS matrix
   * @param[inout] localRhs the local right-hand side vector
   */
  FaceBasedAssemblyKernel( globalIndex const rankOffset,
                           STENCILWRAPPER const & stencilWrapper,
                           DofNumberAccessor const & dofNumberAccessor,
                           SinglePhaseFlowAccessors const & singlePhaseFlowAccessors,
                           SinglePhaseFluidAccessors const & singlePhaseFluidAccessors,
                           PermeabilityAccessors const & permeabilityAccessors,
                           real64 const & dt,
                           CRSMatrixView< real64, globalIndex const > const & localMatrix,
                           arrayView1d< real64 > const & localRhs )
    : FaceBasedAssemblyKernelBase( rankOffset,
                                   dofNumberAccessor,
                                   singlePhaseFlowAccessors,
                                   singlePhaseFluidAccessors,
                                   permeabilityAccessors,
                                   dt,
                                   localMatrix,
                                   localRhs ),
    m_stencilWrapper( stencilWrapper ),
    m_seri( stencilWrapper.getElementRegionIndices() ),
    m_sesri( stencilWrapper.getElementSubRegionIndices() ),
    m_sei( stencilWrapper.getElementIndices() )
  {}

  /**
   * @struct StackVariables
   * @brief Kernel variables (dof numbers, jacobian and residual) located on the stack
   */
  struct StackVariables
  {
public:

    /**
     * @brief Constructor for the stack variables
     * @param[in] size size of the stencil for this connection
     * @param[in] numElems number of elements for this connection
     */
    GEOS_HOST_DEVICE
    StackVariables( localIndex const size, localIndex numElems )
      : stencilSize( size ),
      numFluxElems( numElems ),
      dofColIndices( size * numDof ),
      localFlux( numElems * numEqn ),
      localFluxJacobian( numElems * numEqn, size * numDof )
    {}

    // Stencil information

    /// Stencil size for a given connection
    localIndex const stencilSize;

    /// Number of elements for a given connection
    localIndex const numFluxElems;

    // Transmissibility and derivatives

    /// Transmissibility
    real64 transmissibility[maxNumConns][2]{};
    /// Derivatives of transmissibility with respect to pressure
    real64 dTrans_dPres[maxNumConns][2]{};

    // Local degrees of freedom and local residual/jacobian

    /// Indices of the matrix rows/columns corresponding to the dofs in this face
    stackArray1d< globalIndex, maxNumElems * numDof > dofColIndices;

    /// Storage for the face local residual vector (all equations except volume balance)
    stackArray1d< real64, maxNumElems * numEqn > localFlux;
    /// Storage for the face local Jacobian matrix
    stackArray2d< real64, maxNumElems * numEqn * maxStencilSize * numDof > localFluxJacobian;

  };

  /**
   * @brief Getter for the stencil size at this connection
   * @param[in] iconn the connection index
   * @return the size of the stencil at this connection
   */
  GEOS_HOST_DEVICE
  localIndex stencilSize( localIndex const iconn ) const
  { return m_sei[iconn].size(); }

  /**
   * @brief Getter for the number of elements at this connection
   * @param[in] iconn the connection index
   * @return the number of elements at this connection
   */
  GEOS_HOST_DEVICE
  localIndex numPointsInFlux( localIndex const iconn ) const
  { return m_stencilWrapper.numPointsInFlux( iconn ); }

  /**
   * @brief Performs the setup phase for the kernel.
   * @param[in] iconn the connection index
   * @param[in] stack the stack variables
   */
  GEOS_HOST_DEVICE
  void setup( localIndex const iconn,
              StackVariables & stack ) const
  {
    // set degrees of freedom indices for this face
    for( integer i = 0; i < stack.stencilSize; ++i )
    {
      globalIndex const offset = m_dofNumber[m_seri( iconn, i )][m_sesri( iconn, i )][m_sei( iconn, i )];

      for( integer jdof = 0; jdof < numDof; ++jdof )
      {
        stack.dofColIndices[i * numDof + jdof] = offset + jdof;
      }
    }
  }

  /**
   * @brief Compute the local flux contributions to the residual and Jacobian
   * @tparam FUNC the type of the function that can be used to customize the computation of the flux
   * @param[in] iconn the connection index
   * @param[inout] stack the stack variables
   * @param[in] NoOpFunc the function used to customize the computation of the flux
   */
<<<<<<< HEAD
  template< typename FUNC = NoOpFunc >
  GEOSX_HOST_DEVICE
=======
  template< typename FUNC = singlePhaseBaseKernels::NoOpFunc >
  GEOS_HOST_DEVICE
>>>>>>> 4d2011e8
  void computeFlux( localIndex const iconn,
                    StackVariables & stack,
                    FUNC && kernelOp = NoOpFunc{} ) const
  {
    // first, compute the transmissibilities at this face
    m_stencilWrapper.computeWeights( iconn,
                                     m_permeability,
                                     m_dPerm_dPres,
                                     stack.transmissibility,
                                     stack.dTrans_dPres );

    localIndex k[2];
    localIndex connectionIndex = 0;

    for( k[0] = 0; k[0] < stack.numFluxElems; ++k[0] )
    {
      for( k[1] = k[0] + 1; k[1] < stack.numFluxElems; ++k[1] )
      {
        // clear working arrays
        real64 densMean = 0.0;
        real64 dDensMean_dP[2]{0.0, 0.0};

        // create local work arrays
        real64 fluxVal = 0.0;
        real64 dFlux_dP[2]{0.0, 0.0};

        real64 const trans[2] = { stack.transmissibility[connectionIndex][0], stack.transmissibility[connectionIndex][1] };
        real64 const dTrans_dP[2] = { stack.dTrans_dPres[connectionIndex][0], stack.dTrans_dPres[connectionIndex][1] };

        real64 presGrad = 0.0;
        real64 dPresGrad_dP[2]{0.0, 0.0};

        real64 gravHead = 0.0;
        real64 dGravHead_dP[2]{0.0, 0.0};

        localIndex const seri[2]  = {m_seri( iconn, k[0] ), m_seri( iconn, k[1] )};
        localIndex const sesri[2] = {m_sesri( iconn, k[0] ), m_sesri( iconn, k[1] )};
        localIndex const sei[2]   = {m_sei( iconn, k[0] ), m_sei( iconn, k[1] )};

        // calculate quantities on primary connected cells
        for( integer ke = 0; ke < 2; ++ke )
        {
          // density
          real64 const density  = m_dens[seri[ke]][sesri[ke]][sei[ke]][0];
          real64 const dDens_dP = m_dDens_dPres[seri[ke]][sesri[ke]][sei[ke]][0];

          // average density and derivatives
          densMean += 0.5 * density;
          dDensMean_dP[ke] = 0.5 * dDens_dP;
        }

        //***** calculation of flux *****

        // compute potential difference
        real64 potScale = 0.0;
        real64 dPresGrad_dTrans = 0.0;
        real64 dGravHead_dTrans = 0.0;
        int signPotDiff[2] = {1, -1};

        for( integer ke = 0; ke < 2; ++ke )
        {
          localIndex const er  = seri[ke];
          localIndex const esr = sesri[ke];
          localIndex const ei  = sei[ke];

          real64 const pressure = m_pres[er][esr][ei];
          presGrad += trans[ke] * pressure;
          dPresGrad_dTrans += signPotDiff[ke] * pressure;
          dPresGrad_dP[ke] = trans[ke];

          real64 const gravD = trans[ke] * m_gravCoef[er][esr][ei];
          real64 const pot = trans[ke] * pressure - densMean * gravD;

          gravHead += densMean * gravD;
          dGravHead_dTrans += signPotDiff[ke] * densMean * m_gravCoef[er][esr][ei];

          for( integer i = 0; i < 2; ++i )
          {
            dGravHead_dP[i] += dDensMean_dP[i] * gravD;
          }

          potScale = fmax( potScale, fabs( pot ) );
        }

        for( integer ke = 0; ke < 2; ++ke )
        {
          dPresGrad_dP[ke] += dTrans_dP[ke] * dPresGrad_dTrans;
          dGravHead_dP[ke] += dTrans_dP[ke] * dGravHead_dTrans;
        }

        // *** upwinding ***

        // compute potential gradient
        real64 const potGrad = presGrad - gravHead;

        // compute upwinding tolerance
        real64 constexpr upwRelTol = 1e-8;
        real64 const upwAbsTol = fmax( potScale * upwRelTol, LvArray::NumericLimits< real64 >::epsilon );

        // decide mobility coefficients - smooth variation in [-upwAbsTol; upwAbsTol]
        real64 const alpha = ( potGrad + upwAbsTol ) / ( 2 * upwAbsTol );

        // choose upstream cell
        real64 mobility{};
        real64 dMob_dP[2]{};
        if( alpha <= 0.0 || alpha >= 1.0 )
        {
          localIndex const k_up = 1 - localIndex( fmax( fmin( alpha, 1.0 ), 0.0 ) );

          mobility = m_mob[seri[k_up]][sesri[k_up]][sei[k_up]];
          dMob_dP[k_up] = m_dMob_dPres[seri[k_up]][sesri[k_up]][sei[k_up]];
        }
        else
        {
          real64 const mobWeights[2] = { alpha, 1.0 - alpha };
          for( integer ke = 0; ke < 2; ++ke )
          {
            mobility += mobWeights[ke] * m_mob[seri[ke]][sesri[ke]][sei[ke]];
            dMob_dP[ke] = mobWeights[ke] * m_dMob_dPres[seri[ke]][sesri[ke]][sei[ke]];
          }
        }

        // pressure gradient depends on all points in the stencil
        for( integer ke = 0; ke < 2; ++ke )
        {
          dFlux_dP[ke] += dPresGrad_dP[ke];
        }

        // gravitational head depends only on the two cells connected (same as mean density)
        for( integer ke = 0; ke < 2; ++ke )
        {
          dFlux_dP[ke] -= dGravHead_dP[ke];
        }

        // compute the flux and derivatives using upstream cell mobility
        fluxVal = mobility * potGrad;

        for( integer ke = 0; ke < 2; ++ke )
        {
          dFlux_dP[ke] *= mobility;
        }

        // add contribution from upstream cell mobility derivatives
        for( integer ke = 0; ke < 2; ++ke )
        {
          dFlux_dP[ke] += dMob_dP[ke] * potGrad;
        }

        // populate local flux vector and derivatives
        stack.localFlux[k[0]*numEqn] += m_dt * fluxVal;
        stack.localFlux[k[1]*numEqn] -= m_dt * fluxVal;

        for( integer ke = 0; ke < 2; ++ke )
        {
          localIndex const localDofIndexPres = k[ke] * numDof;
          stack.localFluxJacobian[k[0]*numEqn][localDofIndexPres] += m_dt * dFlux_dP[ke];
          stack.localFluxJacobian[k[1]*numEqn][localDofIndexPres] -= m_dt * dFlux_dP[ke];
        }

        // Customize the kernel with this lambda
        kernelOp( k, seri, sesri, sei, connectionIndex, alpha, mobility, potGrad, fluxVal, dFlux_dP );

        connectionIndex++;
      }
    }
  }

  /**
   * @brief Performs the complete phase for the kernel.
   * @param[in] iconn the connection index
   * @param[inout] stack the stack variables
   */
<<<<<<< HEAD
  template< typename FUNC = NoOpFunc >
  GEOSX_HOST_DEVICE
=======
  template< typename FUNC = singlePhaseBaseKernels::NoOpFunc >
  GEOS_HOST_DEVICE
>>>>>>> 4d2011e8
  void complete( localIndex const iconn,
                 StackVariables & stack,
                 FUNC && kernelOp = NoOpFunc{} ) const
  {
    // add contribution to residual and jacobian into:
    // - the mass balance equation
    // note that numDof includes derivatives wrt temperature if this class is derived in ThermalKernels
    for( integer i = 0; i < stack.numFluxElems; ++i )
    {
      if( m_ghostRank[m_seri( iconn, i )][m_sesri( iconn, i )][m_sei( iconn, i )] < 0 )
      {
        globalIndex const globalRow = m_dofNumber[m_seri( iconn, i )][m_sesri( iconn, i )][m_sei( iconn, i )];
        localIndex const localRow = LvArray::integerConversion< localIndex >( globalRow - m_rankOffset );
        GEOS_ASSERT_GE( localRow, 0 );
        GEOS_ASSERT_GT( m_localMatrix.numRows(), localRow );

        RAJA::atomicAdd( parallelDeviceAtomic{}, &m_localRhs[localRow], stack.localFlux[i * numEqn] );
        m_localMatrix.addToRowBinarySearchUnsorted< parallelDeviceAtomic >( localRow,
                                                                            stack.dofColIndices.data(),
                                                                            stack.localFluxJacobian[i * numEqn].dataIfContiguous(),
                                                                            stack.stencilSize * numDof );

        // call the lambda to assemble additional terms, such as thermal terms
        kernelOp( i, localRow );
      }
    }
  }

  /**
   * @brief Performs the kernel launch
   * @tparam POLICY the policy used in the RAJA kernels
   * @tparam KERNEL_TYPE the kernel type
   * @param[in] numConnections the number of connections
   * @param[inout] kernelComponent the kernel component providing access to setup/compute/complete functions and stack variables
   */
  template< typename POLICY, typename KERNEL_TYPE >
  static void
  launch( localIndex const numConnections,
          KERNEL_TYPE const & kernelComponent )
  {
    GEOS_MARK_FUNCTION;

    forAll< POLICY >( numConnections, [=] GEOS_HOST_DEVICE ( localIndex const iconn )
    {
      typename KERNEL_TYPE::StackVariables stack( kernelComponent.stencilSize( iconn ),
                                                  kernelComponent.numPointsInFlux( iconn ) );

      kernelComponent.setup( iconn, stack );
      kernelComponent.computeFlux( iconn, stack );
      kernelComponent.complete( iconn, stack );
    } );
  }


protected:

  // Stencil information

  /// Reference to the stencil wrapper
  STENCILWRAPPER const m_stencilWrapper;

  /// Connection to element maps
  typename STENCILWRAPPER::IndexContainerViewConstType const m_seri;
  typename STENCILWRAPPER::IndexContainerViewConstType const m_sesri;
  typename STENCILWRAPPER::IndexContainerViewConstType const m_sei;
};

/**
 * @class FaceBasedAssemblyKernelFactory
 */
class FaceBasedAssemblyKernelFactory
{
public:

  /**
   * @brief Create a new kernel and launch
   * @tparam POLICY the policy used in the RAJA kernel
   * @tparam STENCILWRAPPER the type of the stencil wrapper
   * @param[in] rankOffset the offset of my MPI rank
   * @param[in] dofKey string to get the element degrees of freedom numbers
   * @param[in] solverName name of the solver (to name accessors)
   * @param[in] elemManager reference to the element region manager
   * @param[in] stencilWrapper reference to the stencil wrapper
   * @param[in] dt time step size
   * @param[inout] localMatrix the local CRS matrix
   * @param[inout] localRhs the local right-hand side vector
   */
  template< typename POLICY, typename STENCILWRAPPER >
  static void
  createAndLaunch( globalIndex const rankOffset,
                   string const & dofKey,
                   string const & solverName,
                   ElementRegionManager const & elemManager,
                   STENCILWRAPPER const & stencilWrapper,
                   real64 const & dt,
                   CRSMatrixView< real64, globalIndex const > const & localMatrix,
                   arrayView1d< real64 > const & localRhs )
  {
    integer constexpr NUM_EQN = 1;
    integer constexpr NUM_DOF = 1;

    ElementRegionManager::ElementViewAccessor< arrayView1d< globalIndex const > > dofNumberAccessor =
      elemManager.constructArrayViewAccessor< globalIndex, 1 >( dofKey );
    dofNumberAccessor.setName( solverName + "/accessors/" + dofKey );

    using kernelType = FaceBasedAssemblyKernel< NUM_EQN, NUM_DOF, STENCILWRAPPER >;
    typename kernelType::SinglePhaseFlowAccessors flowAccessors( elemManager, solverName );
    typename kernelType::SinglePhaseFluidAccessors fluidAccessors( elemManager, solverName );
    typename kernelType::PermeabilityAccessors permAccessors( elemManager, solverName );

    kernelType kernel( rankOffset, stencilWrapper, dofNumberAccessor,
                       flowAccessors, fluidAccessors, permAccessors,
                       dt, localMatrix, localRhs );
    kernelType::template launch< POLICY >( stencilWrapper.size(), kernel );
  }
};

/******************************** DirichletFaceBasedAssemblyKernel ********************************/

/**
 * @class DirichFaceBasedAssemblyKernel
 * @tparam FLUIDWRAPPER the type of the fluid wrapper
 * @brief Define the interface for the assembly kernel in charge of Dirichlet face flux terms
 */
template< integer NUM_EQN, integer NUM_DOF, typename FLUIDWRAPPER >
class DirichletFaceBasedAssemblyKernel : public FaceBasedAssemblyKernel< NUM_EQN, NUM_DOF,
                                                                         BoundaryStencilWrapper >
{
public:

  using AbstractBase = singlePhaseFVMKernels::FaceBasedAssemblyKernelBase;
  using DofNumberAccessor = AbstractBase::DofNumberAccessor;
  using PermeabilityAccessors = AbstractBase::PermeabilityAccessors;
  using SinglePhaseFlowAccessors = AbstractBase::SinglePhaseFlowAccessors;
  using SinglePhaseFluidAccessors = AbstractBase::SinglePhaseFluidAccessors;

  using AbstractBase::m_dt;
  using AbstractBase::m_rankOffset;
  using AbstractBase::m_dofNumber;
  using AbstractBase::m_ghostRank;
  using AbstractBase::m_gravCoef;
  using AbstractBase::m_pres;
  using AbstractBase::m_mob;
  using AbstractBase::m_dMob_dPres;
  using AbstractBase::m_dens;
  using AbstractBase::m_dDens_dPres;
  using AbstractBase::m_permeability;
  using AbstractBase::m_dPerm_dPres;

  using AbstractBase::m_localMatrix;
  using AbstractBase::m_localRhs;

  using Base = singlePhaseFVMKernels::FaceBasedAssemblyKernel< NUM_EQN, NUM_DOF,
                                                               BoundaryStencilWrapper >;
  using Base::numDof;
  using Base::numEqn;
  using Base::m_stencilWrapper;
  using Base::m_seri;
  using Base::m_sesri;
  using Base::m_sei;

  /**
   * @brief Constructor for the kernel interface
   * @param[in] rankOffset the offset of my MPI rank
   * @param[in] faceManager the face manager
   * @param[in] stencilWrapper reference to the stencil wrapper
   * @param[in] fluidWrapper reference to the fluid wrapper
   * @param[in] dofNumberAccessor
   * @param[in] singlePhaseFlowAccessors
   * @param[in] singlePhaseFluidAccessors
   * @param[in] permeabilityAccessors
   * @param[in] dt time step size
   * @param[inout] localMatrix the local CRS matrix
   * @param[inout] localRhs the local right-hand side vector
   */
  DirichletFaceBasedAssemblyKernel( globalIndex const rankOffset,
                                    FaceManager const & faceManager,
                                    BoundaryStencilWrapper const & stencilWrapper,
                                    FLUIDWRAPPER const & fluidWrapper,
                                    DofNumberAccessor const & dofNumberAccessor,
                                    SinglePhaseFlowAccessors const & singlePhaseFlowAccessors,
                                    SinglePhaseFluidAccessors const & singlePhaseFluidAccessors,
                                    PermeabilityAccessors const & permeabilityAccessors,
                                    real64 const & dt,
                                    CRSMatrixView< real64, globalIndex const > const & localMatrix,
                                    arrayView1d< real64 > const & localRhs )
    : Base( rankOffset,
            stencilWrapper,
            dofNumberAccessor,
            singlePhaseFlowAccessors,
            singlePhaseFluidAccessors,
            permeabilityAccessors,
            dt,
            localMatrix,
            localRhs ),
    m_facePres( faceManager.getField< fields::flow::facePressure >() ),
    m_faceGravCoef( faceManager.getField< fields::flow::gravityCoefficient >() ),
    m_fluidWrapper( fluidWrapper )
  {}

  /**
   * @struct StackVariables
   * @brief Kernel variables (dof numbers, jacobian and residual) located on the stack
   */
  struct StackVariables
  {
public:

    /**
     * @brief Constructor for the stack variables
     * @param[in] size size of the stencil for this connection
     * @param[in] numElems number of elements for this connection
     */
    GEOS_HOST_DEVICE
    StackVariables( localIndex const GEOS_UNUSED_PARAM( size ),
                    localIndex GEOS_UNUSED_PARAM( numElems ) )
    {}

    /// Transmissibility
    real64 transmissibility = 0.0;

    /// Indices of the matrix rows/columns corresponding to the dofs in this face
    globalIndex dofColIndices[numDof]{};

    /// Storage for the face local residual
    real64 localFlux[numEqn]{};

    /// Storage for the face local Jacobian
    real64 localFluxJacobian[numEqn][numDof]{};

  };


  /**
   * @brief Performs the setup phase for the kernel.
   * @param[in] iconn the connection index
   * @param[in] stack the stack variables
   */
  GEOS_HOST_DEVICE
  void setup( localIndex const iconn,
              StackVariables & stack ) const
  {
    globalIndex const offset =
      m_dofNumber[m_seri( iconn, BoundaryStencil::Order::ELEM )][m_sesri( iconn, BoundaryStencil::Order::ELEM )][m_sei( iconn, BoundaryStencil::Order::ELEM )];

    for( integer jdof = 0; jdof < numDof; ++jdof )
    {
      stack.dofColIndices[jdof] = offset + jdof;
    }
  }

  /**
   * @brief Compute the local Dirichlet face flux contributions to the residual and Jacobian
   * @tparam FUNC the type of the function that can be used to customize the computation of the phase fluxes
   * @param[in] iconn the connection index
   * @param[inout] stack the stack variables
   * @param[in] compFluxKernelOp the function used to customize the computation of the component fluxes
   */
<<<<<<< HEAD
  template< typename FUNC = NoOpFunc >
  GEOSX_HOST_DEVICE
=======
  template< typename FUNC = singlePhaseBaseKernels::NoOpFunc >
  GEOS_HOST_DEVICE
>>>>>>> 4d2011e8
  void computeFlux( localIndex const iconn,
                    StackVariables & stack,
                    FUNC && compFluxKernelOp = NoOpFunc{} ) const
  {
    using Order = BoundaryStencil::Order;
    localIndex constexpr numElems = BoundaryStencil::maxNumPointsInFlux;

    stackArray1d< real64, numElems > mobility( numElems );
    stackArray1d< real64, numElems > dMobility_dP( numElems );

    localIndex const er  = m_seri( iconn, Order::ELEM );
    localIndex const esr = m_sesri( iconn, Order::ELEM );
    localIndex const ei  = m_sei( iconn, Order::ELEM );
    localIndex const kf  = m_sei( iconn, Order::FACE );

    // Get flow quantities on the elem/face
    real64 faceDens, faceVisc;
    m_fluidWrapper.compute( m_facePres[kf], faceDens, faceVisc );

    mobility[Order::ELEM] = m_mob[er][esr][ei];
    singlePhaseBaseKernels::MobilityKernel::compute( faceDens, faceVisc, mobility[Order::FACE] );

    dMobility_dP[Order::ELEM] = m_dMob_dPres[er][esr][ei];
    dMobility_dP[Order::FACE] = 0.0;

    // Compute average density
    real64 const densMean = 0.5 * ( m_dens[er][esr][ei][0] + faceDens );
    real64 const dDens_dP = 0.5 * m_dDens_dPres[er][esr][ei][0];

    // Evaluate potential difference
    real64 const potDif = (m_pres[er][esr][ei] - m_facePres[kf])
                          - densMean * (m_gravCoef[er][esr][ei] - m_faceGravCoef[kf]);
    real64 const dPotDif_dP = 1.0 - dDens_dP * m_gravCoef[er][esr][ei];

    real64 dTrans_dPerm[3];
    m_stencilWrapper.computeWeights( iconn, m_permeability, stack.transmissibility, dTrans_dPerm );
    real64 const dTrans_dPres = LvArray::tensorOps::AiBi< 3 >( dTrans_dPerm, m_dPerm_dPres[er][esr][ei][0] );

    real64 const f = stack.transmissibility * potDif;
    real64 const dF_dP = stack.transmissibility * dPotDif_dP + dTrans_dPres * potDif;

    // Upwind mobility
    localIndex const k_up = ( potDif >= 0 ) ? Order::ELEM : Order::FACE;
    real64 const mobility_up = mobility[k_up];
    real64 const dMobility_dP_up = dMobility_dP[k_up];

    // call the lambda in the phase loop to allow the reuse of the fluxes and their derivatives
    // possible use: assemble the derivatives wrt temperature, and the flux term of the energy equation for this phase

    compFluxKernelOp( er, esr, ei, kf, f, dF_dP, mobility_up, dMobility_dP_up );

    // *** end of upwinding

    // Populate local flux vector and derivatives

    stack.localFlux[0] = m_dt * mobility[k_up] * f;
    stack.localFluxJacobian[0][0] = m_dt * ( mobility_up * dF_dP + dMobility_dP_up * f );
  }

  /**
   * @brief Performs the complete phase for the kernel.
   * @param[in] iconn the connection index
   * @param[inout] stack the stack variables
   */
<<<<<<< HEAD
  template< typename FUNC = NoOpFunc >
  GEOSX_HOST_DEVICE
=======
  template< typename FUNC = singlePhaseBaseKernels::NoOpFunc >
  GEOS_HOST_DEVICE
>>>>>>> 4d2011e8
  void complete( localIndex const iconn,
                 StackVariables & stack,
                 FUNC && assemblyKernelOp = NoOpFunc{} ) const
  {
    using Order = BoundaryStencil::Order;

    localIndex const er = m_seri( iconn, Order::ELEM );
    localIndex const esr = m_sesri( iconn, Order::ELEM );
    localIndex const ei = m_sei( iconn, Order::ELEM );

    if( m_ghostRank[er][esr][ei] < 0 )
    {
      // Add to global residual/jacobian
      globalIndex const dofIndex = m_dofNumber[er][esr][ei];
      localIndex const localRow = LvArray::integerConversion< localIndex >( dofIndex - m_rankOffset );

      RAJA::atomicAdd( parallelDeviceAtomic{}, &AbstractBase::m_localRhs[localRow], stack.localFlux[0] );

      AbstractBase::m_localMatrix.addToRowBinarySearchUnsorted< parallelDeviceAtomic >
        ( localRow,
        stack.dofColIndices,
        stack.localFluxJacobian[0],
        numDof );

      assemblyKernelOp( localRow );
    }
  }

protected:

  /// Views on face pressure, temperature, and composition
  arrayView1d< real64 const > const m_facePres;

  /// View on the face gravity coefficient
  arrayView1d< real64 const > const m_faceGravCoef;

  /// Reference to the fluid wrapper
  FLUIDWRAPPER const m_fluidWrapper;

};


/**
 * @class DirichletFaceBasedAssemblyKernelFactory
 */
class DirichletFaceBasedAssemblyKernelFactory
{
public:

  /**
   * @brief Create a new kernel and launch
   * @tparam POLICY the policy used in the RAJA kernel
   * @param[in] rankOffset the offset of my MPI rank
   * @param[in] dofKey string to get the element degrees of freedom numbers
   * @param[in] solverName name of the solver (to name accessors)
   * @param[in] faceManager reference to the face manager
   * @param[in] elemManager reference to the element region manager
   * @param[in] stencilWrapper reference to the boundary stencil wrapper
   * @param[in] fluidBase the single phase fluid constitutive model
   * @param[in] dt time step size
   * @param[inout] localMatrix the local CRS matrix
   * @param[inout] localRhs the local right-hand side vector
   */
  template< typename POLICY >
  static void
  createAndLaunch( globalIndex const rankOffset,
                   string const & dofKey,
                   string const & solverName,
                   FaceManager const & faceManager,
                   ElementRegionManager const & elemManager,
                   BoundaryStencilWrapper const & stencilWrapper,
                   SingleFluidBase & fluidBase,
                   real64 const & dt,
                   CRSMatrixView< real64, globalIndex const > const & localMatrix,
                   arrayView1d< real64 > const & localRhs )
  {
    constitutiveUpdatePassThru( fluidBase, [&]( auto & fluid )
    {
      using FluidType = TYPEOFREF( fluid );
      typename FluidType::KernelWrapper fluidWrapper = fluid.createKernelWrapper();

      integer constexpr NUM_DOF = 1;
      integer constexpr NUM_EQN = 1;
      using kernelType = DirichletFaceBasedAssemblyKernel< NUM_EQN, NUM_DOF, typename FluidType::KernelWrapper >;

      ElementRegionManager::ElementViewAccessor< arrayView1d< globalIndex const > > dofNumberAccessor =
        elemManager.constructArrayViewAccessor< globalIndex, 1 >( dofKey );

      dofNumberAccessor.setName( solverName + "/accessors/" + dofKey );

      typename kernelType::SinglePhaseFlowAccessors singlePhaseFlowAccessors( elemManager, solverName );
      typename kernelType::SinglePhaseFluidAccessors singlePhaseFluidAccessors( elemManager, solverName );
      typename kernelType::PermeabilityAccessors permeabilityAccessors( elemManager, solverName );

      kernelType kernel( rankOffset,
                         faceManager,
                         stencilWrapper,
                         fluidWrapper,
                         dofNumberAccessor,
                         singlePhaseFlowAccessors,
                         singlePhaseFluidAccessors,
                         permeabilityAccessors,
                         dt,
                         localMatrix,
                         localRhs );

      kernelType::template launch< POLICY >( stencilWrapper.size(), kernel );
    } );
  }

};


/******************************** AquiferBCKernel ********************************/

/**
 * @brief Functions to assemble aquifer boundary condition contributions to residual and Jacobian
 */
struct AquiferBCKernel
{

  /**
   * @brief The type for element-based data. Consists entirely of ArrayView's.
   *
   * Can be converted from ElementRegionManager::ElementViewConstAccessor
   * by calling .toView() or .toViewConst() on an accessor instance
   */
  template< typename VIEWTYPE >
  using ElementViewConst = ElementRegionManager::ElementViewConst< VIEWTYPE >;

  GEOS_HOST_DEVICE
  static void
  compute( real64 const & aquiferVolFlux,
           real64 const & dAquiferVolFlux_dPres,
           real64 const & aquiferDens,
           real64 const & dens,
           real64 const & dDens_dPres,
           real64 const & dt,
           real64 & localFlux,
           real64 & localFluxJacobian )
  {
    if( aquiferVolFlux > 0 ) // aquifer is upstream
    {
      localFlux -= dt * aquiferVolFlux * aquiferDens;
      localFluxJacobian -= dt * dAquiferVolFlux_dPres * aquiferDens;
    }
    else // reservoir is upstream
    {
      localFlux -= dt * aquiferVolFlux * dens;
      localFluxJacobian -= dt * (dAquiferVolFlux_dPres * dens + aquiferVolFlux * dDens_dPres);
    }
  }

  static void
  launch( BoundaryStencil const & stencil,
          globalIndex const rankOffset,
          ElementViewConst< arrayView1d< globalIndex const > > const & dofNumber,
          ElementViewConst< arrayView1d< integer const > > const & ghostRank,
          AquiferBoundaryCondition::KernelWrapper const & aquiferBCWrapper,
          real64 const & aquiferDens,
          ElementViewConst< arrayView1d< real64 const > > const & pres,
          ElementViewConst< arrayView1d< real64 const > > const & pres_n,
          ElementViewConst< arrayView1d< real64 const > > const & gravCoef,
          ElementViewConst< arrayView2d< real64 const > > const & dens,
          ElementViewConst< arrayView2d< real64 const > > const & dDens_dPres,
          real64 const & timeAtBeginningOfStep,
          real64 const & dt,
          CRSMatrixView< real64, globalIndex const > const & localMatrix,
          arrayView1d< real64 > const & localRhs )
  {
    using Order = BoundaryStencil::Order;

    BoundaryStencil::IndexContainerViewConstType const & seri = stencil.getElementRegionIndices();
    BoundaryStencil::IndexContainerViewConstType const & sesri = stencil.getElementSubRegionIndices();
    BoundaryStencil::IndexContainerViewConstType const & sefi = stencil.getElementIndices();
    BoundaryStencil::WeightContainerViewConstType const & weight = stencil.getWeights();

    forAll< parallelDevicePolicy<> >( stencil.size(), [=] GEOS_HOST_DEVICE ( localIndex const iconn )
    {
      // working variables
      real64 localFlux = 0.0;
      real64 localFluxJacobian = 0.0;

      localIndex const er  = seri( iconn, Order::ELEM );
      localIndex const esr = sesri( iconn, Order::ELEM );
      localIndex const ei  = sefi( iconn, Order::ELEM );
      real64 const areaFraction = weight( iconn, Order::ELEM );

      // compute the aquifer influx rate using the pressure influence function and the aquifer props
      real64 dAquiferVolFlux_dPres = 0.0;
      real64 const aquiferVolFlux = aquiferBCWrapper.compute( timeAtBeginningOfStep,
                                                              dt,
                                                              pres[er][esr][ei],
                                                              pres_n[er][esr][ei],
                                                              gravCoef[er][esr][ei],
                                                              areaFraction,
                                                              dAquiferVolFlux_dPres );

      // compute the phase/component aquifer flux
      AquiferBCKernel::compute( aquiferVolFlux,
                                dAquiferVolFlux_dPres,
                                aquiferDens,
                                dens[er][esr][ei][0],
                                dDens_dPres[er][esr][ei][0],
                                dt,
                                localFlux,
                                localFluxJacobian );

      // Add to residual/jacobian
      if( ghostRank[er][esr][ei] < 0 )
      {
        globalIndex const globalRow = dofNumber[er][esr][ei];
        localIndex const localRow = LvArray::integerConversion< localIndex >( globalRow - rankOffset );
        GEOS_ASSERT_GE( localRow, 0 );
        GEOS_ASSERT_GT( localMatrix.numRows(), localRow );

        RAJA::atomicAdd( parallelDeviceAtomic{}, &localRhs[localRow], localFlux );
        localMatrix.addToRow< parallelDeviceAtomic >( localRow,
                                                      &dofNumber[er][esr][ei],
                                                      &localFluxJacobian,
                                                      1 );
      }
    } );
  }

};


} // namespace singlePhaseFVMKernels

} // namespace geos

#endif //GEOS_PHYSICSSOLVERS_FLUIDFLOW_SINGLEPHASEFVMKERNELS_HPP<|MERGE_RESOLUTION|>--- conflicted
+++ resolved
@@ -325,13 +325,8 @@
    * @param[inout] stack the stack variables
    * @param[in] NoOpFunc the function used to customize the computation of the flux
    */
-<<<<<<< HEAD
   template< typename FUNC = NoOpFunc >
-  GEOSX_HOST_DEVICE
-=======
-  template< typename FUNC = singlePhaseBaseKernels::NoOpFunc >
   GEOS_HOST_DEVICE
->>>>>>> 4d2011e8
   void computeFlux( localIndex const iconn,
                     StackVariables & stack,
                     FUNC && kernelOp = NoOpFunc{} ) const
@@ -504,13 +499,8 @@
    * @param[in] iconn the connection index
    * @param[inout] stack the stack variables
    */
-<<<<<<< HEAD
   template< typename FUNC = NoOpFunc >
-  GEOSX_HOST_DEVICE
-=======
-  template< typename FUNC = singlePhaseBaseKernels::NoOpFunc >
   GEOS_HOST_DEVICE
->>>>>>> 4d2011e8
   void complete( localIndex const iconn,
                  StackVariables & stack,
                  FUNC && kernelOp = NoOpFunc{} ) const
@@ -769,13 +759,8 @@
    * @param[inout] stack the stack variables
    * @param[in] compFluxKernelOp the function used to customize the computation of the component fluxes
    */
-<<<<<<< HEAD
   template< typename FUNC = NoOpFunc >
-  GEOSX_HOST_DEVICE
-=======
-  template< typename FUNC = singlePhaseBaseKernels::NoOpFunc >
   GEOS_HOST_DEVICE
->>>>>>> 4d2011e8
   void computeFlux( localIndex const iconn,
                     StackVariables & stack,
                     FUNC && compFluxKernelOp = NoOpFunc{} ) const
@@ -840,13 +825,8 @@
    * @param[in] iconn the connection index
    * @param[inout] stack the stack variables
    */
-<<<<<<< HEAD
   template< typename FUNC = NoOpFunc >
-  GEOSX_HOST_DEVICE
-=======
-  template< typename FUNC = singlePhaseBaseKernels::NoOpFunc >
   GEOS_HOST_DEVICE
->>>>>>> 4d2011e8
   void complete( localIndex const iconn,
                  StackVariables & stack,
                  FUNC && assemblyKernelOp = NoOpFunc{} ) const
