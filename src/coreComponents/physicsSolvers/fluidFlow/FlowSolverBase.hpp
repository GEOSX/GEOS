--- conflicted
+++ resolved
@@ -138,9 +138,8 @@
 
   void enableLaggingFractureStencilWeightsUpdate(){ m_isLaggingFractureStencilWeightsUpdate = 1; };
 
-<<<<<<< HEAD
   void initialize( DomainPartition & domain );
-=======
+
   real64 sumAquiferFluxes( BoundaryStencil const & stencil,
                            AquiferBoundaryCondition::KernelWrapper const & aquiferBCWrapper,
                            ElementViewConst< arrayView1d< real64 const > > const & pres,
@@ -148,7 +147,6 @@
                            ElementViewConst< arrayView1d< real64 const > > const & gravCoef,
                            real64 const & timeAtBeginningOfStep,
                            real64 const & dt );
->>>>>>> 8179a573
 
 protected:
 
