/*
 * ------------------------------------------------------------------------------------------------------------
 * SPDX-License-Identifier: LGPL-2.1-only
 *
 * Copyright (c) 2018-2020 Lawrence Livermore National Security LLC
 * Copyright (c) 2018-2020 The Board of Trustees of the Leland Stanford Junior University
 * Copyright (c) 2018-2020 TotalEnergies
 * Copyright (c) 2019-     GEOSX Contributors
 * All rights reserved
 *
 * See top level LICENSE, COPYRIGHT, CONTRIBUTORS, NOTICE, and ACKNOWLEDGEMENTS files for details.
 * ------------------------------------------------------------------------------------------------------------
 */

/**
 * @file FlowSolverBase.hpp
 */

#ifndef GEOSX_PHYSICSSOLVERS_FINITEVOLUME_FLOWSOLVERBASE_HPP_
#define GEOSX_PHYSICSSOLVERS_FINITEVOLUME_FLOWSOLVERBASE_HPP_

#include "physicsSolvers/SolverBase.hpp"
#include "physicsSolvers/SolverBaseKernels.hpp"

namespace geosx
{

/**
 * @class FlowSolverBase
 *
 * Base class for finite volume fluid flow solvers.
 * Provides some common features
 */
class FlowSolverBase : public SolverBase
{
public:

  /// String used to form the solverName used to register single-physics solvers in CoupledSolver
  static string coupledSolverAttributePrefix() { return "flow"; }

/**
 * @brief main constructor for Group Objects
 * @param name the name of this instantiation of Group in the repository
 * @param parent the parent group of this instantiation of Group
 */
  FlowSolverBase( const string & name,
                  Group * const parent );


  /// deleted default constructor
  FlowSolverBase() = delete;

  /// deleted copy constructor
  FlowSolverBase( FlowSolverBase const & ) = delete;

  /// default move constructor
  FlowSolverBase( FlowSolverBase && ) = default;

  /// deleted assignment operator
  FlowSolverBase & operator=( FlowSolverBase const & ) = delete;

  /// deleted move operator
  FlowSolverBase & operator=( FlowSolverBase && ) = delete;

  virtual void registerDataOnMesh( Group & MeshBodies ) override;

  localIndex numDofPerCell() const { return m_numDofPerCell; }

  struct viewKeyStruct : SolverBase::viewKeyStruct
  {
    // misc inputs
    static constexpr char const * normTypeString() { return "normType"; }
    static constexpr char const * fluidNamesString() { return "fluidNames"; }
    static constexpr char const * solidNamesString() { return "solidNames"; }
    static constexpr char const * permeabilityNamesString() { return "permeabilityNames"; }
    static constexpr char const * isThermalString() { return "isThermal"; }
    static constexpr char const * solidInternalEnergyNamesString() { return "solidInternalEnergyNames"; }
<<<<<<< HEAD
    static constexpr char const * transMultiplierString() { return "permeabilityTransMultiplier"; }
=======
    static constexpr char const * inputFluxEstimateString() { return "inputFluxEstimate"; }
>>>>>>> c3c323e3

  };

  void updatePorosityAndPermeability( CellElementSubRegion & subRegion ) const;

  virtual void updatePorosityAndPermeability( SurfaceElementSubRegion & subRegion ) const;


  /**
   * @brief For each equilibrium initial condition, loop over all the target cells and compute the min/max elevation
   * @param[in] domain the domain partition
   * @param[in] equilNameToEquilId the map from the name of the initial condition to the initial condition index (used in min/maxElevation)
   * @param[out] maxElevation the max elevation for each initial condition
   * @param[out] minElevation the min elevation for each initial condition
   */
  void findMinMaxElevationInEquilibriumTarget( DomainPartition & domain, // cannot be const...
                                               std::map< string, localIndex > const & equilNameToEquilId,
                                               arrayView1d< real64 > const & maxElevation,
                                               arrayView1d< real64 > const & minElevation ) const;

  /**
   * @brief For each source flux boundary condition, loop over all the target cells and sum the owned cells
   * @param[in] time the time at the beginning of the time step
   * @param[in] dt the time step size
   * @param[in] domain the domain partition
   * @param[in] bcNameToBcId the map from the name of the boundary condition to the boundary condition index
   * @param[out] bcAllSetsSize the total number of owned cells for each source flux boundary condition
   */
  void computeSourceFluxSizeScalingFactor( real64 const & time,
                                           real64 const & dt,
                                           DomainPartition & domain, // cannot be const...
                                           std::map< string, localIndex > const & bcNameToBcId,
                                           arrayView1d< globalIndex > const & bcAllSetsSize ) const;


protected:

  /**
   * @brief Increment the cumulative flux from each aquifer
   * @param[in] time the time at the beginning of the time step
   * @param[in] dt the time step size
   * @param[in] domain the domain partition
   *
   * For now this function is here because it can be used for both single-phase flow and multiphase flow
   * This may have to be revisited when aquifer BC is implemented for hybrid FVM
   */
  virtual void saveAquiferConvergedState( real64 const & time,
                                          real64 const & dt,
                                          DomainPartition & domain );

  virtual void precomputeData( MeshLevel & mesh,
                               arrayView1d< string const > const & regionNames );

  virtual void initializePreSubGroups() override;

  virtual void initializePostInitialConditionsPreSubGroups() override;

  virtual void setConstitutiveNamesCallSuper( ElementSubRegionBase & subRegion ) const override;

  /// Norm used to check the nonlinear loop convergence
  solverBaseKernels::NormType m_normType;

  /// the number of Degrees of Freedom per cell
  integer m_numDofPerCell;

  /// flag to determine whether or not this is a thermal simulation
  integer m_isThermal;

private:
  virtual void setConstitutiveNames( ElementSubRegionBase & subRegion ) const override;


};


}

#endif //GEOSX_PHYSICSSOLVERS_FINITEVOLUME_FLOWSOLVERBASE_HPP_<|MERGE_RESOLUTION|>--- conflicted
+++ resolved
@@ -75,12 +75,6 @@
     static constexpr char const * permeabilityNamesString() { return "permeabilityNames"; }
     static constexpr char const * isThermalString() { return "isThermal"; }
     static constexpr char const * solidInternalEnergyNamesString() { return "solidInternalEnergyNames"; }
-<<<<<<< HEAD
-    static constexpr char const * transMultiplierString() { return "permeabilityTransMultiplier"; }
-=======
-    static constexpr char const * inputFluxEstimateString() { return "inputFluxEstimate"; }
->>>>>>> c3c323e3
-
   };
 
   void updatePorosityAndPermeability( CellElementSubRegion & subRegion ) const;
