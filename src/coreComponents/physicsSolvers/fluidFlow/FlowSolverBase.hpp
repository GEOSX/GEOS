/*
 * ------------------------------------------------------------------------------------------------------------
 * SPDX-License-Identifier: LGPL-2.1-only
 *
 * Copyright (c) 2016-2024 Lawrence Livermore National Security LLC
 * Copyright (c) 2018-2024 TotalEnergies
 * Copyright (c) 2018-2024 The Board of Trustees of the Leland Stanford Junior University
 * Copyright (c) 2023-2024 Chevron
 * Copyright (c) 2019-     GEOS/GEOSX Contributors
 * All rights reserved
 *
 * See top level LICENSE, COPYRIGHT, CONTRIBUTORS, NOTICE, and ACKNOWLEDGEMENTS files for details.
 * ------------------------------------------------------------------------------------------------------------
 */

/**
 * @file FlowSolverBase.hpp
 */

#ifndef GEOS_PHYSICSSOLVERS_FINITEVOLUME_FLOWSOLVERBASE_HPP_
#define GEOS_PHYSICSSOLVERS_FINITEVOLUME_FLOWSOLVERBASE_HPP_

#include "physicsSolvers/PhysicsSolverBase.hpp"
#include "common/Units.hpp"
#include "finiteVolume/BoundaryStencil.hpp"
#include "fieldSpecification/AquiferBoundaryCondition.hpp"

namespace geos
{

/**
 * @class FlowSolverBase
 *
 * Base class for finite volume fluid flow solvers.
 * Provides some common features
 */
class FlowSolverBase : public PhysicsSolverBase
{
  template< typename VIEWTYPE >
  using ElementViewConst = ElementRegionManager::ElementViewConst< VIEWTYPE >;

public:

  /// String used to form the solverName used to register single-physics solvers in CoupledSolver
  static string coupledSolverAttributePrefix() { return "flow"; }

/**
 * @brief main constructor for Group Objects
 * @param name the name of this instantiation of Group in the repository
 * @param parent the parent group of this instantiation of Group
 */
  FlowSolverBase( const string & name,
                  Group * const parent );


  /// deleted default constructor
  FlowSolverBase() = delete;

  /// deleted copy constructor
  FlowSolverBase( FlowSolverBase const & ) = delete;

  /// default move constructor
  FlowSolverBase( FlowSolverBase && ) = default;

  /// deleted assignment operator
  FlowSolverBase & operator=( FlowSolverBase const & ) = delete;

  /// deleted move operator
  FlowSolverBase & operator=( FlowSolverBase && ) = delete;

  virtual void registerDataOnMesh( Group & MeshBodies ) override;

  struct viewKeyStruct : PhysicsSolverBase::viewKeyStruct
  {
    // misc inputs
    static constexpr char const * fluidNamesString() { return "fluidNames"; }
    static constexpr char const * solidNamesString() { return "solidNames"; }
    static constexpr char const * permeabilityNamesString() { return "permeabilityNames"; }
    static constexpr char const * isThermalString() { return "isThermal"; }
    static constexpr char const * inputTemperatureString() { return "temperature"; }
    static constexpr char const * solidInternalEnergyNamesString() { return "solidInternalEnergyNames"; }
    static constexpr char const * thermalConductivityNamesString() { return "thermalConductivityNames"; }
    static constexpr char const * allowNegativePressureString() { return "allowNegativePressure"; }
    static constexpr char const * maxAbsolutePresChangeString() { return "maxAbsolutePressureChange"; }
    static constexpr char const * maxSequentialPresChangeString() { return "maxSequentialPressureChange"; }
    static constexpr char const * maxSequentialTempChangeString() { return "maxSequentialTemperatureChange"; }
  };

  /**
   * @brief Prepare the stencil weights by removing the contribution of the hydraulic aperture before
   * the aperture is updated
   * @param[in] domain the domain partition
   */
  void prepareStencilWeights( DomainPartition & domain ) const;

  /**
   * @brief Update the stencil weights by adding the contribution of the hydraulic aperture after
   * the aperture is updated
   * @param[in] domain the domain partition
   */
  void updateStencilWeights( DomainPartition & domain ) const;

  void enableFixedStressPoromechanicsUpdate() { m_isFixedStressPoromechanicsUpdate = true; }

  void enableJumpStabilization() { m_isJumpStabilized = true; }

  void updatePorosityAndPermeability( CellElementSubRegion & subRegion ) const;

  virtual void updatePorosityAndPermeability( SurfaceElementSubRegion & subRegion ) const;

  /**
   * @brief Utility function to save the iteration state (useful for sequential simulations)
   * @param[in] domain the domain partition
   */
  virtual void saveSequentialIterationState( DomainPartition & domain ) override;

  integer & isThermal() { return m_isThermal; }

  /**
   * @return The unit in which we evaluate the amount of fluid per element (Mass or Mole).
   */
  virtual units::Unit getMassUnit() const { return units::Unit::Mass; }

  /**
   * @brief Function to activate the flag allowing negative pressure
   */
  void allowNegativePressure() { m_allowNegativePressure = 1; }

  /**
   * @brief Utility function to keep the flow variables during a time step (used in poromechanics simulations)
   * @param[in] keepVariablesConstantDuringInitStep flag to tell the solver to freeze its primary variables during a time step
   * @detail This function is meant to be called by a specific task before/after the initialization step
   */
  void setKeepVariablesConstantDuringInitStep( bool const keepVariablesConstantDuringInitStep )
  { m_keepVariablesConstantDuringInitStep = keepVariablesConstantDuringInitStep; }

  virtual bool checkSequentialSolutionIncrements( DomainPartition & domain ) const override;

  void enableLaggingFractureStencilWeightsUpdate(){ m_isLaggingFractureStencilWeightsUpdate = 1; };

  real64 sumAquiferFluxes( BoundaryStencil const & stencil,
                           AquiferBoundaryCondition::KernelWrapper const & aquiferBCWrapper,
                           ElementViewConst< arrayView1d< real64 const > > const & pres,
                           ElementViewConst< arrayView1d< real64 const > > const & presOld,
                           ElementViewConst< arrayView1d< real64 const > > const & gravCoef,
                           real64 const & timeAtBeginningOfStep,
                           real64 const & dt );

<<<<<<< HEAD
  /**
   * @brief assembles the flux terms for all cells for the hydrofracture case
   * @param time_n previous time value
   * @param dt time step
   * @param domain the physical domain object
   * @param dofManager degree-of-freedom manager associated with the linear system
   * @param localMatrix the system matrix
   * @param localRhs the system right-hand side vector
   * @param dR_dAper
   */
  virtual void assembleHydrofracFluxTerms( real64 const time_n,
                                           real64 const dt,
                                           DomainPartition const & domain,
                                           DofManager const & dofManager,
                                           CRSMatrixView< real64, globalIndex const > const & localMatrix,
                                           arrayView1d< real64 > const & localRhs,
                                           CRSMatrixView< real64, localIndex const > const & dR_dAper )
  {
    GEOS_UNUSED_VAR ( time_n );
    GEOS_UNUSED_VAR ( dt );
    GEOS_UNUSED_VAR ( domain );
    GEOS_UNUSED_VAR ( dofManager );
    GEOS_UNUSED_VAR ( localMatrix );
    GEOS_UNUSED_VAR ( localRhs );
    GEOS_UNUSED_VAR ( dR_dAper );

    GEOS_ERROR( "Poroelastic fluxes with conforming fractures not yet implemented." );
  }
=======
  virtual void initializeFluidState( MeshLevel & mesh, const arrayView1d< const string > & regionNames ) { GEOS_UNUSED_VAR( mesh, regionNames ); }

  virtual void initializeThermalState( MeshLevel & mesh, const arrayView1d< const string > & regionNames ) { GEOS_UNUSED_VAR( mesh, regionNames ); }

  /**
   * @brief For each equilibrium initial condition, loop over all the target cells and compute the min/max elevation
   * @param[in] domain the domain partition
   * @param[in] equilNameToEquilId the map from the name of the initial condition to the initial condition index (used in min/maxElevation)
   * @param[out] maxElevation the max elevation for each initial condition
   * @param[out] minElevation the min elevation for each initial condition
   */
  void findMinMaxElevationInEquilibriumTarget( DomainPartition & domain, // cannot be const...
                                               std::map< string, localIndex > const & equilNameToEquilId,
                                               arrayView1d< real64 > const & maxElevation,
                                               arrayView1d< real64 > const & minElevation ) const;

  /**
   * @brief For each source flux boundary condition, loop over all the target cells and sum the owned cells
   * @param[in] time the time at the beginning of the time step
   * @param[in] dt the time step size
   * @param[in] domain the domain partition
   * @param[in] bcNameToBcId the map from the name of the boundary condition to the boundary condition index
   * @param[out] bcAllSetsSize the total number of owned cells for each source flux boundary condition
   */
  void computeSourceFluxSizeScalingFactor( real64 const & time,
                                           real64 const & dt,
                                           DomainPartition & domain, // cannot be const...
                                           std::map< string, localIndex > const & bcNameToBcId,
                                           arrayView1d< globalIndex > const & bcAllSetsSize ) const;
>>>>>>> b3592de6

protected:

  /**
   * @brief Increment the cumulative flux from each aquifer
   * @param[in] time the time at the beginning of the time step
   * @param[in] dt the time step size
   * @param[in] domain the domain partition
   *
   * For now this function is here because it can be used for both single-phase flow and multiphase flow
   * This may have to be revisited when aquifer BC is implemented for hybrid FVM
   */
  virtual void saveAquiferConvergedState( real64 const & time,
                                          real64 const & dt,
                                          DomainPartition & domain );

  /**
   * @brief Utility function to save the converged state
   * @param[in] subRegion the element subRegion
   */
  virtual void saveConvergedState( ElementSubRegionBase & subRegion ) const;

  /**
   * @brief Helper function to compute/report the elements with small pore volumes
   * @param[in] domain the domain partition
   */
  virtual void validatePoreVolumes( DomainPartition const & domain ) const;

  virtual void precomputeData( MeshLevel & mesh,
                               arrayView1d< string const > const & regionNames );

  virtual void initializePreSubGroups() override;

  virtual void initializePostInitialConditionsPreSubGroups() override;

  void initializeState( DomainPartition & domain );

  virtual void computeHydrostaticEquilibrium( DomainPartition & domain ) { GEOS_UNUSED_VAR( domain ); }

  void initializePorosityAndPermeability( MeshLevel & mesh, arrayView1d< string const > const & regionNames );

  void initializeHydraulicAperture( MeshLevel & mesh, const arrayView1d< const string > & regionNames );

  void saveInitialPressureAndTemperature( MeshLevel & mesh, const arrayView1d< const string > & regionNames );

  virtual void setConstitutiveNamesCallSuper( ElementSubRegionBase & subRegion ) const override;

  /// the number of Degrees of Freedom per cell
  integer m_numDofPerCell;

  /// flag to determine whether or not this is a thermal simulation
  integer m_isThermal;

  /// the input temperature
  real64 m_inputTemperature;

  /// flag to freeze the initial state during initialization in coupled problems
  integer m_keepVariablesConstantDuringInitStep;

  /// enable the fixed stress poromechanics update of porosity
  bool m_isFixedStressPoromechanicsUpdate;

  /// enable pressure jump stabilzation for fixed-stress poromechanics
  bool m_isJumpStabilized;

  /// flag if negative pressure is allowed
  integer m_allowNegativePressure;

  /// maximum (absolute) pressure change in a Newton iteration
  real64 m_maxAbsolutePresChange;

  /// maximum (absolute) pressure change in a sequential iteration
  real64 m_sequentialPresChange;
  real64 m_maxSequentialPresChange;

  /// maximum (absolute) temperature change in a sequential iteration
  real64 m_sequentialTempChange;
  real64 m_maxSequentialTempChange;

  /**
   * @brief Class used for displaying boundary warning message
   */
  class BCMessage
  {
public:
    static string pressureConflict( string_view regionName, string_view subRegionName,
                                    string_view setName, string_view fieldName );

    static string temperatureConflict( string_view regionName, string_view subRegionName,
                                       string_view setName, string_view fieldName );

    static string missingPressure( string_view regionName, string_view subRegionName,
                                   string_view setName, string_view fieldName );

    static string missingTemperature( string_view regionName, string_view subRegionName,
                                      string_view setName, string_view fieldName );

    static string conflictingComposition( int comp, string_view componentName,
                                          string_view regionName, string_view subRegionName,
                                          string_view setName, string_view fieldName );

    static string invalidComponentIndex( int comp,
                                         string_view fsName, string_view fieldName );

    static string notAppliedOnRegion( int componentIndex, string_view componentName,
                                      string_view regionName, string_view subRegionName,
                                      string_view setName, string_view fieldName );
private:
    static string generateMessage( string_view baseMessage,
                                   string_view fieldName, string_view setName );

    BCMessage();
  };

private:
  virtual void setConstitutiveNames( ElementSubRegionBase & subRegion ) const override;

  // flag to determine whether or not to apply lagging update for the fracture stencil weights
  integer m_isLaggingFractureStencilWeightsUpdate;

};


}

#endif //GEOS_PHYSICSSOLVERS_FINITEVOLUME_FLOWSOLVERBASE_HPP_<|MERGE_RESOLUTION|>--- conflicted
+++ resolved
@@ -146,7 +146,6 @@
                            real64 const & timeAtBeginningOfStep,
                            real64 const & dt );
 
-<<<<<<< HEAD
   /**
    * @brief assembles the flux terms for all cells for the hydrofracture case
    * @param time_n previous time value
@@ -165,17 +164,10 @@
                                            arrayView1d< real64 > const & localRhs,
                                            CRSMatrixView< real64, localIndex const > const & dR_dAper )
   {
-    GEOS_UNUSED_VAR ( time_n );
-    GEOS_UNUSED_VAR ( dt );
-    GEOS_UNUSED_VAR ( domain );
-    GEOS_UNUSED_VAR ( dofManager );
-    GEOS_UNUSED_VAR ( localMatrix );
-    GEOS_UNUSED_VAR ( localRhs );
-    GEOS_UNUSED_VAR ( dR_dAper );
-
+    GEOS_UNUSED_VAR ( time_n, dt, domain, dofManager, localMatrix, localRhs, dR_dAper );
     GEOS_ERROR( "Poroelastic fluxes with conforming fractures not yet implemented." );
   }
-=======
+
   virtual void initializeFluidState( MeshLevel & mesh, const arrayView1d< const string > & regionNames ) { GEOS_UNUSED_VAR( mesh, regionNames ); }
 
   virtual void initializeThermalState( MeshLevel & mesh, const arrayView1d< const string > & regionNames ) { GEOS_UNUSED_VAR( mesh, regionNames ); }
@@ -205,7 +197,6 @@
                                            DomainPartition & domain, // cannot be const...
                                            std::map< string, localIndex > const & bcNameToBcId,
                                            arrayView1d< globalIndex > const & bcAllSetsSize ) const;
->>>>>>> b3592de6
 
 protected:
 
