--- conflicted
+++ resolved
@@ -94,28 +94,11 @@
     static constexpr char const * gravityCoefString() { return "gravityCoefficient"; }
 
     // misc inputs
-<<<<<<< HEAD
-    static constexpr auto fluidNamesString = "fluidNames";
-    static constexpr auto solidNamesString = "solidNames";
-    static constexpr auto permeabilityNamesString = "permeabilityNames";
-
-
-    static constexpr auto pressureString = "pressure";
-    static constexpr auto deltaPressureString = "deltaPressure";
-    static constexpr auto deltaVolumeString = "deltaVolume";
-
-    static constexpr auto aperture0String  = "aperture_n";
-    static constexpr auto effectiveApertureString = "effectiveAperture";
-
-    static constexpr auto inputFluxEstimateString  = "inputFluxEstimate";
-    static constexpr auto meanPermCoeffString  = "meanPermCoeff";
-  } viewKeysFlowSolverBase;
-
-  struct groupKeyStruct : SolverBase::groupKeyStruct
-  {} groupKeysFlowSolverBase;
-=======
     static constexpr char const * fluidNamesString() { return "fluidNames"; }
     static constexpr char const * solidNamesString() { return "solidNames"; }
+
+    static constexpr char const * permeabilityNamesString() { return "permeabilityNames"; }
+
     static constexpr char const * pressureString() { return "pressure"; }
     static constexpr char const * deltaPressureString() { return "deltaPressure"; }
     static constexpr char const * deltaVolumeString() { return "deltaVolume"; }
@@ -124,7 +107,6 @@
     static constexpr char const * inputFluxEstimateString() { return "inputFluxEstimate"; }
     static constexpr char const * meanPermCoeffString() { return "meanPermCoeff"; }
   };
->>>>>>> a243521b
 
   void updatePermeabilityModel( CellElementSubRegion & subRegion,
                                 localIndex const targetIndex );
