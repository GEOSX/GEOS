/*
 * ------------------------------------------------------------------------------------------------------------
 * SPDX-License-Identifier: LGPL-2.1-only
 *
 * Copyright (c) 2018-2020 Lawrence Livermore National Security LLC
 * Copyright (c) 2018-2020 The Board of Trustees of the Leland Stanford Junior University
 * Copyright (c) 2018-2020 TotalEnergies
 * Copyright (c) 2019-     GEOSX Contributors
 * All rights reserved
 *
 * See top level LICENSE, COPYRIGHT, CONTRIBUTORS, NOTICE, and ACKNOWLEDGEMENTS files for details.
 * ------------------------------------------------------------------------------------------------------------
 */

/**
 * @file CompositionalMultiphaseHybridFVMKernels.hpp
 */

#ifndef GEOSX_PHYSICSSOLVERS_FLUIDFLOW_COMPOSITIONALMULTIPHASEHYBRIDFVMKERNELS_HPP
#define GEOSX_PHYSICSSOLVERS_FLUIDFLOW_COMPOSITIONALMULTIPHASEHYBRIDFVMKERNELS_HPP

#include "common/DataTypes.hpp"
#include "constitutive/fluid/MultiFluidBase.hpp"
#include "constitutive/fluid/MultiFluidExtrinsicData.hpp"
#include "constitutive/permeability/PermeabilityBase.hpp"
#include "constitutive/relativePermeability/RelativePermeabilityBase.hpp"
#include "mesh/ElementRegionManager.hpp"
#include "mesh/ObjectManagerBase.hpp"
#include "physicsSolvers/fluidFlow/CompositionalMultiphaseBaseExtrinsicData.hpp"
#include "physicsSolvers/fluidFlow/IsothermalCompositionalMultiphaseBaseKernels.hpp"
#include "physicsSolvers/fluidFlow/StencilAccessors.hpp"


namespace geosx
{

namespace compositionalMultiphaseHybridFVMKernels
{

using namespace constitutive;

// struct to specify local and neighbor derivatives
struct Pos
{
  static constexpr integer LOCAL = 0;
  static constexpr integer NEIGHBOR = 1;
};

/******************************** UpwindingHelper ********************************/

struct UpwindingHelper
{

  /**
   * @brief The type for element-based non-constitutive data parameters.
   * Consists entirely of ArrayView's.
   *
   * Can be converted from ElementRegionManager::ElementViewAccessor
   * by calling .toView() or .toViewConst() on an accessor instance
   */
  template< typename VIEWTYPE >
  using ElementViewConst = ElementRegionManager::ElementViewConst< VIEWTYPE >;

  /**
   * @brief At a given one-sided face, compute the upwind viscous transport coefficient
   * @param[in] localIds region, subRegion, and element indices of the local element
   * @param[in] neighborIds region, subRegion, and element indices of the neigbhbor element
   * @param[in] phaseDens the phase densities in the domain (non-local)
   * @param[in] dPhaseDens the derivatives of the phase densities in the domain wrt pressure and component fractions (non-local)
   * @param[in] phaseMob the phase mobilities in the domain (non-local)
   * @param[in] dPhaseMob_dPres the derivatives of the phase mobilities in the domain wrt pressure (non-local)
   * @param[in] dPhaseMob_dCompDens the derivatives of the phase mobilities in the domain wrt component fraction (non-local)
   * @param[in] dCompFrac_dCompDens the derivatives of the component fraction in the domain wrt component density (non-local)
   * @param[in] phaseCompFrac the phase component fractions in the domain (non-local)
   * @param[in] dPhaseCompFrac the derivatives of the phase component fractions in the domain wrt pressure and component fractions
   *(non-local)
   * @param[in] elemDofNumber the dof number of the cell centered pressures (non-local)
   * @param[in] oneSidedVolFlux the total volumetric flux at this face
   * @param[out] upwPhaseViscCoef the upwind viscous transport coef at this face
   * @param[out] dUpwPhaseViscCoef_dPres the derivative of the upwind viscous transport coef wrt pressure at this face
   * @param[out] dUpwPhaseViscCoef_dCompDens the derivatives of the upwind viscous transport coef wrt component density at this face
   * @param[out] upwViscDofNumber the dof number of the upwind cell at this face
   */
  template< integer NC, integer NP >
  GEOSX_HOST_DEVICE
  static void
    upwindViscousCoefficient( localIndex const (&localIds)[ 3 ],
                              localIndex const (&neighborIds)[ 3 ],
                              ElementViewConst< arrayView3d< real64 const, multifluid::USD_PHASE > > const & phaseDens,
                              ElementViewConst< arrayView4d< real64 const, multifluid::USD_PHASE_DC > > const & dPhaseDens,
                              ElementViewConst< arrayView2d< real64 const, compflow::USD_PHASE > > const & phaseMob,
                              ElementViewConst< arrayView2d< real64 const, compflow::USD_PHASE > > const & dPhaseMob_dPres,
                              ElementViewConst< arrayView3d< real64 const, compflow::USD_PHASE_DC > > const & dPhaseMob_dCompDens,
                              ElementViewConst< arrayView3d< real64 const, compflow::USD_COMP_DC > > const & dCompFrac_dCompDens,
                              ElementViewConst< arrayView4d< real64 const, multifluid::USD_PHASE_COMP > > const & phaseCompFrac,
                              ElementViewConst< arrayView5d< real64 const, multifluid::USD_PHASE_COMP_DC > > const & dPhaseCompFrac,
                              ElementViewConst< arrayView1d< globalIndex const > > const & elemDofNumber,
                              real64 const & oneSidedVolFlux,
                              real64 ( &upwPhaseViscCoef )[ NP ][ NC ],
                              real64 ( &dUpwPhaseViscCoef_dPres )[ NP ][ NC ],
                              real64 ( &dUpwPhaseViscCoef_dCompDens )[ NP ][ NC ][ NC ],
                              globalIndex & upwViscDofNumber );

  /**
   * @brief At a given one-sided face, compute the upwind viscous transport coefficient
   * @param[in] localIds region, subRegion, and element indices of the local element
   * @param[in] neighborIds region, subRegion, and element indices of the neigbhbor element
   * @param[in] transGravCoef
   * @param[in] phaseDens the phase densities in the domain (non-local)
   * @param[in] dPhaseDens the derivatives of the phase densities in the domain wrt pressure and component fractions (non-local)
   * @param[in] phaseMassDens the phase mass densities in the domain (non-local)
   * @param[in] dPhaseMassDens the derivatives of the phase mass densities in the domain wrt pressure and component fractions (non-local)
   * @param[in] phaseMob the phase mobilities in the domain (non-local)
   * @param[in] dPhaseMob_dPres the derivatives of the phase mobilities in the domain wrt pressure (non-local)
   * @param[in] dPhaseMob_dCompDens the derivatives of the phase mobilities in the domain wrt component fraction (non-local)
   * @param[in] dCompFrac_dCompDens the derivatives of the component fraction in the domain wrt component density (non-local)
   * @param[in] phaseCompFrac the phase component fractions in the domain (non-local)
   * @param[in] dPhaseCompFrac the derivatives of the phase component fractions in the domain wrt pressure and component fractions
   *(non-local)
   * @param[in] elemDofNumber the dof number of the cell centered pressures (non-local)
   * @param[inout] phaseGravTerm the gravCoef multiplied by the difference in phase densities
   * @param[inout] dPhaseGravTerm_dPres the derivatives of the gravCoef multiplied by the difference in phase densities wrt pressure
   * @param[inout] dPhaseGravTerm_dCompDens the derivatives of the gravCoef multiplied by the difference in phase densities wrt component
   * density
   * @param[inout] upwPhaseGravCoef the upwinded buoyancy transport coefficient at this face (ifaceLoc)
   * @param[inout] dUpwPhaseGravCoef_dPres the derivative of the upwinded buoyancy transport coefficient wrt pressure
   * @param[inout] dUpwPhaseGravCoef_dCompDens the derivative of the upwinded buoyancy transport coefficient wrt component density
   */
  template< integer NC, integer NP >
  GEOSX_HOST_DEVICE
  static void
    upwindBuoyancyCoefficient( localIndex const (&localIds)[ 3 ],
                               localIndex const (&neighborIds)[ 3 ],
                               real64 const & transGravCoef,
                               ElementViewConst< arrayView3d< real64 const, multifluid::USD_PHASE > > const & phaseDens,
                               ElementViewConst< arrayView4d< real64 const, multifluid::USD_PHASE_DC > > const & dPhaseDens,
                               ElementViewConst< arrayView3d< real64 const, multifluid::USD_PHASE > > const & phaseMassDens,
                               ElementViewConst< arrayView4d< real64 const, multifluid::USD_PHASE_DC > > const & dPhaseMassDens,
                               ElementViewConst< arrayView2d< real64 const, compflow::USD_PHASE > > const & phaseMob,
                               ElementViewConst< arrayView2d< real64 const, compflow::USD_PHASE > > const & dPhaseMob_dPres,
                               ElementViewConst< arrayView3d< real64 const, compflow::USD_PHASE_DC > > const & dPhaseMob_dCompDens,
                               ElementViewConst< arrayView3d< real64 const, compflow::USD_COMP_DC > > const & dCompFrac_dCompDens,
                               ElementViewConst< arrayView4d< real64 const, multifluid::USD_PHASE_COMP > > const & phaseCompFrac,
                               ElementViewConst< arrayView5d< real64 const, multifluid::USD_PHASE_COMP_DC > > const & dPhaseCompFrac,
                               real64 ( &phaseGravTerm )[ NP ][ NP-1 ],
                               real64 ( &dPhaseGravTerm_dPres )[ NP ][ NP-1 ][ 2 ],
                               real64 ( &dPhaseGravTerm_dCompDens )[ NP ][ NP-1 ][ 2 ][ NC ],
                               real64 ( &upwPhaseGravCoef )[ NP ][ NP-1 ][ NC ],
                               real64 ( &dUpwPhaseGravCoef_dPres )[ NP ][ NP-1 ][ NC ][ 2 ],
                               real64 ( &dUpwPhaseGravCoef_dCompDens )[ NP ][ NP-1 ][ NC ][ 2 ][ NC ] );


  /**
   * @brief At a given one-sided face, compute the gravCoef multiplied by the difference in phase densities
   * @param[in] localIds region, subRegion, and element indices of the local element
   * @param[in] neighborIds region, subRegion, and element indices of the neigbhbor element
   * @param[in] transGravCoef
   * @param[in] phaseDens the phase densities in the domain (non-local)
   * @param[in] dPhaseDens the derivatives of the phase densities in the domain wrt pressure and component fractions (non-local)
   * @param[in] dCompFrac_dCompDens the derivatives of the component fraction in the domain wrt component density (non-local)
   * @param[inout] phaseGravTerm the gravCoef multiplied by the difference in phase densities
   * @param[inout] dPhaseGravTerm_dPres the derivatives of the gravCoef multiplied by the difference in phase densities wrt pressure
   * @param[inout] dPhaseGravTerm_dCompDens the derivatives of the gravCoef multiplied by the difference in phase densities wrt component
   * density
   */
  template< integer NC, integer NP >
  GEOSX_HOST_DEVICE
  static void
    computePhaseGravTerm( localIndex const (&localIds)[ 3 ],
                          localIndex const (&neighborIds)[ 3 ],
                          real64 const & transGravCoef,
                          ElementViewConst< arrayView3d< real64 const, multifluid::USD_PHASE > > const & phaseMassDens,
                          ElementViewConst< arrayView4d< real64 const, multifluid::USD_PHASE_DC > > const & dPhaseMassDens,
                          ElementViewConst< arrayView3d< real64 const, compflow::USD_COMP_DC > > const & dCompFrac_dCompDens,
                          real64 ( &phaseGravTerm )[ NP ][ NP-1 ],
                          real64 ( &dPhaseGravTerm_dPres )[ NP ][ NP-1 ][ 2 ],
                          real64 ( &dPhaseGravTerm_dCompDens )[ NP ][ NP-1 ][ 2 ][ NC ] );

  /**
   * @brief At a given one-sided face, compute the upwinded total mobility
   * @param[in] localIds region, subRegion, and element indices of the local element
   * @param[in] neighborIds region, subRegion, and element indices of the neigbhbor element
   * @param[in] phaseMob the phase mobilities in the domain (non-local)
   * @param[in] dPhaseMob_dPres the derivatives of the phase mobilities in the domain wrt pressure (non-local)
   * @param[in] dPhaseMob_dCompDens the derivatives of the phase mobilities in the domain wrt component fraction (non-local)
   * @param[in] phaseGravTerm the gravCoef multiplied by the difference in phase densities
   * @param[inout] totalMob the upwinded total mobility
   * @param[inout] dTotalMob_dPres the derivative of the upwinded total mobility wrt pressure
   * @param[inout] dTotalMob_dCompDens the derivative of the upwinded total mobility wrt component density
   */
  template< integer NC, integer NP >
  GEOSX_HOST_DEVICE
  static void
    computeUpwindedTotalMobility( localIndex const (&localIds)[ 3 ],
                                  localIndex const (&neighborIds)[ 3 ],
                                  ElementViewConst< arrayView2d< real64 const, compflow::USD_PHASE > > const & phaseMob,
                                  ElementViewConst< arrayView2d< real64 const, compflow::USD_PHASE > > const & dPhaseMob_dPres,
                                  ElementViewConst< arrayView3d< real64 const, compflow::USD_PHASE_DC > > const & dPhaseMob_dCompDens,
                                  real64 const (&phaseGravTerm)[ NP ][ NP-1 ],
                                  real64 & totalMob,
                                  real64 ( &dTotalMob_dPres )[ 2 ],
                                  real64 ( &dTotalMob_dCompDens )[ 2 ][ NC ] );

  /**
   * @brief Set the element indices used to evaluate the mobility ratios of the buoyancy term in hybrid upwinding
   * @param[in] localIds region, subRegion, and element indices of the local element
   * @param[in] neighborIds region, subRegion, and element indices of the neigbhbor element
   * @param[in] gravTerm the gravCoef multiplied by the difference in phase densities
   * @param[in] totalMob the upwinded total mobility
   * @param[in] eru region index of the upwind element
   * @param[in] esru subRegion index of the upwind element
   * @param[in] eiu element index of the upwind element
   * @param[in] posu position (local or neighbor) of the upwind element
   * @param[in] erd region index of the downwind element
   * @param[in] esrd subRegion index of the downwind element
   * @param[in] eid element index of the downwind element
   * @param[in] posd position (local or neighbor) of the downwind element
   */
  GEOSX_HOST_DEVICE
  static void
  setIndicesForMobilityRatioUpwinding( localIndex const (&localIds)[ 3 ],
                                       localIndex const (&neighborIds)[ 3 ],
                                       real64 const & gravTerm,
                                       localIndex & eru, localIndex & esru, localIndex & eiu, localIndex & posu,
                                       localIndex & erd, localIndex & esrd, localIndex & eid, localIndex & posd );

  /**
   * @brief Set the element indices used to evaluate the total mobility of the buoyancy term in hybrid upwinding
   * @param[in] localIds triplet of indices for the local element
   * @param[in] neighborIds triplet of indices for the neighbor element
   * @param[in] gravTerm gravity term used to upwind
   * @param[out] totalMobIds for each phase, triplet of indices of the upwind element
   * @param[out] totalMobPos for each phase, flag specifying with the upwind element is local or neighbor
   */
  template< integer NP >
  GEOSX_HOST_DEVICE
  static void
    setIndicesForTotalMobilityUpwinding( localIndex const (&localIds)[ 3 ],
                                         localIndex const (&neighborIds)[ 3 ],
                                         real64 const (&gravTerm)[ NP ][ NP-1 ],
                                         localIndex ( &totalMobIds )[ NP ][ 3 ],
                                         localIndex ( &totalMobPos )[ NP ] );

};


/******************************** AssemblerKernelHelper ********************************/

struct AssemblerKernelHelper
{

  /**
   * @brief The type for element-based non-constitutive data parameters.
   * Consists entirely of ArrayView's.
   *
   * Can be converted from ElementRegionManager::ElementViewAccessor
   * by calling .toView() or .toViewConst() on an accessor instance
   */
  template< typename VIEWTYPE >
  using ElementViewConst = ElementRegionManager::ElementViewConst< VIEWTYPE >;

  /**
   * @brief In a given element, compute the transmissibility-weighted pressure gradients in the cell
   * @param[in] facePres the pressure at the mesh faces at the beginning of the time step
   * @param[in] dFacePres the accumulated pressure updates at the mesh face
   * @param[in] faceGravCoef the depth at the mesh facesb
   * @param[in] elemToFaces the map from one-sided face to face
   * @param[in] elemPres the pressure at this element's center
   * @param[in] dElemPres the accumulated pressure updates at this element's center
   * @param[in] elemGravCoef the depth at this element's center
   * @param[in] phaseDens the phase densities in the element
   * @param[in] dPhaseDens the derivatives of the phase densities in the element wrt pressure and component fractions
   * @param[in] phaseMob the phase mobilities in the element
   * @param[in] dPhaseMob_dPres the derivatives of the phase mobilities in the element wrt pressure
   * @param[in] dPhaseMob_dCompDens the derivatives of the phase mobilities in the element wrt component fraction
   * @param[in] dCompFrac_dCompDens the derivatives of the component fraction in the element wrt component density
   * @param[in] transMatrix the transmissibility matrix in this element
   * @param[out] oneSidedVolFlux the volumetric fluxes at this element's faces
   * @param[out] dOneSidedVolFlux_dPres the derivatives of the vol fluxes wrt to this element's cell centered pressure
   * @param[out] dOneSidedVolFlux_dFacePres the derivatives of the vol fluxes wrt to this element's face pressures
   * @param[out] dOneSidedVolFlux_dCompDens the derivatives of the vol fluxes wrt to this element's component density
   */
  template< integer NF, integer NC, integer NP >
  GEOSX_HOST_DEVICE
  static void
    applyGradient( arrayView1d< real64 const > const & facePres,
                   arrayView1d< real64 const > const & dFacePres,
                   arrayView1d< real64 const > const & faceGravCoef,
                   arraySlice1d< localIndex const > const & elemToFaces,
                   real64 const & elemPres,
                   real64 const & dElemPres,
                   real64 const & elemGravCoef,
                   arraySlice1d< real64 const, multifluid::USD_PHASE - 2 > const & elemPhaseMassDens,
                   arraySlice2d< real64 const, multifluid::USD_PHASE_DC - 2 > const & dElemPhaseMassDens,
                   arraySlice1d< real64 const, compflow::USD_PHASE - 1 > const & elemPhaseMob,
                   arraySlice1d< real64 const, compflow::USD_PHASE - 1 > const & dElemPhaseMob_dPres,
                   arraySlice2d< real64 const, compflow::USD_PHASE_DC - 1 > const & dElemPhaseMob_dCompDens,
                   arraySlice2d< real64 const, compflow::USD_COMP_DC - 1 > const & dElemCompFrac_dCompDens,
                   arraySlice2d< real64 const > const & transMatrix,
                   real64 ( &oneSidedVolFlux )[ NF ],
                   real64 ( &dOneSidedVolFlux_dPres )[ NF ],
                   real64 ( &dOneSidedVolFlux_dFacePres )[ NF ][ NF ],
                   real64 ( &dOneSidedVolFlux_dCompDens )[ NF ][ NC ] );

  /**
   * @brief In a given element, compute the flux divergence, i.e, sum the fluxes at this element's faces
   * @param[in] localIds region, subRegion, and element indices of the local element
   * @param[in] rankOffset offset of this rank
   * @param[in] faceDofNumber the dof numbers of the face pressures in the domain
   * @param[in] elemRegionList map from face to element region index
   * @param[in] elemSubRegionList map from face to element subRegion index
   * @param[in] elemList map from face to element index
   * @param[in] regionFilter set of target regions of the solver
   * @param[in] elemToFaces the map from one-sided face to face
   * @param[in] phaseDens phaseDens the phase densities in the domain
   * @param[in] dPhaseDens the derivatives of the phase densities wrt pressure and component fractions
   * @param[in] phaseMob the phase mobilities in the domain
   * @param[in] dPhaseMob_dPres the derivatives of the phase mobilities in the element wrt pressure
   * @param[in] dPhaseMob_dCompDens the derivatives of the phase mobilities in the element wrt component density
   * @param[in] dCompFrac_dCompDens the derivatives of the component fractions wrt component density
   * @param[in] phaseCompFrac the phase component fractions in the domain
   * @param[in] dPhaseCompFrac the derivatives of the phase component fractions wrt pressure and component fractions
   * @param[in] elemDofNumber the dof numbers of the element in the domain
   * @param[in] oneSidedVolFlux the volumetric fluxes at this element's faces
   * @param[in] dOneSidedVolFlux_dPres the derivatives of the vol fluxes wrt to this element's cell centered pressure
   * @param[in] dOneSidedVolFlux_dFacePres the derivatives of the vol fluxes wrt to this element's face pressures
   * @param[in] dOneSidedVolFlux_dCompDens the derivatives of the vol fluxes wrt to this element's component density
   * @param[in] dt the time step
   * @param[inout] localMatrix the Jacobian matrix
   * @param[inout] localRhs the residual
   */
  template< integer NF, integer NC, integer NP >
  GEOSX_HOST_DEVICE
  static void
  assembleFluxDivergence( localIndex const (&localIds)[ 3 ],
                          globalIndex const rankOffset,
                          arrayView2d< localIndex const > const & elemRegionList,
                          arrayView2d< localIndex const > const & elemSubRegionList,
                          arrayView2d< localIndex const > const & elemList,
                          SortedArrayView< localIndex const > const & regionFilter,
                          arrayView1d< globalIndex const > const & faceDofNumber,
                          arrayView1d< real64 const > const & mimFaceGravCoef,
                          arraySlice1d< localIndex const > const & elemToFaces,
                          real64 const & elemGravCoef,
                          ElementViewConst< arrayView3d< real64 const, multifluid::USD_PHASE > > const & phaseDens,
                          ElementViewConst< arrayView4d< real64 const, multifluid::USD_PHASE_DC > > const & dPhaseDens,
                          ElementViewConst< arrayView3d< real64 const, multifluid::USD_PHASE > > const & phaseMassDens,
                          ElementViewConst< arrayView4d< real64 const, multifluid::USD_PHASE_DC > > const & dPhaseMassDens,
                          ElementViewConst< arrayView2d< real64 const, compflow::USD_PHASE > > const & phaseMob,
                          ElementViewConst< arrayView2d< real64 const, compflow::USD_PHASE > > const & dPhaseMob_dPres,
                          ElementViewConst< arrayView3d< real64 const, compflow::USD_PHASE_DC > > const & dPhaseMob_dCompDens,
                          ElementViewConst< arrayView3d< real64 const, compflow::USD_COMP_DC > > const & dCompFrac_dCompDens,
                          ElementViewConst< arrayView4d< real64 const, multifluid::USD_PHASE_COMP > > const & phaseCompFrac,
                          ElementViewConst< arrayView5d< real64 const, multifluid::USD_PHASE_COMP_DC > > const & dPhaseCompFrac,
                          ElementViewConst< arrayView1d< globalIndex const > > const & elemDofNumber,
                          arraySlice2d< real64 const > const & transMatrixGrav,
                          real64 const (&oneSidedVolFlux)[ NF ],
                          real64 const (&dOneSidedVolFlux_dPres)[ NF ],
                          real64 const (&dOneSidedVolFlux_dFacePres)[ NF ][ NF ],
                          real64 const (&dOneSidedVolFlux_dCompDens)[ NF ][ NC ],
                          real64 const & dt,
                          CRSMatrixView< real64, globalIndex const > const & localMatrix,
                          arrayView1d< real64 > const & localRhs );

  /**
   * @brief In a given element, compute the viscous flux divergence, i.e, sum the viscous fluxes at this element's faces
   * @param[in] ifaceLoc the local index of the face
   * @param[in] oneSidedVolFlux the volumetric fluxes at this element's faces
   * @param[in] dOneSidedVolFlux_dPres the derivatives of the vol fluxes wrt to this element's pressure
   * @param[in] dOneSidedVolFlux_dFacePres the derivatives of the vol fluxes wrt to this element's face centered pressure
   * @param[in] dOneSidedVolFlux_dCompDens the derivatives of the vol fluxes wrt to this element's component density
   * @param[in] upwPhaseViscCoef the upwinded viscous transport coefficient at this face (ifaceLoc)
   * @param[in] dUpwPhaseViscCoef_dPres the derivative of the upwinded viscous transport coefficient wrt pressure
   * @param[in] dUpwPhaseViscCoef_dCompDens the derivative of the upwinded viscous transport coefficient wrt component density
   * @param[in] upwViscDofNumber degree of freedom number of the upwind element
   * @param[in] faceDofNumber degree of freedom number of the face
   * @param[in] dt the time step
   * @param[inout] divMassFluxes the divergence of the fluxes in the element
   * @param[inout] dDivMassFluxes_dElemVars the derivatives of the flux divergence wrt the element centered vars (pres and comp dens)
   * @param[inout] dDivMassFluxes_dFaceVars the derivatives of the flux divergence wrt the face centered vars
   * @param[inout] dofColIndicesElemVars degrees of freedom of the cells involved in the flux divergence
   * @param[inout] dofColIndicesFaceVars degrees of freedom of the faces involved in the flux divergence
   */
  template< integer NF, integer NC, integer NP >
  GEOSX_HOST_DEVICE
  static void
    assembleViscousFlux( localIndex const ifaceLoc,
                         real64 const (&oneSidedVolFlux)[ NF ],
                         real64 const (&dOneSidedVolFlux_dPres)[ NF ],
                         real64 const (&dOneSidedVolFlux_dFacePres)[ NF ][ NF ],
                         real64 const (&dOneSidedVolFlux_dCompDens)[ NF ][ NC ],
                         real64 const (&upwPhaseViscCoef)[ NP ][ NC ],
                         real64 const (&dUpwPhaseViscCoef_dPres)[ NP ][ NC ],
                         real64 const (&dUpwPhaseViscCoef_dCompDens)[ NP ][ NC ][ NC ],
                         globalIndex const elemDofNumber,
                         globalIndex const neighborDofNumber,
                         globalIndex const upwViscDofNumber,
                         globalIndex const faceDofNumber,
                         real64 const & dt,
                         real64 ( &divMassFluxes )[ NC ],
                         real64 ( &dDivMassFluxes_dElemVars )[ NC ][ (NC+1)*(NF+1) ],
                         real64 ( &dDivMassFluxes_dFaceVars )[ NC ][ NF ],
                         globalIndex ( &dofColIndicesElemVars )[ (NC+1)*(NF+1) ],
                         globalIndex ( &dofColIndicesFaceVars )[ NF ] );

  /**
   * @brief In a given element, compute the buoyancy flux divergence, i.e, sum the buoyancy fluxes at this element's faces
   * @param[in] ifaceLoc the local index of the face
   * @param[in] phaseGravTerm the gravCoef multiplied by the difference in phase densities
   * @param[in] dPhaseGravTerm_dPres the derivatives of the gravCoef multiplied by the difference in phase densities wrt pressure
   * @param[in] dPhaseGravTerm_dCompDens the derivatives of the gravCoef multiplied by the difference in phase densities wrt component
   * density
   * @param[in] upwPhaseGravCoef the upwinded buoyancy transport coefficient at this face (ifaceLoc)
   * @param[in] dUpwPhaseGravCoef_dPres the derivative of the upwinded buoyancy transport coefficient wrt pressure
   * @param[in] dUpwPhaseGravCoef_dCompDens the derivative of the upwinded buoyancy transport coefficient wrt component density
   * @param[in] neighborDofNumber the degree of freedom number of the neighbor element
   * @param[in] dt the time step
   * @param[inout] divMassFluxes the divergence of the fluxes in the element
   * @param[inout] dDivMassFluxes_dElemVars the derivatives of the flux divergence wrt the element centered vars (pres and comp dens)
   * @param[inout] dofColIndicesElemVars degrees of freedom of the cells involved in the flux divergence
   */
  template< integer NF, integer NC, integer NP >
  GEOSX_HOST_DEVICE
  static void
    assembleBuoyancyFlux( localIndex const ifaceLoc,
                          real64 const (&phaseGravTerm)[ NP ][ NP-1 ],
                          real64 const (&dPhaseGravTerm_dPres)[ NP ][ NP-1 ][ 2 ],
                          real64 const (&dPhaseGravTerm_dCompDens)[ NP ][ NP-1 ][ 2 ][ NC ],
                          real64 const (&upwPhaseGravCoef)[ NP ][ NP-1 ][ NC ],
                          real64 const (&dUpwPhaseGravCoef_dPres)[ NP ][ NP-1 ][ NC ][ 2 ],
                          real64 const (&dUpwPhaseGravCoef_dCompDens)[ NP ][ NP-1 ][ NC ][ 2 ][ NC ],
                          real64 const & dt,
                          real64 ( &divMassFluxes )[ NC ],
                          real64 ( &dDivMassFluxes_dElemVars )[ NC ][ (NC+1)*(NF+1) ] );

  /**
   * @brief In a given element, assemble the constraints at this element's faces
   * @param[in] faceDofNumber the dof numbers of the face pressures in the subRegion
   * @param[in] faceGhostRank the ghost ranks of the face pressures in the subRegion
   * @param[in] elemToFaces the map from one-sided face to face to access face Dof numbers
   * @param[in] elemDofNumber the dof number of this element's cell centered pressure
   * @param[in] rankOffset the offset of this rank
   * @param[in] oneSidedVolFlux the volumetric fluxes at this element's faces
   * @param[in] dOneSidedVolFlux_dPres the derivatives of the vol fluxes wrt to this element's cell centered pressure
   * @param[in] dOneSidedVolFlux_dFacePres the derivatives of the vol fluxes wrt to this element's face pressures
   * @param[in] dOneSidedVolFlux_dCompDens the derivatives of the vol fluxes wrt to this element's component density
   * @param[inout] matrix the jacobian matrix
   * @param[inout] rhs the residual
   */
  template< integer NF, integer NC, integer NP >
  GEOSX_HOST_DEVICE
  static void
  assembleFaceConstraints( arrayView1d< globalIndex const > const & faceDofNumber,
                           arrayView1d< integer const > const & faceGhostRank,
                           arraySlice1d< localIndex const > const & elemToFaces,
                           globalIndex const elemDofNumber,
                           globalIndex const rankOffset,
                           real64 const (&oneSidedVolFlux)[ NF ],
                           real64 const (&dOneSidedVolFlux_dPres)[ NF ],
                           real64 const (&dOneSidedVolFlux_dFacePres)[ NF ][ NF ],
                           real64 const (&dOneSidedVolFlux_dCompDens)[ NF ][ NC ],
                           CRSMatrixView< real64, globalIndex const > const & localMatrix,
                           arrayView1d< real64 > const & localRhs );

};


/******************************** AssemblerKernel ********************************/

struct AssemblerKernel
{

  /**
   * @brief The type for element-based non-constitutive data parameters.
   * Consists entirely of ArrayView's.
   *
   * Can be converted from ElementRegionManager::ElementViewAccessor
   * by calling .toView() or .toViewConst() on an accessor instance
   */
  template< typename VIEWTYPE >
  using ElementViewConst = ElementRegionManager::ElementViewConst< VIEWTYPE >;

  /**
   * @brief In a given element, assemble the mass conservation equations and the contribution of this element to the face
   * constraints
   * @param[in] er index of this element's region
   * @param[in] esr index of this element's subregion
   * @param[in] ei index of this element
   * @param[in] regionFilter set containing the indices of the target regions
   * @param[in] elemRegionList face-to-elemRegions map
   * @param[in] elemSubRegionList face-to-elemSubRegions map
   * @param[in] elemList face-to-elemIds map
   * @param[in] faceDofNumber the dof numbers of the face pressures
   * @param[in] faceGhostRank ghost rank of each face
   * @param[in] facePres the pressure at the mesh faces at the beginning of the time step
   * @param[in] dFacePres the accumulated pressure updates at the mesh face
   * @param[in] faceGravCoef the depth at the mesh faces
   * @param[in] elemToFaces the map from one-sided face to face
   * @param[in] elemPres the pressure at this element's center
   * @param[in] dElemPres the accumulated pressure updates at this element's center
   * @param[in] elemGravCoef the depth at this element's center
   * @param[in] phaseDens the phase densities in the domain (non-local)
   * @param[in] dPhaseDens the derivatives of the phase densities in the domain wrt pressure and component fractions (non-local)
   * @param[in] phaseMob the phase mobilities in the domain (non-local)
   * @param[in] dPhaseMob_dPres the derivatives of the phase mobilities in the domain wrt pressure (non-local)
   * @param[in] dPhaseMob_dCompDens the derivatives of the phase mobilities in the domain wrt component fraction (non-local)
   * @param[in] dCompFrac_dCompDens the derivatives of the component fraction in the domain wrt component density (non-local)
   * @param[in] phaseCompFrac the phase component fractions in the domain (non-local)
   * @param[in] dPhaseCompFrac the derivatives of the phase component fractions in the domain wrt pressure and component fractions
   *(non-local)
   * @param[in] elemDofNumber the dof number of the cell centered pressures (non-local)
   * @param[in] elemGhostRank the ghost rank of the element in which we assemble the fluxes
   * @param[in] rankOffset the offset of this rank
   * @param[in] lengthTolerance tolerance used in the transmissibility matrix computation
   * @param[in] dt time step size
   * @param[in] transMatrix the transmissibility matrix in this element
   * @param[inout] matrix the system matrix
   * @param[inout] rhs the system right-hand side vector
   */
  template< integer NF, integer NC, integer NP >
  GEOSX_HOST_DEVICE
  static void
  compute( localIndex const er, localIndex const esr, localIndex const ei,
           SortedArrayView< localIndex const > const & regionFilter,
           arrayView2d< localIndex const > const & elemRegionList,
           arrayView2d< localIndex const > const & elemSubRegionList,
           arrayView2d< localIndex const > const & elemList,
           arrayView1d< globalIndex const > const & faceDofNumber,
           arrayView1d< integer const > const & faceGhostRank,
           arrayView1d< real64 const > const & facePres,
           arrayView1d< real64 const > const & dFacePres,
           arrayView1d< real64 const > const & faceGravCoef,
           arrayView1d< real64 const > const & mimFaceGravCoef,
           arraySlice1d< localIndex const > const & elemToFaces,
           real64 const & elemPres,
           real64 const & dElemPres,
           real64 const & elemGravCoef,
           ElementViewConst< arrayView3d< real64 const, multifluid::USD_PHASE > > const & phaseDens,
           ElementViewConst< arrayView4d< real64 const, multifluid::USD_PHASE_DC > > const & dPhaseDens,
           ElementViewConst< arrayView3d< real64 const, multifluid::USD_PHASE > > const & phaseMassDens,
           ElementViewConst< arrayView4d< real64 const, multifluid::USD_PHASE_DC > > const & dPhaseMassDens,
           ElementViewConst< arrayView2d< real64 const, compflow::USD_PHASE > > const & phaseMob,
           ElementViewConst< arrayView2d< real64 const, compflow::USD_PHASE > > const & dPhaseMob_dPres,
           ElementViewConst< arrayView3d< real64 const, compflow::USD_PHASE_DC > > const & dPhaseMob_dCompDens,
           ElementViewConst< arrayView3d< real64 const, compflow::USD_COMP_DC > > const & dCompFrac_dCompDens,
           ElementViewConst< arrayView4d< real64 const, multifluid::USD_PHASE_COMP > > const & phaseCompFrac,
           ElementViewConst< arrayView5d< real64 const, multifluid::USD_PHASE_COMP_DC > > const & dPhaseCompFrac,
           ElementViewConst< arrayView1d< globalIndex const > > const & elemDofNumber,
           integer const elemGhostRank,
           globalIndex const rankOffset,
           real64 const & dt,
           arraySlice2d< real64 const > const & transMatrix,
           arraySlice2d< real64 const > const & transMatrixGrav,
           CRSMatrixView< real64, globalIndex const > const & localMatrix,
           arrayView1d< real64 > const & localRhs );
};


/******************************** FluxKernel ********************************/

struct FluxKernel
{

  /**
   * @brief The type for element-based non-constitutive data parameters.
   * Consists entirely of ArrayView's.
   *
   * Can be converted from ElementRegionManager::ElementViewAccessor
   * by calling .toView() or .toViewConst() on an accessor instance
   */
  template< typename VIEWTYPE >
  using ElementViewConst = ElementRegionManager::ElementViewConst< VIEWTYPE >;

  using CompFlowAccessors =
    StencilAccessors< extrinsicMeshData::flow::phaseMobility,
                      extrinsicMeshData::flow::dPhaseMobility_dPressure,
                      extrinsicMeshData::flow::dPhaseMobility_dGlobalCompDensity,
                      extrinsicMeshData::flow::dGlobalCompFraction_dGlobalCompDensity >;

  using MultiFluidAccessors =
    StencilMaterialAccessors< MultiFluidBase,
                              extrinsicMeshData::multifluid::phaseDensity,
                              extrinsicMeshData::multifluid::dPhaseDensity,
                              extrinsicMeshData::multifluid::phaseMassDensity,
                              extrinsicMeshData::multifluid::dPhaseMassDensity,
                              extrinsicMeshData::multifluid::phaseCompFraction,
                              extrinsicMeshData::multifluid::dPhaseCompFraction >;


  /**
   * @brief In a given subRegion, assemble the mass conservation equations and the contribution of the elements of this subRegion  to the
   * face constraints.
   * @param[in] er index of this element's region
   * @param[in] esr index of this element's subregion
   * @param[in] subRegion the subRegion in which we are going to assemble the fluxes
   * @param[in] regionFilter set containing the indices of the target regions
   * @param[in] nodePosition position of the nodes
   * @param[in] elemRegionList face-to-elemRegions map
   * @param[in] elemSubRegionList face-to-elemSubRegions map
   * @param[in] elemList face-to-elemIds map
   * @param[in] faceToNodes map from face to nodes
   * @param[in] faceDofNumber the dof numbers of the face pressures
   * @param[in] faceGhostRank  the ghost ranks of the face pressures
   * @param[in] facePres the pressures at the mesh faces at the beginning of the time step
   * @param[in] dFacePres the accumulated pressure updates at the mesh face
   * @param[in] faceGravDepth the depth at the mesh faces
   * @param[in] elemToFaces the map from one-sided face to face
   * @param[in] elemPres the pressure at this element's center
   * @param[in] dElemPres the accumulated pressure updates at this element's center
   * @param[in] elemGravDepth the depth at this element's center
   * @param[in] phaseDens the phase densities in the domain (non-local)
   * @param[in] dPhaseDens the derivatives of the phase densities in the domain wrt pressure and component fractions (non-local)
   * @param[in] phaseMob the phase mobilities in the domain (non-local)
   * @param[in] dPhaseMob_dPres the derivatives of the phase mobilities in the domain wrt pressure (non-local)
   * @param[in] dPhaseMob_dCompDens the derivatives of the phase mobilities in the domain wrt component fraction (non-local)
   * @param[in] dCompFrac_dCompDens the derivatives of the component fraction in the domain wrt component density (non-local)
   * @param[in] phaseCompFrac the phase component fractions in the domain (non-local)
   * @param[in] dPhaseCompFrac the derivatives of the phase component fractions in the domain wrt pressure and component fractions
   *(non-local)
   * @param[in] elemDofNumber the dof number of the cell centered pressures (non-local)
   * @param[in] rankOffset the offset of this rank
   * @param[in] lengthTolerance tolerance used in the transmissibility matrix computation
   * @param[in] dt time step size
   * @param[inout] matrix the system matrix
   * @param[inout] rhs the system right-hand side vector
   */
  template< integer NF, integer NC, integer NP, typename IP_TYPE >
  static void
  launch( localIndex er, localIndex esr,
          CellElementSubRegion const & subRegion,
          constitutive::PermeabilityBase const & permeabilityModel,
          SortedArrayView< localIndex const > const & regionFilter,
          arrayView2d< real64 const, nodes::REFERENCE_POSITION_USD > const & nodePosition,
          arrayView2d< localIndex const > const & elemRegionList,
          arrayView2d< localIndex const > const & elemSubRegionList,
          arrayView2d< localIndex const > const & elemList,
          ArrayOfArraysView< localIndex const > const & faceToNodes,
          arrayView1d< globalIndex const > const & faceDofNumber,
          arrayView1d< integer const > const & faceGhostRank,
          arrayView1d< real64 const > const & facePres,
          arrayView1d< real64 const > const & dFacePres,
          arrayView1d< real64 const > const & faceGravCoef,
          arrayView1d< real64 const > const & mimFaceGravCoef,
          arrayView1d< real64 const > const & transMultiplier,
          ElementViewConst< arrayView2d< real64 const, compflow::USD_PHASE > > const & phaseMob,
          ElementViewConst< arrayView2d< real64 const, compflow::USD_PHASE > > const & dPhaseMob_dPres,
          ElementViewConst< arrayView3d< real64 const, compflow::USD_PHASE_DC > > const & dPhaseMob_dCompDens,
          ElementViewConst< arrayView3d< real64 const, compflow::USD_COMP_DC > > const & dCompFrac_dCompDens,
          ElementViewConst< arrayView3d< real64 const, multifluid::USD_PHASE > > const & phaseDens,
          ElementViewConst< arrayView4d< real64 const, multifluid::USD_PHASE_DC > > const & dPhaseDens,
          ElementViewConst< arrayView3d< real64 const, multifluid::USD_PHASE > > const & phaseMassDens,
          ElementViewConst< arrayView4d< real64 const, multifluid::USD_PHASE_DC > > const & dPhaseMassDens,
          ElementViewConst< arrayView4d< real64 const, multifluid::USD_PHASE_COMP > > const & phaseCompFrac,
          ElementViewConst< arrayView5d< real64 const, multifluid::USD_PHASE_COMP_DC > > const & dPhaseCompFrac,
          ElementViewConst< arrayView1d< globalIndex const > > const & elemDofNumber,
          globalIndex const rankOffset,
          real64 const lengthTolerance,
          real64 const dt,
          CRSMatrixView< real64, globalIndex const > const & localMatrix,
          arrayView1d< real64 > const & localRhs );

};


/******************************** PhaseMobilityKernel ********************************/

/**
 * @class PhaseMobilityKernel
 * @tparam NUM_COMP number of fluid components
 * @tparam NUM_PHASE number of fluid phases
 * @brief Define the interface for the property kernel in charge of computing the phase mobilities
 */
template< integer NUM_COMP, integer NUM_PHASE >
<<<<<<< HEAD
class PhaseMobilityKernel : public IsothermalCompositionalMultiphaseBaseKernels::PropertyKernelBase< NUM_COMP >
{
public:

  using Base = IsothermalCompositionalMultiphaseBaseKernels::PropertyKernelBase< NUM_COMP >;
=======
class PhaseMobilityKernel : public compositionalMultiphaseBaseKernels::PropertyKernelBase< NUM_COMP >
{
public:

  using Base = compositionalMultiphaseBaseKernels::PropertyKernelBase< NUM_COMP >;
>>>>>>> 6062fa42
  using Base::numComp;

  /// Compile time value for the number of phases
  static constexpr integer numPhase = NUM_PHASE;

  /**
   * @brief Constructor
   * @param[in] subRegion the element subregion
   * @param[in] fluid the fluid model
   * @param[in] relperm the relperm model
   */
  PhaseMobilityKernel( ObjectManagerBase & subRegion,
                       MultiFluidBase const & fluid,
                       RelativePermeabilityBase const & relperm )
    : Base(),
    m_phaseVolFrac( subRegion.getExtrinsicData< extrinsicMeshData::flow::phaseVolumeFraction >() ),
    m_dPhaseVolFrac_dPres( subRegion.getExtrinsicData< extrinsicMeshData::flow::dPhaseVolumeFraction_dPressure >() ),
    m_dPhaseVolFrac_dComp( subRegion.getExtrinsicData< extrinsicMeshData::flow::dPhaseVolumeFraction_dGlobalCompDensity >() ),
    m_dCompFrac_dCompDens( subRegion.getExtrinsicData< extrinsicMeshData::flow::dGlobalCompFraction_dGlobalCompDensity >() ),
    m_phaseVisc( fluid.phaseViscosity() ),
    m_dPhaseVisc( fluid.dPhaseViscosity() ),
    m_phaseRelPerm( relperm.phaseRelPerm() ),
    m_dPhaseRelPerm_dPhaseVolFrac( relperm.dPhaseRelPerm_dPhaseVolFraction() ),
    m_phaseMob( subRegion.getExtrinsicData< extrinsicMeshData::flow::phaseMobility >() ),
    m_dPhaseMob_dPres( subRegion.getExtrinsicData< extrinsicMeshData::flow::dPhaseMobility_dPressure >() ),
    m_dPhaseMob_dComp( subRegion.getExtrinsicData< extrinsicMeshData::flow::dPhaseMobility_dGlobalCompDensity >() )
  {}

  /**
   * @brief Compute the phase mobilities in an element
   * @tparam FUNC the type of the function that can be used to customize the kernel
   * @param[in] ei the element index
   * @param[in] phaseMobilityKernelOp the function used to customize the kernel
   */
<<<<<<< HEAD
  template< typename FUNC = IsothermalCompositionalMultiphaseBaseKernels::NoOpFunc >
  GEOSX_HOST_DEVICE
  void compute( localIndex const ei,
                FUNC && phaseMobilityKernelOp = IsothermalCompositionalMultiphaseBaseKernels::NoOpFunc{} ) const
=======
  template< typename FUNC = compositionalMultiphaseBaseKernels::NoOpFunc >
  GEOSX_HOST_DEVICE
  void compute( localIndex const ei,
                FUNC && phaseMobilityKernelOp = compositionalMultiphaseBaseKernels::NoOpFunc{} ) const
>>>>>>> 6062fa42
  {
    using Deriv = multifluid::DerivativeOffset;

    arraySlice2d< real64 const, compflow::USD_COMP_DC - 1 > const dCompFrac_dCompDens = m_dCompFrac_dCompDens[ei];
    arraySlice1d< real64 const, multifluid::USD_PHASE - 2 > const phaseVisc = m_phaseVisc[ei][0];
    arraySlice2d< real64 const, multifluid::USD_PHASE_DC - 2 > const dPhaseVisc = m_dPhaseVisc[ei][0];
    arraySlice1d< real64 const, relperm::USD_RELPERM - 2 > const phaseRelPerm = m_phaseRelPerm[ei][0];
    arraySlice2d< real64 const, relperm::USD_RELPERM_DS - 2 > const dPhaseRelPerm_dPhaseVolFrac = m_dPhaseRelPerm_dPhaseVolFrac[ei][0];
    arraySlice1d< real64 const, compflow::USD_PHASE - 1 > const phaseVolFrac = m_phaseVolFrac[ei];
    arraySlice1d< real64 const, compflow::USD_PHASE - 1 > const dPhaseVolFrac_dPres = m_dPhaseVolFrac_dPres[ei];
    arraySlice2d< real64 const, compflow::USD_PHASE_DC - 1 > const dPhaseVolFrac_dComp = m_dPhaseVolFrac_dComp[ei];
    arraySlice1d< real64, compflow::USD_PHASE - 1 > const phaseMob = m_phaseMob[ei];
    arraySlice1d< real64, compflow::USD_PHASE - 1 > const dPhaseMob_dPres = m_dPhaseMob_dPres[ei];
    arraySlice2d< real64, compflow::USD_PHASE_DC - 1 > const dPhaseMob_dComp = m_dPhaseMob_dComp[ei];

    real64 dRelPerm_dC[numComp]{};
    real64 dVisc_dC[numComp]{};

    for( integer ip = 0; ip < numPhase; ++ip )
    {
      // compute the phase mobility only if the phase is present
      bool const phaseExists = (phaseVolFrac[ip] > 0);
      if( !phaseExists )
      {
        phaseMob[ip] = 0.;
        dPhaseMob_dPres[ip] = 0.;
        for( integer jc = 0; jc < numComp; ++jc )
        {
          dPhaseMob_dComp[ip][jc] = 0.;
        }
        continue;
      }

      real64 const viscosity = phaseVisc[ip];
      real64 const dVisc_dP = dPhaseVisc[ip][Deriv::dP];
      applyChainRule( numComp, dCompFrac_dCompDens, dPhaseVisc[ip], dVisc_dC, Deriv::dC );

      real64 const relPerm = phaseRelPerm[ip];
      real64 dRelPerm_dP = 0.0;
      for( integer ic = 0; ic < numComp; ++ic )
      {
        dRelPerm_dC[ic] = 0.0;
      }

      for( integer jp = 0; jp < numPhase; ++jp )
      {
        real64 const dRelPerm_dS = dPhaseRelPerm_dPhaseVolFrac[ip][jp];
        dRelPerm_dP += dRelPerm_dS * dPhaseVolFrac_dPres[jp];

        for( integer jc = 0; jc < numComp; ++jc )
        {
          dRelPerm_dC[jc] += dRelPerm_dS * dPhaseVolFrac_dComp[jp][jc];
        }
      }

      real64 const mobility = relPerm / viscosity;

      phaseMob[ip] = mobility;
      dPhaseMob_dPres[ip] = dRelPerm_dP / viscosity
                            - mobility * dVisc_dP / viscosity;

      // compositional derivatives
      for( integer jc = 0; jc < numComp; ++jc )
      {
        dPhaseMob_dComp[ip][jc] = dRelPerm_dC[jc] / viscosity
                                  - mobility * dVisc_dC[jc] / viscosity;
      }

      // call the lambda in the phase loop to allow the reuse of the relperm, viscosity, and mobility
      // possible use: assemble the derivatives wrt temperature
      phaseMobilityKernelOp( ip, phaseMob[ip], dPhaseMob_dPres[ip], dPhaseMob_dComp[ip] );
    }
  }


protected:

  // inputs

  /// Views on the phase volume fractions
  arrayView2d< real64 const, compflow::USD_PHASE > m_phaseVolFrac;
  arrayView2d< real64 const, compflow::USD_PHASE > m_dPhaseVolFrac_dPres;
  arrayView3d< real64 const, compflow::USD_PHASE_DC > m_dPhaseVolFrac_dComp;
  arrayView3d< real64 const, compflow::USD_COMP_DC > m_dCompFrac_dCompDens;

  /// Views on the phase viscosities
  arrayView3d< real64 const, multifluid::USD_PHASE > m_phaseVisc;
  arrayView4d< real64 const, multifluid::USD_PHASE_DC > m_dPhaseVisc;

  /// Views on the phase relative permeabilities
  arrayView3d< real64 const, relperm::USD_RELPERM > m_phaseRelPerm;
  arrayView4d< real64 const, relperm::USD_RELPERM_DS > m_dPhaseRelPerm_dPhaseVolFrac;

  // outputs

  /// Views on the phase mobilities
  arrayView2d< real64, compflow::USD_PHASE > m_phaseMob;
  arrayView2d< real64, compflow::USD_PHASE > m_dPhaseMob_dPres;
  arrayView3d< real64, compflow::USD_PHASE_DC > m_dPhaseMob_dComp;

};

/**
 * @class PhaseMobilityKernelFactory
 */
class PhaseMobilityKernelFactory
{
public:

  /**
   * @brief Create a new kernel and launch
   * @tparam POLICY the policy used in the RAJA kernel
   * @param[in] numComp the number of fluid components
   * @param[in] numPhase the number of fluid phases
   * @param[in] subRegion the element subregion
   * @param[in] fluid the fluid model
   * @param[in] relperm the relperm model
   */
  template< typename POLICY >
  static void
  createAndLaunch( integer const numComp,
                   integer const numPhase,
                   ObjectManagerBase & subRegion,
                   MultiFluidBase const & fluid,
                   RelativePermeabilityBase const & relperm )
  {
    if( numPhase == 2 )
    {
<<<<<<< HEAD
      IsothermalCompositionalMultiphaseBaseKernels::
        internal::kernelLaunchSelectorCompSwitch( numComp, [&] ( auto NC )
=======
      compositionalMultiphaseBaseKernels::internal::kernelLaunchSelectorCompSwitch( numComp, [&] ( auto NC )
>>>>>>> 6062fa42
      {
        integer constexpr NUM_COMP = NC();
        PhaseMobilityKernel< NUM_COMP, 2 > kernel( subRegion, fluid, relperm );
        PhaseMobilityKernel< NUM_COMP, 2 >::template launch< POLICY >( subRegion.size(), kernel );
      } );
    }
    else if( numPhase == 3 )
    {
<<<<<<< HEAD
      IsothermalCompositionalMultiphaseBaseKernels::
        internal::kernelLaunchSelectorCompSwitch( numComp, [&] ( auto NC )
=======
      compositionalMultiphaseBaseKernels::internal::kernelLaunchSelectorCompSwitch( numComp, [&] ( auto NC )
>>>>>>> 6062fa42
      {
        integer constexpr NUM_COMP = NC();
        PhaseMobilityKernel< NUM_COMP, 3 > kernel( subRegion, fluid, relperm );
        PhaseMobilityKernel< NUM_COMP, 3 >::template launch< POLICY >( subRegion.size(), kernel );
      } );
    }
  }
};

/******************************** ResidualNormKernel ********************************/

struct ResidualNormKernel
{
  template< typename VIEWTYPE >
  using ElementViewConst = ElementRegionManager::ElementViewConst< VIEWTYPE >;

  template< typename POLICY, typename REDUCE_POLICY >
  static void
  launch( arrayView1d< real64 const > const & localResidual,
          globalIndex const rankOffset,
          localIndex const numPhases,
          arrayView1d< globalIndex const > const & facePresDofNumber,
          arrayView1d< integer const > const & faceGhostRank,
          SortedArrayView< localIndex const > const & regionFilter,
          arrayView2d< localIndex const > const & elemRegionList,
          arrayView2d< localIndex const > const & elemSubRegionList,
          arrayView2d< localIndex const > const & elemList,
          ElementViewConst< arrayView1d< real64 const > > const & elemVolume,
          ElementViewConst< arrayView2d< real64 const, compflow::USD_PHASE > > const & phaseMobOld,
          real64 & localResidualNorm )
  {
    RAJA::ReduceSum< REDUCE_POLICY, real64 > sumScaled( 0.0 );

    forAll< POLICY >( facePresDofNumber.size(), [=] GEOSX_HOST_DEVICE ( localIndex const iface )
    {
      // if not ghost face and if adjacent to target region, increment the residual norm
      if( faceGhostRank[iface] < 0 && facePresDofNumber[iface] >= 0 )
      {
        real64 normalizer = 0;
        localIndex elemCounter = 0;
        for( localIndex k=0; k<elemRegionList.size( 1 ); ++k )
        {
          localIndex const er  = elemRegionList[iface][k];
          localIndex const esr = elemSubRegionList[iface][k];
          localIndex const ei  = elemList[iface][k];

          bool const onBoundary = (er == -1 || esr == -1 || ei == -1);
          bool const isInTarget = regionFilter.contains( er );

          if( !onBoundary && isInTarget )
          {
            // compute a normalizer to obtain a dimensionless norm
            real64 sumMobOld = 0.0;
            for( integer ip = 0; ip < numPhases; ++ip )
            {
              sumMobOld += phaseMobOld[er][esr][ei][ip];
            }
            real64 const totalMobOld = ( sumMobOld < 1e-3 ) ? 1e-3 : sumMobOld;
            normalizer += elemVolume[er][esr][ei] / totalMobOld;
            elemCounter++;
          }
        }
        normalizer /= elemCounter;

        localIndex const lid = LvArray::integerConversion< localIndex >( facePresDofNumber[iface] - rankOffset );
        // note: unit of localResidual[lid] * totalMobOld: m^3, so this is dimensionless
        real64 const val = localResidual[lid] / normalizer;
        sumScaled += val * val;
      }
    } );

    localResidualNorm = localResidualNorm + sumScaled.get();
  }

};

/******************************** SolutionCheckKernel ********************************/

struct SolutionCheckKernel
{

  template< typename POLICY, typename REDUCE_POLICY >
  static localIndex
  launch( arrayView1d< real64 const > const & localSolution,
          globalIndex const rankOffset,
          arrayView1d< globalIndex const > const & dofNumber,
          arrayView1d< integer const > const & ghostRank,
          arrayView1d< real64 const > const & facePres,
          arrayView1d< real64 const > const & dFacePres,
          real64 const scalingFactor )
  {
    RAJA::ReduceMin< REDUCE_POLICY, integer > check( 1 );

    forAll< POLICY >( dofNumber.size(), [=] GEOSX_HOST_DEVICE ( localIndex const iface )
    {
      if( ghostRank[iface] < 0 && dofNumber[iface] >= 0 )
      {
        localIndex const localRow = LvArray::integerConversion< localIndex >( dofNumber[iface] - rankOffset );
        {
          real64 const newFacePres = facePres[iface] + dFacePres[iface] + scalingFactor * localSolution[localRow];
          check.min( newFacePres >= 0.0 );
        }
      }
    } );
    return check.get();
  }

};

/******************************** PrecomputeKernel ********************************/

struct PrecomputeKernel
{

  template< typename IP_TYPE, integer NF >
  static void
  launch( localIndex const subRegionSize,
          localIndex const faceManagerSize,
          arrayView2d< real64 const, nodes::REFERENCE_POSITION_USD > const & nodePosition,
          ArrayOfArraysView< localIndex const > const & faceToNodes,
          arrayView2d< real64 const > const & elemCenter,
          arrayView1d< real64 const > const & elemVolume,
          arrayView3d< real64 const > const & elemPerm,
          arrayView1d< real64 const > const & elemGravCoef,
          arrayView2d< localIndex const > const & elemToFaces,
          arrayView1d< real64 const > const & transMultiplier,
          real64 const & lengthTolerance,
          arrayView1d< RAJA::ReduceSum< serialReduce, real64 > > const & mimFaceGravCoefNumerator,
          arrayView1d< RAJA::ReduceSum< serialReduce, real64 > > const & mimFaceGravCoefDenominator,
          arrayView1d< real64 > const & mimFaceGravCoef )
  {
    forAll< serialPolicy >( subRegionSize, [=] ( localIndex const ei )
    {
      stackArray2d< real64, NF *NF > transMatrix( NF, NF );

      real64 const perm[ 3 ] = { elemPerm[ei][0][0], elemPerm[ei][0][1], elemPerm[ei][0][2] };

      IP_TYPE::template compute< NF >( nodePosition,
                                       transMultiplier,
                                       faceToNodes,
                                       elemToFaces[ei],
                                       elemCenter[ei],
                                       elemVolume[ei],
                                       perm,
                                       lengthTolerance,
                                       transMatrix );

      for( integer ifaceLoc = 0; ifaceLoc < NF; ++ifaceLoc )
      {
        mimFaceGravCoefNumerator[elemToFaces[ei][ifaceLoc]] += elemGravCoef[ei] * transMatrix[ifaceLoc][ifaceLoc];
        mimFaceGravCoefDenominator[elemToFaces[ei][ifaceLoc]] += transMatrix[ifaceLoc][ifaceLoc];
      }
    } );

    forAll< serialPolicy >( faceManagerSize, [=] ( localIndex const iface )
    {
      if( !isZero( mimFaceGravCoefDenominator[iface].get() ) )
      {
        mimFaceGravCoef[iface] = mimFaceGravCoefNumerator[iface].get() / mimFaceGravCoefDenominator[iface].get();
      }
    } );
  }
};

/******************************** Kernel switches ********************************/

namespace internal
{

template< typename T, typename LAMBDA >
void KernelLaunchSelectorFaceSwitch( T value, LAMBDA && lambda )
{
  static_assert( std::is_integral< T >::value, "KernelLaunchSelectorFaceSwitch: type should be integral" );

  switch( value )
  {
    case 4:
    { lambda( std::integral_constant< T, 4 >() ); return;}
    case 5:
    { lambda( std::integral_constant< T, 5 >() ); return;}
    case 6:
    { lambda( std::integral_constant< T, 6 >() ); return;}
    default: GEOSX_ERROR( "Unknown numFacesInElem value: " << value );
  }
}

} // namespace internal

template< typename KERNELWRAPPER, typename IP_TYPE, typename ... ARGS >
void KernelLaunchSelector( integer numFacesInElem, integer numComps, integer numPhases, ARGS && ... args )
{
  // Ideally this would be inside the dispatch, but it breaks on Summit with GCC 9.1.0 and CUDA 11.0.3.
  if( numPhases == 2 )
  {
    if( numComps == 2 )
    {
      internal::KernelLaunchSelectorFaceSwitch( numFacesInElem, [&] ( auto NF )
      { KERNELWRAPPER::template launch< NF(), 2, 2, IP_TYPE >( std::forward< ARGS >( args )... ); } );
    }
    else if( numComps == 3 )
    {
      internal::KernelLaunchSelectorFaceSwitch( numFacesInElem, [&] ( auto NF )
      { KERNELWRAPPER::template launch< NF(), 3, 2, IP_TYPE >( std::forward< ARGS >( args )... ); } );
    }
    else if( numComps == 4 )
    {
      internal::KernelLaunchSelectorFaceSwitch( numFacesInElem, [&] ( auto NF )
      { KERNELWRAPPER::template launch< NF(), 4, 2, IP_TYPE >( std::forward< ARGS >( args )... ); } );
    }
    else if( numComps == 5 )
    {
      internal::KernelLaunchSelectorFaceSwitch( numFacesInElem, [&] ( auto NF )
      { KERNELWRAPPER::template launch< NF(), 5, 2, IP_TYPE >( std::forward< ARGS >( args )... ); } );
    }
    else
    {
      GEOSX_ERROR( "Unsupported number of components: " << numComps );
    }
  }
  else if( numPhases == 3 )
  {
    if( numComps == 2 )
    {
      internal::KernelLaunchSelectorFaceSwitch( numFacesInElem, [&] ( auto NF )
      { KERNELWRAPPER::template launch< NF(), 2, 3, IP_TYPE >( std::forward< ARGS >( args )... ); } );
    }
    else if( numComps == 3 )
    {
      internal::KernelLaunchSelectorFaceSwitch( numFacesInElem, [&] ( auto NF )
      { KERNELWRAPPER::template launch< NF(), 3, 3, IP_TYPE >( std::forward< ARGS >( args )... ); } );
    }
    else if( numComps == 4 )
    {
      internal::KernelLaunchSelectorFaceSwitch( numFacesInElem, [&] ( auto NF )
      { KERNELWRAPPER::template launch< NF(), 4, 3, IP_TYPE >( std::forward< ARGS >( args )... ); } );
    }
    else if( numComps == 5 )
    {
      internal::KernelLaunchSelectorFaceSwitch( numFacesInElem, [&] ( auto NF )
      { KERNELWRAPPER::template launch< NF(), 5, 3, IP_TYPE >( std::forward< ARGS >( args )... ); } );
    }
    else
    {
      GEOSX_ERROR( "Unsupported number of components: " << numComps );
    }
  }
  else
  {
    GEOSX_ERROR( "Unsupported number of phases: " << numPhases );
  }
}

} // namespace compositionalMultiphaseHybridFVMKernels

} // namespace geosx

#endif //GEOSX_PHYSICSSOLVERS_FLUIDFLOW_COMPOSITIONALMULTIPHASEHYBRIDFVMKERNELS_HPP<|MERGE_RESOLUTION|>--- conflicted
+++ resolved
@@ -671,19 +671,11 @@
  * @brief Define the interface for the property kernel in charge of computing the phase mobilities
  */
 template< integer NUM_COMP, integer NUM_PHASE >
-<<<<<<< HEAD
-class PhaseMobilityKernel : public IsothermalCompositionalMultiphaseBaseKernels::PropertyKernelBase< NUM_COMP >
+class PhaseMobilityKernel : public isothermalCompositionalMultiphaseBaseKernels::PropertyKernelBase< NUM_COMP >
 {
 public:
 
-  using Base = IsothermalCompositionalMultiphaseBaseKernels::PropertyKernelBase< NUM_COMP >;
-=======
-class PhaseMobilityKernel : public compositionalMultiphaseBaseKernels::PropertyKernelBase< NUM_COMP >
-{
-public:
-
-  using Base = compositionalMultiphaseBaseKernels::PropertyKernelBase< NUM_COMP >;
->>>>>>> 6062fa42
+  using Base = isothermalCompositionalMultiphaseBaseKernels::PropertyKernelBase< NUM_COMP >;
   using Base::numComp;
 
   /// Compile time value for the number of phases
@@ -718,17 +710,10 @@
    * @param[in] ei the element index
    * @param[in] phaseMobilityKernelOp the function used to customize the kernel
    */
-<<<<<<< HEAD
-  template< typename FUNC = IsothermalCompositionalMultiphaseBaseKernels::NoOpFunc >
+  template< typename FUNC = isothermalCompositionalMultiphaseBaseKernels::NoOpFunc >
   GEOSX_HOST_DEVICE
   void compute( localIndex const ei,
-                FUNC && phaseMobilityKernelOp = IsothermalCompositionalMultiphaseBaseKernels::NoOpFunc{} ) const
-=======
-  template< typename FUNC = compositionalMultiphaseBaseKernels::NoOpFunc >
-  GEOSX_HOST_DEVICE
-  void compute( localIndex const ei,
-                FUNC && phaseMobilityKernelOp = compositionalMultiphaseBaseKernels::NoOpFunc{} ) const
->>>>>>> 6062fa42
+                FUNC && phaseMobilityKernelOp = isothermalCompositionalMultiphaseBaseKernels::NoOpFunc{} ) const
   {
     using Deriv = multifluid::DerivativeOffset;
 
@@ -857,12 +842,7 @@
   {
     if( numPhase == 2 )
     {
-<<<<<<< HEAD
-      IsothermalCompositionalMultiphaseBaseKernels::
-        internal::kernelLaunchSelectorCompSwitch( numComp, [&] ( auto NC )
-=======
-      compositionalMultiphaseBaseKernels::internal::kernelLaunchSelectorCompSwitch( numComp, [&] ( auto NC )
->>>>>>> 6062fa42
+      isothermalCompositionalMultiphaseBaseKernels::internal::kernelLaunchSelectorCompSwitch( numComp, [&] ( auto NC )
       {
         integer constexpr NUM_COMP = NC();
         PhaseMobilityKernel< NUM_COMP, 2 > kernel( subRegion, fluid, relperm );
@@ -871,12 +851,7 @@
     }
     else if( numPhase == 3 )
     {
-<<<<<<< HEAD
-      IsothermalCompositionalMultiphaseBaseKernels::
-        internal::kernelLaunchSelectorCompSwitch( numComp, [&] ( auto NC )
-=======
-      compositionalMultiphaseBaseKernels::internal::kernelLaunchSelectorCompSwitch( numComp, [&] ( auto NC )
->>>>>>> 6062fa42
+      isothermalCompositionalMultiphaseBaseKernels::internal::kernelLaunchSelectorCompSwitch( numComp, [&] ( auto NC )
       {
         integer constexpr NUM_COMP = NC();
         PhaseMobilityKernel< NUM_COMP, 3 > kernel( subRegion, fluid, relperm );
