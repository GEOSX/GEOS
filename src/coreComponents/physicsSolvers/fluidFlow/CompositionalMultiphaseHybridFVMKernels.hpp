--- conflicted
+++ resolved
@@ -214,15 +214,10 @@
    * @param[in] eid element index of the downwind element
    * @param[in] posd position (local or neighbor) of the downwind element
    */
-<<<<<<< HEAD
-  GEOSX_HOST_DEVICE
+  GEOS_HOST_DEVICE
   inline
   static
   void
-=======
-  GEOS_HOST_DEVICE
-  static void
->>>>>>> 478ff4e8
   setIndicesForMobilityRatioUpwinding( localIndex const (&localIds)[ 3 ],
                                        localIndex const (&neighborIds)[ 3 ],
                                        real64 const & gravTerm,
