/*
 * ------------------------------------------------------------------------------------------------------------
 * SPDX-License-Identifier: LGPL-2.1-only
 *
 * Copyright (c) 2016-2024 Lawrence Livermore National Security LLC
 * Copyright (c) 2018-2024 TotalEnergies
 * Copyright (c) 2018-2024 The Board of Trustees of the Leland Stanford Junior University
 * Copyright (c) 2023-2024 Chevron
 * Copyright (c) 2019-     GEOS/GEOSX Contributors
 * All rights reserved
 *
 * See top level LICENSE, COPYRIGHT, CONTRIBUTORS, NOTICE, and ACKNOWLEDGEMENTS files for details.
 * ------------------------------------------------------------------------------------------------------------
 */

/**
 * @file CompositionalMultiphaseBase.cpp
 */

#include "CompositionalMultiphaseBase.hpp"

#include "constitutive/ConstitutiveManager.hpp"
#include "constitutive/capillaryPressure/CapillaryPressureFields.hpp"
#include "constitutive/capillaryPressure/capillaryPressureSelector.hpp"
#include "constitutive/ConstitutivePassThru.hpp"
#include "constitutive/diffusion/DiffusionFields.hpp"
#include "constitutive/diffusion/DiffusionSelector.hpp"
#include "constitutive/dispersion/DispersionFields.hpp"
#include "constitutive/dispersion/DispersionSelector.hpp"
#include "constitutive/fluid/multifluid/MultiFluidFields.hpp"
#include "constitutive/fluid/multifluid/MultiFluidSelector.hpp"
#include "constitutive/relativePermeability/RelativePermeabilityFields.hpp"
#include "constitutive/relativePermeability/RelativePermeabilitySelector.hpp"
#include "constitutive/solid/SolidInternalEnergy.hpp"
#include "constitutive/thermalConductivity/MultiPhaseThermalConductivitySelector.hpp"
#include "fieldSpecification/AquiferBoundaryCondition.hpp"
#include "fieldSpecification/EquilibriumInitialCondition.hpp"
#include "fieldSpecification/SourceFluxBoundaryCondition.hpp"
#include "finiteVolume/FluxApproximationBase.hpp"
#include "mesh/DomainPartition.hpp"
#include "mesh/mpiCommunications/CommunicationTools.hpp"
#include "physicsSolvers/fluidFlow/CompositionalMultiphaseBaseFields.hpp"
#include "physicsSolvers/fluidFlow/FlowSolverBaseFields.hpp"
#include "physicsSolvers/fluidFlow/SourceFluxStatistics.hpp"
#include "physicsSolvers/fluidFlow/kernels/compositional/AccumulationKernel.hpp"
#include "physicsSolvers/fluidFlow/kernels/compositional/ThermalAccumulationKernel.hpp"
#include "physicsSolvers/fluidFlow/kernels/compositional/GlobalComponentFractionKernel.hpp"
#include "physicsSolvers/fluidFlow/kernels/compositional/PhaseVolumeFractionKernel.hpp"
#include "physicsSolvers/fluidFlow/kernels/compositional/ThermalPhaseVolumeFractionKernel.hpp"
#include "physicsSolvers/fluidFlow/kernels/compositional/FluidUpdateKernel.hpp"
#include "physicsSolvers/fluidFlow/kernels/compositional/RelativePermeabilityUpdateKernel.hpp"
#include "physicsSolvers/fluidFlow/kernels/compositional/CapillaryPressureUpdateKernel.hpp"
#include "physicsSolvers/fluidFlow/kernels/compositional/SolidInternalEnergyUpdateKernel.hpp"
#include "physicsSolvers/fluidFlow/kernels/compositional/HydrostaticPressureKernel.hpp"
#include "physicsSolvers/fluidFlow/kernels/compositional/StatisticsKernel.hpp"

#if defined( __INTEL_COMPILER )
#pragma GCC optimize "O0"
#endif

namespace geos
{

using namespace dataRepository;
using namespace constitutive;

CompositionalMultiphaseBase::CompositionalMultiphaseBase( const string & name,
                                                          Group * const parent )
  :
  FlowSolverBase( name, parent ),
  m_numPhases( 0 ),
  m_numComponents( 0 ),
  m_hasCapPressure( 0 ),
  m_hasDiffusion( 0 ),
  m_hasDispersion( 0 ),
  m_minScalingFactor( 0.01 ),
  m_allowCompDensChopping( 1 ),
  m_useTotalMassEquation( 1 ),
  m_useSimpleAccumulation( 1 ),
  m_minCompDens( isothermalCompositionalMultiphaseBaseKernels::minDensForDivision )
{
//START_SPHINX_INCLUDE_00
  this->registerWrapper( viewKeyStruct::inputTemperatureString(), &m_inputTemperature ).
    setInputFlag( InputFlags::REQUIRED ).
    setDescription( "Temperature" );
//END_SPHINX_INCLUDE_00

  // TODO: add more description on how useMass can alter the simulation (convergence issues?). How does it interact with wells useMass?
  this->registerWrapper( viewKeyStruct::useMassFlagString(), &m_useMass ).
    setApplyDefaultValue( 0 ).
    setInputFlag( InputFlags::OPTIONAL ).
    setDescription( GEOS_FMT( "Use mass formulation instead of molar. Warning : Affects {} rates units.",
                              SourceFluxBoundaryCondition::catalogName() ) );

  this->registerWrapper( viewKeyStruct::solutionChangeScalingFactorString(), &m_solutionChangeScalingFactor ).
    setSizedFromParent( 0 ).
    setInputFlag( InputFlags::OPTIONAL ).
    setApplyDefaultValue( 0.5 ).
    setDescription( "Damping factor for solution change targets" );
  this->registerWrapper( viewKeyStruct::targetRelativePresChangeString(), &m_targetRelativePresChange ).
    setSizedFromParent( 0 ).
    setInputFlag( InputFlags::OPTIONAL ).
    setApplyDefaultValue( 0.2 ).
    setDescription( "Target (relative) change in pressure in a time step (expected value between 0 and 1)" );
  this->registerWrapper( viewKeyStruct::targetRelativeTempChangeString(), &m_targetRelativeTempChange ).
    setSizedFromParent( 0 ).
    setInputFlag( InputFlags::OPTIONAL ).
    setApplyDefaultValue( 0.2 ).
    setDescription( "Target (relative) change in temperature in a time step (expected value between 0 and 1)" );
  this->registerWrapper( viewKeyStruct::targetPhaseVolFracChangeString(), &m_targetPhaseVolFracChange ).
    setSizedFromParent( 0 ).
    setInputFlag( InputFlags::OPTIONAL ).
    setApplyDefaultValue( 0.2 ).
    setDescription( "Target (absolute) change in phase volume fraction in a time step" );
  this->registerWrapper( viewKeyStruct::targetRelativeCompDensChangeString(), &m_targetRelativeCompDensChange ).
    setSizedFromParent( 0 ).
    setInputFlag( InputFlags::OPTIONAL ).
    setApplyDefaultValue( LvArray::NumericLimits< real64 >::max ). // disabled by default
    setDescription( "Target (relative) change in component density in a time step" );

  this->registerWrapper( viewKeyStruct::maxCompFracChangeString(), &m_maxCompFracChange ).
    setSizedFromParent( 0 ).
    setInputFlag( InputFlags::OPTIONAL ).
    setApplyDefaultValue( 0.5 ).
    setDescription( "Maximum (absolute) change in a component fraction in a Newton iteration" );
  this->registerWrapper( viewKeyStruct::maxRelativePresChangeString(), &m_maxRelativePresChange ).
    setSizedFromParent( 0 ).
    setInputFlag( InputFlags::OPTIONAL ).
    setApplyDefaultValue( 0.5 ).
    setDescription( "Maximum (relative) change in pressure in a Newton iteration" );
  this->registerWrapper( viewKeyStruct::maxRelativeTempChangeString(), &m_maxRelativeTempChange ).
    setSizedFromParent( 0 ).
    setInputFlag( InputFlags::OPTIONAL ).
    setApplyDefaultValue( 0.5 ).
    setDescription( "Maximum (relative) change in temperature in a Newton iteration" );
  this->registerWrapper( viewKeyStruct::maxRelativeCompDensChangeString(), &m_maxRelativeCompDensChange ).
    setSizedFromParent( 0 ).
    setInputFlag( InputFlags::OPTIONAL ).
    setApplyDefaultValue( LvArray::NumericLimits< real64 >::max/1.0e100 ). // disabled by default
    setDescription( "Maximum (relative) change in a component density in a Newton iteration" );

  this->registerWrapper( viewKeyStruct::allowLocalCompDensChoppingString(), &m_allowCompDensChopping ).
    setSizedFromParent( 0 ).
    setInputFlag( InputFlags::OPTIONAL ).
    setApplyDefaultValue( 1 ).
    setDescription( "Flag indicating whether local (cell-wise) chopping of negative compositions is allowed" );

  this->registerWrapper( viewKeyStruct::useTotalMassEquationString(), &m_useTotalMassEquation ).
    setSizedFromParent( 0 ).
    setInputFlag( InputFlags::OPTIONAL ).
    setApplyDefaultValue( 1 ).
    setDescription( "Flag indicating whether total mass equation is used" );

  this->registerWrapper( viewKeyStruct::useSimpleAccumulationString(), &m_useSimpleAccumulation ).
    setSizedFromParent( 0 ).
    setInputFlag( InputFlags::OPTIONAL ).
    setApplyDefaultValue( 1 ).
    setDescription( "Flag indicating whether simple accumulation form is used" );

  this->registerWrapper( viewKeyStruct::minCompDensString(), &m_minCompDens ).
    setSizedFromParent( 0 ).
    setInputFlag( InputFlags::OPTIONAL ).
    setApplyDefaultValue( isothermalCompositionalMultiphaseBaseKernels::minDensForDivision ).
    setDescription( "Minimum allowed global component density" );

  this->registerWrapper( viewKeyStruct::maxSequentialCompDensChangeString(), &m_maxSequentialCompDensChange ).
    setSizedFromParent( 0 ).
    setInputFlag( InputFlags::OPTIONAL ).
    setApplyDefaultValue( 1.0 ).
    setDescription( "Maximum (absolute) component density change in a sequential iteration, used for outer loop convergence check" );

  this->registerWrapper( viewKeyStruct::minScalingFactorString(), &m_minScalingFactor ).
    setSizedFromParent( 0 ).
    setInputFlag( InputFlags::OPTIONAL ).
    setApplyDefaultValue( 0.01 ).
    setDescription( "Minimum value for solution scaling factor" );
}

void CompositionalMultiphaseBase::postInputInitialization()
{
  FlowSolverBase::postInputInitialization();

  GEOS_ERROR_IF_GT_MSG( m_maxCompFracChange, 1.0,
                        getWrapperDataContext( viewKeyStruct::maxCompFracChangeString() ) <<
                        ": The maximum absolute change in component fraction in a Newton iteration must be smaller or equal to 1.0" );
  GEOS_ERROR_IF_LE_MSG( m_maxCompFracChange, 0.0,
                        getWrapperDataContext( viewKeyStruct::maxCompFracChangeString() ) <<
                        ": The maximum absolute change in component fraction in a Newton iteration must be larger than 0.0" );
  GEOS_ERROR_IF_LE_MSG( m_maxRelativePresChange, 0.0,
                        getWrapperDataContext( viewKeyStruct::maxRelativePresChangeString() ) <<
                        ": The maximum relative change in pressure in a Newton iteration must be larger than 0.0" );
  GEOS_ERROR_IF_LE_MSG( m_maxRelativeTempChange, 0.0,
                        getWrapperDataContext( viewKeyStruct::maxRelativeTempChangeString() ) <<
                        ": The maximum relative change in temperature in a Newton iteration must be larger than 0.0" );
  GEOS_ERROR_IF_LE_MSG( m_maxRelativeCompDensChange, 0.0,
                        getWrapperDataContext( viewKeyStruct::maxRelativeCompDensChangeString() ) <<
                        ": The maximum relative change in component density in a Newton iteration must be larger than 0.0" );
  GEOS_ERROR_IF_LE_MSG( m_targetRelativePresChange, 0.0,
                        getWrapperDataContext( viewKeyStruct::targetRelativePresChangeString() ) <<
                        ": The target relative change in pressure in a time step must be larger than 0.0" );
  GEOS_ERROR_IF_LE_MSG( m_targetRelativeTempChange, 0.0,
                        getWrapperDataContext( viewKeyStruct::targetRelativeTempChangeString() ) <<
                        ": The target relative change in temperature in a time step must be larger than 0.0" );
  GEOS_ERROR_IF_LE_MSG( m_targetPhaseVolFracChange, 0.0,
                        getWrapperDataContext( viewKeyStruct::targetPhaseVolFracChangeString() ) <<
                        ": The target change in phase volume fraction in a time step must be larger than 0.0" );
  GEOS_ERROR_IF_LE_MSG( m_targetRelativeCompDensChange, 0.0,
                        getWrapperDataContext( viewKeyStruct::targetPhaseVolFracChangeString() ) <<
                        ": The target change in component density in a time step must be larger than 0.0" );

  GEOS_ERROR_IF_LT_MSG( m_solutionChangeScalingFactor, 0.0,
                        getWrapperDataContext( viewKeyStruct::solutionChangeScalingFactorString() ) <<
                        ": The solution change scaling factor must be larger or equal to 0.0" );
  GEOS_ERROR_IF_GT_MSG( m_solutionChangeScalingFactor, 1.0,
                        getWrapperDataContext( viewKeyStruct::solutionChangeScalingFactorString() ) <<
                        ": The solution change scaling factor must be smaller or equal to 1.0" );
  GEOS_ERROR_IF_LE_MSG( m_minScalingFactor, 0.0,
                        getWrapperDataContext( viewKeyStruct::minScalingFactorString() ) <<
                        ": The minumum scaling factor must be larger than 0.0" );
  GEOS_ERROR_IF_GT_MSG( m_minScalingFactor, 1.0,
                        getWrapperDataContext( viewKeyStruct::minScalingFactorString() ) <<
                        ": The minumum scaling factor must be smaller or equal to 1.0" );

  if( m_isThermal && m_useSimpleAccumulation == 1 ) // useSimpleAccumulation is not yet compatible with thermal
  {
    GEOS_LOG_RANK_0( "'useSimpleAccumulation' is not yet implemented for thermal simulation. Switched to phase sum accumulation." );
    m_useSimpleAccumulation = 0;
  }
}

void CompositionalMultiphaseBase::registerDataOnMesh( Group & meshBodies )
{
  using namespace fields::flow;

  FlowSolverBase::registerDataOnMesh( meshBodies );

  DomainPartition const & domain = this->getGroupByPath< DomainPartition >( "/Problem/domain" );
  ConstitutiveManager const & cm = domain.getConstitutiveManager();

  // 0. Find a "reference" fluid model name (at this point, models are already attached to subregions)
  forDiscretizationOnMeshTargets( meshBodies, [&]( string const &,
                                                   MeshLevel & mesh,
                                                   arrayView1d< string const > const & regionNames )
  {
    mesh.getElemManager().forElementSubRegions( regionNames,
                                                [&]( localIndex const,
                                                     ElementSubRegionBase & subRegion )
    {
      if( m_referenceFluidModelName.empty() )
      {
        m_referenceFluidModelName = getConstitutiveName< MultiFluidBase >( subRegion );
      }

      // If at least one region has a capillary pressure model, consider it enabled for all
      string const capPresName = getConstitutiveName< CapillaryPressureBase >( subRegion );
      if( !capPresName.empty() )
      {
        m_hasCapPressure = true;
      }

      // If at least one region has a diffusion model, consider it enabled for all
      string const diffusionName = getConstitutiveName< DiffusionBase >( subRegion );
      if( !diffusionName.empty() )
      {
        m_hasDiffusion = true;
      }

      // If at least one region has a dispersion model, consider it enabled for all
      string const dispersionName = getConstitutiveName< DispersionBase >( subRegion );
      if( !dispersionName.empty() )
      {
        GEOS_ERROR( "Dispersion is not supported yet, please remove this model from this XML file" );
        m_hasDispersion = true;
      }

    } );
  } );

  // 1. Set key dimensions of the problem
  // Check needed to avoid errors when running in schema generation mode.
  if( !m_referenceFluidModelName.empty() )
  {
    MultiFluidBase const & referenceFluid = cm.getConstitutiveRelation< MultiFluidBase >( m_referenceFluidModelName );
    m_numPhases = referenceFluid.numFluidPhases();
    m_numComponents = referenceFluid.numFluidComponents();
    m_isThermal = referenceFluid.isThermal();
  }

  // n_c components + one pressure ( + one temperature if needed )
  m_numDofPerCell = m_isThermal ? m_numComponents + 2 : m_numComponents + 1;

  // 2. Register and resize all fields as necessary
  forDiscretizationOnMeshTargets( meshBodies, [&]( string const &,
                                                   MeshLevel & mesh,
                                                   arrayView1d< string const > const & regionNames )
  {
    mesh.getElemManager().forElementSubRegions( regionNames,
                                                [&]( localIndex const,
                                                     ElementSubRegionBase & subRegion )
    {
      if( m_hasCapPressure )
      {
        subRegion.registerWrapper< string >( viewKeyStruct::capPressureNamesString() ).
          setPlotLevel( PlotLevel::NOPLOT ).
          setRestartFlags( RestartFlags::NO_WRITE ).
          setSizedFromParent( 0 ).
          setDescription( "Name of the capillary pressure constitutive model to use" ).
          reference();

        string & capPresName = subRegion.getReference< string >( viewKeyStruct::capPressureNamesString() );
        capPresName = getConstitutiveName< CapillaryPressureBase >( subRegion );
        GEOS_THROW_IF( capPresName.empty(),
                       GEOS_FMT( "{}: Capillary pressure model not found on subregion {}",
                                 getDataContext(), subRegion.getDataContext() ),
                       InputError );
      }

      if( m_hasDiffusion )
      {
        subRegion.registerWrapper< string >( viewKeyStruct::diffusionNamesString() ).
          setPlotLevel( PlotLevel::NOPLOT ).
          setRestartFlags( RestartFlags::NO_WRITE ).
          setSizedFromParent( 0 ).
          setDescription( "Name of the diffusion constitutive model to use" );

        string & diffusionName = subRegion.getReference< string >( viewKeyStruct::diffusionNamesString() );
        diffusionName = getConstitutiveName< DiffusionBase >( subRegion );
        GEOS_THROW_IF( diffusionName.empty(),
                       GEOS_FMT( "Diffusion model not found on subregion {}", subRegion.getName() ),
                       InputError );
      }

      if( m_hasDispersion )
      {
        subRegion.registerWrapper< string >( viewKeyStruct::dispersionNamesString() ).
          setPlotLevel( PlotLevel::NOPLOT ).
          setRestartFlags( RestartFlags::NO_WRITE ).
          setSizedFromParent( 0 ).
          setDescription( "Name of the dispersion constitutive model to use" );

        string & dispersionName = subRegion.getReference< string >( viewKeyStruct::dispersionNamesString() );
        dispersionName = getConstitutiveName< DispersionBase >( subRegion );
        GEOS_THROW_IF( dispersionName.empty(),
                       GEOS_FMT( "Dispersion model not found on subregion {}", subRegion.getName() ),
                       InputError );
      }

      string const & fluidName = subRegion.getReference< string >( viewKeyStruct::fluidNamesString() );
      MultiFluidBase const & fluid = getConstitutiveModel< MultiFluidBase >( subRegion, fluidName );

      subRegion.registerField< pressureScalingFactor >( getName() );
      subRegion.registerField< temperatureScalingFactor >( getName() );
      subRegion.registerField< globalCompDensityScalingFactor >( getName() );

      // The resizing of the arrays needs to happen here, before the call to initializePreSubGroups,
      // to make sure that the dimensions are properly set before the timeHistoryOutput starts its initialization.

      subRegion.registerField< globalCompDensity >( getName() ).
        setDimLabels( 1, fluid.componentNames() ).
        reference().resizeDimension< 1 >( m_numComponents );
      subRegion.registerField< globalCompDensity_n >( getName() ).
        reference().resizeDimension< 1 >( m_numComponents );
      if( m_isFixedStressPoromechanicsUpdate )
      {
        subRegion.registerField< globalCompDensity_k >( getName() ).
          setDimLabels( 1, fluid.componentNames() ).
          reference().resizeDimension< 1 >( m_numComponents );
      }

      subRegion.registerField< globalCompFraction >( getName() ).
        setDimLabels( 1, fluid.componentNames() ).
        reference().resizeDimension< 1 >( m_numComponents );
      subRegion.registerField< dGlobalCompFraction_dGlobalCompDensity >( getName() ).
        reference().resizeDimension< 1, 2 >( m_numComponents, m_numComponents );

      subRegion.registerField< phaseVolumeFraction >( getName() ).
        setDimLabels( 1, fluid.phaseNames() ).
        reference().resizeDimension< 1 >( m_numPhases );
      subRegion.registerField< dPhaseVolumeFraction >( getName() ).
        reference().resizeDimension< 1, 2 >( m_numPhases, m_numComponents + 2 ); // dP, dT, dC

      subRegion.registerField< phaseMobility >( getName() ).
        setDimLabels( 1, fluid.phaseNames() ).
        reference().resizeDimension< 1 >( m_numPhases );
      subRegion.registerField< dPhaseMobility >( getName() ).
        reference().resizeDimension< 1, 2 >( m_numPhases, m_numComponents + 2 ); // dP, dT, dC

      // needed for time step selector
      subRegion.registerField< phaseVolumeFraction_n >( getName() ).
        reference().resizeDimension< 1 >( m_numPhases );

      subRegion.registerField< compAmount >( getName() ).
        setDimLabels( 1, fluid.componentNames() ).
        reference().resizeDimension< 1 >( m_numComponents );
      subRegion.registerField< compAmount_n >( getName() ).
        setDimLabels( 1, fluid.componentNames() ).
        reference().resizeDimension< 1 >( m_numComponents );

    } );

    FaceManager & faceManager = mesh.getFaceManager();
    {
      // We make the assumption that component names are uniform across the fluid models used in the simulation
      MultiFluidBase const & fluid0 = cm.getConstitutiveRelation< MultiFluidBase >( m_referenceFluidModelName );

      // TODO: add conditional registration later, this is only needed when there is a face-based Dirichlet BC
      faceManager.registerField< facePressure >( getName() );
      faceManager.registerField< faceTemperature >( getName() );
      faceManager.registerField< faceGlobalCompFraction >( getName() ).
        setDimLabels( 1, fluid0.componentNames() ).
        reference().resizeDimension< 1 >( m_numComponents );
    }
  } );
}

void CompositionalMultiphaseBase::setConstitutiveNames( ElementSubRegionBase & subRegion ) const
{
  string & fluidName = subRegion.getReference< string >( viewKeyStruct::fluidNamesString() );
  fluidName = getConstitutiveName< MultiFluidBase >( subRegion );
  GEOS_THROW_IF( fluidName.empty(),
                 GEOS_FMT( "{}: Fluid model not found on subregion {}",
                           getDataContext(), subRegion.getDataContext() ),
                 InputError );

  string & relPermName = subRegion.registerWrapper< string >( viewKeyStruct::relPermNamesString() ).
                           setPlotLevel( PlotLevel::NOPLOT ).
                           setRestartFlags( RestartFlags::NO_WRITE ).
                           setSizedFromParent( 0 ).
                           setDescription( "Name of the relative permeability constitutive model to use" ).
                           reference();

  relPermName = getConstitutiveName< RelativePermeabilityBase >( subRegion );

  GEOS_THROW_IF( relPermName.empty(),
                 GEOS_FMT( "{}: Relative permeability model not found on subregion {}",
                           getDataContext(), subRegion.getDataContext() ),
                 InputError );

  if( m_isThermal )
  {
    string & thermalConductivityName = subRegion.registerWrapper< string >( viewKeyStruct::thermalConductivityNamesString() ).
                                         setPlotLevel( PlotLevel::NOPLOT ).
                                         setRestartFlags( RestartFlags::NO_WRITE ).
                                         setSizedFromParent( 0 ).
                                         setDescription( "Name of the thermal conductivity constitutive model to use" ).
                                         reference();

    thermalConductivityName = getConstitutiveName< MultiPhaseThermalConductivityBase >( subRegion );
    GEOS_THROW_IF( thermalConductivityName.empty(),
                   GEOS_FMT( "{}: Thermal conductivity model not found on subregion {}",
                             getDataContext(), subRegion.getDataContext() ),
                   InputError );
  }
}


namespace
{

template< typename MODEL1_TYPE, typename MODEL2_TYPE >
void compareMultiphaseModels( MODEL1_TYPE const & lhs, MODEL2_TYPE const & rhs )
{
  GEOS_THROW_IF_NE_MSG( lhs.numFluidPhases(), rhs.numFluidPhases(),
                        GEOS_FMT( "Mismatch in number of phases between constitutive models {} and {}",
                                  lhs.getDataContext(), rhs.getDataContext() ),
                        InputError );

  for( integer ip = 0; ip < lhs.numFluidPhases(); ++ip )
  {
    GEOS_THROW_IF_NE_MSG( lhs.phaseNames()[ip], rhs.phaseNames()[ip],
                          GEOS_FMT( "Mismatch in phase names between constitutive models {} and {}",
                                    lhs.getDataContext(), rhs.getDataContext() ),
                          InputError );
  }
}

template< typename MODEL1_TYPE, typename MODEL2_TYPE >
void compareMulticomponentModels( MODEL1_TYPE const & lhs, MODEL2_TYPE const & rhs )
{
  GEOS_THROW_IF_NE_MSG( lhs.numFluidComponents(), rhs.numFluidComponents(),
                        GEOS_FMT( "Mismatch in number of components between constitutive models {} and {}",
                                  lhs.getDataContext(), rhs.getDataContext() ),
                        InputError );

  for( integer ic = 0; ic < lhs.numFluidComponents(); ++ic )
  {
    GEOS_THROW_IF_NE_MSG( lhs.componentNames()[ic], rhs.componentNames()[ic],
                          GEOS_FMT( "Mismatch in component names between constitutive models {} and {}",
                                    lhs.getDataContext(), rhs.getDataContext() ),
                          InputError );
  }
}

}

void CompositionalMultiphaseBase::initializeAquiferBC( ConstitutiveManager const & cm ) const
{
  FieldSpecificationManager & fsManager = FieldSpecificationManager::getInstance();

  fsManager.forSubGroups< AquiferBoundaryCondition >( [&] ( AquiferBoundaryCondition & bc )
  {
    MultiFluidBase const & fluid0 = cm.getConstitutiveRelation< MultiFluidBase >( m_referenceFluidModelName );

    // set the gravity vector (needed later for the potential diff calculations)
    bc.setGravityVector( gravityVector() );

    // set the water phase index in the Aquifer boundary condition
    // note: if the water phase is not found, the fluid model is going to throw an error
    integer const waterPhaseIndex = fluid0.getWaterPhaseIndex();
    bc.setWaterPhaseIndex( waterPhaseIndex );

    arrayView1d< real64 const > const & aquiferWaterPhaseCompFrac = bc.getWaterPhaseComponentFraction();
    arrayView1d< string const > const & aquiferWaterPhaseCompNames = bc.getWaterPhaseComponentNames();

    GEOS_ERROR_IF_NE_MSG( fluid0.numFluidComponents(), aquiferWaterPhaseCompFrac.size(),
                          getDataContext() << ": Mismatch in number of components between constitutive model "
                                           << fluid0.getName() << " and the water phase composition in aquifer " << bc.getName() );

    for( integer ic = 0; ic < fluid0.numFluidComponents(); ++ic )
    {
      GEOS_ERROR_IF_NE_MSG( fluid0.componentNames()[ic], aquiferWaterPhaseCompNames[ic],
                            getDataContext() << ": Mismatch in component names between constitutive model "
                                             << fluid0.getName() << " and the water phase components in aquifer " << bc.getName() );
    }
  } );
}


void CompositionalMultiphaseBase::initializePreSubGroups()
{
  FlowSolverBase::initializePreSubGroups();

  DomainPartition & domain = this->getGroupByPath< DomainPartition >( "/Problem/domain" );
  ConstitutiveManager const & cm = domain.getConstitutiveManager();

  // 1. Validate various models against each other (must have same phases and components)
  validateConstitutiveModels( domain );

  // 2. Set the value of temperature
  forDiscretizationOnMeshTargets( domain.getMeshBodies(), [&]( string const &,
                                                               MeshLevel & mesh,
                                                               arrayView1d< string const > const & regionNames )

  {
    mesh.getElemManager().forElementSubRegions( regionNames,
                                                [&]( localIndex const,
                                                     ElementSubRegionBase & subRegion )
    {
      arrayView1d< real64 > const temp = subRegion.getField< fields::flow::temperature >();
      temp.setValues< parallelHostPolicy >( m_inputTemperature );
    } );
  } );

  // 3. Initialize and validate the aquifer boundary condition
  initializeAquiferBC( cm );

}

void CompositionalMultiphaseBase::validateConstitutiveModels( DomainPartition const & domain ) const
{
  GEOS_MARK_FUNCTION;

  ConstitutiveManager const & cm = domain.getConstitutiveManager();
  MultiFluidBase const & referenceFluid = cm.getConstitutiveRelation< MultiFluidBase >( m_referenceFluidModelName );

  forDiscretizationOnMeshTargets( domain.getMeshBodies(), [&]( string const &,
                                                               MeshLevel const & mesh,
                                                               arrayView1d< string const > const & regionNames )

  {
    mesh.getElemManager().forElementSubRegions( regionNames,
                                                [&]( localIndex const,
                                                     ElementSubRegionBase const & subRegion )
    {

      string const & fluidName = subRegion.getReference< string >( viewKeyStruct::fluidNamesString() );
      MultiFluidBase const & fluid = getConstitutiveModel< MultiFluidBase >( subRegion, fluidName );
      compareMultiphaseModels( fluid, referenceFluid );
      compareMulticomponentModels( fluid, referenceFluid );

      bool const isFluidModelThermal = fluid.isThermal();
      GEOS_THROW_IF( m_isThermal && !isFluidModelThermal,
                     GEOS_FMT( "CompositionalMultiphaseBase {}: the thermal option is enabled in the solver, but the fluid model {} is incompatible with the thermal option",
                               getDataContext(), fluid.getDataContext() ),
                     InputError );
      GEOS_THROW_IF( !m_isThermal && isFluidModelThermal,
                     GEOS_FMT( "CompositionalMultiphaseBase {}: the thermal option is enabled in fluid model {}, but the solver options are incompatible with the thermal option",
                               getDataContext(), fluid.getDataContext() ),
                     InputError );

      string const & relpermName = subRegion.getReference< string >( viewKeyStruct::relPermNamesString() );
      RelativePermeabilityBase const & relPerm = getConstitutiveModel< RelativePermeabilityBase >( subRegion, relpermName );
      compareMultiphaseModels( relPerm, referenceFluid );

      if( m_hasCapPressure )
      {
        string const & capPressureName = subRegion.getReference< string >( viewKeyStruct::capPressureNamesString() );
        CapillaryPressureBase const & capPressure = getConstitutiveModel< CapillaryPressureBase >( subRegion, capPressureName );
        compareMultiphaseModels( capPressure, referenceFluid );
      }

      if( m_hasDiffusion )
      {
        string const & diffusionName = subRegion.getReference< string >( viewKeyStruct::diffusionNamesString() );
        DiffusionBase const & diffusion = getConstitutiveModel< DiffusionBase >( subRegion, diffusionName );
        compareMultiphaseModels( diffusion, referenceFluid );
      }

      if( m_isThermal )
      {
        string const & thermalConductivityName = subRegion.getReference< string >( viewKeyStruct::thermalConductivityNamesString() );
        MultiPhaseThermalConductivityBase const & conductivity = getConstitutiveModel< MultiPhaseThermalConductivityBase >( subRegion, thermalConductivityName );
        compareMultiphaseModels( conductivity, referenceFluid );
      }
    } );
  } );
}

void CompositionalMultiphaseBase::updateGlobalComponentFraction( ObjectManagerBase & dataGroup ) const
{
  GEOS_MARK_FUNCTION;

  isothermalCompositionalMultiphaseBaseKernels::
    GlobalComponentFractionKernelFactory::
    createAndLaunch< parallelDevicePolicy<> >( m_numComponents,
                                               dataGroup );

}

real64 CompositionalMultiphaseBase::updatePhaseVolumeFraction( ObjectManagerBase & dataGroup ) const
{
  GEOS_MARK_FUNCTION;

  string const & fluidName = dataGroup.getReference< string >( viewKeyStruct::fluidNamesString() );
  MultiFluidBase const & fluid = getConstitutiveModel< MultiFluidBase >( dataGroup, fluidName );

  real64 maxDeltaPhaseVolFrac  =
    m_isThermal ?
    thermalCompositionalMultiphaseBaseKernels::
      PhaseVolumeFractionKernelFactory::
      createAndLaunch< parallelDevicePolicy<> >( m_numComponents,
                                                 m_numPhases,
                                                 dataGroup,
                                                 fluid )
:    isothermalCompositionalMultiphaseBaseKernels::
      PhaseVolumeFractionKernelFactory::
      createAndLaunch< parallelDevicePolicy<> >( m_numComponents,
                                                 m_numPhases,
                                                 dataGroup,
                                                 fluid );

  return maxDeltaPhaseVolFrac;
}

void CompositionalMultiphaseBase::updateFluidModel( ObjectManagerBase & dataGroup ) const
{
  GEOS_MARK_FUNCTION;

  arrayView1d< real64 const > const pres = dataGroup.getField< fields::flow::pressure >();
  arrayView1d< real64 const > const temp = dataGroup.getField< fields::flow::temperature >();
  arrayView2d< real64 const, compflow::USD_COMP > const compFrac =
    dataGroup.getField< fields::flow::globalCompFraction >();

  string const & fluidName = dataGroup.getReference< string >( viewKeyStruct::fluidNamesString() );
  MultiFluidBase & fluid = getConstitutiveModel< MultiFluidBase >( dataGroup, fluidName );

  constitutiveUpdatePassThru( fluid, [&] ( auto & castedFluid )
  {
    using FluidType = TYPEOFREF( castedFluid );
    using ExecPolicy = typename FluidType::exec_policy;
    typename FluidType::KernelWrapper fluidWrapper = castedFluid.createKernelWrapper();

    thermalCompositionalMultiphaseBaseKernels::
      FluidUpdateKernel::
      launch< ExecPolicy >( dataGroup.size(),
                            fluidWrapper,
                            pres,
                            temp,
                            compFrac );
  } );
}

void CompositionalMultiphaseBase::updateRelPermModel( ObjectManagerBase & dataGroup ) const
{
  GEOS_MARK_FUNCTION;

  arrayView2d< real64 const, compflow::USD_PHASE > const phaseVolFrac =
    dataGroup.getField< fields::flow::phaseVolumeFraction >();

  string const & relPermName = dataGroup.getReference< string >( viewKeyStruct::relPermNamesString() );
  RelativePermeabilityBase & relPerm = getConstitutiveModel< RelativePermeabilityBase >( dataGroup, relPermName );

  constitutive::constitutiveUpdatePassThru( relPerm, [&] ( auto & castedRelPerm )
  {
    typename TYPEOFREF( castedRelPerm ) ::KernelWrapper relPermWrapper = castedRelPerm.createKernelWrapper();

    isothermalCompositionalMultiphaseBaseKernels::
      RelativePermeabilityUpdateKernel::
      launch< parallelDevicePolicy<> >( dataGroup.size(),
                                        relPermWrapper,
                                        phaseVolFrac );
  } );
}

void CompositionalMultiphaseBase::updateCapPressureModel( ObjectManagerBase & dataGroup ) const
{
  GEOS_MARK_FUNCTION;

  if( m_hasCapPressure )
  {
    arrayView2d< real64 const, compflow::USD_PHASE > const phaseVolFrac =
      dataGroup.getField< fields::flow::phaseVolumeFraction >();

    string const & cappresName = dataGroup.getReference< string >( viewKeyStruct::capPressureNamesString() );
    CapillaryPressureBase & capPressure = getConstitutiveModel< CapillaryPressureBase >( dataGroup, cappresName );

    constitutive::constitutiveUpdatePassThru( capPressure, [&] ( auto & castedCapPres )
    {
      typename TYPEOFREF( castedCapPres ) ::KernelWrapper capPresWrapper = castedCapPres.createKernelWrapper();

      isothermalCompositionalMultiphaseBaseKernels::
        CapillaryPressureUpdateKernel::
        launch< parallelDevicePolicy<> >( dataGroup.size(),
                                          capPresWrapper,
                                          phaseVolFrac );
    } );
  }
}

void CompositionalMultiphaseBase::updateCompAmount( ElementSubRegionBase & subRegion ) const
{
  GEOS_MARK_FUNCTION;

  string const & solidName = subRegion.template getReference< string >( viewKeyStruct::solidNamesString() );
  CoupledSolidBase const & porousMaterial = getConstitutiveModel< CoupledSolidBase >( subRegion, solidName );
  arrayView2d< real64 const > const porosity = porousMaterial.getPorosity();
  arrayView1d< real64 const > const volume = subRegion.getElementVolume();
  arrayView2d< real64 const, compflow::USD_COMP > const compDens = subRegion.getField< fields::flow::globalCompDensity >();
  arrayView2d< real64, compflow::USD_COMP > const compAmount = subRegion.getField< fields::flow::compAmount >();

  integer const numComp = m_numComponents;

  forAll< parallelDevicePolicy<> >( subRegion.size(), [=] GEOS_HOST_DEVICE ( localIndex const ei )
  {
    for( integer ic = 0; ic < numComp; ++ic )
    {
      compAmount[ei][ic] = porosity[ei][0] * volume[ei] * compDens[ei][ic];
    }
  } );
}

void CompositionalMultiphaseBase::updateEnergy( ElementSubRegionBase & subRegion ) const
{
  GEOS_MARK_FUNCTION;

  string const & solidName = subRegion.template getReference< string >( viewKeyStruct::solidNamesString() );
  CoupledSolidBase const & porousMaterial = getConstitutiveModel< CoupledSolidBase >( subRegion, solidName );
  arrayView2d< real64 const > const porosity = porousMaterial.getPorosity();
  arrayView2d< real64 const > rockInternalEnergy = porousMaterial.getInternalEnergy();
  arrayView1d< real64 const > const volume = subRegion.getElementVolume();
  arrayView2d< real64 const, compflow::USD_PHASE > const phaseVolFrac = subRegion.getField< fields::flow::phaseVolumeFraction >();
  string const & fluidName = getConstitutiveName< MultiFluidBase >( subRegion );
  MultiFluidBase & fluid = subRegion.getConstitutiveModel< MultiFluidBase >( fluidName );
  arrayView3d< real64 const, multifluid::USD_PHASE > const phaseDens = fluid.phaseDensity();
  arrayView3d< real64 const, multifluid::USD_PHASE > const phaseInternalEnergy = fluid.phaseInternalEnergy();

  arrayView1d< real64 > const energy = subRegion.getField< fields::flow::energy >();

  integer const numPhases = m_numPhases;

  forAll< parallelDevicePolicy<> >( subRegion.size(), [=] GEOS_HOST_DEVICE ( localIndex const ei )
  {
    energy[ei] = volume[ei] * (1.0 - porosity[ei][0]) * rockInternalEnergy[ei][0];
    for( integer ip = 0; ip < numPhases; ++ip )
    {
      energy[ei] += volume[ei] * porosity[ei][0] * phaseVolFrac[ei][ip] * phaseDens[ei][0][ip] * phaseInternalEnergy[ei][0][ip];
    }
  } );
}

void CompositionalMultiphaseBase::updateSolidInternalEnergyModel( ObjectManagerBase & dataGroup ) const
{
  arrayView1d< real64 const > const temp = dataGroup.getField< fields::flow::temperature >();

  string const & solidInternalEnergyName = dataGroup.getReference< string >( viewKeyStruct::solidInternalEnergyNamesString() );
  SolidInternalEnergy & solidInternalEnergy = getConstitutiveModel< SolidInternalEnergy >( dataGroup, solidInternalEnergyName );

  SolidInternalEnergy::KernelWrapper solidInternalEnergyWrapper = solidInternalEnergy.createKernelUpdates();

  // TODO: this should go somewhere, handle the case of flow in fracture, etc

  thermalCompositionalMultiphaseBaseKernels::
    SolidInternalEnergyUpdateKernel::
    launch< parallelDevicePolicy<> >( dataGroup.size(),
                                      solidInternalEnergyWrapper,
                                      temp );
}

real64 CompositionalMultiphaseBase::updateFluidState( ElementSubRegionBase & subRegion ) const
{
  GEOS_MARK_FUNCTION;

  updateGlobalComponentFraction( subRegion );
  updateFluidModel( subRegion );
  updateCompAmount( subRegion );
  real64 const maxDeltaPhaseVolFrac = updatePhaseVolumeFraction( subRegion );
  updateRelPermModel( subRegion );
  updatePhaseMobility( subRegion );
  updateCapPressureModel( subRegion );

  // note1: for now, thermal conductivity is treated explicitly, so no update here
  // note2: for now, diffusion and dispersion are also treated explicitly
  return maxDeltaPhaseVolFrac;
}

void CompositionalMultiphaseBase::initializeFluidState( MeshLevel & mesh,
                                                        arrayView1d< string const > const & regionNames )
{
  GEOS_MARK_FUNCTION;

  integer const numComp = m_numComponents;

  mesh.getElemManager().forElementSubRegions( regionNames,
                                              [&]( localIndex const,
                                                   ElementSubRegionBase & subRegion )
  {
    // Assume global component fractions have been prescribed.
    // Initialize constitutive state to get fluid density.
    updateFluidModel( subRegion );

    // Back-calculate global component densities from fractions and total fluid density
    // in order to initialize the primary solution variables
    string const & fluidName = subRegion.template getReference< string >( viewKeyStruct::fluidNamesString() );
    MultiFluidBase const & fluid = getConstitutiveModel< MultiFluidBase >( subRegion, fluidName );
    arrayView2d< real64 const, multifluid::USD_FLUID > const totalDens = fluid.totalDensity();
    arrayView2d< real64 const, compflow::USD_COMP > const compFrac =
      subRegion.getField< fields::flow::globalCompFraction >();
    arrayView2d< real64, compflow::USD_COMP > const compDens =
      subRegion.getField< fields::flow::globalCompDensity >();

    forAll< parallelDevicePolicy<> >( subRegion.size(), [=] GEOS_HOST_DEVICE ( localIndex const ei )
    {
      for( integer ic = 0; ic < numComp; ++ic )
      {
        compDens[ei][ic] = totalDens[ei][0] * compFrac[ei][ic];
      }
    } );

    // with initial component densities defined - check if they need to be corrected to avoid zero diags etc
    if( m_allowCompDensChopping )
    {
      chopNegativeDensities( subRegion );
    }
  } );

  // for some reason CUDA does not want the host_device lambda to be defined inside the generic lambda
  // I need the exact type of the subRegion for updateSolidflowProperties to work well.
  mesh.getElemManager().forElementSubRegions< CellElementSubRegion,
                                              SurfaceElementSubRegion >( regionNames, [&]( localIndex const,
                                                                                           auto & subRegion )
  {
    // Initialize/update dependent state quantities

    updateCompAmount( subRegion );
    updatePhaseVolumeFraction( subRegion );

    // Update the constitutive models that only depend on
    //  - the primary variables
    //  - the fluid constitutive quantities (as they have already been updated)
    // We postpone the other constitutive models for now

    // Now, we initialize and update each constitutive model one by one

    // initialized phase volume fraction
    arrayView2d< real64 const, compflow::USD_PHASE > const phaseVolFrac =
      subRegion.template getField< fields::flow::phaseVolumeFraction >();

    // Initialize/update the relative permeability model using the initial phase volume fraction
    // Note:
    // - This must be called after updatePhaseVolumeFraction
    // - This step depends on phaseVolFraction
    RelativePermeabilityBase & relPerm =
      getConstitutiveModel< RelativePermeabilityBase >( subRegion, subRegion.template getReference< string >( viewKeyStruct::relPermNamesString() ) );
    relPerm.saveConvergedPhaseVolFractionState( phaseVolFrac ); // this needs to happen before calling updateRelPermModel
    updateRelPermModel( subRegion );
    relPerm.saveConvergedState(); // this needs to happen after calling updateRelPermModel

    string const & fluidName = subRegion.template getReference< string >( viewKeyStruct::fluidNamesString() );
    MultiFluidBase & fluid = getConstitutiveModel< MultiFluidBase >( subRegion, fluidName );
    fluid.initializeState();

    // Update the phase mobility
    // Note:
    //  - This must be called after updateRelPermModel
    //  - This step depends phaseRelPerm
    updatePhaseMobility( subRegion );

    // Initialize/update the capillary pressure model
    // Note:
    //  - This must be called after updatePorosityAndPermeability and updatePhaseVolumeFraction
    //  - This step depends on porosity, permeability, and phaseVolFraction
    if( m_hasCapPressure )
    {
      // initialized porosity
      CoupledSolidBase const & porousSolid =
        getConstitutiveModel< CoupledSolidBase >( subRegion, subRegion.template getReference< string >( viewKeyStruct::solidNamesString() ) );
      arrayView2d< real64 const > const porosity = porousSolid.getPorosity();

      // initialized permeability
      PermeabilityBase const & permeabilityMaterial =
        getConstitutiveModel< PermeabilityBase >( subRegion, subRegion.template getReference< string >( viewKeyStruct::permeabilityNamesString() ) );
      arrayView3d< real64 const > const permeability = permeabilityMaterial.permeability();

      CapillaryPressureBase const & capPressure =
        getConstitutiveModel< CapillaryPressureBase >( subRegion, subRegion.template getReference< string >( viewKeyStruct::capPressureNamesString() ) );
      capPressure.initializeRockState( porosity, permeability ); // this needs to happen before calling updateCapPressureModel
      updateCapPressureModel( subRegion );
    }

    // If the diffusion and/or dispersion is/are supported, initialize the two models
    if( m_hasDiffusion )
    {
      string const & diffusionName = subRegion.template getReference< string >( viewKeyStruct::diffusionNamesString() );
      DiffusionBase const & diffusionMaterial = getConstitutiveModel< DiffusionBase >( subRegion, diffusionName );
      arrayView1d< real64 const > const temperature = subRegion.template getField< fields::flow::temperature >();
      diffusionMaterial.initializeTemperatureState( temperature );
    }
    if( m_hasDispersion )
    {
      string const & dispersionName = subRegion.template getReference< string >( viewKeyStruct::dispersionNamesString() );
      DispersionBase const & dispersionMaterial = getConstitutiveModel< DispersionBase >( subRegion, dispersionName );
      GEOS_UNUSED_VAR( dispersionMaterial );
      // TODO: compute the phase velocities here
      //dispersionMaterial.saveConvergedVelocitySate( phaseVelovity );
    }

  } );
}

void CompositionalMultiphaseBase::initializeThermalState( MeshLevel & mesh, arrayView1d< string const > const & regionNames )
{
  mesh.getElemManager().forElementSubRegions< CellElementSubRegion,
                                              SurfaceElementSubRegion >( regionNames, [&]( localIndex const,
                                                                                           auto & subRegion )
  {
    // initialized porosity
    CoupledSolidBase const & porousSolid =
      getConstitutiveModel< CoupledSolidBase >( subRegion, subRegion.template getReference< string >( viewKeyStruct::solidNamesString() ) );
    arrayView2d< real64 const > const porosity = porousSolid.getPorosity();

    // initialized phase volume fraction
    arrayView2d< real64 const, compflow::USD_PHASE > const phaseVolFrac =
      subRegion.template getField< fields::flow::phaseVolumeFraction >();

    string const & thermalConductivityName = subRegion.template getReference< string >( viewKeyStruct::thermalConductivityNamesString());
    MultiPhaseThermalConductivityBase const & conductivityMaterial =
      getConstitutiveModel< MultiPhaseThermalConductivityBase >( subRegion, thermalConductivityName );
    conductivityMaterial.initializeRockFluidState( porosity, phaseVolFrac );
    // note that there is nothing to update here because thermal conductivity is explicit for now

    updateSolidInternalEnergyModel( subRegion );
    string const & solidInternalEnergyName = subRegion.template getReference< string >( viewKeyStruct::solidInternalEnergyNamesString());
    SolidInternalEnergy const & solidInternalEnergyMaterial =
      getConstitutiveModel< SolidInternalEnergy >( subRegion, solidInternalEnergyName );
    solidInternalEnergyMaterial.saveConvergedState();

    updateEnergy( subRegion );
  } );
}

void CompositionalMultiphaseBase::computeHydrostaticEquilibrium( DomainPartition & domain )
{
  FieldSpecificationManager & fsManager = FieldSpecificationManager::getInstance();

  integer const numComps = m_numComponents;
  integer const numPhases = m_numPhases;

  real64 const gravVector[3] = LVARRAY_TENSOROPS_INIT_LOCAL_3( gravityVector() );

  // Step 1: count individual equilibriums (there may be multiple ones)

  std::map< string, localIndex > equilNameToEquilId;
  localIndex equilCounter = 0;

  fsManager.forSubGroups< EquilibriumInitialCondition >( [&] ( EquilibriumInitialCondition const & bc )
  {

    // collect all the equilibrium names to idx
    equilNameToEquilId[bc.getName()] = equilCounter;
    equilCounter++;

    // check that the gravity vector is aligned with the z-axis
    GEOS_THROW_IF( !isZero( gravVector[0] ) || !isZero( gravVector[1] ),
                   getCatalogName() << " " << getDataContext() <<
                   ": the gravity vector specified in this simulation (" << gravVector[0] << " " << gravVector[1] << " " << gravVector[2] <<
                   ") is not aligned with the z-axis. \n"
                   "This is incompatible with the " << bc.getCatalogName() << " " << bc.getDataContext() <<
                   "used in this simulation. To proceed, you can either: \n" <<
                   "   - Use a gravityVector aligned with the z-axis, such as (0.0,0.0,-9.81)\n" <<
                   "   - Remove the hydrostatic equilibrium initial condition from the XML file",
                   InputError );

  } );

  if( equilCounter == 0 )
  {
    return;
  }

  // Step 2: find the min elevation and the max elevation in the targetSets

  array1d< real64 > globalMaxElevation( equilNameToEquilId.size() );
  array1d< real64 > globalMinElevation( equilNameToEquilId.size() );
  findMinMaxElevationInEquilibriumTarget( domain,
                                          equilNameToEquilId,
                                          globalMaxElevation,
                                          globalMinElevation );

  // Step 3: for each equil, compute a fine table with hydrostatic pressure vs elevation if the region is a target region

  // first compute the region filter
  std::set< string > regionFilter;
  forDiscretizationOnMeshTargets( domain.getMeshBodies(), [&] ( string const &,
                                                                MeshLevel & mesh,
                                                                arrayView1d< string const > const & regionNames )
  {
    for( string const & regionName : regionNames )
    {
      regionFilter.insert( regionName );
    }

    fsManager.apply< ElementSubRegionBase,
                     EquilibriumInitialCondition >( 0.0,
                                                    mesh,
                                                    EquilibriumInitialCondition::catalogName(),
                                                    [&] ( EquilibriumInitialCondition const & fs,
                                                          string const &,
                                                          SortedArrayView< localIndex const > const & targetSet,
                                                          ElementSubRegionBase & subRegion,
                                                          string const & )
    {
      // Step 3.1: retrieve the data necessary to construct the pressure table in this subregion

      integer const maxNumEquilIterations = fs.getMaxNumEquilibrationIterations();
      real64 const equilTolerance = fs.getEquilibrationTolerance();
      real64 const datumElevation = fs.getDatumElevation();
      real64 const datumPressure = fs.getDatumPressure();
      string const initPhaseName = fs.getInitPhaseName(); // will go away when GOC/WOC are implemented

      localIndex const equilIndex = equilNameToEquilId.at( fs.getName() );
      real64 const minElevation = LvArray::math::min( globalMinElevation[equilIndex], datumElevation );
      real64 const maxElevation = LvArray::math::max( globalMaxElevation[equilIndex], datumElevation );
      real64 const elevationIncrement = LvArray::math::min( fs.getElevationIncrement(), maxElevation - minElevation );
      localIndex const numPointsInTable = ( elevationIncrement > 0 ) ? std::ceil( (maxElevation - minElevation) / elevationIncrement ) + 1 : 1;

      real64 const eps = 0.1 * (maxElevation - minElevation); // we add a small buffer to only log in the pathological cases
      GEOS_LOG_RANK_0_IF( ( (datumElevation > globalMaxElevation[equilIndex]+eps)  || (datumElevation < globalMinElevation[equilIndex]-eps) ),
                          getCatalogName() << " " << getDataContext() <<
                          ": By looking at the elevation of the cell centers in this model, GEOS found that " <<
                          "the min elevation is " << globalMinElevation[equilIndex] << " and the max elevation is " <<
                          globalMaxElevation[equilIndex] << "\nBut, a datum elevation of " << datumElevation <<
                          " was specified in the input file to equilibrate the model.\n " <<
                          "The simulation is going to proceed with this out-of-bound datum elevation," <<
                          " but the initial condition may be inaccurate." );

      array1d< array1d< real64 > > elevationValues;
      array1d< real64 > pressureValues;
      elevationValues.resize( 1 );
      elevationValues[0].resize( numPointsInTable );
      pressureValues.resize( numPointsInTable );

      // Step 3.2: retrieve the user-defined tables (temperature and comp fraction)

      FunctionManager & functionManager = FunctionManager::getInstance();

      array1d< TableFunction::KernelWrapper > compFracTableWrappers;
      arrayView1d< string const > compFracTableNames = fs.getComponentFractionVsElevationTableNames();
      for( integer ic = 0; ic < numComps; ++ic )
      {
        TableFunction const & compFracTable = functionManager.getGroup< TableFunction >( compFracTableNames[ic] );
        compFracTableWrappers.emplace_back( compFracTable.createKernelWrapper() );
      }

      string const tempTableName = fs.getTemperatureVsElevationTableName();
      TableFunction const & tempTable = functionManager.getGroup< TableFunction >( tempTableName );
      TableFunction::KernelWrapper tempTableWrapper = tempTable.createKernelWrapper();

      // Step 3.3: retrieve the fluid model to compute densities
      // we end up with the same issue as in applyDirichletBC: there is not a clean way to retrieve the fluid info

      Group const & region = subRegion.getParent().getParent();
      auto itRegionFilter = regionFilter.find( region.getName() );
      if( itRegionFilter == regionFilter.end() )
      {
        return; // the region is not in target, there is nothing to do
      }
      string const & fluidName = subRegion.getReference< string >( viewKeyStruct::fluidNamesString() );
      MultiFluidBase & fluid = getConstitutiveModel< MultiFluidBase >( subRegion, fluidName );

      arrayView1d< string const > componentNames = fs.getComponentNames();
      GEOS_THROW_IF( fluid.componentNames().size() != componentNames.size(),
                     "Mismatch in number of components between constitutive model "
                     << fluid.getDataContext() << " and the Equilibrium initial condition " << fs.getDataContext(),
                     InputError );
      for( integer ic = 0; ic < fluid.numFluidComponents(); ++ic )
      {
        GEOS_THROW_IF( fluid.componentNames()[ic] != componentNames[ic],
                       "Mismatch in component names between constitutive model "
                       << fluid.getDataContext() << " and the Equilibrium initial condition " << fs.getDataContext(),
                       InputError );
      }

      // Note: for now, we assume that the reservoir is in a single-phase state at initialization
      arrayView1d< string const > phaseNames = fluid.phaseNames();
      auto const itPhaseNames = std::find( std::begin( phaseNames ), std::end( phaseNames ), initPhaseName );
      GEOS_THROW_IF( itPhaseNames == std::end( phaseNames ),
                     getCatalogName() << " " << getDataContext() << ": phase name " <<
                     initPhaseName << " not found in the phases of " << fluid.getDataContext(),
                     InputError );
      integer const ipInit = std::distance( std::begin( phaseNames ), itPhaseNames );

      // Step 3.4: compute the hydrostatic pressure values

      constitutiveUpdatePassThru( fluid, [&] ( auto & castedFluid )
      {
        using FluidType = TYPEOFREF( castedFluid );
        typename FluidType::KernelWrapper fluidWrapper = castedFluid.createKernelWrapper();

        // note: inside this kernel, serialPolicy is used, and elevation/pressure values don't go to the GPU
        isothermalCompositionalMultiphaseBaseKernels::
          HydrostaticPressureKernel::ReturnType const returnValue =
          isothermalCompositionalMultiphaseBaseKernels::
            HydrostaticPressureKernel::launch( numPointsInTable,
                                               numComps,
                                               numPhases,
                                               ipInit,
                                               maxNumEquilIterations,
                                               equilTolerance,
                                               gravVector,
                                               minElevation,
                                               elevationIncrement,
                                               datumElevation,
                                               datumPressure,
                                               fluidWrapper,
                                               compFracTableWrappers.toViewConst(),
                                               tempTableWrapper,
                                               elevationValues.toNestedView(),
                                               pressureValues.toView() );

        GEOS_THROW_IF( returnValue ==  isothermalCompositionalMultiphaseBaseKernels::HydrostaticPressureKernel::ReturnType::FAILED_TO_CONVERGE,
                       getCatalogName() << " " << getDataContext() <<
                       ": hydrostatic pressure initialization failed to converge in region " << region.getName() << "! \n" <<
                       "Try to loosen the equilibration tolerance, or increase the number of equilibration iterations. \n" <<
                       "If nothing works, something may be wrong in the fluid model, see <Constitutive> ",
                       std::runtime_error );

        GEOS_LOG_RANK_0_IF( returnValue == isothermalCompositionalMultiphaseBaseKernels::HydrostaticPressureKernel::ReturnType::DETECTED_MULTIPHASE_FLOW,
                            getCatalogName() << " " << getDataContext() <<
                            ": currently, GEOS assumes that there is only one mobile phase when computing the hydrostatic pressure. \n" <<
                            "We detected multiple phases using the provided datum pressure, temperature, and component fractions. \n" <<
                            "Please make sure that only one phase is mobile at the beginning of the simulation. \n" <<
                            "If this is not the case, the problem will not be at equilibrium when the simulation starts" );

      } );

      // Step 3.5: create hydrostatic pressure table

      string const tableName = fs.getName() + "_" + subRegion.getName() + "_" + phaseNames[ipInit] + "_table";
      TableFunction * const presTable = dynamicCast< TableFunction * >( functionManager.createChild( TableFunction::catalogName(), tableName ) );
      presTable->setTableCoordinates( elevationValues, { units::Distance } );
      presTable->setTableValues( pressureValues, units::Pressure );
      presTable->setInterpolationMethod( TableFunction::InterpolationType::Linear );
      TableFunction::KernelWrapper presTableWrapper = presTable->createKernelWrapper();

      // Step 4: assign pressure, temperature, and component fraction as a function of elevation
      // TODO: this last step should probably be delayed to wait for the creation of FaceElements
      // TODO: this last step should be modified to account for GOC and WOC
      arrayView2d< real64 const > const elemCenter =
        subRegion.getReference< array2d< real64 > >( ElementSubRegionBase::viewKeyStruct::elementCenterString() );

      arrayView1d< real64 > const pres = subRegion.getReference< array1d< real64 > >( fields::flow::pressure::key() );
      arrayView1d< real64 > const temp = subRegion.getReference< array1d< real64 > >( fields::flow::temperature::key() );
      arrayView2d< real64, compflow::USD_COMP > const compFrac =
        subRegion.getReference< array2d< real64, compflow::LAYOUT_COMP > >( fields::flow::globalCompFraction::key() );
      arrayView1d< TableFunction::KernelWrapper const > compFracTableWrappersViewConst =
        compFracTableWrappers.toViewConst();

      RAJA::ReduceMin< parallelDeviceReduce, real64 > minPressure( LvArray::NumericLimits< real64 >::max );

      forAll< parallelDevicePolicy<> >( targetSet.size(), [targetSet,
                                                           elemCenter,
                                                           presTableWrapper,
                                                           tempTableWrapper,
                                                           compFracTableWrappersViewConst,
                                                           numComps,
                                                           minPressure,
                                                           pres,
                                                           temp,
                                                           compFrac] GEOS_HOST_DEVICE ( localIndex const i )
      {
        localIndex const k = targetSet[i];
        real64 const elevation = elemCenter[k][2];

        pres[k] = presTableWrapper.compute( &elevation );
        minPressure.min( pres[k] );
        temp[k] = tempTableWrapper.compute( &elevation );
        for( integer ic = 0; ic < numComps; ++ic )
        {
          compFrac[k][ic] = compFracTableWrappersViewConst[ic].compute( &elevation );
        }
      } );

      GEOS_ERROR_IF( minPressure.get() < 0.0,
                     GEOS_FMT( "{}: A negative pressure of {} Pa was found during hydrostatic initialization in region/subRegion {}/{}",
                               getDataContext(), minPressure.get(), region.getName(), subRegion.getName() ) );
    } );
  } );
}

void CompositionalMultiphaseBase::initializePostInitialConditionsPreSubGroups()
{
  GEOS_MARK_FUNCTION;

  FlowSolverBase::initializePostInitialConditionsPreSubGroups();

  DomainPartition & domain = this->getGroupByPath< DomainPartition >( "/Problem/domain" );

  forDiscretizationOnMeshTargets( domain.getMeshBodies(), [&]( string const &,
                                                               MeshLevel & mesh,
                                                               arrayView1d< string const > const & regionNames )
  {
    FieldIdentifiers fieldsToBeSync;
    fieldsToBeSync.addElementFields( { fields::flow::globalCompDensity::key() },
                                     regionNames );

    CommunicationTools::getInstance().synchronizeFields( fieldsToBeSync, mesh, domain.getNeighbors(), false );

    mesh.getElemManager().forElementSubRegions< CellElementSubRegion, SurfaceElementSubRegion >( regionNames,
                                                                                                 [&]( localIndex const,
                                                                                                      auto & subRegion )
    {
      // set mass fraction flag on fluid models
      string const & fluidName = subRegion.template getReference< string >( viewKeyStruct::fluidNamesString() );
      MultiFluidBase & fluid = getConstitutiveModel< MultiFluidBase >( subRegion, fluidName );
      fluid.setMassFlag( m_useMass );
    } );
  } );

  initializeState( domain );
}

void
CompositionalMultiphaseBase::implicitStepSetup( real64 const & GEOS_UNUSED_PARAM( time_n ),
                                                real64 const & GEOS_UNUSED_PARAM( dt ),
                                                DomainPartition & domain )
{
  forDiscretizationOnMeshTargets( domain.getMeshBodies(), [&]( string const &,
                                                               MeshLevel & mesh,
                                                               arrayView1d< string const > const & regionNames )
  {
    mesh.getElemManager().forElementSubRegions< CellElementSubRegion,
                                                SurfaceElementSubRegion >( regionNames,
                                                                           [&]( localIndex const,
                                                                                auto & subRegion )
    {
      saveConvergedState( subRegion );

      // update porosity, permeability
      updatePorosityAndPermeability( subRegion );
      // update all fluid properties
      updateFluidState( subRegion );
      // for thermal simulations, update solid internal energy
      if( m_isThermal )
      {
        updateSolidInternalEnergyModel( subRegion );
      }

      // after the update, save the new saturation
      arrayView2d< real64 const, compflow::USD_PHASE > const phaseVolFrac =
        subRegion.template getField< fields::flow::phaseVolumeFraction >();
      arrayView2d< real64, compflow::USD_PHASE > const phaseVolFrac_n =
        subRegion.template getField< fields::flow::phaseVolumeFraction_n >();
      phaseVolFrac_n.setValues< parallelDevicePolicy<> >( phaseVolFrac );

    } );
  } );
}

void CompositionalMultiphaseBase::assembleSystem( real64 const GEOS_UNUSED_PARAM( time_n ),
                                                  real64 const dt,
                                                  DomainPartition & domain,
                                                  DofManager const & dofManager,
                                                  CRSMatrixView< real64, globalIndex const > const & localMatrix,
                                                  arrayView1d< real64 > const & localRhs )
{
  GEOS_MARK_FUNCTION;

  assembleAccumulationAndVolumeBalanceTerms( domain,
                                             dofManager,
                                             localMatrix,
                                             localRhs );

  if( m_isJumpStabilized )
  {
    assembleStabilizedFluxTerms( dt,
                                 domain,
                                 dofManager,
                                 localMatrix,
                                 localRhs );
  }
  else
  {
    assembleFluxTerms( dt,
                       domain,
                       dofManager,
                       localMatrix,
                       localRhs );
  }
}

void CompositionalMultiphaseBase::assembleAccumulationAndVolumeBalanceTerms( DomainPartition & domain,
                                                                             DofManager const & dofManager,
                                                                             CRSMatrixView< real64, globalIndex const > const & localMatrix,
                                                                             arrayView1d< real64 > const & localRhs ) const
{
  GEOS_MARK_FUNCTION;

  using namespace isothermalCompositionalMultiphaseBaseKernels;

  BitFlags< KernelFlags > kernelFlags;
  if( m_useTotalMassEquation )
    kernelFlags.set( KernelFlags::TotalMassEquation );
  if( m_useSimpleAccumulation )
    kernelFlags.set( KernelFlags::SimpleAccumulation );


  forDiscretizationOnMeshTargets( domain.getMeshBodies(), [&]( string const &,
                                                               MeshLevel const & mesh,
                                                               arrayView1d< string const > const & regionNames )
  {
    mesh.getElemManager().forElementSubRegions( regionNames,
                                                [&]( localIndex const,
                                                     ElementSubRegionBase const & subRegion )
    {
      string const dofKey = dofManager.getKey( viewKeyStruct::elemDofFieldString() );
      string const & fluidName = subRegion.getReference< string >( viewKeyStruct::fluidNamesString() );
      string const & solidName = subRegion.getReference< string >( viewKeyStruct::solidNamesString() );

      MultiFluidBase const & fluid = getConstitutiveModel< MultiFluidBase >( subRegion, fluidName );
      CoupledSolidBase const & solid = getConstitutiveModel< CoupledSolidBase >( subRegion, solidName );

      if( m_isThermal )
      {
        thermalCompositionalMultiphaseBaseKernels::
          AccumulationKernelFactory::
          createAndLaunch< parallelDevicePolicy<> >( m_numComponents,
                                                     m_numPhases,
                                                     dofManager.rankOffset(),
                                                     kernelFlags,
                                                     dofKey,
                                                     subRegion,
                                                     fluid,
                                                     solid,
                                                     localMatrix,
                                                     localRhs );
      }
      else
      {
        isothermalCompositionalMultiphaseBaseKernels::
          AccumulationKernelFactory::
          createAndLaunch< parallelDevicePolicy<> >( m_numComponents,
                                                     m_numPhases,
                                                     dofManager.rankOffset(),
                                                     kernelFlags,
                                                     dofKey,
                                                     subRegion,
                                                     fluid,
                                                     solid,
                                                     localMatrix,
                                                     localRhs );
      }
    } );
  } );
}

void CompositionalMultiphaseBase::applyBoundaryConditions( real64 const time_n,
                                                           real64 const dt,
                                                           DomainPartition & domain,
                                                           DofManager const & dofManager,
                                                           CRSMatrixView< real64, globalIndex const > const & localMatrix,
                                                           arrayView1d< real64 > const & localRhs )
{
  GEOS_MARK_FUNCTION;

  if( m_keepVariablesConstantDuringInitStep )
  {
    // this function is going to force the current flow state to be constant during the time step
    // this is used when the poromechanics solver is performing the stress initialization
    // TODO: in the future, a dedicated poromechanics kernel should eliminate the flow vars to construct a reduced system
    //       which will remove the need for this brittle passing aroung of flag
    keepVariablesConstantDuringInitStep( time_n, dt, dofManager, domain, localMatrix.toViewConstSizes(), localRhs.toView() );
  }
  else
  {
    // apply pressure boundary conditions.
    applyDirichletBC( time_n, dt, dofManager, domain, localMatrix.toViewConstSizes(), localRhs.toView() );

    // apply flux boundary conditions
    applySourceFluxBC( time_n, dt, dofManager, domain, localMatrix.toViewConstSizes(), localRhs.toView() );

    // apply aquifer boundary conditions
    applyAquiferBC( time_n, dt, dofManager, domain, localMatrix.toViewConstSizes(), localRhs.toView() );
  }
}

namespace
{
char const bcLogMessage[] =
  "CompositionalMultiphaseBase {}: at time {}s, "
  "the <{}> boundary condition '{}' is applied to the element set '{}' in subRegion '{}'. "
  "\nThe scale of this boundary condition is {} and multiplies the value of the provided function (if any). "
  "\nThe total number of target elements (including ghost elements) is {}. "
  "\nNote that if this number is equal to zero for all subRegions, the boundary condition will not be applied on this element set.";
}

void CompositionalMultiphaseBase::applySourceFluxBC( real64 const time,
                                                     real64 const dt,
                                                     DofManager const & dofManager,
                                                     DomainPartition & domain,
                                                     CRSMatrixView< real64, globalIndex const > const & localMatrix,
                                                     arrayView1d< real64 > const & localRhs ) const
{
  GEOS_MARK_FUNCTION;

  FieldSpecificationManager & fsManager = FieldSpecificationManager::getInstance();

  string const dofKey = dofManager.getKey( viewKeyStruct::elemDofFieldString() );

  // Step 1: count individual source flux boundary conditions

  std::map< string, localIndex > bcNameToBcId;
  localIndex bcCounter = 0;

  fsManager.forSubGroups< SourceFluxBoundaryCondition >( [&] ( SourceFluxBoundaryCondition const & bc )
  {
    // collect all the bc names to idx
    bcNameToBcId[bc.getName()] = bcCounter;
    bcCounter++;
  } );

  if( bcCounter == 0 )
  {
    return;
  }

  // Step 2: count the set size for each source flux (each source flux may have multiple target sets)

  array1d< globalIndex > bcAllSetsSize( bcNameToBcId.size() );

  computeSourceFluxSizeScalingFactor( time,
                                      dt,
                                      domain,
                                      bcNameToBcId,
                                      bcAllSetsSize.toView() );

  // Step 3: we are ready to impose the boundary condition, normalized by the set size

  forDiscretizationOnMeshTargets( domain.getMeshBodies(), [&]( string const &,
                                                               MeshLevel & mesh,
                                                               arrayView1d< string const > const & )
  {
    fsManager.apply< ElementSubRegionBase,
                     SourceFluxBoundaryCondition >( time + dt,
                                                    mesh,
                                                    SourceFluxBoundaryCondition::catalogName(),
                                                    [&]( SourceFluxBoundaryCondition const & fs,
                                                         string const & setName,
                                                         SortedArrayView< localIndex const > const & targetSet,
                                                         ElementSubRegionBase & subRegion,
                                                         string const & )
    {
      if( fs.getLogLevel() >= 1 && m_nonlinearSolverParameters.m_numNewtonIterations == 0 )
      {
        globalIndex const numTargetElems = MpiWrapper::sum< globalIndex >( targetSet.size() );
        GEOS_LOG_RANK_0( GEOS_FMT( bcLogMessage,
                                   getName(), time+dt, fs.getCatalogName(), fs.getName(),
                                   setName, subRegion.getName(), fs.getScale(), numTargetElems ) );
      }

      if( targetSet.size() == 0 )
      {
        return;
      }
      if( !subRegion.hasWrapper( dofKey ) )
      {
        if( fs.getLogLevel() >= 1 )
        {
          GEOS_LOG_RANK( GEOS_FMT( "{}: trying to apply SourceFlux, but its targetSet named '{}' intersects with non-simulated region named '{}'.",
                                   getDataContext(), setName, subRegion.getName() ) );
        }
        return;
      }

      arrayView1d< globalIndex const > const dofNumber = subRegion.getReference< array1d< globalIndex > >( dofKey );
      arrayView1d< integer const > const ghostRank = subRegion.ghostRank();

      // Step 3.1: get the values of the source boundary condition that need to be added to the rhs
      // We don't use FieldSpecificationBase::applyConditionToSystem here because we want to account for the row permutation used in the
      // compositional solvers

      array1d< globalIndex > dofArray( targetSet.size() );
      array1d< real64 > rhsContributionArray( targetSet.size() );
      arrayView1d< real64 > rhsContributionArrayView = rhsContributionArray.toView();
      localIndex const rankOffset = dofManager.rankOffset();

      RAJA::ReduceSum< parallelDeviceReduce, real64 > massProd( 0.0 );

      // note that the dofArray will not be used after this step (simpler to use dofNumber instead)
      fs.computeRhsContribution< FieldSpecificationAdd,
                                 parallelDevicePolicy<> >( targetSet.toViewConst(),
                                                           time + dt,
                                                           dt,
                                                           subRegion,
                                                           dofNumber,
                                                           rankOffset,
                                                           localMatrix,
                                                           dofArray.toView(),
                                                           rhsContributionArrayView,
                                                           [] GEOS_HOST_DEVICE ( localIndex const )
      {
        return 0.0;
      } );

      // Step 3.2: we are ready to add the right-hand side contributions, taking into account our equation layout

      // get the normalizer
      real64 const sizeScalingFactor = bcAllSetsSize[bcNameToBcId.at( fs.getName())];

      integer const fluidComponentId = fs.getComponent();
      integer const numFluidComponents = m_numComponents;
      integer const useTotalMassEquation = m_useTotalMassEquation;
      forAll< parallelDevicePolicy<> >( targetSet.size(), [sizeScalingFactor,
                                                           targetSet,
                                                           rankOffset,
                                                           ghostRank,
                                                           fluidComponentId,
                                                           numFluidComponents,
                                                           useTotalMassEquation,
                                                           dofNumber,
                                                           rhsContributionArrayView,
                                                           localRhs,
                                                           massProd] GEOS_HOST_DEVICE ( localIndex const a )
      {
        // we need to filter out ghosts here, because targetSet may contain them
        localIndex const ei = targetSet[a];
        if( ghostRank[ei] >= 0 )
        {
          return;
        }

        real64 const rhsValue = rhsContributionArrayView[a] / sizeScalingFactor; // scale the contribution by the sizeScalingFactor here!
        massProd += rhsValue;
        if( useTotalMassEquation > 0 )
        {
          // for all "fluid components", we add the value to the total mass balance equation
          globalIndex const totalMassBalanceRow = dofNumber[ei] - rankOffset;
          localRhs[totalMassBalanceRow] += rhsValue;
          if( fluidComponentId < numFluidComponents - 1 )
          {
            globalIndex const compMassBalanceRow = totalMassBalanceRow + fluidComponentId + 1; // component mass bal equations are shifted
            localRhs[compMassBalanceRow] += rhsValue;
          }
        }
        else
        {
          globalIndex const compMassBalanceRow = dofNumber[ei] - rankOffset + fluidComponentId;
          localRhs[compMassBalanceRow] += rhsValue;
        }
      } );

      SourceFluxStatsAggregator::forAllFluxStatWrappers( subRegion, fs.getName(),
                                                         [&]( SourceFluxStatsAggregator::WrappedStats & wrapper )
      {
        // set the new sub-region statistics for this timestep
        array1d< real64 > massProdArr{ m_numComponents };
        massProdArr[fluidComponentId] = massProd.get();
        wrapper.gatherTimeStepStats( time, dt, massProdArr.toViewConst(), targetSet.size() );
      } );
    } );
  } );
}

bool CompositionalMultiphaseBase::validateDirichletBC( DomainPartition & domain,
                                                       real64 const time ) const
{
  constexpr integer MAX_NC = MultiFluidBase::MAX_NUM_COMPONENTS;
  FieldSpecificationManager & fsManager = FieldSpecificationManager::getInstance();

  bool bcConsistent = true;

  forDiscretizationOnMeshTargets( domain.getMeshBodies(), [&]( string const &,
                                                               MeshLevel & mesh,
                                                               arrayView1d< string const > const & )
  {
    // map: regionName -> subRegionName -> setName -> numComps to check pressure/comp are present consistent
    map< string, map< string, map< string, ComponentMask< MAX_NC > > > > bcPresCompStatusMap;
    // map: regionName -> subRegionName -> setName check to that temperature is present/consistent
    map< string, map< string, set< string > > > bcTempStatusMap;

    // 1. Check pressure Dirichlet BCs
    fsManager.apply< ElementSubRegionBase >( time,
                                             mesh,
                                             fields::flow::pressure::key(),
                                             [&]( FieldSpecificationBase const &,
                                                  string const & setName,
                                                  SortedArrayView< localIndex const > const &,
                                                  ElementSubRegionBase & subRegion,
                                                  string const & )
    {
      // Check whether pressure has already been applied to this set
      string const & subRegionName = subRegion.getName();
      string const & regionName = subRegion.getParent().getParent().getName();

      auto & subRegionSetMap = bcPresCompStatusMap[regionName][subRegionName];
      if( subRegionSetMap.count( setName ) > 0 )
      {
        bcConsistent = false;
        GEOS_WARNING( BCMessage::pressureConflict( regionName, subRegionName, setName,
                                                   fields::flow::pressure::key() ) );
      }
      subRegionSetMap[setName].setNumComp( m_numComponents );
    } );

    // 2. Check temperature Dirichlet BCs
    if( m_isThermal )
    {
      fsManager.apply< ElementSubRegionBase >( time,
                                               mesh,
                                               fields::flow::temperature::key(),
                                               [&]( FieldSpecificationBase const &,
                                                    string const & setName,
                                                    SortedArrayView< localIndex const > const &,
                                                    ElementSubRegionBase & subRegion,
                                                    string const & )
      {
        // Check whether temperature has already been applied to this set
        string const & subRegionName = subRegion.getName();
        string const & regionName = subRegion.getParent().getParent().getName();

        auto & tempSubRegionSetMap = bcTempStatusMap[regionName][subRegionName];
        if( tempSubRegionSetMap.count( setName ) > 0 )
        {
          bcConsistent = false;
          GEOS_WARNING( BCMessage::temperatureConflict( regionName, subRegionName, setName,
                                                        fields::flow::temperature::key() ) );
        }
        tempSubRegionSetMap.insert( setName );
      } );
    }

    // 3. Check composition BC (global component fraction)
    fsManager.apply< ElementSubRegionBase >( time,
                                             mesh,
                                             fields::flow::globalCompFraction::key(),
                                             [&] ( FieldSpecificationBase const & fs,
                                                   string const & setName,
                                                   SortedArrayView< localIndex const > const &,
                                                   ElementSubRegionBase & subRegion,
                                                   string const & )
    {
      // 3.1 Check pressure, temperature, and record composition bc application
      string const & subRegionName = subRegion.getName(   );
      string const & regionName = subRegion.getParent().getParent().getName();
      integer const comp = fs.getComponent();

      auto & subRegionSetMap = bcPresCompStatusMap[regionName][subRegionName];
      if( subRegionSetMap.count( setName ) == 0 )
      {
        bcConsistent = false;
        GEOS_WARNING( BCMessage::missingPressure( regionName, subRegionName, setName,
                                                  fields::flow::pressure::key() ) );
      }
      if( m_isThermal )
      {
        auto & tempSubRegionSetMap = bcTempStatusMap[regionName][subRegionName];
        if( tempSubRegionSetMap.count( setName ) == 0 )
        {
          bcConsistent = false;
          GEOS_WARNING( BCMessage::missingTemperature( regionName, subRegionName, setName,
                                                       fields::flow::temperature::key() ) );
        }
      }
      if( comp < 0 || comp >= m_numComponents )
      {
        bcConsistent = false;
        GEOS_WARNING( BCMessage::invalidComponentIndex( comp, fs.getName(),
                                                        fields::flow::globalCompFraction::key() ) );
        return; // can't check next part with invalid component id
      }

      ComponentMask< MAX_NC > & compMask = subRegionSetMap[setName];
      if( compMask[comp] )
      {
        bcConsistent = false;
        fsManager.forSubGroups< EquilibriumInitialCondition >( [&] ( EquilibriumInitialCondition const & bc )
        {
          arrayView1d< string const > componentNames = bc.getComponentNames();
          GEOS_WARNING( BCMessage::conflictingComposition( comp, componentNames[comp],
                                                           regionName, subRegionName, setName,
                                                           fields::flow::globalCompFraction::key() ) );
        } );
      }
      compMask.set( comp );
    } );

    // 3.2 Check consistency between composition BC applied to sets
    // Note: for a temperature-only boundary condition, this loop does not do anything
    for( auto const & regionEntry : bcPresCompStatusMap )
    {
      for( auto const & subRegionEntry : regionEntry.second )
      {
        for( auto const & setEntry : subRegionEntry.second )
        {
          ComponentMask< MAX_NC > const & compMask = setEntry.second;

          fsManager.forSubGroups< EquilibriumInitialCondition >( [&] ( EquilibriumInitialCondition const & fs )
          {
            arrayView1d< string const > componentNames = fs.getComponentNames();
            for( int ic = 0; ic < componentNames.size(); ic++ )
            {
              if( !compMask[ic] )
              {
                bcConsistent = false;
                GEOS_WARNING( BCMessage::notAppliedOnRegion( ic, componentNames[ic],
                                                             regionEntry.first, subRegionEntry.first, setEntry.first,
                                                             fields::flow::globalCompFraction::key() ) );
              }
            }
          } );
        }
      }
    }
  } );

  return bcConsistent;
}

void CompositionalMultiphaseBase::applyDirichletBC( real64 const time_n,
                                                    real64 const dt,
                                                    DofManager const & dofManager,
                                                    DomainPartition & domain,
                                                    CRSMatrixView< real64, globalIndex const > const & localMatrix,
                                                    arrayView1d< real64 > const & localRhs ) const
{
  GEOS_MARK_FUNCTION;

  // Only validate BC at the beginning of Newton loop
  if( m_nonlinearSolverParameters.m_numNewtonIterations == 0 )
  {
    bool const bcConsistent = validateDirichletBC( domain, time_n + dt );
    GEOS_ERROR_IF( !bcConsistent, GEOS_FMT( "CompositionalMultiphaseBase {}: inconsistent boundary conditions", getDataContext() ) );
  }

  FieldSpecificationManager & fsManager = FieldSpecificationManager::getInstance();

  forDiscretizationOnMeshTargets( domain.getMeshBodies(), [&]( string const &,
                                                               MeshLevel & mesh,
                                                               arrayView1d< string const > const & )
  {

    // 1. Apply pressure Dirichlet BCs, store in a separate field
    applyFieldValue< ElementSubRegionBase >( time_n, dt, mesh, bcLogMessage,
                                             fields::flow::pressure::key(), fields::flow::bcPressure::key() );
    // 2. Apply composition BC (global component fraction) and store them for constitutive call
    applyFieldValue< ElementSubRegionBase >( time_n, dt, mesh, bcLogMessage,
                                             fields::flow::globalCompFraction::key(), fields::flow::globalCompFraction::key() );
    // 3. Apply temperature Dirichlet BCs, store in a separate field
    if( m_isThermal )
    {
      applyFieldValue< ElementSubRegionBase >( time_n, dt, mesh, bcLogMessage,
                                               fields::flow::temperature::key(), fields::flow::bcTemperature::key() );
    }

    globalIndex const rankOffset = dofManager.rankOffset();
    string const dofKey = dofManager.getKey( viewKeyStruct::elemDofFieldString() );

    // 4. Call constitutive update, back-calculate target global component densities and apply to the system
    fsManager.apply< ElementSubRegionBase >( time_n + dt,
                                             mesh,
                                             fields::flow::pressure::key(),
                                             [&] ( FieldSpecificationBase const &,
                                                   string const &,
                                                   SortedArrayView< localIndex const > const & targetSet,
                                                   ElementSubRegionBase & subRegion,
                                                   string const & )
    {
      string const & fluidName = subRegion.getReference< string >( viewKeyStruct::fluidNamesString() );
      MultiFluidBase & fluid = getConstitutiveModel< MultiFluidBase >( subRegion, fluidName );

      // in the isothermal case, we use the reservoir temperature to enforce the boundary condition
      // in the thermal case, the validation function guarantees that temperature has been provided
      string const temperatureKey = m_isThermal ? fields::flow::bcTemperature::key() : fields::flow::temperature::key();

      arrayView1d< real64 const > const bcPres =
        subRegion.getReference< array1d< real64 > >( fields::flow::bcPressure::key() );
      arrayView1d< real64 const > const bcTemp =
        subRegion.getReference< array1d< real64 > >( temperatureKey );
      arrayView2d< real64 const, compflow::USD_COMP > const compFrac =
        subRegion.getReference< array2d< real64, compflow::LAYOUT_COMP > >( fields::flow::globalCompFraction::key() );

      constitutiveUpdatePassThru( fluid, [&] ( auto & castedFluid )
      {
        using FluidType = TYPEOFREF( castedFluid );
        using ExecPolicy = typename FluidType::exec_policy;
        typename FluidType::KernelWrapper fluidWrapper = castedFluid.createKernelWrapper();

        thermalCompositionalMultiphaseBaseKernels::
          FluidUpdateKernel::
          launch< ExecPolicy >( targetSet,
                                fluidWrapper,
                                bcPres,
                                bcTemp,
                                compFrac );
      } );

      arrayView1d< integer const > const ghostRank =
        subRegion.getReference< array1d< integer > >( ObjectManagerBase::viewKeyStruct::ghostRankString() );
      arrayView1d< globalIndex const > const dofNumber =
        subRegion.getReference< array1d< globalIndex > >( dofKey );
      arrayView1d< real64 const > const pres =
        subRegion.getReference< array1d< real64 > >( fields::flow::pressure::key() );
      arrayView2d< real64 const, compflow::USD_COMP > const compDens =
        subRegion.getReference< array2d< real64, compflow::LAYOUT_COMP > >( fields::flow::globalCompDensity::key() );
      arrayView2d< real64 const, multifluid::USD_FLUID > const totalDens = fluid.totalDensity();

      integer const numComp = m_numComponents;
      forAll< parallelDevicePolicy<> >( targetSet.size(), [=] GEOS_HOST_DEVICE ( localIndex const a )
      {
        localIndex const ei = targetSet[a];
        if( ghostRank[ei] >= 0 )
        {
          return;
        }

        globalIndex const dofIndex = dofNumber[ei];
        localIndex const localRow = dofIndex - rankOffset;
        real64 rhsValue;

        // 4.1. Apply pressure value to the matrix/rhs
        FieldSpecificationEqual::SpecifyFieldValue( dofIndex,
                                                    rankOffset,
                                                    localMatrix,
                                                    rhsValue,
                                                    bcPres[ei],
                                                    pres[ei] );
        localRhs[localRow] = rhsValue;

        // 4.2. For each component, apply target global density value
        for( integer ic = 0; ic < numComp; ++ic )
        {
          FieldSpecificationEqual::SpecifyFieldValue( dofIndex + ic + 1,
                                                      rankOffset,
                                                      localMatrix,
                                                      rhsValue,
                                                      totalDens[ei][0] * compFrac[ei][ic],
                                                      compDens[ei][ic] );
          localRhs[localRow + ic + 1] = rhsValue;
        }
      } );
    } );

    // 5. Apply temperature to the system
    if( m_isThermal )
    {
      fsManager.apply< ElementSubRegionBase >( time_n + dt,
                                               mesh,
                                               fields::flow::temperature::key(),
                                               [&] ( FieldSpecificationBase const &,
                                                     string const &,
                                                     SortedArrayView< localIndex const > const & targetSet,
                                                     ElementSubRegionBase & subRegion,
                                                     string const & )
      {
        arrayView1d< integer const > const ghostRank =
          subRegion.getReference< array1d< integer > >( ObjectManagerBase::viewKeyStruct::ghostRankString() );
        arrayView1d< globalIndex const > const dofNumber =
          subRegion.getReference< array1d< globalIndex > >( dofKey );
        arrayView1d< real64 const > const bcTemp =
          subRegion.getReference< array1d< real64 > >( fields::flow::bcTemperature::key() );
        arrayView1d< real64 const > const temp =
          subRegion.getReference< array1d< real64 > >( fields::flow::temperature::key() );

        integer const numComp = m_numComponents;
        forAll< parallelDevicePolicy<> >( targetSet.size(), [=] GEOS_HOST_DEVICE ( localIndex const a )
        {
          localIndex const ei = targetSet[a];
          if( ghostRank[ei] >= 0 )
          {
            return;
          }

          globalIndex const dofIndex = dofNumber[ei];
          localIndex const localRow = dofIndex - rankOffset;
          real64 rhsValue;

          // 4.2. Apply temperature value to the matrix/rhs
          FieldSpecificationEqual::SpecifyFieldValue( dofIndex + numComp + 1,
                                                      rankOffset,
                                                      localMatrix,
                                                      rhsValue,
                                                      bcTemp[ei],
                                                      temp[ei] );
          localRhs[localRow + numComp + 1] = rhsValue;
        } );
      } );
    }
  } );
}

void CompositionalMultiphaseBase::keepVariablesConstantDuringInitStep( real64 const time,
                                                                       real64 const dt,
                                                                       DofManager const & dofManager,
                                                                       DomainPartition & domain,
                                                                       CRSMatrixView< real64, globalIndex const > const & localMatrix,
                                                                       arrayView1d< real64 > const & localRhs ) const
{
  GEOS_MARK_FUNCTION;

  GEOS_UNUSED_VAR( time, dt );

  forDiscretizationOnMeshTargets( domain.getMeshBodies(), [&]( string const &,
                                                               MeshLevel const & mesh,
                                                               arrayView1d< string const > const & regionNames )
  {
    mesh.getElemManager().forElementSubRegions( regionNames,
                                                [&]( localIndex const,
                                                     ElementSubRegionBase const & subRegion )
    {
      globalIndex const rankOffset = dofManager.rankOffset();
      string const dofKey = dofManager.getKey( viewKeyStruct::elemDofFieldString() );

      arrayView1d< integer const > const ghostRank = subRegion.ghostRank();
      arrayView1d< globalIndex const > const dofNumber = subRegion.getReference< array1d< globalIndex > >( dofKey );

      arrayView1d< real64 const > const pres = subRegion.getField< fields::flow::pressure >();
      arrayView1d< real64 const > const temp = subRegion.getField< fields::flow::temperature >();
      arrayView2d< real64 const, compflow::USD_COMP > const compDens = subRegion.getField< fields::flow::globalCompDensity >();

      integer const numComp = m_numComponents;
      integer const isThermal = m_isThermal;
      forAll< parallelDevicePolicy<> >( subRegion.size(), [=] GEOS_HOST_DEVICE ( localIndex const ei )
      {
        if( ghostRank[ei] >= 0 )
        {
          return;
        }

        globalIndex const dofIndex = dofNumber[ei];
        localIndex const localRow = dofIndex - rankOffset;
        real64 rhsValue;

        // 4.1. Apply pressure value to the matrix/rhs
        FieldSpecificationEqual::SpecifyFieldValue( dofIndex,
                                                    rankOffset,
                                                    localMatrix,
                                                    rhsValue,
                                                    pres[ei], // freeze the current pressure value
                                                    pres[ei] );
        localRhs[localRow] = rhsValue;

        // 4.2. Apply temperature value to the matrix/rhs
        if( isThermal )
        {
          FieldSpecificationEqual::SpecifyFieldValue( dofIndex + numComp + 1,
                                                      rankOffset,
                                                      localMatrix,
                                                      rhsValue,
                                                      temp[ei], // freeze the current temperature value
                                                      temp[ei] );
          localRhs[localRow + numComp + 1] = rhsValue;
        }

        // 4.3. For each component, apply target global density value
        for( integer ic = 0; ic < numComp; ++ic )
        {
          FieldSpecificationEqual::SpecifyFieldValue( dofIndex + ic + 1,
                                                      rankOffset,
                                                      localMatrix,
                                                      rhsValue,
                                                      compDens[ei][ic], // freeze the current component density values
                                                      compDens[ei][ic] );
          localRhs[localRow + ic + 1] = rhsValue;
        }
      } );
    } );
  } );
}

void CompositionalMultiphaseBase::chopNegativeDensities( DomainPartition & domain )
{
  GEOS_MARK_FUNCTION;

  using namespace isothermalCompositionalMultiphaseBaseKernels;

  forDiscretizationOnMeshTargets( domain.getMeshBodies(), [&]( string const &,
                                                               MeshLevel & mesh,
                                                               arrayView1d< string const > const & regionNames )
  {
    mesh.getElemManager().forElementSubRegions( regionNames,
                                                [&]( localIndex const,
                                                     ElementSubRegionBase & subRegion )
    {
      chopNegativeDensities( subRegion );
    } );
  } );
}

void CompositionalMultiphaseBase::chopNegativeDensities( ElementSubRegionBase & subRegion )
{
  integer const numComp = m_numComponents;
  real64 const minCompDens = m_minCompDens;

  arrayView1d< integer const > const ghostRank = subRegion.ghostRank();

  arrayView2d< real64, compflow::USD_COMP > const compDens =
    subRegion.getField< fields::flow::globalCompDensity >();

  forAll< parallelDevicePolicy<> >( subRegion.size(), [=] GEOS_HOST_DEVICE ( localIndex const ei )
  {
    if( ghostRank[ei] < 0 )
    {
      for( integer ic = 0; ic < numComp; ++ic )
      {
        if( compDens[ei][ic] < minCompDens )
        {
          compDens[ei][ic] = minCompDens;
        }
      }
    }
  } );
}

real64 CompositionalMultiphaseBase::setNextDtBasedOnStateChange( real64 const & currentDt,
                                                                 DomainPartition & domain )
{
  if( m_targetRelativePresChange >= 1.0 &&
      m_targetPhaseVolFracChange >= 1.0 &&
      m_targetRelativeCompDensChange >= 1.0 &&
      ( !m_isThermal || m_targetRelativeTempChange >= 1.0 ) )
  {
    return LvArray::NumericLimits< real64 >::max;
  }

  real64 maxRelativePresChange = 0.0;
  real64 maxRelativeTempChange = 0.0;
  real64 maxAbsolutePhaseVolFracChange = 0.0;
  real64 maxRelativeCompDensChange = 0.0;

  integer const numPhase = m_numPhases;
  integer const numComp = m_numComponents;

  forDiscretizationOnMeshTargets( domain.getMeshBodies(), [&]( string const &,
                                                               MeshLevel & mesh,
                                                               arrayView1d< string const > const & regionNames )
  {
    mesh.getElemManager().forElementSubRegions( regionNames,
                                                [&]( localIndex const,
                                                     ElementSubRegionBase & subRegion )
    {
      arrayView1d< integer const > const ghostRank = subRegion.ghostRank();

      arrayView1d< real64 const > const pres = subRegion.getField< fields::flow::pressure >();
      arrayView1d< real64 const > const pres_n = subRegion.getField< fields::flow::pressure_n >();
      arrayView1d< real64 const > const temp = subRegion.getField< fields::flow::temperature >();
      arrayView1d< real64 const > const temp_n = subRegion.getField< fields::flow::temperature_n >();
      arrayView2d< real64 const, compflow::USD_PHASE > const phaseVolFrac =
        subRegion.getField< fields::flow::phaseVolumeFraction >();
      arrayView2d< real64 const, compflow::USD_PHASE > const phaseVolFrac_n =
        subRegion.getField< fields::flow::phaseVolumeFraction_n >();
      arrayView2d< real64 const, compflow::USD_COMP > const compDens =
        subRegion.getField< fields::flow::globalCompDensity >();
      arrayView2d< real64, compflow::USD_COMP > const compDens_n =
        subRegion.getField< fields::flow::globalCompDensity_n >();

      RAJA::ReduceMax< parallelDeviceReduce, real64 > subRegionMaxPresChange( 0.0 );
      RAJA::ReduceMax< parallelDeviceReduce, real64 > subRegionMaxTempChange( 0.0 );
      RAJA::ReduceMax< parallelDeviceReduce, real64 > subRegionMaxPhaseVolFracChange( 0.0 );
      RAJA::ReduceMax< parallelDeviceReduce, real64 > subRegionMaxCompDensChange( 0.0 );

      forAll< parallelDevicePolicy<> >( subRegion.size(), [=] GEOS_HOST_DEVICE ( localIndex const ei )
      {
        if( ghostRank[ei] < 0 )
        {
          // switch from relative to absolute when values less than 1
          subRegionMaxPresChange.max( LvArray::math::abs( pres[ei] - pres_n[ei] ) / LvArray::math::max( LvArray::math::abs( pres_n[ei] ), 1.0 ) );
          subRegionMaxTempChange.max( LvArray::math::abs( temp[ei] - temp_n[ei] ) / LvArray::math::max( LvArray::math::abs( temp_n[ei] ), 1.0 ) );
          for( integer ip = 0; ip < numPhase; ++ip )
          {
            subRegionMaxPhaseVolFracChange.max( LvArray::math::abs( phaseVolFrac[ei][ip] - phaseVolFrac_n[ei][ip] ) );
          }
          for( integer ic = 0; ic < numComp; ++ic )
          {
            subRegionMaxCompDensChange.max( LvArray::math::abs( compDens[ei][ic] - compDens_n[ei][ic] ) / LvArray::math::max( LvArray::math::abs( compDens_n[ei][ic] ), 1.0 ) );
          }
        }
      } );

      maxRelativePresChange = LvArray::math::max( maxRelativePresChange, subRegionMaxPresChange.get() );
      maxRelativeTempChange = LvArray::math::max( maxRelativeTempChange, subRegionMaxTempChange.get() );
      maxAbsolutePhaseVolFracChange = LvArray::math::max( maxAbsolutePhaseVolFracChange, subRegionMaxPhaseVolFracChange.get() );
      maxRelativeCompDensChange = LvArray::math::max( maxRelativeCompDensChange, subRegionMaxCompDensChange.get() );

    } );
  } );

  maxRelativePresChange = MpiWrapper::max( maxRelativePresChange );
  maxAbsolutePhaseVolFracChange = MpiWrapper::max( maxAbsolutePhaseVolFracChange );

  GEOS_LOG_LEVEL_INFO_RANK_0( logInfo::TimeStep, GEOS_FMT( "{}: max relative pressure change during time step = {} %",
                                                           getName(), GEOS_FMT( "{:.{}f}", 100*maxRelativePresChange, 3 ) ) );
  GEOS_LOG_LEVEL_INFO_RANK_0( logInfo::TimeStep, GEOS_FMT( "{}: max absolute phase volume fraction change during time step = {}",
                                                           getName(), GEOS_FMT( "{:.{}f}", maxAbsolutePhaseVolFracChange, 3 ) ) );

  if( m_targetRelativeCompDensChange < LvArray::NumericLimits< real64 >::max )
  {
    maxRelativeCompDensChange = MpiWrapper::max( maxRelativeCompDensChange );
    GEOS_LOG_LEVEL_INFO_RANK_0( logInfo::TimeStep, GEOS_FMT( "{}: max relative component density change during time step = {} %",
                                                             getName(), GEOS_FMT( "{:.{}f}", 100*maxRelativeCompDensChange, 3 ) ) );
  }

  if( m_isThermal )
  {
    maxRelativeTempChange = MpiWrapper::max( maxRelativeTempChange );
    GEOS_LOG_LEVEL_INFO_RANK_0( logInfo::TimeStep, GEOS_FMT( "{}: max relative temperature change during time step = {} %",
                                                             getName(), GEOS_FMT( "{:.{}f}", 100*maxRelativeTempChange, 3 ) ) );
  }

  real64 const eps = LvArray::NumericLimits< real64 >::epsilon;

  real64 const nextDtPressure = currentDt * ( 1.0 + m_solutionChangeScalingFactor ) * m_targetRelativePresChange
                                / std::max( eps, maxRelativePresChange + m_solutionChangeScalingFactor * m_targetRelativePresChange );
  if( m_nonlinearSolverParameters.getLogLevel() > 0 )
    GEOS_LOG_RANK_0( GEOS_FMT( "{}: next time step based on pressure change = {}", getName(), nextDtPressure ));
  real64 const nextDtPhaseVolFrac = currentDt * ( 1.0 + m_solutionChangeScalingFactor ) * m_targetPhaseVolFracChange
                                    / std::max( eps, maxAbsolutePhaseVolFracChange + m_solutionChangeScalingFactor * m_targetPhaseVolFracChange );
  if( m_nonlinearSolverParameters.getLogLevel() > 0 )
    GEOS_LOG_RANK_0( GEOS_FMT( "{}: next time step based on phase volume fraction change = {}", getName(), nextDtPhaseVolFrac ));
  real64 nextDtCompDens = LvArray::NumericLimits< real64 >::max;
  if( m_targetRelativeCompDensChange < LvArray::NumericLimits< real64 >::max )
  {
    nextDtCompDens = currentDt * ( 1.0 + m_solutionChangeScalingFactor ) * m_targetRelativeCompDensChange
                     / std::max( eps, maxRelativeCompDensChange + m_solutionChangeScalingFactor * m_targetRelativeCompDensChange );
    if( m_nonlinearSolverParameters.getLogLevel() > 0 )
      GEOS_LOG_RANK_0( GEOS_FMT( "{}: next time step based on component density change = {}", getName(), nextDtCompDens ));
  }
  real64 nextDtTemperature = LvArray::NumericLimits< real64 >::max;
  if( m_isThermal )
  {
    nextDtTemperature = currentDt * ( 1.0 + m_solutionChangeScalingFactor ) * m_targetRelativeTempChange
                        / std::max( eps, maxRelativeTempChange + m_solutionChangeScalingFactor * m_targetRelativeTempChange );
    if( m_nonlinearSolverParameters.getLogLevel() > 0 )
      GEOS_LOG_RANK_0( GEOS_FMT( "{}: next time step based on temperature change = {}", getName(), nextDtPhaseVolFrac ));
  }

  return std::min( std::min( nextDtPressure, std::min( nextDtPhaseVolFrac, nextDtCompDens ) ), nextDtTemperature );
}

void CompositionalMultiphaseBase::resetStateToBeginningOfStep( DomainPartition & domain )
{
  GEOS_MARK_FUNCTION;

  forDiscretizationOnMeshTargets( domain.getMeshBodies(), [&]( string const &,
                                                               MeshLevel & mesh,
                                                               arrayView1d< string const > const & regionNames )
  {
    mesh.getElemManager().forElementSubRegions< CellElementSubRegion,
                                                SurfaceElementSubRegion >( regionNames,
                                                                           [&]( localIndex const,
                                                                                auto & subRegion )
    {
      arrayView1d< real64 > const & pres =
        subRegion.template getField< fields::flow::pressure >();
      arrayView1d< real64 const > const & pres_n =
        subRegion.template getField< fields::flow::pressure_n >();
      pres.setValues< parallelDevicePolicy<> >( pres_n );

      arrayView2d< real64, compflow::USD_COMP > const & compDens =
        subRegion.template getField< fields::flow::globalCompDensity >();
      arrayView2d< real64 const, compflow::USD_COMP > const & compDens_n =
        subRegion.template getField< fields::flow::globalCompDensity_n >();
      compDens.setValues< parallelDevicePolicy<> >( compDens_n );

      if( m_isThermal )
      {
        arrayView1d< real64 > const & temp =
          subRegion.template getField< fields::flow::temperature >();
        arrayView1d< real64 const > const & temp_n =
          subRegion.template getField< fields::flow::temperature_n >();
        temp.setValues< parallelDevicePolicy<> >( temp_n );
      }

      // update porosity, permeability
      updatePorosityAndPermeability( subRegion );
      // update all fluid properties
      updateFluidState( subRegion );
      // for thermal simulations, update solid internal energy
      if( m_isThermal )
      {
        updateSolidInternalEnergyModel( subRegion );
      }

    } );
  } );
}

void CompositionalMultiphaseBase::implicitStepComplete( real64 const & time,
                                                        real64 const & dt,
                                                        DomainPartition & domain )
{
  // Step 1: save the converged aquifer state
  // note: we have to save the aquifer state **before** updating the pressure,
  // otherwise the aquifer flux is saved with the wrong pressure time level
  saveAquiferConvergedState( time, dt, domain );

  forDiscretizationOnMeshTargets( domain.getMeshBodies(), [&]( string const &,
                                                               MeshLevel & mesh,
                                                               arrayView1d< string const > const & regionNames )
  {
    mesh.getElemManager().forElementSubRegions( regionNames,
                                                [&]( localIndex const,
                                                     ElementSubRegionBase & subRegion )
    {
      // update deltaPressure
      arrayView1d< real64 const > const pres = subRegion.getField< fields::flow::pressure >();
      arrayView1d< real64 const > const initPres = subRegion.getField< fields::flow::initialPressure >();
      arrayView1d< real64 > const deltaPres = subRegion.getField< fields::flow::deltaPressure >();
      isothermalCompositionalMultiphaseBaseKernels::StatisticsKernel::
        saveDeltaPressure< parallelDevicePolicy<> >( subRegion.size(), pres, initPres, deltaPres );

      // Step 2: save the converged fluid state
      string const & fluidName = subRegion.getReference< string >( viewKeyStruct::fluidNamesString() );
      MultiFluidBase const & fluidMaterial = getConstitutiveModel< MultiFluidBase >( subRegion, fluidName );
      fluidMaterial.saveConvergedState();

      // Step 3: save the converged solid state
      string const & solidName = subRegion.getReference< string >( viewKeyStruct::solidNamesString() );
      CoupledSolidBase const & porousMaterial = getConstitutiveModel< CoupledSolidBase >( subRegion, solidName );
      if( m_keepVariablesConstantDuringInitStep )
      {
        porousMaterial.ignoreConvergedState(); // newPorosity <- porosity_n
      }
      else
      {
        porousMaterial.saveConvergedState(); // porosity_n <- porosity
      }

      // Step 4: save converged state for the relperm model to handle hysteresis
      arrayView2d< real64 const, compflow::USD_PHASE > const phaseVolFrac =
        subRegion.getField< fields::flow::phaseVolumeFraction >();
      string const & relPermName = subRegion.getReference< string >( viewKeyStruct::relPermNamesString() );
      RelativePermeabilityBase const & relPermMaterial =
        getConstitutiveModel< RelativePermeabilityBase >( subRegion, relPermName );
      relPermMaterial.saveConvergedPhaseVolFractionState( phaseVolFrac );

      // Step 5: if capillary pressure is supported, send the converged porosity and permeability to the capillary pressure model
      // note: this is needed when the capillary pressure depends on porosity and permeability (Leverett J-function for instance)
      if( m_hasCapPressure )
      {
        arrayView2d< real64 const > const porosity = porousMaterial.getPorosity();

        string const & permName = subRegion.getReference< string >( viewKeyStruct::permeabilityNamesString() );
        PermeabilityBase const & permeabilityMaterial =
          getConstitutiveModel< PermeabilityBase >( subRegion, permName );
        arrayView3d< real64 const > const permeability = permeabilityMaterial.permeability();

        string const & capPressName = subRegion.getReference< string >( viewKeyStruct::capPressureNamesString() );
        CapillaryPressureBase const & capPressureMaterial =
          getConstitutiveModel< CapillaryPressureBase >( subRegion, capPressName );
        capPressureMaterial.saveConvergedRockState( porosity, permeability );
      }

      // Step 6: if the thermal option is on, send the converged porosity and phase volume fraction to the thermal conductivity model
      // note: this is needed because the phaseVolFrac-weighted thermal conductivity treats phaseVolumeFraction explicitly for now
      if( m_isThermal )
      {
        arrayView2d< real64 const > const porosity = porousMaterial.getPorosity();

        string const & thermName = subRegion.getReference< string >( viewKeyStruct::thermalConductivityNamesString() );
        MultiPhaseThermalConductivityBase const & thermalConductivityMaterial =
          getConstitutiveModel< MultiPhaseThermalConductivityBase >( subRegion, thermName );
        thermalConductivityMaterial.saveConvergedRockFluidState( porosity, phaseVolFrac );
      }

      // Step 7: if the diffusion and/or dispersion is/are supported, update the two models explicity
      if( m_hasDiffusion )
      {
        string const & diffusionName = subRegion.getReference< string >( viewKeyStruct::diffusionNamesString() );
        DiffusionBase const & diffusionMaterial = getConstitutiveModel< DiffusionBase >( subRegion, diffusionName );
        arrayView1d< real64 const > const temperature = subRegion.template getField< fields::flow::temperature >();
        diffusionMaterial.saveConvergedTemperatureState( temperature );
      }
      if( m_hasDispersion )
      {
        string const & dispersionName = subRegion.getReference< string >( viewKeyStruct::dispersionNamesString() );
        DispersionBase const & dispersionMaterial = getConstitutiveModel< DispersionBase >( subRegion, dispersionName );
        GEOS_UNUSED_VAR( dispersionMaterial );
        // TODO: compute the total velocity here
        //dispersionMaterial.saveConvergedVelocitySate( totalVelovity );
      }
    } );
  } );
}

void CompositionalMultiphaseBase::saveConvergedState( ElementSubRegionBase & subRegion ) const
{
  FlowSolverBase::saveConvergedState( subRegion );

  arrayView2d< real64 const, compflow::USD_COMP > const & compDens =
    subRegion.template getField< fields::flow::globalCompDensity >();
  arrayView2d< real64, compflow::USD_COMP > const & compDens_n =
    subRegion.template getField< fields::flow::globalCompDensity_n >();
  compDens_n.setValues< parallelDevicePolicy<> >( compDens );

  arrayView2d< real64 const, compflow::USD_COMP > const & compAmount =
    subRegion.template getField< fields::flow::compAmount >();
  arrayView2d< real64, compflow::USD_COMP > const & compAmount_n =
    subRegion.template getField< fields::flow::compAmount_n >();
  compAmount_n.setValues< parallelDevicePolicy<> >( compAmount );

  if( m_isFixedStressPoromechanicsUpdate )
  {
    arrayView2d< real64, compflow::USD_COMP > const & compDens_k =
      subRegion.template getField< fields::flow::globalCompDensity_k >();
    compDens_k.setValues< parallelDevicePolicy<> >( compDens );
  }
}

void CompositionalMultiphaseBase::saveSequentialIterationState( DomainPartition & domain )
{
  FlowSolverBase::saveSequentialIterationState( domain );

  integer const numComp = m_numComponents;

  real64 maxCompDensChange = 0.0;
  forDiscretizationOnMeshTargets( domain.getMeshBodies(), [&]( string const &,
                                                               MeshLevel & mesh,
                                                               arrayView1d< string const > const & regionNames )
  {
    mesh.getElemManager().forElementSubRegions( regionNames,
                                                [&]( localIndex const,
                                                     ElementSubRegionBase & subRegion )
    {
      arrayView1d< integer const > const ghostRank = subRegion.ghostRank();

      arrayView2d< real64 const, compflow::USD_COMP >
      const compDens = subRegion.getField< fields::flow::globalCompDensity >();
      arrayView2d< real64, compflow::USD_COMP >
      const compDens_k = subRegion.getField< fields::flow::globalCompDensity_k >();

      RAJA::ReduceMax< parallelDeviceReduce, real64 > subRegionMaxCompDensChange( 0.0 );

      forAll< parallelDevicePolicy<> >( subRegion.size(), [=]
                                        GEOS_HOST_DEVICE ( localIndex
                                                           const ei )
      {
        if( ghostRank[ei] < 0 )
        {
          for( integer ic = 0; ic < numComp; ++ic )
          {
            subRegionMaxCompDensChange.max( LvArray::math::abs( compDens[ei][ic] - compDens_k[ei][ic] ) );
            compDens_k[ei][ic] = compDens[ei][ic];
          }
        }
      } );

      maxCompDensChange = LvArray::math::max( maxCompDensChange, subRegionMaxCompDensChange.get() );
    } );
  } );

  m_sequentialCompDensChange = MpiWrapper::max( maxCompDensChange ); // store to be later used for convergence check
}

void CompositionalMultiphaseBase::updateState( DomainPartition & domain )
{
  GEOS_MARK_FUNCTION;

  real64 maxDeltaPhaseVolFrac = 0.0;
  forDiscretizationOnMeshTargets( domain.getMeshBodies(), [&]( string const &,
                                                               MeshLevel & mesh,
                                                               arrayView1d< string const > const & regionNames )
  {
    mesh.getElemManager().forElementSubRegions< CellElementSubRegion,
                                                SurfaceElementSubRegion >( regionNames, [&]( localIndex const,
                                                                                             auto & subRegion )
    {
      // update porosity, permeability, and solid internal energy
      updatePorosityAndPermeability( subRegion );
      // update all fluid properties
      real64 const deltaPhaseVolFrac = updateFluidState( subRegion );
      maxDeltaPhaseVolFrac = LvArray::math::max( maxDeltaPhaseVolFrac, deltaPhaseVolFrac );
      // for thermal, update solid internal energy
      if( m_isThermal )
      {
        updateSolidInternalEnergyModel( subRegion );
        updateEnergy( subRegion );
      }
    } );
  } );

  maxDeltaPhaseVolFrac = MpiWrapper::max( maxDeltaPhaseVolFrac );

  GEOS_LOG_LEVEL_INFO_RANK_0( logInfo::Solution,
                              GEOS_FMT( "        {}: Max phase volume fraction change = {}", getName(), fmt::format( "{:.{}f}", maxDeltaPhaseVolFrac, 4 ) ) );
}

bool CompositionalMultiphaseBase::checkSequentialSolutionIncrements( DomainPartition & domain ) const
{
  bool isConverged = FlowSolverBase::checkSequentialSolutionIncrements( domain );

  string const unit = m_useMass ? "kg/m3" : "mol/m3";
  GEOS_LOG_LEVEL_INFO_RANK_0( logInfo::Convergence, GEOS_FMT( "    {}: Max component density change during outer iteration: {} {}",
                                                              getName(), fmt::format( "{:.{}f}", m_sequentialCompDensChange, 3 ), unit ) );

  return isConverged && (m_sequentialCompDensChange < m_maxSequentialCompDensChange);
}

<<<<<<< HEAD
real64 CompositionalMultiphaseBase::setNextDt( real64 const & currentTime,
                                               const real64 & currentDt,
                                               DomainPartition & domain )
{
  if( m_targetFlowCFL < 0 )
    return PhysicsSolverBase::setNextDt( currentTime, currentDt, domain );
  else
    return setNextDtBasedOnCFL( currentDt, domain );
}

=======
>>>>>>> 907fb3f2
} // namespace geos<|MERGE_RESOLUTION|>--- conflicted
+++ resolved
@@ -2424,17 +2424,4 @@
   return isConverged && (m_sequentialCompDensChange < m_maxSequentialCompDensChange);
 }
 
-<<<<<<< HEAD
-real64 CompositionalMultiphaseBase::setNextDt( real64 const & currentTime,
-                                               const real64 & currentDt,
-                                               DomainPartition & domain )
-{
-  if( m_targetFlowCFL < 0 )
-    return PhysicsSolverBase::setNextDt( currentTime, currentDt, domain );
-  else
-    return setNextDtBasedOnCFL( currentDt, domain );
-}
-
-=======
->>>>>>> 907fb3f2
 } // namespace geos