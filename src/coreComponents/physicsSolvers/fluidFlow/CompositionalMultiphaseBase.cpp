/*
 * ------------------------------------------------------------------------------------------------------------
 * SPDX-License-Identifier: LGPL-2.1-only
 *
 * Copyright (c) 2018-2020 Lawrence Livermore National Security LLC
 * Copyright (c) 2018-2020 The Board of Trustees of the Leland Stanford Junior University
 * Copyright (c) 2018-2020 TotalEnergies
 * Copyright (c) 2019-     GEOSX Contributors
 * All rights reserved
 *
 * See top level LICENSE, COPYRIGHT, CONTRIBUTORS, NOTICE, and ACKNOWLEDGEMENTS files for details.
 * ------------------------------------------------------------------------------------------------------------
 */

/**
 * @file CompositionalMultiphaseBase.cpp
 */

#include "CompositionalMultiphaseBase.hpp"

#include "common/DataTypes.hpp"
#include "common/TimingMacros.hpp"
#include "constitutive/ConstitutiveManager.hpp"
#include "constitutive/capillaryPressure/CapillaryPressureFields.hpp"
#include "constitutive/capillaryPressure/capillaryPressureSelector.hpp"
#include "constitutive/ConstitutivePassThru.hpp"
#include "constitutive/diffusion/DiffusionFields.hpp"
#include "constitutive/diffusion/DiffusionSelector.hpp"
#include "constitutive/dispersion/DispersionFields.hpp"
#include "constitutive/dispersion/DispersionSelector.hpp"
#include "constitutive/fluid/multifluid/MultiFluidFields.hpp"
#include "constitutive/fluid/multifluid/MultiFluidSelector.hpp"
#include "constitutive/relativePermeability/RelativePermeabilityFields.hpp"
#include "constitutive/relativePermeability/RelativePermeabilitySelector.hpp"
#include "constitutive/solid/SolidBase.hpp"
#include "constitutive/solid/SolidInternalEnergy.hpp"
#include "constitutive/thermalConductivity/MultiPhaseThermalConductivitySelector.hpp"
#include "constitutive/permeability/PermeabilityFields.hpp"
#include "fieldSpecification/AquiferBoundaryCondition.hpp"
#include "fieldSpecification/EquilibriumInitialCondition.hpp"
#include "fieldSpecification/SourceFluxBoundaryCondition.hpp"
#include "mesh/DomainPartition.hpp"
#include "mesh/mpiCommunications/CommunicationTools.hpp"
#include "physicsSolvers/fluidFlow/CompositionalMultiphaseBaseFields.hpp"
#include "physicsSolvers/fluidFlow/FlowSolverBaseFields.hpp"
#include "physicsSolvers/fluidFlow/IsothermalCompositionalMultiphaseBaseKernels.hpp"
#include "physicsSolvers/fluidFlow/IsothermalCompositionalMultiphaseFVMKernels.hpp"
#include "physicsSolvers/fluidFlow/ThermalCompositionalMultiphaseBaseKernels.hpp"

#if defined( __INTEL_COMPILER )
#pragma GCC optimize "O0"
#endif

namespace geos
{

using namespace dataRepository;
using namespace constitutive;

CompositionalMultiphaseBase::CompositionalMultiphaseBase( const string & name,
                                                          Group * const parent )
  :
  FlowSolverBase( name, parent ),
  m_numPhases( 0 ),
  m_numComponents( 0 ),
  m_hasCapPressure( 0 ),
  m_hasDiffusion( 0 ),
  m_hasDispersion( 0 ),
  m_keepFlowVariablesConstantDuringInitStep( 0 ),
  m_minScalingFactor( 0.01 ),
  m_allowCompDensChopping( 1 ),
  m_useTotalMassEquation( 1 ),
  m_useSimpleAccumulation( 0 ),
  m_minCompDens( isothermalCompositionalMultiphaseBaseKernels::minDensForDivision )
{
//START_SPHINX_INCLUDE_00
  this->registerWrapper( viewKeyStruct::inputTemperatureString(), &m_inputTemperature ).
    setInputFlag( InputFlags::REQUIRED ).
    setDescription( "Temperature" );
//END_SPHINX_INCLUDE_00
  this->registerWrapper( viewKeyStruct::useMassFlagString(), &m_useMass ).
    setApplyDefaultValue( 0 ).
    setInputFlag( InputFlags::OPTIONAL ).
    setDescription( "Use mass formulation instead of molar" );

  this->registerWrapper( viewKeyStruct::solutionChangeScalingFactorString(), &m_solutionChangeScalingFactor ).
    setSizedFromParent( 0 ).
    setInputFlag( InputFlags::OPTIONAL ).
    setApplyDefaultValue( 0.5 ).
    setDescription( "Damping factor for solution change targets" );
  this->registerWrapper( viewKeyStruct::targetRelativePresChangeString(), &m_targetRelativePresChange ).
    setSizedFromParent( 0 ).
    setInputFlag( InputFlags::OPTIONAL ).
    setApplyDefaultValue( 0.2 ).
    setDescription( "Target (relative) change in pressure in a time step (expected value between 0 and 1)" );
  this->registerWrapper( viewKeyStruct::targetRelativeTempChangeString(), &m_targetRelativeTempChange ).
    setSizedFromParent( 0 ).
    setInputFlag( InputFlags::OPTIONAL ).
    setApplyDefaultValue( 0.2 ).
    setDescription( "Target (relative) change in temperature in a time step (expected value between 0 and 1)" );
  this->registerWrapper( viewKeyStruct::targetPhaseVolFracChangeString(), &m_targetPhaseVolFracChange ).
    setSizedFromParent( 0 ).
    setInputFlag( InputFlags::OPTIONAL ).
    setApplyDefaultValue( 0.2 ).
    setDescription( "Target (absolute) change in phase volume fraction in a time step" );

  this->registerWrapper( viewKeyStruct::maxCompFracChangeString(), &m_maxCompFracChange ).
    setSizedFromParent( 0 ).
    setInputFlag( InputFlags::OPTIONAL ).
    setApplyDefaultValue( 0.5 ).
    setDescription( "Maximum (absolute) change in a component fraction in a Newton iteration" );
  this->registerWrapper( viewKeyStruct::maxRelativePresChangeString(), &m_maxRelativePresChange ).
    setSizedFromParent( 0 ).
    setInputFlag( InputFlags::OPTIONAL ).
    setApplyDefaultValue( 0.5 ).
    setDescription( "Maximum (relative) change in pressure in a Newton iteration" );
  this->registerWrapper( viewKeyStruct::maxRelativeTempChangeString(), &m_maxRelativeTempChange ).
    setSizedFromParent( 0 ).
    setInputFlag( InputFlags::OPTIONAL ).
    setApplyDefaultValue( 0.5 ).
    setDescription( "Maximum (relative) change in temperature in a Newton iteration" );

  this->registerWrapper( viewKeyStruct::allowLocalCompDensChoppingString(), &m_allowCompDensChopping ).
    setSizedFromParent( 0 ).
    setInputFlag( InputFlags::OPTIONAL ).
    setApplyDefaultValue( 1 ).
    setDescription( "Flag indicating whether local (cell-wise) chopping of negative compositions is allowed" );

  this->registerWrapper( viewKeyStruct::targetFlowCFLString(), &m_targetFlowCFL ).
    setApplyDefaultValue( -1. ).
    setInputFlag( InputFlags::OPTIONAL ).
    setDescription( "Target CFL condition `CFL condition <http://en.wikipedia.org/wiki/Courant-Friedrichs-Lewy_condition>`_"
                    "when computing the next timestep." );

  this->registerWrapper( viewKeyStruct::useTotalMassEquationString(), &m_useTotalMassEquation ).
    setSizedFromParent( 0 ).
    setInputFlag( InputFlags::OPTIONAL ).
    setApplyDefaultValue( 1 ).
    setDescription( "Flag indicating whether total mass equation is used" );

  this->registerWrapper( viewKeyStruct::useSimpleAccumulationString(), &m_useSimpleAccumulation ).
    setSizedFromParent( 0 ).
    setInputFlag( InputFlags::OPTIONAL ).
    setApplyDefaultValue( 0 ).
    setDescription( "Flag indicating whether simple accumulation form is used" );

  this->registerWrapper( viewKeyStruct::minCompDensString(), &m_minCompDens ).
    setSizedFromParent( 0 ).
    setInputFlag( InputFlags::OPTIONAL ).
    setApplyDefaultValue( isothermalCompositionalMultiphaseBaseKernels::minDensForDivision ).
    setDescription( "Minimum allowed global component density" );

}

void CompositionalMultiphaseBase::postProcessInput()
{
  FlowSolverBase::postProcessInput();

  GEOS_ERROR_IF_GT_MSG( m_maxCompFracChange, 1.0,
                        getWrapperDataContext( viewKeyStruct::maxCompFracChangeString() ) <<
                        ": The maximum absolute change in component fraction in a Newton iteration must be smaller or equal to 1.0" );
  GEOS_ERROR_IF_LE_MSG( m_maxCompFracChange, 0.0,
                        getWrapperDataContext( viewKeyStruct::maxCompFracChangeString() ) <<
                        ": The maximum absolute change in component fraction in a Newton iteration must be larger than 0.0" );
  GEOS_ERROR_IF_LE_MSG( m_maxRelativePresChange, 0.0,
                        getWrapperDataContext( viewKeyStruct::maxRelativePresChangeString() ) <<
                        ": The maximum relative change in pressure in a Newton iteration must be larger than 0.0" );
  GEOS_ERROR_IF_LE_MSG( m_maxRelativeTempChange, 0.0,
                        getWrapperDataContext( viewKeyStruct::maxRelativeTempChangeString() ) <<
                        ": The maximum relative change in temperature in a Newton iteration must be larger than 0.0" );
  GEOS_ERROR_IF_LE_MSG( m_targetRelativePresChange, 0.0,
                        getWrapperDataContext( viewKeyStruct::targetRelativePresChangeString() ) <<
                        ": The target relative change in pressure in a time step must be larger than 0.0" );
  GEOS_ERROR_IF_LE_MSG( m_targetRelativeTempChange, 0.0,
                        getWrapperDataContext( viewKeyStruct::targetRelativeTempChangeString() ) <<
                        ": The target relative change in temperature in a time step must be larger than to 0.0" );
  GEOS_ERROR_IF_LE_MSG( m_targetPhaseVolFracChange, 0.0,
                        getWrapperDataContext( viewKeyStruct::targetPhaseVolFracChangeString() ) <<
                        ": The target change in phase volume fraction in a time step must be larger than to 0.0" );

  GEOS_ERROR_IF_LT_MSG( m_solutionChangeScalingFactor, 0.0,
                        getWrapperDataContext( viewKeyStruct::solutionChangeScalingFactorString() ) <<
                        ": The solution change scaling factor must be larger or equal to 0.0" );
  GEOS_ERROR_IF_GT_MSG( m_solutionChangeScalingFactor, 1.0,
                        getWrapperDataContext( viewKeyStruct::solutionChangeScalingFactorString() ) <<
                        ": The solution change scaling factor must be smaller or equal to 1.0" );

}

void CompositionalMultiphaseBase::registerDataOnMesh( Group & meshBodies )
{
  using namespace fields::flow;

  FlowSolverBase::registerDataOnMesh( meshBodies );

  DomainPartition const & domain = this->getGroupByPath< DomainPartition >( "/Problem/domain" );
  ConstitutiveManager const & cm = domain.getConstitutiveManager();

  // 0. Find a "reference" fluid model name (at this point, models are already attached to subregions)
  forDiscretizationOnMeshTargets( meshBodies, [&]( string const &,
                                                   MeshLevel & mesh,
                                                   arrayView1d< string const > const & regionNames )
  {
    mesh.getElemManager().forElementSubRegions( regionNames,
                                                [&]( localIndex const,
                                                     ElementSubRegionBase & subRegion )
    {
      if( m_referenceFluidModelName.empty() )
      {
        m_referenceFluidModelName = getConstitutiveName< MultiFluidBase >( subRegion );
      }

      // If at least one region has a capillary pressure model, consider it enabled for all
      string const capPresName = getConstitutiveName< CapillaryPressureBase >( subRegion );
      if( !capPresName.empty() )
      {
        m_hasCapPressure = true;
      }

      // If at least one region has a diffusion model, consider it enabled for all
      string const diffusionName = getConstitutiveName< DiffusionBase >( subRegion );
      if( !diffusionName.empty() )
      {
        m_hasDiffusion = true;
      }

      // If at least one region has a dispersion model, consider it enabled for all
      string const dispersionName = getConstitutiveName< DispersionBase >( subRegion );
      if( !dispersionName.empty() )
      {
        GEOS_ERROR( "Dispersion is not supported yet, please remove this model from this XML file" );
        m_hasDispersion = true;
      }

    } );
  } );

  // 1. Set key dimensions of the problem
  // Check needed to avoid errors when running in schema generation mode.
  if( !m_referenceFluidModelName.empty() )
  {
    MultiFluidBase const & referenceFluid = cm.getConstitutiveRelation< MultiFluidBase >( m_referenceFluidModelName );
    m_numPhases = referenceFluid.numFluidPhases();
    m_numComponents = referenceFluid.numFluidComponents();
  }

  // n_c components + one pressure ( + one temperature if needed )
  m_numDofPerCell = m_isThermal ? m_numComponents + 2 : m_numComponents + 1;

  // 2. Register and resize all fields as necessary
  forDiscretizationOnMeshTargets( meshBodies, [&]( string const &,
                                                   MeshLevel & mesh,
                                                   arrayView1d< string const > const & regionNames )
  {
    mesh.getElemManager().forElementSubRegions( regionNames,
                                                [&]( localIndex const,
                                                     ElementSubRegionBase & subRegion )
    {
      {

        if( m_hasCapPressure )
        {

          subRegion.registerWrapper< string >( viewKeyStruct::capPressureNamesString() ).
            setPlotLevel( PlotLevel::NOPLOT ).
            setRestartFlags( RestartFlags::NO_WRITE ).
            setSizedFromParent( 0 ).
            setDescription( "Name of the capillary pressure constitutive model to use" ).
            reference();

          string & capPresName = subRegion.getReference< string >( viewKeyStruct::capPressureNamesString() );
          capPresName = getConstitutiveName< CapillaryPressureBase >( subRegion );
          GEOS_THROW_IF( capPresName.empty(),
                         GEOS_FMT( "{}: Capillary pressure model not found on subregion {}",
                                   getDataContext(), subRegion.getDataContext() ),
                         InputError );
        }
        if( m_hasDiffusion )
        {
          subRegion.registerWrapper< string >( viewKeyStruct::diffusionNamesString() ).
            setPlotLevel( PlotLevel::NOPLOT ).
            setRestartFlags( RestartFlags::NO_WRITE ).
            setSizedFromParent( 0 ).
            setDescription( "Name of the diffusion constitutive model to use" );

          string & diffusionName = subRegion.getReference< string >( viewKeyStruct::diffusionNamesString() );
          diffusionName = getConstitutiveName< DiffusionBase >( subRegion );
          GEOS_THROW_IF( diffusionName.empty(),
                         GEOS_FMT( "Diffusion model not found on subregion {}", subRegion.getName() ),
                         InputError );
        }
        if( m_hasDispersion )
        {
          subRegion.registerWrapper< string >( viewKeyStruct::dispersionNamesString() ).
            setPlotLevel( PlotLevel::NOPLOT ).
            setRestartFlags( RestartFlags::NO_WRITE ).
            setSizedFromParent( 0 ).
            setDescription( "Name of the dispersion constitutive model to use" );

          string & dispersionName = subRegion.getReference< string >( viewKeyStruct::dispersionNamesString() );
          dispersionName = getConstitutiveName< DispersionBase >( subRegion );
          GEOS_THROW_IF( dispersionName.empty(),
                         GEOS_FMT( "Dispersion model not found on subregion {}", subRegion.getName() ),
                         InputError );
        }


        if( m_targetFlowCFL > 0 )
        {

          subRegion.registerField< fields::flow::phaseOutflux >( getName() ).
            reference().resizeDimension< 1 >( m_numPhases );

          subRegion.registerField< fields::flow::componentOutflux >( getName() ).
            reference().resizeDimension< 1 >( m_numComponents );
          subRegion.registerField< fields::flow::phaseCFLNumber >( getName() );
          subRegion.registerField< fields::flow::componentCFLNumber >( getName() );
        }

      }

      string const & fluidName = subRegion.getReference< string >( viewKeyStruct::fluidNamesString() );
      MultiFluidBase const & fluid = getConstitutiveModel< MultiFluidBase >( subRegion, fluidName );

      subRegion.registerField< pressure >( getName() );
      subRegion.registerField< pressure_n >( getName() );
      subRegion.registerField< initialPressure >( getName() );
      subRegion.registerField< deltaPressure >( getName() ); // for reporting/stats purposes
      subRegion.registerField< bcPressure >( getName() ); // needed for the application of boundary conditions
      if( m_isFixedStressPoromechanicsUpdate )
      {
        subRegion.registerField< pressure_k >( getName() ); // needed for the fixed-stress porosity update
      }

      // these fields are always registered for the evaluation of the fluid properties
      subRegion.registerField< temperature >( getName() );
      subRegion.registerField< temperature_n >( getName() );
      subRegion.registerField< initialTemperature >( getName() );
      subRegion.registerField< bcTemperature >( getName() ); // needed for the application of boundary conditions
      if( m_isFixedStressPoromechanicsUpdate )
      {
        subRegion.registerField< temperature_k >( getName() ); // needed for the fixed-stress porosity update
      }

      subRegion.registerField< pressureScalingFactor >( getName() );
      subRegion.registerField< temperatureScalingFactor >( getName() );
      subRegion.registerField< globalCompDensityScalingFactor >( getName() );

      // The resizing of the arrays needs to happen here, before the call to initializePreSubGroups,
      // to make sure that the dimensions are properly set before the timeHistoryOutput starts its initialization.

      subRegion.registerField< globalCompDensity >( getName() ).
        setDimLabels( 1, fluid.componentNames() ).
        reference().resizeDimension< 1 >( m_numComponents );
      subRegion.registerField< globalCompDensity_n >( getName() ).
        reference().resizeDimension< 1 >( m_numComponents );

      subRegion.registerField< globalCompFraction >( getName() ).
        setDimLabels( 1, fluid.componentNames() ).
        reference().resizeDimension< 1 >( m_numComponents );
      subRegion.registerField< dGlobalCompFraction_dGlobalCompDensity >( getName() ).
        reference().resizeDimension< 1, 2 >( m_numComponents, m_numComponents );

      subRegion.registerField< phaseVolumeFraction >( getName() ).
        setDimLabels( 1, fluid.phaseNames() ).
        reference().resizeDimension< 1 >( m_numPhases );
      subRegion.registerField< dPhaseVolumeFraction >( getName() ).
        reference().resizeDimension< 1, 2 >( m_numPhases, m_numComponents + 2 ); // dP, dT, dC

      subRegion.registerField< phaseMobility >( getName() ).
        setDimLabels( 1, fluid.phaseNames() ).
        reference().resizeDimension< 1 >( m_numPhases );
      subRegion.registerField< dPhaseMobility >( getName() ).
        reference().resizeDimension< 1, 2 >( m_numPhases, m_numComponents + 2 ); // dP, dT, dC

      subRegion.registerField< phaseVolumeFraction_n >( getName() ).
        reference().resizeDimension< 1 >( m_numPhases );
      subRegion.registerField< phaseMobility_n >( getName() ).
        reference().resizeDimension< 1 >( m_numPhases );
    } );

    FaceManager & faceManager = mesh.getFaceManager();
    {
      // We make the assumption that component names are uniform across the fluid models used in the simulation
      MultiFluidBase const & fluid0 = cm.getConstitutiveRelation< MultiFluidBase >( m_referenceFluidModelName );

      // TODO: add conditional registration later, this is only needed when there is a face-based Dirichlet BC
      faceManager.registerField< facePressure >( getName() );
      faceManager.registerField< faceTemperature >( getName() );
      faceManager.registerField< faceGlobalCompFraction >( getName() ).
        setDimLabels( 1, fluid0.componentNames() ).
        reference().resizeDimension< 1 >( m_numComponents );
    }
  } );
}

void CompositionalMultiphaseBase::setConstitutiveNames( ElementSubRegionBase & subRegion ) const
{
  string & fluidName = subRegion.getReference< string >( viewKeyStruct::fluidNamesString() );
  fluidName = getConstitutiveName< MultiFluidBase >( subRegion );
  GEOS_THROW_IF( fluidName.empty(),
                 GEOS_FMT( "{}: Fluid model not found on subregion {}",
                           getDataContext(), subRegion.getDataContext() ),
                 InputError );

  string & relPermName = subRegion.registerWrapper< string >( viewKeyStruct::relPermNamesString() ).
                           setPlotLevel( PlotLevel::NOPLOT ).
                           setRestartFlags( RestartFlags::NO_WRITE ).
                           setSizedFromParent( 0 ).
                           setDescription( "Name of the relative permeability constitutive model to use" ).
                           reference();

  relPermName = getConstitutiveName< RelativePermeabilityBase >( subRegion );

  GEOS_THROW_IF( relPermName.empty(),
                 GEOS_FMT( "{}: Relative permeability model not found on subregion {}",
                           getDataContext(), subRegion.getDataContext() ),
                 InputError );

  if( m_isThermal )
  {
    string & thermalConductivityName = subRegion.registerWrapper< string >( viewKeyStruct::thermalConductivityNamesString() ).
                                         setPlotLevel( PlotLevel::NOPLOT ).
                                         setRestartFlags( RestartFlags::NO_WRITE ).
                                         setSizedFromParent( 0 ).
                                         setDescription( "Name of the thermal conductivity constitutive model to use" ).
                                         reference();

    thermalConductivityName = getConstitutiveName< MultiPhaseThermalConductivityBase >( subRegion );
    GEOS_THROW_IF( thermalConductivityName.empty(),
                   GEOS_FMT( "{}: Thermal conductivity model not found on subregion {}",
                             getDataContext(), subRegion.getDataContext() ),
                   InputError );
  }
}


namespace
{

template< typename MODEL1_TYPE, typename MODEL2_TYPE >
void compareMultiphaseModels( MODEL1_TYPE const & lhs, MODEL2_TYPE const & rhs )
{
  GEOS_THROW_IF_NE_MSG( lhs.numFluidPhases(), rhs.numFluidPhases(),
                        GEOS_FMT( "Mismatch in number of phases between constitutive models {} and {}",
                                  lhs.getDataContext(), rhs.getDataContext() ),
                        InputError );

  for( integer ip = 0; ip < lhs.numFluidPhases(); ++ip )
  {
    GEOS_THROW_IF_NE_MSG( lhs.phaseNames()[ip], rhs.phaseNames()[ip],
                          GEOS_FMT( "Mismatch in phase names between constitutive models {} and {}",
                                    lhs.getDataContext(), rhs.getDataContext() ),
                          InputError );
  }
}

template< typename MODEL1_TYPE, typename MODEL2_TYPE >
void compareMulticomponentModels( MODEL1_TYPE const & lhs, MODEL2_TYPE const & rhs )
{
  GEOS_THROW_IF_NE_MSG( lhs.numFluidComponents(), rhs.numFluidComponents(),
                        GEOS_FMT( "Mismatch in number of components between constitutive models {} and {}",
                                  lhs.getDataContext(), rhs.getDataContext() ),
                        InputError );

  for( integer ic = 0; ic < lhs.numFluidComponents(); ++ic )
  {
    GEOS_THROW_IF_NE_MSG( lhs.componentNames()[ic], rhs.componentNames()[ic],
                          GEOS_FMT( "Mismatch in component names between constitutive models {} and {}",
                                    lhs.getDataContext(), rhs.getDataContext() ),
                          InputError );
  }
}

}

void CompositionalMultiphaseBase::initializeAquiferBC( ConstitutiveManager const & cm ) const
{
  FieldSpecificationManager & fsManager = FieldSpecificationManager::getInstance();

  fsManager.forSubGroups< AquiferBoundaryCondition >( [&] ( AquiferBoundaryCondition & bc )
  {
    MultiFluidBase const & fluid0 = cm.getConstitutiveRelation< MultiFluidBase >( m_referenceFluidModelName );

    // set the gravity vector (needed later for the potential diff calculations)
    bc.setGravityVector( gravityVector() );

    // set the water phase index in the Aquifer boundary condition
    // note: if the water phase is not found, the fluid model is going to throw an error
    integer const waterPhaseIndex = fluid0.getWaterPhaseIndex();
    bc.setWaterPhaseIndex( waterPhaseIndex );

    arrayView1d< real64 const > const & aquiferWaterPhaseCompFrac = bc.getWaterPhaseComponentFraction();
    arrayView1d< string const > const & aquiferWaterPhaseCompNames = bc.getWaterPhaseComponentNames();

    GEOS_ERROR_IF_NE_MSG( fluid0.numFluidComponents(), aquiferWaterPhaseCompFrac.size(),
                          getDataContext() << ": Mismatch in number of components between constitutive model "
                                           << fluid0.getName() << " and the water phase composition in aquifer " << bc.getName() );

    for( integer ic = 0; ic < fluid0.numFluidComponents(); ++ic )
    {
      GEOS_ERROR_IF_NE_MSG( fluid0.componentNames()[ic], aquiferWaterPhaseCompNames[ic],
                            getDataContext() << ": Mismatch in component names between constitutive model "
                                             << fluid0.getName() << " and the water phase components in aquifer " << bc.getName() );
    }
  } );
}


void CompositionalMultiphaseBase::initializePreSubGroups()
{
  FlowSolverBase::initializePreSubGroups();

  DomainPartition & domain = this->getGroupByPath< DomainPartition >( "/Problem/domain" );
  ConstitutiveManager const & cm = domain.getConstitutiveManager();

  // 1. Validate various models against each other (must have same phases and components)
  validateConstitutiveModels( domain );

  // 2. Set the value of temperature
  forDiscretizationOnMeshTargets( domain.getMeshBodies(), [&]( string const &,
                                                               MeshLevel & mesh,
                                                               arrayView1d< string const > const & regionNames )

  {
    mesh.getElemManager().forElementSubRegions( regionNames,
                                                [&]( localIndex const,
                                                     ElementSubRegionBase & subRegion )
    {
      arrayView1d< real64 > const temp = subRegion.getField< fields::flow::temperature >();
      temp.setValues< parallelHostPolicy >( m_inputTemperature );
    } );
  } );

  // 3. Initialize and validate the aquifer boundary condition
  initializeAquiferBC( cm );

}

void CompositionalMultiphaseBase::validateConstitutiveModels( DomainPartition const & domain ) const
{
  GEOS_MARK_FUNCTION;

  ConstitutiveManager const & cm = domain.getConstitutiveManager();
  MultiFluidBase const & referenceFluid = cm.getConstitutiveRelation< MultiFluidBase >( m_referenceFluidModelName );

  forDiscretizationOnMeshTargets( domain.getMeshBodies(), [&]( string const &,
                                                               MeshLevel const & mesh,
                                                               arrayView1d< string const > const & regionNames )

  {
    mesh.getElemManager().forElementSubRegions( regionNames,
                                                [&]( localIndex const,
                                                     ElementSubRegionBase const & subRegion )
    {

      string const & fluidName = subRegion.getReference< string >( viewKeyStruct::fluidNamesString() );
      MultiFluidBase const & fluid = getConstitutiveModel< MultiFluidBase >( subRegion, fluidName );
      compareMultiphaseModels( fluid, referenceFluid );
      compareMulticomponentModels( fluid, referenceFluid );

      constitutiveUpdatePassThru( fluid, [&] ( auto & castedFluid )
      {
        bool const isFluidModelThermal = castedFluid.isThermal();
        GEOS_THROW_IF( m_isThermal && !isFluidModelThermal,
                       GEOS_FMT( "CompositionalMultiphaseBase {}: the thermal option is enabled in the solver, but the fluid model {} is incompatible with the thermal option",
                                 getDataContext(), fluid.getDataContext() ),
                       InputError );
        GEOS_THROW_IF( !m_isThermal && isFluidModelThermal,
                       GEOS_FMT( "CompositionalMultiphaseBase {}: the thermal option is enabled in fluid model {}, but the solver options are incompatible with the thermal option",
                                 getDataContext(), fluid.getDataContext() ),
                       InputError );
      } );

      string const & relpermName = subRegion.getReference< string >( viewKeyStruct::relPermNamesString() );
      RelativePermeabilityBase const & relPerm = getConstitutiveModel< RelativePermeabilityBase >( subRegion, relpermName );
      compareMultiphaseModels( relPerm, referenceFluid );

      if( m_hasCapPressure )
      {
        string const & capPressureName = subRegion.getReference< string >( viewKeyStruct::capPressureNamesString() );
        CapillaryPressureBase const & capPressure = getConstitutiveModel< CapillaryPressureBase >( subRegion, capPressureName );
        compareMultiphaseModels( capPressure, referenceFluid );
      }

      if( m_hasDiffusion )
      {
        string const & diffusionName = subRegion.getReference< string >( viewKeyStruct::diffusionNamesString() );
        DiffusionBase const & diffusion = getConstitutiveModel< DiffusionBase >( subRegion, diffusionName );
        compareMultiphaseModels( diffusion, referenceFluid );
      }

      if( m_isThermal )
      {
        string const & thermalConductivityName = subRegion.getReference< string >( viewKeyStruct::thermalConductivityNamesString() );
        MultiPhaseThermalConductivityBase const & conductivity = getConstitutiveModel< MultiPhaseThermalConductivityBase >( subRegion, thermalConductivityName );
        compareMultiphaseModels( conductivity, referenceFluid );
      }
    } );
  } );
}

void CompositionalMultiphaseBase::updateComponentFraction( ObjectManagerBase & dataGroup ) const
{
  GEOS_MARK_FUNCTION;

  isothermalCompositionalMultiphaseBaseKernels::
    ComponentFractionKernelFactory::
    createAndLaunch< parallelDevicePolicy<> >( m_numComponents,
                                               dataGroup );

}

real64 CompositionalMultiphaseBase::updatePhaseVolumeFraction( ObjectManagerBase & dataGroup ) const
{
  GEOS_MARK_FUNCTION;

  string const & fluidName = dataGroup.getReference< string >( viewKeyStruct::fluidNamesString() );
  MultiFluidBase const & fluid = getConstitutiveModel< MultiFluidBase >( dataGroup, fluidName );

  real64 maxDeltaPhaseVolFrac  =
    m_isThermal ?
    thermalCompositionalMultiphaseBaseKernels::
      PhaseVolumeFractionKernelFactory::
      createAndLaunch< parallelDevicePolicy<> >( m_numComponents,
                                                 m_numPhases,
                                                 dataGroup,
                                                 fluid )
:    isothermalCompositionalMultiphaseBaseKernels::
      PhaseVolumeFractionKernelFactory::
      createAndLaunch< parallelDevicePolicy<> >( m_numComponents,
                                                 m_numPhases,
                                                 dataGroup,
                                                 fluid );

  maxDeltaPhaseVolFrac = MpiWrapper::max( maxDeltaPhaseVolFrac );

  return maxDeltaPhaseVolFrac;
}

void CompositionalMultiphaseBase::updateFluidModel( ObjectManagerBase & dataGroup ) const
{
  GEOS_MARK_FUNCTION;

  arrayView1d< real64 const > const pres = dataGroup.getField< fields::flow::pressure >();
  arrayView1d< real64 const > const temp = dataGroup.getField< fields::flow::temperature >();
  arrayView2d< real64 const, compflow::USD_COMP > const compFrac =
    dataGroup.getField< fields::flow::globalCompFraction >();

  string const & fluidName = dataGroup.getReference< string >( viewKeyStruct::fluidNamesString() );
  MultiFluidBase & fluid = getConstitutiveModel< MultiFluidBase >( dataGroup, fluidName );

  constitutiveUpdatePassThru( fluid, [&] ( auto & castedFluid )
  {
    using FluidType = TYPEOFREF( castedFluid );
    using ExecPolicy = typename FluidType::exec_policy;
    typename FluidType::KernelWrapper fluidWrapper = castedFluid.createKernelWrapper();

    thermalCompositionalMultiphaseBaseKernels::
      FluidUpdateKernel::
      launch< ExecPolicy >( dataGroup.size(),
                            fluidWrapper,
                            pres,
                            temp,
                            compFrac );
  } );
}

void CompositionalMultiphaseBase::updateRelPermModel( ObjectManagerBase & dataGroup ) const
{
  GEOS_MARK_FUNCTION;

  arrayView2d< real64 const, compflow::USD_PHASE > const phaseVolFrac =
    dataGroup.getField< fields::flow::phaseVolumeFraction >();

  string const & relPermName = dataGroup.getReference< string >( viewKeyStruct::relPermNamesString() );
  RelativePermeabilityBase & relPerm = getConstitutiveModel< RelativePermeabilityBase >( dataGroup, relPermName );

  constitutive::constitutiveUpdatePassThru( relPerm, [&] ( auto & castedRelPerm )
  {
    typename TYPEOFREF( castedRelPerm ) ::KernelWrapper relPermWrapper = castedRelPerm.createKernelWrapper();

    isothermalCompositionalMultiphaseBaseKernels::
      RelativePermeabilityUpdateKernel::
      launch< parallelDevicePolicy<> >( dataGroup.size(),
                                        relPermWrapper,
                                        phaseVolFrac );
  } );
}

void CompositionalMultiphaseBase::updateCapPressureModel( ObjectManagerBase & dataGroup ) const
{
  GEOS_MARK_FUNCTION;

  if( m_hasCapPressure )
  {
    arrayView2d< real64 const, compflow::USD_PHASE > const phaseVolFrac =
      dataGroup.getField< fields::flow::phaseVolumeFraction >();

    string const & cappresName = dataGroup.getReference< string >( viewKeyStruct::capPressureNamesString() );
    CapillaryPressureBase & capPressure = getConstitutiveModel< CapillaryPressureBase >( dataGroup, cappresName );

    constitutive::constitutiveUpdatePassThru( capPressure, [&] ( auto & castedCapPres )
    {
      typename TYPEOFREF( castedCapPres ) ::KernelWrapper capPresWrapper = castedCapPres.createKernelWrapper();

      isothermalCompositionalMultiphaseBaseKernels::
        CapillaryPressureUpdateKernel::
        launch< parallelDevicePolicy<> >( dataGroup.size(),
                                          capPresWrapper,
                                          phaseVolFrac );
    } );
  }
}

void CompositionalMultiphaseBase::updateSolidInternalEnergyModel( ObjectManagerBase & dataGroup ) const
{
  arrayView1d< real64 const > const temp = dataGroup.getField< fields::flow::temperature >();

  string const & solidInternalEnergyName = dataGroup.getReference< string >( viewKeyStruct::solidInternalEnergyNamesString() );
  SolidInternalEnergy & solidInternalEnergy = getConstitutiveModel< SolidInternalEnergy >( dataGroup, solidInternalEnergyName );

  SolidInternalEnergy::KernelWrapper solidInternalEnergyWrapper = solidInternalEnergy.createKernelUpdates();

  // TODO: this should go somewhere, handle the case of flow in fracture, etc

  thermalCompositionalMultiphaseBaseKernels::
    SolidInternalEnergyUpdateKernel::
    launch< parallelDevicePolicy<> >( dataGroup.size(),
                                      solidInternalEnergyWrapper,
                                      temp );
}

real64 CompositionalMultiphaseBase::updateFluidState( ObjectManagerBase & subRegion ) const
{
  GEOS_MARK_FUNCTION;

  updateComponentFraction( subRegion );
  updateFluidModel( subRegion );
  real64 const maxDeltaPhaseVolFrac = updatePhaseVolumeFraction( subRegion );
  updateRelPermModel( subRegion );
  updatePhaseMobility( subRegion );
  updateCapPressureModel( subRegion );

  // note1: for now, thermal conductivity is treated explicitly, so no update here
  // note2: for now, diffusion and dispersion are also treated explicitly
  return maxDeltaPhaseVolFrac;
}

void CompositionalMultiphaseBase::initializeFluidState( MeshLevel & mesh,
                                                        arrayView1d< string const > const & regionNames )
{
  GEOS_MARK_FUNCTION;

  integer const numComp = m_numComponents;

  // 1. Compute hydrostatic equilibrium in the regions for which corresponding field specification tag has been specified
  computeHydrostaticEquilibrium();

  mesh.getElemManager().forElementSubRegions( regionNames,
                                              [&]( localIndex const,
                                                   ElementSubRegionBase & subRegion )
  {
    // 2. Assume global component fractions have been prescribed.
    // Initialize constitutive state to get fluid density.
    updateFluidModel( subRegion );

    // 3. Back-calculate global component densities from fractions and total fluid density
    // in order to initialize the primary solution variables
    string const & fluidName = subRegion.getReference< string >( viewKeyStruct::fluidNamesString() );
    MultiFluidBase const & fluid = getConstitutiveModel< MultiFluidBase >( subRegion, fluidName );
    arrayView2d< real64 const, multifluid::USD_FLUID > const totalDens = fluid.totalDensity();

    arrayView2d< real64 const, compflow::USD_COMP > const compFrac =
      subRegion.getField< fields::flow::globalCompFraction >();
    arrayView2d< real64, compflow::USD_COMP > const compDens =
      subRegion.getField< fields::flow::globalCompDensity >();

    forAll< parallelDevicePolicy<> >( subRegion.size(), [=] GEOS_HOST_DEVICE ( localIndex const ei )
    {
      for( integer ic = 0; ic < numComp; ++ic )
      {
        compDens[ei][ic] = totalDens[ei][0] * compFrac[ei][ic];
      }
    } );

  } );

  // for some reason CUDA does not want the host_device lambda to be defined inside the generic lambda
  // I need the exact type of the subRegion for updateSolidflowProperties to work well.
  mesh.getElemManager().forElementSubRegions< CellElementSubRegion,
                                              SurfaceElementSubRegion >( regionNames, [&]( localIndex const,
                                                                                           auto & subRegion )
  {
    // 4. Initialize/update dependent state quantities

    // 4.1 Update the constitutive models that only depend on
    //      - the primary variables
    //      - the fluid constitutive quantities (as they have already been updated)
    // We postpone the other constitutive models for now
    // In addition, to avoid multiplying permeability/porosity bay netToGross in the assembly kernel, we do it once and for all here
    arrayView1d< real64 const > const netToGross = subRegion.template getField< fields::flow::netToGross >();
    CoupledSolidBase const & porousSolid =
      getConstitutiveModel< CoupledSolidBase >( subRegion, subRegion.template getReference< string >( viewKeyStruct::solidNamesString() ) );
    PermeabilityBase const & permeabilityModel =
      getConstitutiveModel< PermeabilityBase >( subRegion, subRegion.template getReference< string >( viewKeyStruct::permeabilityNamesString() ) );
    permeabilityModel.scaleHorizontalPermeability( netToGross );
    porousSolid.scaleReferencePorosity( netToGross );
    saveConvergedState( subRegion ); // necessary for a meaningful porosity update in sequential schemes
    updatePorosityAndPermeability( subRegion );
    updatePhaseVolumeFraction( subRegion );

    // Now, we initialize and update each constitutive model one by one

    // 4.2 Save the computed porosity into the old porosity
    //
    // Note:
    // - This must be called after updatePorosityAndPermeability
    // - This step depends on porosity
    string const & solidName = subRegion.template getReference< string >( viewKeyStruct::solidNamesString() );
    CoupledSolidBase const & porousMaterial = getConstitutiveModel< CoupledSolidBase >( subRegion, solidName );
    porousMaterial.initializeState();

    // 4.3 Initialize/update the relative permeability model using the initial phase volume fraction
    //     This is needed to handle relative permeability hysteresis
    //     Also, initialize the fluid model
    //
    // Note:
    // - This must be called after updatePhaseVolumeFraction
    // - This step depends on phaseVolFraction

    // initialized phase volume fraction
    arrayView2d< real64 const, compflow::USD_PHASE > const phaseVolFrac =
      subRegion.template getField< fields::flow::phaseVolumeFraction >();

    string const & relpermName = subRegion.template getReference< string >( viewKeyStruct::relPermNamesString() );
    RelativePermeabilityBase & relPermMaterial =
      getConstitutiveModel< RelativePermeabilityBase >( subRegion, relpermName );
    relPermMaterial.saveConvergedPhaseVolFractionState( phaseVolFrac ); // this needs to happen before calling updateRelPermModel
    updateRelPermModel( subRegion );
    relPermMaterial.saveConvergedState(); // this needs to happen after calling updateRelPermModel

    string const & fluidName = subRegion.template getReference< string >( viewKeyStruct::fluidNamesString() );
    MultiFluidBase & fluidMaterial = getConstitutiveModel< MultiFluidBase >( subRegion, fluidName );
    fluidMaterial.initializeState();

    // 4.4 Then, we initialize/update the capillary pressure model
    //
    // Note:
    // - This must be called after updatePorosityAndPermeability
    // - This step depends on porosity and permeability
    if( m_hasCapPressure )
    {
      // initialized porosity
      arrayView2d< real64 const > const porosity = porousMaterial.getPorosity();

      string const & permName = subRegion.template getReference< string >( viewKeyStruct::permeabilityNamesString() );
      PermeabilityBase const & permeabilityMaterial =
        getConstitutiveModel< PermeabilityBase >( subRegion, permName );
      // initialized permeability
      arrayView3d< real64 const > const permeability = permeabilityMaterial.permeability();

      string const & capPressureName = subRegion.template getReference< string >( viewKeyStruct::capPressureNamesString() );
      CapillaryPressureBase const & capPressureMaterial =
        getConstitutiveModel< CapillaryPressureBase >( subRegion, capPressureName );
      capPressureMaterial.initializeRockState( porosity, permeability ); // this needs to happen before calling updateCapPressureModel
      updateCapPressureModel( subRegion );
    }

    // 4.5 Update the phase mobility
    //
    // Note:
    // - This must be called after updateRelPermModel
    // - This step depends phaseRelPerm
    updatePhaseMobility( subRegion );

    // 4.6 We initialize the rock thermal quantities: conductivity and solid internal energy
    //
    // Note:
    // - This must be called after updatePorosityAndPermeability and updatePhaseVolumeFraction
    // - This step depends on porosity and phaseVolFraction
    if( m_isThermal )
    {
      // initialized porosity
      arrayView2d< real64 const > const porosity = porousMaterial.getPorosity();

      string const & thermalConductivityName = subRegion.template getReference< string >( viewKeyStruct::thermalConductivityNamesString() );
      MultiPhaseThermalConductivityBase const & conductivityMaterial =
        getConstitutiveModel< MultiPhaseThermalConductivityBase >( subRegion, thermalConductivityName );
      conductivityMaterial.initializeRockFluidState( porosity, phaseVolFrac );
      // note that there is nothing to update here because thermal conductivity is explicit for now

      updateSolidInternalEnergyModel( subRegion );
      string const & solidInternalEnergyName = subRegion.template getReference< string >( viewKeyStruct::solidInternalEnergyNamesString() );
      SolidInternalEnergy const & solidInternalEnergyMaterial =
        getConstitutiveModel< SolidInternalEnergy >( subRegion, solidInternalEnergyName );
      solidInternalEnergyMaterial.saveConvergedState();
    }

    // Step 4.7: if the diffusion and/or dispersion is/are supported, initialize the two models
    if( m_hasDiffusion )
    {
      string const & diffusionName = subRegion.template getReference< string >( viewKeyStruct::diffusionNamesString() );
      DiffusionBase const & diffusionMaterial = getConstitutiveModel< DiffusionBase >( subRegion, diffusionName );
      arrayView1d< real64 const > const temperature = subRegion.template getField< fields::flow::temperature >();
      diffusionMaterial.initializeTemperatureState( temperature );
    }
    if( m_hasDispersion )
    {
      string const & dispersionName = subRegion.template getReference< string >( viewKeyStruct::dispersionNamesString() );
      DispersionBase const & dispersionMaterial = getConstitutiveModel< DispersionBase >( subRegion, dispersionName );
      GEOS_UNUSED_VAR( dispersionMaterial );
      // TODO: compute the phase velocities here
      //dispersionMaterial.saveConvergedVelocitySate( phaseVelovity );
    }

  } );

  // 5. Save initial pressure
  mesh.getElemManager().forElementSubRegions( regionNames, [&]( localIndex const,
                                                                ElementSubRegionBase & subRegion )
  {
    arrayView1d< real64 const > const pres = subRegion.getField< fields::flow::pressure >();
    arrayView1d< real64 > const initPres = subRegion.getField< fields::flow::initialPressure >();
    arrayView1d< real64 const > const temp = subRegion.getField< fields::flow::temperature >();
    arrayView1d< real64 > const initTemp = subRegion.template getField< fields::flow::initialTemperature >();
    initPres.setValues< parallelDevicePolicy<> >( pres );
    initTemp.setValues< parallelDevicePolicy<> >( temp );
  } );
}

void CompositionalMultiphaseBase::computeHydrostaticEquilibrium()
{
  FieldSpecificationManager & fsManager = FieldSpecificationManager::getInstance();
  DomainPartition & domain = this->getGroupByPath< DomainPartition >( "/Problem/domain" );

  integer const numComps = m_numComponents;
  integer const numPhases = m_numPhases;

  real64 const gravVector[3] = LVARRAY_TENSOROPS_INIT_LOCAL_3( gravityVector() );

  // Step 1: count individual equilibriums (there may be multiple ones)

  std::map< string, localIndex > equilNameToEquilId;
  localIndex equilCounter = 0;

  fsManager.forSubGroups< EquilibriumInitialCondition >( [&] ( EquilibriumInitialCondition const & bc )
  {

    // collect all the equilibrium names to idx
    equilNameToEquilId[bc.getName()] = equilCounter;
    equilCounter++;

    // check that the gravity vector is aligned with the z-axis
    GEOS_THROW_IF( !isZero( gravVector[0] ) || !isZero( gravVector[1] ),
                   getCatalogName() << " " << getDataContext() <<
                   ": the gravity vector specified in this simulation (" << gravVector[0] << " " << gravVector[1] << " " << gravVector[2] <<
                   ") is not aligned with the z-axis. \n"
                   "This is incompatible with the " << EquilibriumInitialCondition::catalogName() << " " << bc.getDataContext() <<
                   "used in this simulation. To proceed, you can either: \n" <<
                   "   - Use a gravityVector aligned with the z-axis, such as (0.0,0.0,-9.81)\n" <<
                   "   - Remove the hydrostatic equilibrium initial condition from the XML file",
                   InputError );

  } );

  if( equilCounter == 0 )
  {
    return;
  }

  // Step 2: find the min elevation and the max elevation in the targetSets

  array1d< real64 > globalMaxElevation( equilNameToEquilId.size() );
  array1d< real64 > globalMinElevation( equilNameToEquilId.size() );
  findMinMaxElevationInEquilibriumTarget( domain,
                                          equilNameToEquilId,
                                          globalMaxElevation,
                                          globalMinElevation );

  // Step 3: for each equil, compute a fine table with hydrostatic pressure vs elevation if the region is a target region

  // first compute the region filter
  std::set< string > regionFilter;
  forDiscretizationOnMeshTargets( domain.getMeshBodies(), [&] ( string const &,
                                                                MeshLevel & mesh,
                                                                arrayView1d< string const > const & regionNames )
  {
    for( string const & regionName : regionNames )
    {
      regionFilter.insert( regionName );
    }

    fsManager.apply< ElementSubRegionBase,
                     EquilibriumInitialCondition >( 0.0,
                                                    mesh,
                                                    EquilibriumInitialCondition::catalogName(),
                                                    [&] ( EquilibriumInitialCondition const & fs,
                                                          string const &,
                                                          SortedArrayView< localIndex const > const & targetSet,
                                                          ElementSubRegionBase & subRegion,
                                                          string const & )
    {
      // Step 3.1: retrieve the data necessary to construct the pressure table in this subregion

      integer const maxNumEquilIterations = fs.getMaxNumEquilibrationIterations();
      real64 const equilTolerance = fs.getEquilibrationTolerance();
      real64 const datumElevation = fs.getDatumElevation();
      real64 const datumPressure = fs.getDatumPressure();
      string const initPhaseName = fs.getInitPhaseName(); // will go away when GOC/WOC are implemented

      localIndex const equilIndex = equilNameToEquilId.at( fs.getName() );
      real64 const minElevation = LvArray::math::min( globalMinElevation[equilIndex], datumElevation );
      real64 const maxElevation = LvArray::math::max( globalMaxElevation[equilIndex], datumElevation );
      real64 const elevationIncrement = LvArray::math::min( fs.getElevationIncrement(), maxElevation - minElevation );
      localIndex const numPointsInTable = ( elevationIncrement > 0 ) ? std::ceil( (maxElevation - minElevation) / elevationIncrement ) + 1 : 1;

      real64 const eps = 0.1 * (maxElevation - minElevation); // we add a small buffer to only log in the pathological cases
      GEOS_LOG_RANK_0_IF( ( (datumElevation > globalMaxElevation[equilIndex]+eps)  || (datumElevation < globalMinElevation[equilIndex]-eps) ),
                          getCatalogName() << " " << getDataContext() <<
                          ": By looking at the elevation of the cell centers in this model, GEOS found that " <<
                          "the min elevation is " << globalMinElevation[equilIndex] << " and the max elevation is " <<
                          globalMaxElevation[equilIndex] << "\nBut, a datum elevation of " << datumElevation <<
                          " was specified in the input file to equilibrate the model.\n " <<
                          "The simulation is going to proceed with this out-of-bound datum elevation," <<
                          " but the initial condition may be inaccurate." );

      array1d< array1d< real64 > > elevationValues;
      array1d< real64 > pressureValues;
      elevationValues.resize( 1 );
      elevationValues[0].resize( numPointsInTable );
      pressureValues.resize( numPointsInTable );

      // Step 3.2: retrieve the user-defined tables (temperature and comp fraction)

      FunctionManager & functionManager = FunctionManager::getInstance();

      array1d< TableFunction::KernelWrapper > compFracTableWrappers;
      arrayView1d< string const > compFracTableNames = fs.getComponentFractionVsElevationTableNames();
      for( integer ic = 0; ic < numComps; ++ic )
      {
        TableFunction const & compFracTable = functionManager.getGroup< TableFunction >( compFracTableNames[ic] );
        compFracTableWrappers.emplace_back( compFracTable.createKernelWrapper() );
      }

      string const tempTableName = fs.getTemperatureVsElevationTableName();
      TableFunction const & tempTable = functionManager.getGroup< TableFunction >( tempTableName );
      TableFunction::KernelWrapper tempTableWrapper = tempTable.createKernelWrapper();

      // Step 3.3: retrieve the fluid model to compute densities
      // we end up with the same issue as in applyDirichletBC: there is not a clean way to retrieve the fluid info

      Group const & region = subRegion.getParent().getParent();
      auto itRegionFilter = regionFilter.find( region.getName() );
      if( itRegionFilter == regionFilter.end() )
      {
        return; // the region is not in target, there is nothing to do
      }
      string const & fluidName = subRegion.getReference< string >( viewKeyStruct::fluidNamesString() );
      MultiFluidBase & fluid = getConstitutiveModel< MultiFluidBase >( subRegion, fluidName );

      arrayView1d< string const > componentNames = fs.getComponentNames();
      GEOS_THROW_IF( fluid.componentNames().size() != componentNames.size(),
                     "Mismatch in number of components between constitutive model "
                     << fluid.getDataContext() << " and the Equilibrium initial condition " << fs.getDataContext(),
                     InputError );
      for( integer ic = 0; ic < fluid.numFluidComponents(); ++ic )
      {
        GEOS_THROW_IF( fluid.componentNames()[ic] != componentNames[ic],
                       "Mismatch in component names between constitutive model "
                       << fluid.getDataContext() << " and the Equilibrium initial condition " << fs.getDataContext(),
                       InputError );
      }

      // Note: for now, we assume that the reservoir is in a single-phase state at initialization
      arrayView1d< string const > phaseNames = fluid.phaseNames();
      auto const itPhaseNames = std::find( std::begin( phaseNames ), std::end( phaseNames ), initPhaseName );
      GEOS_THROW_IF( itPhaseNames == std::end( phaseNames ),
                     getCatalogName() << " " << getDataContext() << ": phase name " <<
                     initPhaseName << " not found in the phases of " << fluid.getDataContext(),
                     InputError );
      integer const ipInit = std::distance( std::begin( phaseNames ), itPhaseNames );

      // Step 3.4: compute the hydrostatic pressure values

      constitutiveUpdatePassThru( fluid, [&] ( auto & castedFluid )
      {
        using FluidType = TYPEOFREF( castedFluid );
        typename FluidType::KernelWrapper fluidWrapper = castedFluid.createKernelWrapper();

        // note: inside this kernel, serialPolicy is used, and elevation/pressure values don't go to the GPU
        isothermalCompositionalMultiphaseBaseKernels::
          HydrostaticPressureKernel::ReturnType const returnValue =
          isothermalCompositionalMultiphaseBaseKernels::
            HydrostaticPressureKernel::launch( numPointsInTable,
                                               numComps,
                                               numPhases,
                                               ipInit,
                                               maxNumEquilIterations,
                                               equilTolerance,
                                               gravVector,
                                               minElevation,
                                               elevationIncrement,
                                               datumElevation,
                                               datumPressure,
                                               fluidWrapper,
                                               compFracTableWrappers.toViewConst(),
                                               tempTableWrapper,
                                               elevationValues.toNestedView(),
                                               pressureValues.toView() );

        GEOS_THROW_IF( returnValue ==  isothermalCompositionalMultiphaseBaseKernels::HydrostaticPressureKernel::ReturnType::FAILED_TO_CONVERGE,
                       getCatalogName() << " " << getDataContext() <<
                       ": hydrostatic pressure initialization failed to converge in region " << region.getName() << "! \n" <<
                       "Try to loosen the equilibration tolerance, or increase the number of equilibration iterations. \n" <<
                       "If nothing works, something may be wrong in the fluid model, see <Constitutive> ",
                       std::runtime_error );

        GEOS_LOG_RANK_0_IF( returnValue == isothermalCompositionalMultiphaseBaseKernels::HydrostaticPressureKernel::ReturnType::DETECTED_MULTIPHASE_FLOW,
                            getCatalogName() << " " << getDataContext() <<
                            ": currently, GEOS assumes that there is only one mobile phase when computing the hydrostatic pressure. \n" <<
                            "We detected multiple phases using the provided datum pressure, temperature, and component fractions. \n" <<
                            "Please make sure that only one phase is mobile at the beginning of the simulation. \n" <<
                            "If this is not the case, the problem will not be at equilibrium when the simulation starts" );

      } );

      // Step 3.5: create hydrostatic pressure table

      string const tableName = fs.getName() + "_" + subRegion.getName() + "_" + phaseNames[ipInit] + "_table";
      TableFunction * const presTable = dynamicCast< TableFunction * >( functionManager.createChild( TableFunction::catalogName(), tableName ) );
      presTable->setTableCoordinates( elevationValues, { units::Distance } );
      presTable->setTableValues( pressureValues, units::Pressure );
      presTable->setInterpolationMethod( TableFunction::InterpolationType::Linear );
      TableFunction::KernelWrapper presTableWrapper = presTable->createKernelWrapper();

      // Step 4: assign pressure, temperature, and component fraction as a function of elevation
      // TODO: this last step should probably be delayed to wait for the creation of FaceElements
      // TODO: this last step should be modified to account for GOC and WOC
      arrayView2d< real64 const > const elemCenter =
        subRegion.getReference< array2d< real64 > >( ElementSubRegionBase::viewKeyStruct::elementCenterString() );

      arrayView1d< real64 > const pres = subRegion.getReference< array1d< real64 > >( fields::flow::pressure::key() );
      arrayView1d< real64 > const temp = subRegion.getReference< array1d< real64 > >( fields::flow::temperature::key() );
      arrayView2d< real64, compflow::USD_COMP > const compFrac =
        subRegion.getReference< array2d< real64, compflow::LAYOUT_COMP > >( fields::flow::globalCompFraction::key() );
      arrayView1d< TableFunction::KernelWrapper const > compFracTableWrappersViewConst =
        compFracTableWrappers.toViewConst();

      RAJA::ReduceMin< parallelDeviceReduce, real64 > minPressure( LvArray::NumericLimits< real64 >::max );

      forAll< parallelDevicePolicy<> >( targetSet.size(), [targetSet,
                                                           elemCenter,
                                                           presTableWrapper,
                                                           tempTableWrapper,
                                                           compFracTableWrappersViewConst,
                                                           numComps,
                                                           minPressure,
                                                           pres,
                                                           temp,
                                                           compFrac] GEOS_HOST_DEVICE ( localIndex const i )
      {
        localIndex const k = targetSet[i];
        real64 const elevation = elemCenter[k][2];

        pres[k] = presTableWrapper.compute( &elevation );
        minPressure.min( pres[k] );
        temp[k] = tempTableWrapper.compute( &elevation );
        for( integer ic = 0; ic < numComps; ++ic )
        {
          compFrac[k][ic] = compFracTableWrappersViewConst[ic].compute( &elevation );
        }
      } );

      GEOS_ERROR_IF( minPressure.get() < 0.0,
                     GEOS_FMT( "{}: A negative pressure of {} Pa was found during hydrostatic initialization in region/subRegion {}/{}",
                               getDataContext(), minPressure.get(), region.getName(), subRegion.getName() ) );
    } );
  } );
}

void CompositionalMultiphaseBase::initializePostInitialConditionsPreSubGroups()
{
  GEOS_MARK_FUNCTION;

  FlowSolverBase::initializePostInitialConditionsPreSubGroups();

  DomainPartition & domain = this->getGroupByPath< DomainPartition >( "/Problem/domain" );

  // set mass fraction flag on fluid models
  forDiscretizationOnMeshTargets( domain.getMeshBodies(), [&]( string const &,
                                                               MeshLevel & mesh,
                                                               arrayView1d< string const > const & regionNames )
  {
    FieldIdentifiers fieldsToBeSync;
    fieldsToBeSync.addElementFields( { fields::flow::pressure::key(),
                                       fields::flow::globalCompDensity::key() },
                                     regionNames );

    CommunicationTools::getInstance().synchronizeFields( fieldsToBeSync, mesh, domain.getNeighbors(), false );

    mesh.getElemManager().forElementSubRegions< CellElementSubRegion, SurfaceElementSubRegion >( regionNames,
                                                                                                 [&]( localIndex const,
                                                                                                      auto & subRegion )
    {
      string const & fluidName = subRegion.template getReference< string >( viewKeyStruct::fluidNamesString() );
      MultiFluidBase & fluid = getConstitutiveModel< MultiFluidBase >( subRegion, fluidName );
      fluid.setMassFlag( m_useMass );

      CoupledSolidBase const & porousSolid =
        getConstitutiveModel< CoupledSolidBase >( subRegion,
                                                  subRegion.template getReference< string >( viewKeyStruct::solidNamesString() ) );
      saveConvergedState( subRegion ); // necessary for a meaningful porosity update in sequential schemes
      updatePorosityAndPermeability( subRegion );

      porousSolid.initializeState();
    } );

    // Initialize primary variables from applied initial conditions
    initializeFluidState( mesh, regionNames );

    mesh.getElemManager().forElementRegions< SurfaceElementRegion >( regionNames,
                                                                     [&]( localIndex const,
                                                                          SurfaceElementRegion & region )
    {
      region.forElementSubRegions< FaceElementSubRegion >( [&]( FaceElementSubRegion & subRegion )
      {
        subRegion.getWrapper< real64_array >( fields::flow::hydraulicAperture::key() ).
          setApplyDefaultValue( region.getDefaultAperture() );
      } );
    } );

  } );

  // report to the user if some pore volumes are very small
  // note: this function is here because: 1) porosity has been initialized and 2) NTG has been applied
  validatePoreVolumes( domain );
}

void
CompositionalMultiphaseBase::implicitStepSetup( real64 const & GEOS_UNUSED_PARAM( time_n ),
                                                real64 const & GEOS_UNUSED_PARAM( dt ),
                                                DomainPartition & domain )
{
  forDiscretizationOnMeshTargets( domain.getMeshBodies(), [&]( string const &,
                                                               MeshLevel & mesh,
                                                               arrayView1d< string const > const & regionNames )
  {
    mesh.getElemManager().forElementSubRegions< CellElementSubRegion,
                                                SurfaceElementSubRegion >( regionNames,
                                                                           [&]( localIndex const,
                                                                                auto & subRegion )
    {
      arrayView1d< real64 const > const & pres =
        subRegion.template getField< fields::flow::pressure >();
      arrayView1d< real64 const > const & initPres =
        subRegion.template getField< fields::flow::initialPressure >();
      arrayView1d< real64 > const & deltaPres =
        subRegion.template getField< fields::flow::deltaPressure >();
      isothermalCompositionalMultiphaseBaseKernels::StatisticsKernel::
        saveDeltaPressure< parallelDevicePolicy<> >( subRegion.size(), pres, initPres, deltaPres );
      saveConvergedState( subRegion );

      // update porosity, permeability
      updatePorosityAndPermeability( subRegion );
      // update all fluid properties
      updateFluidState( subRegion );
      // for thermal simulations, update solid internal energy
      if( m_isThermal )
      {
        updateSolidInternalEnergyModel( subRegion );
      }

      // after the update, save the new saturation and phase mobilities
      arrayView2d< real64 const, compflow::USD_PHASE > const phaseVolFrac =
        subRegion.template getField< fields::flow::phaseVolumeFraction >();
      arrayView2d< real64, compflow::USD_PHASE > const phaseVolFrac_n =
        subRegion.template getField< fields::flow::phaseVolumeFraction_n >();
      phaseVolFrac_n.setValues< parallelDevicePolicy<> >( phaseVolFrac );

      arrayView2d< real64 const, compflow::USD_PHASE > const phaseMob =
        subRegion.template getField< fields::flow::phaseMobility >();
      arrayView2d< real64, compflow::USD_PHASE > const phaseMob_n =
        subRegion.template getField< fields::flow::phaseMobility_n >();
      phaseMob_n.setValues< parallelDevicePolicy<> >( phaseMob );

    } );
  } );
}

void CompositionalMultiphaseBase::assembleSystem( real64 const GEOS_UNUSED_PARAM( time_n ),
                                                  real64 const dt,
                                                  DomainPartition & domain,
                                                  DofManager const & dofManager,
                                                  CRSMatrixView< real64, globalIndex const > const & localMatrix,
                                                  arrayView1d< real64 > const & localRhs )
{
  GEOS_MARK_FUNCTION;

  assembleAccumulationAndVolumeBalanceTerms( domain,
                                             dofManager,
                                             localMatrix,
                                             localRhs );

  assembleFluxTerms( dt,
                     domain,
                     dofManager,
                     localMatrix,
                     localRhs );
}

void CompositionalMultiphaseBase::assembleAccumulationAndVolumeBalanceTerms( DomainPartition & domain,
                                                                             DofManager const & dofManager,
                                                                             CRSMatrixView< real64, globalIndex const > const & localMatrix,
                                                                             arrayView1d< real64 > const & localRhs ) const
{
  GEOS_MARK_FUNCTION;

  forDiscretizationOnMeshTargets( domain.getMeshBodies(), [&]( string const &,
                                                               MeshLevel const & mesh,
                                                               arrayView1d< string const > const & regionNames )
  {
    mesh.getElemManager().forElementSubRegions( regionNames,
                                                [&]( localIndex const,
                                                     ElementSubRegionBase const & subRegion )
    {
      string const dofKey = dofManager.getKey( viewKeyStruct::elemDofFieldString() );
      string const & fluidName = subRegion.getReference< string >( viewKeyStruct::fluidNamesString() );
      string const & solidName = subRegion.getReference< string >( viewKeyStruct::solidNamesString() );

      MultiFluidBase const & fluid = getConstitutiveModel< MultiFluidBase >( subRegion, fluidName );
      CoupledSolidBase const & solid = getConstitutiveModel< CoupledSolidBase >( subRegion, solidName );

      if( m_isThermal )
      {
        thermalCompositionalMultiphaseBaseKernels::
          ElementBasedAssemblyKernelFactory::
          createAndLaunch< parallelDevicePolicy<> >( m_numComponents,
                                                     m_numPhases,
                                                     dofManager.rankOffset(),
                                                     m_useTotalMassEquation,
                                                     m_useSimpleAccumulation,
                                                     dofKey,
                                                     subRegion,
                                                     fluid,
                                                     solid,
                                                     localMatrix,
                                                     localRhs );
      }
      else
      {
        isothermalCompositionalMultiphaseBaseKernels::
          ElementBasedAssemblyKernelFactory::
          createAndLaunch< parallelDevicePolicy<> >( m_numComponents,
                                                     m_numPhases,
                                                     dofManager.rankOffset(),
                                                     m_useTotalMassEquation,
                                                     m_useSimpleAccumulation,
                                                     dofKey,
                                                     subRegion,
                                                     fluid,
                                                     solid,
                                                     localMatrix,
                                                     localRhs );
      }
    } );
  } );
}

void CompositionalMultiphaseBase::applyBoundaryConditions( real64 const time_n,
                                                           real64 const dt,
                                                           DomainPartition & domain,
                                                           DofManager const & dofManager,
                                                           CRSMatrixView< real64, globalIndex const > const & localMatrix,
                                                           arrayView1d< real64 > const & localRhs )
{
  GEOS_MARK_FUNCTION;

  if( m_keepFlowVariablesConstantDuringInitStep )
  {
    // this function is going to force the current flow state to be constant during the time step
    // this is used when the poromechanics solver is performing the stress initialization
    // TODO: in the future, a dedicated poromechanics kernel should eliminate the flow vars to construct a reduced system
    //       which will remove the need for this brittle passing aroung of flag
    keepFlowVariablesConstantDuringInitStep( time_n, dt, dofManager, domain, localMatrix.toViewConstSizes(), localRhs.toView() );
  }
  else
  {
    // apply pressure boundary conditions.
    applyDirichletBC( time_n, dt, dofManager, domain, localMatrix.toViewConstSizes(), localRhs.toView() );

    // apply flux boundary conditions
    applySourceFluxBC( time_n, dt, dofManager, domain, localMatrix.toViewConstSizes(), localRhs.toView() );

    // apply aquifer boundary conditions
    applyAquiferBC( time_n, dt, dofManager, domain, localMatrix.toViewConstSizes(), localRhs.toView() );
  }
}

namespace
{
char const bcLogMessage[] =
  "CompositionalMultiphaseBase {}: at time {}s, "
  "the <{}> boundary condition '{}' is applied to the element set '{}' in subRegion '{}'. "
  "\nThe scale of this boundary condition is {} and multiplies the value of the provided function (if any). "
  "\nThe total number of target elements (including ghost elements) is {}. "
  "\nNote that if this number is equal to zero for all subRegions, the boundary condition will not be applied on this element set.";
}

void CompositionalMultiphaseBase::applySourceFluxBC( real64 const time,
                                                     real64 const dt,
                                                     DofManager const & dofManager,
                                                     DomainPartition & domain,
                                                     CRSMatrixView< real64, globalIndex const > const & localMatrix,
                                                     arrayView1d< real64 > const & localRhs ) const
{
  GEOS_MARK_FUNCTION;

  FieldSpecificationManager & fsManager = FieldSpecificationManager::getInstance();

  string const dofKey = dofManager.getKey( viewKeyStruct::elemDofFieldString() );

  // Step 1: count individual source flux boundary conditions

  std::map< string, localIndex > bcNameToBcId;
  localIndex bcCounter = 0;

  fsManager.forSubGroups< SourceFluxBoundaryCondition >( [&] ( SourceFluxBoundaryCondition const & bc )
  {
    // collect all the bc names to idx
    bcNameToBcId[bc.getName()] = bcCounter;
    bcCounter++;
  } );

  if( bcCounter == 0 )
  {
    return;
  }

  // Step 2: count the set size for each source flux (each source flux may have multiple target sets)

  array1d< globalIndex > bcAllSetsSize( bcNameToBcId.size() );

  computeSourceFluxSizeScalingFactor( time,
                                      dt,
                                      domain,
                                      bcNameToBcId,
                                      bcAllSetsSize.toView() );

  // Step 3: we are ready to impose the boundary condition, normalized by the set size

  forDiscretizationOnMeshTargets( domain.getMeshBodies(), [&]( string const &,
                                                               MeshLevel & mesh,
                                                               arrayView1d< string const > const & )
  {
    fsManager.apply< ElementSubRegionBase,
                     SourceFluxBoundaryCondition >( time + dt,
                                                    mesh,
                                                    SourceFluxBoundaryCondition::catalogName(),
                                                    [&]( SourceFluxBoundaryCondition const & fs,
                                                         string const & setName,
                                                         SortedArrayView< localIndex const > const & targetSet,
                                                         ElementSubRegionBase & subRegion,
                                                         string const & )
    {
      if( fs.getLogLevel() >= 1 && m_nonlinearSolverParameters.m_numNewtonIterations == 0 )
      {
        globalIndex const numTargetElems = MpiWrapper::sum< globalIndex >( targetSet.size() );
        GEOS_LOG_RANK_0( GEOS_FMT( bcLogMessage,
                                   getName(), time+dt, SourceFluxBoundaryCondition::catalogName(),
                                   fs.getName(), setName, subRegion.getName(), fs.getScale(), numTargetElems ) );
      }

      if( targetSet.size() == 0 )
      {
        return;
      }
      if( !subRegion.hasWrapper( dofKey ) )
      {
        if( fs.getLogLevel() >= 1 )
        {
          GEOS_LOG_RANK( GEOS_FMT( "{}: trying to apply SourceFlux, but its targetSet named '{}' intersects with non-simulated region named '{}'.",
                                   getDataContext(), setName, subRegion.getName() ) );
        }
        return;
      }

      arrayView1d< globalIndex const > const dofNumber = subRegion.getReference< array1d< globalIndex > >( dofKey );
      arrayView1d< integer const > const ghostRank = subRegion.ghostRank();

      // Step 3.1: get the values of the source boundary condition that need to be added to the rhs
      // We don't use FieldSpecificationBase::applyConditionToSystem here because we want to account for the row permutation used in the
      // compositional solvers

      array1d< globalIndex > dofArray( targetSet.size() );
      array1d< real64 > rhsContributionArray( targetSet.size() );
      arrayView1d< real64 > rhsContributionArrayView = rhsContributionArray.toView();
      localIndex const rankOffset = dofManager.rankOffset();

      // note that the dofArray will not be used after this step (simpler to use dofNumber instead)
      fs.computeRhsContribution< FieldSpecificationAdd,
                                 parallelDevicePolicy<> >( targetSet.toViewConst(),
                                                           time + dt,
                                                           dt,
                                                           subRegion,
                                                           dofNumber,
                                                           rankOffset,
                                                           localMatrix,
                                                           dofArray.toView(),
                                                           rhsContributionArrayView,
                                                           [] GEOS_HOST_DEVICE ( localIndex const )
      {
        return 0.0;
      } );

      // Step 3.2: we are ready to add the right-hand side contributions, taking into account our equation layout

      // get the normalizer
      real64 const sizeScalingFactor = bcAllSetsSize[bcNameToBcId.at( fs.getName())];

      integer const fluidComponentId = fs.getComponent();
      integer const numFluidComponents = m_numComponents;
      integer const useTotalMassEquation = m_useTotalMassEquation;
      forAll< parallelDevicePolicy<> >( targetSet.size(), [sizeScalingFactor,
                                                           targetSet,
                                                           rankOffset,
                                                           ghostRank,
                                                           fluidComponentId,
                                                           numFluidComponents,
                                                           useTotalMassEquation,
                                                           dofNumber,
                                                           rhsContributionArrayView,
                                                           localRhs] GEOS_HOST_DEVICE ( localIndex const a )
      {
        // we need to filter out ghosts here, because targetSet may contain them
        localIndex const ei = targetSet[a];
        if( ghostRank[ei] >= 0 )
        {
          return;
        }

        if( useTotalMassEquation > 0 )
        {
          // for all "fluid components", we add the value to the total mass balance equation
          globalIndex const totalMassBalanceRow = dofNumber[ei] - rankOffset;
          localRhs[totalMassBalanceRow] += rhsContributionArrayView[a] / sizeScalingFactor; // scale the contribution by the
                                                                                            // sizeScalingFactor
                                                                                            // here
          if( fluidComponentId < numFluidComponents - 1 )
          {
            globalIndex const compMassBalanceRow = totalMassBalanceRow + fluidComponentId + 1; // component mass bal equations are shifted
            localRhs[compMassBalanceRow] += rhsContributionArrayView[a] / sizeScalingFactor; // scale the contribution by the
                                                                                             // sizeScalingFactor here
          }
        }
        else
        {
          globalIndex const compMassBalanceRow = dofNumber[ei] - rankOffset + fluidComponentId;
          localRhs[compMassBalanceRow] += rhsContributionArrayView[a] / sizeScalingFactor; // scale the contribution by the
                                                                                           // sizeScalingFactor here
        }
      } );
    } );
  } );
}

bool CompositionalMultiphaseBase::validateDirichletBC( DomainPartition & domain,
                                                       real64 const time ) const
{
  constexpr integer MAX_NC = MultiFluidBase::MAX_NUM_COMPONENTS;
  FieldSpecificationManager & fsManager = FieldSpecificationManager::getInstance();

  bool bcConsistent = true;

  forDiscretizationOnMeshTargets( domain.getMeshBodies(), [&]( string const &,
                                                               MeshLevel & mesh,
                                                               arrayView1d< string const > const & )
  {
    // map: regionName -> subRegionName -> setName -> numComps to check pressure/comp are present consistent
    map< string, map< string, map< string, ComponentMask< MAX_NC > > > > bcPresCompStatusMap;
    // map: regionName -> subRegionName -> setName check to that temperature is present/consistent
    map< string, map< string, set< string > > > bcTempStatusMap;

    // 1. Check pressure Dirichlet BCs
    fsManager.apply< ElementSubRegionBase >( time,
                                             mesh,
                                             fields::flow::pressure::key(),
                                             [&]( FieldSpecificationBase const &,
                                                  string const & setName,
                                                  SortedArrayView< localIndex const > const &,
                                                  ElementSubRegionBase & subRegion,
                                                  string const & )
    {
      // Check whether pressure has already been applied to this set
      string const & subRegionName = subRegion.getName();
      string const & regionName = subRegion.getParent().getParent().getName();

      auto & subRegionSetMap = bcPresCompStatusMap[regionName][subRegionName];
      if( subRegionSetMap.count( setName ) > 0 )
      {
        bcConsistent = false;
        GEOS_WARNING( GEOS_FMT( "Conflicting pressure boundary conditions on set {}/{}/{}", regionName, subRegionName, setName ) );
      }
      subRegionSetMap[setName].setNumComp( m_numComponents );
    } );

    // 2. Check temperature Dirichlet BCs
    if( m_isThermal )
    {
      fsManager.apply< ElementSubRegionBase >( time,
                                               mesh,
                                               fields::flow::temperature::key(),
                                               [&]( FieldSpecificationBase const &,
                                                    string const & setName,
                                                    SortedArrayView< localIndex const > const &,
                                                    ElementSubRegionBase & subRegion,
                                                    string const & )
      {
        // Check whether temperature has already been applied to this set
        string const & subRegionName = subRegion.getName();
        string const & regionName = subRegion.getParent().getParent().getName();

        auto & tempSubRegionSetMap = bcTempStatusMap[regionName][subRegionName];
        if( tempSubRegionSetMap.count( setName ) > 0 )
        {
          bcConsistent = false;
          GEOS_WARNING( GEOS_FMT( "Conflicting temperature boundary conditions on set {}/{}/{}", regionName, subRegionName, setName ) );
        }
        tempSubRegionSetMap.insert( setName );
      } );
    }

    // 3. Check composition BC (global component fraction)
    fsManager.apply< ElementSubRegionBase >( time,
                                             mesh,
                                             fields::flow::globalCompFraction::key(),
                                             [&] ( FieldSpecificationBase const & fs,
                                                   string const & setName,
                                                   SortedArrayView< localIndex const > const &,
                                                   ElementSubRegionBase & subRegion,
                                                   string const & )
    {
      // 3.1 Check pressure, temperature, and record composition bc application
      string const & subRegionName = subRegion.getName();
      string const & regionName = subRegion.getParent().getParent().getName();
      integer const comp = fs.getComponent();

      auto & subRegionSetMap = bcPresCompStatusMap[regionName][subRegionName];
      if( subRegionSetMap.count( setName ) == 0 )
      {
        bcConsistent = false;
        GEOS_WARNING( GEOS_FMT( "Pressure boundary condition not prescribed on set {}/{}/{}", regionName, subRegionName, setName ) );
      }
      if( m_isThermal )
      {
        auto & tempSubRegionSetMap = bcTempStatusMap[regionName][subRegionName];
        if( tempSubRegionSetMap.count( setName ) == 0 )
        {
          bcConsistent = false;
          GEOS_WARNING( GEOS_FMT( "Temperature boundary condition not prescribed on set {}/{}/{}", regionName, subRegionName, setName ) );
        }
      }
      if( comp < 0 || comp >= m_numComponents )
      {
        bcConsistent = false;
        GEOS_WARNING( GEOS_FMT( "Invalid component index [{}] in composition boundary condition {}", comp, fs.getName() ) );
        return; // can't check next part with invalid component id
      }

      ComponentMask< MAX_NC > & compMask = subRegionSetMap[setName];
      if( compMask[comp] )
      {
        bcConsistent = false;
        GEOS_WARNING( GEOS_FMT( "Conflicting composition[{}] boundary conditions on set {}/{}/{}", comp, regionName, subRegionName, setName ) );
      }
      compMask.set( comp );
    } );

    // 3.2 Check consistency between composition BC applied to sets
    // Note: for a temperature-only boundary condition, this loop does not do anything
    for( auto const & regionEntry : bcPresCompStatusMap )
    {
      for( auto const & subRegionEntry : regionEntry.second )
      {
        for( auto const & setEntry : subRegionEntry.second )
        {
          ComponentMask< MAX_NC > const & compMask = setEntry.second;
          for( integer ic = 0; ic < m_numComponents; ++ic )
          {
            if( !compMask[ic] )
            {
              bcConsistent = false;
              GEOS_WARNING( GEOS_FMT( "Boundary condition not applied to composition[{}] on set {}/{}/{}",
                                      ic, regionEntry.first, subRegionEntry.first, setEntry.first ) );
            }
          }
        }
      }
    }
  } );

  return bcConsistent;
}

void CompositionalMultiphaseBase::applyDirichletBC( real64 const time_n,
                                                    real64 const dt,
                                                    DofManager const & dofManager,
                                                    DomainPartition & domain,
                                                    CRSMatrixView< real64, globalIndex const > const & localMatrix,
                                                    arrayView1d< real64 > const & localRhs ) const
{
  GEOS_MARK_FUNCTION;

  // Only validate BC at the beginning of Newton loop
  if( m_nonlinearSolverParameters.m_numNewtonIterations == 0 )
  {
    bool const bcConsistent = validateDirichletBC( domain, time_n + dt );
    GEOS_ERROR_IF( !bcConsistent, GEOS_FMT( "CompositionalMultiphaseBase {}: inconsistent boundary conditions", getDataContext() ) );
  }

  FieldSpecificationManager & fsManager = FieldSpecificationManager::getInstance();

  forDiscretizationOnMeshTargets( domain.getMeshBodies(), [&]( string const &,
                                                               MeshLevel & mesh,
                                                               arrayView1d< string const > const & )
  {

    // 1. Apply pressure Dirichlet BCs, store in a separate field
    applyFieldValue< ElementSubRegionBase >( time_n, dt, mesh, bcLogMessage,
                                             fields::flow::pressure::key(), fields::flow::bcPressure::key() );
    // 2. Apply composition BC (global component fraction) and store them for constitutive call
    applyFieldValue< ElementSubRegionBase >( time_n, dt, mesh, bcLogMessage,
                                             fields::flow::globalCompFraction::key(), fields::flow::globalCompFraction::key() );
    // 3. Apply temperature Dirichlet BCs, store in a separate field
    if( m_isThermal )
    {
      applyFieldValue< ElementSubRegionBase >( time_n, dt, mesh, bcLogMessage,
                                               fields::flow::temperature::key(), fields::flow::bcTemperature::key() );
    }

    globalIndex const rankOffset = dofManager.rankOffset();
    string const dofKey = dofManager.getKey( viewKeyStruct::elemDofFieldString() );

    // 4. Call constitutive update, back-calculate target global component densities and apply to the system
    fsManager.apply< ElementSubRegionBase >( time_n + dt,
                                             mesh,
                                             fields::flow::pressure::key(),
                                             [&] ( FieldSpecificationBase const &,
                                                   string const &,
                                                   SortedArrayView< localIndex const > const & targetSet,
                                                   ElementSubRegionBase & subRegion,
                                                   string const & )
    {
      string const & fluidName = subRegion.getReference< string >( viewKeyStruct::fluidNamesString() );
      MultiFluidBase & fluid = getConstitutiveModel< MultiFluidBase >( subRegion, fluidName );

      // in the isothermal case, we use the reservoir temperature to enforce the boundary condition
      // in the thermal case, the validation function guarantees that temperature has been provided
      string const temperatureKey = m_isThermal ? fields::flow::bcTemperature::key() : fields::flow::temperature::key();

      arrayView1d< real64 const > const bcPres =
        subRegion.getReference< array1d< real64 > >( fields::flow::bcPressure::key() );
      arrayView1d< real64 const > const bcTemp =
        subRegion.getReference< array1d< real64 > >( temperatureKey );
      arrayView2d< real64 const, compflow::USD_COMP > const compFrac =
        subRegion.getReference< array2d< real64, compflow::LAYOUT_COMP > >( fields::flow::globalCompFraction::key() );

      constitutiveUpdatePassThru( fluid, [&] ( auto & castedFluid )
      {
        using FluidType = TYPEOFREF( castedFluid );
        using ExecPolicy = typename FluidType::exec_policy;
        typename FluidType::KernelWrapper fluidWrapper = castedFluid.createKernelWrapper();

        thermalCompositionalMultiphaseBaseKernels::
          FluidUpdateKernel::
          launch< ExecPolicy >( targetSet,
                                fluidWrapper,
                                bcPres,
                                bcTemp,
                                compFrac );
      } );

      arrayView1d< integer const > const ghostRank =
        subRegion.getReference< array1d< integer > >( ObjectManagerBase::viewKeyStruct::ghostRankString() );
      arrayView1d< globalIndex const > const dofNumber =
        subRegion.getReference< array1d< globalIndex > >( dofKey );
      arrayView1d< real64 const > const pres =
        subRegion.getReference< array1d< real64 > >( fields::flow::pressure::key() );
      arrayView2d< real64 const, compflow::USD_COMP > const compDens =
        subRegion.getReference< array2d< real64, compflow::LAYOUT_COMP > >( fields::flow::globalCompDensity::key() );
      arrayView2d< real64 const, multifluid::USD_FLUID > const totalDens = fluid.totalDensity();

      integer const numComp = m_numComponents;
      forAll< parallelDevicePolicy<> >( targetSet.size(), [=] GEOS_HOST_DEVICE ( localIndex const a )
      {
        localIndex const ei = targetSet[a];
        if( ghostRank[ei] >= 0 )
        {
          return;
        }

        globalIndex const dofIndex = dofNumber[ei];
        localIndex const localRow = dofIndex - rankOffset;
        real64 rhsValue;

        // 4.1. Apply pressure value to the matrix/rhs
        FieldSpecificationEqual::SpecifyFieldValue( dofIndex,
                                                    rankOffset,
                                                    localMatrix,
                                                    rhsValue,
                                                    bcPres[ei],
                                                    pres[ei] );
        localRhs[localRow] = rhsValue;

        // 4.2. For each component, apply target global density value
        for( integer ic = 0; ic < numComp; ++ic )
        {
          FieldSpecificationEqual::SpecifyFieldValue( dofIndex + ic + 1,
                                                      rankOffset,
                                                      localMatrix,
                                                      rhsValue,
                                                      totalDens[ei][0] * compFrac[ei][ic],
                                                      compDens[ei][ic] );
          localRhs[localRow + ic + 1] = rhsValue;
        }
      } );
    } );

    // 5. Apply temperature to the system
    if( m_isThermal )
    {
      fsManager.apply< ElementSubRegionBase >( time_n + dt,
                                               mesh,
                                               fields::flow::temperature::key(),
                                               [&] ( FieldSpecificationBase const &,
                                                     string const &,
                                                     SortedArrayView< localIndex const > const & targetSet,
                                                     ElementSubRegionBase & subRegion,
                                                     string const & )
      {
        arrayView1d< integer const > const ghostRank =
          subRegion.getReference< array1d< integer > >( ObjectManagerBase::viewKeyStruct::ghostRankString() );
        arrayView1d< globalIndex const > const dofNumber =
          subRegion.getReference< array1d< globalIndex > >( dofKey );
        arrayView1d< real64 const > const bcTemp =
          subRegion.getReference< array1d< real64 > >( fields::flow::bcTemperature::key() );
        arrayView1d< real64 const > const temp =
          subRegion.getReference< array1d< real64 > >( fields::flow::temperature::key() );

        integer const numComp = m_numComponents;
        forAll< parallelDevicePolicy<> >( targetSet.size(), [=] GEOS_HOST_DEVICE ( localIndex const a )
        {
          localIndex const ei = targetSet[a];
          if( ghostRank[ei] >= 0 )
          {
            return;
          }

          globalIndex const dofIndex = dofNumber[ei];
          localIndex const localRow = dofIndex - rankOffset;
          real64 rhsValue;

          // 4.2. Apply temperature value to the matrix/rhs
          FieldSpecificationEqual::SpecifyFieldValue( dofIndex + numComp + 1,
                                                      rankOffset,
                                                      localMatrix,
                                                      rhsValue,
                                                      bcTemp[ei],
                                                      temp[ei] );
          localRhs[localRow + numComp + 1] = rhsValue;
        } );
      } );
    }
  } );
}

void CompositionalMultiphaseBase::keepFlowVariablesConstantDuringInitStep( real64 const time,
                                                                           real64 const dt,
                                                                           DofManager const & dofManager,
                                                                           DomainPartition & domain,
                                                                           CRSMatrixView< real64, globalIndex const > const & localMatrix,
                                                                           arrayView1d< real64 > const & localRhs ) const
{
  GEOS_MARK_FUNCTION;

  GEOS_UNUSED_VAR( time, dt );

  forDiscretizationOnMeshTargets( domain.getMeshBodies(), [&]( string const &,
                                                               MeshLevel const & mesh,
                                                               arrayView1d< string const > const & regionNames )
  {
    mesh.getElemManager().forElementSubRegions( regionNames,
                                                [&]( localIndex const,
                                                     ElementSubRegionBase const & subRegion )
    {
      globalIndex const rankOffset = dofManager.rankOffset();
      string const dofKey = dofManager.getKey( viewKeyStruct::elemDofFieldString() );

      arrayView1d< integer const > const ghostRank = subRegion.ghostRank();
      arrayView1d< globalIndex const > const dofNumber = subRegion.getReference< array1d< globalIndex > >( dofKey );

      arrayView1d< real64 const > const pres = subRegion.getField< fields::flow::pressure >();
      arrayView1d< real64 const > const temp = subRegion.getField< fields::flow::temperature >();
      arrayView2d< real64 const, compflow::USD_COMP > const compDens = subRegion.getField< fields::flow::globalCompDensity >();

      integer const numComp = m_numComponents;
      integer const isThermal = m_isThermal;
      forAll< parallelDevicePolicy<> >( subRegion.size(), [=] GEOS_HOST_DEVICE ( localIndex const ei )
      {
        if( ghostRank[ei] >= 0 )
        {
          return;
        }

        globalIndex const dofIndex = dofNumber[ei];
        localIndex const localRow = dofIndex - rankOffset;
        real64 rhsValue;

        // 4.1. Apply pressure value to the matrix/rhs
        FieldSpecificationEqual::SpecifyFieldValue( dofIndex,
                                                    rankOffset,
                                                    localMatrix,
                                                    rhsValue,
                                                    pres[ei], // freeze the current pressure value
                                                    pres[ei] );
        localRhs[localRow] = rhsValue;

        // 4.2. Apply temperature value to the matrix/rhs
        if( isThermal )
        {
          FieldSpecificationEqual::SpecifyFieldValue( dofIndex + numComp + 1,
                                                      rankOffset,
                                                      localMatrix,
                                                      rhsValue,
                                                      temp[ei], // freeze the current temperature value
                                                      temp[ei] );
          localRhs[localRow + numComp + 1] = rhsValue;
        }

        // 4.3. For each component, apply target global density value
        for( integer ic = 0; ic < numComp; ++ic )
        {
          FieldSpecificationEqual::SpecifyFieldValue( dofIndex + ic + 1,
                                                      rankOffset,
                                                      localMatrix,
                                                      rhsValue,
                                                      compDens[ei][ic], // freeze the current component density values
                                                      compDens[ei][ic] );
          localRhs[localRow + ic + 1] = rhsValue;
        }
      } );
    } );
  } );
}

void CompositionalMultiphaseBase::chopNegativeDensities( DomainPartition & domain )
{
  GEOS_MARK_FUNCTION;

  using namespace isothermalCompositionalMultiphaseBaseKernels;

  integer const numComp = m_numComponents;
<<<<<<< HEAD
  real64 const  minCompDens = m_minCompDens;
=======
  real64 const minCompDens = m_minCompDens;
>>>>>>> 9fc5d4c5

  forDiscretizationOnMeshTargets( domain.getMeshBodies(), [&]( string const &,
                                                               MeshLevel & mesh,
                                                               arrayView1d< string const > const & regionNames )
  {
    mesh.getElemManager().forElementSubRegions( regionNames,
                                                [&]( localIndex const,
                                                     ElementSubRegionBase & subRegion )
    {
      arrayView1d< integer const > const ghostRank = subRegion.ghostRank();

      arrayView2d< real64, compflow::USD_COMP > const compDens =
        subRegion.getField< fields::flow::globalCompDensity >();

      forAll< parallelDevicePolicy<> >( subRegion.size(), [=] GEOS_HOST_DEVICE ( localIndex const ei )
      {
        if( ghostRank[ei] < 0 )
        {
          for( integer ic = 0; ic < numComp; ++ic )
          {
            if( compDens[ei][ic] < minCompDens )
            {
              compDens[ei][ic] = minCompDens;
            }
          }
        }
      } );
    } );
  } );
}

real64 CompositionalMultiphaseBase::setNextDtBasedOnStateChange( real64 const & currentDt,
                                                                 DomainPartition & domain )
{
  if( m_targetRelativePresChange >= 1.0 &&
      m_targetPhaseVolFracChange >= 1.0 &&
      ( !m_isThermal || m_targetRelativeTempChange >= 1.0 ) )
  {
    return LvArray::NumericLimits< real64 >::max;
  }

  real64 maxRelativePresChange = 0.0;
  real64 maxRelativeTempChange = 0.0;
  real64 maxAbsolutePhaseVolFracChange = 0.0;

  real64 const numPhase = m_numPhases;

  forDiscretizationOnMeshTargets( domain.getMeshBodies(), [&]( string const &,
                                                               MeshLevel & mesh,
                                                               arrayView1d< string const > const & regionNames )
  {
    mesh.getElemManager().forElementSubRegions( regionNames,
                                                [&]( localIndex const,
                                                     ElementSubRegionBase & subRegion )
    {
      arrayView1d< integer const > const ghostRank = subRegion.ghostRank();

      arrayView1d< real64 const > const pres = subRegion.getField< fields::flow::pressure >();
      arrayView1d< real64 const > const pres_n = subRegion.getField< fields::flow::pressure_n >();
      arrayView1d< real64 const > const temp = subRegion.getField< fields::flow::temperature >();
      arrayView1d< real64 const > const temp_n = subRegion.getField< fields::flow::temperature_n >();
      arrayView2d< real64 const, compflow::USD_PHASE > const phaseVolFrac =
        subRegion.getField< fields::flow::phaseVolumeFraction >();
      arrayView2d< real64 const, compflow::USD_PHASE > const phaseVolFrac_n =
        subRegion.getField< fields::flow::phaseVolumeFraction_n >();

      RAJA::ReduceMax< parallelDeviceReduce, real64 > subRegionMaxPresChange( 0.0 );
      RAJA::ReduceMax< parallelDeviceReduce, real64 > subRegionMaxTempChange( 0.0 );
      RAJA::ReduceMax< parallelDeviceReduce, real64 > subRegionMaxPhaseVolFracChange( 0.0 );

      forAll< parallelDevicePolicy<> >( subRegion.size(), [=] GEOS_HOST_DEVICE ( localIndex const ei )
      {
        if( ghostRank[ei] < 0 )
        {
          // switch from relative to absolute when pressure less than 1
          subRegionMaxPresChange.max( LvArray::math::abs( pres[ei] - pres_n[ei] ) / LvArray::math::max( LvArray::math::abs( pres_n[ei] ), 1.0 ) );
          subRegionMaxTempChange.max( LvArray::math::abs( temp[ei] - temp_n[ei] ) / LvArray::math::max( LvArray::math::abs( temp_n[ei] ), 1.0 ) );
          for( integer ip = 0; ip < numPhase; ++ip )
          {
            subRegionMaxPhaseVolFracChange.max( LvArray::math::abs( phaseVolFrac[ei][ip] - phaseVolFrac_n[ei][ip] ) );
          }
        }
      } );

      maxRelativePresChange = LvArray::math::max( maxRelativePresChange, subRegionMaxPresChange.get() );
      maxRelativeTempChange = LvArray::math::max( maxRelativeTempChange, subRegionMaxTempChange.get() );
      maxAbsolutePhaseVolFracChange = LvArray::math::max( maxAbsolutePhaseVolFracChange, subRegionMaxPhaseVolFracChange.get() );

    } );
  } );

  maxRelativePresChange = MpiWrapper::max( maxRelativePresChange );
  maxAbsolutePhaseVolFracChange = MpiWrapper::max( maxAbsolutePhaseVolFracChange );

  GEOS_LOG_LEVEL_RANK_0( 1, GEOS_FMT( "{}: Max relative pressure change during time step: {} %",
                                      getName(), GEOS_FMT( "{:.{}f}", 100*maxRelativePresChange, 3 ) ) );
  GEOS_LOG_LEVEL_RANK_0( 1, GEOS_FMT( "{}: Max absolute phase volume fraction change during time step: {}",
                                      getName(), GEOS_FMT( "{:.{}f}", maxAbsolutePhaseVolFracChange, 3 ) ) );

  if( m_isThermal )
  {
    maxRelativeTempChange = MpiWrapper::max( maxRelativeTempChange );
    GEOS_LOG_LEVEL_RANK_0( 1, GEOS_FMT( "{}: Max relative temperature change during time step: {} %",
                                        getName(), GEOS_FMT( "{:.{}f}", 100*maxRelativeTempChange, 3 ) ) );
  }

  real64 const eps = LvArray::NumericLimits< real64 >::epsilon;

  real64 const nextDtPressure = currentDt *  ( 1.0 + m_solutionChangeScalingFactor ) * m_targetRelativePresChange
                                / std::max( eps, maxRelativePresChange + m_solutionChangeScalingFactor * m_targetRelativePresChange );
  real64 const nextDtPhaseVolFrac = currentDt *  ( 1.0 + m_solutionChangeScalingFactor ) * m_targetPhaseVolFracChange
                                    / std::max( eps, maxAbsolutePhaseVolFracChange + m_solutionChangeScalingFactor * m_targetPhaseVolFracChange );
  real64 const nextDtTemperature = m_isThermal
    ? currentDt * ( 1.0 + m_solutionChangeScalingFactor ) * m_targetRelativeTempChange
                                   / std::max( eps, maxRelativeTempChange + m_solutionChangeScalingFactor * m_targetRelativeTempChange )
    : LvArray::NumericLimits< real64 >::max;

  return std::min( std::min( nextDtPressure, nextDtPhaseVolFrac ), nextDtTemperature );
}

real64 CompositionalMultiphaseBase::setNextDtBasedOnCFL( const geos::real64 & currentDt, geos::DomainPartition & domain )
{

  real64 maxPhaseCFL, maxCompCFL;

  computeCFLNumbers( domain, currentDt, maxPhaseCFL, maxCompCFL );

  GEOS_LOG_LEVEL_RANK_0( 1, getName() << ": Max phase CFL number: " << maxPhaseCFL );
  GEOS_LOG_LEVEL_RANK_0( 1, getName() << ": Max component CFL number: " << maxCompCFL );

  return std::min( m_targetFlowCFL*currentDt/maxCompCFL, m_targetFlowCFL*currentDt/maxPhaseCFL );

}

void CompositionalMultiphaseBase::computeCFLNumbers( geos::DomainPartition & domain, const geos::real64 & dt,
                                                     geos::real64 & maxPhaseCFL, geos::real64 & maxCompCFL )
{
  GEOS_MARK_FUNCTION;

  integer const numPhases = numFluidPhases();
  integer const numComps = numFluidComponents();

  // Step 1: reset the arrays involved in the computation of CFL numbers
  forDiscretizationOnMeshTargets( domain.getMeshBodies(), [&]( string const &,
                                                               MeshLevel & mesh,
                                                               arrayView1d< string const > const & regionNames )
  {
    mesh.getElemManager().forElementSubRegions( regionNames,
                                                [&]( localIndex const,
                                                     ElementSubRegionBase & subRegion )
    {
      arrayView2d< real64, compflow::USD_PHASE > const & phaseOutflux =
        subRegion.getField< fields::flow::phaseOutflux >();
      arrayView2d< real64, compflow::USD_COMP > const & compOutflux =
        subRegion.getField< fields::flow::componentOutflux >();
      phaseOutflux.zero();
      compOutflux.zero();
    } );

    // Step 2: compute the total volumetric outflux for each reservoir cell by looping over faces
    NumericalMethodsManager & numericalMethodManager = domain.getNumericalMethodManager();
    FiniteVolumeManager & fvManager = numericalMethodManager.getFiniteVolumeManager();
    FluxApproximationBase & fluxApprox = fvManager.getFluxApproximation( getDiscretizationName() );

    isothermalCompositionalMultiphaseFVMKernels::
      CFLFluxKernel::CompFlowAccessors compFlowAccessors( mesh.getElemManager(), getName() );
    isothermalCompositionalMultiphaseFVMKernels::
      CFLFluxKernel::MultiFluidAccessors multiFluidAccessors( mesh.getElemManager(), getName() );
    isothermalCompositionalMultiphaseFVMKernels::
      CFLFluxKernel::PermeabilityAccessors permeabilityAccessors( mesh.getElemManager(), getName() );
    isothermalCompositionalMultiphaseFVMKernels::
      CFLFluxKernel::RelPermAccessors relPermAccessors( mesh.getElemManager(), getName() );

    // TODO: find a way to compile with this modifiable accessors in CompFlowAccessors, and remove them from here
    ElementRegionManager::ElementViewAccessor< arrayView2d< real64, compflow::USD_PHASE > > const phaseOutfluxAccessor =
      mesh.getElemManager().constructViewAccessor< array2d< real64, compflow::LAYOUT_PHASE >,
                                                   arrayView2d< real64, compflow::USD_PHASE > >( fields::flow::phaseOutflux::key() );

    ElementRegionManager::ElementViewAccessor< arrayView2d< real64, compflow::USD_COMP > > const compOutfluxAccessor =
      mesh.getElemManager().constructViewAccessor< array2d< real64, compflow::LAYOUT_COMP >,
                                                   arrayView2d< real64, compflow::USD_COMP > >( fields::flow::componentOutflux::key() );


    fluxApprox.forAllStencils( mesh, [&] ( auto & stencil )
    {

      typename TYPEOFREF( stencil ) ::KernelWrapper stencilWrapper = stencil.createKernelWrapper();

      // While this kernel is waiting for a factory class, pass all the accessors here
      isothermalCompositionalMultiphaseBaseKernels::KernelLaunchSelector1
      < isothermalCompositionalMultiphaseFVMKernels::CFLFluxKernel >( numComps,
                                                                      numPhases,
                                                                      dt,
                                                                      stencilWrapper,
                                                                      compFlowAccessors.get( fields::flow::pressure{} ),
                                                                      compFlowAccessors.get( fields::flow::gravityCoefficient{} ),
                                                                      compFlowAccessors.get( fields::flow::phaseVolumeFraction{} ),
                                                                      permeabilityAccessors.get( fields::permeability::permeability{} ),
                                                                      permeabilityAccessors.get( fields::permeability::dPerm_dPressure{} ),
                                                                      relPermAccessors.get( fields::relperm::phaseRelPerm{} ),
                                                                      multiFluidAccessors.get( fields::multifluid::phaseViscosity{} ),
                                                                      multiFluidAccessors.get( fields::multifluid::phaseDensity{} ),
                                                                      multiFluidAccessors.get( fields::multifluid::phaseMassDensity{} ),
                                                                      multiFluidAccessors.get( fields::multifluid::phaseCompFraction{} ),
                                                                      phaseOutfluxAccessor.toNestedView(),
                                                                      compOutfluxAccessor.toNestedView() );
    } );
  } );

  // Step 3: finalize the (cell-based) computation of the CFL numbers
  real64 localMaxPhaseCFLNumber = 0.0;
  real64 localMaxCompCFLNumber = 0.0;

  forDiscretizationOnMeshTargets( domain.getMeshBodies(), [&]( string const &,
                                                               MeshLevel & mesh,
                                                               arrayView1d< string const > const & regionNames )
  {
    mesh.getElemManager().forElementSubRegions( regionNames,
                                                [&]( localIndex const,
                                                     ElementSubRegionBase & subRegion )
    {
      arrayView2d< real64 const, compflow::USD_PHASE > const & phaseOutflux =
        subRegion.getField< fields::flow::phaseOutflux >();
      arrayView2d< real64 const, compflow::USD_COMP > const & compOutflux =
        subRegion.getField< fields::flow::componentOutflux >();

      arrayView1d< real64 > const & phaseCFLNumber = subRegion.getField< fields::flow::phaseCFLNumber >();
      arrayView1d< real64 > const & compCFLNumber = subRegion.getField< fields::flow::componentCFLNumber >();

      arrayView1d< real64 const > const & volume = subRegion.getElementVolume();

      arrayView2d< real64 const, compflow::USD_COMP > const & compDens =
        subRegion.getField< fields::flow::globalCompDensity >();
      arrayView2d< real64 const, compflow::USD_COMP > const compFrac =
        subRegion.getField< fields::flow::globalCompFraction >();
      arrayView2d< real64, compflow::USD_PHASE > const phaseVolFrac =
        subRegion.getField< fields::flow::phaseVolumeFraction >();

      Group const & constitutiveModels = subRegion.getGroup( ElementSubRegionBase::groupKeyStruct::constitutiveModelsString() );

      string const & fluidName = subRegion.getReference< string >( CompositionalMultiphaseBase::viewKeyStruct::fluidNamesString() );
      MultiFluidBase const & fluid = constitutiveModels.getGroup< MultiFluidBase >( fluidName );
      arrayView3d< real64 const, multifluid::USD_PHASE > const & phaseVisc = fluid.phaseViscosity();

      string const & relpermName = subRegion.getReference< string >( CompositionalMultiphaseBase::viewKeyStruct::relPermNamesString() );
      RelativePermeabilityBase const & relperm = constitutiveModels.getGroup< RelativePermeabilityBase >( relpermName );
      arrayView3d< real64 const, relperm::USD_RELPERM > const & phaseRelPerm = relperm.phaseRelPerm();
      arrayView4d< real64 const, relperm::USD_RELPERM_DS > const & dPhaseRelPerm_dPhaseVolFrac = relperm.dPhaseRelPerm_dPhaseVolFraction();

      string const & solidName = subRegion.getReference< string >( CompositionalMultiphaseBase::viewKeyStruct::solidNamesString() );
      CoupledSolidBase const & solid = constitutiveModels.getGroup< CoupledSolidBase >( solidName );
      arrayView2d< real64 const > const & porosity = solid.getPorosity();

      real64 subRegionMaxPhaseCFLNumber = 0.0;
      real64 subRegionMaxCompCFLNumber = 0.0;

      isothermalCompositionalMultiphaseBaseKernels::KernelLaunchSelector2
      < isothermalCompositionalMultiphaseFVMKernels::CFLKernel >( numComps, numPhases,
                                                                  subRegion.size(),
                                                                  volume,
                                                                  porosity,
                                                                  compDens,
                                                                  compFrac,
                                                                  phaseVolFrac,
                                                                  phaseRelPerm,
                                                                  dPhaseRelPerm_dPhaseVolFrac,
                                                                  phaseVisc,
                                                                  phaseOutflux,
                                                                  compOutflux,
                                                                  phaseCFLNumber,
                                                                  compCFLNumber,
                                                                  subRegionMaxPhaseCFLNumber,
                                                                  subRegionMaxCompCFLNumber );

      localMaxPhaseCFLNumber = LvArray::math::max( localMaxPhaseCFLNumber, subRegionMaxPhaseCFLNumber );
      localMaxCompCFLNumber = LvArray::math::max( localMaxCompCFLNumber, subRegionMaxCompCFLNumber );

    } );
  } );

  maxPhaseCFL = MpiWrapper::max( localMaxPhaseCFLNumber );
  maxCompCFL = MpiWrapper::max( localMaxCompCFLNumber );

}


void CompositionalMultiphaseBase::resetStateToBeginningOfStep( DomainPartition & domain )
{
  GEOS_MARK_FUNCTION;

  forDiscretizationOnMeshTargets( domain.getMeshBodies(), [&]( string const &,
                                                               MeshLevel & mesh,
                                                               arrayView1d< string const > const & regionNames )
  {
    mesh.getElemManager().forElementSubRegions< CellElementSubRegion,
                                                SurfaceElementSubRegion >( regionNames,
                                                                           [&]( localIndex const,
                                                                                auto & subRegion )
    {
      arrayView1d< real64 > const & pres =
        subRegion.template getField< fields::flow::pressure >();
      arrayView1d< real64 const > const & pres_n =
        subRegion.template getField< fields::flow::pressure_n >();
      pres.setValues< parallelDevicePolicy<> >( pres_n );

      arrayView2d< real64, compflow::USD_COMP > const & compDens =
        subRegion.template getField< fields::flow::globalCompDensity >();
      arrayView2d< real64 const, compflow::USD_COMP > const & compDens_n =
        subRegion.template getField< fields::flow::globalCompDensity_n >();
      compDens.setValues< parallelDevicePolicy<> >( compDens_n );

      if( m_isThermal )
      {
        arrayView1d< real64 > const & temp =
          subRegion.template getField< fields::flow::temperature >();
        arrayView1d< real64 const > const & temp_n =
          subRegion.template getField< fields::flow::temperature_n >();
        temp.setValues< parallelDevicePolicy<> >( temp_n );
      }

      // update porosity, permeability
      updatePorosityAndPermeability( subRegion );
      // update all fluid properties
      updateFluidState( subRegion );
      // for thermal simulations, update solid internal energy
      if( m_isThermal )
      {
        updateSolidInternalEnergyModel( subRegion );
      }

    } );
  } );
}

void CompositionalMultiphaseBase::implicitStepComplete( real64 const & time,
                                                        real64 const & dt,
                                                        DomainPartition & domain )
{
  // Step 1: save the converged aquifer state
  // note: we have to save the aquifer state **before** updating the pressure,
  // otherwise the aquifer flux is saved with the wrong pressure time level
  saveAquiferConvergedState( time, dt, domain );

  forDiscretizationOnMeshTargets( domain.getMeshBodies(), [&]( string const &,
                                                               MeshLevel & mesh,
                                                               arrayView1d< string const > const & regionNames )
  {
    mesh.getElemManager().forElementSubRegions( regionNames,
                                                [&]( localIndex const,
                                                     ElementSubRegionBase & subRegion )
    {

      // Step 2: save the converged fluid state
      string const & fluidName = subRegion.getReference< string >( viewKeyStruct::fluidNamesString() );
      MultiFluidBase const & fluidMaterial = getConstitutiveModel< MultiFluidBase >( subRegion, fluidName );
      fluidMaterial.saveConvergedState();

      // Step 3: save the converged solid state
      string const & solidName = subRegion.getReference< string >( viewKeyStruct::solidNamesString() );
      CoupledSolidBase const & porousMaterial = getConstitutiveModel< CoupledSolidBase >( subRegion, solidName );
      if( m_keepFlowVariablesConstantDuringInitStep )
      {
        porousMaterial.ignoreConvergedState(); // newPorosity <- porosity_n
      }
      else
      {
        porousMaterial.saveConvergedState(); // porosity_n <- porosity
      }

      // Step 4: save converged state for the relperm model to handle hysteresis
      arrayView2d< real64 const, compflow::USD_PHASE > const phaseVolFrac =
        subRegion.getField< fields::flow::phaseVolumeFraction >();
      string const & relPermName = subRegion.getReference< string >( viewKeyStruct::relPermNamesString() );
      RelativePermeabilityBase const & relPermMaterial =
        getConstitutiveModel< RelativePermeabilityBase >( subRegion, relPermName );
      relPermMaterial.saveConvergedPhaseVolFractionState( phaseVolFrac );

      // Step 5: if capillary pressure is supported, send the converged porosity and permeability to the capillary pressure model
      // note: this is needed when the capillary pressure depends on porosity and permeability (Leverett J-function for instance)
      if( m_hasCapPressure )
      {
        arrayView2d< real64 const > const porosity = porousMaterial.getPorosity();

        string const & permName = subRegion.getReference< string >( viewKeyStruct::permeabilityNamesString() );
        PermeabilityBase const & permeabilityMaterial =
          getConstitutiveModel< PermeabilityBase >( subRegion, permName );
        arrayView3d< real64 const > const permeability = permeabilityMaterial.permeability();

        string const & capPressName = subRegion.getReference< string >( viewKeyStruct::capPressureNamesString() );
        CapillaryPressureBase const & capPressureMaterial =
          getConstitutiveModel< CapillaryPressureBase >( subRegion, capPressName );
        capPressureMaterial.saveConvergedRockState( porosity, permeability );
      }

      // Step 6: if the thermal option is on, send the converged porosity and phase volume fraction to the thermal conductivity model
      // note: this is needed because the phaseVolFrac-weighted thermal conductivity treats phaseVolumeFraction explicitly for now
      if( m_isThermal )
      {
        arrayView2d< real64 const > const porosity = porousMaterial.getPorosity();

        string const & thermName = subRegion.getReference< string >( viewKeyStruct::thermalConductivityNamesString() );
        MultiPhaseThermalConductivityBase const & thermalConductivityMaterial =
          getConstitutiveModel< MultiPhaseThermalConductivityBase >( subRegion, thermName );
        thermalConductivityMaterial.saveConvergedRockFluidState( porosity, phaseVolFrac );
      }

      // Step 7: if the diffusion and/or dispersion is/are supported, update the two models explicity
      if( m_hasDiffusion )
      {
        string const & diffusionName = subRegion.getReference< string >( viewKeyStruct::diffusionNamesString() );
        DiffusionBase const & diffusionMaterial = getConstitutiveModel< DiffusionBase >( subRegion, diffusionName );
        arrayView1d< real64 const > const temperature = subRegion.template getField< fields::flow::temperature >();
        diffusionMaterial.saveConvergedTemperatureState( temperature );
      }
      if( m_hasDispersion )
      {
        string const & dispersionName = subRegion.getReference< string >( viewKeyStruct::dispersionNamesString() );
        DispersionBase const & dispersionMaterial = getConstitutiveModel< DispersionBase >( subRegion, dispersionName );
        GEOS_UNUSED_VAR( dispersionMaterial );
        // TODO: compute the total velocity here
        //dispersionMaterial.saveConvergedVelocitySate( totalVelovity );
      }
    } );
  } );
}

void CompositionalMultiphaseBase::saveConvergedState( ElementSubRegionBase & subRegion ) const
{
  FlowSolverBase::saveConvergedState( subRegion );

  arrayView2d< real64 const, compflow::USD_COMP > const & compDens =
    subRegion.template getField< fields::flow::globalCompDensity >();
  arrayView2d< real64, compflow::USD_COMP > const & compDens_n =
    subRegion.template getField< fields::flow::globalCompDensity_n >();
  compDens_n.setValues< parallelDevicePolicy<> >( compDens );
}

void CompositionalMultiphaseBase::saveIterationState( DomainPartition & domain ) const
{
  FlowSolverBase::saveIterationState( domain );
}

void CompositionalMultiphaseBase::saveIterationState( ElementSubRegionBase & subRegion ) const
{
  FlowSolverBase::saveIterationState( subRegion );

  if( !subRegion.hasField< fields::flow::globalCompDensity_k >() )
  {
    return;
  }

  arrayView2d< real64 const, compflow::USD_COMP > const compDens = subRegion.template getField< fields::flow::globalCompDensity >();
  arrayView2d< real64, compflow::USD_COMP > const compDens_k = subRegion.template getField< fields::flow::globalCompDensity_k >();
  compDens_k.setValues< parallelDevicePolicy<> >( compDens );
}


void CompositionalMultiphaseBase::updateState( DomainPartition & domain )
{
  real64 maxDeltaPhaseVolFrac = 0.0;
  forDiscretizationOnMeshTargets( domain.getMeshBodies(), [&]( string const &,
                                                               MeshLevel & mesh,
                                                               arrayView1d< string const > const & regionNames )
  {
    mesh.getElemManager().forElementSubRegions< CellElementSubRegion,
                                                SurfaceElementSubRegion >( regionNames, [&]( localIndex const,
                                                                                             auto & subRegion )
    {
      // update porosity, permeability, and solid internal energy
      updatePorosityAndPermeability( subRegion );
      // update all fluid properties
      real64 const deltaPhaseVolFrac = updateFluidState( subRegion );
      maxDeltaPhaseVolFrac = LvArray::math::max( maxDeltaPhaseVolFrac, deltaPhaseVolFrac );
      // for thermal, update solid internal energy
      if( m_isThermal )
      {
        updateSolidInternalEnergyModel( subRegion );
      }
    } );
  } );

  GEOS_LOG_LEVEL_RANK_0( 1, GEOS_FMT( "        {}: Max phase volume fraction change = {}", getName(), fmt::format( "{:.{}f}", maxDeltaPhaseVolFrac, 4 ) ) );
}

real64 CompositionalMultiphaseBase::setNextDt( const geos::real64 & currentDt, geos::DomainPartition & domain )
{

  if( m_targetFlowCFL<0 )
    return SolverBase::setNextDt( currentDt, domain );
  else
    return setNextDtBasedOnCFL( currentDt, domain );
}

} // namespace geos<|MERGE_RESOLUTION|>--- conflicted
+++ resolved
@@ -1960,11 +1960,7 @@
   using namespace isothermalCompositionalMultiphaseBaseKernels;
 
   integer const numComp = m_numComponents;
-<<<<<<< HEAD
   real64 const  minCompDens = m_minCompDens;
-=======
-  real64 const minCompDens = m_minCompDens;
->>>>>>> 9fc5d4c5
 
   forDiscretizationOnMeshTargets( domain.getMeshBodies(), [&]( string const &,
                                                                MeshLevel & mesh,
