--- conflicted
+++ resolved
@@ -80,13 +80,9 @@
   m_allowCompDensChopping( 1 ),
   m_useTotalMassEquation( 1 ),
   m_useSimpleAccumulation( 1 ),
-<<<<<<< HEAD
+  m_useNewGravity( 0 ),
   m_minCompDens( isothermalCompositionalMultiphaseBaseKernels::minDensForDivision ),
   m_minCompFrac( isothermalCompositionalMultiphaseBaseKernels::minCompFracForDivision )
-=======
-  m_useNewGravity( 0 ),
-  m_minCompDens( isothermalCompositionalMultiphaseBaseKernels::minDensForDivision )
->>>>>>> 93f0252a
 {
 //START_SPHINX_INCLUDE_00
   this->registerWrapper( viewKeyStruct::inputTemperatureString(), &m_inputTemperature ).
@@ -973,17 +969,8 @@
     string const & fluidName = subRegion.template getReference< string >( viewKeyStruct::fluidNamesString() );
     MultiFluidBase const & fluid = getConstitutiveModel< MultiFluidBase >( subRegion, fluidName );
     arrayView2d< real64 const, multifluid::USD_FLUID > const totalDens = fluid.totalDensity();
-<<<<<<< HEAD
 
     if( !m_useZFormulation )
-=======
-    arrayView2d< real64 const, compflow::USD_COMP > const compFrac =
-      subRegion.getField< fields::flow::globalCompFraction >();
-    arrayView2d< real64, compflow::USD_COMP > const compDens =
-      subRegion.getField< fields::flow::globalCompDensity >();
-
-    forAll< parallelDevicePolicy<> >( subRegion.size(), [=] GEOS_HOST_DEVICE ( localIndex const ei )
->>>>>>> 93f0252a
     {
       arrayView2d< real64 const, compflow::USD_COMP > const compFrac =
         subRegion.getField< fields::flow::globalCompFraction >();
@@ -992,32 +979,26 @@
 
       forAll< parallelDevicePolicy<> >( subRegion.size(), [=] GEOS_HOST_DEVICE ( localIndex const ei )
       {
-<<<<<<< HEAD
         for( integer ic = 0; ic < numComp; ++ic )
         {
           compDens[ei][ic] = totalDens[ei][0] * compFrac[ei][ic];
         }
       } );
     }
+
+    // with initial component densities defined - check if they need to be corrected to avoid zero diags etc
+    if( m_allowCompDensChopping )
+    {
+      chopNegativeDensities( subRegion );
+    }
   } );
 
   // with initial component densities defined - check if they need to be corrected to avoid zero diags etc
   if( m_useZFormulation )
+  {
+    DomainPartition & domain = this->getGroupByPath< DomainPartition >( "/Problem/domain" );
     chopNegativeCompFractions( domain );
-  else
-    chopNegativeDensities( domain );
-=======
-        compDens[ei][ic] = totalDens[ei][0] * compFrac[ei][ic];
-      }
-    } );
-
-    // with initial component densities defined - check if they need to be corrected to avoid zero diags etc
-    if( m_allowCompDensChopping )
-    {
-      chopNegativeDensities( subRegion );
-    }
-  } );
->>>>>>> 93f0252a
+  }
 
   // for some reason CUDA does not want the host_device lambda to be defined inside the generic lambda
   // I need the exact type of the subRegion for updateSolidflowProperties to work well.
@@ -1027,21 +1008,6 @@
   {
     // Initialize/update dependent state quantities
 
-<<<<<<< HEAD
-    // 4.1 Update the constitutive models that only depend on
-    //      - the primary variables
-    //      - the fluid constitutive quantities (as they have already been updated)
-    // We postpone the other constitutive models for now
-    // In addition, to avoid multiplying permeability/porosity bay netToGross in the assembly kernel, we do it once and for all here
-    arrayView1d< real64 const > const netToGross = subRegion.template getField< fields::flow::netToGross >();
-    CoupledSolidBase const & porousSolid =
-      getConstitutiveModel< CoupledSolidBase >( subRegion, subRegion.template getReference< string >( viewKeyStruct::solidNamesString() ) );
-    PermeabilityBase const & permeabilityModel =
-      getConstitutiveModel< PermeabilityBase >( subRegion, subRegion.template getReference< string >( viewKeyStruct::permeabilityNamesString() ) );
-    permeabilityModel.scaleHorizontalPermeability( netToGross );
-    porousSolid.scaleReferencePorosity( netToGross );
-    saveConvergedState( subRegion ); // necessary for a meaningful porosity update in sequential schemes
-    updatePorosityAndPermeability( subRegion );
     if( m_useZFormulation )
     {
       updateCompAmountZFormulation( subRegion );
@@ -1052,12 +1018,6 @@
       updateCompAmount( subRegion );
       updatePhaseVolumeFraction( subRegion );
     }
-
-
-=======
-    updateCompAmount( subRegion );
-    updatePhaseVolumeFraction( subRegion );
->>>>>>> 93f0252a
 
     // Update the constitutive models that only depend on
     //  - the primary variables
@@ -1425,24 +1385,16 @@
                                                                arrayView1d< string const > const & regionNames )
   {
     FieldIdentifiers fieldsToBeSync;
-<<<<<<< HEAD
     if( m_useZFormulation )
     {
-      fieldsToBeSync.addElementFields( { fields::flow::pressure::key(),
-                                         fields::flow::globalCompFraction::key() },
+      fieldsToBeSync.addElementFields( { fields::flow::globalCompFraction::key() },
                                        regionNames );
     }
     else
     {
-      fieldsToBeSync.addElementFields( { fields::flow::pressure::key(),
-                                         fields::flow::globalCompDensity::key() },
+      fieldsToBeSync.addElementFields( { fields::flow::globalCompDensity::key() },
                                        regionNames );
     }
-
-=======
-    fieldsToBeSync.addElementFields( { fields::flow::globalCompDensity::key() },
-                                     regionNames );
->>>>>>> 93f0252a
 
     CommunicationTools::getInstance().synchronizeFields( fieldsToBeSync, mesh, domain.getNeighbors(), false );
 
@@ -2328,13 +2280,6 @@
 {
   GEOS_MARK_FUNCTION;
 
-<<<<<<< HEAD
-  integer const numComp = m_numComponents;
-  real64 const minCompDens = m_minCompDens;
-=======
-  using namespace isothermalCompositionalMultiphaseBaseKernels;
->>>>>>> 93f0252a
-
   forDiscretizationOnMeshTargets( domain.getMeshBodies(), [&]( string const &,
                                                                MeshLevel & mesh,
                                                                arrayView1d< string const > const & regionNames )
