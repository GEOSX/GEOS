--- conflicted
+++ resolved
@@ -165,20 +165,18 @@
     setApplyDefaultValue( 1.0 ).
     setDescription( "Maximum (absolute) component density change in a sequential iteration, used for outer loop convergence check" );
 
-<<<<<<< HEAD
+  this->registerWrapper( viewKeyStruct::minScalingFactorString(), &m_minScalingFactor ).
+    setSizedFromParent( 0 ).
+    setInputFlag( InputFlags::OPTIONAL ).
+    setApplyDefaultValue( 0.01 ).
+    setDescription( "Minimum value for solution scaling factor" );
+
   appendLogLevelDescription( "logLevel >= 1", "Warnings about non-simulated region intersecting, that can cancel sourceFlux effects" );
   appendLogLevelDescription( "logLevel >= 1", "Information about pressure, phase, temperature during time step" );
   appendLogLevelDescription( "logLevel >= 1", "Information on density during outer iteration" );
   appendLogLevelDescription( "logLevel >= 1 and thermal simulation", "Information on max relative temperature" );
   appendLogLevelDescription( "logLevel >= 1", "Information on volume frations" );
   appendLogLevelDescription( "logLevel >= 1", "Information on CFL number" );
-=======
-  this->registerWrapper( viewKeyStruct::minScalingFactorString(), &m_minScalingFactor ).
-    setSizedFromParent( 0 ).
-    setInputFlag( InputFlags::OPTIONAL ).
-    setApplyDefaultValue( 0.01 ).
-    setDescription( "Minimum value for solution scaling factor" );
->>>>>>> 3bf12d21
 }
 
 void CompositionalMultiphaseBase::postProcessInput()
