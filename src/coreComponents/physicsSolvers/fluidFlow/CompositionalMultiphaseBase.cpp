--- conflicted
+++ resolved
@@ -362,12 +362,9 @@
 
   }
 
-<<<<<<< HEAD
-=======
   // 3. Initialize and validate the aquifer boundary condition
   initializeAquiferBC( cm );
   validateAquiferBC( cm );
->>>>>>> 351aa11a
 }
 
 void CompositionalMultiphaseBase::updateComponentFraction( Group & dataGroup ) const
