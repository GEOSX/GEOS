/*
 * ------------------------------------------------------------------------------------------------------------
 * SPDX-License-Identifier: LGPL-2.1-only
 *
 * Copyright (c) 2018-2020 Lawrence Livermore National Security LLC
 * Copyright (c) 2018-2020 The Board of Trustees of the Leland Stanford Junior University
 * Copyright (c) 2018-2020 TotalEnergies
 * Copyright (c) 2019-     GEOSX Contributors
 * All rights reserved
 *
 * See top level LICENSE, COPYRIGHT, CONTRIBUTORS, NOTICE, and ACKNOWLEDGEMENTS files for details.
 * ------------------------------------------------------------------------------------------------------------
 */

/**
 * @file CompositionalMultiphaseBase.cpp
 */

#include "CompositionalMultiphaseBase.hpp"

#include "common/DataTypes.hpp"
#include "common/TimingMacros.hpp"
#include "constitutive/ConstitutiveManager.hpp"
#include "constitutive/capillaryPressure/CapillaryPressureExtrinsicData.hpp"
#include "constitutive/capillaryPressure/capillaryPressureSelector.hpp"
#include "constitutive/ConstitutivePassThru.hpp"
#include "constitutive/fluid/MultiFluidExtrinsicData.hpp"
#include "constitutive/fluid/multiFluidSelector.hpp"
#include "constitutive/relativePermeability/RelativePermeabilityExtrinsicData.hpp"
#include "constitutive/relativePermeability/relativePermeabilitySelector.hpp"
#include "constitutive/solid/SolidBase.hpp"
#include "constitutive/solid/SolidInternalEnergy.hpp"
#include "constitutive/thermalConductivity/multiPhaseThermalConductivitySelector.hpp"
#include "constitutive/permeability/PermeabilityExtrinsicData.hpp"
#include "fieldSpecification/AquiferBoundaryCondition.hpp"
#include "fieldSpecification/EquilibriumInitialCondition.hpp"
#include "fieldSpecification/SourceFluxBoundaryCondition.hpp"
#include "mesh/DomainPartition.hpp"
#include "mesh/mpiCommunications/CommunicationTools.hpp"
#include "physicsSolvers/fluidFlow/CompositionalMultiphaseBaseExtrinsicData.hpp"
#include "physicsSolvers/fluidFlow/FlowSolverBaseExtrinsicData.hpp"
#include "physicsSolvers/fluidFlow/IsothermalCompositionalMultiphaseBaseKernels.hpp"
#include "physicsSolvers/fluidFlow/ThermalCompositionalMultiphaseBaseKernels.hpp"

#if defined( __INTEL_COMPILER )
#pragma GCC optimize "O0"
#endif

namespace geosx
{

using namespace dataRepository;
using namespace constitutive;

CompositionalMultiphaseBase::CompositionalMultiphaseBase( const string & name,
                                                          Group * const parent )
  :
  FlowSolverBase( name, parent ),
  m_systemSetupDone( false ),
  m_numPhases( 0 ),
  m_numComponents( 0 ),
  m_hasCapPressure( 0 ),
<<<<<<< HEAD
  m_freezeFlowVariablesDuringStep( 0 ),
  m_maxCompFracChange( 1.0 ),
=======
>>>>>>> 97e9422a
  m_minScalingFactor( 0.01 ),
  m_allowCompDensChopping( 1 )
{
//START_SPHINX_INCLUDE_00
  this->registerWrapper( viewKeyStruct::inputTemperatureString(), &m_inputTemperature ).
    setInputFlag( InputFlags::REQUIRED ).
    setDescription( "Temperature" );
//END_SPHINX_INCLUDE_00
  this->registerWrapper( viewKeyStruct::useMassFlagString(), &m_useMass ).
    setApplyDefaultValue( 0 ).
    setInputFlag( InputFlags::OPTIONAL ).
    setDescription( "Use mass formulation instead of molar" );

  this->registerWrapper( viewKeyStruct::solutionChangeScalingFactorString(), &m_solutionChangeScalingFactor ).
    setSizedFromParent( 0 ).
    setInputFlag( InputFlags::OPTIONAL ).
    setApplyDefaultValue( 0.5 ).
    setDescription( "Damping factor for solution change targets" );
  this->registerWrapper( viewKeyStruct::targetRelativePresChangeString(), &m_targetRelativePresChange ).
    setSizedFromParent( 0 ).
    setInputFlag( InputFlags::OPTIONAL ).
    setApplyDefaultValue( 0.2 ).
    setDescription( "Target (relative) change in pressure in a time step (expected value between 0 and 1)" );
  this->registerWrapper( viewKeyStruct::targetRelativeTempChangeString(), &m_targetRelativeTempChange ).
    setSizedFromParent( 0 ).
    setInputFlag( InputFlags::OPTIONAL ).
    setApplyDefaultValue( 0.2 ).
    setDescription( "Target (relative) change in temperature in a time step (expected value between 0 and 1)" );
  this->registerWrapper( viewKeyStruct::targetPhaseVolFracChangeString(), &m_targetPhaseVolFracChange ).
    setSizedFromParent( 0 ).
    setInputFlag( InputFlags::OPTIONAL ).
    setApplyDefaultValue( 0.2 ).
    setDescription( "Target (absolute) change in phase volume fraction in a time step" );

  this->registerWrapper( viewKeyStruct::maxCompFracChangeString(), &m_maxCompFracChange ).
    setSizedFromParent( 0 ).
    setInputFlag( InputFlags::OPTIONAL ).
    setApplyDefaultValue( 0.5 ).
    setDescription( "Maximum (absolute) change in a component fraction in a Newton iteration" );
  this->registerWrapper( viewKeyStruct::maxRelativePresChangeString(), &m_maxRelativePresChange ).
    setSizedFromParent( 0 ).
    setInputFlag( InputFlags::OPTIONAL ).
    setApplyDefaultValue( 0.5 ).
    setDescription( "Maximum (relative) change in pressure in a Newton iteration (expected value between 0 and 1)" );
  this->registerWrapper( viewKeyStruct::maxRelativeTempChangeString(), &m_maxRelativeTempChange ).
    setSizedFromParent( 0 ).
    setInputFlag( InputFlags::OPTIONAL ).
    setApplyDefaultValue( 0.5 ).
    setDescription( "Maximum (relative) change in temperature in a Newton iteration (expected value between 0 and 1)" );

  this->registerWrapper( viewKeyStruct::allowLocalCompDensChoppingString(), &m_allowCompDensChopping ).
    setSizedFromParent( 0 ).
    setInputFlag( InputFlags::OPTIONAL ).
    setApplyDefaultValue( 1 ).
    setDescription( "Flag indicating whether local (cell-wise) chopping of negative compositions is allowed" );

}

void CompositionalMultiphaseBase::postProcessInput()
{
  FlowSolverBase::postProcessInput();

  GEOSX_ERROR_IF_GT_MSG( m_maxCompFracChange, 1.0,
                         "The maximum absolute change in component fraction in a Newton iteration must be smaller or equal to 1.0" );
  GEOSX_ERROR_IF_LE_MSG( m_maxCompFracChange, 0.0,
                         "The maximum absolute change in component fraction in a Newton iteration must be larger than 0.0" );
  GEOSX_ERROR_IF_GT_MSG( m_maxRelativePresChange, 1.0,
                         "The maximum relative change in pressure in a Newton iteration must be smaller or equal to 1.0 (i.e., 100% change)" );
  GEOSX_ERROR_IF_LE_MSG( m_maxRelativePresChange, 0.0,
                         "The maximum relative change in pressure in a Newton iteration must be larger than 0.0" );
  GEOSX_ERROR_IF_GT_MSG( m_maxRelativeTempChange, 1.0,
                         "The maximum relative change in temperature in a Newton iteration must be smaller or equal to 1.0 (i.e., 100% change)" );
  GEOSX_ERROR_IF_LE_MSG( m_maxRelativeTempChange, 0.0,
                         "The maximum relative change in temperature in a Newton iteration must be larger than 0.0" );

  GEOSX_ERROR_IF_LE_MSG( m_targetRelativePresChange, 0.0,
                         "The target relative change in pressure in a time step must be larger than 0.0" );
  GEOSX_ERROR_IF_LE_MSG( m_targetRelativeTempChange, 0.0,
                         "The target relative change in temperature in a time step must be larger than to 0.0" );
  GEOSX_ERROR_IF_LE_MSG( m_targetPhaseVolFracChange, 0.0,
                         "The target change in phase volume fraction in a time step must be larger than to 0.0" );

  GEOSX_ERROR_IF_LT_MSG( m_solutionChangeScalingFactor, 0.0,
                         "The solution change scaling factor must be larger or equal to 0.0" );
  GEOSX_ERROR_IF_GT_MSG( m_solutionChangeScalingFactor, 1.0,
                         "The solution change scaling factor must be smaller or equal to 1.0" );

}

void CompositionalMultiphaseBase::registerDataOnMesh( Group & meshBodies )
{
  using namespace extrinsicMeshData::flow;

  FlowSolverBase::registerDataOnMesh( meshBodies );

  DomainPartition const & domain = this->getGroupByPath< DomainPartition >( "/Problem/domain" );
  ConstitutiveManager const & cm = domain.getConstitutiveManager();

  // 0. Find a "reference" fluid model name (at this point, models are already attached to subregions)
  forDiscretizationOnMeshTargets( meshBodies, [&]( string const &,
                                                   MeshLevel & mesh,
                                                   arrayView1d< string const > const & regionNames )
  {
    mesh.getElemManager().forElementSubRegions( regionNames,
                                                [&]( localIndex const,
                                                     ElementSubRegionBase & subRegion )
    {
      if( m_referenceFluidModelName.empty() )
      {
        m_referenceFluidModelName = getConstitutiveName< MultiFluidBase >( subRegion );
      }

      // If at least one region has a capillary pressure model, consider it enabled for all
      string const capPresName = getConstitutiveName< CapillaryPressureBase >( subRegion );
      if( !capPresName.empty() )
      {
        m_hasCapPressure = true;
      }
    } );
  } );

  // 1. Set key dimensions of the problem
  // Check needed to avoid errors when running in schema generation mode.
  if( !m_referenceFluidModelName.empty() )
  {
    MultiFluidBase const & referenceFluid = cm.getConstitutiveRelation< MultiFluidBase >( m_referenceFluidModelName );
    m_numPhases = referenceFluid.numFluidPhases();
    m_numComponents = referenceFluid.numFluidComponents();
  }
  // n_c components + one pressure ( + one temperature if needed )
  m_numDofPerCell = m_isThermal ? m_numComponents + 2 : m_numComponents + 1;

  // 2. Register and resize all fields as necessary
  forDiscretizationOnMeshTargets( meshBodies, [&]( string const &,
                                                   MeshLevel & mesh,
                                                   arrayView1d< string const > const & regionNames )
  {
    mesh.getElemManager().forElementSubRegions( regionNames,
                                                [&]( localIndex const,
                                                     ElementSubRegionBase & subRegion )
    {
      {

        if( m_hasCapPressure )
        {

          subRegion.registerWrapper< string >( viewKeyStruct::capPressureNamesString() ).
            setPlotLevel( PlotLevel::NOPLOT ).
            setRestartFlags( RestartFlags::NO_WRITE ).
            setSizedFromParent( 0 );

          string & capPresName = subRegion.getReference< string >( viewKeyStruct::capPressureNamesString() );
          capPresName = getConstitutiveName< CapillaryPressureBase >( subRegion );
          GEOSX_THROW_IF( capPresName.empty(),
                          GEOSX_FMT( "Capillary pressure model not found on subregion {}", subRegion.getName() ),
                          InputError );
        }
      }

      string const & fluidName = subRegion.getReference< string >( viewKeyStruct::fluidNamesString() );
      MultiFluidBase const & fluid = getConstitutiveModel< MultiFluidBase >( subRegion, fluidName );

      subRegion.registerExtrinsicData< pressure >( getName() );
      subRegion.registerExtrinsicData< initialPressure >( getName() );
      subRegion.registerExtrinsicData< deltaPressure >( getName() ); // for reporting/stats purposes
      subRegion.registerExtrinsicData< pressure_n >( getName() );

      subRegion.registerExtrinsicData< bcPressure >( getName() ); // needed for the application of boundary conditions

      // these fields are always registered for the evaluation of the fluid properties
      subRegion.registerExtrinsicData< temperature >( getName() );
      subRegion.registerExtrinsicData< temperature_n >( getName() );

      subRegion.registerExtrinsicData< bcTemperature >( getName() ); // needed for the application of boundary conditions

      // The resizing of the arrays needs to happen here, before the call to initializePreSubGroups,
      // to make sure that the dimensions are properly set before the timeHistoryOutput starts its initialization.

      subRegion.registerExtrinsicData< globalCompDensity >( getName() ).
        setDimLabels( 1, fluid.componentNames() ).
        reference().resizeDimension< 1 >( m_numComponents );
      subRegion.registerExtrinsicData< globalCompDensity_n >( getName() ).
        reference().resizeDimension< 1 >( m_numComponents );

      subRegion.registerExtrinsicData< globalCompFraction >( getName() ).
        setDimLabels( 1, fluid.componentNames() ).
        reference().resizeDimension< 1 >( m_numComponents );
      subRegion.registerExtrinsicData< dGlobalCompFraction_dGlobalCompDensity >( getName() ).
        reference().resizeDimension< 1, 2 >( m_numComponents, m_numComponents );

      subRegion.registerExtrinsicData< phaseVolumeFraction >( getName() ).
        setDimLabels( 1, fluid.phaseNames() ).
        reference().resizeDimension< 1 >( m_numPhases );
      subRegion.registerExtrinsicData< dPhaseVolumeFraction >( getName() ).
        reference().resizeDimension< 1, 2 >( m_numPhases, m_numComponents + 2 ); // dP, dT, dC

      subRegion.registerExtrinsicData< phaseMobility >( getName() ).
        setDimLabels( 1, fluid.phaseNames() ).
        reference().resizeDimension< 1 >( m_numPhases );
      subRegion.registerExtrinsicData< dPhaseMobility >( getName() ).
        reference().resizeDimension< 1, 2 >( m_numPhases, m_numComponents + 2 ); // dP, dT, dC

      subRegion.registerExtrinsicData< phaseVolumeFraction_n >( getName() ).
        reference().resizeDimension< 1 >( m_numPhases );
      subRegion.registerExtrinsicData< phaseMobility_n >( getName() ).
        reference().resizeDimension< 1 >( m_numPhases );
    } );

    FaceManager & faceManager = mesh.getFaceManager();
    {
      // We make the assumption that component names are uniform across the fluid models used in the simulation
      MultiFluidBase const & fluid0 = cm.getConstitutiveRelation< MultiFluidBase >( m_referenceFluidModelName );

      // TODO: add conditional registration later, this is only needed when there is a face-based Dirichlet BC
      faceManager.registerExtrinsicData< facePressure >( getName() );
      faceManager.registerExtrinsicData< faceTemperature >( getName() );
      faceManager.registerExtrinsicData< faceGlobalCompFraction >( getName() ).
        setDimLabels( 1, fluid0.componentNames() ).
        reference().resizeDimension< 1 >( m_numComponents );
    }
  } );
}

void CompositionalMultiphaseBase::setConstitutiveNames( ElementSubRegionBase & subRegion ) const
{
  string & fluidName = subRegion.getReference< string >( viewKeyStruct::fluidNamesString() );
  fluidName = getConstitutiveName< MultiFluidBase >( subRegion );
  GEOSX_THROW_IF( fluidName.empty(),
                  GEOSX_FMT( "Fluid model not found on subregion {}", subRegion.getName() ),
                  InputError );

  string & relPermName = subRegion.registerWrapper< string >( viewKeyStruct::relPermNamesString() ).
                           setPlotLevel( PlotLevel::NOPLOT ).
                           setRestartFlags( RestartFlags::NO_WRITE ).
                           setSizedFromParent( 0 ).
                           setDescription( "Name of the relative permeability constitutive model to use" ).
                           reference();

  relPermName = getConstitutiveName< RelativePermeabilityBase >( subRegion );

  GEOSX_THROW_IF( relPermName.empty(),
                  GEOSX_FMT( "Relative permeability model not found on subregion {}", subRegion.getName() ),
                  InputError );


  if( m_hasCapPressure )
  {
    string & capPressureName = subRegion.registerWrapper< string >( viewKeyStruct::capPressureNamesString() ).
                                 setPlotLevel( PlotLevel::NOPLOT ).
                                 setRestartFlags( RestartFlags::NO_WRITE ).
                                 setSizedFromParent( 0 ).
                                 setDescription( "Name of the capillary pressure constitutive model to use" ).
                                 reference();
    capPressureName = getConstitutiveName< CapillaryPressureBase >( subRegion );
    GEOSX_THROW_IF( capPressureName.empty(),
                    GEOSX_FMT( "Capillary pressure model not found on subregion {}", subRegion.getName() ),
                    InputError );
  }

  if( m_isThermal )
  {
    string & thermalConductivityName = subRegion.registerWrapper< string >( viewKeyStruct::thermalConductivityNamesString() ).
                                         setPlotLevel( PlotLevel::NOPLOT ).
                                         setRestartFlags( RestartFlags::NO_WRITE ).
                                         setSizedFromParent( 0 ).
                                         setDescription( "Name of the thermal conductivity constitutive model to use" ).
                                         reference();

    thermalConductivityName = getConstitutiveName< MultiPhaseThermalConductivityBase >( subRegion );
    GEOSX_THROW_IF( thermalConductivityName.empty(),
                    GEOSX_FMT( "Thermal conductivity model not found on subregion {}", subRegion.getName() ),
                    InputError );
  }
}


namespace
{

template< typename MODEL1_TYPE, typename MODEL2_TYPE >
void compareMultiphaseModels( MODEL1_TYPE const & lhs, MODEL2_TYPE const & rhs )
{
  GEOSX_THROW_IF_NE_MSG( lhs.numFluidPhases(), rhs.numFluidPhases(),
                         GEOSX_FMT( "Mismatch in number of phases between constitutive models {} and {}", lhs.getName(), rhs.getName() ),
                         InputError );

  for( integer ip = 0; ip < lhs.numFluidPhases(); ++ip )
  {
    GEOSX_THROW_IF_NE_MSG( lhs.phaseNames()[ip], rhs.phaseNames()[ip],
                           GEOSX_FMT( "Mismatch in phase names between constitutive models {} and {}", lhs.getName(), rhs.getName() ),
                           InputError );
  }
}

template< typename MODEL1_TYPE, typename MODEL2_TYPE >
void compareMulticomponentModels( MODEL1_TYPE const & lhs, MODEL2_TYPE const & rhs )
{
  GEOSX_THROW_IF_NE_MSG( lhs.numFluidComponents(), rhs.numFluidComponents(),
                         GEOSX_FMT( "Mismatch in number of components between constitutive models {} and {}", lhs.getName(), rhs.getName() ),
                         InputError );

  for( integer ic = 0; ic < lhs.numFluidComponents(); ++ic )
  {
    GEOSX_THROW_IF_NE_MSG( lhs.componentNames()[ic], rhs.componentNames()[ic],
                           GEOSX_FMT( "Mismatch in component names between constitutive models {} and {}", lhs.getName(), rhs.getName() ),
                           InputError );
  }
}

}

void CompositionalMultiphaseBase::initializeAquiferBC( ConstitutiveManager const & cm ) const
{
  FieldSpecificationManager & fsManager = FieldSpecificationManager::getInstance();

  fsManager.forSubGroups< AquiferBoundaryCondition >( [&] ( AquiferBoundaryCondition & bc )
  {
    MultiFluidBase const & fluid0 = cm.getConstitutiveRelation< MultiFluidBase >( m_referenceFluidModelName );

    // set the gravity vector (needed later for the potential diff calculations)
    bc.setGravityVector( gravityVector() );

    // set the water phase index in the Aquifer boundary condition
    // note: if the water phase is not found, the fluid model is going to throw an error
    integer const waterPhaseIndex = fluid0.getWaterPhaseIndex();
    bc.setWaterPhaseIndex( waterPhaseIndex );

    arrayView1d< real64 const > const & aquiferWaterPhaseCompFrac = bc.getWaterPhaseComponentFraction();
    arrayView1d< string const > const & aquiferWaterPhaseCompNames = bc.getWaterPhaseComponentNames();

    GEOSX_ERROR_IF_NE_MSG( fluid0.numFluidComponents(), aquiferWaterPhaseCompFrac.size(),
                           "Mismatch in number of components between constitutive model "
                           << fluid0.getName() << " and the water phase composition in aquifer " << bc.getName() );

    for( integer ic = 0; ic < fluid0.numFluidComponents(); ++ic )
    {
      GEOSX_ERROR_IF_NE_MSG( fluid0.componentNames()[ic], aquiferWaterPhaseCompNames[ic],
                             "Mismatch in component names between constitutive model "
                             << fluid0.getName() << " and the water phase components in aquifer " << bc.getName() );
    }
  } );
}


void CompositionalMultiphaseBase::initializePreSubGroups()
{
  FlowSolverBase::initializePreSubGroups();

  DomainPartition & domain = this->getGroupByPath< DomainPartition >( "/Problem/domain" );
  ConstitutiveManager const & cm = domain.getConstitutiveManager();

  // 1. Validate various models against each other (must have same phases and components)
  validateConstitutiveModels( domain );

  // 2. Set the value of temperature
  forDiscretizationOnMeshTargets( domain.getMeshBodies(), [&]( string const &,
                                                               MeshLevel & mesh,
                                                               arrayView1d< string const > const & regionNames )

  {
    mesh.getElemManager().forElementSubRegions( regionNames,
                                                [&]( localIndex const,
                                                     ElementSubRegionBase & subRegion )
    {
      arrayView1d< real64 > const temp = subRegion.getExtrinsicData< extrinsicMeshData::flow::temperature >();
      temp.setValues< parallelHostPolicy >( m_inputTemperature );
    } );
  } );

  // 3. Initialize and validate the aquifer boundary condition
  initializeAquiferBC( cm );

}

void CompositionalMultiphaseBase::validateConstitutiveModels( DomainPartition const & domain ) const
{
  GEOSX_MARK_FUNCTION;

  ConstitutiveManager const & cm = domain.getConstitutiveManager();
  MultiFluidBase const & referenceFluid = cm.getConstitutiveRelation< MultiFluidBase >( m_referenceFluidModelName );

  forDiscretizationOnMeshTargets( domain.getMeshBodies(), [&]( string const &,
                                                               MeshLevel const & mesh,
                                                               arrayView1d< string const > const & regionNames )

  {
    mesh.getElemManager().forElementSubRegions( regionNames,
                                                [&]( localIndex const,
                                                     ElementSubRegionBase const & subRegion )
    {

      string const & fluidName = subRegion.getReference< string >( viewKeyStruct::fluidNamesString() );
      MultiFluidBase const & fluid = getConstitutiveModel< MultiFluidBase >( subRegion, fluidName );
      compareMultiphaseModels( fluid, referenceFluid );
      compareMulticomponentModels( fluid, referenceFluid );

      constitutiveUpdatePassThru( fluid, [&] ( auto & castedFluid )
      {
        bool const isFluidModelThermal = castedFluid.isThermal();
        GEOSX_THROW_IF( m_isThermal && !isFluidModelThermal,
                        GEOSX_FMT( "CompositionalMultiphaseBase {}: the thermal option is enabled in the solver, but the fluid model `{}` is incompatible with the thermal option",
                                   getName(), fluid.getName() ),
                        InputError );
        GEOSX_THROW_IF( !m_isThermal && isFluidModelThermal,
                        GEOSX_FMT( "CompositionalMultiphaseBase {}: the thermal option is enabled in fluid model `{}`, but the solver options are incompatible with the thermal option",
                                   getName(), fluid.getName() ),
                        InputError );
      } );

      string const & relpermName = subRegion.getReference< string >( viewKeyStruct::relPermNamesString() );
      RelativePermeabilityBase const & relPerm = getConstitutiveModel< RelativePermeabilityBase >( subRegion, relpermName );
      compareMultiphaseModels( relPerm, referenceFluid );

      if( m_hasCapPressure )
      {
        string const & capPressureName = subRegion.getReference< string >( viewKeyStruct::capPressureNamesString() );
        CapillaryPressureBase const & capPressure = getConstitutiveModel< CapillaryPressureBase >( subRegion, capPressureName );
        compareMultiphaseModels( capPressure, referenceFluid );
      }

      if( m_isThermal )
      {
        string const & thermalConductivityName = subRegion.getReference< string >( viewKeyStruct::thermalConductivityNamesString() );
        MultiPhaseThermalConductivityBase const & conductivity = getConstitutiveModel< MultiPhaseThermalConductivityBase >( subRegion, thermalConductivityName );
        compareMultiphaseModels( conductivity, referenceFluid );
      }
    } );
  } );
}

void CompositionalMultiphaseBase::updateComponentFraction( ObjectManagerBase & dataGroup ) const
{
  GEOSX_MARK_FUNCTION;

  isothermalCompositionalMultiphaseBaseKernels::
    ComponentFractionKernelFactory::
    createAndLaunch< parallelDevicePolicy<> >( m_numComponents,
                                               dataGroup );

}

void CompositionalMultiphaseBase::updatePhaseVolumeFraction( ObjectManagerBase & dataGroup ) const
{
  GEOSX_MARK_FUNCTION;

  string const & fluidName = dataGroup.getReference< string >( viewKeyStruct::fluidNamesString() );
  MultiFluidBase const & fluid = getConstitutiveModel< MultiFluidBase >( dataGroup, fluidName );

  if( m_isThermal )
  {
    thermalCompositionalMultiphaseBaseKernels::
      PhaseVolumeFractionKernelFactory::
      createAndLaunch< parallelDevicePolicy<> >( m_numComponents,
                                                 m_numPhases,
                                                 dataGroup,
                                                 fluid );
  }
  else
  {
    isothermalCompositionalMultiphaseBaseKernels::
      PhaseVolumeFractionKernelFactory::
      createAndLaunch< parallelDevicePolicy<> >( m_numComponents,
                                                 m_numPhases,
                                                 dataGroup,
                                                 fluid );
  }
}

void CompositionalMultiphaseBase::updateFluidModel( ObjectManagerBase & dataGroup ) const
{
  GEOSX_MARK_FUNCTION;

  arrayView1d< real64 const > const pres = dataGroup.getExtrinsicData< extrinsicMeshData::flow::pressure >();
  arrayView1d< real64 const > const temp = dataGroup.getExtrinsicData< extrinsicMeshData::flow::temperature >();
  arrayView2d< real64 const, compflow::USD_COMP > const compFrac =
    dataGroup.getExtrinsicData< extrinsicMeshData::flow::globalCompFraction >();

  string const & fluidName = dataGroup.getReference< string >( viewKeyStruct::fluidNamesString() );
  MultiFluidBase & fluid = getConstitutiveModel< MultiFluidBase >( dataGroup, fluidName );

  constitutiveUpdatePassThru( fluid, [&] ( auto & castedFluid )
  {
    using FluidType = TYPEOFREF( castedFluid );
    using ExecPolicy = typename FluidType::exec_policy;
    typename FluidType::KernelWrapper fluidWrapper = castedFluid.createKernelWrapper();

    thermalCompositionalMultiphaseBaseKernels::
      FluidUpdateKernel::
      launch< ExecPolicy >( dataGroup.size(),
                            fluidWrapper,
                            pres,
                            temp,
                            compFrac );
  } );
}

void CompositionalMultiphaseBase::updateRelPermModel( ObjectManagerBase & dataGroup ) const
{
  GEOSX_MARK_FUNCTION;

  arrayView2d< real64 const, compflow::USD_PHASE > const phaseVolFrac =
    dataGroup.getExtrinsicData< extrinsicMeshData::flow::phaseVolumeFraction >();

  string const & relPermName = dataGroup.getReference< string >( viewKeyStruct::relPermNamesString() );
  RelativePermeabilityBase & relPerm = getConstitutiveModel< RelativePermeabilityBase >( dataGroup, relPermName );

  constitutive::constitutiveUpdatePassThru( relPerm, [&] ( auto & castedRelPerm )
  {
    typename TYPEOFREF( castedRelPerm ) ::KernelWrapper relPermWrapper = castedRelPerm.createKernelWrapper();

    isothermalCompositionalMultiphaseBaseKernels::
      RelativePermeabilityUpdateKernel::
      launch< parallelDevicePolicy<> >( dataGroup.size(),
                                        relPermWrapper,
                                        phaseVolFrac );
  } );
}

void CompositionalMultiphaseBase::updateCapPressureModel( ObjectManagerBase & dataGroup ) const
{
  GEOSX_MARK_FUNCTION;

  if( m_hasCapPressure )
  {
    arrayView2d< real64 const, compflow::USD_PHASE > const phaseVolFrac =
      dataGroup.getExtrinsicData< extrinsicMeshData::flow::phaseVolumeFraction >();

    string const & cappresName = dataGroup.getReference< string >( viewKeyStruct::capPressureNamesString() );
    CapillaryPressureBase & capPressure = getConstitutiveModel< CapillaryPressureBase >( dataGroup, cappresName );

    constitutive::constitutiveUpdatePassThru( capPressure, [&] ( auto & castedCapPres )
    {
      typename TYPEOFREF( castedCapPres ) ::KernelWrapper capPresWrapper = castedCapPres.createKernelWrapper();

      isothermalCompositionalMultiphaseBaseKernels::
        CapillaryPressureUpdateKernel::
        launch< parallelDevicePolicy<> >( dataGroup.size(),
                                          capPresWrapper,
                                          phaseVolFrac );
    } );
  }
}

void CompositionalMultiphaseBase::updateSolidInternalEnergyModel( ObjectManagerBase & dataGroup ) const
{
  arrayView1d< real64 const > const temp = dataGroup.getExtrinsicData< extrinsicMeshData::flow::temperature >();

  string const & solidInternalEnergyName = dataGroup.getReference< string >( viewKeyStruct::solidInternalEnergyNamesString() );
  SolidInternalEnergy & solidInternalEnergy = getConstitutiveModel< SolidInternalEnergy >( dataGroup, solidInternalEnergyName );

  SolidInternalEnergy::KernelWrapper solidInternalEnergyWrapper = solidInternalEnergy.createKernelUpdates();

  // TODO: this should go somewhere, handle the case of flow in fracture, etc

  thermalCompositionalMultiphaseBaseKernels::
    SolidInternalEnergyUpdateKernel::
    launch< parallelDevicePolicy<> >( dataGroup.size(),
                                      solidInternalEnergyWrapper,
                                      temp );
}

void CompositionalMultiphaseBase::updateFluidState( ObjectManagerBase & subRegion ) const
{
  GEOSX_MARK_FUNCTION;

  updateComponentFraction( subRegion );
  updateFluidModel( subRegion );
  updatePhaseVolumeFraction( subRegion );
  updateRelPermModel( subRegion );
  updatePhaseMobility( subRegion );
  updateCapPressureModel( subRegion );
  // note: for now, thermal conductivity is treated explicitly, so no update here
}

void CompositionalMultiphaseBase::initializeFluidState( MeshLevel & mesh,
                                                        arrayView1d< string const > const & regionNames )
{
  GEOSX_MARK_FUNCTION;

  integer const numComp = m_numComponents;

  // 1. Compute hydrostatic equilibrium in the regions for which corresponding field specification tag has been specified
  computeHydrostaticEquilibrium();

  mesh.getElemManager().forElementSubRegions( regionNames,
                                              [&]( localIndex const,
                                                   ElementSubRegionBase & subRegion )
  {
    // 2. Assume global component fractions have been prescribed.
    // Initialize constitutive state to get fluid density.
    updateFluidModel( subRegion );

    // 3. Back-calculate global component densities from fractions and total fluid density
    // in order to initialize the primary solution variables
    string const & fluidName = subRegion.getReference< string >( viewKeyStruct::fluidNamesString() );
    MultiFluidBase const & fluid = getConstitutiveModel< MultiFluidBase >( subRegion, fluidName );
    arrayView2d< real64 const, multifluid::USD_FLUID > const totalDens = fluid.totalDensity();

    arrayView2d< real64 const, compflow::USD_COMP > const compFrac =
      subRegion.getExtrinsicData< extrinsicMeshData::flow::globalCompFraction >();
    arrayView2d< real64, compflow::USD_COMP > const compDens =
      subRegion.getExtrinsicData< extrinsicMeshData::flow::globalCompDensity >();

    forAll< parallelDevicePolicy<> >( subRegion.size(), [=] GEOSX_HOST_DEVICE ( localIndex const ei )
    {
      for( integer ic = 0; ic < numComp; ++ic )
      {
        compDens[ei][ic] = totalDens[ei][0] * compFrac[ei][ic];
      }
    } );

  } );

  // for some reason CUDA does not want the host_device lambda to be defined inside the generic lambda
  // I need the exact type of the subRegion for updateSolidflowProperties to work well.
  mesh.getElemManager().forElementSubRegions< CellElementSubRegion,
                                              SurfaceElementSubRegion >( regionNames, [&]( localIndex const,
                                                                                           auto & subRegion )
  {
    // 4. Initialize/update dependent state quantities

    // 4.1 Update the constitutive models that only depend on
    //      - the primary variables
    //      - the fluid constitutive quantities (as they have already been updated)
    // We postpone the other constitutive models for now
    // In addition, to avoid multiplying permeability/porosity bay netToGross in the assembly kernel, we do it once and for all here
    arrayView1d< real64 const > const netToGross = subRegion.template getExtrinsicData< extrinsicMeshData::flow::netToGross >();
    CoupledSolidBase const & porousSolid =
      getConstitutiveModel< CoupledSolidBase >( subRegion, subRegion.template getReference< string >( viewKeyStruct::solidNamesString() ) );
    PermeabilityBase const & permeabilityModel =
      getConstitutiveModel< PermeabilityBase >( subRegion, subRegion.template getReference< string >( viewKeyStruct::permeabilityNamesString() ) );
    permeabilityModel.scaleHorizontalPermeability( netToGross );
    porousSolid.scaleReferencePorosity( netToGross );
    updatePorosityAndPermeability( subRegion );
    updatePhaseVolumeFraction( subRegion );

    // Now, we initialize and update each constitutive model one by one

    // 4.2 Save the computed porosity into the old porosity
    //
    // Note:
    // - This must be called after updatePorosityAndPermeability
    // - This step depends on porosity
    string const & solidName = subRegion.template getReference< string >( viewKeyStruct::solidNamesString() );
    CoupledSolidBase const & porousMaterial = getConstitutiveModel< CoupledSolidBase >( subRegion, solidName );
    porousMaterial.initializeState();

    // 4.3 Initialize/update the relative permeability model using the initial phase volume fraction
    //     This is needed to handle relative permeability hysteresis
    //     Also, initialize the fluid model (to compute the initial total mass density, needed to compute the body force increment in
    // coupled simulations)
    //
    // Note:
    // - This must be called after updatePhaseVolumeFraction
    // - This step depends on phaseVolFraction

    // initialized phase volume fraction
    arrayView2d< real64 const, compflow::USD_PHASE > const phaseVolFrac =
      subRegion.template getExtrinsicData< extrinsicMeshData::flow::phaseVolumeFraction >();

    string const & relpermName = subRegion.template getReference< string >( viewKeyStruct::relPermNamesString() );
    RelativePermeabilityBase & relPermMaterial =
      getConstitutiveModel< RelativePermeabilityBase >( subRegion, relpermName );
    relPermMaterial.saveConvergedPhaseVolFractionState( phaseVolFrac ); // this needs to happen before calling updateRelPermModel
    updateRelPermModel( subRegion );

    string const & fluidName = subRegion.template getReference< string >( viewKeyStruct::fluidNamesString() );
    MultiFluidBase & fluidMaterial = getConstitutiveModel< MultiFluidBase >( subRegion, fluidName );
    fluidMaterial.initializeState( phaseVolFrac );

    // 4.4 Then, we initialize/update the capillary pressure model
    //
    // Note:
    // - This must be called after updatePorosityAndPermeability
    // - This step depends on porosity and permeability
    if( m_hasCapPressure )
    {
      // initialized porosity
      arrayView2d< real64 const > const porosity = porousMaterial.getPorosity();

      string const & permName = subRegion.template getReference< string >( viewKeyStruct::permeabilityNamesString() );
      PermeabilityBase const & permeabilityMaterial =
        getConstitutiveModel< PermeabilityBase >( subRegion, permName );
      // initialized permeability
      arrayView3d< real64 const > const permeability = permeabilityMaterial.permeability();

      string const & capPressureName = subRegion.template getReference< string >( viewKeyStruct::capPressureNamesString() );
      CapillaryPressureBase const & capPressureMaterial =
        getConstitutiveModel< CapillaryPressureBase >( subRegion, capPressureName );
      capPressureMaterial.initializeRockState( porosity, permeability ); // this needs to happen before calling updateCapPressureModel
      updateCapPressureModel( subRegion );
    }

    // 4.5 Update the phase mobility
    //
    // Note:
    // - This must be called after updateRelPermModel
    // - This step depends phaseRelPerm
    updatePhaseMobility( subRegion );

    // 4.6 Finally, we initialize the rock thermal quantities: conductivity and solid internal energy
    //
    // Note:
    // - This must be called after updatePorosityAndPermeability and updatePhaseVolumeFraction
    // - This step depends on porosity and phaseVolFraction
    if( m_isThermal )
    {
      // initialized porosity
      arrayView2d< real64 const > const porosity = porousMaterial.getPorosity();

      string const & thermalConductivityName = subRegion.template getReference< string >( viewKeyStruct::thermalConductivityNamesString() );
      MultiPhaseThermalConductivityBase const & conductivityMaterial =
        getConstitutiveModel< MultiPhaseThermalConductivityBase >( subRegion, thermalConductivityName );
      conductivityMaterial.initializeRockFluidState( porosity, phaseVolFrac );
      // note that there is nothing to update here because thermal conductivity is explicit for now

      updateSolidInternalEnergyModel( subRegion );
      string const & solidInternalEnergyName = subRegion.template getReference< string >( viewKeyStruct::solidInternalEnergyNamesString() );
      SolidInternalEnergy const & solidInternalEnergyMaterial =
        getConstitutiveModel< SolidInternalEnergy >( subRegion, solidInternalEnergyName );
      solidInternalEnergyMaterial.saveConvergedState();

    }
  } );

  // 5. Save initial pressure (needed by the poromechanics solvers)
  //    Specifically, the initial pressure is used to compute a deltaPressure = currentPres - initPres in the total stress
  mesh.getElemManager().forElementSubRegions( regionNames, [&]( localIndex const,
                                                                ElementSubRegionBase & subRegion )
  {
    arrayView1d< real64 const > const pres = subRegion.getExtrinsicData< extrinsicMeshData::flow::pressure >();
    arrayView1d< real64 > const initPres = subRegion.getExtrinsicData< extrinsicMeshData::flow::initialPressure >();
    arrayView1d< real64 > const temp = subRegion.template getExtrinsicData< extrinsicMeshData::flow::temperature >();
    arrayView1d< real64 > const temp_n = subRegion.template getExtrinsicData< extrinsicMeshData::flow::temperature_n >();
    initPres.setValues< parallelDevicePolicy<> >( pres );
    temp_n.setValues< parallelDevicePolicy<> >( temp ); // to make sure temperature_n has a meaningful value in isothermal simulations
  } );
}

void CompositionalMultiphaseBase::computeHydrostaticEquilibrium()
{
  FieldSpecificationManager & fsManager = FieldSpecificationManager::getInstance();
  DomainPartition & domain = this->getGroupByPath< DomainPartition >( "/Problem/domain" );

  integer const numComps = m_numComponents;
  integer const numPhases = m_numPhases;

  real64 const gravVector[3] = LVARRAY_TENSOROPS_INIT_LOCAL_3( gravityVector() );

  // Step 1: count individual equilibriums (there may be multiple ones)

  std::map< string, localIndex > equilNameToEquilId;
  localIndex equilCounter = 0;

  fsManager.forSubGroups< EquilibriumInitialCondition >( [&] ( EquilibriumInitialCondition const & bc )
  {

    // collect all the equilibrium names to idx
    equilNameToEquilId[bc.getName()] = equilCounter;
    equilCounter++;

    // check that the gravity vector is aligned with the z-axis
    GEOSX_THROW_IF( !isZero( gravVector[0] ) || !isZero( gravVector[1] ),
                    catalogName() << " " << getName() <<
                    ": the gravity vector specified in this simulation (" << gravVector[0] << " " << gravVector[1] << " " << gravVector[2] <<
                    ") is not aligned with the z-axis. \n"
                    "This is incompatible with the " << EquilibriumInitialCondition::catalogName() << " called " << bc.getName() <<
                    "used in this simulation. To proceed, you can either: \n" <<
                    "   - Use a gravityVector aligned with the z-axis, such as (0.0,0.0,-9.81)\n" <<
                    "   - Remove the hydrostatic equilibrium initial condition from the XML file",
                    InputError );

  } );

  if( equilCounter == 0 )
  {
    return;
  }

  // Step 2: find the min elevation and the max elevation in the targetSets

  array1d< real64 > globalMaxElevation( equilNameToEquilId.size() );
  array1d< real64 > globalMinElevation( equilNameToEquilId.size() );
  findMinMaxElevationInEquilibriumTarget( domain,
                                          equilNameToEquilId,
                                          globalMaxElevation,
                                          globalMinElevation );

  // Step 3: for each equil, compute a fine table with hydrostatic pressure vs elevation if the region is a target region

  // first compute the region filter
  std::set< string > regionFilter;
  forDiscretizationOnMeshTargets( domain.getMeshBodies(), [&] ( string const &,
                                                                MeshLevel & mesh,
                                                                arrayView1d< string const > const & regionNames )
  {
    for( string const & regionName : regionNames )
    {
      regionFilter.insert( regionName );
    }

    fsManager.apply< ElementSubRegionBase,
                     EquilibriumInitialCondition >( 0.0,
                                                    mesh,
                                                    EquilibriumInitialCondition::catalogName(),
                                                    [&] ( EquilibriumInitialCondition const & fs,
                                                          string const &,
                                                          SortedArrayView< localIndex const > const & targetSet,
                                                          ElementSubRegionBase & subRegion,
                                                          string const & )
    {
      // Step 3.1: retrieve the data necessary to construct the pressure table in this subregion

      integer const maxNumEquilIterations = fs.getMaxNumEquilibrationIterations();
      real64 const equilTolerance = fs.getEquilibrationTolerance();
      real64 const datumElevation = fs.getDatumElevation();
      real64 const datumPressure = fs.getDatumPressure();
      string const initPhaseName = fs.getInitPhaseName(); // will go away when GOC/WOC are implemented

      localIndex const equilIndex = equilNameToEquilId.at( fs.getName() );
      real64 const minElevation = LvArray::math::min( globalMinElevation[equilIndex], datumElevation );
      real64 const maxElevation = LvArray::math::max( globalMaxElevation[equilIndex], datumElevation );
      real64 const elevationIncrement = LvArray::math::min( fs.getElevationIncrement(), maxElevation - minElevation );
      localIndex const numPointsInTable = ( elevationIncrement > 0 ) ? std::ceil( (maxElevation - minElevation) / elevationIncrement ) + 1 : 1;

      real64 const eps = 0.1 * (maxElevation - minElevation); // we add a small buffer to only log in the pathological cases
      GEOSX_LOG_RANK_0_IF( ( (datumElevation > globalMaxElevation[equilIndex]+eps)  || (datumElevation < globalMinElevation[equilIndex]-eps) ),
                           CompositionalMultiphaseBase::catalogName() << " " << getName()
                                                                      << ": By looking at the elevation of the cell centers in this model, GEOSX found that "
                                                                      << "the min elevation is " << globalMinElevation[equilIndex] << " and the max elevation is " << globalMaxElevation[equilIndex] <<
                           "\n"
                                                                      << "But, a datum elevation of " << datumElevation << " was specified in the input file to equilibrate the model.\n "
                                                                      << "The simulation is going to proceed with this out-of-bound datum elevation, but the initial condition may be inaccurate." );

      array1d< array1d< real64 > > elevationValues;
      array1d< real64 > pressureValues;
      elevationValues.resize( 1 );
      elevationValues[0].resize( numPointsInTable );
      pressureValues.resize( numPointsInTable );

      // Step 3.2: retrieve the user-defined tables (temperature and comp fraction)

      FunctionManager & functionManager = FunctionManager::getInstance();

      array1d< TableFunction::KernelWrapper > compFracTableWrappers;
      arrayView1d< string const > compFracTableNames = fs.getComponentFractionVsElevationTableNames();
      for( integer ic = 0; ic < numComps; ++ic )
      {
        TableFunction const & compFracTable = functionManager.getGroup< TableFunction >( compFracTableNames[ic] );
        compFracTableWrappers.emplace_back( compFracTable.createKernelWrapper() );
      }

      string const tempTableName = fs.getTemperatureVsElevationTableName();
      TableFunction const & tempTable = functionManager.getGroup< TableFunction >( tempTableName );
      TableFunction::KernelWrapper tempTableWrapper = tempTable.createKernelWrapper();

      // Step 3.3: retrieve the fluid model to compute densities
      // we end up with the same issue as in applyDirichletBC: there is not a clean way to retrieve the fluid info

      Group const & region = subRegion.getParent().getParent();
      auto itRegionFilter = regionFilter.find( region.getName() );
      if( itRegionFilter == regionFilter.end() )
      {
        return; // the region is not in target, there is nothing to do
      }
      string const & fluidName = subRegion.getReference< string >( viewKeyStruct::fluidNamesString() );
      MultiFluidBase & fluid = getConstitutiveModel< MultiFluidBase >( subRegion, fluidName );

      arrayView1d< string const > componentNames = fs.getComponentNames();
      GEOSX_THROW_IF( fluid.componentNames().size() != componentNames.size(),
                      "Mismatch in number of components between constitutive model "
                      << fluid.getName() << " and the Equilibrium initial condition " << fs.getName(),
                      InputError );
      for( integer ic = 0; ic < fluid.numFluidComponents(); ++ic )
      {
        GEOSX_THROW_IF( fluid.componentNames()[ic] != componentNames[ic],
                        "Mismatch in component names between constitutive model "
                        << fluid.getName() << " and the Equilibrium initial condition " << fs.getName(),
                        InputError );
      }

      // Note: for now, we assume that the reservoir is in a single-phase state at initialization
      arrayView1d< string const > phaseNames = fluid.phaseNames();
      auto const itPhaseNames = std::find( std::begin( phaseNames ), std::end( phaseNames ), initPhaseName );
      GEOSX_THROW_IF( itPhaseNames == std::end( phaseNames ),
                      CompositionalMultiphaseBase::catalogName() << " " << getName() << ": phase name " << initPhaseName
                                                                 << " not found in the phases of " << fluid.getName(),
                      InputError );
      integer const ipInit = std::distance( std::begin( phaseNames ), itPhaseNames );

      // Step 3.4: compute the hydrostatic pressure values

      constitutiveUpdatePassThru( fluid, [&] ( auto & castedFluid )
      {
        using FluidType = TYPEOFREF( castedFluid );
        typename FluidType::KernelWrapper fluidWrapper = castedFluid.createKernelWrapper();

        // note: inside this kernel, serialPolicy is used, and elevation/pressure values don't go to the GPU
        isothermalCompositionalMultiphaseBaseKernels::
          HydrostaticPressureKernel::ReturnType const returnValue =
          isothermalCompositionalMultiphaseBaseKernels::
            HydrostaticPressureKernel::launch( numPointsInTable,
                                               numComps,
                                               numPhases,
                                               ipInit,
                                               maxNumEquilIterations,
                                               equilTolerance,
                                               gravVector,
                                               minElevation,
                                               elevationIncrement,
                                               datumElevation,
                                               datumPressure,
                                               fluidWrapper,
                                               compFracTableWrappers.toViewConst(),
                                               tempTableWrapper,
                                               elevationValues.toNestedView(),
                                               pressureValues.toView() );

        GEOSX_THROW_IF( returnValue ==  isothermalCompositionalMultiphaseBaseKernels::HydrostaticPressureKernel::ReturnType::FAILED_TO_CONVERGE,
                        CompositionalMultiphaseBase::catalogName() << " " << getName()
                                                                   << ": hydrostatic pressure initialization failed to converge in region " << region.getName() << "! \n"
                                                                   << "Try to loosen the equilibration tolerance, or increase the number of equilibration iterations. \n"
                                                                   << "If nothing works, something may be wrong in the fluid model, see <Constitutive> ",
                        std::runtime_error );

        GEOSX_LOG_RANK_0_IF( returnValue == isothermalCompositionalMultiphaseBaseKernels::HydrostaticPressureKernel::ReturnType::DETECTED_MULTIPHASE_FLOW,
                             CompositionalMultiphaseBase::catalogName() << " " << getName()
                                                                        << ": currently, GEOSX assumes that there is only one mobile phase when computing the hydrostatic pressure. \n"
                                                                        << "We detected multiple phases using the provided datum pressure, temperature, and component fractions. \n"
                                                                        << "Please make sure that only one phase is mobile at the beginning of the simulation. \n"
                                                                        << "If this is not the case, the problem will not be at equilibrium when the simulation starts" );

      } );

      // Step 3.5: create hydrostatic pressure table

      string const tableName = fs.getName() + "_" + subRegion.getName() + "_" + phaseNames[ipInit] + "_table";
      TableFunction * const presTable = dynamicCast< TableFunction * >( functionManager.createChild( TableFunction::catalogName(), tableName ) );
      presTable->setTableCoordinates( elevationValues );
      presTable->setTableValues( pressureValues );
      presTable->setInterpolationMethod( TableFunction::InterpolationType::Linear );
      TableFunction::KernelWrapper presTableWrapper = presTable->createKernelWrapper();

      // Step 4: assign pressure, temperature, and component fraction as a function of elevation
      // TODO: this last step should probably be delayed to wait for the creation of FaceElements
      // TODO: this last step should be modified to account for GOC and WOC
      arrayView2d< real64 const > const elemCenter =
        subRegion.getReference< array2d< real64 > >( ElementSubRegionBase::viewKeyStruct::elementCenterString() );

      arrayView1d< real64 > const pres = subRegion.getReference< array1d< real64 > >( extrinsicMeshData::flow::pressure::key() );
      arrayView1d< real64 > const temp = subRegion.getReference< array1d< real64 > >( extrinsicMeshData::flow::temperature::key() );
      arrayView2d< real64, compflow::USD_COMP > const compFrac =
        subRegion.getReference< array2d< real64, compflow::LAYOUT_COMP > >( extrinsicMeshData::flow::globalCompFraction::key() );
      arrayView1d< TableFunction::KernelWrapper const > compFracTableWrappersViewConst =
        compFracTableWrappers.toViewConst();

      RAJA::ReduceMin< parallelDeviceReduce, real64 > minPressure( LvArray::NumericLimits< real64 >::max );

      forAll< parallelDevicePolicy<> >( targetSet.size(), [targetSet,
                                                           elemCenter,
                                                           presTableWrapper,
                                                           tempTableWrapper,
                                                           compFracTableWrappersViewConst,
                                                           numComps,
                                                           minPressure,
                                                           pres,
                                                           temp,
                                                           compFrac] GEOSX_HOST_DEVICE ( localIndex const i )
      {
        localIndex const k = targetSet[i];
        real64 const elevation = elemCenter[k][2];

        pres[k] = presTableWrapper.compute( &elevation );
        minPressure.min( pres[k] );
        temp[k] = tempTableWrapper.compute( &elevation );
        for( integer ic = 0; ic < numComps; ++ic )
        {
          compFrac[k][ic] = compFracTableWrappersViewConst[ic].compute( &elevation );
        }
      } );

      GEOSX_ERROR_IF( minPressure.get() < 0.0,
                      GEOSX_FMT( "A negative pressure of {} Pa was found during hydrostatic initialization in region/subRegion {}/{}",
                                 minPressure.get(), region.getName(), subRegion.getName() ) );
    } );
  } );
}

void CompositionalMultiphaseBase::initializePostInitialConditionsPreSubGroups()
{
  GEOSX_MARK_FUNCTION;

  FlowSolverBase::initializePostInitialConditionsPreSubGroups();

  DomainPartition & domain = this->getGroupByPath< DomainPartition >( "/Problem/domain" );

  // set mass fraction flag on fluid models
  forDiscretizationOnMeshTargets( domain.getMeshBodies(), [&]( string const &,
                                                               MeshLevel & mesh,
                                                               arrayView1d< string const > const & regionNames )
  {
    FieldIdentifiers fieldsToBeSync;
    fieldsToBeSync.addElementFields( { extrinsicMeshData::flow::pressure::key(),
                                       extrinsicMeshData::flow::globalCompDensity::key() },
                                     regionNames );

    CommunicationTools::getInstance().synchronizeFields( fieldsToBeSync, mesh, domain.getNeighbors(), false );

    mesh.getElemManager().forElementSubRegions( regionNames, [&]( localIndex const,
                                                                  ElementSubRegionBase & subRegion )
    {
      string const & fluidName = subRegion.getReference< string >( viewKeyStruct::fluidNamesString() );
      MultiFluidBase & fluid = getConstitutiveModel< MultiFluidBase >( subRegion, fluidName );
      fluid.setMassFlag( m_useMass );
    } );

    // Initialize primary variables from applied initial conditions
    initializeFluidState( mesh, regionNames );

  } );
}

real64 CompositionalMultiphaseBase::solverStep( real64 const & time_n,
                                                real64 const & dt,
                                                integer const cycleNumber,
                                                DomainPartition & domain )
{
  GEOSX_MARK_FUNCTION;

  // Only build the sparsity pattern once
  // TODO: this should be triggered by a topology change indicator
  if( !m_systemSetupDone )
  {
    setupSystem( domain, m_dofManager, m_localMatrix, m_rhs, m_solution );
    m_systemSetupDone = true;
  }

  implicitStepSetup( time_n, dt, domain );

  // currently the only method is implicit time integration
  real64 const dt_return = nonlinearImplicitStep( time_n, dt, cycleNumber, domain );

  // final step for completion of timestep. typically secondary variable updates and cleanup.
  implicitStepComplete( time_n, dt_return, domain );

  return dt_return;
}

void
CompositionalMultiphaseBase::implicitStepSetup( real64 const & GEOSX_UNUSED_PARAM( time_n ),
                                                real64 const & GEOSX_UNUSED_PARAM( dt ),
                                                DomainPartition & domain )
{
  forDiscretizationOnMeshTargets( domain.getMeshBodies(), [&]( string const &,
                                                               MeshLevel & mesh,
                                                               arrayView1d< string const > const & regionNames )
  {
    mesh.getElemManager().forElementSubRegions< CellElementSubRegion,
                                                SurfaceElementSubRegion >( regionNames,
                                                                           [&]( localIndex const,
                                                                                auto & subRegion )
    {
      arrayView1d< real64 const > const & pres =
        subRegion.template getExtrinsicData< extrinsicMeshData::flow::pressure >();
      arrayView1d< real64 const > const & initPres =
        subRegion.template getExtrinsicData< extrinsicMeshData::flow::initialPressure >();
      arrayView1d< real64 > const & deltaPres =
        subRegion.template getExtrinsicData< extrinsicMeshData::flow::deltaPressure >();
      arrayView1d< real64 > const & pres_n =
        subRegion.template getExtrinsicData< extrinsicMeshData::flow::pressure_n >();
      pres_n.setValues< parallelDevicePolicy<> >( pres );
      isothermalCompositionalMultiphaseBaseKernels::StatisticsKernel::
        saveDeltaPressure< parallelDevicePolicy<> >( subRegion.size(), pres, initPres, deltaPres );

      arrayView2d< real64 const, compflow::USD_COMP > const & compDens =
        subRegion.template getExtrinsicData< extrinsicMeshData::flow::globalCompDensity >();
      arrayView2d< real64, compflow::USD_COMP > const & compDens_n =
        subRegion.template getExtrinsicData< extrinsicMeshData::flow::globalCompDensity_n >();
      compDens_n.setValues< parallelDevicePolicy<> >( compDens );

      if( m_isThermal )
      {
        arrayView1d< real64 const > const & temp =
          subRegion.template getExtrinsicData< extrinsicMeshData::flow::temperature >();
        arrayView1d< real64 > const & temp_n =
          subRegion.template getExtrinsicData< extrinsicMeshData::flow::temperature_n >();
        temp_n.setValues< parallelDevicePolicy<> >( temp );
      }

      // update porosity, permeability
      updatePorosityAndPermeability( subRegion );
      // update all fluid properties
      updateFluidState( subRegion );
      // for thermal simulations, update solid internal energy
      if( m_isThermal )
      {
        updateSolidInternalEnergyModel( subRegion );
      }

      // after the update, save the new saturation and phase mobilities
      arrayView2d< real64 const, compflow::USD_PHASE > const phaseVolFrac =
        subRegion.template getExtrinsicData< extrinsicMeshData::flow::phaseVolumeFraction >();
      arrayView2d< real64, compflow::USD_PHASE > const phaseVolFrac_n =
        subRegion.template getExtrinsicData< extrinsicMeshData::flow::phaseVolumeFraction_n >();
      phaseVolFrac_n.setValues< parallelDevicePolicy<> >( phaseVolFrac );

      arrayView2d< real64 const, compflow::USD_PHASE > const phaseMob =
        subRegion.template getExtrinsicData< extrinsicMeshData::flow::phaseMobility >();
      arrayView2d< real64, compflow::USD_PHASE > const phaseMob_n =
        subRegion.template getExtrinsicData< extrinsicMeshData::flow::phaseMobility_n >();
      phaseMob_n.setValues< parallelDevicePolicy<> >( phaseMob );

    } );
  } );
}

void CompositionalMultiphaseBase::assembleSystem( real64 const GEOSX_UNUSED_PARAM( time_n ),
                                                  real64 const dt,
                                                  DomainPartition & domain,
                                                  DofManager const & dofManager,
                                                  CRSMatrixView< real64, globalIndex const > const & localMatrix,
                                                  arrayView1d< real64 > const & localRhs )
{
  GEOSX_MARK_FUNCTION;

  assembleAccumulationAndVolumeBalanceTerms( domain,
                                             dofManager,
                                             localMatrix,
                                             localRhs );

  assembleFluxTerms( dt,
                     domain,
                     dofManager,
                     localMatrix,
                     localRhs );
}

void CompositionalMultiphaseBase::assembleAccumulationAndVolumeBalanceTerms( DomainPartition & domain,
                                                                             DofManager const & dofManager,
                                                                             CRSMatrixView< real64, globalIndex const > const & localMatrix,
                                                                             arrayView1d< real64 > const & localRhs ) const
{
  GEOSX_MARK_FUNCTION;

  forDiscretizationOnMeshTargets( domain.getMeshBodies(), [&]( string const &,
                                                               MeshLevel const & mesh,
                                                               arrayView1d< string const > const & regionNames )
  {
    mesh.getElemManager().forElementSubRegions( regionNames,
                                                [&]( localIndex const,
                                                     ElementSubRegionBase const & subRegion )
    {
      string const dofKey = dofManager.getKey( viewKeyStruct::elemDofFieldString() );
      string const & fluidName = subRegion.getReference< string >( viewKeyStruct::fluidNamesString() );
      string const & solidName = subRegion.getReference< string >( viewKeyStruct::solidNamesString() );

      MultiFluidBase const & fluid = getConstitutiveModel< MultiFluidBase >( subRegion, fluidName );
      CoupledSolidBase const & solid = getConstitutiveModel< CoupledSolidBase >( subRegion, solidName );

      if( m_isThermal )
      {
        thermalCompositionalMultiphaseBaseKernels::
          ElementBasedAssemblyKernelFactory::
          createAndLaunch< parallelDevicePolicy<> >( m_numComponents,
                                                     m_numPhases,
                                                     dofManager.rankOffset(),
                                                     dofKey,
                                                     subRegion,
                                                     fluid,
                                                     solid,
                                                     localMatrix,
                                                     localRhs );
      }
      else
      {
        isothermalCompositionalMultiphaseBaseKernels::
          ElementBasedAssemblyKernelFactory::
          createAndLaunch< parallelDevicePolicy<> >( m_numComponents,
                                                     m_numPhases,
                                                     dofManager.rankOffset(),
                                                     dofKey,
                                                     subRegion,
                                                     fluid,
                                                     solid,
                                                     localMatrix,
                                                     localRhs );
      }
    } );
  } );
}

void CompositionalMultiphaseBase::applyBoundaryConditions( real64 const time_n,
                                                           real64 const dt,
                                                           DomainPartition & domain,
                                                           DofManager const & dofManager,
                                                           CRSMatrixView< real64, globalIndex const > const & localMatrix,
                                                           arrayView1d< real64 > const & localRhs )
{
  GEOSX_MARK_FUNCTION;

  if( m_freezeFlowVariablesDuringStep )
  {
    // this function is going to force the current flow state to be constant during the time step
    freezeFlowVariablesDuringStep( time_n, dt, dofManager, domain, localMatrix.toViewConstSizes(), localRhs.toView() );
  }
  else
  {
    // apply pressure boundary conditions.
    applyDirichletBC( time_n, dt, dofManager, domain, localMatrix.toViewConstSizes(), localRhs.toView() );

    // apply flux boundary conditions
    applySourceFluxBC( time_n, dt, dofManager, domain, localMatrix.toViewConstSizes(), localRhs.toView() );

    // apply aquifer boundary conditions
    applyAquiferBC( time_n, dt, dofManager, domain, localMatrix.toViewConstSizes(), localRhs.toView() );
  }
}

namespace
{
char const bcLogMessage[] =
  "CompositionalMultiphaseBase {}: at time {}s, "
  "the <{}> boundary condition '{}' is applied to the element set '{}' in subRegion '{}'. "
  "\nThe scale of this boundary condition is {} and multiplies the value of the provided function (if any). "
  "\nThe total number of target elements (including ghost elements) is {}. "
  "\nNote that if this number is equal to zero for all subRegions, the boundary condition will not be applied on this element set.";
}

void CompositionalMultiphaseBase::applySourceFluxBC( real64 const time,
                                                     real64 const dt,
                                                     DofManager const & dofManager,
                                                     DomainPartition & domain,
                                                     CRSMatrixView< real64, globalIndex const > const & localMatrix,
                                                     arrayView1d< real64 > const & localRhs ) const
{
  GEOSX_MARK_FUNCTION;

  FieldSpecificationManager & fsManager = FieldSpecificationManager::getInstance();

  string const dofKey = dofManager.getKey( viewKeyStruct::elemDofFieldString() );

  // Step 1: count individual source flux boundary conditions

  std::map< string, localIndex > bcNameToBcId;
  localIndex bcCounter = 0;

  fsManager.forSubGroups< SourceFluxBoundaryCondition >( [&] ( SourceFluxBoundaryCondition const & bc )
  {
    // collect all the bc names to idx
    bcNameToBcId[bc.getName()] = bcCounter;
    bcCounter++;
  } );

  if( bcCounter == 0 )
  {
    return;
  }

  // Step 2: count the set size for each source flux (each source flux may have multiple target sets)

  array1d< globalIndex > bcAllSetsSize( bcNameToBcId.size() );

  computeSourceFluxSizeScalingFactor( time,
                                      dt,
                                      domain,
                                      bcNameToBcId,
                                      bcAllSetsSize.toView() );

  // Step 3: we are ready to impose the boundary condition, normalized by the set size

  forDiscretizationOnMeshTargets( domain.getMeshBodies(), [&]( string const &,
                                                               MeshLevel & mesh,
                                                               arrayView1d< string const > const & )
  {
    fsManager.apply< ElementSubRegionBase >( time + dt,
                                             mesh,
                                             FieldSpecificationBase::viewKeyStruct::fluxBoundaryConditionString(),
                                             [&]( FieldSpecificationBase const & fs,
                                                  string const & setName,
                                                  SortedArrayView< localIndex const > const & targetSet,
                                                  ElementSubRegionBase & subRegion,
                                                  string const & )
    {
      if( fs.getLogLevel() >= 1 && m_nonlinearSolverParameters.m_numNewtonIterations == 0 )
      {
        globalIndex const numTargetElems = MpiWrapper::sum< globalIndex >( targetSet.size() );
        GEOSX_LOG_RANK_0( GEOSX_FMT( bcLogMessage,
                                     getName(), time+dt, SourceFluxBoundaryCondition::catalogName(),
                                     fs.getName(), setName, subRegion.getName(), fs.getScale(), numTargetElems ) );
      }

      if( targetSet.size() == 0 )
      {
        return;
      }

      arrayView1d< globalIndex const > const dofNumber = subRegion.getReference< array1d< globalIndex > >( dofKey );
      arrayView1d< integer const > const ghostRank =
        subRegion.getReference< array1d< integer > >( ObjectManagerBase::viewKeyStruct::ghostRankString() );

      // Step 3.1: get the values of the source boundary condition that need to be added to the rhs
      // We don't use FieldSpecificationBase::applyConditionToSystem here because we want to account for the row permutation used in the
      // compositional solvers

      array1d< globalIndex > dofArray( targetSet.size() );
      array1d< real64 > rhsContributionArray( targetSet.size() );
      arrayView1d< real64 > rhsContributionArrayView = rhsContributionArray.toView();
      localIndex const rankOffset = dofManager.rankOffset();

      // note that the dofArray will not be used after this step (simpler to use dofNumber instead)
      fs.computeRhsContribution< FieldSpecificationAdd,
                                 parallelDevicePolicy<> >( targetSet.toViewConst(),
                                                           time + dt,
                                                           dt,
                                                           subRegion,
                                                           dofNumber,
                                                           rankOffset,
                                                           localMatrix,
                                                           dofArray.toView(),
                                                           rhsContributionArrayView,
                                                           [] GEOSX_HOST_DEVICE ( localIndex const )
      {
        return 0.0;
      } );

      // Step 3.2: we are ready to add the right-hand side contributions, taking into account our equation layout

      // get the normalizer
      real64 const sizeScalingFactor = bcAllSetsSize[bcNameToBcId.at( fs.getName())];

      integer const fluidComponentId = fs.getComponent();
      integer const numFluidComponents = m_numComponents;
      forAll< parallelDevicePolicy<> >( targetSet.size(), [sizeScalingFactor,
                                                           targetSet,
                                                           rankOffset,
                                                           ghostRank,
                                                           fluidComponentId,
                                                           numFluidComponents,
                                                           dofNumber,
                                                           rhsContributionArrayView,
                                                           localRhs] GEOSX_HOST_DEVICE ( localIndex const a )
      {
        // we need to filter out ghosts here, because targetSet may contain them
        localIndex const ei = targetSet[a];
        if( ghostRank[ei] >= 0 )
        {
          return;
        }

        // for all "fluid components", we add the value to the total mass balance equation
        globalIndex const totalMassBalanceRow = dofNumber[ei] - rankOffset;
        localRhs[totalMassBalanceRow] += rhsContributionArrayView[a] / sizeScalingFactor; // scale the contribution by the sizeScalingFactor
                                                                                          // here

        // for all "fluid components" except the last one, we add the value to the component mass balance equation (shifted appropriately)
        if( fluidComponentId < numFluidComponents - 1 )
        {
          globalIndex const compMassBalanceRow = totalMassBalanceRow + fluidComponentId + 1; // component mass bal equations are shifted
          localRhs[compMassBalanceRow] += rhsContributionArrayView[a] / sizeScalingFactor; // scale the contribution by the
                                                                                           // sizeScalingFactor here
        }
      } );
    } );
  } );
}

bool CompositionalMultiphaseBase::validateDirichletBC( DomainPartition & domain,
                                                       real64 const time ) const
{
  constexpr integer MAX_NC = MultiFluidBase::MAX_NUM_COMPONENTS;
  FieldSpecificationManager & fsManager = FieldSpecificationManager::getInstance();

  bool bcConsistent = true;

  forDiscretizationOnMeshTargets( domain.getMeshBodies(), [&]( string const &,
                                                               MeshLevel & mesh,
                                                               arrayView1d< string const > const & )
  {
    // map: regionName -> subRegionName -> setName -> numComps to check pressure/comp are present consistent
    map< string, map< string, map< string, ComponentMask< MAX_NC > > > > bcPresCompStatusMap;
    // map: regionName -> subRegionName -> setName check to that temperature is present/consistent
    map< string, map< string, set< string > > > bcTempStatusMap;

    // 1. Check pressure Dirichlet BCs
    fsManager.apply< ElementSubRegionBase >( time,
                                             mesh,
                                             extrinsicMeshData::flow::pressure::key(),
                                             [&]( FieldSpecificationBase const &,
                                                  string const & setName,
                                                  SortedArrayView< localIndex const > const &,
                                                  ElementSubRegionBase & subRegion,
                                                  string const & )
    {
      // Check whether pressure has already been applied to this set
      string const & subRegionName = subRegion.getName();
      string const & regionName = subRegion.getParent().getParent().getName();

      auto & subRegionSetMap = bcPresCompStatusMap[regionName][subRegionName];
      if( subRegionSetMap.count( setName ) > 0 )
      {
        bcConsistent = false;
        GEOSX_WARNING( GEOSX_FMT( "Conflicting pressure boundary conditions on set {}/{}/{}", regionName, subRegionName, setName ) );
      }
      subRegionSetMap[setName].setNumComp( m_numComponents );
    } );

    // 2. Check temperature Dirichlet BCs
    if( m_isThermal )
    {
      fsManager.apply< ElementSubRegionBase >( time,
                                               mesh,
                                               extrinsicMeshData::flow::temperature::key(),
                                               [&]( FieldSpecificationBase const &,
                                                    string const & setName,
                                                    SortedArrayView< localIndex const > const &,
                                                    ElementSubRegionBase & subRegion,
                                                    string const & )
      {
        // Check whether temperature has already been applied to this set
        string const & subRegionName = subRegion.getName();
        string const & regionName = subRegion.getParent().getParent().getName();

        auto & tempSubRegionSetMap = bcTempStatusMap[regionName][subRegionName];
        if( tempSubRegionSetMap.count( setName ) > 0 )
        {
          bcConsistent = false;
          GEOSX_WARNING( GEOSX_FMT( "Conflicting temperature boundary conditions on set {}/{}/{}", regionName, subRegionName, setName ) );
        }
        tempSubRegionSetMap.insert( setName );
      } );
    }

    // 3. Check composition BC (global component fraction)
    fsManager.apply< ElementSubRegionBase >( time,
                                             mesh,
                                             extrinsicMeshData::flow::globalCompFraction::key(),
                                             [&] ( FieldSpecificationBase const & fs,
                                                   string const & setName,
                                                   SortedArrayView< localIndex const > const &,
                                                   ElementSubRegionBase & subRegion,
                                                   string const & )
    {
      // 3.1 Check pressure, temperature, and record composition bc application
      string const & subRegionName = subRegion.getName();
      string const & regionName = subRegion.getParent().getParent().getName();
      integer const comp = fs.getComponent();

      auto & subRegionSetMap = bcPresCompStatusMap[regionName][subRegionName];
      if( subRegionSetMap.count( setName ) == 0 )
      {
        bcConsistent = false;
        GEOSX_WARNING( GEOSX_FMT( "Pressure boundary condition not prescribed on set {}/{}/{}", regionName, subRegionName, setName ) );
      }
      if( m_isThermal )
      {
        auto & tempSubRegionSetMap = bcTempStatusMap[regionName][subRegionName];
        if( tempSubRegionSetMap.count( setName ) == 0 )
        {
          bcConsistent = false;
          GEOSX_WARNING( GEOSX_FMT( "Temperature boundary condition not prescribed on set {}/{}/{}", regionName, subRegionName, setName ) );
        }
      }
      if( comp < 0 || comp >= m_numComponents )
      {
        bcConsistent = false;
        GEOSX_WARNING( GEOSX_FMT( "Invalid component index [{}] in composition boundary condition {}", comp, fs.getName() ) );
        return; // can't check next part with invalid component id
      }

      ComponentMask< MAX_NC > & compMask = subRegionSetMap[setName];
      if( compMask[comp] )
      {
        bcConsistent = false;
        GEOSX_WARNING( GEOSX_FMT( "Conflicting composition[{}] boundary conditions on set {}/{}/{}", comp, regionName, subRegionName, setName ) );
      }
      compMask.set( comp );
    } );

    // 3.2 Check consistency between composition BC applied to sets
    // Note: for a temperature-only boundary condition, this loop does not do anything
    for( auto const & regionEntry : bcPresCompStatusMap )
    {
      for( auto const & subRegionEntry : regionEntry.second )
      {
        for( auto const & setEntry : subRegionEntry.second )
        {
          ComponentMask< MAX_NC > const & compMask = setEntry.second;
          for( integer ic = 0; ic < m_numComponents; ++ic )
          {
            if( !compMask[ic] )
            {
              bcConsistent = false;
              GEOSX_WARNING( GEOSX_FMT( "Boundary condition not applied to composition[{}] on set {}/{}/{}",
                                        ic, regionEntry.first, subRegionEntry.first, setEntry.first ) );
            }
          }
        }
      }
    }
  } );

  return bcConsistent;
}

void CompositionalMultiphaseBase::applyDirichletBC( real64 const time_n,
                                                    real64 const dt,
                                                    DofManager const & dofManager,
                                                    DomainPartition & domain,
                                                    CRSMatrixView< real64, globalIndex const > const & localMatrix,
                                                    arrayView1d< real64 > const & localRhs ) const
{
  GEOSX_MARK_FUNCTION;

  // Only validate BC at the beginning of Newton loop
  if( m_nonlinearSolverParameters.m_numNewtonIterations == 0 )
  {
    bool const bcConsistent = validateDirichletBC( domain, time_n + dt );
    GEOSX_ERROR_IF( !bcConsistent, GEOSX_FMT( "CompositionalMultiphaseBase {}: inconsistent boundary conditions", getName() ) );
  }

  FieldSpecificationManager & fsManager = FieldSpecificationManager::getInstance();

  forDiscretizationOnMeshTargets( domain.getMeshBodies(), [&]( string const &,
                                                               MeshLevel & mesh,
                                                               arrayView1d< string const > const & )
  {

    // 1. Apply pressure Dirichlet BCs, store in a separate field
    applyFieldValue< ElementSubRegionBase >( time_n, dt, mesh, bcLogMessage,
                                             extrinsicMeshData::flow::pressure::key(), extrinsicMeshData::flow::bcPressure::key() );
    // 2. Apply composition BC (global component fraction) and store them for constitutive call
    applyFieldValue< ElementSubRegionBase >( time_n, dt, mesh, bcLogMessage,
                                             extrinsicMeshData::flow::globalCompFraction::key(), extrinsicMeshData::flow::globalCompFraction::key() );
    // 3. Apply temperature Dirichlet BCs, store in a separate field
    if( m_isThermal )
    {
      applyFieldValue< ElementSubRegionBase >( time_n, dt, mesh, bcLogMessage,
                                               extrinsicMeshData::flow::temperature::key(), extrinsicMeshData::flow::bcTemperature::key() );
    }

    globalIndex const rankOffset = dofManager.rankOffset();
    string const dofKey = dofManager.getKey( viewKeyStruct::elemDofFieldString() );

    // 4. Call constitutive update, back-calculate target global component densities and apply to the system
    fsManager.apply< ElementSubRegionBase >( time_n + dt,
                                             mesh,
                                             extrinsicMeshData::flow::pressure::key(),
                                             [&] ( FieldSpecificationBase const &,
                                                   string const &,
                                                   SortedArrayView< localIndex const > const & targetSet,
                                                   ElementSubRegionBase & subRegion,
                                                   string const & )
    {
      string const & fluidName = subRegion.getReference< string >( viewKeyStruct::fluidNamesString() );
      MultiFluidBase & fluid = getConstitutiveModel< MultiFluidBase >( subRegion, fluidName );

      // in the isothermal case, we use the reservoir temperature to enforce the boundary condition
      // in the thermal case, the validation function guarantees that temperature has been provided
      string const temperatureKey = m_isThermal ? extrinsicMeshData::flow::bcTemperature::key() : extrinsicMeshData::flow::temperature::key();

      arrayView1d< real64 const > const bcPres =
        subRegion.getReference< array1d< real64 > >( extrinsicMeshData::flow::bcPressure::key() );
      arrayView1d< real64 const > const bcTemp =
        subRegion.getReference< array1d< real64 > >( temperatureKey );
      arrayView2d< real64 const, compflow::USD_COMP > const compFrac =
        subRegion.getReference< array2d< real64, compflow::LAYOUT_COMP > >( extrinsicMeshData::flow::globalCompFraction::key() );

      constitutiveUpdatePassThru( fluid, [&] ( auto & castedFluid )
      {
        using FluidType = TYPEOFREF( castedFluid );
        using ExecPolicy = typename FluidType::exec_policy;
        typename FluidType::KernelWrapper fluidWrapper = castedFluid.createKernelWrapper();

        thermalCompositionalMultiphaseBaseKernels::
          FluidUpdateKernel::
          launch< ExecPolicy >( targetSet,
                                fluidWrapper,
                                bcPres,
                                bcTemp,
                                compFrac );
      } );

      arrayView1d< integer const > const ghostRank =
        subRegion.getReference< array1d< integer > >( ObjectManagerBase::viewKeyStruct::ghostRankString() );
      arrayView1d< globalIndex const > const dofNumber =
        subRegion.getReference< array1d< globalIndex > >( dofKey );
      arrayView1d< real64 const > const pres =
        subRegion.getReference< array1d< real64 > >( extrinsicMeshData::flow::pressure::key() );
      arrayView2d< real64 const, compflow::USD_COMP > const compDens =
        subRegion.getReference< array2d< real64, compflow::LAYOUT_COMP > >( extrinsicMeshData::flow::globalCompDensity::key() );
      arrayView2d< real64 const, multifluid::USD_FLUID > const totalDens = fluid.totalDensity();

      integer const numComp = m_numComponents;
      forAll< parallelDevicePolicy<> >( targetSet.size(), [=] GEOSX_HOST_DEVICE ( localIndex const a )
      {
        localIndex const ei = targetSet[a];
        if( ghostRank[ei] >= 0 )
        {
          return;
        }

        globalIndex const dofIndex = dofNumber[ei];
        localIndex const localRow = dofIndex - rankOffset;
        real64 rhsValue;

        // 4.1. Apply pressure value to the matrix/rhs
        FieldSpecificationEqual::SpecifyFieldValue( dofIndex,
                                                    rankOffset,
                                                    localMatrix,
                                                    rhsValue,
                                                    bcPres[ei],
                                                    pres[ei] );
        localRhs[localRow] = rhsValue;

        // 4.2. For each component, apply target global density value
        for( integer ic = 0; ic < numComp; ++ic )
        {
          FieldSpecificationEqual::SpecifyFieldValue( dofIndex + ic + 1,
                                                      rankOffset,
                                                      localMatrix,
                                                      rhsValue,
                                                      totalDens[ei][0] * compFrac[ei][ic],
                                                      compDens[ei][ic] );
          localRhs[localRow + ic + 1] = rhsValue;
        }
      } );
    } );

    // 5. Apply temperature to the system
    if( m_isThermal )
    {
      fsManager.apply< ElementSubRegionBase >( time_n + dt,
                                               mesh,
                                               extrinsicMeshData::flow::temperature::key(),
                                               [&] ( FieldSpecificationBase const &,
                                                     string const &,
                                                     SortedArrayView< localIndex const > const & targetSet,
                                                     ElementSubRegionBase & subRegion,
                                                     string const & )
      {
        arrayView1d< integer const > const ghostRank =
          subRegion.getReference< array1d< integer > >( ObjectManagerBase::viewKeyStruct::ghostRankString() );
        arrayView1d< globalIndex const > const dofNumber =
          subRegion.getReference< array1d< globalIndex > >( dofKey );
        arrayView1d< real64 const > const bcTemp =
          subRegion.getReference< array1d< real64 > >( extrinsicMeshData::flow::bcTemperature::key() );
        arrayView1d< real64 const > const temp =
          subRegion.getReference< array1d< real64 > >( extrinsicMeshData::flow::temperature::key() );

        integer const numComp = m_numComponents;
        forAll< parallelDevicePolicy<> >( targetSet.size(), [=] GEOSX_HOST_DEVICE ( localIndex const a )
        {
          localIndex const ei = targetSet[a];
          if( ghostRank[ei] >= 0 )
          {
            return;
          }

          globalIndex const dofIndex = dofNumber[ei];
          localIndex const localRow = dofIndex - rankOffset;
          real64 rhsValue;

          // 4.2. Apply temperature value to the matrix/rhs
          FieldSpecificationEqual::SpecifyFieldValue( dofIndex + numComp + 1,
                                                      rankOffset,
                                                      localMatrix,
                                                      rhsValue,
                                                      bcTemp[ei],
                                                      temp[ei] );
          localRhs[localRow + numComp + 1] = rhsValue;
        } );
      } );
    }
  } );
}

void CompositionalMultiphaseBase::freezeFlowVariablesDuringStep( real64 const time,
                                                                 real64 const dt,
                                                                 DofManager const & dofManager,
                                                                 DomainPartition & domain,
                                                                 CRSMatrixView< real64, globalIndex const > const & localMatrix,
                                                                 arrayView1d< real64 > const & localRhs ) const
{
  GEOSX_MARK_FUNCTION;

  GEOSX_UNUSED_VAR( time, dt );

  forDiscretizationOnMeshTargets( domain.getMeshBodies(), [&]( string const &,
                                                               MeshLevel const & mesh,
                                                               arrayView1d< string const > const & regionNames )
  {
    mesh.getElemManager().forElementSubRegions( regionNames,
                                                [&]( localIndex const,
                                                     ElementSubRegionBase const & subRegion )
    {
      globalIndex const rankOffset = dofManager.rankOffset();
      string const dofKey = dofManager.getKey( viewKeyStruct::elemDofFieldString() );

      arrayView1d< integer const > const ghostRank =
        subRegion.getReference< array1d< integer > >( ObjectManagerBase::viewKeyStruct::ghostRankString() );
      arrayView1d< globalIndex const > const dofNumber =
        subRegion.getReference< array1d< globalIndex > >( dofKey );

      arrayView1d< real64 const > const pres =
        subRegion.getReference< array1d< real64 > >( extrinsicMeshData::flow::pressure::key() );
      arrayView1d< real64 const > const temp =
        subRegion.getReference< array1d< real64 > >( extrinsicMeshData::flow::temperature::key() );
      arrayView2d< real64 const, compflow::USD_COMP > const compDens =
        subRegion.getReference< array2d< real64, compflow::LAYOUT_COMP > >( extrinsicMeshData::flow::globalCompDensity::key() );

      integer const numComp = m_numComponents;
      integer const isThermal = m_isThermal;
      forAll< parallelDevicePolicy<> >( subRegion.size(), [=] GEOSX_HOST_DEVICE ( localIndex const ei )
      {
        if( ghostRank[ei] >= 0 )
        {
          return;
        }

        globalIndex const dofIndex = dofNumber[ei];
        localIndex const localRow = dofIndex - rankOffset;
        real64 rhsValue;

        // 4.1. Apply pressure value to the matrix/rhs
        FieldSpecificationEqual::SpecifyFieldValue( dofIndex,
                                                    rankOffset,
                                                    localMatrix,
                                                    rhsValue,
                                                    pres[ei], // freeze the current pressure value
                                                    pres[ei] );
        localRhs[localRow] = rhsValue;

        // 4.2. Apply temperature value to the matrix/rhs
        if( isThermal )
        {
          FieldSpecificationEqual::SpecifyFieldValue( dofIndex + numComp + 1,
                                                      rankOffset,
                                                      localMatrix,
                                                      rhsValue,
                                                      temp[ei], // freeze the current temperature value
                                                      temp[ei] );
          localRhs[localRow + numComp + 1] = rhsValue;
        }

        // 4.3. For each component, apply target global density value
        for( integer ic = 0; ic < numComp; ++ic )
        {
          FieldSpecificationEqual::SpecifyFieldValue( dofIndex + ic + 1,
                                                      rankOffset,
                                                      localMatrix,
                                                      rhsValue,
                                                      compDens[ei][ic], // freeze the current component density values
                                                      compDens[ei][ic] );
          localRhs[localRow + ic + 1] = rhsValue;
        }
      } );
    } );
  } );
}

void CompositionalMultiphaseBase::chopNegativeDensities( DomainPartition & domain )
{
  GEOSX_MARK_FUNCTION;

  using namespace isothermalCompositionalMultiphaseBaseKernels;

  integer const numComp = m_numComponents;

  forDiscretizationOnMeshTargets( domain.getMeshBodies(), [&]( string const &,
                                                               MeshLevel & mesh,
                                                               arrayView1d< string const > const & regionNames )
  {
    mesh.getElemManager().forElementSubRegions( regionNames,
                                                [&]( localIndex const,
                                                     ElementSubRegionBase & subRegion )
    {
      arrayView1d< integer const > const ghostRank = subRegion.ghostRank();

      arrayView2d< real64, compflow::USD_COMP > const compDens =
        subRegion.getExtrinsicData< extrinsicMeshData::flow::globalCompDensity >();

      forAll< parallelDevicePolicy<> >( subRegion.size(), [=] GEOSX_HOST_DEVICE ( localIndex const ei )
      {
        if( ghostRank[ei] < 0 )
        {
          for( integer ic = 0; ic < numComp; ++ic )
          {
            if( compDens[ei][ic] < minDensForDivision )
            {
              compDens[ei][ic] = minDensForDivision;
            }
          }
        }
      } );
    } );
  } );
}

real64 CompositionalMultiphaseBase::setNextDtBasedOnStateChange( real64 const & currentDt,
                                                                 DomainPartition & domain )
{
  if( m_targetRelativePresChange >= 1.0 &&
      m_targetPhaseVolFracChange >= 1.0 &&
      ( !m_isThermal || m_targetRelativeTempChange >= 1.0 ) )
  {
    return LvArray::NumericLimits< real64 >::max;
  }

  real64 maxRelativePresChange = 0.0;
  real64 maxRelativeTempChange = 0.0;
  real64 maxAbsolutePhaseVolFracChange = 0.0;

  real64 const numPhase = m_numPhases;

  forDiscretizationOnMeshTargets( domain.getMeshBodies(), [&]( string const &,
                                                               MeshLevel & mesh,
                                                               arrayView1d< string const > const & regionNames )
  {
    mesh.getElemManager().forElementSubRegions( regionNames,
                                                [&]( localIndex const,
                                                     ElementSubRegionBase & subRegion )
    {
      arrayView1d< integer const > const ghostRank = subRegion.ghostRank();

      arrayView1d< real64 const > const pres = subRegion.getExtrinsicData< extrinsicMeshData::flow::pressure >();
      arrayView1d< real64 const > const pres_n = subRegion.getExtrinsicData< extrinsicMeshData::flow::pressure_n >();
      arrayView1d< real64 const > const temp = subRegion.getExtrinsicData< extrinsicMeshData::flow::temperature >();
      arrayView1d< real64 const > const temp_n = subRegion.getExtrinsicData< extrinsicMeshData::flow::temperature_n >();
      arrayView2d< real64 const, compflow::USD_PHASE > const phaseVolFrac =
        subRegion.getExtrinsicData< extrinsicMeshData::flow::phaseVolumeFraction >();
      arrayView2d< real64 const, compflow::USD_PHASE > const phaseVolFrac_n =
        subRegion.getExtrinsicData< extrinsicMeshData::flow::phaseVolumeFraction_n >();

      RAJA::ReduceMax< parallelDeviceReduce, real64 > subRegionMaxPresChange( 0.0 );
      RAJA::ReduceMax< parallelDeviceReduce, real64 > subRegionMaxTempChange( 0.0 );
      RAJA::ReduceMax< parallelDeviceReduce, real64 > subRegionMaxPhaseVolFracChange( 0.0 );

      forAll< parallelDevicePolicy<> >( subRegion.size(), [=] GEOSX_HOST_DEVICE ( localIndex const ei )
      {
        if( ghostRank[ei] < 0 )
        {
          subRegionMaxPresChange.max( LvArray::math::abs( pres[ei] - pres_n[ei] ) / LvArray::math::max( pres_n[ei], LvArray::NumericLimits< real64 >::epsilon ) );
          subRegionMaxTempChange.max( LvArray::math::abs( temp[ei] - temp_n[ei] ) / LvArray::math::max( temp_n[ei], LvArray::NumericLimits< real64 >::epsilon ) );
          for( integer ip = 0; ip < numPhase; ++ip )
          {
            subRegionMaxPhaseVolFracChange.max( LvArray::math::abs( phaseVolFrac[ei][ip] - phaseVolFrac_n[ei][ip] ) );
          }
        }
      } );

      maxRelativePresChange = LvArray::math::max( maxRelativePresChange, subRegionMaxPresChange.get() );
      maxRelativeTempChange = LvArray::math::max( maxRelativeTempChange, subRegionMaxTempChange.get() );
      maxAbsolutePhaseVolFracChange = LvArray::math::max( maxAbsolutePhaseVolFracChange, subRegionMaxPhaseVolFracChange.get() );

    } );
  } );

  maxRelativePresChange = MpiWrapper::max( maxRelativePresChange );
  maxAbsolutePhaseVolFracChange = MpiWrapper::max( maxAbsolutePhaseVolFracChange );
  GEOSX_LOG_LEVEL_RANK_0( 1, getName() << ": Max relative pressure change: "<< 100*maxRelativePresChange << " %" );
  GEOSX_LOG_LEVEL_RANK_0( 1, getName() << ": Max absolute phase volume fraction change: "<< maxAbsolutePhaseVolFracChange );

  if( m_isThermal )
  {
    maxRelativeTempChange = MpiWrapper::max( maxRelativeTempChange );
    GEOSX_LOG_LEVEL_RANK_0( 1, getName() << ": Max relative temperature change: "<< 100*maxRelativeTempChange << " %" );
  }

  real64 const eps = LvArray::NumericLimits< real64 >::epsilon;

  real64 const nextDtPressure = currentDt *  ( 1.0 + m_solutionChangeScalingFactor ) * m_targetRelativePresChange
                                / std::max( eps, maxRelativePresChange + m_solutionChangeScalingFactor * m_targetRelativePresChange );
  real64 const nextDtPhaseVolFrac = currentDt *  ( 1.0 + m_solutionChangeScalingFactor ) * m_targetPhaseVolFracChange
                                    / std::max( eps, maxAbsolutePhaseVolFracChange + m_solutionChangeScalingFactor * m_targetPhaseVolFracChange );
  real64 const nextDtTemperature = m_isThermal
    ? currentDt * ( 1.0 + m_solutionChangeScalingFactor ) * m_targetRelativeTempChange
                                   / std::max( eps, maxRelativeTempChange + m_solutionChangeScalingFactor * m_targetRelativeTempChange )
    : LvArray::NumericLimits< real64 >::max;

  return std::min( std::min( nextDtPressure, nextDtPhaseVolFrac ), nextDtTemperature );
}

void CompositionalMultiphaseBase::resetStateToBeginningOfStep( DomainPartition & domain )
{
  GEOSX_MARK_FUNCTION;

  forDiscretizationOnMeshTargets( domain.getMeshBodies(), [&]( string const &,
                                                               MeshLevel & mesh,
                                                               arrayView1d< string const > const & regionNames )
  {
    mesh.getElemManager().forElementSubRegions< CellElementSubRegion,
                                                SurfaceElementSubRegion >( regionNames,
                                                                           [&]( localIndex const,
                                                                                auto & subRegion )
    {
      arrayView1d< real64 > const & pres =
        subRegion.template getExtrinsicData< extrinsicMeshData::flow::pressure >();
      arrayView1d< real64 const > const & pres_n =
        subRegion.template getExtrinsicData< extrinsicMeshData::flow::pressure_n >();
      pres.setValues< parallelDevicePolicy<> >( pres_n );

      arrayView2d< real64, compflow::USD_COMP > const & compDens =
        subRegion.template getExtrinsicData< extrinsicMeshData::flow::globalCompDensity >();
      arrayView2d< real64 const, compflow::USD_COMP > const & compDens_n =
        subRegion.template getExtrinsicData< extrinsicMeshData::flow::globalCompDensity_n >();
      compDens.setValues< parallelDevicePolicy<> >( compDens_n );

      if( m_isThermal )
      {
        arrayView1d< real64 > const & temp =
          subRegion.template getExtrinsicData< extrinsicMeshData::flow::temperature >();
        arrayView1d< real64 const > const & temp_n =
          subRegion.template getExtrinsicData< extrinsicMeshData::flow::temperature_n >();
        temp.setValues< parallelDevicePolicy<> >( temp_n );
      }

      // update porosity, permeability
      updatePorosityAndPermeability( subRegion );
      // update all fluid properties
      updateFluidState( subRegion );
      // for thermal simulations, update solid internal energy
      if( m_isThermal )
      {
        updateSolidInternalEnergyModel( subRegion );
      }

    } );
  } );
}

void CompositionalMultiphaseBase::implicitStepComplete( real64 const & time,
                                                        real64 const & dt,
                                                        DomainPartition & domain )
{
  // Step 1: save the converged aquifer state
  // note: we have to save the aquifer state **before** updating the pressure,
  // otherwise the aquifer flux is saved with the wrong pressure time level
  saveAquiferConvergedState( time, dt, domain );

  forDiscretizationOnMeshTargets( domain.getMeshBodies(), [&]( string const &,
                                                               MeshLevel & mesh,
                                                               arrayView1d< string const > const & regionNames )
  {
    mesh.getElemManager().forElementSubRegions( regionNames,
                                                [&]( localIndex const,
                                                     ElementSubRegionBase & subRegion )
    {

      // Step 2: save the converged fluid state
      string const & fluidName = subRegion.getReference< string >( viewKeyStruct::fluidNamesString() );
      MultiFluidBase const & fluidMaterial = getConstitutiveModel< MultiFluidBase >( subRegion, fluidName );
      fluidMaterial.saveConvergedState();

      // Step 3: save the converged solid state
      string const & solidName = subRegion.getReference< string >( viewKeyStruct::solidNamesString() );
      CoupledSolidBase const & porousMaterial = getConstitutiveModel< CoupledSolidBase >( subRegion, solidName );
      porousMaterial.saveConvergedState();

      // Step 4: save converged state for the relperm model to handle hysteresis
      arrayView2d< real64 const, compflow::USD_PHASE > const phaseVolFrac =
        subRegion.getExtrinsicData< extrinsicMeshData::flow::phaseVolumeFraction >();
      string const & relPermName = subRegion.getReference< string >( viewKeyStruct::relPermNamesString() );
      RelativePermeabilityBase const & relPermMaterial =
        getConstitutiveModel< RelativePermeabilityBase >( subRegion, relPermName );
      relPermMaterial.saveConvergedPhaseVolFractionState( phaseVolFrac );

      // Step 5: if capillary pressure is supported, send the converged porosity and permeability to the capillary pressure model
      // note: this is needed when the capillary pressure depends on porosity and permeability (Leverett J-function for instance)
      if( m_hasCapPressure )
      {
        arrayView2d< real64 const > const porosity = porousMaterial.getPorosity();

        string const & permName = subRegion.getReference< string >( viewKeyStruct::permeabilityNamesString() );
        PermeabilityBase const & permeabilityMaterial =
          getConstitutiveModel< PermeabilityBase >( subRegion, permName );
        arrayView3d< real64 const > const permeability = permeabilityMaterial.permeability();

        string const & capPressName = subRegion.getReference< string >( viewKeyStruct::capPressureNamesString() );
        CapillaryPressureBase const & capPressureMaterial =
          getConstitutiveModel< CapillaryPressureBase >( subRegion, capPressName );
        capPressureMaterial.saveConvergedRockState( porosity, permeability );
      }

      // Step 6: if the thermal option is on, send the converged porosity and phase volume fraction to the thermal conductivity model
      // note: this is needed because the phaseVolFrac-weighted thermal conductivity treats phaseVolumeFraction explicitly for now
      if( m_isThermal )
      {
        arrayView2d< real64 const > const porosity = porousMaterial.getPorosity();

        string const & thermName = subRegion.getReference< string >( viewKeyStruct::thermalConductivityNamesString() );
        MultiPhaseThermalConductivityBase const & thermalConductivityMaterial =
          getConstitutiveModel< MultiPhaseThermalConductivityBase >( subRegion, thermName );
        thermalConductivityMaterial.saveConvergedRockFluidState( porosity, phaseVolFrac );
      }
    } );
  } );
}

void CompositionalMultiphaseBase::updateState( DomainPartition & domain )
{
  forDiscretizationOnMeshTargets( domain.getMeshBodies(), [&]( string const &,
                                                               MeshLevel & mesh,
                                                               arrayView1d< string const > const & regionNames )
  {
    mesh.getElemManager().forElementSubRegions< CellElementSubRegion,
                                                SurfaceElementSubRegion >( regionNames, [&]( localIndex const,
                                                                                             auto & subRegion )
    {
      // update porosity, permeability, and solid internal energy
      updatePorosityAndPermeability( subRegion );
      // update all fluid properties
      updateFluidState( subRegion );
      // for thermal, update solid internal energy
      if( m_isThermal )
      {
        updateSolidInternalEnergyModel( subRegion );
      }
    } );
  } );
}

} // namespace geosx<|MERGE_RESOLUTION|>--- conflicted
+++ resolved
@@ -60,11 +60,7 @@
   m_numPhases( 0 ),
   m_numComponents( 0 ),
   m_hasCapPressure( 0 ),
-<<<<<<< HEAD
   m_freezeFlowVariablesDuringStep( 0 ),
-  m_maxCompFracChange( 1.0 ),
-=======
->>>>>>> 97e9422a
   m_minScalingFactor( 0.01 ),
   m_allowCompDensChopping( 1 )
 {
