/*
 * ------------------------------------------------------------------------------------------------------------
 * SPDX-License-Identifier: LGPL-2.1-only
 *
 * Copyright (c) 2018-2020 Lawrence Livermore National Security LLC
 * Copyright (c) 2018-2020 The Board of Trustees of the Leland Stanford Junior University
 * Copyright (c) 2018-2020 TotalEnergies
 * Copyright (c) 2019-     GEOSX Contributors
 * All rights reserved
 *
 * See top level LICENSE, COPYRIGHT, CONTRIBUTORS, NOTICE, and ACKNOWLEDGEMENTS files for details.
 * ------------------------------------------------------------------------------------------------------------
 */

/**
 * @file CompositionalMultiphaseBase.cpp
 */

#include "CompositionalMultiphaseBase.hpp"

#include "common/DataTypes.hpp"
#include "common/TimingMacros.hpp"
#include "constitutive/ConstitutiveManager.hpp"
#include "constitutive/capillaryPressure/CapillaryPressureExtrinsicData.hpp"
#include "constitutive/capillaryPressure/capillaryPressureSelector.hpp"
#include "constitutive/ConstitutivePassThru.hpp"
#include "constitutive/fluid/MultiFluidExtrinsicData.hpp"
#include "constitutive/fluid/multiFluidSelector.hpp"
#include "constitutive/relativePermeability/RelativePermeabilityExtrinsicData.hpp"
#include "constitutive/relativePermeability/relativePermeabilitySelector.hpp"
#include "constitutive/solid/SolidBase.hpp"
#include "constitutive/solid/SolidInternalEnergy.hpp"
#include "constitutive/thermalConductivity/thermalConductivitySelector.hpp"
#include "constitutive/permeability/PermeabilityExtrinsicData.hpp"
#include "fieldSpecification/AquiferBoundaryCondition.hpp"
#include "fieldSpecification/EquilibriumInitialCondition.hpp"
#include "fieldSpecification/FieldSpecificationManager.hpp"
#include "fieldSpecification/SourceFluxBoundaryCondition.hpp"
#include "mesh/DomainPartition.hpp"
#include "mesh/mpiCommunications/CommunicationTools.hpp"
#include "physicsSolvers/fluidFlow/CompositionalMultiphaseBaseExtrinsicData.hpp"
#include "physicsSolvers/fluidFlow/FlowSolverBaseExtrinsicData.hpp"
#include "physicsSolvers/fluidFlow/IsothermalCompositionalMultiphaseBaseKernels.hpp"
#include "physicsSolvers/fluidFlow/ThermalCompositionalMultiphaseBaseKernels.hpp"

#if defined( __INTEL_COMPILER )
#pragma GCC optimize "O0"
#endif

namespace geosx
{

using namespace dataRepository;
using namespace constitutive;

CompositionalMultiphaseBase::CompositionalMultiphaseBase( const string & name,
                                                          Group * const parent )
  :
  FlowSolverBase( name, parent ),
  m_systemSetupDone( false ),
  m_numPhases( 0 ),
  m_numComponents( 0 ),
  m_computeCFLNumbers( 0 ),
  m_hasCapPressure( 0 ),
  m_isThermal( 0 ),
  m_maxCompFracChange( 1.0 ),
  m_minScalingFactor( 0.01 ),
  m_allowCompDensChopping( 1 )
{
//START_SPHINX_INCLUDE_00
  this->registerWrapper( viewKeyStruct::inputTemperatureString(), &m_inputTemperature ).
    setInputFlag( InputFlags::REQUIRED ).
    setDescription( "Temperature" );
//END_SPHINX_INCLUDE_00
  this->registerWrapper( viewKeyStruct::useMassFlagString(), &m_useMass ).
    setApplyDefaultValue( 0 ).
    setInputFlag( InputFlags::OPTIONAL ).
    setDescription( "Use mass formulation instead of molar" );

  this->registerWrapper( viewKeyStruct::isThermalString(), &m_isThermal ).
    setApplyDefaultValue( 0 ).
    setInputFlag( InputFlags::OPTIONAL ).
    setDescription( "Flag indicating whether the problem is thermal or not." );

  this->registerWrapper( viewKeyStruct::computeCFLNumbersString(), &m_computeCFLNumbers ).
    setApplyDefaultValue( 0 ).
    setInputFlag( InputFlags::OPTIONAL ).
    setDescription( "Flag indicating whether CFL numbers are computed or not" );

  this->registerWrapper( viewKeyStruct::maxCompFracChangeString(), &m_maxCompFracChange ).
    setSizedFromParent( 0 ).
    setInputFlag( InputFlags::OPTIONAL ).
    setApplyDefaultValue( 1.0 ).
    setDescription( "Maximum (absolute) change in a component fraction between two Newton iterations" );

  this->registerWrapper( viewKeyStruct::allowLocalCompDensChoppingString(), &m_allowCompDensChopping ).
    setSizedFromParent( 0 ).
    setInputFlag( InputFlags::OPTIONAL ).
    setApplyDefaultValue( 1 ).
    setDescription( "Flag indicating whether local (cell-wise) chopping of negative compositions is allowed" );

}

void CompositionalMultiphaseBase::postProcessInput()
{
  FlowSolverBase::postProcessInput();

  GEOSX_ERROR_IF_GT_MSG( m_maxCompFracChange, 1.0,
                         "The maximum absolute change in component fraction must smaller or equal to 1.0" );
  GEOSX_ERROR_IF_LT_MSG( m_maxCompFracChange, 0.0,
                         "The maximum absolute change in component fraction must larger or equal to 0.0" );
}

void CompositionalMultiphaseBase::registerDataOnMesh( Group & meshBodies )
{
  using namespace extrinsicMeshData::flow;

  FlowSolverBase::registerDataOnMesh( meshBodies );

  DomainPartition const & domain = this->getGroupByPath< DomainPartition >( "/Problem/domain" );
  ConstitutiveManager const & cm = domain.getConstitutiveManager();

  // 0. Find a "reference" fluid model name (at this point, models are already attached to subregions)
  forMeshTargets( meshBodies, [&]( string const &,
                                   MeshLevel & mesh,
                                   arrayView1d< string const > const & regionNames )
  {
    mesh.getElemManager().forElementSubRegions( regionNames,
                                                [&]( localIndex const,
                                                     ElementSubRegionBase & subRegion )
    {
      if( m_referenceFluidModelName.empty() )
      {
        m_referenceFluidModelName = getConstitutiveName< MultiFluidBase >( subRegion );
      }

      // If at least one region has a capillary pressure model, consider it enabled for all
      string const capPresName = getConstitutiveName< CapillaryPressureBase >( subRegion );
      if( !capPresName.empty() )
      {
        m_hasCapPressure = true;
      }
    } );
  } );

  // 1. Set key dimensions of the problem
  // Check needed to avoid errors when running in schema generation mode.
  if( !m_referenceFluidModelName.empty() )
  {
    MultiFluidBase const & referenceFluid = cm.getConstitutiveRelation< MultiFluidBase >( m_referenceFluidModelName );
    m_numPhases = referenceFluid.numFluidPhases();
    m_numComponents = referenceFluid.numFluidComponents();
  }
  // n_c components + one pressure ( + one temperature if needed )
  m_numDofPerCell = m_isThermal ? m_numComponents + 2 : m_numComponents + 1;

  // 2. Register and resize all fields as necessary
  forMeshTargets( meshBodies, [&]( string const &,
                                   MeshLevel & mesh,
                                   arrayView1d< string const > const & regionNames )
  {
    mesh.getElemManager().forElementSubRegions( regionNames,
                                                [&]( localIndex const,
                                                     ElementSubRegionBase & subRegion )
    {
      {

        if( m_hasCapPressure )
        {

          subRegion.registerWrapper< string >( viewKeyStruct::capPressureNamesString() ).
            setPlotLevel( PlotLevel::NOPLOT ).
            setRestartFlags( RestartFlags::NO_WRITE ).
            setSizedFromParent( 0 );

          string & capPresName = subRegion.getReference< string >( viewKeyStruct::capPressureNamesString() );
          capPresName = getConstitutiveName< CapillaryPressureBase >( subRegion );
          GEOSX_THROW_IF( capPresName.empty(),
                          GEOSX_FMT( "Capillary pressure model not found on subregion {}", subRegion.getName() ),
                          InputError );
        }
      }

      string const & fluidName = subRegion.getReference< string >( viewKeyStruct::fluidNamesString() );
      MultiFluidBase const & fluid = getConstitutiveModel< MultiFluidBase >( subRegion, fluidName );

      subRegion.registerExtrinsicData< pressure >( getName() );
      subRegion.registerExtrinsicData< initialPressure >( getName() );
      subRegion.registerExtrinsicData< pressure_n >( getName() );

      subRegion.registerExtrinsicData< bcPressure >( getName() ); // needed for the application of boundary conditions

      // these fields are always registered for the evaluation of the fluid properties
      subRegion.registerExtrinsicData< temperature >( getName() );
      subRegion.registerExtrinsicData< temperature_n >( getName() );

      subRegion.registerExtrinsicData< bcTemperature >( getName() ); // needed for the application of boundary conditions

      // The resizing of the arrays needs to happen here, before the call to initializePreSubGroups,
      // to make sure that the dimensions are properly set before the timeHistoryOutput starts its initialization.

      subRegion.registerExtrinsicData< globalCompDensity >( getName() ).
        setDimLabels( 1, fluid.componentNames() ).
        reference().resizeDimension< 1 >( m_numComponents );
      subRegion.registerExtrinsicData< globalCompDensity_n >( getName() ).
        reference().resizeDimension< 1 >( m_numComponents );

      subRegion.registerExtrinsicData< globalCompFraction >( getName() ).
        setDimLabels( 1, fluid.componentNames() ).
        reference().resizeDimension< 1 >( m_numComponents );
      subRegion.registerExtrinsicData< dGlobalCompFraction_dGlobalCompDensity >( getName() ).
        reference().resizeDimension< 1, 2 >( m_numComponents, m_numComponents );

      subRegion.registerExtrinsicData< phaseVolumeFraction >( getName() ).
        setDimLabels( 1, fluid.phaseNames() ).
        reference().resizeDimension< 1 >( m_numPhases );
      subRegion.registerExtrinsicData< dPhaseVolumeFraction_dPressure >( getName() ).
        reference().resizeDimension< 1 >( m_numPhases );
      subRegion.registerExtrinsicData< dPhaseVolumeFraction_dGlobalCompDensity >( getName() ).
        reference().resizeDimension< 1, 2 >( m_numPhases, m_numComponents );

      subRegion.registerExtrinsicData< phaseMobility >( getName() ).
        setDimLabels( 1, fluid.phaseNames() ).
        reference().resizeDimension< 1 >( m_numPhases );
      subRegion.registerExtrinsicData< dPhaseMobility_dPressure >( getName() ).
        reference().resizeDimension< 1 >( m_numPhases );
      subRegion.registerExtrinsicData< dPhaseMobility_dGlobalCompDensity >( getName() ).
        reference().resizeDimension< 1, 2 >( m_numPhases, m_numComponents );

      if( m_isThermal )
      {
        subRegion.registerExtrinsicData< dPhaseVolumeFraction_dTemperature >( getName() ).
          reference().resizeDimension< 1 >( m_numPhases );

        subRegion.registerExtrinsicData< dPhaseMobility_dTemperature >( getName() ).
          reference().resizeDimension< 1 >( m_numPhases );
      }

      if( m_computeCFLNumbers )
      {
        subRegion.registerExtrinsicData< phaseOutflux >( getName() ).
          reference().resizeDimension< 1 >( m_numPhases );
        subRegion.registerExtrinsicData< componentOutflux >( getName() ).
          reference().resizeDimension< 1 >( m_numComponents );
        subRegion.registerExtrinsicData< phaseCFLNumber >( getName() );
        subRegion.registerExtrinsicData< componentCFLNumber >( getName() );
      }

      subRegion.registerExtrinsicData< phaseVolumeFraction_n >( getName() ).
        reference().resizeDimension< 1 >( m_numPhases );
      subRegion.registerExtrinsicData< phaseMobility_n >( getName() ).
        reference().resizeDimension< 1 >( m_numPhases );

    } );

    FaceManager & faceManager = mesh.getFaceManager();
    {
      faceManager.registerExtrinsicData< facePressure >( getName() );
    }

  } );
}

void CompositionalMultiphaseBase::setConstitutiveNames( ElementSubRegionBase & subRegion ) const
{
  string & fluidName = subRegion.getReference< string >( viewKeyStruct::fluidNamesString() );
  fluidName = getConstitutiveName< MultiFluidBase >( subRegion );
  GEOSX_THROW_IF( fluidName.empty(),
                  GEOSX_FMT( "Fluid model not found on subregion {}", subRegion.getName() ),
                  InputError );

  string & relPermName = subRegion.registerWrapper< string >( viewKeyStruct::relPermNamesString() ).
                           setPlotLevel( PlotLevel::NOPLOT ).
                           setRestartFlags( RestartFlags::NO_WRITE ).
                           setSizedFromParent( 0 ).
                           setDescription( "Name of the relative permeability constitutive model to use" ).
                           reference();

  relPermName = getConstitutiveName< RelativePermeabilityBase >( subRegion );

  GEOSX_THROW_IF( relPermName.empty(),
                  GEOSX_FMT( "Relative permeability model not found on subregion {}", subRegion.getName() ),
                  InputError );


  if( m_hasCapPressure )
  {
    string & capPressureName = subRegion.registerWrapper< string >( viewKeyStruct::capPressureNamesString() ).
                                 setPlotLevel( PlotLevel::NOPLOT ).
                                 setRestartFlags( RestartFlags::NO_WRITE ).
                                 setSizedFromParent( 0 ).
                                 setDescription( "Name of the capillary pressure constitutive model to use" ).
                                 reference();
    capPressureName = getConstitutiveName< CapillaryPressureBase >( subRegion );
    GEOSX_THROW_IF( capPressureName.empty(),
                    GEOSX_FMT( "Capillary pressure model not found on subregion {}", subRegion.getName() ),
                    InputError );
  }

  if( m_isThermal )
  {
    string & solidInternalEnergyName = subRegion.registerWrapper< string >( viewKeyStruct::solidInternalEnergyNamesString() ).
                                         setPlotLevel( PlotLevel::NOPLOT ).
                                         setRestartFlags( RestartFlags::NO_WRITE ).
                                         setSizedFromParent( 0 ).
                                         setDescription( "Name of the solid internal energy constitutive model to use" ).
                                         reference();

    solidInternalEnergyName = getConstitutiveName< SolidInternalEnergy >( subRegion );
    GEOSX_THROW_IF( solidInternalEnergyName.empty(),
                    GEOSX_FMT( "Solid internal energy model not found on subregion {}", subRegion.getName() ),
                    InputError );

    string & thermalConductivityName = subRegion.registerWrapper< string >( viewKeyStruct::thermalConductivityNamesString() ).
                                         setPlotLevel( PlotLevel::NOPLOT ).
                                         setRestartFlags( RestartFlags::NO_WRITE ).
                                         setSizedFromParent( 0 ).
                                         setDescription( "Name of the thermal conductivity constitutive model to use" ).
                                         reference();

    thermalConductivityName = getConstitutiveName< ThermalConductivityBase >( subRegion );
    GEOSX_THROW_IF( thermalConductivityName.empty(),
                    GEOSX_FMT( "Thermal conductivity model not found on subregion {}", subRegion.getName() ),
                    InputError );
  }
}


namespace
{

template< typename MODEL1_TYPE, typename MODEL2_TYPE >
void compareMultiphaseModels( MODEL1_TYPE const & lhs, MODEL2_TYPE const & rhs )
{
  GEOSX_THROW_IF_NE_MSG( lhs.numFluidPhases(), rhs.numFluidPhases(),
                         GEOSX_FMT( "Mismatch in number of phases between constitutive models {} and {}", lhs.getName(), rhs.getName() ),
                         InputError );

  for( integer ip = 0; ip < lhs.numFluidPhases(); ++ip )
  {
    GEOSX_THROW_IF_NE_MSG( lhs.phaseNames()[ip], rhs.phaseNames()[ip],
                           GEOSX_FMT( "Mismatch in phase names between constitutive models {} and {}", lhs.getName(), rhs.getName() ),
                           InputError );
  }
}

template< typename MODEL1_TYPE, typename MODEL2_TYPE >
void compareMulticomponentModels( MODEL1_TYPE const & lhs, MODEL2_TYPE const & rhs )
{
  GEOSX_THROW_IF_NE_MSG( lhs.numFluidComponents(), rhs.numFluidComponents(),
                         GEOSX_FMT( "Mismatch in number of components between constitutive models {} and {}", lhs.getName(), rhs.getName() ),
                         InputError );

  for( integer ic = 0; ic < lhs.numFluidComponents(); ++ic )
  {
    GEOSX_THROW_IF_NE_MSG( lhs.componentNames()[ic], rhs.componentNames()[ic],
                           GEOSX_FMT( "Mismatch in component names between constitutive models {} and {}", lhs.getName(), rhs.getName() ),
                           InputError );
  }
}

}

void CompositionalMultiphaseBase::initializeAquiferBC( ConstitutiveManager const & cm ) const
{
  FieldSpecificationManager & fsManager = FieldSpecificationManager::getInstance();

  fsManager.forSubGroups< AquiferBoundaryCondition >( [&] ( AquiferBoundaryCondition & bc )
  {
    MultiFluidBase const & fluid0 = cm.getConstitutiveRelation< MultiFluidBase >( m_referenceFluidModelName );

    // set the gravity vector (needed later for the potential diff calculations)
    bc.setGravityVector( gravityVector() );

    // set the water phase index in the Aquifer boundary condition
    // note: if the water phase is not found, the fluid model is going to throw an error
    integer const waterPhaseIndex = fluid0.getWaterPhaseIndex();
    bc.setWaterPhaseIndex( waterPhaseIndex );

    arrayView1d< real64 const > const & aquiferWaterPhaseCompFrac = bc.getWaterPhaseComponentFraction();
    arrayView1d< string const > const & aquiferWaterPhaseCompNames = bc.getWaterPhaseComponentNames();

    GEOSX_ERROR_IF_NE_MSG( fluid0.numFluidComponents(), aquiferWaterPhaseCompFrac.size(),
                           "Mismatch in number of components between constitutive model "
                           << fluid0.getName() << " and the water phase composition in aquifer " << bc.getName() );

    for( integer ic = 0; ic < fluid0.numFluidComponents(); ++ic )
    {
      GEOSX_ERROR_IF_NE_MSG( fluid0.componentNames()[ic], aquiferWaterPhaseCompNames[ic],
                             "Mismatch in component names between constitutive model "
                             << fluid0.getName() << " and the water phase components in aquifer " << bc.getName() );
    }
  } );
}


void CompositionalMultiphaseBase::initializePreSubGroups()
{
  FlowSolverBase::initializePreSubGroups();

  DomainPartition & domain = this->getGroupByPath< DomainPartition >( "/Problem/domain" );
  ConstitutiveManager const & cm = domain.getConstitutiveManager();

  // 1. Validate various models against each other (must have same phases and components)
  validateConstitutiveModels( domain );

  // 2. Set the value of temperature
  forMeshTargets( domain.getMeshBodies(), [&]( string const &,
                                               MeshLevel & mesh,
                                               arrayView1d< string const > const & regionNames )

  {
    mesh.getElemManager().forElementSubRegions( regionNames,
                                                [&]( localIndex const,
                                                     ElementSubRegionBase & subRegion )
    {
      arrayView1d< real64 > const temp = subRegion.getExtrinsicData< extrinsicMeshData::flow::temperature >();
      temp.setValues< parallelHostPolicy >( m_inputTemperature );
    } );
  } );

  // 3. Initialize and validate the aquifer boundary condition
  initializeAquiferBC( cm );
}

void CompositionalMultiphaseBase::validateConstitutiveModels( DomainPartition const & domain ) const
{
  GEOSX_MARK_FUNCTION;

  ConstitutiveManager const & cm = domain.getConstitutiveManager();
  MultiFluidBase const & referenceFluid = cm.getConstitutiveRelation< MultiFluidBase >( m_referenceFluidModelName );

  forMeshTargets( domain.getMeshBodies(), [&]( string const &,
                                               MeshLevel const & mesh,
                                               arrayView1d< string const > const & regionNames )

  {
    mesh.getElemManager().forElementSubRegions( regionNames,
                                                [&]( localIndex const,
                                                     ElementSubRegionBase const & subRegion )
    {

      string const & fluidName = subRegion.getReference< string >( viewKeyStruct::fluidNamesString() );
      MultiFluidBase const & fluid = getConstitutiveModel< MultiFluidBase >( subRegion, fluidName );
      compareMultiphaseModels( fluid, referenceFluid );
      compareMulticomponentModels( fluid, referenceFluid );

      constitutiveUpdatePassThru( fluid, [&] ( auto & castedFluid )
      {
        bool const isFluidModelThermal = castedFluid.isThermal();
        GEOSX_THROW_IF( m_isThermal && !isFluidModelThermal,
                        GEOSX_FMT( "CompositionalMultiphaseBase {}: the thermal option is enabled in the solver, but the fluid model `{}` is incompatible with the thermal option",
                                   getName(), fluid.getName() ),
                        InputError );
        GEOSX_THROW_IF( !m_isThermal && isFluidModelThermal,
                        GEOSX_FMT( "CompositionalMultiphaseBase {}: the thermal option is enabled in fluid model `{}`, but the solver options are incompatible with the thermal option",
                                   getName(), fluid.getName() ),
                        InputError );
      } );

      string const & relpermName = subRegion.getReference< string >( viewKeyStruct::relPermNamesString() );
      RelativePermeabilityBase const & relPerm = getConstitutiveModel< RelativePermeabilityBase >( subRegion, relpermName );
      compareMultiphaseModels( relPerm, referenceFluid );

      if( m_hasCapPressure )
      {
        string const & capPressureName = subRegion.getReference< string >( viewKeyStruct::capPressureNamesString() );
        CapillaryPressureBase const & capPressure = getConstitutiveModel< CapillaryPressureBase >( subRegion, capPressureName );
        compareMultiphaseModels( capPressure, referenceFluid );
      }

      if( m_isThermal )
      {
        string const & thermalConductivityName = subRegion.getReference< string >( viewKeyStruct::thermalConductivityNamesString() );
        ThermalConductivityBase const & conductivity = getConstitutiveModel< ThermalConductivityBase >( subRegion, thermalConductivityName );
        compareMultiphaseModels( conductivity, referenceFluid );
      }
    } );
  } );

}

void CompositionalMultiphaseBase::updateComponentFraction( ObjectManagerBase & dataGroup ) const
{
  GEOSX_MARK_FUNCTION;

  isothermalCompositionalMultiphaseBaseKernels::
    ComponentFractionKernelFactory::
    createAndLaunch< parallelDevicePolicy<> >( m_numComponents,
                                               dataGroup );

}

void CompositionalMultiphaseBase::updatePhaseVolumeFraction( ObjectManagerBase & dataGroup ) const
{
  GEOSX_MARK_FUNCTION;

  string const & fluidName = dataGroup.getReference< string >( viewKeyStruct::fluidNamesString() );
  MultiFluidBase const & fluid = getConstitutiveModel< MultiFluidBase >( dataGroup, fluidName );

  if( m_isThermal )
  {
    thermalCompositionalMultiphaseBaseKernels::
      PhaseVolumeFractionKernelFactory::
      createAndLaunch< parallelDevicePolicy<> >( m_numComponents,
                                                 m_numPhases,
                                                 dataGroup,
                                                 fluid );
  }
  else
  {
    isothermalCompositionalMultiphaseBaseKernels::
      PhaseVolumeFractionKernelFactory::
      createAndLaunch< parallelDevicePolicy<> >( m_numComponents,
                                                 m_numPhases,
                                                 dataGroup,
                                                 fluid );
  }
}

void CompositionalMultiphaseBase::updateFluidModel( ObjectManagerBase & dataGroup ) const
{
  GEOSX_MARK_FUNCTION;

  arrayView1d< real64 const > const pres = dataGroup.getExtrinsicData< extrinsicMeshData::flow::pressure >();
  arrayView1d< real64 const > const temp = dataGroup.getExtrinsicData< extrinsicMeshData::flow::temperature >();
  arrayView2d< real64 const, compflow::USD_COMP > const compFrac =
    dataGroup.getExtrinsicData< extrinsicMeshData::flow::globalCompFraction >();

  string const & fluidName = dataGroup.getReference< string >( viewKeyStruct::fluidNamesString() );
  MultiFluidBase & fluid = getConstitutiveModel< MultiFluidBase >( dataGroup, fluidName );

  constitutiveUpdatePassThru( fluid, [&] ( auto & castedFluid )
  {
    using FluidType = TYPEOFREF( castedFluid );
    using ExecPolicy = typename FluidType::exec_policy;
    typename FluidType::KernelWrapper fluidWrapper = castedFluid.createKernelWrapper();

    thermalCompositionalMultiphaseBaseKernels::
      FluidUpdateKernel::
      launch< ExecPolicy >( dataGroup.size(),
                            fluidWrapper,
                            pres,
                            temp,
                            compFrac );
  } );
}

void CompositionalMultiphaseBase::updateRelPermModel( ObjectManagerBase & dataGroup ) const
{
  GEOSX_MARK_FUNCTION;

  arrayView2d< real64 const, compflow::USD_PHASE > const phaseVolFrac =
    dataGroup.getExtrinsicData< extrinsicMeshData::flow::phaseVolumeFraction >();

  string const & relPermName = dataGroup.getReference< string >( viewKeyStruct::relPermNamesString() );
  RelativePermeabilityBase & relPerm = getConstitutiveModel< RelativePermeabilityBase >( dataGroup, relPermName );

  constitutive::constitutiveUpdatePassThru( relPerm, [&] ( auto & castedRelPerm )
  {
    typename TYPEOFREF( castedRelPerm ) ::KernelWrapper relPermWrapper = castedRelPerm.createKernelWrapper();

    isothermalCompositionalMultiphaseBaseKernels::
      RelativePermeabilityUpdateKernel::
      launch< parallelDevicePolicy<> >( dataGroup.size(),
                                        relPermWrapper,
                                        phaseVolFrac );
  } );
}

void CompositionalMultiphaseBase::updateCapPressureModel( ObjectManagerBase & dataGroup ) const
{
  GEOSX_MARK_FUNCTION;

  if( m_hasCapPressure )
  {
    arrayView2d< real64 const, compflow::USD_PHASE > const phaseVolFrac =
      dataGroup.getExtrinsicData< extrinsicMeshData::flow::phaseVolumeFraction >();

    string const & cappresName = dataGroup.getReference< string >( viewKeyStruct::capPressureNamesString() );
    CapillaryPressureBase & capPressure = getConstitutiveModel< CapillaryPressureBase >( dataGroup, cappresName );

    constitutive::constitutiveUpdatePassThru( capPressure, [&] ( auto & castedCapPres )
    {
      typename TYPEOFREF( castedCapPres ) ::KernelWrapper capPresWrapper = castedCapPres.createKernelWrapper();

      isothermalCompositionalMultiphaseBaseKernels::
        CapillaryPressureUpdateKernel::
        launch< parallelDevicePolicy<> >( dataGroup.size(),
                                          capPresWrapper,
                                          phaseVolFrac );
    } );
  }
}

void CompositionalMultiphaseBase::updateSolidInternalEnergyModel( ObjectManagerBase & dataGroup ) const
{
  arrayView1d< real64 const > const temp = dataGroup.getExtrinsicData< extrinsicMeshData::flow::temperature >();

  string const & solidInternalEnergyName = dataGroup.getReference< string >( viewKeyStruct::solidInternalEnergyNamesString() );
  SolidInternalEnergy & solidInternalEnergy = getConstitutiveModel< SolidInternalEnergy >( dataGroup, solidInternalEnergyName );

  SolidInternalEnergy::KernelWrapper solidInternalEnergyWrapper = solidInternalEnergy.createKernelUpdates();

  // TODO: this should go somewhere, handle the case of flow in fracture, etc

  thermalCompositionalMultiphaseBaseKernels::
    SolidInternalEnergyUpdateKernel::
    launch< parallelDevicePolicy<> >( dataGroup.size(),
                                      solidInternalEnergyWrapper,
                                      temp );
}

void CompositionalMultiphaseBase::updateFluidState( ObjectManagerBase & subRegion ) const
{
  GEOSX_MARK_FUNCTION;

  updateComponentFraction( subRegion );
  updateFluidModel( subRegion );
  updatePhaseVolumeFraction( subRegion );
  updateRelPermModel( subRegion );
  updatePhaseMobility( subRegion );
  updateCapPressureModel( subRegion );
  // note: for now, thermal conductivity is treated explicitly, so no update here
}

void CompositionalMultiphaseBase::initializeFluidState( MeshLevel & mesh,
                                                        arrayView1d< string const > const & regionNames )
{
  GEOSX_MARK_FUNCTION;

  integer const numComp = m_numComponents;

  // 1. Compute hydrostatic equilibrium in the regions for which corresponding field specification tag has been specified
  computeHydrostaticEquilibrium();

  mesh.getElemManager().forElementSubRegions( regionNames,
                                              [&]( localIndex const,
                                                   ElementSubRegionBase & subRegion )
  {
    // 2. Assume global component fractions have been prescribed.
    // Initialize constitutive state to get fluid density.
    updateFluidModel( subRegion );

    // 3. Back-calculate global component densities from fractions and total fluid density
    // in order to initialize the primary solution variables
    string const & fluidName = subRegion.getReference< string >( viewKeyStruct::fluidNamesString() );
    MultiFluidBase const & fluid = getConstitutiveModel< MultiFluidBase >( subRegion, fluidName );
    arrayView2d< real64 const, multifluid::USD_FLUID > const totalDens = fluid.totalDensity();

    arrayView2d< real64 const, compflow::USD_COMP > const compFrac =
      subRegion.getExtrinsicData< extrinsicMeshData::flow::globalCompFraction >();
    arrayView2d< real64, compflow::USD_COMP > const compDens =
      subRegion.getExtrinsicData< extrinsicMeshData::flow::globalCompDensity >();

    forAll< parallelDevicePolicy<> >( subRegion.size(), [=] GEOSX_HOST_DEVICE ( localIndex const ei )
    {
      for( integer ic = 0; ic < numComp; ++ic )
      {
        compDens[ei][ic] = totalDens[ei][0] * compFrac[ei][ic];
      }
    } );

  } );

  // for some reason CUDA does not want the host_device lambda to be defined inside the generic lambda
  // I need the exact type of the subRegion for updateSolidflowProperties to work well.
  mesh.getElemManager().forElementSubRegions< CellElementSubRegion,
                                              SurfaceElementSubRegion >( regionNames, [&]( localIndex const,
                                                                                           auto & subRegion )
  {
    // 4. Initialize/update dependent state quantities

    // 4.1 Update the constitutive models that only depend on
    //      - the primary variables
    //      - the fluid constitutive quantities (as they have already been updated)
    // We postpone the other constitutive models for now
    updatePorosityAndPermeability( subRegion );
    updatePhaseVolumeFraction( subRegion );

    // Now, we initialize and update each constitutive model one by one

    // 4.2 Save the computed porosity into the old porosity
    //
    // Note:
    // - This must be called after updatePorosityAndPermeability
    // - This step depends on porosity
    string const & solidName = subRegion.template getReference< string >( viewKeyStruct::solidNamesString() );
    CoupledSolidBase const & porousMaterial = getConstitutiveModel< CoupledSolidBase >( subRegion, solidName );
    porousMaterial.initializeState();

    // 4.3 Initialize/update the relative permeability model using the initial phase volume fraction
    //     This is needed to handle relative permeability hysteresis
    //     Also, initialize the fluid model (to compute the initial total mass density, needed to compute the body force increment in
    // coupled simulations)
    //
    // Note:
    // - This must be called after updatePhaseVolumeFraction
    // - This step depends on phaseVolFraction

    // initialized phase volume fraction
    arrayView2d< real64 const, compflow::USD_PHASE > const phaseVolFrac =
      subRegion.template getExtrinsicData< extrinsicMeshData::flow::phaseVolumeFraction >();

    string const & relpermName = subRegion.template getReference< string >( viewKeyStruct::relPermNamesString() );
    RelativePermeabilityBase & relPermMaterial =
      getConstitutiveModel< RelativePermeabilityBase >( subRegion, relpermName );
    relPermMaterial.saveConvergedPhaseVolFractionState( phaseVolFrac ); // this needs to happen before calling updateRelPermModel
    updateRelPermModel( subRegion );

    string const & fluidName = subRegion.template getReference< string >( viewKeyStruct::fluidNamesString() );
    MultiFluidBase & fluidMaterial = getConstitutiveModel< MultiFluidBase >( subRegion, fluidName );
    fluidMaterial.initializeState( phaseVolFrac );

    // 4.4 Then, we initialize/update the capillary pressure model
    //
    // Note:
    // - This must be called after updatePorosityAndPermeability
    // - This step depends on porosity and permeability
    if( m_hasCapPressure )
    {
      // initialized porosity
      arrayView2d< real64 const > const porosity = porousMaterial.getPorosity();

      string const & permName = subRegion.template getReference< string >( viewKeyStruct::permeabilityNamesString() );
      PermeabilityBase const & permeabilityMaterial =
        getConstitutiveModel< PermeabilityBase >( subRegion, permName );
      // initialized permeability
      arrayView3d< real64 const > const permeability = permeabilityMaterial.permeability();

      string const & capPressureName = subRegion.template getReference< string >( viewKeyStruct::capPressureNamesString() );
      CapillaryPressureBase const & capPressureMaterial =
        getConstitutiveModel< CapillaryPressureBase >( subRegion, capPressureName );
      capPressureMaterial.initializeRockState( porosity, permeability ); // this needs to happen before calling updateCapPressureModel
      updateCapPressureModel( subRegion );
    }

    // 4.5 Update the phase mobility
    //
    // Note:
    // - This must be called after updateRelPermModel
    // - This step depends phaseRelPerm
    updatePhaseMobility( subRegion );

    // 4.6 Finally, we initialize the rock thermal quantities: conductivity and solid internal energy
    //
    // Note:
    // - This must be called after updatePorosityAndPermeability and updatePhaseVolumeFraction
    // - This step depends on porosity and phaseVolFraction
    if( m_isThermal )
    {
      // initialized porosity
      arrayView2d< real64 const > const porosity = porousMaterial.getPorosity();

      string const & thermalConductivityName = subRegion.template getReference< string >( viewKeyStruct::thermalConductivityNamesString() );
      ThermalConductivityBase const & conductivityMaterial =
        getConstitutiveModel< ThermalConductivityBase >( subRegion, thermalConductivityName );
      conductivityMaterial.initializeRockFluidState( porosity, phaseVolFrac );
      // note that there is nothing to update here because thermal conductivity is explicit for now

      updateSolidInternalEnergyModel( subRegion );
      string const & solidInternalEnergyName = subRegion.template getReference< string >( viewKeyStruct::solidInternalEnergyNamesString() );
      SolidInternalEnergy const & solidInternalEnergyMaterial =
        getConstitutiveModel< SolidInternalEnergy >( subRegion, solidInternalEnergyName );
      solidInternalEnergyMaterial.saveConvergedState();

    }

  } );

  // 5. Save initial pressure (needed by the poromechanics solvers)
  //    Specifically, the initial pressure is used to compute a deltaPressure = currentPres - initPres in the total stress
  mesh.getElemManager().forElementSubRegions( regionNames, [&]( localIndex const,
                                                                ElementSubRegionBase & subRegion )
  {
    arrayView1d< real64 const > const pres = subRegion.getExtrinsicData< extrinsicMeshData::flow::pressure >();
    arrayView1d< real64 > const initPres = subRegion.getExtrinsicData< extrinsicMeshData::flow::initialPressure >();
    initPres.setValues< parallelDevicePolicy<> >( pres );
  } );
}

void CompositionalMultiphaseBase::computeHydrostaticEquilibrium()
{
  FieldSpecificationManager & fsManager = FieldSpecificationManager::getInstance();
  DomainPartition & domain = this->getGroupByPath< DomainPartition >( "/Problem/domain" );

  integer const numComps = m_numComponents;
  integer const numPhases = m_numPhases;

  real64 const gravVector[3] = LVARRAY_TENSOROPS_INIT_LOCAL_3( gravityVector() );

  // Step 1: count individual equilibriums (there may be multiple ones)

  std::map< string, localIndex > equilNameToEquilId;
  localIndex equilCounter = 0;

  fsManager.forSubGroups< EquilibriumInitialCondition >( [&] ( EquilibriumInitialCondition const & bc )
  {

    // collect all the equilibrium names to idx
    equilNameToEquilId[bc.getName()] = equilCounter;
    equilCounter++;

    // check that the gravity vector is aligned with the z-axis
    GEOSX_THROW_IF( !isZero( gravVector[0] ) || !isZero( gravVector[1] ),
                    catalogName() << " " << getName() <<
                    ": the gravity vector specified in this simulation (" << gravVector[0] << " " << gravVector[1] << " " << gravVector[2] <<
                    ") is not aligned with the z-axis. \n"
                    "This is incompatible with the " << EquilibriumInitialCondition::catalogName() << " called " << bc.getName() <<
                    "used in this simulation. To proceed, you can either: \n" <<
                    "   - Use a gravityVector aligned with the z-axis, such as (0.0,0.0,-9.81)\n" <<
                    "   - Remove the hydrostatic equilibrium initial condition from the XML file",
                    InputError );

  } );

  if( equilCounter == 0 )
  {
    return;
  }

  // Step 2: find the min elevation and the max elevation in the targetSets

  array1d< real64 > globalMaxElevation( equilNameToEquilId.size() );
  array1d< real64 > globalMinElevation( equilNameToEquilId.size() );
  findMinMaxElevationInEquilibriumTarget( domain,
                                          equilNameToEquilId,
                                          globalMaxElevation,
                                          globalMinElevation );

  // Step 3: for each equil, compute a fine table with hydrostatic pressure vs elevation if the region is a target region

  // first compute the region filter
  std::set< string > regionFilter;
  forMeshTargets( domain.getMeshBodies(), [&] ( string const &,
                                                MeshLevel & mesh,
                                                arrayView1d< string const > const & regionNames )
  {
    for( string const & regionName : regionNames )
    {
      regionFilter.insert( regionName );
    }

    fsManager.apply< EquilibriumInitialCondition >( 0.0,
                                                    mesh,
                                                    "ElementRegions",
                                                    EquilibriumInitialCondition::catalogName(),
                                                    [&] ( EquilibriumInitialCondition const & fs,
                                                          string const &,
                                                          SortedArrayView< localIndex const > const & targetSet,
                                                          Group & subRegion,
                                                          string const & )
    {
      // Step 3.1: retrieve the data necessary to construct the pressure table in this subregion

      integer const maxNumEquilIterations = fs.getMaxNumEquilibrationIterations();
      real64 const equilTolerance = fs.getEquilibrationTolerance();
      real64 const datumElevation = fs.getDatumElevation();
      real64 const datumPressure = fs.getDatumPressure();
      string const initPhaseName = fs.getInitPhaseName(); // will go away when GOC/WOC are implemented

      localIndex const equilIndex = equilNameToEquilId.at( fs.getName() );
      real64 const minElevation = LvArray::math::min( globalMinElevation[equilIndex], datumElevation );
      real64 const maxElevation = LvArray::math::max( globalMaxElevation[equilIndex], datumElevation );
      real64 const elevationIncrement = LvArray::math::min( fs.getElevationIncrement(), maxElevation - minElevation );
      localIndex const numPointsInTable = std::ceil( (maxElevation - minElevation) / elevationIncrement ) + 1;

      real64 const eps = 0.1 * (maxElevation - minElevation); // we add a small buffer to only log in the pathological cases
      GEOSX_LOG_RANK_0_IF( ( (datumElevation > globalMaxElevation[equilIndex]+eps)  || (datumElevation < globalMinElevation[equilIndex]-eps) ),
                           CompositionalMultiphaseBase::catalogName() << " " << getName()
                                                                      << ": By looking at the elevation of the cell centers in this model, GEOSX found that "
                                                                      << "the min elevation is " << globalMinElevation[equilIndex] << " and the max elevation is " << globalMaxElevation[equilIndex] <<
                           "\n"
                                                                      << "But, a datum elevation of " << datumElevation << " was specified in the input file to equilibrate the model.\n "
                                                                      << "The simulation is going to proceed with this out-of-bound datum elevation, but the initial condition may be inaccurate." );

      array1d< array1d< real64 > > elevationValues;
      array1d< real64 > pressureValues;
      elevationValues.resize( 1 );
      elevationValues[0].resize( numPointsInTable );
      pressureValues.resize( numPointsInTable );

      // Step 3.2: retrieve the user-defined tables (temperature and comp fraction)

      FunctionManager & functionManager = FunctionManager::getInstance();

      array1d< TableFunction::KernelWrapper > compFracTableWrappers;
      arrayView1d< string const > compFracTableNames = fs.getComponentFractionVsElevationTableNames();
      for( integer ic = 0; ic < numComps; ++ic )
      {
        TableFunction const & compFracTable = functionManager.getGroup< TableFunction >( compFracTableNames[ic] );
        compFracTableWrappers.emplace_back( compFracTable.createKernelWrapper() );
      }

      string const tempTableName = fs.getTemperatureVsElevationTableName();
      TableFunction const & tempTable = functionManager.getGroup< TableFunction >( tempTableName );
      TableFunction::KernelWrapper tempTableWrapper = tempTable.createKernelWrapper();

      // Step 3.3: retrieve the fluid model to compute densities
      // we end up with the same issue as in applyDirichletBC: there is not a clean way to retrieve the fluid info

      Group const & region = subRegion.getParent().getParent();
      auto itRegionFilter = regionFilter.find( region.getName() );
      if( itRegionFilter == regionFilter.end() )
      {
        return; // the region is not in target, there is nothing to do
      }
      string const & fluidName = subRegion.getReference< string >( viewKeyStruct::fluidNamesString() );
      MultiFluidBase & fluid = getConstitutiveModel< MultiFluidBase >( subRegion, fluidName );

      arrayView1d< string const > componentNames = fs.getComponentNames();
      GEOSX_THROW_IF( fluid.componentNames().size() != componentNames.size(),
                      "Mismatch in number of components between constitutive model "
                      << fluid.getName() << " and the Equilibrium initial condition " << fs.getName(),
                      InputError );
      for( integer ic = 0; ic < fluid.numFluidComponents(); ++ic )
      {
        GEOSX_THROW_IF( fluid.componentNames()[ic] != componentNames[ic],
                        "Mismatch in component names between constitutive model "
                        << fluid.getName() << " and the Equilibrium initial condition " << fs.getName(),
                        InputError );
      }

      // Note: for now, we assume that the reservoir is in a single-phase state at initialization
      arrayView1d< string const > phaseNames = fluid.phaseNames();
      auto const itPhaseNames = std::find( std::begin( phaseNames ), std::end( phaseNames ), initPhaseName );
      GEOSX_THROW_IF( itPhaseNames == std::end( phaseNames ),
                      CompositionalMultiphaseBase::catalogName() << " " << getName() << ": phase name " << initPhaseName
                                                                 << " not found in the phases of " << fluid.getName(),
                      InputError );
      integer const ipInit = std::distance( std::begin( phaseNames ), itPhaseNames );

      // Step 3.4: compute the hydrostatic pressure values

      constitutiveUpdatePassThru( fluid, [&] ( auto & castedFluid )
      {
        using FluidType = TYPEOFREF( castedFluid );
        typename FluidType::KernelWrapper fluidWrapper = castedFluid.createKernelWrapper();

        // note: inside this kernel, serialPolicy is used, and elevation/pressure values don't go to the GPU
        isothermalCompositionalMultiphaseBaseKernels::
          HydrostaticPressureKernel::ReturnType const returnValue =
          isothermalCompositionalMultiphaseBaseKernels::
            HydrostaticPressureKernel::launch( numPointsInTable,
                                               numComps,
                                               numPhases,
                                               ipInit,
                                               maxNumEquilIterations,
                                               equilTolerance,
                                               gravVector,
                                               minElevation,
                                               elevationIncrement,
                                               datumElevation,
                                               datumPressure,
                                               fluidWrapper,
                                               compFracTableWrappers.toViewConst(),
                                               tempTableWrapper,
                                               elevationValues.toNestedView(),
                                               pressureValues.toView() );

        GEOSX_THROW_IF( returnValue ==  isothermalCompositionalMultiphaseBaseKernels::HydrostaticPressureKernel::ReturnType::FAILED_TO_CONVERGE,
                        CompositionalMultiphaseBase::catalogName() << " " << getName()
                                                                   << ": hydrostatic pressure initialization failed to converge in region " << region.getName() << "! \n"
                                                                   << "Try to loosen the equilibration tolerance, or increase the number of equilibration iterations. \n"
                                                                   << "If nothing works, something may be wrong in the fluid model, see <Constitutive> ",
                        std::runtime_error );

        GEOSX_LOG_RANK_0_IF( returnValue == isothermalCompositionalMultiphaseBaseKernels::HydrostaticPressureKernel::ReturnType::DETECTED_MULTIPHASE_FLOW,
                             CompositionalMultiphaseBase::catalogName() << " " << getName()
                                                                        << ": currently, GEOSX assumes that there is only one mobile phase when computing the hydrostatic pressure. \n"
                                                                        << "We detected multiple phases using the provided datum pressure, temperature, and component fractions. \n"
                                                                        << "Please make sure that only one phase is mobile at the beginning of the simulation. \n"
                                                                        << "If this is not the case, the problem will not be at equilibrium when the simulation starts" );

<<<<<<< HEAD
    forAll< parallelDevicePolicy<> >( targetSet.size(), [targetSet,
                                                         elemCenter,
                                                         presTableWrapper,
                                                         tempTableWrapper,
                                                         compFracTableWrappersViewConst,
                                                         numComps,
                                                         pres,
                                                         temp,
                                                         compFrac] GEOSX_HOST_DEVICE ( localIndex const i )
    {
#if defined(GEOSX_USE_HIP) && defined(GEOSX_DEVICE_COMPILE)
  GEOSX_ERROR("Can't compile this kernel with HIP yet.");
#else
      localIndex const k = targetSet[i];
      real64 const elevation = elemCenter[k][2];
=======
      } );
>>>>>>> 1ee6af42

      // Step 3.5: create hydrostatic pressure table

      string const tableName = fs.getName() + "_" + subRegion.getName() + "_" + phaseNames[ipInit] + "_table";
      TableFunction * const presTable = dynamicCast< TableFunction * >( functionManager.createChild( TableFunction::catalogName(), tableName ) );
      presTable->setTableCoordinates( elevationValues );
      presTable->setTableValues( pressureValues );
      presTable->setInterpolationMethod( TableFunction::InterpolationType::Linear );
      TableFunction::KernelWrapper presTableWrapper = presTable->createKernelWrapper();

      // Step 4: assign pressure, temperature, and component fraction as a function of elevation
      // TODO: this last step should probably be delayed to wait for the creation of FaceElements
      // TODO: this last step should be modified to account for GOC and WOC
      arrayView2d< real64 const > const elemCenter =
        subRegion.getReference< array2d< real64 > >( ElementSubRegionBase::viewKeyStruct::elementCenterString() );

      arrayView1d< real64 > const pres = subRegion.getReference< array1d< real64 > >( extrinsicMeshData::flow::pressure::key() );
      arrayView1d< real64 > const temp = subRegion.getReference< array1d< real64 > >( extrinsicMeshData::flow::temperature::key() );
      arrayView2d< real64, compflow::USD_COMP > const compFrac =
        subRegion.getReference< array2d< real64, compflow::LAYOUT_COMP > >( extrinsicMeshData::flow::globalCompFraction::key() );
      arrayView1d< TableFunction::KernelWrapper const > compFracTableWrappersViewConst =
        compFracTableWrappers.toViewConst();

      forAll< parallelDevicePolicy<> >( targetSet.size(), [targetSet,
                                                           elemCenter,
                                                           presTableWrapper,
                                                           tempTableWrapper,
                                                           compFracTableWrappersViewConst,
                                                           numComps,
                                                           pres,
                                                           temp,
                                                           compFrac] GEOSX_HOST_DEVICE ( localIndex const i )
      {
<<<<<<< HEAD
        compFrac[k][ic] = compFracTableWrappersViewConst[ic].compute( &elevation );
      }
#endif      
=======
        localIndex const k = targetSet[i];
        real64 const elevation = elemCenter[k][2];

        pres[k] = presTableWrapper.compute( &elevation );
        temp[k] = tempTableWrapper.compute( &elevation );
        for( integer ic = 0; ic < numComps; ++ic )
        {
          compFrac[k][ic] = compFracTableWrappersViewConst[ic].compute( &elevation );
        }
      } );
>>>>>>> 1ee6af42
    } );
  } );
}

void CompositionalMultiphaseBase::initializePostInitialConditionsPreSubGroups()
{
  GEOSX_MARK_FUNCTION;

  FlowSolverBase::initializePostInitialConditionsPreSubGroups();

  DomainPartition & domain = this->getGroupByPath< DomainPartition >( "/Problem/domain" );

  // set mass fraction flag on fluid models
  forMeshTargets( domain.getMeshBodies(), [&]( string const &,
                                               MeshLevel & mesh,
                                               arrayView1d< string const > const & regionNames )
  {
    FieldIdentifiers fieldsToBeSync;
    fieldsToBeSync.addElementFields( { extrinsicMeshData::flow::pressure::key(),
                                       extrinsicMeshData::flow::globalCompDensity::key() },
                                     regionNames );

    CommunicationTools::getInstance().synchronizeFields( fieldsToBeSync, mesh, domain.getNeighbors(), false );

    mesh.getElemManager().forElementSubRegions( regionNames, [&]( localIndex const,
                                                                  ElementSubRegionBase & subRegion )
    {
      string const & fluidName = subRegion.getReference< string >( viewKeyStruct::fluidNamesString() );
      MultiFluidBase & fluid = getConstitutiveModel< MultiFluidBase >( subRegion, fluidName );
      fluid.setMassFlag( m_useMass );
    } );

    // Initialize primary variables from applied initial conditions
    initializeFluidState( mesh, regionNames );
  } );
}

real64 CompositionalMultiphaseBase::solverStep( real64 const & time_n,
                                                real64 const & dt,
                                                integer const cycleNumber,
                                                DomainPartition & domain )
{
  GEOSX_MARK_FUNCTION;

  // Only build the sparsity pattern once
  // TODO: this should be triggered by a topology change indicator
  if( !m_systemSetupDone )
  {
    setupSystem( domain, m_dofManager, m_localMatrix, m_rhs, m_solution );
    m_systemSetupDone = true;
  }

  implicitStepSetup( time_n, dt, domain );

  // currently the only method is implicit time integration
  real64 const dt_return = nonlinearImplicitStep( time_n, dt, cycleNumber, domain );

  // final step for completion of timestep. typically secondary variable updates and cleanup.
  implicitStepComplete( time_n, dt_return, domain );

  return dt_return;
}

void CompositionalMultiphaseBase::backupFields( MeshLevel & mesh,
                                                arrayView1d< string const > const & regionNames ) const
{
  GEOSX_MARK_FUNCTION;

  integer const numPhase = m_numPhases;

  // backup some fields used in time derivative approximation
  mesh.getElemManager().forElementSubRegions( regionNames,
                                              [&]( localIndex const,
                                                   ElementSubRegionBase & subRegion )
  {
    arrayView1d< integer const > const elemGhostRank = subRegion.ghostRank();

    arrayView2d< real64 const, compflow::USD_PHASE > const phaseVolFrac =
      subRegion.getExtrinsicData< extrinsicMeshData::flow::phaseVolumeFraction >();
    arrayView2d< real64 const, compflow::USD_PHASE > const phaseMob =
      subRegion.getExtrinsicData< extrinsicMeshData::flow::phaseMobility >();

    arrayView2d< real64, compflow::USD_PHASE > const phaseVolFrac_n =
      subRegion.getExtrinsicData< extrinsicMeshData::flow::phaseVolumeFraction_n >();
    arrayView2d< real64, compflow::USD_PHASE > const phaseMob_n =
      subRegion.getExtrinsicData< extrinsicMeshData::flow::phaseMobility_n >();

    forAll< parallelDevicePolicy<> >( subRegion.size(), [=] GEOSX_HOST_DEVICE ( localIndex const ei )
    {
      if( elemGhostRank[ei] >= 0 )
      {
        return;
      }

      for( integer ip = 0; ip < numPhase; ++ip )
      {
        phaseVolFrac_n[ei][ip] = phaseVolFrac[ei][ip];
        phaseMob_n[ei][ip] = phaseMob[ei][ip];
      }
    } );

  } );
}

void
CompositionalMultiphaseBase::implicitStepSetup( real64 const & GEOSX_UNUSED_PARAM( time_n ),
                                                real64 const & GEOSX_UNUSED_PARAM( dt ),
                                                DomainPartition & domain )
{
  forMeshTargets( domain.getMeshBodies(), [&]( string const &,
                                               MeshLevel & mesh,
                                               arrayView1d< string const > const & regionNames )
  {
    mesh.getElemManager().forElementSubRegions< CellElementSubRegion,
                                                SurfaceElementSubRegion >( regionNames,
                                                                           [&]( localIndex const,
                                                                                auto & subRegion )
    {
      arrayView1d< real64 const > const & pres =
        subRegion.template getExtrinsicData< extrinsicMeshData::flow::pressure >();
      arrayView1d< real64 > const & pres_n =
        subRegion.template getExtrinsicData< extrinsicMeshData::flow::pressure_n >();
      pres_n.setValues< parallelDevicePolicy<> >( pres );

      arrayView2d< real64 const, compflow::USD_COMP > const & compDens =
        subRegion.template getExtrinsicData< extrinsicMeshData::flow::globalCompDensity >();
      arrayView2d< real64, compflow::USD_COMP > const & compDens_n =
        subRegion.template getExtrinsicData< extrinsicMeshData::flow::globalCompDensity_n >();
      compDens_n.setValues< parallelDevicePolicy<> >( compDens );

      if( m_isThermal )
      {
        arrayView1d< real64 const > const & temp =
          subRegion.template getExtrinsicData< extrinsicMeshData::flow::temperature >();
        arrayView1d< real64 > const & temp_n =
          subRegion.template getExtrinsicData< extrinsicMeshData::flow::temperature_n >();
        temp_n.setValues< parallelDevicePolicy<> >( temp );
      }

      // update porosity, permeability
      updatePorosityAndPermeability( subRegion );
      // update all fluid properties
      updateFluidState( subRegion );
      // for thermal simulations, update solid internal energy
      if( m_isThermal )
      {
        updateSolidInternalEnergyModel( subRegion );
      }

    } );

    // backup fields used in time derivative approximation
    backupFields( mesh, regionNames );
  } );
}

void CompositionalMultiphaseBase::assembleSystem( real64 const GEOSX_UNUSED_PARAM( time_n ),
                                                  real64 const dt,
                                                  DomainPartition & domain,
                                                  DofManager const & dofManager,
                                                  CRSMatrixView< real64, globalIndex const > const & localMatrix,
                                                  arrayView1d< real64 > const & localRhs )
{
  GEOSX_MARK_FUNCTION;

  assembleAccumulationAndVolumeBalanceTerms( domain,
                                             dofManager,
                                             localMatrix,
                                             localRhs );

  assembleFluxTerms( dt,
                     domain,
                     dofManager,
                     localMatrix,
                     localRhs );
}

void CompositionalMultiphaseBase::assembleAccumulationAndVolumeBalanceTerms( DomainPartition & domain,
                                                                             DofManager const & dofManager,
                                                                             CRSMatrixView< real64, globalIndex const > const & localMatrix,
                                                                             arrayView1d< real64 > const & localRhs ) const
{
  GEOSX_MARK_FUNCTION;

  forMeshTargets( domain.getMeshBodies(), [&]( string const &,
                                               MeshLevel const & mesh,
                                               arrayView1d< string const > const & regionNames )
  {
    mesh.getElemManager().forElementSubRegions( regionNames,
                                                [&]( localIndex const,
                                                     ElementSubRegionBase const & subRegion )
    {
      string const dofKey = dofManager.getKey( viewKeyStruct::elemDofFieldString() );
      string const & fluidName = subRegion.getReference< string >( viewKeyStruct::fluidNamesString() );
      string const & solidName = subRegion.getReference< string >( viewKeyStruct::solidNamesString() );

      MultiFluidBase const & fluid = getConstitutiveModel< MultiFluidBase >( subRegion, fluidName );
      CoupledSolidBase const & solid = getConstitutiveModel< CoupledSolidBase >( subRegion, solidName );

      if( m_isThermal )
      {
        thermalCompositionalMultiphaseBaseKernels::
          ElementBasedAssemblyKernelFactory::
          createAndLaunch< parallelDevicePolicy<> >( m_numComponents,
                                                     m_numPhases,
                                                     dofManager.rankOffset(),
                                                     dofKey,
                                                     subRegion,
                                                     fluid,
                                                     solid,
                                                     localMatrix,
                                                     localRhs );
      }
      else
      {
        isothermalCompositionalMultiphaseBaseKernels::
          ElementBasedAssemblyKernelFactory::
          createAndLaunch< parallelDevicePolicy<> >( m_numComponents,
                                                     m_numPhases,
                                                     dofManager.rankOffset(),
                                                     dofKey,
                                                     subRegion,
                                                     fluid,
                                                     solid,
                                                     localMatrix,
                                                     localRhs );
      }
    } );
  } );
}

void CompositionalMultiphaseBase::applyBoundaryConditions( real64 const time_n,
                                                           real64 const dt,
                                                           DomainPartition & domain,
                                                           DofManager const & dofManager,
                                                           CRSMatrixView< real64, globalIndex const > const & localMatrix,
                                                           arrayView1d< real64 > const & localRhs )
{
  GEOSX_MARK_FUNCTION;

  // apply pressure boundary conditions.
  applyDirichletBC( time_n, dt, dofManager, domain, localMatrix.toViewConstSizes(), localRhs.toView() );

  // apply flux boundary conditions
  applySourceFluxBC( time_n, dt, dofManager, domain, localMatrix.toViewConstSizes(), localRhs.toView() );

  // apply aquifer boundary conditions
  applyAquiferBC( time_n, dt, dofManager, domain, localMatrix.toViewConstSizes(), localRhs.toView() );
}

namespace internal
{
string const bcLogMessage = string( "CompositionalMultiphaseBase {}: at time {}s, " )
                            + string( "the <{}> boundary condition '{}' is applied to the element set '{}' in subRegion '{}'. " )
                            + string( "\nThe scale of this boundary condition is {} and multiplies the value of the provided function (if any). " )
                            + string( "\nThe total number of target elements (including ghost elements) is {}. " )
                            + string( "\nNote that if this number is equal to zero for all subRegions, the boundary condition will not be applied on this element set." );
}

void CompositionalMultiphaseBase::applySourceFluxBC( real64 const time,
                                                     real64 const dt,
                                                     DofManager const & dofManager,
                                                     DomainPartition & domain,
                                                     CRSMatrixView< real64, globalIndex const > const & localMatrix,
                                                     arrayView1d< real64 > const & localRhs ) const
{
  GEOSX_MARK_FUNCTION;

  FieldSpecificationManager & fsManager = FieldSpecificationManager::getInstance();

  string const dofKey = dofManager.getKey( viewKeyStruct::elemDofFieldString() );

  fsManager.apply( time + dt,
                   domain.getMeshBody( 0 ).getMeshLevel( 0 ),
                   "ElementRegions",
                   FieldSpecificationBase::viewKeyStruct::fluxBoundaryConditionString(),
                   [&]( FieldSpecificationBase const & fs,
                        string const & setName,
                        SortedArrayView< localIndex const > const & targetSet,
                        Group & subRegion,
                        string const & )
  {
    if( fs.getLogLevel() >= 1 && m_nonlinearSolverParameters.m_numNewtonIterations == 0 )
    {
      globalIndex const numTargetElems = MpiWrapper::sum< globalIndex >( targetSet.size() );
      GEOSX_LOG_RANK_0( GEOSX_FMT( geosx::internal::bcLogMessage,
                                   getName(), time+dt, SourceFluxBoundaryCondition::catalogName(),
                                   fs.getName(), setName, subRegion.getName(), fs.getScale(), numTargetElems ) );
    }

    arrayView1d< globalIndex const > const dofNumber = subRegion.getReference< array1d< globalIndex > >( dofKey );
    arrayView1d< integer const > const ghostRank =
      subRegion.getReference< array1d< integer > >( ObjectManagerBase::viewKeyStruct::ghostRankString() );

    // Step 1: get the values of the source boundary condition that need to be added to the rhs
    // We don't use FieldSpecificationBase::applyConditionToSystem here because we want to account for the row permutation used in the
    // compositional solvers

    array1d< globalIndex > dofArray( targetSet.size() );
    array1d< real64 > rhsContributionArray( targetSet.size() );
    arrayView1d< real64 > rhsContributionArrayView = rhsContributionArray.toView();
    localIndex const rankOffset = dofManager.rankOffset();

    // note that the dofArray will not be used after this step (simpler to use dofNumber instead)
    fs.computeRhsContribution< FieldSpecificationAdd,
                               parallelDevicePolicy<> >( targetSet.toViewConst(),
                                                         time + dt,
                                                         dt,
                                                         subRegion,
                                                         dofNumber,
                                                         rankOffset,
                                                         localMatrix,
                                                         dofArray.toView(),
                                                         rhsContributionArrayView,
                                                         [] GEOSX_HOST_DEVICE ( localIndex const )
    {
      return 0.0;
    } );

    // Step 2: we are ready to add the right-hand side contributions, taking into account our equation layout

    integer const fluidComponentId = fs.getComponent();
    integer const numFluidComponents = m_numComponents;
    forAll< parallelDevicePolicy<> >( targetSet.size(), [targetSet,
                                                         rankOffset,
                                                         ghostRank,
                                                         fluidComponentId,
                                                         numFluidComponents,
                                                         dofNumber,
                                                         rhsContributionArrayView,
                                                         localRhs] GEOSX_HOST_DEVICE ( localIndex const a )
    {
      // we need to filter out ghosts here, because targetSet may contain them
      localIndex const ei = targetSet[a];
      if( ghostRank[ei] >= 0 )
      {
        return;
      }

      // for all "fluid components", we add the value to the total mass balance equation
      globalIndex const totalMassBalanceRow = dofNumber[ei] - rankOffset;
      localRhs[totalMassBalanceRow] += rhsContributionArrayView[a];

      // for all "fluid components" except the last one, we add the value to the component mass balance equation (shifted appropriately)
      if( fluidComponentId < numFluidComponents - 1 )
      {
        globalIndex const compMassBalanceRow = totalMassBalanceRow + fluidComponentId + 1; // component mass bal equations are shifted
        localRhs[compMassBalanceRow] += rhsContributionArrayView[a];
      }
    } );

  } );
}

namespace
{

bool validateDirichletBC( DomainPartition & domain,
                          integer const isThermal,
                          integer const numComp,
                          real64 const time )
{
  constexpr integer MAX_NC = MultiFluidBase::MAX_NUM_COMPONENTS;
  FieldSpecificationManager & fsManager = FieldSpecificationManager::getInstance();

  // maps to check consistent application of BC
  map< string, map< string, map< string, ComponentMask< MAX_NC > > > > bcStatusMap;
  map< string, map< string, set< string > > > bcTempStatusMap;
  bool bcConsistent = true;

  // 1. Check pressure Dirichlet BCs
  fsManager.apply( time,
                   domain.getMeshBody( 0 ).getMeshLevel( 0 ),
                   "ElementRegions",
                   extrinsicMeshData::flow::pressure::key(),
                   [&]( FieldSpecificationBase const &,
                        string const & setName,
                        SortedArrayView< localIndex const > const &,
                        Group & subRegion,
                        string const & )
  {
    // Check whether pressure has already been applied to this set
    string const & subRegionName = subRegion.getName();
    string const & regionName = subRegion.getParent().getParent().getName();

    auto & subRegionSetMap = bcStatusMap[regionName][subRegionName];
    if( subRegionSetMap.count( setName ) > 0 )
    {
      bcConsistent = false;
      GEOSX_WARNING( GEOSX_FMT( "Conflicting pressure boundary conditions on set {}/{}/{}", regionName, subRegionName, setName ) );
    }
    subRegionSetMap[setName].setNumComp( numComp );
  } );

  // 2. Check temperature Dirichlet BCs
  if( isThermal )
  {
    fsManager.apply( time,
                     domain.getMeshBody( 0 ).getMeshLevel( 0 ),
                     "ElementRegions",
                     extrinsicMeshData::flow::temperature::key(),
                     [&]( FieldSpecificationBase const &,
                          string const & setName,
                          SortedArrayView< localIndex const > const &,
                          Group & subRegion,
                          string const & )
    {
      string const & subRegionName = subRegion.getName();
      string const & regionName = subRegion.getParent().getParent().getName();

      // 2.1 Check whether temperature has already been applied to this set
      auto & tempSubRegionSetMap = bcTempStatusMap[regionName][subRegionName];
      if( tempSubRegionSetMap.count( setName ) > 0 )
      {
        bcConsistent = false;
        GEOSX_WARNING( GEOSX_FMT( "Conflicting pressure boundary conditions on set {}/{}/{}", regionName, subRegionName, setName ) );
      }
      tempSubRegionSetMap.insert( setName );

      // 2.2 Check that there is pressure bc applied to this set
      auto & presSubRegionSetMap = bcStatusMap[regionName][subRegionName];
      if( presSubRegionSetMap.count( setName ) == 0 )
      {
        bcConsistent = false;
        GEOSX_WARNING( GEOSX_FMT( "Pressure boundary condition not prescribed on set {}/{}/{}", regionName, subRegionName, setName ) );
      }

      // no need to set the number of components here, it was done while checking pressure
    } );
  }

  // 3. Check composition BC (global component fraction)
  fsManager.apply( time,
                   domain.getMeshBody( 0 ).getMeshLevel( 0 ),
                   "ElementRegions",
                   extrinsicMeshData::flow::globalCompFraction::key(),
                   [&] ( FieldSpecificationBase const & fs,
                         string const & setName,
                         SortedArrayView< localIndex const > const &,
                         Group & subRegion,
                         string const & )
  {
    // 3.1 Check pressure, temperature, and record composition bc application
    string const & subRegionName = subRegion.getName();
    string const & regionName = subRegion.getParent().getParent().getName();
    integer const comp = fs.getComponent();

    auto & subRegionSetMap = bcStatusMap[regionName][subRegionName];
    if( subRegionSetMap.count( setName ) == 0 )
    {
      bcConsistent = false;
      GEOSX_WARNING( GEOSX_FMT( "Pressure boundary condition not prescribed on set {}/{}/{}", regionName, subRegionName, setName ) );
    }
    if( isThermal )
    {
      auto & tempSubRegionSetMap = bcTempStatusMap[regionName][subRegionName];
      if( tempSubRegionSetMap.count( setName ) == 0 )
      {
        bcConsistent = false;
        GEOSX_WARNING( GEOSX_FMT( "Temperature boundary condition not prescribed on set {}/{}/{}", regionName, subRegionName, setName ) );
      }
    }
    if( comp < 0 || comp >= numComp )
    {
      bcConsistent = false;
      GEOSX_WARNING( GEOSX_FMT( "Invalid component index [{}] in composition boundary condition {}", comp, fs.getName() ) );
      return; // can't check next part with invalid component id
    }

    ComponentMask< MAX_NC > & compMask = subRegionSetMap[setName];
    if( compMask[comp] )
    {
      bcConsistent = false;
      GEOSX_WARNING( GEOSX_FMT( "Conflicting composition[{}] boundary conditions on set {}/{}/{}", comp, regionName, subRegionName, setName ) );
    }
    compMask.set( comp );
  } );

  // 3.2 Check consistency between composition BC applied to sets
  for( auto const & regionEntry : bcStatusMap )
  {
    for( auto const & subRegionEntry : regionEntry.second )
    {
      for( auto const & setEntry : subRegionEntry.second )
      {
        ComponentMask< MAX_NC > const & compMask = setEntry.second;
        for( integer ic = 0; ic < numComp; ++ic )
        {
          if( !compMask[ic] )
          {
            bcConsistent = false;
            GEOSX_WARNING( GEOSX_FMT( "Boundary condition not applied to composition[{}] on set {}/{}/{}",
                                      ic, regionEntry.first, subRegionEntry.first, setEntry.first ) );
          }
        }
      }
    }
  }

  return bcConsistent;
}

}


void CompositionalMultiphaseBase::applyDirichletBC( real64 const time,
                                                    real64 const dt,
                                                    DofManager const & dofManager,
                                                    DomainPartition & domain,
                                                    CRSMatrixView< real64, globalIndex const > const & localMatrix,
                                                    arrayView1d< real64 > const & localRhs ) const
{
  GEOSX_MARK_FUNCTION;

  // Only validate BC at the beginning of Newton loop
  if( m_nonlinearSolverParameters.m_numNewtonIterations == 0 )
  {
    bool const bcConsistent = validateDirichletBC( domain, m_isThermal, m_numComponents, time + dt );
    GEOSX_ERROR_IF( !bcConsistent, GEOSX_FMT( "CompositionalMultiphaseBase {}: inconsistent boundary conditions", getName() ) );
  }

  FieldSpecificationManager & fsManager = FieldSpecificationManager::getInstance();

  // 1. Apply pressure Dirichlet BCs, store in a separate field
  fsManager.apply( time + dt,
                   domain.getMeshBody( 0 ).getMeshLevel( 0 ),
                   "ElementRegions",
                   extrinsicMeshData::flow::pressure::key(),
                   [&]( FieldSpecificationBase const & fs,
                        string const & setName,
                        SortedArrayView< localIndex const > const & targetSet,
                        Group & subRegion,
                        string const & )
  {
    if( fs.getLogLevel() >= 1 && m_nonlinearSolverParameters.m_numNewtonIterations == 0 )
    {
      globalIndex const numTargetElems = MpiWrapper::sum< globalIndex >( targetSet.size() );
      GEOSX_LOG_RANK_0( GEOSX_FMT( geosx::internal::bcLogMessage,
                                   getName(), time+dt, FieldSpecificationBase::catalogName(),
                                   fs.getName(), setName, subRegion.getName(), fs.getScale(), numTargetElems ) );
    }

    fs.applyFieldValue< FieldSpecificationEqual, parallelDevicePolicy<> >( targetSet,
                                                                           time + dt,
                                                                           subRegion,
                                                                           extrinsicMeshData::flow::bcPressure::key() );
  } );

  // 2. Apply temperature Dirichlet BCs, store in a separate field
  if( m_isThermal )
  {
    fsManager.apply( time + dt,
                     domain.getMeshBody( 0 ).getMeshLevel( 0 ),
                     "ElementRegions",
                     extrinsicMeshData::flow::temperature::key(),
                     [&]( FieldSpecificationBase const & fs,
                          string const &,
                          SortedArrayView< localIndex const > const & targetSet,
                          Group & subRegion,
                          string const & )
    {
      fs.applyFieldValue< FieldSpecificationEqual, parallelDevicePolicy<> >( targetSet,
                                                                             time + dt,
                                                                             subRegion,
                                                                             extrinsicMeshData::flow::bcTemperature::key() );
    } );
  }

  // 3. Apply composition BC (global component fraction) and store them for constitutive call
  fsManager.apply( time + dt,
                   domain.getMeshBody( 0 ).getMeshLevel( 0 ),
                   "ElementRegions",
                   extrinsicMeshData::flow::globalCompFraction::key(),
                   [&] ( FieldSpecificationBase const & fs,
                         string const &,
                         SortedArrayView< localIndex const > const & targetSet,
                         Group & subRegion,
                         string const & )
  {
    fs.applyFieldValue< FieldSpecificationEqual, parallelDevicePolicy<> >( targetSet,
                                                                           time + dt,
                                                                           subRegion,
                                                                           extrinsicMeshData::flow::globalCompFraction::key() );
  } );

  globalIndex const rankOffset = dofManager.rankOffset();
  string const dofKey = dofManager.getKey( viewKeyStruct::elemDofFieldString() );

  // 4. Call constitutive update, back-calculate target global component densities and apply to the system
  fsManager.apply( time + dt,
                   domain.getMeshBody( 0 ).getMeshLevel( 0 ),
                   "ElementRegions",
                   extrinsicMeshData::flow::pressure::key(),
                   [&] ( FieldSpecificationBase const &,
                         string const &,
                         SortedArrayView< localIndex const > const & targetSet,
                         Group & subRegion,
                         string const & )
  {
    string const & fluidName = subRegion.getReference< string >( viewKeyStruct::fluidNamesString() );
    MultiFluidBase & fluid = getConstitutiveModel< MultiFluidBase >( subRegion, fluidName );

    // in the isothermal case, we use the reservoir temperature to enforce the boundary condition
    string const temperatureKey = m_isThermal ? extrinsicMeshData::flow::bcTemperature::key() : extrinsicMeshData::flow::temperature::key();

    arrayView1d< real64 const > const bcPres =
      subRegion.getReference< array1d< real64 > >( extrinsicMeshData::flow::bcPressure::key() );
    arrayView1d< real64 const > const bcTemp =
      subRegion.getReference< array1d< real64 > >( temperatureKey );
    arrayView2d< real64 const, compflow::USD_COMP > const compFrac =
      subRegion.getReference< array2d< real64, compflow::LAYOUT_COMP > >( extrinsicMeshData::flow::globalCompFraction::key() );

    constitutiveUpdatePassThru( fluid, [&] ( auto & castedFluid )
    {
      using FluidType = TYPEOFREF( castedFluid );
      using ExecPolicy = typename FluidType::exec_policy;
      typename FluidType::KernelWrapper fluidWrapper = castedFluid.createKernelWrapper();

      thermalCompositionalMultiphaseBaseKernels::
        FluidUpdateKernel::
        launch< ExecPolicy >( targetSet,
                              fluidWrapper,
                              bcPres,
                              bcTemp,
                              compFrac );
    } );

    arrayView1d< integer const > const ghostRank =
      subRegion.getReference< array1d< integer > >( ObjectManagerBase::viewKeyStruct::ghostRankString() );
    arrayView1d< globalIndex const > const dofNumber =
      subRegion.getReference< array1d< globalIndex > >( dofKey );
    arrayView1d< real64 const > const pres =
      subRegion.getReference< array1d< real64 > >( extrinsicMeshData::flow::pressure::key() );
    arrayView1d< real64 const > const temp =
      subRegion.getReference< array1d< real64 > >( extrinsicMeshData::flow::temperature::key() );
    arrayView2d< real64 const, compflow::USD_COMP > const compDens =
      subRegion.getReference< array2d< real64, compflow::LAYOUT_COMP > >( extrinsicMeshData::flow::globalCompDensity::key() );
    arrayView2d< real64 const, multifluid::USD_FLUID > const totalDens = fluid.totalDensity();

    integer const numComp = m_numComponents;
    integer const isThermal = m_isThermal;
    forAll< parallelDevicePolicy<> >( targetSet.size(), [=] GEOSX_HOST_DEVICE ( localIndex const a )
    {
      localIndex const ei = targetSet[a];
      if( ghostRank[ei] >= 0 )
      {
        return;
      }

      globalIndex const dofIndex = dofNumber[ei];
      localIndex const localRow = dofIndex - rankOffset;
      real64 rhsValue;

      // 4.1. Apply pressure value to the matrix/rhs
      FieldSpecificationEqual::SpecifyFieldValue( dofIndex,
                                                  rankOffset,
                                                  localMatrix,
                                                  rhsValue,
                                                  bcPres[ei],
                                                  pres[ei] );
      localRhs[localRow] = rhsValue;

      // 4.2. Apply temperature value to the matrix/rhs
      if( isThermal )
      {
        FieldSpecificationEqual::SpecifyFieldValue( dofIndex + numComp + 1,
                                                    rankOffset,
                                                    localMatrix,
                                                    rhsValue,
                                                    bcTemp[ei],
                                                    temp[ei] );
        localRhs[localRow + numComp + 1] = rhsValue;
      }

      // 4.3. For each component, apply target global density value
      for( integer ic = 0; ic < numComp; ++ic )
      {
        FieldSpecificationEqual::SpecifyFieldValue( dofIndex + ic + 1,
                                                    rankOffset,
                                                    localMatrix,
                                                    rhsValue,
                                                    totalDens[ei][0] * compFrac[ei][ic],
                                                    compDens[ei][ic] );
        localRhs[localRow + ic + 1] = rhsValue;
      }
    } );
  } );

}

void CompositionalMultiphaseBase::solveLinearSystem( DofManager const & dofManager,
                                                     ParallelMatrix & matrix,
                                                     ParallelVector & rhs,
                                                     ParallelVector & solution )
{
  GEOSX_MARK_FUNCTION;

  rhs.scale( -1.0 );
  solution.zero();

  SolverBase::solveLinearSystem( dofManager, matrix, rhs, solution );
}

void CompositionalMultiphaseBase::chopNegativeDensities( DomainPartition & domain )
{
  GEOSX_MARK_FUNCTION;

  using namespace isothermalCompositionalMultiphaseBaseKernels;

  integer const numComp = m_numComponents;

  forMeshTargets( domain.getMeshBodies(), [&]( string const &,
                                               MeshLevel & mesh,
                                               arrayView1d< string const > const & regionNames )
  {
    mesh.getElemManager().forElementSubRegions( regionNames,
                                                [&]( localIndex const,
                                                     ElementSubRegionBase & subRegion )
    {
      arrayView1d< integer const > const ghostRank = subRegion.ghostRank();

      arrayView2d< real64, compflow::USD_COMP > const compDens =
        subRegion.getExtrinsicData< extrinsicMeshData::flow::globalCompDensity >();

      forAll< parallelDevicePolicy<> >( subRegion.size(), [=] GEOSX_HOST_DEVICE ( localIndex const ei )
      {
        if( ghostRank[ei] < 0 )
        {
          for( integer ic = 0; ic < numComp; ++ic )
          {
            if( compDens[ei][ic] < minDensForDivision )
            {
              compDens[ei][ic] = minDensForDivision;
            }
          }
        }
      } );
    } );
  } );
}

void CompositionalMultiphaseBase::resetStateToBeginningOfStep( DomainPartition & domain )
{
  GEOSX_MARK_FUNCTION;

  forMeshTargets( domain.getMeshBodies(), [&]( string const &,
                                               MeshLevel & mesh,
                                               arrayView1d< string const > const & regionNames )
  {
    mesh.getElemManager().forElementSubRegions< CellElementSubRegion,
                                                SurfaceElementSubRegion >( regionNames,
                                                                           [&]( localIndex const,
                                                                                auto & subRegion )
    {
      arrayView1d< real64 > const & pres =
        subRegion.template getExtrinsicData< extrinsicMeshData::flow::pressure >();
      arrayView1d< real64 const > const & pres_n =
        subRegion.template getExtrinsicData< extrinsicMeshData::flow::pressure_n >();
      pres.setValues< parallelDevicePolicy<> >( pres_n );

      arrayView2d< real64, compflow::USD_COMP > const & compDens =
        subRegion.template getExtrinsicData< extrinsicMeshData::flow::globalCompDensity >();
      arrayView2d< real64 const, compflow::USD_COMP > const & compDens_n =
        subRegion.template getExtrinsicData< extrinsicMeshData::flow::globalCompDensity_n >();
      compDens.setValues< parallelDevicePolicy<> >( compDens_n );

      if( m_isThermal )
      {
        arrayView1d< real64 > const & temp =
          subRegion.template getExtrinsicData< extrinsicMeshData::flow::temperature >();
        arrayView1d< real64 const > const & temp_n =
          subRegion.template getExtrinsicData< extrinsicMeshData::flow::temperature_n >();
        temp.setValues< parallelDevicePolicy<> >( temp_n );
      }

      // update porosity, permeability
      updatePorosityAndPermeability( subRegion );
      // update all fluid properties
      updateFluidState( subRegion );
      // for thermal simulations, update solid internal energy
      if( m_isThermal )
      {
        updateSolidInternalEnergyModel( subRegion );
      }

    } );
  } );
}

void CompositionalMultiphaseBase::implicitStepComplete( real64 const & time,
                                                        real64 const & dt,
                                                        DomainPartition & domain )
{
  // Step 1: save the converged aquifer state
  // note: we have to save the aquifer state **before** updating the pressure,
  // otherwise the aquifer flux is saved with the wrong pressure time level
  saveAquiferConvergedState( time, dt, domain );

  forMeshTargets( domain.getMeshBodies(), [&]( string const &,
                                               MeshLevel & mesh,
                                               arrayView1d< string const > const & regionNames )
  {
    mesh.getElemManager().forElementSubRegions( regionNames,
                                                [&]( localIndex const,
                                                     ElementSubRegionBase & subRegion )
    {

      // Step 2: save the converged fluid state
      string const & fluidName = subRegion.getReference< string >( viewKeyStruct::fluidNamesString() );
      MultiFluidBase const & fluidMaterial = getConstitutiveModel< MultiFluidBase >( subRegion, fluidName );
      fluidMaterial.saveConvergedState();

      // Step 3: save the converged solid state
      string const & solidName = subRegion.getReference< string >( viewKeyStruct::solidNamesString() );
      CoupledSolidBase const & porousMaterial = getConstitutiveModel< CoupledSolidBase >( subRegion, solidName );
      porousMaterial.saveConvergedState();

      // Step 4: save converged state for the relperm model to handle hysteresis
      arrayView2d< real64 const, compflow::USD_PHASE > const phaseVolFrac =
        subRegion.getExtrinsicData< extrinsicMeshData::flow::phaseVolumeFraction >();
      string const & relPermName = subRegion.getReference< string >( viewKeyStruct::relPermNamesString() );
      RelativePermeabilityBase const & relPermMaterial =
        getConstitutiveModel< RelativePermeabilityBase >( subRegion, relPermName );
      relPermMaterial.saveConvergedPhaseVolFractionState( phaseVolFrac );

      // Step 5: if capillary pressure is supported, send the converged porosity and permeability to the capillary pressure model
      // note: this is needed when the capillary pressure depends on porosity and permeability (Leverett J-function for instance)
      if( m_hasCapPressure )
      {
        arrayView2d< real64 const > const porosity = porousMaterial.getPorosity();

        string const & permName = subRegion.getReference< string >( viewKeyStruct::permeabilityNamesString() );
        PermeabilityBase const & permeabilityMaterial =
          getConstitutiveModel< PermeabilityBase >( subRegion, permName );
        arrayView3d< real64 const > const permeability = permeabilityMaterial.permeability();

        string const & capPressName = subRegion.getReference< string >( viewKeyStruct::capPressureNamesString() );
        CapillaryPressureBase const & capPressureMaterial =
          getConstitutiveModel< CapillaryPressureBase >( subRegion, capPressName );
        capPressureMaterial.saveConvergedRockState( porosity, permeability );
      }

      // Step 6: if the thermal option is on, send the converged porosity and phase volume fraction to the thermal conductivity model
      // note: this is needed because the phaseVolFrac-weighted thermal conductivity treats phaseVolumeFraction explicitly for now
      if( m_isThermal )
      {
        arrayView2d< real64 const > const porosity = porousMaterial.getPorosity();

        string const & thermName = subRegion.getReference< string >( viewKeyStruct::thermalConductivityNamesString() );
        ThermalConductivityBase const & thermalConductivityMaterial =
          getConstitutiveModel< ThermalConductivityBase >( subRegion, thermName );
        thermalConductivityMaterial.saveConvergedRockFluidState( porosity, phaseVolFrac );
      }
    } );
  } );
}

void CompositionalMultiphaseBase::updateState( DomainPartition & domain )
{
  forMeshTargets( domain.getMeshBodies(), [&]( string const &,
                                               MeshLevel & mesh,
                                               arrayView1d< string const > const & regionNames )
  {
    mesh.getElemManager().forElementSubRegions< CellElementSubRegion,
                                                SurfaceElementSubRegion >( regionNames, [&]( localIndex const,
                                                                                             auto & subRegion )
    {
      // update porosity, permeability, and solid internal energy
      updatePorosityAndPermeability( subRegion );
      // update all fluid properties
      updateFluidState( subRegion );
      // for thermal, update solid internal energy
      if( m_isThermal )
      {
        updateSolidInternalEnergyModel( subRegion );
      }
    } );
  } );
}

} // namespace geosx<|MERGE_RESOLUTION|>--- conflicted
+++ resolved
@@ -972,25 +972,7 @@
                                                                         << "Please make sure that only one phase is mobile at the beginning of the simulation. \n"
                                                                         << "If this is not the case, the problem will not be at equilibrium when the simulation starts" );
 
-<<<<<<< HEAD
-    forAll< parallelDevicePolicy<> >( targetSet.size(), [targetSet,
-                                                         elemCenter,
-                                                         presTableWrapper,
-                                                         tempTableWrapper,
-                                                         compFracTableWrappersViewConst,
-                                                         numComps,
-                                                         pres,
-                                                         temp,
-                                                         compFrac] GEOSX_HOST_DEVICE ( localIndex const i )
-    {
-#if defined(GEOSX_USE_HIP) && defined(GEOSX_DEVICE_COMPILE)
-  GEOSX_ERROR("Can't compile this kernel with HIP yet.");
-#else
-      localIndex const k = targetSet[i];
-      real64 const elevation = elemCenter[k][2];
-=======
       } );
->>>>>>> 1ee6af42
 
       // Step 3.5: create hydrostatic pressure table
 
@@ -1024,11 +1006,6 @@
                                                            temp,
                                                            compFrac] GEOSX_HOST_DEVICE ( localIndex const i )
       {
-<<<<<<< HEAD
-        compFrac[k][ic] = compFracTableWrappersViewConst[ic].compute( &elevation );
-      }
-#endif      
-=======
         localIndex const k = targetSet[i];
         real64 const elevation = elemCenter[k][2];
 
@@ -1039,7 +1016,6 @@
           compFrac[k][ic] = compFracTableWrappersViewConst[ic].compute( &elevation );
         }
       } );
->>>>>>> 1ee6af42
     } );
   } );
 }
