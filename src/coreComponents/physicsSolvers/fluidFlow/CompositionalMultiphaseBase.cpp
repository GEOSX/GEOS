/*
 * ------------------------------------------------------------------------------------------------------------
 * SPDX-License-Identifier: LGPL-2.1-only
 *
 * Copyright (c) 2018-2020 Lawrence Livermore National Security LLC
 * Copyright (c) 2018-2020 The Board of Trustees of the Leland Stanford Junior University
 * Copyright (c) 2018-2020 Total, S.A
 * Copyright (c) 2019-     GEOSX Contributors
 * All rights reserved
 *
 * See top level LICENSE, COPYRIGHT, CONTRIBUTORS, NOTICE, and ACKNOWLEDGEMENTS files for details.
 * ------------------------------------------------------------------------------------------------------------
 */

/**
 * @file CompositionalMultiphaseBase.cpp
 */

#include "CompositionalMultiphaseBase.hpp"

#include "common/DataTypes.hpp"
#include "common/TimingMacros.hpp"
#include "constitutive/ConstitutiveManager.hpp"
#include "constitutive/capillaryPressure/capillaryPressureSelector.hpp"
#include "constitutive/ConstitutivePassThru.hpp"
#include "constitutive/fluid/multiFluidSelector.hpp"
#include "constitutive/relativePermeability/relativePermeabilitySelector.hpp"
#include "fieldSpecification/FieldSpecificationManager.hpp"
#include "mesh/DomainPartition.hpp"
#include "mesh/mpiCommunications/CommunicationTools.hpp"
#include "physicsSolvers/fluidFlow/CompositionalMultiphaseBaseKernels.hpp"

#if defined( __INTEL_COMPILER )
#pragma GCC optimize "O0"
#endif

namespace geosx
{

using namespace dataRepository;
using namespace constitutive;
using namespace CompositionalMultiphaseBaseKernels;

CompositionalMultiphaseBase::CompositionalMultiphaseBase( const string & name,
                                                          Group * const parent )
  :
  FlowSolverBase( name, parent ),
  m_numPhases( 0 ),
  m_numComponents( 0 ),
  m_computeCFLNumbers( 0 ),
  m_capPressureFlag( 0 ),
  m_maxCompFracChange( 1.0 ),
  m_minScalingFactor( 0.01 ),
  m_allowCompDensChopping( 1 )
{
//START_SPHINX_INCLUDE_00
  this->registerWrapper( viewKeyStruct::temperatureString(), &m_temperature ).
    setInputFlag( InputFlags::REQUIRED ).
    setDescription( "Temperature" );
//END_SPHINX_INCLUDE_00
  this->registerWrapper( viewKeyStruct::useMassFlagString(), &m_useMass ).
    setApplyDefaultValue( 0 ).
    setInputFlag( InputFlags::OPTIONAL ).
    setDescription( "Use mass formulation instead of molar" );

  this->registerWrapper( viewKeyStruct::computeCFLNumbersString(), &m_computeCFLNumbers ).
    setApplyDefaultValue( 0 ).
    setInputFlag( InputFlags::OPTIONAL ).
    setDescription( "Flag indicating whether CFL numbers are computed or not" );

  this->registerWrapper( viewKeyStruct::relPermNamesString(), &m_relPermModelNames ).
    setInputFlag( InputFlags::REQUIRED ).
    setSizedFromParent( 0 ).
    setDescription( "Name of the relative permeability constitutive model to use" );

  this->registerWrapper( viewKeyStruct::capPressureNamesString(), &m_capPressureModelNames ).
    setSizedFromParent( 0 ).
    setInputFlag( InputFlags::OPTIONAL ).
    setDescription( "Name of the capillary pressure constitutive model to use" );

  this->registerWrapper( viewKeyStruct::maxCompFracChangeString(), &m_maxCompFracChange ).
    setSizedFromParent( 0 ).
    setInputFlag( InputFlags::OPTIONAL ).
    setApplyDefaultValue( 1.0 ).
    setDescription( "Maximum (absolute) change in a component fraction between two Newton iterations" );

  this->registerWrapper( viewKeyStruct::allowLocalCompDensChoppingString(), &m_allowCompDensChopping ).
    setSizedFromParent( 0 ).
    setInputFlag( InputFlags::OPTIONAL ).
    setApplyDefaultValue( 1 ).
    setDescription( "Flag indicating whether local (cell-wise) chopping of negative compositions is allowed" );

}

void CompositionalMultiphaseBase::postProcessInput()
{
  FlowSolverBase::postProcessInput();
  checkModelNames( m_relPermModelNames, viewKeyStruct::relPermNamesString() );
  m_capPressureFlag = checkModelNames( m_capPressureModelNames, viewKeyStruct::capPressureNamesString(), true );

  GEOSX_ERROR_IF_GT_MSG( m_maxCompFracChange, 1.0,
                         "The maximum absolute change in component fraction must smaller or equal to 1.0" );
  GEOSX_ERROR_IF_LT_MSG( m_maxCompFracChange, 0.0,
                         "The maximum absolute change in component fraction must larger or equal to 0.0" );
}

void CompositionalMultiphaseBase::registerDataOnMesh( Group & meshBodies )
{
  FlowSolverBase::registerDataOnMesh( meshBodies );

  DomainPartition const & domain = this->getGroupByPath< DomainPartition >( "/Problem/domain" );
  ConstitutiveManager const & cm = domain.getConstitutiveManager();

  // 1. Set key dimensions of the problem
  // Empty check needed to avoid accessing m_fluidModelNames when running in schema generation mode.
  if( !m_fluidModelNames.empty() )
  {
    MultiFluidBase const & fluid0 = cm.getConstitutiveRelation< MultiFluidBase >( m_fluidModelNames[0] );
    m_numPhases = fluid0.numFluidPhases();
    m_numComponents = fluid0.numFluidComponents();
  }
  m_numDofPerCell = m_numComponents + 1;

  // 2. Register and resize all fields as necessary
  meshBodies.forSubGroups< MeshBody >( [&]( MeshBody & meshBody )
  {
    MeshLevel & mesh = meshBody.getMeshLevel( 0 );

    forTargetSubRegions( mesh, [&]( localIndex const targetIndex, ElementSubRegionBase & subRegion )
    {
      MultiFluidBase const & fluid = getConstitutiveModel< MultiFluidBase >( subRegion, m_fluidModelNames[targetIndex] );

      subRegion.registerWrapper< array1d< real64 > >( viewKeyStruct::pressureString() ).
        setPlotLevel( PlotLevel::LEVEL_0 );

      subRegion.registerWrapper< array1d< real64 > >( viewKeyStruct::deltaPressureString() ).
        setRestartFlags( RestartFlags::NO_WRITE );

      subRegion.registerWrapper< array1d< real64 > >( viewKeyStruct::bcPressureString() );

      // The resizing of the arrays needs to happen here, before the call to initializePreSubGroups,
      // to make sure that the dimensions are properly set before the timeHistoryOutput starts its initialization.

      subRegion.registerWrapper< array2d< real64, compflow::LAYOUT_COMP > >( viewKeyStruct::globalCompDensityString() ).
        setPlotLevel( PlotLevel::LEVEL_0 ).
        setDimLabels( 1, fluid.componentNames() ).
        reference().resizeDimension< 1 >( m_numComponents );
      subRegion.registerWrapper< array2d< real64, compflow::LAYOUT_COMP > >( viewKeyStruct::deltaGlobalCompDensityString() ).
        setRestartFlags( RestartFlags::NO_WRITE ).
        reference().resizeDimension< 1 >( m_numComponents );

      subRegion.registerWrapper< array2d< real64, compflow::LAYOUT_COMP > >( viewKeyStruct::globalCompFractionString() ).
        setPlotLevel( PlotLevel::LEVEL_0 ).
        setDimLabels( 1, fluid.componentNames() ).
        reference().resizeDimension< 1 >( m_numComponents );
      subRegion.registerWrapper< array3d< real64, compflow::LAYOUT_COMP_DC > >( viewKeyStruct::dGlobalCompFraction_dGlobalCompDensityString() ).
        setRestartFlags( RestartFlags::NO_WRITE ).
        reference().resizeDimension< 1, 2 >( m_numComponents, m_numComponents );

      subRegion.registerWrapper< array2d< real64, compflow::LAYOUT_PHASE > >( viewKeyStruct::phaseVolumeFractionString() ).
        setPlotLevel( PlotLevel::LEVEL_0 ).
        setDimLabels( 1, fluid.phaseNames() ).
        reference().resizeDimension< 1 >( m_numPhases );
      subRegion.registerWrapper< array2d< real64, compflow::LAYOUT_PHASE > >( viewKeyStruct::dPhaseVolumeFraction_dPressureString() ).
        setRestartFlags( RestartFlags::NO_WRITE ).
        reference().resizeDimension< 1 >( m_numPhases );
      subRegion.registerWrapper< array3d< real64, compflow::LAYOUT_PHASE_DC > >( viewKeyStruct::dPhaseVolumeFraction_dGlobalCompDensityString() ).
        setRestartFlags( RestartFlags::NO_WRITE ).
        reference().resizeDimension< 1, 2 >( m_numPhases, m_numComponents );

      subRegion.registerWrapper< array2d< real64, compflow::LAYOUT_PHASE > >( viewKeyStruct::phaseMobilityString() ).
        setPlotLevel( PlotLevel::LEVEL_0 ).
        setDimLabels( 1, fluid.phaseNames() ).
        reference().resizeDimension< 1 >( m_numPhases );
      subRegion.registerWrapper< array2d< real64, compflow::LAYOUT_PHASE > >( viewKeyStruct::dPhaseMobility_dPressureString() ).
        setRestartFlags( RestartFlags::NO_WRITE ).
        reference().resizeDimension< 1 >( m_numPhases );
      subRegion.registerWrapper< array3d< real64, compflow::LAYOUT_PHASE_DC > >( viewKeyStruct::dPhaseMobility_dGlobalCompDensityString() ).
        setRestartFlags( RestartFlags::NO_WRITE ).
        reference().resizeDimension< 1, 2 >( m_numPhases, m_numComponents );

      if( m_computeCFLNumbers )
      {
        subRegion.registerWrapper< array2d< real64, compflow::LAYOUT_PHASE > >( viewKeyStruct::phaseOutfluxString() ).
          setRestartFlags( RestartFlags::NO_WRITE ).
          reference().resizeDimension< 1 >( m_numPhases );
        subRegion.registerWrapper< array2d< real64, compflow::LAYOUT_COMP > >( viewKeyStruct::componentOutfluxString() ).
          setRestartFlags( RestartFlags::NO_WRITE ).
          reference().resizeDimension< 1 >( m_numComponents );
        subRegion.registerWrapper< array1d< real64 > >( viewKeyStruct::phaseCFLNumberString() ).
          setPlotLevel( PlotLevel::LEVEL_0 ).
          setRestartFlags( RestartFlags::NO_WRITE );
        subRegion.registerWrapper< array1d< real64 > >( viewKeyStruct::componentCFLNumberString() ).
          setPlotLevel( PlotLevel::LEVEL_0 ).
          setRestartFlags( RestartFlags::NO_WRITE );
      }

<<<<<<< HEAD
      elementSubRegion.registerWrapper< array2d< real64, compflow::LAYOUT_PHASE > >( viewKeyStruct::phaseVolumeFractionOldString() );
      elementSubRegion.registerWrapper< array1d< real64 > >( viewKeyStruct::totalDensityOldString() );
      elementSubRegion.registerWrapper< array2d< real64, compflow::LAYOUT_PHASE > >( viewKeyStruct::phaseDensityOldString() );
      elementSubRegion.registerWrapper< array2d< real64, compflow::LAYOUT_PHASE > >( viewKeyStruct::phaseMobilityOldString() );
      elementSubRegion.registerWrapper< array3d< real64, compflow::LAYOUT_PHASE_COMP > >( viewKeyStruct::phaseComponentFractionOldString() );
=======
      subRegion.registerWrapper< array2d< real64, compflow::LAYOUT_PHASE > >( viewKeyStruct::phaseVolumeFractionOldString() ).
        reference().resizeDimension< 1 >( m_numPhases );
      subRegion.registerWrapper< array1d< real64 > >( viewKeyStruct::totalDensityOldString() );
      subRegion.registerWrapper< array2d< real64, compflow::LAYOUT_PHASE > >( viewKeyStruct::phaseDensityOldString() ).
        reference().resizeDimension< 1 >( m_numPhases );
      subRegion.registerWrapper< array2d< real64, compflow::LAYOUT_PHASE > >( viewKeyStruct::phaseMobilityOldString() ).
        reference().resizeDimension< 1 >( m_numPhases );
      subRegion.registerWrapper< array3d< real64, compflow::LAYOUT_PHASE_COMP > >( viewKeyStruct::phaseComponentFractionOldString() ).
        reference().resizeDimension< 1, 2 >( m_numPhases, m_numComponents );
      subRegion.registerWrapper< array1d< real64 > >( viewKeyStruct::porosityString() );
      subRegion.registerWrapper< array1d< real64 > >( viewKeyStruct::porosityOldString() );

>>>>>>> 04616a9f
    } );

    FaceManager & faceManager = mesh.getFaceManager();
    {
      faceManager.registerWrapper< array1d< real64 > >( viewKeyStruct::facePressureString() ).
        setPlotLevel( PlotLevel::LEVEL_0 ).
        setRegisteringObjects( this->getName() ).
        setDescription( "An array that holds the pressures at the faces." );
    }

  } );
}

namespace
{

template< typename MODEL1_TYPE, typename MODEL2_TYPE >
void compareMultiphaseModels( MODEL1_TYPE const & lhs, MODEL2_TYPE const & rhs )
{
  GEOSX_ERROR_IF_NE_MSG( lhs.numFluidPhases(), rhs.numFluidPhases(),
                         "Mismatch in number of phases between constitutive models "
                         << lhs.getName() << " and " << rhs.getName() );

  for( localIndex ip = 0; ip < lhs.numFluidPhases(); ++ip )
  {
    GEOSX_ERROR_IF_NE_MSG( lhs.phaseNames()[ip], rhs.phaseNames()[ip],
                           "Mismatch in phase names between constitutive models "
                           << lhs.getName() << " and " << rhs.getName() );
  }
}

template< typename MODEL1_TYPE, typename MODEL2_TYPE >
void compareMulticomponentModels( MODEL1_TYPE const & lhs, MODEL2_TYPE const & rhs )
{
  GEOSX_ERROR_IF_NE_MSG( lhs.numFluidComponents(), rhs.numFluidComponents(),
                         "Mismatch in number of components between constitutive models "
                         << lhs.getName() << " and " << rhs.getName() );

  for( localIndex ic = 0; ic < lhs.numFluidComponents(); ++ic )
  {
    GEOSX_ERROR_IF_NE_MSG( lhs.componentNames()[ic], rhs.componentNames()[ic],
                           "Mismatch in component names between constitutive models "
                           << lhs.getName() << " and " << rhs.getName() );
  }
}

}

void CompositionalMultiphaseBase::validateConstitutiveModels( constitutive::ConstitutiveManager const & cm ) const
{
  MultiFluidBase const & fluid0 = cm.getConstitutiveRelation< MultiFluidBase >( m_fluidModelNames[0] );

  for( localIndex i = 1; i < m_fluidModelNames.size(); ++i )
  {
    MultiFluidBase const & fluid = cm.getConstitutiveRelation< MultiFluidBase >( m_fluidModelNames[i] );
    compareMultiphaseModels( fluid, fluid0 );
    compareMulticomponentModels( fluid, fluid0 );
  }

  RelativePermeabilityBase const & relPerm0 = cm.getConstitutiveRelation< RelativePermeabilityBase >( m_relPermModelNames[0] );
  compareMultiphaseModels( relPerm0, fluid0 );

  for( localIndex i = 1; i < m_relPermModelNames.size(); ++i )
  {
    RelativePermeabilityBase const & relPerm = cm.getConstitutiveRelation< RelativePermeabilityBase >( m_relPermModelNames[i] );
    compareMultiphaseModels( relPerm, relPerm0 );
  }

  if( m_capPressureFlag )
  {
    CapillaryPressureBase const & capPres0 = cm.getConstitutiveRelation< CapillaryPressureBase >( m_capPressureModelNames[0] );
    compareMultiphaseModels( capPres0, fluid0 );

    for( localIndex i = 1; i < m_capPressureModelNames.size(); ++i )
    {
      CapillaryPressureBase const & capPres = cm.getConstitutiveRelation< CapillaryPressureBase >( m_capPressureModelNames[i] );
      compareMultiphaseModels( capPres, capPres0 );
    }
  }
}


void CompositionalMultiphaseBase::initializePreSubGroups()
{
  FlowSolverBase::initializePreSubGroups();

  DomainPartition & domain = this->getGroupByPath< DomainPartition >( "/Problem/domain" );
  ConstitutiveManager const & cm = domain.getConstitutiveManager();

  // 1. Validate various models against each other (must have same phases and components)
  validateConstitutiveModels( cm );

  // 2. Validate constitutive models in regions
  for( auto & mesh : domain.getMeshBodies().getSubGroups() )
  {
    MeshLevel & meshLevel = dynamicCast< MeshBody * >( mesh.second )->getMeshLevel( 0 );

    validateModelMapping< MultiFluidBase >( meshLevel.getElemManager(), m_fluidModelNames );
    validateModelMapping< RelativePermeabilityBase >( meshLevel.getElemManager(), m_relPermModelNames );
    if( m_capPressureFlag )
    {
      validateModelMapping< CapillaryPressureBase >( meshLevel.getElemManager(), m_capPressureModelNames );
    }
  }
}

void CompositionalMultiphaseBase::updateComponentFraction( Group & dataGroup ) const
{
  GEOSX_MARK_FUNCTION;

  // outputs

  arrayView2d< real64, compflow::USD_COMP > const & compFrac =
    dataGroup.getReference< array2d< real64, compflow::LAYOUT_COMP > >( viewKeyStruct::globalCompFractionString() );

  arrayView3d< real64, compflow::USD_COMP_DC > const & dCompFrac_dCompDens =
    dataGroup.getReference< array3d< real64, compflow::LAYOUT_COMP_DC > >( viewKeyStruct::dGlobalCompFraction_dGlobalCompDensityString() );

  // inputs
  arrayView2d< real64 const, compflow::USD_COMP > const compDens =
    dataGroup.getReference< array2d< real64, compflow::LAYOUT_COMP > >( viewKeyStruct::globalCompDensityString() );

  arrayView2d< real64 const, compflow::USD_COMP > const dCompDens =
    dataGroup.getReference< array2d< real64, compflow::LAYOUT_COMP > >( viewKeyStruct::deltaGlobalCompDensityString() );

  KernelLaunchSelector1< ComponentFractionKernel >( m_numComponents,
                                                    dataGroup.size(),
                                                    compDens,
                                                    dCompDens,
                                                    compFrac,
                                                    dCompFrac_dCompDens );
}

void CompositionalMultiphaseBase::updatePhaseVolumeFraction( Group & dataGroup,
                                                             localIndex const targetIndex ) const
{
  GEOSX_MARK_FUNCTION;

  // outputs

  arrayView2d< real64, compflow::USD_PHASE > const phaseVolFrac =
    dataGroup.getReference< array2d< real64, compflow::LAYOUT_PHASE > >( viewKeyStruct::phaseVolumeFractionString() );

  arrayView2d< real64, compflow::USD_PHASE > const dPhaseVolFrac_dPres =
    dataGroup.getReference< array2d< real64, compflow::LAYOUT_PHASE > >( viewKeyStruct::dPhaseVolumeFraction_dPressureString() );

  arrayView3d< real64, compflow::USD_PHASE_DC > const dPhaseVolFrac_dComp =
    dataGroup.getReference< array3d< real64, compflow::LAYOUT_PHASE_DC > >( viewKeyStruct::dPhaseVolumeFraction_dGlobalCompDensityString() );

  // inputs

  arrayView3d< real64 const, compflow::USD_COMP_DC > const dCompFrac_dCompDens =
    dataGroup.getReference< array3d< real64, compflow::LAYOUT_COMP_DC > >( viewKeyStruct::dGlobalCompFraction_dGlobalCompDensityString() );

  arrayView2d< real64 const, compflow::USD_COMP > const compDens =
    dataGroup.getReference< array2d< real64, compflow::LAYOUT_COMP > >( viewKeyStruct::globalCompDensityString() );

  arrayView2d< real64 const, compflow::USD_COMP > const dCompDens =
    dataGroup.getReference< array2d< real64, compflow::LAYOUT_COMP > >( viewKeyStruct::deltaGlobalCompDensityString() );

  MultiFluidBase const & fluid = getConstitutiveModel< MultiFluidBase >( dataGroup, m_fluidModelNames[targetIndex] );

  arrayView3d< real64 const, multifluid::USD_PHASE > const & phaseFrac = fluid.phaseFraction();
  arrayView3d< real64 const, multifluid::USD_PHASE > const & dPhaseFrac_dPres = fluid.dPhaseFraction_dPressure();
  arrayView4d< real64 const, multifluid::USD_PHASE_DC > const & dPhaseFrac_dComp = fluid.dPhaseFraction_dGlobalCompFraction();

  arrayView3d< real64 const, multifluid::USD_PHASE > const & phaseDens = fluid.phaseDensity();
  arrayView3d< real64 const, multifluid::USD_PHASE > const & dPhaseDens_dPres = fluid.dPhaseDensity_dPressure();
  arrayView4d< real64 const, multifluid::USD_PHASE_DC > const & dPhaseDens_dComp = fluid.dPhaseDensity_dGlobalCompFraction();

  KernelLaunchSelector2< PhaseVolumeFractionKernel >( m_numComponents, m_numPhases,
                                                      dataGroup.size(),
                                                      compDens,
                                                      dCompDens,
                                                      dCompFrac_dCompDens,
                                                      phaseDens,
                                                      dPhaseDens_dPres,
                                                      dPhaseDens_dComp,
                                                      phaseFrac,
                                                      dPhaseFrac_dPres,
                                                      dPhaseFrac_dComp,
                                                      phaseVolFrac,
                                                      dPhaseVolFrac_dPres,
                                                      dPhaseVolFrac_dComp );
}

void CompositionalMultiphaseBase::updateFluidModel( Group & dataGroup, localIndex const targetIndex ) const
{
  GEOSX_MARK_FUNCTION;

  arrayView1d< real64 const > const pres = dataGroup.getReference< array1d< real64 > >( viewKeyStruct::pressureString() );
  arrayView1d< real64 const > const dPres = dataGroup.getReference< array1d< real64 > >( viewKeyStruct::deltaPressureString() );
  arrayView2d< real64 const, compflow::USD_COMP > const compFrac =
    dataGroup.getReference< array2d< real64, compflow::LAYOUT_COMP > >( viewKeyStruct::globalCompFractionString() );

  MultiFluidBase & fluid = getConstitutiveModel< MultiFluidBase >( dataGroup, m_fluidModelNames[targetIndex] );

  constitutiveUpdatePassThru( fluid, [&] ( auto & castedFluid )
  {
    using FluidType = TYPEOFREF( castedFluid );
    using ExecPolicy = typename FluidType::exec_policy;
    typename FluidType::KernelWrapper fluidWrapper = castedFluid.createKernelWrapper();

    FluidUpdateKernel::launch< ExecPolicy >( dataGroup.size(),
                                             fluidWrapper,
                                             pres,
                                             dPres,
                                             m_temperature,
                                             compFrac );
  } );
}

void CompositionalMultiphaseBase::updateRelPermModel( Group & dataGroup, localIndex const targetIndex ) const
{
  GEOSX_MARK_FUNCTION;

  arrayView2d< real64 const, compflow::USD_PHASE > const phaseVolFrac =
    dataGroup.getReference< array2d< real64, compflow::LAYOUT_PHASE > >( viewKeyStruct::phaseVolumeFractionString() );

  RelativePermeabilityBase & relPerm =
    getConstitutiveModel< RelativePermeabilityBase >( dataGroup, m_relPermModelNames[targetIndex] );

  constitutive::constitutiveUpdatePassThru( relPerm, [&] ( auto & castedRelPerm )
  {
    typename TYPEOFREF( castedRelPerm ) ::KernelWrapper relPermWrapper = castedRelPerm.createKernelWrapper();

    RelativePermeabilityUpdateKernel::launch< parallelDevicePolicy<> >( dataGroup.size(),
                                                                        relPermWrapper,
                                                                        phaseVolFrac );
  } );
}

void CompositionalMultiphaseBase::updateCapPressureModel( Group & dataGroup, localIndex const targetIndex ) const
{
  GEOSX_MARK_FUNCTION;

  if( m_capPressureFlag )
  {
    arrayView2d< real64 const, compflow::USD_PHASE > const phaseVolFrac =
      dataGroup.getReference< array2d< real64, compflow::LAYOUT_PHASE > >( viewKeyStruct::phaseVolumeFractionString() );

    CapillaryPressureBase & capPressure =
      getConstitutiveModel< CapillaryPressureBase >( dataGroup, m_capPressureModelNames[targetIndex] );

    constitutive::constitutiveUpdatePassThru( capPressure, [&] ( auto & castedCapPres )
    {
      typename TYPEOFREF( castedCapPres ) ::KernelWrapper capPresWrapper = castedCapPres.createKernelWrapper();

      CapillaryPressureUpdateKernel::launch< parallelDevicePolicy<> >( dataGroup.size(),
                                                                       capPresWrapper,
                                                                       phaseVolFrac );
    } );
  }
}

void CompositionalMultiphaseBase::updateFluidState( Group & subRegion, localIndex targetIndex ) const
{
  GEOSX_MARK_FUNCTION;

  updateComponentFraction( subRegion );
  updateFluidModel( subRegion, targetIndex );
  updatePhaseVolumeFraction( subRegion, targetIndex );
  updateRelPermModel( subRegion, targetIndex );
  updatePhaseMobility( subRegion, targetIndex );
  updateCapPressureModel( subRegion, targetIndex );
}

void CompositionalMultiphaseBase::initializeFluidState( MeshLevel & mesh ) const
{
  GEOSX_MARK_FUNCTION;

  integer const numComp = m_numComponents;

  forTargetSubRegions( mesh, [&]( localIndex const targetIndex, ElementSubRegionBase & subRegion )
  {
    // 1. Assume global component fractions have been prescribed.
    // Initialize constitutive state to get fluid density.
    updateFluidModel( subRegion, targetIndex );

    // 2. Back-calculate global component densities from fractions and total fluid density
    // in order to initialize the primary solution variables
    MultiFluidBase const & fluid = getConstitutiveModel< MultiFluidBase >( subRegion, fluidModelNames()[targetIndex] );
    arrayView2d< real64 const, multifluid::USD_FLUID > const totalDens = fluid.totalDensity();

    arrayView2d< real64 const, compflow::USD_COMP > const compFrac =
      subRegion.getReference< array2d< real64, compflow::LAYOUT_COMP > >( viewKeyStruct::globalCompFractionString() );
    arrayView2d< real64, compflow::USD_COMP > const compDens =
      subRegion.getReference< array2d< real64, compflow::LAYOUT_COMP > >( viewKeyStruct::globalCompDensityString() );

    forAll< parallelDevicePolicy<> >( subRegion.size(), [=] GEOSX_HOST_DEVICE ( localIndex const ei )
    {
      for( localIndex ic = 0; ic < numComp; ++ic )
      {
        compDens[ei][ic] = totalDens[ei][0] * compFrac[ei][ic];
      }
    } );
  } );

  // CUDA does not want the host_device lambda to be defined inside the generic lambda
  // I need the exact type of the subRegion for updateSolidflowProperties to work well.
  forTargetSubRegions< CellElementSubRegion, SurfaceElementSubRegion >( mesh, [&]( localIndex const targetIndex,
                                                                                   auto & subRegion )
  {
    // 3. Update dependent state quantities
    updatePhaseVolumeFraction( subRegion, targetIndex );
    updateSolidFlowProperties( subRegion, targetIndex );
    updateRelPermModel( subRegion, targetIndex );
    updatePhaseMobility( subRegion, targetIndex );
    updateCapPressureModel( subRegion, targetIndex );
  } );

}

void CompositionalMultiphaseBase::initializePostInitialConditionsPreSubGroups()
{
  GEOSX_MARK_FUNCTION;

  FlowSolverBase::initializePostInitialConditionsPreSubGroups();

  DomainPartition & domain = this->getGroupByPath< DomainPartition >( "/Problem/domain" );

  MeshLevel & mesh = domain.getMeshBody( 0 ).getMeshLevel( 0 );

  std::map< string, string_array > fieldNames;
  fieldNames["elems"].emplace_back( string( viewKeyStruct::pressureString() ) );
  fieldNames["elems"].emplace_back( string( viewKeyStruct::globalCompDensityString() ) );

  CommunicationTools::getInstance().synchronizeFields( fieldNames, mesh, domain.getNeighbors(), false );

  // set mass fraction flag on fluid models
  forTargetSubRegions( mesh, [&]( localIndex const targetIndex, ElementSubRegionBase & subRegion )
  {
    MultiFluidBase & fluid = getConstitutiveModel< MultiFluidBase >( subRegion, m_fluidModelNames[targetIndex] );
    fluid.setMassFlag( m_useMass );
  } );

  // Initialize primary variables from applied initial conditions
  initializeFluidState( mesh );
}

real64 CompositionalMultiphaseBase::solverStep( real64 const & time_n,
                                                real64 const & dt,
                                                integer const cycleNumber,
                                                DomainPartition & domain )
{
  GEOSX_MARK_FUNCTION;

  // Only build the sparsity pattern once
  // TODO: this should be triggered by a topology change indicator
  static bool systemSetupDone = false;
  if( !systemSetupDone )
  {
    setupSystem( domain, m_dofManager, m_localMatrix, m_localRhs, m_localSolution );
    systemSetupDone = true;
  }

  implicitStepSetup( time_n, dt, domain );

  // currently the only method is implicit time integration
  real64 const dt_return = nonlinearImplicitStep( time_n, dt, cycleNumber, domain );

  // final step for completion of timestep. typically secondary variable updates and cleanup.
  implicitStepComplete( time_n, dt_return, domain );

  return dt_return;
}

void CompositionalMultiphaseBase::backupFields( MeshLevel & mesh ) const
{
  GEOSX_MARK_FUNCTION;

  integer const numComp = m_numComponents;
  integer const numPhase = m_numPhases;

  // backup some fields used in time derivative approximation
  forTargetSubRegions( mesh, [&]( localIndex const targetIndex, ElementSubRegionBase & subRegion )
  {
    arrayView1d< integer const > const elemGhostRank = subRegion.ghostRank();

    arrayView2d< real64 const, compflow::USD_PHASE > const phaseVolFrac =
      subRegion.getReference< array2d< real64, compflow::LAYOUT_PHASE > >( viewKeyStruct::phaseVolumeFractionString() );
    arrayView2d< real64 const, compflow::USD_PHASE > const & phaseMob =
      subRegion.getReference< array2d< real64, compflow::LAYOUT_PHASE > >( viewKeyStruct::phaseMobilityString() );

    MultiFluidBase const & fluid = getConstitutiveModel< MultiFluidBase >( subRegion, fluidModelNames()[targetIndex] );
    arrayView2d< real64 const, multifluid::USD_FLUID > const totalDens = fluid.totalDensity();
    arrayView3d< real64 const, multifluid::USD_PHASE > const phaseDens = fluid.phaseDensity();
    arrayView4d< real64 const, multifluid::USD_PHASE_COMP > const phaseCompFrac = fluid.phaseCompFraction();

    arrayView1d< real64 > const totalDensOld =
      subRegion.getReference< array1d< real64 > >( viewKeyStruct::totalDensityOldString() );

    arrayView2d< real64, compflow::USD_PHASE > const phaseDensOld =
      subRegion.getReference< array2d< real64, compflow::LAYOUT_PHASE > >( viewKeyStruct::phaseDensityOldString() );
    arrayView2d< real64, compflow::USD_PHASE > const phaseVolFracOld =
      subRegion.getReference< array2d< real64, compflow::LAYOUT_PHASE > >( viewKeyStruct::phaseVolumeFractionOldString() );
    arrayView2d< real64, compflow::USD_PHASE > const phaseMobOld =
      subRegion.getReference< array2d< real64, compflow::LAYOUT_PHASE > >( viewKeyStruct::phaseMobilityOldString() );
    arrayView3d< real64, compflow::USD_PHASE_COMP > const phaseCompFracOld =
      subRegion.getReference< array3d< real64, compflow::LAYOUT_PHASE_COMP > >( viewKeyStruct::phaseComponentFractionOldString() );

    forAll< parallelDevicePolicy<> >( subRegion.size(), [=] GEOSX_HOST_DEVICE ( localIndex const ei )
    {
      if( elemGhostRank[ei] >= 0 )
        return;

      for( localIndex ip = 0; ip < numPhase; ++ip )
      {
        phaseDensOld[ei][ip] = phaseDens[ei][0][ip];
        phaseVolFracOld[ei][ip] = phaseVolFrac[ei][ip];
        phaseMobOld[ei][ip] = phaseMob[ei][ip];

        for( localIndex ic = 0; ic < numComp; ++ic )
        {
          phaseCompFracOld[ei][ip][ic] = phaseCompFrac[ei][0][ip][ic];
        }
      }
      totalDensOld[ei] = totalDens[ei][0];
    } );
  } );
}

void
CompositionalMultiphaseBase::implicitStepSetup( real64 const & GEOSX_UNUSED_PARAM( time_n ),
                                                real64 const & GEOSX_UNUSED_PARAM( dt ),
                                                DomainPartition & domain )
{
  MeshLevel & mesh = domain.getMeshBody( 0 ).getMeshLevel( 0 );

  // bind the stored views to the current domain
  static bool viewsSet = false;
  if( !viewsSet )
  {
    resetViews( mesh );
    viewsSet = true;
  }

  // set deltas to zero and recompute dependent quantities
  resetStateToBeginningOfStep( domain );

  // backup fields used in time derivative approximation
  backupFields( mesh );
}

void CompositionalMultiphaseBase::assembleSystem( real64 const GEOSX_UNUSED_PARAM( time_n ),
                                                  real64 const dt,
                                                  DomainPartition & domain,
                                                  DofManager const & dofManager,
                                                  CRSMatrixView< real64, globalIndex const > const & localMatrix,
                                                  arrayView1d< real64 > const & localRhs )
{
  GEOSX_MARK_FUNCTION;

  assembleAccumulationTerms( domain,
                             dofManager,
                             localMatrix,
                             localRhs );

  assembleFluxTerms( dt,
                     domain,
                     dofManager,
                     localMatrix,
                     localRhs );

  assembleVolumeBalanceTerms( domain,
                              dofManager,
                              localMatrix,
                              localRhs );

}

void CompositionalMultiphaseBase::assembleAccumulationTerms( DomainPartition & domain,
                                                             DofManager const & dofManager,
                                                             CRSMatrixView< real64, globalIndex const > const & localMatrix,
                                                             arrayView1d< real64 > const & localRhs ) const
{
  GEOSX_MARK_FUNCTION;

  MeshLevel & mesh = domain.getMeshBody( 0 ).getMeshLevel( 0 );

  forTargetSubRegions( mesh,
                       [&]( localIndex const targetIndex,
                            ElementSubRegionBase const & subRegion )
  {
    string const dofKey = dofManager.getKey( viewKeyStruct::elemDofFieldString() );

    arrayView1d< globalIndex const > const & dofNumber = subRegion.getReference< array1d< globalIndex > >( dofKey );
    arrayView1d< integer const > const & elemGhostRank = subRegion.ghostRank();

    arrayView1d< real64 const > const & volume = subRegion.getElementVolume();

    arrayView2d< real64 const, compflow::USD_PHASE > const & phaseVolFrac =
      subRegion.getReference< array2d< real64, compflow::LAYOUT_PHASE > >( viewKeyStruct::phaseVolumeFractionString() );
    arrayView2d< real64 const, compflow::USD_PHASE > const & dPhaseVolFrac_dPres =
      subRegion.getReference< array2d< real64, compflow::LAYOUT_PHASE > >( viewKeyStruct::dPhaseVolumeFraction_dPressureString() );
    arrayView3d< real64 const, compflow::USD_PHASE_DC > const & dPhaseVolFrac_dCompDens =
      subRegion.getReference< array3d< real64, compflow::LAYOUT_PHASE_DC > >( viewKeyStruct::dPhaseVolumeFraction_dGlobalCompDensityString() );
    arrayView3d< real64 const, compflow::USD_COMP_DC > const & dCompFrac_dCompDens =
      subRegion.getReference< array3d< real64, compflow::LAYOUT_COMP_DC > >( viewKeyStruct::dGlobalCompFraction_dGlobalCompDensityString() );
    arrayView2d< real64 const, compflow::USD_PHASE > const & phaseVolFracOld =
      subRegion.getReference< array2d< real64, compflow::LAYOUT_PHASE > >( viewKeyStruct::phaseVolumeFractionOldString() );
    arrayView2d< real64 const, compflow::USD_PHASE > const & phaseDensOld =
      subRegion.getReference< array2d< real64, compflow::LAYOUT_PHASE > >( viewKeyStruct::phaseDensityOldString() );
    arrayView3d< real64 const, compflow::USD_PHASE_COMP > const & phaseCompFracOld =
      subRegion.getReference< array3d< real64, compflow::LAYOUT_PHASE_COMP > >( viewKeyStruct::phaseComponentFractionOldString() );

    MultiFluidBase const & fluid = getConstitutiveModel< MultiFluidBase >( subRegion, fluidModelNames()[targetIndex] );
    arrayView3d< real64 const, multifluid::USD_PHASE > const & phaseDens = fluid.phaseDensity();
    arrayView3d< real64 const, multifluid::USD_PHASE > const & dPhaseDens_dPres = fluid.dPhaseDensity_dPressure();
    arrayView4d< real64 const, multifluid::USD_PHASE_DC > const & dPhaseDens_dComp = fluid.dPhaseDensity_dGlobalCompFraction();
    arrayView4d< real64 const, multifluid::USD_PHASE_COMP > const & phaseCompFrac = fluid.phaseCompFraction();
    arrayView4d< real64 const, multifluid::USD_PHASE_COMP > const & dPhaseCompFrac_dPres = fluid.dPhaseCompFraction_dPressure();
    arrayView5d< real64 const, multifluid::USD_PHASE_COMP_DC > const & dPhaseCompFrac_dComp = fluid.dPhaseCompFraction_dGlobalCompFraction();

    CoupledSolidBase const & solidModel = getConstitutiveModel< CoupledSolidBase >( subRegion, m_solidModelNames[targetIndex] );


    arrayView2d< real64 const > const & porosity    = solidModel.getPorosity();
    arrayView2d< real64 const > const & porosityOld = solidModel.getOldPorosity();
    arrayView2d< real64 const > const & dPoro_dPres = solidModel.getDporosity_dPressure();

    KernelLaunchSelector1< AccumulationKernel >( m_numComponents,
                                                 m_numPhases,
                                                 subRegion.size(),
                                                 dofManager.rankOffset(),
                                                 dofNumber,
                                                 elemGhostRank,
                                                 volume,
                                                 porosityOld,
                                                 porosity,
                                                 dPoro_dPres,
                                                 dCompFrac_dCompDens,
                                                 phaseVolFracOld,
                                                 phaseVolFrac,
                                                 dPhaseVolFrac_dPres,
                                                 dPhaseVolFrac_dCompDens,
                                                 phaseDensOld,
                                                 phaseDens,
                                                 dPhaseDens_dPres,
                                                 dPhaseDens_dComp,
                                                 phaseCompFracOld,
                                                 phaseCompFrac,
                                                 dPhaseCompFrac_dPres,
                                                 dPhaseCompFrac_dComp,
                                                 localMatrix,
                                                 localRhs );
  } );
}

void CompositionalMultiphaseBase::assembleVolumeBalanceTerms( DomainPartition const & domain,
                                                              DofManager const & dofManager,
                                                              CRSMatrixView< real64, globalIndex const > const & localMatrix,
                                                              arrayView1d< real64 > const & localRhs ) const
{
  GEOSX_MARK_FUNCTION;

  MeshLevel const & mesh = domain.getMeshBody( 0 ).getMeshLevel( 0 );

  string const dofKey = dofManager.getKey( viewKeyStruct::elemDofFieldString() );

  forTargetSubRegions( mesh, [&]( localIndex const targetIndex, ElementSubRegionBase const & subRegion )
  {
    arrayView1d< globalIndex const > const & dofNumber = subRegion.getReference< array1d< globalIndex > >( dofKey );
    arrayView1d< integer const > const & elemGhostRank = subRegion.ghostRank();

    arrayView1d< real64 const > const & volume = subRegion.getElementVolume();
    arrayView2d< real64 const, compflow::USD_PHASE > const & phaseVolFrac =
      subRegion.getReference< array2d< real64, compflow::LAYOUT_PHASE > >( viewKeyStruct::phaseVolumeFractionString() );
    arrayView2d< real64 const, compflow::USD_PHASE > const & dPhaseVolFrac_dPres =
      subRegion.getReference< array2d< real64, compflow::LAYOUT_PHASE > >( viewKeyStruct::dPhaseVolumeFraction_dPressureString() );
    arrayView3d< real64 const, compflow::USD_PHASE_DC > const & dPhaseVolFrac_dCompDens =
      subRegion.getReference< array3d< real64, compflow::LAYOUT_PHASE_DC > >( viewKeyStruct::dPhaseVolumeFraction_dGlobalCompDensityString() );

    localIndex numComponents = m_numComponents;
    localIndex numPhases     = m_numPhases;

    CoupledSolidBase const & solidModel = getConstitutiveModel< CoupledSolidBase >( subRegion, m_solidModelNames[targetIndex] );

    arrayView2d< real64 const > const & porosity    = solidModel.getPorosity();
    arrayView2d< real64 const > const & dPoro_dPres = solidModel.getDporosity_dPressure();

    KernelLaunchSelector2< VolumeBalanceKernel >( numComponents, numPhases,
                                                  subRegion.size(),
                                                  dofManager.rankOffset(),
                                                  dofNumber,
                                                  elemGhostRank,
                                                  volume,
                                                  porosity,
                                                  dPoro_dPres,
                                                  phaseVolFrac,
                                                  dPhaseVolFrac_dPres,
                                                  dPhaseVolFrac_dCompDens,
                                                  localMatrix.toViewConstSizes(),
                                                  localRhs.toView() );
  } );
}

void CompositionalMultiphaseBase::applyBoundaryConditions( real64 const time_n,
                                                           real64 const dt,
                                                           DomainPartition & domain,
                                                           DofManager const & dofManager,
                                                           CRSMatrixView< real64, globalIndex const > const & localMatrix,
                                                           arrayView1d< real64 > const & localRhs )
{
  GEOSX_MARK_FUNCTION;

  // apply pressure boundary conditions.
  applyDirichletBC( time_n, dt, dofManager, domain, localMatrix.toViewConstSizes(), localRhs.toView() );

  // apply flux boundary conditions
  applySourceFluxBC( time_n, dt, dofManager, domain, localMatrix.toViewConstSizes(), localRhs.toView() );
}

void CompositionalMultiphaseBase::applySourceFluxBC( real64 const time,
                                                     real64 const dt,
                                                     DofManager const & dofManager,
                                                     DomainPartition & domain,
                                                     CRSMatrixView< real64, globalIndex const > const & localMatrix,
                                                     arrayView1d< real64 > const & localRhs ) const
{
  GEOSX_MARK_FUNCTION;

  FieldSpecificationManager & fsManager = FieldSpecificationManager::getInstance();

  string const dofKey = dofManager.getKey( viewKeyStruct::elemDofFieldString() );

  fsManager.apply( time + dt,
                   domain,
                   "ElementRegions",
                   FieldSpecificationBase::viewKeyStruct::fluxBoundaryConditionString(),
                   [&]( FieldSpecificationBase const & fs,
                        string const &,
                        SortedArrayView< localIndex const > const & lset,
                        Group & subRegion,
                        string const & )
  {

    arrayView1d< globalIndex const > const dofNumber = subRegion.getReference< array1d< globalIndex > >( dofKey );
    arrayView1d< integer const > const ghostRank =
      subRegion.getReference< array1d< integer > >( ObjectManagerBase::viewKeyStruct::ghostRankString() );

    // TODO: can we avoid having to rebuild the set and moving host->device?
    SortedArray< localIndex > localSet;
    for( localIndex const a : lset )
    {
      if( ghostRank[a] < 0 )
      {
        localSet.insert( a );
      }
    }

    fs.applyBoundaryConditionToSystem< FieldSpecificationAdd,
                                       parallelDevicePolicy<> >( localSet.toViewConst(),
                                                                 time + dt,
                                                                 dt,
                                                                 subRegion,
                                                                 dofNumber,
                                                                 dofManager.rankOffset(),
                                                                 localMatrix,
                                                                 localRhs,
                                                                 [] GEOSX_HOST_DEVICE ( localIndex const )
    {
      return 0.0;
    } );

  } );
}


void CompositionalMultiphaseBase::applyDirichletBC( real64 const time,
                                                    real64 const dt,
                                                    DofManager const & dofManager,
                                                    DomainPartition & domain,
                                                    CRSMatrixView< real64, globalIndex const > const & localMatrix,
                                                    arrayView1d< real64 > const & localRhs ) const
{
  GEOSX_MARK_FUNCTION;

  integer const numComp = m_numComponents;

  FieldSpecificationManager & fsManager = FieldSpecificationManager::getInstance();

  map< string, map< string, array1d< bool > > > bcStatusMap; // map to check consistent application of BC

  // 1. apply pressure Dirichlet BCs
  fsManager.apply( time + dt,
                   domain,
                   "ElementRegions",
                   viewKeyStruct::pressureString(),
                   [&]( FieldSpecificationBase const & fs,
                        string const & setName,
                        SortedArrayView< localIndex const > const & targetSet,
                        Group & subRegion,
                        string const & )
  {
    // 1.0. Check whether pressure has already been applied to this set
    string const & subRegionName = subRegion.getName();
    GEOSX_ERROR_IF( bcStatusMap[subRegionName].count( setName ) > 0,
                    "Conflicting pressure boundary conditions on set " << setName );

    bcStatusMap[subRegionName][setName].resize( m_numComponents );
    bcStatusMap[subRegionName][setName].setValues< serialPolicy >( false );

    // 1.1. Apply BC to set the field values
    fs.applyFieldValue< FieldSpecificationEqual, parallelDevicePolicy<> >( targetSet,
                                                                           time + dt,
                                                                           subRegion,
                                                                           viewKeyStruct::bcPressureString() );
  } );

  // 2. Apply composition BC (global component fraction) and store them for constitutive call
  fsManager.apply( time + dt,
                   domain,
                   "ElementRegions",
                   viewKeyStruct::globalCompFractionString(),
                   [&] ( FieldSpecificationBase const & fs,
                         string const & setName,
                         SortedArrayView< localIndex const > const & targetSet,
                         Group & subRegion,
                         string const & )
  {
    // 2.0. Check pressure and record composition bc application
    string const & subRegionName = subRegion.getName();
    integer const comp = fs.getComponent();
    GEOSX_ERROR_IF( bcStatusMap[subRegionName].count( setName ) == 0,
                    "Pressure boundary condition not prescribed on set '" << setName << "'" );
    GEOSX_ERROR_IF( bcStatusMap[subRegionName][setName][comp],
                    "Conflicting composition[" << comp << "] boundary conditions on set '" << setName << "'" );
    bcStatusMap[subRegionName][setName][comp] = true;

    // 2.1. Apply BC to set the field values
    fs.applyFieldValue< FieldSpecificationEqual, parallelDevicePolicy<> >( targetSet,
                                                                           time + dt,
                                                                           subRegion,
                                                                           viewKeyStruct::globalCompFractionString() );
  } );

  // 2.3 Check consistency between composition BC applied to sets
  bool bcConsistent = true;
  for( auto const & bcStatusEntryOuter : bcStatusMap )
  {
    for( auto const & bcStatusEntryInner : bcStatusEntryOuter.second )
    {
      for( localIndex ic = 0; ic < m_numComponents; ++ic )
      {
        bcConsistent &= bcStatusEntryInner.second[ic];
        GEOSX_WARNING_IF( !bcConsistent, "Composition boundary condition not applied to component " << ic <<
                          " on region " << bcStatusEntryOuter.first << ", set " << bcStatusEntryInner.first );
      }
    }
  }
  GEOSX_ERROR_IF( !bcConsistent, "Inconsistent composition boundary conditions" );

  globalIndex const rankOffset = dofManager.rankOffset();
  string const dofKey = dofManager.getKey( viewKeyStruct::elemDofFieldString() );

  // 3. Call constitutive update, back-calculate target global component densities and apply to the system
  fsManager.apply( time + dt,
                   domain,
                   "ElementRegions",
                   viewKeyStruct::pressureString(),
                   [&] ( FieldSpecificationBase const &,
                         string const &,
                         SortedArrayView< localIndex const > const & targetSet,
                         Group & subRegion,
                         string const & )
  {
    // TODO: hack! Find a better way to get the fluid
    Group const & region = subRegion.getParent().getParent();
    string const & fluidName = m_fluidModelNames[ targetRegionIndex( region.getName() ) ];
    MultiFluidBase & fluid = getConstitutiveModel< MultiFluidBase >( subRegion, fluidName );

    arrayView1d< real64 const > const bcPres =
      subRegion.getReference< array1d< real64 > >( viewKeyStruct::bcPressureString() );
    arrayView2d< real64 const, compflow::USD_COMP > const compFrac =
      subRegion.getReference< array2d< real64, compflow::LAYOUT_COMP > >( viewKeyStruct::globalCompFractionString() );

    constitutiveUpdatePassThru( fluid, [&] ( auto & castedFluid )
    {
      using FluidType = TYPEOFREF( castedFluid );
      using ExecPolicy = typename FluidType::exec_policy;
      typename FluidType::KernelWrapper fluidWrapper = castedFluid.createKernelWrapper();

      FluidUpdateKernel::launch< ExecPolicy >( targetSet,
                                               fluidWrapper,
                                               bcPres,
                                               m_temperature,
                                               compFrac );
    } );

    arrayView1d< integer const > const ghostRank =
      subRegion.getReference< array1d< integer > >( ObjectManagerBase::viewKeyStruct::ghostRankString() );
    arrayView1d< globalIndex const > const dofNumber =
      subRegion.getReference< array1d< globalIndex > >( dofKey );
    arrayView1d< real64 const > const pres =
      subRegion.getReference< array1d< real64 > >( viewKeyStruct::pressureString() );
    arrayView1d< real64 const > const dPres =
      subRegion.getReference< array1d< real64 > >( viewKeyStruct::deltaPressureString() );
    arrayView2d< real64 const, compflow::USD_COMP > const compDens =
      subRegion.getReference< array2d< real64, compflow::LAYOUT_COMP > >( viewKeyStruct::globalCompDensityString() );
    arrayView2d< real64 const, compflow::USD_COMP > const dCompDens =
      subRegion.getReference< array2d< real64, compflow::LAYOUT_COMP > >( viewKeyStruct::deltaGlobalCompDensityString() );
    arrayView2d< real64 const, multifluid::USD_FLUID > const totalDens = fluid.totalDensity();

    forAll< parallelDevicePolicy<> >( targetSet.size(), [=] GEOSX_HOST_DEVICE ( localIndex const a )
    {
      localIndex const ei = targetSet[a];
      if( ghostRank[ei] >= 0 )
      {
        return;
      }

      globalIndex const dofIndex = dofNumber[ei];
      localIndex const localRow = dofIndex - rankOffset;
      real64 rhsValue;

      // 3.1. Apply pressure value to the matrix/rhs
      FieldSpecificationEqual::SpecifyFieldValue( dofIndex,
                                                  rankOffset,
                                                  localMatrix,
                                                  rhsValue,
                                                  bcPres[ei],
                                                  pres[ei] + dPres[ei] );
      localRhs[localRow] = rhsValue;

      // 3.2. For each component, apply target global density value
      for( localIndex ic = 0; ic < numComp; ++ic )
      {
        FieldSpecificationEqual::SpecifyFieldValue( dofIndex + ic + 1,
                                                    rankOffset,
                                                    localMatrix,
                                                    rhsValue,
                                                    totalDens[ei][0] * compFrac[ei][ic],
                                                    compDens[ei][ic] + dCompDens[ei][ic] );
        localRhs[localRow + ic + 1] = rhsValue;
      }
    } );
  } );

}

void CompositionalMultiphaseBase::solveSystem( DofManager const & dofManager,
                                               ParallelMatrix & matrix,
                                               ParallelVector & rhs,
                                               ParallelVector & solution )
{
  GEOSX_MARK_FUNCTION;

  rhs.scale( -1.0 );
  solution.zero();

  SolverBase::solveSystem( dofManager, matrix, rhs, solution );
}

void CompositionalMultiphaseBase::chopNegativeDensities( DomainPartition & domain )
{
  GEOSX_MARK_FUNCTION;

  MeshLevel & mesh = domain.getMeshBody( 0 ).getMeshLevel( 0 );

  integer const numComp = m_numComponents;
  forTargetSubRegions( mesh, [&]( localIndex const, ElementSubRegionBase & subRegion )
  {
    arrayView1d< integer const > const ghostRank = subRegion.ghostRank();

    arrayView2d< real64 const, compflow::USD_COMP > const compDens =
      subRegion.getReference< array2d< real64, compflow::LAYOUT_COMP > >( viewKeyStruct::globalCompDensityString() );
    arrayView2d< real64, compflow::USD_COMP > const dCompDens =
      subRegion.getReference< array2d< real64, compflow::LAYOUT_COMP > >( viewKeyStruct::deltaGlobalCompDensityString() );

    forAll< parallelDevicePolicy<> >( subRegion.size(), [=] GEOSX_HOST_DEVICE ( localIndex const ei )
    {
      if( ghostRank[ei] < 0 )
      {
        for( localIndex ic = 0; ic < numComp; ++ic )
        {
          real64 const newDens = compDens[ei][ic] + dCompDens[ei][ic];
          if( newDens < 0 )
          {
            dCompDens[ei][ic] = -compDens[ei][ic];
          }
        }
      }
    } );
  } );
}

void CompositionalMultiphaseBase::resetStateToBeginningOfStep( DomainPartition & domain )
{
  GEOSX_MARK_FUNCTION;

  MeshLevel & mesh = domain.getMeshBody( 0 ).getMeshLevel( 0 );

  forTargetSubRegions< CellElementSubRegion, SurfaceElementSubRegion >( mesh, [&]( localIndex const targetIndex, auto & subRegion )
  {
    arrayView1d< real64 > const & dPres =
      subRegion.template getReference< array1d< real64 > >( viewKeyStruct::deltaPressureString() );
    arrayView2d< real64, compflow::USD_COMP > const & dCompDens =
      subRegion.template getReference< array2d< real64, compflow::LAYOUT_COMP > >( viewKeyStruct::deltaGlobalCompDensityString() );

    dPres.zero();
    dCompDens.zero();

    // update porosity and permeability
    updateSolidFlowProperties( subRegion, targetIndex );
    // update all fluid properties
    updateFluidState( subRegion, targetIndex );
  } );
}

void CompositionalMultiphaseBase::implicitStepComplete( real64 const & GEOSX_UNUSED_PARAM( time ),
                                                        real64 const & GEOSX_UNUSED_PARAM( dt ),
                                                        DomainPartition & domain )
{
  integer const numComp = m_numComponents;

  MeshLevel & mesh = domain.getMeshBody( 0 ).getMeshLevel( 0 );

  forTargetSubRegions( mesh, [&]( localIndex const, ElementSubRegionBase & subRegion )
  {
    arrayView1d< real64 const > const dPres =
      subRegion.getReference< array1d< real64 > >( viewKeyStruct::deltaPressureString() );
    arrayView2d< real64 const, compflow::USD_COMP > const dCompDens =
      subRegion.getReference< array2d< real64, compflow::LAYOUT_COMP > >( viewKeyStruct::deltaGlobalCompDensityString() );

    arrayView1d< real64 > const pres =
      subRegion.getReference< array1d< real64 > >( viewKeyStruct::pressureString() );
    arrayView2d< real64, compflow::USD_COMP > const compDens =
      subRegion.getReference< array2d< real64, compflow::LAYOUT_COMP > >( viewKeyStruct::globalCompDensityString() );

    forAll< parallelDevicePolicy<> >( subRegion.size(), [=] GEOSX_HOST_DEVICE ( localIndex const ei )
    {
      pres[ei] += dPres[ei];
      for( localIndex ic = 0; ic < numComp; ++ic )
      {
        compDens[ei][ic] += dCompDens[ei][ic];
      }
    } );
  } );
}

void CompositionalMultiphaseBase::updateState( DomainPartition & domain )
{
  MeshLevel & mesh = domain.getMeshBody( 0 ).getMeshLevel( 0 );

  forTargetSubRegions< CellElementSubRegion, SurfaceElementSubRegion >( mesh, [&]( localIndex const targetIndex, auto & subRegion )
  {
    // update porosity and permeability
    updateSolidFlowProperties( subRegion, targetIndex );
    // update all fluid properties
    updateFluidState( subRegion, targetIndex );
  } );
}

void CompositionalMultiphaseBase::resetViews( MeshLevel & mesh )
{
  FlowSolverBase::resetViews( mesh );
  ElementRegionManager const & elemManager = mesh.getElemManager();

  {
    using keys = viewKeyStruct;
    using namespace compflow;

    m_pressure.clear();
    m_pressure = elemManager.constructArrayViewAccessor< real64, 1 >( keys::pressureString() );
    m_pressure.setName( getName() + "/accessors/" + keys::pressureString() );

    m_deltaPressure.clear();
    m_deltaPressure = elemManager.constructArrayViewAccessor< real64, 1 >( keys::deltaPressureString() );
    m_deltaPressure.setName( getName() + "/accessors/" + keys::deltaPressureString() );

    m_dCompFrac_dCompDens.clear();
    m_dCompFrac_dCompDens =
      elemManager.constructArrayViewAccessor< real64, 3, LAYOUT_COMP_DC >( keys::dGlobalCompFraction_dGlobalCompDensityString() );
    m_dCompFrac_dCompDens.setName( getName() + "/accessors/" + keys::dGlobalCompFraction_dGlobalCompDensityString() );

    m_dPhaseVolFrac_dPres.clear();
    m_dPhaseVolFrac_dPres =
      elemManager.constructArrayViewAccessor< real64, 2, LAYOUT_PHASE >( keys::dPhaseVolumeFraction_dPressureString() );
    m_dPhaseVolFrac_dPres.setName( getName() + "/accessors/" + keys::dPhaseVolumeFraction_dPressureString() );

    m_dPhaseVolFrac_dCompDens.clear();
    m_dPhaseVolFrac_dCompDens =
      elemManager.constructArrayViewAccessor< real64, 3, LAYOUT_PHASE_DC >( keys::dPhaseVolumeFraction_dGlobalCompDensityString() );
    m_dPhaseVolFrac_dCompDens.setName( getName() + "/accessors/" + keys::dPhaseVolumeFraction_dGlobalCompDensityString() );

    m_phaseMob.clear();
    m_phaseMob =
      elemManager.constructArrayViewAccessor< real64, 2, LAYOUT_PHASE >( keys::phaseMobilityString() );
    m_phaseMob.setName( getName() + "/accessors/" + keys::phaseMobilityString() );

    m_dPhaseMob_dPres.clear();
    m_dPhaseMob_dPres =
      elemManager.constructArrayViewAccessor< real64, 2, LAYOUT_PHASE >( keys::dPhaseMobility_dPressureString() );
    m_dPhaseMob_dPres.setName( getName() + "/accessors/" + keys::dPhaseMobility_dPressureString() );

    m_dPhaseMob_dCompDens.clear();
    m_dPhaseMob_dCompDens =
      elemManager.constructArrayViewAccessor< real64, 3, LAYOUT_PHASE_DC >( keys::dPhaseMobility_dGlobalCompDensityString() );
    m_dPhaseMob_dCompDens.setName( getName() + "/accessors/" + keys::dPhaseMobility_dGlobalCompDensityString() );

    m_phaseMobOld.clear();
    m_phaseMobOld =
      elemManager.constructArrayViewAccessor< real64, 2, LAYOUT_PHASE >( keys::phaseMobilityOldString() );
    m_phaseMobOld.setName( getName() + "/accessors/" + keys::phaseMobilityOldString() );

    m_totalDensOld.clear();
    m_totalDensOld = elemManager.constructArrayViewAccessor< real64, 1 >( keys::totalDensityOldString() );
    m_totalDensOld.setName( getName() + "/accessors/" + keys::totalDensityOldString() );
  }

  {
    using keys = MultiFluidBase::viewKeyStruct;
    using namespace constitutive::multifluid;

    m_phaseVisc.clear();
    m_phaseVisc = elemManager.constructMaterialArrayViewAccessor< real64, 3, LAYOUT_PHASE >( keys::phaseViscosityString(),
                                                                                             targetRegionNames(),
                                                                                             fluidModelNames() );
    m_phaseVisc.setName( getName() + "/accessors/" + keys::phaseViscosityString() );
    m_phaseDens.clear();
    m_phaseDens = elemManager.constructMaterialArrayViewAccessor< real64, 3, LAYOUT_PHASE >( keys::phaseDensityString(),
                                                                                             targetRegionNames(),
                                                                                             fluidModelNames() );
    m_phaseDens.setName( getName() + "/accessors/" + keys::phaseDensityString() );

    m_dPhaseDens_dPres.clear();
    m_dPhaseDens_dPres = elemManager.constructMaterialArrayViewAccessor< real64, 3, LAYOUT_PHASE >( keys::dPhaseDensity_dPressureString(),
                                                                                                    targetRegionNames(),
                                                                                                    fluidModelNames() );
    m_dPhaseDens_dPres.setName( getName() + "/accessors/" + keys::dPhaseDensity_dPressureString() );

    m_dPhaseDens_dComp.clear();
    m_dPhaseDens_dComp = elemManager.constructMaterialArrayViewAccessor< real64, 4, LAYOUT_PHASE_DC >( keys::dPhaseDensity_dGlobalCompFractionString(),
                                                                                                       targetRegionNames(),
                                                                                                       fluidModelNames() );
    m_dPhaseDens_dComp.setName( getName() + "/accessors/" + keys::dPhaseDensity_dGlobalCompFractionString() );

    m_phaseMassDens.clear();
    m_phaseMassDens = elemManager.constructMaterialArrayViewAccessor< real64, 3, LAYOUT_PHASE >( keys::phaseMassDensityString(),
                                                                                                 targetRegionNames(),
                                                                                                 fluidModelNames() );
    m_phaseMassDens.setName( getName() + "/accessors/" + keys::phaseMassDensityString() );

    m_dPhaseMassDens_dPres.clear();
    m_dPhaseMassDens_dPres = elemManager.constructMaterialArrayViewAccessor< real64, 3, LAYOUT_PHASE >( keys::dPhaseMassDensity_dPressureString(),
                                                                                                        targetRegionNames(),
                                                                                                        fluidModelNames() );
    m_dPhaseMassDens_dPres.setName( getName() + "/accessors/" + keys::dPhaseMassDensity_dPressureString() );

    m_dPhaseMassDens_dComp.clear();
    m_dPhaseMassDens_dComp = elemManager.constructMaterialArrayViewAccessor< real64, 4, LAYOUT_PHASE_DC >( keys::dPhaseMassDensity_dGlobalCompFractionString(),
                                                                                                           targetRegionNames(),
                                                                                                           fluidModelNames() );
    m_dPhaseMassDens_dComp.setName( getName() + "/accessors/" + keys::dPhaseMassDensity_dGlobalCompFractionString() );

    m_phaseCompFrac.clear();
    m_phaseCompFrac = elemManager.constructMaterialArrayViewAccessor< real64, 4, LAYOUT_PHASE_COMP >( keys::phaseCompFractionString(),
                                                                                                      targetRegionNames(),
                                                                                                      fluidModelNames() );
    m_phaseCompFrac.setName( getName() + "/accessors/" + keys::phaseCompFractionString() );

    m_dPhaseCompFrac_dPres.clear();
    m_dPhaseCompFrac_dPres = elemManager.constructMaterialArrayViewAccessor< real64, 4, LAYOUT_PHASE_COMP >( keys::dPhaseCompFraction_dPressureString(),
                                                                                                             targetRegionNames(),
                                                                                                             fluidModelNames() );
    m_dPhaseCompFrac_dPres.setName( getName() + "/accessors/" + keys::dPhaseCompFraction_dPressureString() );

    m_dPhaseCompFrac_dComp.clear();
    m_dPhaseCompFrac_dComp = elemManager.constructMaterialArrayViewAccessor< real64, 5, LAYOUT_PHASE_COMP_DC >( keys::dPhaseCompFraction_dGlobalCompFractionString(),
                                                                                                                targetRegionNames(),
                                                                                                                fluidModelNames() );
    m_dPhaseCompFrac_dComp.setName( getName() + "/accessors/" + keys::dPhaseCompFraction_dGlobalCompFractionString() );
  }
  {
    using keys = RelativePermeabilityBase::viewKeyStruct;
    using namespace constitutive::relperm;

    m_phaseRelPerm.clear();
    m_phaseRelPerm = elemManager.constructMaterialArrayViewAccessor< real64, 3, LAYOUT_RELPERM >( keys::phaseRelPermString(),
                                                                                                  targetRegionNames(),
                                                                                                  relPermModelNames() );
    m_phaseRelPerm.setName( getName() + "/accessors/" + keys::phaseRelPermString() );
  }
  if( m_capPressureFlag )
  {
    using keys = CapillaryPressureBase::viewKeyStruct;
    using namespace constitutive::cappres;

    m_phaseCapPressure.clear();
    m_phaseCapPressure =
      elemManager.constructMaterialArrayViewAccessor< real64, 3, LAYOUT_CAPPRES >( keys::phaseCapPressureString(),
                                                                                   targetRegionNames(),
                                                                                   capPresModelNames() );
    m_phaseCapPressure.setName( getName() + "/accessors/" + keys::phaseCapPressureString() );

    m_dPhaseCapPressure_dPhaseVolFrac.clear();
    m_dPhaseCapPressure_dPhaseVolFrac =
      elemManager.constructMaterialArrayViewAccessor< real64, 4, LAYOUT_CAPPRES_DS >( keys::dPhaseCapPressure_dPhaseVolFractionString(),
                                                                                      targetRegionNames(),
                                                                                      capPresModelNames() );
    m_dPhaseCapPressure_dPhaseVolFrac.setName( getName() + "/accessors/" + keys::dPhaseCapPressure_dPhaseVolFractionString() );
  }
}

}// namespace geosx<|MERGE_RESOLUTION|>--- conflicted
+++ resolved
@@ -195,13 +195,6 @@
           setRestartFlags( RestartFlags::NO_WRITE );
       }
 
-<<<<<<< HEAD
-      elementSubRegion.registerWrapper< array2d< real64, compflow::LAYOUT_PHASE > >( viewKeyStruct::phaseVolumeFractionOldString() );
-      elementSubRegion.registerWrapper< array1d< real64 > >( viewKeyStruct::totalDensityOldString() );
-      elementSubRegion.registerWrapper< array2d< real64, compflow::LAYOUT_PHASE > >( viewKeyStruct::phaseDensityOldString() );
-      elementSubRegion.registerWrapper< array2d< real64, compflow::LAYOUT_PHASE > >( viewKeyStruct::phaseMobilityOldString() );
-      elementSubRegion.registerWrapper< array3d< real64, compflow::LAYOUT_PHASE_COMP > >( viewKeyStruct::phaseComponentFractionOldString() );
-=======
       subRegion.registerWrapper< array2d< real64, compflow::LAYOUT_PHASE > >( viewKeyStruct::phaseVolumeFractionOldString() ).
         reference().resizeDimension< 1 >( m_numPhases );
       subRegion.registerWrapper< array1d< real64 > >( viewKeyStruct::totalDensityOldString() );
@@ -213,8 +206,6 @@
         reference().resizeDimension< 1, 2 >( m_numPhases, m_numComponents );
       subRegion.registerWrapper< array1d< real64 > >( viewKeyStruct::porosityString() );
       subRegion.registerWrapper< array1d< real64 > >( viewKeyStruct::porosityOldString() );
-
->>>>>>> 04616a9f
     } );
 
     FaceManager & faceManager = mesh.getFaceManager();
