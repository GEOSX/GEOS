/*
 * ------------------------------------------------------------------------------------------------------------
 * SPDX-License-Identifier: LGPL-2.1-only
 *
 * Copyright (c) 2018-2020 Lawrence Livermore National Security LLC
 * Copyright (c) 2018-2020 The Board of Trustees of the Leland Stanford Junior University
 * Copyright (c) 2018-2020 TotalEnergies
 * Copyright (c) 2019-     GEOSX Contributors
 * All rights reserved
 *
 * See top level LICENSE, COPYRIGHT, CONTRIBUTORS, NOTICE, and ACKNOWLEDGEMENTS files for details.
 * ------------------------------------------------------------------------------------------------------------
 */

/**
 * @file CompositionalMultiphaseBase.cpp
 */

#include "CompositionalMultiphaseBase.hpp"

#include "common/DataTypes.hpp"
#include "common/TimingMacros.hpp"
#include "constitutive/ConstitutiveManager.hpp"
#include "constitutive/capillaryPressure/CapillaryPressureExtrinsicData.hpp"
#include "constitutive/capillaryPressure/capillaryPressureSelector.hpp"
#include "constitutive/ConstitutivePassThru.hpp"
#include "constitutive/fluid/MultiFluidExtrinsicData.hpp"
#include "constitutive/fluid/multiFluidSelector.hpp"
#include "constitutive/relativePermeability/RelativePermeabilityExtrinsicData.hpp"
#include "constitutive/relativePermeability/relativePermeabilitySelector.hpp"
#include "constitutive/solid/SolidBase.hpp"
#include "constitutive/solid/SolidInternalEnergy.hpp"
#include "constitutive/thermalConductivity/multiPhaseThermalConductivitySelector.hpp"
#include "constitutive/permeability/PermeabilityExtrinsicData.hpp"
#include "fieldSpecification/AquiferBoundaryCondition.hpp"
#include "fieldSpecification/EquilibriumInitialCondition.hpp"
#include "fieldSpecification/FieldSpecificationManager.hpp"
#include "fieldSpecification/SourceFluxBoundaryCondition.hpp"
#include "mesh/DomainPartition.hpp"
#include "mesh/mpiCommunications/CommunicationTools.hpp"
#include "physicsSolvers/fluidFlow/CompositionalMultiphaseBaseExtrinsicData.hpp"
#include "physicsSolvers/fluidFlow/FlowSolverBaseExtrinsicData.hpp"
#include "physicsSolvers/fluidFlow/IsothermalCompositionalMultiphaseBaseKernels.hpp"
#include "physicsSolvers/fluidFlow/ThermalCompositionalMultiphaseBaseKernels.hpp"

#if defined( __INTEL_COMPILER )
#pragma GCC optimize "O0"
#endif

namespace geosx
{

using namespace dataRepository;
using namespace constitutive;

CompositionalMultiphaseBase::CompositionalMultiphaseBase( const string & name,
                                                          Group * const parent )
  :
  FlowSolverBase( name, parent ),
  m_systemSetupDone( false ),
  m_numPhases( 0 ),
  m_numComponents( 0 ),
  m_hasCapPressure( 0 ),
  m_maxCompFracChange( 1.0 ),
  m_minScalingFactor( 0.01 ),
  m_allowCompDensChopping( 1 )
{
//START_SPHINX_INCLUDE_00
  this->registerWrapper( viewKeyStruct::inputTemperatureString(), &m_inputTemperature ).
    setInputFlag( InputFlags::REQUIRED ).
    setDescription( "Temperature" );
//END_SPHINX_INCLUDE_00
  this->registerWrapper( viewKeyStruct::useMassFlagString(), &m_useMass ).
    setApplyDefaultValue( 0 ).
    setInputFlag( InputFlags::OPTIONAL ).
    setDescription( "Use mass formulation instead of molar" );

  this->registerWrapper( viewKeyStruct::maxCompFracChangeString(), &m_maxCompFracChange ).
    setSizedFromParent( 0 ).
    setInputFlag( InputFlags::OPTIONAL ).
    setApplyDefaultValue( 1.0 ).
    setDescription( "Maximum (absolute) change in a component fraction between two Newton iterations" );

  this->registerWrapper( viewKeyStruct::allowLocalCompDensChoppingString(), &m_allowCompDensChopping ).
    setSizedFromParent( 0 ).
    setInputFlag( InputFlags::OPTIONAL ).
    setApplyDefaultValue( 1 ).
    setDescription( "Flag indicating whether local (cell-wise) chopping of negative compositions is allowed" );

}

void CompositionalMultiphaseBase::postProcessInput()
{
  FlowSolverBase::postProcessInput();

  GEOSX_ERROR_IF_GT_MSG( m_maxCompFracChange, 1.0,
                         "The maximum absolute change in component fraction must smaller or equal to 1.0" );
  GEOSX_ERROR_IF_LT_MSG( m_maxCompFracChange, 0.0,
                         "The maximum absolute change in component fraction must larger or equal to 0.0" );
}

void CompositionalMultiphaseBase::registerDataOnMesh( Group & meshBodies )
{
  using namespace extrinsicMeshData::flow;

  FlowSolverBase::registerDataOnMesh( meshBodies );

  DomainPartition const & domain = this->getGroupByPath< DomainPartition >( "/Problem/domain" );
  ConstitutiveManager const & cm = domain.getConstitutiveManager();

  // 0. Find a "reference" fluid model name (at this point, models are already attached to subregions)
  forMeshTargets( meshBodies, [&]( string const &,
                                   MeshLevel & mesh,
                                   arrayView1d< string const > const & regionNames )
  {
    mesh.getElemManager().forElementSubRegions( regionNames,
                                                [&]( localIndex const,
                                                     ElementSubRegionBase & subRegion )
    {
      if( m_referenceFluidModelName.empty() )
      {
        m_referenceFluidModelName = getConstitutiveName< MultiFluidBase >( subRegion );
      }

      // If at least one region has a capillary pressure model, consider it enabled for all
      string const capPresName = getConstitutiveName< CapillaryPressureBase >( subRegion );
      if( !capPresName.empty() )
      {
        m_hasCapPressure = true;
      }
    } );
  } );

  // 1. Set key dimensions of the problem
  // Check needed to avoid errors when running in schema generation mode.
  if( !m_referenceFluidModelName.empty() )
  {
    MultiFluidBase const & referenceFluid = cm.getConstitutiveRelation< MultiFluidBase >( m_referenceFluidModelName );
    m_numPhases = referenceFluid.numFluidPhases();
    m_numComponents = referenceFluid.numFluidComponents();
  }
  // n_c components + one pressure ( + one temperature if needed )
  m_numDofPerCell = m_isThermal ? m_numComponents + 2 : m_numComponents + 1;

  // 2. Register and resize all fields as necessary
  forMeshTargets( meshBodies, [&]( string const &,
                                   MeshLevel & mesh,
                                   arrayView1d< string const > const & regionNames )
  {
    mesh.getElemManager().forElementSubRegions( regionNames,
                                                [&]( localIndex const,
                                                     ElementSubRegionBase & subRegion )
    {
      {

        if( m_hasCapPressure )
        {

          subRegion.registerWrapper< string >( viewKeyStruct::capPressureNamesString() ).
            setPlotLevel( PlotLevel::NOPLOT ).
            setRestartFlags( RestartFlags::NO_WRITE ).
            setSizedFromParent( 0 );

          string & capPresName = subRegion.getReference< string >( viewKeyStruct::capPressureNamesString() );
          capPresName = getConstitutiveName< CapillaryPressureBase >( subRegion );
          GEOSX_THROW_IF( capPresName.empty(),
                          GEOSX_FMT( "Capillary pressure model not found on subregion {}", subRegion.getName() ),
                          InputError );
        }
      }

      string const & fluidName = subRegion.getReference< string >( viewKeyStruct::fluidNamesString() );
      MultiFluidBase const & fluid = getConstitutiveModel< MultiFluidBase >( subRegion, fluidName );

      subRegion.registerExtrinsicData< pressure >( getName() );
      subRegion.registerExtrinsicData< initialPressure >( getName() );
      subRegion.registerExtrinsicData< deltaPressure >( getName() ); // for reporting/stats purposes
      subRegion.registerExtrinsicData< pressure_n >( getName() );

      subRegion.registerExtrinsicData< bcPressure >( getName() ); // needed for the application of boundary conditions

      // these fields are always registered for the evaluation of the fluid properties
      subRegion.registerExtrinsicData< temperature >( getName() );
      subRegion.registerExtrinsicData< temperature_n >( getName() );

      subRegion.registerExtrinsicData< bcTemperature >( getName() ); // needed for the application of boundary conditions

      // The resizing of the arrays needs to happen here, before the call to initializePreSubGroups,
      // to make sure that the dimensions are properly set before the timeHistoryOutput starts its initialization.

      subRegion.registerExtrinsicData< globalCompDensity >( getName() ).
        setDimLabels( 1, fluid.componentNames() ).
        reference().resizeDimension< 1 >( m_numComponents );
      subRegion.registerExtrinsicData< globalCompDensity_n >( getName() ).
        reference().resizeDimension< 1 >( m_numComponents );

      subRegion.registerExtrinsicData< globalCompFraction >( getName() ).
        setDimLabels( 1, fluid.componentNames() ).
        reference().resizeDimension< 1 >( m_numComponents );
      subRegion.registerExtrinsicData< dGlobalCompFraction_dGlobalCompDensity >( getName() ).
        reference().resizeDimension< 1, 2 >( m_numComponents, m_numComponents );

      subRegion.registerExtrinsicData< phaseVolumeFraction >( getName() ).
        setDimLabels( 1, fluid.phaseNames() ).
        reference().resizeDimension< 1 >( m_numPhases );
      subRegion.registerExtrinsicData< dPhaseVolumeFraction >( getName() ).
        reference().resizeDimension< 1, 2 >( m_numPhases, m_numComponents + 2 ); // dP, dT, dC

      subRegion.registerExtrinsicData< phaseMobility >( getName() ).
        setDimLabels( 1, fluid.phaseNames() ).
        reference().resizeDimension< 1 >( m_numPhases );
      subRegion.registerExtrinsicData< dPhaseMobility >( getName() ).
        reference().resizeDimension< 1, 2 >( m_numPhases, m_numComponents + 2 ); // dP, dT, dC

      subRegion.registerExtrinsicData< phaseVolumeFraction_n >( getName() ).
        reference().resizeDimension< 1 >( m_numPhases );
      subRegion.registerExtrinsicData< phaseMobility_n >( getName() ).
        reference().resizeDimension< 1 >( m_numPhases );
    } );

    FaceManager & faceManager = mesh.getFaceManager();
    {
      // We make the assumption that component names are uniform across the fluid models used in the simulation
      MultiFluidBase const & fluid0 = cm.getConstitutiveRelation< MultiFluidBase >( m_referenceFluidModelName );

      // TODO: add conditional registration later, this is only needed when there is a face-based Dirichlet BC
      faceManager.registerExtrinsicData< facePressure >( getName() );
      faceManager.registerExtrinsicData< faceTemperature >( getName() );
      faceManager.registerExtrinsicData< faceGlobalCompFraction >( getName() ).
        setDimLabels( 1, fluid0.componentNames() ).
        reference().resizeDimension< 1 >( m_numComponents );
    }
  } );
}

void CompositionalMultiphaseBase::setConstitutiveNames( ElementSubRegionBase & subRegion ) const
{
  string & fluidName = subRegion.getReference< string >( viewKeyStruct::fluidNamesString() );
  fluidName = getConstitutiveName< MultiFluidBase >( subRegion );
  GEOSX_THROW_IF( fluidName.empty(),
                  GEOSX_FMT( "Fluid model not found on subregion {}", subRegion.getName() ),
                  InputError );

  string & relPermName = subRegion.registerWrapper< string >( viewKeyStruct::relPermNamesString() ).
                           setPlotLevel( PlotLevel::NOPLOT ).
                           setRestartFlags( RestartFlags::NO_WRITE ).
                           setSizedFromParent( 0 ).
                           setDescription( "Name of the relative permeability constitutive model to use" ).
                           reference();

  relPermName = getConstitutiveName< RelativePermeabilityBase >( subRegion );

  GEOSX_THROW_IF( relPermName.empty(),
                  GEOSX_FMT( "Relative permeability model not found on subregion {}", subRegion.getName() ),
                  InputError );


  if( m_hasCapPressure )
  {
    string & capPressureName = subRegion.registerWrapper< string >( viewKeyStruct::capPressureNamesString() ).
                                 setPlotLevel( PlotLevel::NOPLOT ).
                                 setRestartFlags( RestartFlags::NO_WRITE ).
                                 setSizedFromParent( 0 ).
                                 setDescription( "Name of the capillary pressure constitutive model to use" ).
                                 reference();
    capPressureName = getConstitutiveName< CapillaryPressureBase >( subRegion );
    GEOSX_THROW_IF( capPressureName.empty(),
                    GEOSX_FMT( "Capillary pressure model not found on subregion {}", subRegion.getName() ),
                    InputError );
  }

  if( m_isThermal )
  {
    string & thermalConductivityName = subRegion.registerWrapper< string >( viewKeyStruct::thermalConductivityNamesString() ).
                                         setPlotLevel( PlotLevel::NOPLOT ).
                                         setRestartFlags( RestartFlags::NO_WRITE ).
                                         setSizedFromParent( 0 ).
                                         setDescription( "Name of the thermal conductivity constitutive model to use" ).
                                         reference();

    thermalConductivityName = getConstitutiveName< MultiPhaseThermalConductivityBase >( subRegion );
    GEOSX_THROW_IF( thermalConductivityName.empty(),
                    GEOSX_FMT( "Thermal conductivity model not found on subregion {}", subRegion.getName() ),
                    InputError );
  }
}


namespace
{

template< typename MODEL1_TYPE, typename MODEL2_TYPE >
void compareMultiphaseModels( MODEL1_TYPE const & lhs, MODEL2_TYPE const & rhs )
{
  GEOSX_THROW_IF_NE_MSG( lhs.numFluidPhases(), rhs.numFluidPhases(),
                         GEOSX_FMT( "Mismatch in number of phases between constitutive models {} and {}", lhs.getName(), rhs.getName() ),
                         InputError );

  for( integer ip = 0; ip < lhs.numFluidPhases(); ++ip )
  {
    GEOSX_THROW_IF_NE_MSG( lhs.phaseNames()[ip], rhs.phaseNames()[ip],
                           GEOSX_FMT( "Mismatch in phase names between constitutive models {} and {}", lhs.getName(), rhs.getName() ),
                           InputError );
  }
}

template< typename MODEL1_TYPE, typename MODEL2_TYPE >
void compareMulticomponentModels( MODEL1_TYPE const & lhs, MODEL2_TYPE const & rhs )
{
  GEOSX_THROW_IF_NE_MSG( lhs.numFluidComponents(), rhs.numFluidComponents(),
                         GEOSX_FMT( "Mismatch in number of components between constitutive models {} and {}", lhs.getName(), rhs.getName() ),
                         InputError );

  for( integer ic = 0; ic < lhs.numFluidComponents(); ++ic )
  {
    GEOSX_THROW_IF_NE_MSG( lhs.componentNames()[ic], rhs.componentNames()[ic],
                           GEOSX_FMT( "Mismatch in component names between constitutive models {} and {}", lhs.getName(), rhs.getName() ),
                           InputError );
  }
}

}

void CompositionalMultiphaseBase::initializeAquiferBC( ConstitutiveManager const & cm ) const
{
  FieldSpecificationManager & fsManager = FieldSpecificationManager::getInstance();

  fsManager.forSubGroups< AquiferBoundaryCondition >( [&] ( AquiferBoundaryCondition & bc )
  {
    MultiFluidBase const & fluid0 = cm.getConstitutiveRelation< MultiFluidBase >( m_referenceFluidModelName );

    // set the gravity vector (needed later for the potential diff calculations)
    bc.setGravityVector( gravityVector() );

    // set the water phase index in the Aquifer boundary condition
    // note: if the water phase is not found, the fluid model is going to throw an error
    integer const waterPhaseIndex = fluid0.getWaterPhaseIndex();
    bc.setWaterPhaseIndex( waterPhaseIndex );

    arrayView1d< real64 const > const & aquiferWaterPhaseCompFrac = bc.getWaterPhaseComponentFraction();
    arrayView1d< string const > const & aquiferWaterPhaseCompNames = bc.getWaterPhaseComponentNames();

    GEOSX_ERROR_IF_NE_MSG( fluid0.numFluidComponents(), aquiferWaterPhaseCompFrac.size(),
                           "Mismatch in number of components between constitutive model "
                           << fluid0.getName() << " and the water phase composition in aquifer " << bc.getName() );

    for( integer ic = 0; ic < fluid0.numFluidComponents(); ++ic )
    {
      GEOSX_ERROR_IF_NE_MSG( fluid0.componentNames()[ic], aquiferWaterPhaseCompNames[ic],
                             "Mismatch in component names between constitutive model "
                             << fluid0.getName() << " and the water phase components in aquifer " << bc.getName() );
    }
  } );
}


void CompositionalMultiphaseBase::initializePreSubGroups()
{
  FlowSolverBase::initializePreSubGroups();

  DomainPartition & domain = this->getGroupByPath< DomainPartition >( "/Problem/domain" );
  ConstitutiveManager const & cm = domain.getConstitutiveManager();

  // 1. Validate various models against each other (must have same phases and components)
  validateConstitutiveModels( domain );

  // 2. Set the value of temperature
  forMeshTargets( domain.getMeshBodies(), [&]( string const &,
                                               MeshLevel & mesh,
                                               arrayView1d< string const > const & regionNames )

  {
    mesh.getElemManager().forElementSubRegions( regionNames,
                                                [&]( localIndex const,
                                                     ElementSubRegionBase & subRegion )
    {
      arrayView1d< real64 > const temp = subRegion.getExtrinsicData< extrinsicMeshData::flow::temperature >();
      temp.setValues< parallelHostPolicy >( m_inputTemperature );
    } );
  } );

  // 3. Initialize and validate the aquifer boundary condition
  initializeAquiferBC( cm );

}

void CompositionalMultiphaseBase::validateConstitutiveModels( DomainPartition const & domain ) const
{
  GEOSX_MARK_FUNCTION;

  ConstitutiveManager const & cm = domain.getConstitutiveManager();
  MultiFluidBase const & referenceFluid = cm.getConstitutiveRelation< MultiFluidBase >( m_referenceFluidModelName );

  forMeshTargets( domain.getMeshBodies(), [&]( string const &,
                                               MeshLevel const & mesh,
                                               arrayView1d< string const > const & regionNames )

  {
    mesh.getElemManager().forElementSubRegions( regionNames,
                                                [&]( localIndex const,
                                                     ElementSubRegionBase const & subRegion )
    {

      string const & fluidName = subRegion.getReference< string >( viewKeyStruct::fluidNamesString() );
      MultiFluidBase const & fluid = getConstitutiveModel< MultiFluidBase >( subRegion, fluidName );
      compareMultiphaseModels( fluid, referenceFluid );
      compareMulticomponentModels( fluid, referenceFluid );

      constitutiveUpdatePassThru( fluid, [&] ( auto & castedFluid )
      {
        bool const isFluidModelThermal = castedFluid.isThermal();
        GEOSX_THROW_IF( m_isThermal && !isFluidModelThermal,
                        GEOSX_FMT( "CompositionalMultiphaseBase {}: the thermal option is enabled in the solver, but the fluid model `{}` is incompatible with the thermal option",
                                   getName(), fluid.getName() ),
                        InputError );
        GEOSX_THROW_IF( !m_isThermal && isFluidModelThermal,
                        GEOSX_FMT( "CompositionalMultiphaseBase {}: the thermal option is enabled in fluid model `{}`, but the solver options are incompatible with the thermal option",
                                   getName(), fluid.getName() ),
                        InputError );
      } );

      string const & relpermName = subRegion.getReference< string >( viewKeyStruct::relPermNamesString() );
      RelativePermeabilityBase const & relPerm = getConstitutiveModel< RelativePermeabilityBase >( subRegion, relpermName );
      compareMultiphaseModels( relPerm, referenceFluid );

      if( m_hasCapPressure )
      {
        string const & capPressureName = subRegion.getReference< string >( viewKeyStruct::capPressureNamesString() );
        CapillaryPressureBase const & capPressure = getConstitutiveModel< CapillaryPressureBase >( subRegion, capPressureName );
        compareMultiphaseModels( capPressure, referenceFluid );
      }

      if( m_isThermal )
      {
        string const & thermalConductivityName = subRegion.getReference< string >( viewKeyStruct::thermalConductivityNamesString() );
        MultiPhaseThermalConductivityBase const & conductivity = getConstitutiveModel< MultiPhaseThermalConductivityBase >( subRegion, thermalConductivityName );
        compareMultiphaseModels( conductivity, referenceFluid );
      }
    } );
  } );
}

void CompositionalMultiphaseBase::updateComponentFraction( ObjectManagerBase & dataGroup ) const
{
  GEOSX_MARK_FUNCTION;

  isothermalCompositionalMultiphaseBaseKernels::
    ComponentFractionKernelFactory::
    createAndLaunch< parallelDevicePolicy<> >( m_numComponents,
                                               dataGroup );

}

void CompositionalMultiphaseBase::updatePhaseVolumeFraction( ObjectManagerBase & dataGroup ) const
{
  GEOSX_MARK_FUNCTION;

  string const & fluidName = dataGroup.getReference< string >( viewKeyStruct::fluidNamesString() );
  MultiFluidBase const & fluid = getConstitutiveModel< MultiFluidBase >( dataGroup, fluidName );

  if( m_isThermal )
  {
    thermalCompositionalMultiphaseBaseKernels::
      PhaseVolumeFractionKernelFactory::
      createAndLaunch< parallelDevicePolicy<> >( m_numComponents,
                                                 m_numPhases,
                                                 dataGroup,
                                                 fluid );
  }
  else
  {
    isothermalCompositionalMultiphaseBaseKernels::
      PhaseVolumeFractionKernelFactory::
      createAndLaunch< parallelDevicePolicy<> >( m_numComponents,
                                                 m_numPhases,
                                                 dataGroup,
                                                 fluid );
  }
}

void CompositionalMultiphaseBase::updateFluidModel( ObjectManagerBase & dataGroup ) const
{
  GEOSX_MARK_FUNCTION;

  arrayView1d< real64 const > const pres = dataGroup.getExtrinsicData< extrinsicMeshData::flow::pressure >();
  arrayView1d< real64 const > const temp = dataGroup.getExtrinsicData< extrinsicMeshData::flow::temperature >();
  arrayView2d< real64 const, compflow::USD_COMP > const compFrac =
    dataGroup.getExtrinsicData< extrinsicMeshData::flow::globalCompFraction >();

  string const & fluidName = dataGroup.getReference< string >( viewKeyStruct::fluidNamesString() );
  MultiFluidBase & fluid = getConstitutiveModel< MultiFluidBase >( dataGroup, fluidName );

  constitutiveUpdatePassThru( fluid, [&] ( auto & castedFluid )
  {
    using FluidType = TYPEOFREF( castedFluid );
    using ExecPolicy = typename FluidType::exec_policy;
    typename FluidType::KernelWrapper fluidWrapper = castedFluid.createKernelWrapper();

    thermalCompositionalMultiphaseBaseKernels::
      FluidUpdateKernel::
      launch< ExecPolicy >( dataGroup.size(),
                            fluidWrapper,
                            pres,
                            temp,
                            compFrac );
  } );
}

void CompositionalMultiphaseBase::updateRelPermModel( ObjectManagerBase & dataGroup ) const
{
  GEOSX_MARK_FUNCTION;

  arrayView2d< real64 const, compflow::USD_PHASE > const phaseVolFrac =
    dataGroup.getExtrinsicData< extrinsicMeshData::flow::phaseVolumeFraction >();

  string const & relPermName = dataGroup.getReference< string >( viewKeyStruct::relPermNamesString() );
  RelativePermeabilityBase & relPerm = getConstitutiveModel< RelativePermeabilityBase >( dataGroup, relPermName );

  constitutive::constitutiveUpdatePassThru( relPerm, [&] ( auto & castedRelPerm )
  {
    typename TYPEOFREF( castedRelPerm ) ::KernelWrapper relPermWrapper = castedRelPerm.createKernelWrapper();

    isothermalCompositionalMultiphaseBaseKernels::
      RelativePermeabilityUpdateKernel::
      launch< parallelDevicePolicy<> >( dataGroup.size(),
                                        relPermWrapper,
                                        phaseVolFrac );
  } );
}

void CompositionalMultiphaseBase::updateCapPressureModel( ObjectManagerBase & dataGroup ) const
{
  GEOSX_MARK_FUNCTION;

  if( m_hasCapPressure )
  {
    arrayView2d< real64 const, compflow::USD_PHASE > const phaseVolFrac =
      dataGroup.getExtrinsicData< extrinsicMeshData::flow::phaseVolumeFraction >();

    string const & cappresName = dataGroup.getReference< string >( viewKeyStruct::capPressureNamesString() );
    CapillaryPressureBase & capPressure = getConstitutiveModel< CapillaryPressureBase >( dataGroup, cappresName );

    constitutive::constitutiveUpdatePassThru( capPressure, [&] ( auto & castedCapPres )
    {
      typename TYPEOFREF( castedCapPres ) ::KernelWrapper capPresWrapper = castedCapPres.createKernelWrapper();

      isothermalCompositionalMultiphaseBaseKernels::
        CapillaryPressureUpdateKernel::
        launch< parallelDevicePolicy<> >( dataGroup.size(),
                                          capPresWrapper,
                                          phaseVolFrac );
    } );
  }
}

void CompositionalMultiphaseBase::updateSolidInternalEnergyModel( ObjectManagerBase & dataGroup ) const
{
  arrayView1d< real64 const > const temp = dataGroup.getExtrinsicData< extrinsicMeshData::flow::temperature >();

  string const & solidInternalEnergyName = dataGroup.getReference< string >( viewKeyStruct::solidInternalEnergyNamesString() );
  SolidInternalEnergy & solidInternalEnergy = getConstitutiveModel< SolidInternalEnergy >( dataGroup, solidInternalEnergyName );

  SolidInternalEnergy::KernelWrapper solidInternalEnergyWrapper = solidInternalEnergy.createKernelUpdates();

  // TODO: this should go somewhere, handle the case of flow in fracture, etc

  thermalCompositionalMultiphaseBaseKernels::
    SolidInternalEnergyUpdateKernel::
    launch< parallelDevicePolicy<> >( dataGroup.size(),
                                      solidInternalEnergyWrapper,
                                      temp );
}

void CompositionalMultiphaseBase::updateFluidState( ObjectManagerBase & subRegion ) const
{
  GEOSX_MARK_FUNCTION;

  updateComponentFraction( subRegion );
  updateFluidModel( subRegion );
  updatePhaseVolumeFraction( subRegion );
  updateRelPermModel( subRegion );
  updatePhaseMobility( subRegion );
  updateCapPressureModel( subRegion );
  // note: for now, thermal conductivity is treated explicitly, so no update here
}

void CompositionalMultiphaseBase::initializeFluidState( MeshLevel & mesh,
                                                        arrayView1d< string const > const & regionNames )
{
  GEOSX_MARK_FUNCTION;

  integer const numComp = m_numComponents;

  // 1. Compute hydrostatic equilibrium in the regions for which corresponding field specification tag has been specified
  computeHydrostaticEquilibrium();

  mesh.getElemManager().forElementSubRegions( regionNames,
                                              [&]( localIndex const,
                                                   ElementSubRegionBase & subRegion )
  {
    // 2. Assume global component fractions have been prescribed.
    // Initialize constitutive state to get fluid density.
    updateFluidModel( subRegion );

    // 3. Back-calculate global component densities from fractions and total fluid density
    // in order to initialize the primary solution variables
    string const & fluidName = subRegion.getReference< string >( viewKeyStruct::fluidNamesString() );
    MultiFluidBase const & fluid = getConstitutiveModel< MultiFluidBase >( subRegion, fluidName );
    arrayView2d< real64 const, multifluid::USD_FLUID > const totalDens = fluid.totalDensity();

    arrayView2d< real64 const, compflow::USD_COMP > const compFrac =
      subRegion.getExtrinsicData< extrinsicMeshData::flow::globalCompFraction >();
    arrayView2d< real64, compflow::USD_COMP > const compDens =
      subRegion.getExtrinsicData< extrinsicMeshData::flow::globalCompDensity >();

    forAll< parallelDevicePolicy<> >( subRegion.size(), [=] GEOSX_HOST_DEVICE ( localIndex const ei )
    {
      for( integer ic = 0; ic < numComp; ++ic )
      {
        compDens[ei][ic] = totalDens[ei][0] * compFrac[ei][ic];
      }
    } );

  } );

  // for some reason CUDA does not want the host_device lambda to be defined inside the generic lambda
  // I need the exact type of the subRegion for updateSolidflowProperties to work well.
  mesh.getElemManager().forElementSubRegions< CellElementSubRegion,
                                              SurfaceElementSubRegion >( regionNames, [&]( localIndex const,
                                                                                           auto & subRegion )
  {
    // 4. Initialize/update dependent state quantities

    // 4.1 Update the constitutive models that only depend on
    //      - the primary variables
    //      - the fluid constitutive quantities (as they have already been updated)
    // We postpone the other constitutive models for now
    updatePorosityAndPermeability( subRegion );
    updatePhaseVolumeFraction( subRegion );

    // Now, we initialize and update each constitutive model one by one

    // 4.2 Save the computed porosity into the old porosity
    //
    // Note:
    // - This must be called after updatePorosityAndPermeability
    // - This step depends on porosity
    string const & solidName = subRegion.template getReference< string >( viewKeyStruct::solidNamesString() );
    CoupledSolidBase const & porousMaterial = getConstitutiveModel< CoupledSolidBase >( subRegion, solidName );
    porousMaterial.initializeState();

    // 4.3 Initialize/update the relative permeability model using the initial phase volume fraction
    //     This is needed to handle relative permeability hysteresis
    //     Also, initialize the fluid model (to compute the initial total mass density, needed to compute the body force increment in
    // coupled simulations)
    //
    // Note:
    // - This must be called after updatePhaseVolumeFraction
    // - This step depends on phaseVolFraction

    // initialized phase volume fraction
    arrayView2d< real64 const, compflow::USD_PHASE > const phaseVolFrac =
      subRegion.template getExtrinsicData< extrinsicMeshData::flow::phaseVolumeFraction >();

    string const & relpermName = subRegion.template getReference< string >( viewKeyStruct::relPermNamesString() );
    RelativePermeabilityBase & relPermMaterial =
      getConstitutiveModel< RelativePermeabilityBase >( subRegion, relpermName );
    relPermMaterial.saveConvergedPhaseVolFractionState( phaseVolFrac ); // this needs to happen before calling updateRelPermModel
    updateRelPermModel( subRegion );

    string const & fluidName = subRegion.template getReference< string >( viewKeyStruct::fluidNamesString() );
    MultiFluidBase & fluidMaterial = getConstitutiveModel< MultiFluidBase >( subRegion, fluidName );
    fluidMaterial.initializeState( phaseVolFrac );

    // 4.4 Then, we initialize/update the capillary pressure model
    //
    // Note:
    // - This must be called after updatePorosityAndPermeability
    // - This step depends on porosity and permeability
    if( m_hasCapPressure )
    {
      // initialized porosity
      arrayView2d< real64 const > const porosity = porousMaterial.getPorosity();

      string const & permName = subRegion.template getReference< string >( viewKeyStruct::permeabilityNamesString() );
      PermeabilityBase const & permeabilityMaterial =
        getConstitutiveModel< PermeabilityBase >( subRegion, permName );
      // initialized permeability
      arrayView3d< real64 const > const permeability = permeabilityMaterial.permeability();

      string const & capPressureName = subRegion.template getReference< string >( viewKeyStruct::capPressureNamesString() );
      CapillaryPressureBase const & capPressureMaterial =
        getConstitutiveModel< CapillaryPressureBase >( subRegion, capPressureName );
      capPressureMaterial.initializeRockState( porosity, permeability ); // this needs to happen before calling updateCapPressureModel
      updateCapPressureModel( subRegion );
    }

    // 4.5 Update the phase mobility
    //
    // Note:
    // - This must be called after updateRelPermModel
    // - This step depends phaseRelPerm
    updatePhaseMobility( subRegion );

    // 4.6 Finally, we initialize the rock thermal quantities: conductivity and solid internal energy
    //
    // Note:
    // - This must be called after updatePorosityAndPermeability and updatePhaseVolumeFraction
    // - This step depends on porosity and phaseVolFraction
    if( m_isThermal )
    {
      // initialized porosity
      arrayView2d< real64 const > const porosity = porousMaterial.getPorosity();

      string const & thermalConductivityName = subRegion.template getReference< string >( viewKeyStruct::thermalConductivityNamesString() );
      MultiPhaseThermalConductivityBase const & conductivityMaterial =
        getConstitutiveModel< MultiPhaseThermalConductivityBase >( subRegion, thermalConductivityName );
      conductivityMaterial.initializeRockFluidState( porosity, phaseVolFrac );
      // note that there is nothing to update here because thermal conductivity is explicit for now

      updateSolidInternalEnergyModel( subRegion );
      string const & solidInternalEnergyName = subRegion.template getReference< string >( viewKeyStruct::solidInternalEnergyNamesString() );
      SolidInternalEnergy const & solidInternalEnergyMaterial =
        getConstitutiveModel< SolidInternalEnergy >( subRegion, solidInternalEnergyName );
      solidInternalEnergyMaterial.saveConvergedState();

    }

  } );

  // 5. Save initial pressure (needed by the poromechanics solvers)
  //    Specifically, the initial pressure is used to compute a deltaPressure = currentPres - initPres in the total stress
  mesh.getElemManager().forElementSubRegions( regionNames, [&]( localIndex const,
                                                                ElementSubRegionBase & subRegion )
  {
    arrayView1d< real64 const > const pres = subRegion.getExtrinsicData< extrinsicMeshData::flow::pressure >();
    arrayView1d< real64 > const initPres = subRegion.getExtrinsicData< extrinsicMeshData::flow::initialPressure >();
    initPres.setValues< parallelDevicePolicy<> >( pres );
  } );
}

void CompositionalMultiphaseBase::computeHydrostaticEquilibrium()
{
  FieldSpecificationManager & fsManager = FieldSpecificationManager::getInstance();
  DomainPartition & domain = this->getGroupByPath< DomainPartition >( "/Problem/domain" );

  integer const numComps = m_numComponents;
  integer const numPhases = m_numPhases;

  real64 const gravVector[3] = LVARRAY_TENSOROPS_INIT_LOCAL_3( gravityVector() );

  // Step 1: count individual equilibriums (there may be multiple ones)

  std::map< string, localIndex > equilNameToEquilId;
  localIndex equilCounter = 0;

  fsManager.forSubGroups< EquilibriumInitialCondition >( [&] ( EquilibriumInitialCondition const & bc )
  {

    // collect all the equilibrium names to idx
    equilNameToEquilId[bc.getName()] = equilCounter;
    equilCounter++;

    // check that the gravity vector is aligned with the z-axis
    GEOSX_THROW_IF( !isZero( gravVector[0] ) || !isZero( gravVector[1] ),
                    catalogName() << " " << getName() <<
                    ": the gravity vector specified in this simulation (" << gravVector[0] << " " << gravVector[1] << " " << gravVector[2] <<
                    ") is not aligned with the z-axis. \n"
                    "This is incompatible with the " << EquilibriumInitialCondition::catalogName() << " called " << bc.getName() <<
                    "used in this simulation. To proceed, you can either: \n" <<
                    "   - Use a gravityVector aligned with the z-axis, such as (0.0,0.0,-9.81)\n" <<
                    "   - Remove the hydrostatic equilibrium initial condition from the XML file",
                    InputError );

  } );

  if( equilCounter == 0 )
  {
    return;
  }

  // Step 2: find the min elevation and the max elevation in the targetSets

  array1d< real64 > globalMaxElevation( equilNameToEquilId.size() );
  array1d< real64 > globalMinElevation( equilNameToEquilId.size() );
  findMinMaxElevationInEquilibriumTarget( domain,
                                          equilNameToEquilId,
                                          globalMaxElevation,
                                          globalMinElevation );

  // Step 3: for each equil, compute a fine table with hydrostatic pressure vs elevation if the region is a target region

  // first compute the region filter
  std::set< string > regionFilter;
  forMeshTargets( domain.getMeshBodies(), [&] ( string const &,
                                                MeshLevel & mesh,
                                                arrayView1d< string const > const & regionNames )
  {
    for( string const & regionName : regionNames )
    {
      regionFilter.insert( regionName );
    }

    fsManager.apply< ElementSubRegionBase,
                     EquilibriumInitialCondition >( 0.0,
                                                    mesh,
                                                    EquilibriumInitialCondition::catalogName(),
                                                    [&] ( EquilibriumInitialCondition const & fs,
                                                          string const &,
                                                          SortedArrayView< localIndex const > const & targetSet,
                                                          ElementSubRegionBase & subRegion,
                                                          string const & )
    {
      // Step 3.1: retrieve the data necessary to construct the pressure table in this subregion

      integer const maxNumEquilIterations = fs.getMaxNumEquilibrationIterations();
      real64 const equilTolerance = fs.getEquilibrationTolerance();
      real64 const datumElevation = fs.getDatumElevation();
      real64 const datumPressure = fs.getDatumPressure();
      string const initPhaseName = fs.getInitPhaseName(); // will go away when GOC/WOC are implemented

      localIndex const equilIndex = equilNameToEquilId.at( fs.getName() );
      real64 const minElevation = LvArray::math::min( globalMinElevation[equilIndex], datumElevation );
      real64 const maxElevation = LvArray::math::max( globalMaxElevation[equilIndex], datumElevation );
      real64 const elevationIncrement = LvArray::math::min( fs.getElevationIncrement(), maxElevation - minElevation );
      localIndex const numPointsInTable = ( elevationIncrement > 0 ) ? std::ceil( (maxElevation - minElevation) / elevationIncrement ) + 1 : 1;

      real64 const eps = 0.1 * (maxElevation - minElevation); // we add a small buffer to only log in the pathological cases
      GEOSX_LOG_RANK_0_IF( ( (datumElevation > globalMaxElevation[equilIndex]+eps)  || (datumElevation < globalMinElevation[equilIndex]-eps) ),
                           CompositionalMultiphaseBase::catalogName() << " " << getName()
                                                                      << ": By looking at the elevation of the cell centers in this model, GEOSX found that "
                                                                      << "the min elevation is " << globalMinElevation[equilIndex] << " and the max elevation is " << globalMaxElevation[equilIndex] <<
                           "\n"
                                                                      << "But, a datum elevation of " << datumElevation << " was specified in the input file to equilibrate the model.\n "
                                                                      << "The simulation is going to proceed with this out-of-bound datum elevation, but the initial condition may be inaccurate." );

      array1d< array1d< real64 > > elevationValues;
      array1d< real64 > pressureValues;
      elevationValues.resize( 1 );
      elevationValues[0].resize( numPointsInTable );
      pressureValues.resize( numPointsInTable );

      // Step 3.2: retrieve the user-defined tables (temperature and comp fraction)

      FunctionManager & functionManager = FunctionManager::getInstance();

      array1d< TableFunction::KernelWrapper > compFracTableWrappers;
      arrayView1d< string const > compFracTableNames = fs.getComponentFractionVsElevationTableNames();
      for( integer ic = 0; ic < numComps; ++ic )
      {
        TableFunction const & compFracTable = functionManager.getGroup< TableFunction >( compFracTableNames[ic] );
        compFracTableWrappers.emplace_back( compFracTable.createKernelWrapper() );
      }

      string const tempTableName = fs.getTemperatureVsElevationTableName();
      TableFunction const & tempTable = functionManager.getGroup< TableFunction >( tempTableName );
      TableFunction::KernelWrapper tempTableWrapper = tempTable.createKernelWrapper();

      // Step 3.3: retrieve the fluid model to compute densities
      // we end up with the same issue as in applyDirichletBC: there is not a clean way to retrieve the fluid info

      Group const & region = subRegion.getParent().getParent();
      auto itRegionFilter = regionFilter.find( region.getName() );
      if( itRegionFilter == regionFilter.end() )
      {
        return; // the region is not in target, there is nothing to do
      }
      string const & fluidName = subRegion.getReference< string >( viewKeyStruct::fluidNamesString() );
      MultiFluidBase & fluid = getConstitutiveModel< MultiFluidBase >( subRegion, fluidName );

      arrayView1d< string const > componentNames = fs.getComponentNames();
      GEOSX_THROW_IF( fluid.componentNames().size() != componentNames.size(),
                      "Mismatch in number of components between constitutive model "
                      << fluid.getName() << " and the Equilibrium initial condition " << fs.getName(),
                      InputError );
      for( integer ic = 0; ic < fluid.numFluidComponents(); ++ic )
      {
        GEOSX_THROW_IF( fluid.componentNames()[ic] != componentNames[ic],
                        "Mismatch in component names between constitutive model "
                        << fluid.getName() << " and the Equilibrium initial condition " << fs.getName(),
                        InputError );
      }

      // Note: for now, we assume that the reservoir is in a single-phase state at initialization
      arrayView1d< string const > phaseNames = fluid.phaseNames();
      auto const itPhaseNames = std::find( std::begin( phaseNames ), std::end( phaseNames ), initPhaseName );
      GEOSX_THROW_IF( itPhaseNames == std::end( phaseNames ),
                      CompositionalMultiphaseBase::catalogName() << " " << getName() << ": phase name " << initPhaseName
                                                                 << " not found in the phases of " << fluid.getName(),
                      InputError );
      integer const ipInit = std::distance( std::begin( phaseNames ), itPhaseNames );

      // Step 3.4: compute the hydrostatic pressure values

      constitutiveUpdatePassThru( fluid, [&] ( auto & castedFluid )
      {
        using FluidType = TYPEOFREF( castedFluid );
        typename FluidType::KernelWrapper fluidWrapper = castedFluid.createKernelWrapper();

        // note: inside this kernel, serialPolicy is used, and elevation/pressure values don't go to the GPU
        isothermalCompositionalMultiphaseBaseKernels::
          HydrostaticPressureKernel::ReturnType const returnValue =
          isothermalCompositionalMultiphaseBaseKernels::
            HydrostaticPressureKernel::launch( numPointsInTable,
                                               numComps,
                                               numPhases,
                                               ipInit,
                                               maxNumEquilIterations,
                                               equilTolerance,
                                               gravVector,
                                               minElevation,
                                               elevationIncrement,
                                               datumElevation,
                                               datumPressure,
                                               fluidWrapper,
                                               compFracTableWrappers.toViewConst(),
                                               tempTableWrapper,
                                               elevationValues.toNestedView(),
                                               pressureValues.toView() );

        GEOSX_THROW_IF( returnValue ==  isothermalCompositionalMultiphaseBaseKernels::HydrostaticPressureKernel::ReturnType::FAILED_TO_CONVERGE,
                        CompositionalMultiphaseBase::catalogName() << " " << getName()
                                                                   << ": hydrostatic pressure initialization failed to converge in region " << region.getName() << "! \n"
                                                                   << "Try to loosen the equilibration tolerance, or increase the number of equilibration iterations. \n"
                                                                   << "If nothing works, something may be wrong in the fluid model, see <Constitutive> ",
                        std::runtime_error );

        GEOSX_LOG_RANK_0_IF( returnValue == isothermalCompositionalMultiphaseBaseKernels::HydrostaticPressureKernel::ReturnType::DETECTED_MULTIPHASE_FLOW,
                             CompositionalMultiphaseBase::catalogName() << " " << getName()
                                                                        << ": currently, GEOSX assumes that there is only one mobile phase when computing the hydrostatic pressure. \n"
                                                                        << "We detected multiple phases using the provided datum pressure, temperature, and component fractions. \n"
                                                                        << "Please make sure that only one phase is mobile at the beginning of the simulation. \n"
                                                                        << "If this is not the case, the problem will not be at equilibrium when the simulation starts" );

      } );

      // Step 3.5: create hydrostatic pressure table

      string const tableName = fs.getName() + "_" + subRegion.getName() + "_" + phaseNames[ipInit] + "_table";
      TableFunction * const presTable = dynamicCast< TableFunction * >( functionManager.createChild( TableFunction::catalogName(), tableName ) );
      presTable->setTableCoordinates( elevationValues );
      presTable->setTableValues( pressureValues );
      presTable->setInterpolationMethod( TableFunction::InterpolationType::Linear );
      TableFunction::KernelWrapper presTableWrapper = presTable->createKernelWrapper();

      // Step 4: assign pressure, temperature, and component fraction as a function of elevation
      // TODO: this last step should probably be delayed to wait for the creation of FaceElements
      // TODO: this last step should be modified to account for GOC and WOC
      arrayView2d< real64 const > const elemCenter =
        subRegion.getReference< array2d< real64 > >( ElementSubRegionBase::viewKeyStruct::elementCenterString() );

      arrayView1d< real64 > const pres = subRegion.getReference< array1d< real64 > >( extrinsicMeshData::flow::pressure::key() );
      arrayView1d< real64 > const temp = subRegion.getReference< array1d< real64 > >( extrinsicMeshData::flow::temperature::key() );
      arrayView2d< real64, compflow::USD_COMP > const compFrac =
        subRegion.getReference< array2d< real64, compflow::LAYOUT_COMP > >( extrinsicMeshData::flow::globalCompFraction::key() );
      arrayView1d< TableFunction::KernelWrapper const > compFracTableWrappersViewConst =
        compFracTableWrappers.toViewConst();

      forAll< parallelDevicePolicy<> >( targetSet.size(), [targetSet,
                                                           elemCenter,
                                                           presTableWrapper,
                                                           tempTableWrapper,
                                                           compFracTableWrappersViewConst,
                                                           numComps,
                                                           pres,
                                                           temp,
                                                           compFrac] GEOSX_HOST_DEVICE ( localIndex const i )
      {
        localIndex const k = targetSet[i];
        real64 const elevation = elemCenter[k][2];

        pres[k] = presTableWrapper.compute( &elevation );
        temp[k] = tempTableWrapper.compute( &elevation );
        for( integer ic = 0; ic < numComps; ++ic )
        {
          compFrac[k][ic] = compFracTableWrappersViewConst[ic].compute( &elevation );
        }
      } );
    } );
  } );
}

void CompositionalMultiphaseBase::initializePostInitialConditionsPreSubGroups()
{
  GEOSX_MARK_FUNCTION;

  FlowSolverBase::initializePostInitialConditionsPreSubGroups();

  DomainPartition & domain = this->getGroupByPath< DomainPartition >( "/Problem/domain" );

  // set mass fraction flag on fluid models
  forMeshTargets( domain.getMeshBodies(), [&]( string const &,
                                               MeshLevel & mesh,
                                               arrayView1d< string const > const & regionNames )
  {
    FieldIdentifiers fieldsToBeSync;
    fieldsToBeSync.addElementFields( { extrinsicMeshData::flow::pressure::key(),
                                       extrinsicMeshData::flow::globalCompDensity::key() },
                                     regionNames );

    CommunicationTools::getInstance().synchronizeFields( fieldsToBeSync, mesh, domain.getNeighbors(), false );

    mesh.getElemManager().forElementSubRegions( regionNames, [&]( localIndex const,
                                                                  ElementSubRegionBase & subRegion )
    {
      string const & fluidName = subRegion.getReference< string >( viewKeyStruct::fluidNamesString() );
      MultiFluidBase & fluid = getConstitutiveModel< MultiFluidBase >( subRegion, fluidName );
      fluid.setMassFlag( m_useMass );
    } );

    // Initialize primary variables from applied initial conditions
    initializeFluidState( mesh, regionNames );

  } );
}

real64 CompositionalMultiphaseBase::solverStep( real64 const & time_n,
                                                real64 const & dt,
                                                integer const cycleNumber,
                                                DomainPartition & domain )
{
  GEOSX_MARK_FUNCTION;

  // Only build the sparsity pattern once
  // TODO: this should be triggered by a topology change indicator
  if( !m_systemSetupDone )
  {
    setupSystem( domain, m_dofManager, m_localMatrix, m_rhs, m_solution );
    m_systemSetupDone = true;
  }

  implicitStepSetup( time_n, dt, domain );

  // currently the only method is implicit time integration
  real64 const dt_return = nonlinearImplicitStep( time_n, dt, cycleNumber, domain );

  // final step for completion of timestep. typically secondary variable updates and cleanup.
  implicitStepComplete( time_n, dt_return, domain );

  return dt_return;
}

void
CompositionalMultiphaseBase::implicitStepSetup( real64 const & GEOSX_UNUSED_PARAM( time_n ),
                                                real64 const & GEOSX_UNUSED_PARAM( dt ),
                                                DomainPartition & domain )
{
  forMeshTargets( domain.getMeshBodies(), [&]( string const &,
                                               MeshLevel & mesh,
                                               arrayView1d< string const > const & regionNames )
  {
    mesh.getElemManager().forElementSubRegions< CellElementSubRegion,
                                                SurfaceElementSubRegion >( regionNames,
                                                                           [&]( localIndex const,
                                                                                auto & subRegion )
    {
      arrayView1d< real64 const > const & pres =
        subRegion.template getExtrinsicData< extrinsicMeshData::flow::pressure >();
      arrayView1d< real64 const > const & initPres =
        subRegion.template getExtrinsicData< extrinsicMeshData::flow::initialPressure >();
      arrayView1d< real64 > const & deltaPres =
        subRegion.template getExtrinsicData< extrinsicMeshData::flow::deltaPressure >();
      arrayView1d< real64 > const & pres_n =
        subRegion.template getExtrinsicData< extrinsicMeshData::flow::pressure_n >();
      pres_n.setValues< parallelDevicePolicy<> >( pres );
      isothermalCompositionalMultiphaseBaseKernels::StatisticsKernel::
        saveDeltaPressure< parallelDevicePolicy<> >( subRegion.size(), pres, initPres, deltaPres );

      arrayView2d< real64 const, compflow::USD_COMP > const & compDens =
        subRegion.template getExtrinsicData< extrinsicMeshData::flow::globalCompDensity >();
      arrayView2d< real64, compflow::USD_COMP > const & compDens_n =
        subRegion.template getExtrinsicData< extrinsicMeshData::flow::globalCompDensity_n >();
      compDens_n.setValues< parallelDevicePolicy<> >( compDens );

      if( m_isThermal )
      {
        arrayView1d< real64 const > const & temp =
          subRegion.template getExtrinsicData< extrinsicMeshData::flow::temperature >();
        arrayView1d< real64 > const & temp_n =
          subRegion.template getExtrinsicData< extrinsicMeshData::flow::temperature_n >();
        temp_n.setValues< parallelDevicePolicy<> >( temp );
      }

      // update porosity, permeability
      updatePorosityAndPermeability( subRegion );
      // update all fluid properties
      updateFluidState( subRegion );
      // for thermal simulations, update solid internal energy
      if( m_isThermal )
      {
        updateSolidInternalEnergyModel( subRegion );
      }

      // after the update, save the new saturation and phase mobilities
      arrayView2d< real64 const, compflow::USD_PHASE > const phaseVolFrac =
        subRegion.template getExtrinsicData< extrinsicMeshData::flow::phaseVolumeFraction >();
      arrayView2d< real64, compflow::USD_PHASE > const phaseVolFrac_n =
        subRegion.template getExtrinsicData< extrinsicMeshData::flow::phaseVolumeFraction_n >();
      phaseVolFrac_n.setValues< parallelDevicePolicy<> >( phaseVolFrac );

      arrayView2d< real64 const, compflow::USD_PHASE > const phaseMob =
        subRegion.template getExtrinsicData< extrinsicMeshData::flow::phaseMobility >();
      arrayView2d< real64, compflow::USD_PHASE > const phaseMob_n =
        subRegion.template getExtrinsicData< extrinsicMeshData::flow::phaseMobility_n >();
      phaseMob_n.setValues< parallelDevicePolicy<> >( phaseMob );

    } );
  } );
}

void CompositionalMultiphaseBase::assembleSystem( real64 const GEOSX_UNUSED_PARAM( time_n ),
                                                  real64 const dt,
                                                  DomainPartition & domain,
                                                  DofManager const & dofManager,
                                                  CRSMatrixView< real64, globalIndex const > const & localMatrix,
                                                  arrayView1d< real64 > const & localRhs )
{
  GEOSX_MARK_FUNCTION;

  assembleAccumulationAndVolumeBalanceTerms( domain,
                                             dofManager,
                                             localMatrix,
                                             localRhs );

  assembleFluxTerms( dt,
                     domain,
                     dofManager,
                     localMatrix,
                     localRhs );
}

void CompositionalMultiphaseBase::assembleAccumulationAndVolumeBalanceTerms( DomainPartition & domain,
                                                                             DofManager const & dofManager,
                                                                             CRSMatrixView< real64, globalIndex const > const & localMatrix,
                                                                             arrayView1d< real64 > const & localRhs ) const
{
  GEOSX_MARK_FUNCTION;

  forMeshTargets( domain.getMeshBodies(), [&]( string const &,
                                               MeshLevel const & mesh,
                                               arrayView1d< string const > const & regionNames )
  {
    mesh.getElemManager().forElementSubRegions( regionNames,
                                                [&]( localIndex const,
                                                     ElementSubRegionBase const & subRegion )
    {
      string const dofKey = dofManager.getKey( viewKeyStruct::elemDofFieldString() );
      string const & fluidName = subRegion.getReference< string >( viewKeyStruct::fluidNamesString() );
      string const & solidName = subRegion.getReference< string >( viewKeyStruct::solidNamesString() );

      MultiFluidBase const & fluid = getConstitutiveModel< MultiFluidBase >( subRegion, fluidName );
      CoupledSolidBase const & solid = getConstitutiveModel< CoupledSolidBase >( subRegion, solidName );

      if( m_isThermal )
      {
        thermalCompositionalMultiphaseBaseKernels::
          ElementBasedAssemblyKernelFactory::
          createAndLaunch< parallelDevicePolicy<> >( m_numComponents,
                                                     m_numPhases,
                                                     dofManager.rankOffset(),
                                                     dofKey,
                                                     subRegion,
                                                     fluid,
                                                     solid,
                                                     localMatrix,
                                                     localRhs );
      }
      else
      {
        isothermalCompositionalMultiphaseBaseKernels::
          ElementBasedAssemblyKernelFactory::
          createAndLaunch< parallelDevicePolicy<> >( m_numComponents,
                                                     m_numPhases,
                                                     dofManager.rankOffset(),
                                                     dofKey,
                                                     subRegion,
                                                     fluid,
                                                     solid,
                                                     localMatrix,
                                                     localRhs );
      }
    } );
  } );
}

void CompositionalMultiphaseBase::applyBoundaryConditions( real64 const time_n,
                                                           real64 const dt,
                                                           DomainPartition & domain,
                                                           DofManager const & dofManager,
                                                           CRSMatrixView< real64, globalIndex const > const & localMatrix,
                                                           arrayView1d< real64 > const & localRhs )
{
  GEOSX_MARK_FUNCTION;

  // apply pressure boundary conditions.
  applyDirichletBC( time_n, dt, dofManager, domain, localMatrix.toViewConstSizes(), localRhs.toView() );

  // apply flux boundary conditions
  applySourceFluxBC( time_n, dt, dofManager, domain, localMatrix.toViewConstSizes(), localRhs.toView() );

  // apply aquifer boundary conditions
  applyAquiferBC( time_n, dt, dofManager, domain, localMatrix.toViewConstSizes(), localRhs.toView() );
}

namespace
{
char const bcLogMessage[] =
  "CompositionalMultiphaseBase {}: at time {}s, "
  "the <{}> boundary condition '{}' is applied to the element set '{}' in subRegion '{}'. "
  "\nThe scale of this boundary condition is {} and multiplies the value of the provided function (if any). "
  "\nThe total number of target elements (including ghost elements) is {}. "
  "\nNote that if this number is equal to zero for all subRegions, the boundary condition will not be applied on this element set.";
}

void CompositionalMultiphaseBase::applySourceFluxBC( real64 const time,
                                                     real64 const dt,
                                                     DofManager const & dofManager,
                                                     DomainPartition & domain,
                                                     CRSMatrixView< real64, globalIndex const > const & localMatrix,
                                                     arrayView1d< real64 > const & localRhs ) const
{
  GEOSX_MARK_FUNCTION;

  FieldSpecificationManager & fsManager = FieldSpecificationManager::getInstance();

  string const dofKey = dofManager.getKey( viewKeyStruct::elemDofFieldString() );

  // Step 1: count individual source flux boundary conditions

  std::map< string, localIndex > bcNameToBcId;
  localIndex bcCounter = 0;

  fsManager.forSubGroups< SourceFluxBoundaryCondition >( [&] ( SourceFluxBoundaryCondition const & bc )
  {
    // collect all the bc names to idx
    bcNameToBcId[bc.getName()] = bcCounter;
    bcCounter++;
  } );

  if( bcCounter == 0 )
  {
    return;
  }

  // Step 2: count the set size for each source flux (each source flux may have multiple target sets)

  array1d< globalIndex > bcAllSetsSize( bcNameToBcId.size() );

  computeSourceFluxSizeScalingFactor( time,
                                      dt,
                                      domain,
                                      bcNameToBcId,
                                      bcAllSetsSize.toView() );

  // Step 3: we are ready to impose the boundary condition, normalized by the set size

  forMeshTargets( domain.getMeshBodies(), [&]( string const &,
                                               MeshLevel & mesh,
                                               arrayView1d< string const > const & )
  {
    fsManager.apply< ElementSubRegionBase >( time + dt,
                                             mesh,
                                             FieldSpecificationBase::viewKeyStruct::fluxBoundaryConditionString(),
                                             [&]( FieldSpecificationBase const & fs,
                                                  string const & setName,
                                                  SortedArrayView< localIndex const > const & targetSet,
                                                  ElementSubRegionBase & subRegion,
                                                  string const & )
    {
      if( fs.getLogLevel() >= 1 && m_nonlinearSolverParameters.m_numNewtonIterations == 0 )
      {
        globalIndex const numTargetElems = MpiWrapper::sum< globalIndex >( targetSet.size() );
        GEOSX_LOG_RANK_0( GEOSX_FMT( bcLogMessage,
                                     getName(), time+dt, SourceFluxBoundaryCondition::catalogName(),
                                     fs.getName(), setName, subRegion.getName(), fs.getScale(), numTargetElems ) );
      }

      if( targetSet.size() == 0 )
      {
        return;
      }

      arrayView1d< globalIndex const > const dofNumber = subRegion.getReference< array1d< globalIndex > >( dofKey );
      arrayView1d< integer const > const ghostRank =
        subRegion.getReference< array1d< integer > >( ObjectManagerBase::viewKeyStruct::ghostRankString() );

      // Step 3.1: get the values of the source boundary condition that need to be added to the rhs
      // We don't use FieldSpecificationBase::applyConditionToSystem here because we want to account for the row permutation used in the
      // compositional solvers

      array1d< globalIndex > dofArray( targetSet.size() );
      array1d< real64 > rhsContributionArray( targetSet.size() );
      arrayView1d< real64 > rhsContributionArrayView = rhsContributionArray.toView();
      localIndex const rankOffset = dofManager.rankOffset();

      // note that the dofArray will not be used after this step (simpler to use dofNumber instead)
      fs.computeRhsContribution< FieldSpecificationAdd,
                                 parallelDevicePolicy<> >( targetSet.toViewConst(),
                                                           time + dt,
                                                           dt,
                                                           subRegion,
                                                           dofNumber,
                                                           rankOffset,
                                                           localMatrix,
                                                           dofArray.toView(),
                                                           rhsContributionArrayView,
                                                           [] GEOSX_HOST_DEVICE ( localIndex const )
      {
        return 0.0;
      } );

      // Step 3.2: we are ready to add the right-hand side contributions, taking into account our equation layout

      // get the normalizer
      real64 const sizeScalingFactor = bcAllSetsSize[bcNameToBcId.at( fs.getName())];

      integer const fluidComponentId = fs.getComponent();
      integer const numFluidComponents = m_numComponents;
      forAll< parallelDevicePolicy<> >( targetSet.size(), [sizeScalingFactor,
                                                           targetSet,
                                                           rankOffset,
                                                           ghostRank,
                                                           fluidComponentId,
                                                           numFluidComponents,
                                                           dofNumber,
                                                           rhsContributionArrayView,
                                                           localRhs] GEOSX_HOST_DEVICE ( localIndex const a )
      {
        // we need to filter out ghosts here, because targetSet may contain them
        localIndex const ei = targetSet[a];
        if( ghostRank[ei] >= 0 )
        {
          return;
        }

        // for all "fluid components", we add the value to the total mass balance equation
        globalIndex const totalMassBalanceRow = dofNumber[ei] - rankOffset;
        localRhs[totalMassBalanceRow] += rhsContributionArrayView[a] / sizeScalingFactor; // scale the contribution by the sizeScalingFactor
                                                                                          // here

        // for all "fluid components" except the last one, we add the value to the component mass balance equation (shifted appropriately)
        if( fluidComponentId < numFluidComponents - 1 )
        {
          globalIndex const compMassBalanceRow = totalMassBalanceRow + fluidComponentId + 1; // component mass bal equations are shifted
          localRhs[compMassBalanceRow] += rhsContributionArrayView[a] / sizeScalingFactor; // scale the contribution by the
                                                                                           // sizeScalingFactor here
        }
      } );
    } );
  } );
}

bool CompositionalMultiphaseBase::validateDirichletBC( DomainPartition & domain,
                                                       real64 const time ) const
{
  constexpr integer MAX_NC = MultiFluidBase::MAX_NUM_COMPONENTS;
  FieldSpecificationManager & fsManager = FieldSpecificationManager::getInstance();

  bool bcConsistent = true;

  forMeshTargets( domain.getMeshBodies(), [&]( string const &,
                                               MeshLevel & mesh,
                                               arrayView1d< string const > const & )
  {
    // map: regionName -> subRegionName -> setName -> numComps to check pressure/comp are present consistent
    map< string, map< string, map< string, ComponentMask< MAX_NC > > > > bcPresCompStatusMap;
    // map: regionName -> subRegionName -> setName check to that temperature is present/consistent
    map< string, map< string, set< string > > > bcTempStatusMap;

    // 1. Check pressure Dirichlet BCs
    fsManager.apply< ElementSubRegionBase >( time,
                                             mesh,
                                             extrinsicMeshData::flow::pressure::key(),
                                             [&]( FieldSpecificationBase const &,
                                                  string const & setName,
                                                  SortedArrayView< localIndex const > const &,
                                                  ElementSubRegionBase & subRegion,
                                                  string const & )
    {
      // Check whether pressure has already been applied to this set
      string const & subRegionName = subRegion.getName();
      string const & regionName = subRegion.getParent().getParent().getName();

      auto & subRegionSetMap = bcPresCompStatusMap[regionName][subRegionName];
      if( subRegionSetMap.count( setName ) > 0 )
      {
        bcConsistent = false;
        GEOSX_WARNING( GEOSX_FMT( "Conflicting pressure boundary conditions on set {}/{}/{}", regionName, subRegionName, setName ) );
      }
      subRegionSetMap[setName].setNumComp( m_numComponents );
    } );

    // 2. Check temperature Dirichlet BCs
    if( m_isThermal )
    {
      fsManager.apply< ElementSubRegionBase >( time,
                                               mesh,
                                               extrinsicMeshData::flow::temperature::key(),
                                               [&]( FieldSpecificationBase const &,
                                                    string const & setName,
                                                    SortedArrayView< localIndex const > const &,
                                                    ElementSubRegionBase & subRegion,
                                                    string const & )
      {
        // Check whether temperature has already been applied to this set
        string const & subRegionName = subRegion.getName();
        string const & regionName = subRegion.getParent().getParent().getName();

        auto & tempSubRegionSetMap = bcTempStatusMap[regionName][subRegionName];
        if( tempSubRegionSetMap.count( setName ) > 0 )
        {
          bcConsistent = false;
          GEOSX_WARNING( GEOSX_FMT( "Conflicting temperature boundary conditions on set {}/{}/{}", regionName, subRegionName, setName ) );
        }
        tempSubRegionSetMap.insert( setName );
      } );
    }

    // 3. Check composition BC (global component fraction)
    fsManager.apply< ElementSubRegionBase >( time,
                                             mesh,
                                             extrinsicMeshData::flow::globalCompFraction::key(),
                                             [&] ( FieldSpecificationBase const & fs,
                                                   string const & setName,
                                                   SortedArrayView< localIndex const > const &,
                                                   ElementSubRegionBase & subRegion,
                                                   string const & )
    {
      // 3.1 Check pressure, temperature, and record composition bc application
      string const & subRegionName = subRegion.getName();
      string const & regionName = subRegion.getParent().getParent().getName();
      integer const comp = fs.getComponent();

      auto & subRegionSetMap = bcPresCompStatusMap[regionName][subRegionName];
      if( subRegionSetMap.count( setName ) == 0 )
      {
        bcConsistent = false;
        GEOSX_WARNING( GEOSX_FMT( "Pressure boundary condition not prescribed on set {}/{}/{}", regionName, subRegionName, setName ) );
      }
      if( m_isThermal )
      {
        auto & tempSubRegionSetMap = bcTempStatusMap[regionName][subRegionName];
        if( tempSubRegionSetMap.count( setName ) == 0 )
        {
          bcConsistent = false;
          GEOSX_WARNING( GEOSX_FMT( "Temperature boundary condition not prescribed on set {}/{}/{}", regionName, subRegionName, setName ) );
        }
      }
      if( comp < 0 || comp >= m_numComponents )
      {
        bcConsistent = false;
        GEOSX_WARNING( GEOSX_FMT( "Invalid component index [{}] in composition boundary condition {}", comp, fs.getName() ) );
        return; // can't check next part with invalid component id
      }

      ComponentMask< MAX_NC > & compMask = subRegionSetMap[setName];
      if( compMask[comp] )
      {
        bcConsistent = false;
        GEOSX_WARNING( GEOSX_FMT( "Conflicting composition[{}] boundary conditions on set {}/{}/{}", comp, regionName, subRegionName, setName ) );
      }
      compMask.set( comp );
    } );

    // 3.2 Check consistency between composition BC applied to sets
    // Note: for a temperature-only boundary condition, this loop does not do anything
    for( auto const & regionEntry : bcPresCompStatusMap )
    {
      for( auto const & subRegionEntry : regionEntry.second )
      {
        for( auto const & setEntry : subRegionEntry.second )
        {
          ComponentMask< MAX_NC > const & compMask = setEntry.second;
          for( integer ic = 0; ic < m_numComponents; ++ic )
          {
            if( !compMask[ic] )
            {
              bcConsistent = false;
              GEOSX_WARNING( GEOSX_FMT( "Boundary condition not applied to composition[{}] on set {}/{}/{}",
                                        ic, regionEntry.first, subRegionEntry.first, setEntry.first ) );
            }
          }
        }
      }
    }
  } );

  return bcConsistent;
}

void CompositionalMultiphaseBase::applyFieldValue( real64 const & time_n,
                                                   real64 const & dt,
                                                   MeshLevel & mesh,
                                                   char const logMessage[],
                                                   string const targetManagerName,
                                                   string const extrinsicFieldKey,
                                                   string const extrinsicBoundaryFieldKey ) const
{
  FieldSpecificationManager & fsManager = FieldSpecificationManager::getInstance();

  fsManager.apply( time_n + dt,
                   mesh,
                   targetManagerName,
                   extrinsicFieldKey,
                   [&]( FieldSpecificationBase const & fs,
                        string const & setName,
                        SortedArrayView< localIndex const > const & lset,
                        Group & targetGroup,
                        string const & )
  {
    if( fs.getLogLevel() >= 1 && m_nonlinearSolverParameters.m_numNewtonIterations == 0 )
    {
      globalIndex const numTargetElems = MpiWrapper::sum< globalIndex >( lset.size() );
      GEOSX_LOG_RANK_0( GEOSX_FMT( logMessage,
                                   getName(), time_n+dt, FieldSpecificationBase::catalogName(),
                                   fs.getName(), setName, targetGroup.getName(), fs.getScale(), numTargetElems ) );
    }

    // Specify the bc value of the field
    fs.applyFieldValue< FieldSpecificationEqual,
                        parallelDevicePolicy<> >( lset,
                                                  time_n + dt,
                                                  targetGroup,
                                                  extrinsicBoundaryFieldKey );
  } );
}

void CompositionalMultiphaseBase::applyDirichletBC( real64 const time_n,
                                                    real64 const dt,
                                                    DofManager const & dofManager,
                                                    DomainPartition & domain,
                                                    CRSMatrixView< real64, globalIndex const > const & localMatrix,
                                                    arrayView1d< real64 > const & localRhs ) const
{
  GEOSX_MARK_FUNCTION;

  // Only validate BC at the beginning of Newton loop
  if( m_nonlinearSolverParameters.m_numNewtonIterations == 0 )
  {
    bool const bcConsistent = validateDirichletBC( domain, time_n + dt );
    GEOSX_ERROR_IF( !bcConsistent, GEOSX_FMT( "CompositionalMultiphaseBase {}: inconsistent boundary conditions", getName() ) );
  }

  FieldSpecificationManager & fsManager = FieldSpecificationManager::getInstance();

  forMeshTargets( domain.getMeshBodies(), [&]( string const &,
                                               MeshLevel & mesh,
                                               arrayView1d< string const > const & )
  {

    // 1. Apply pressure Dirichlet BCs, store in a separate field
<<<<<<< HEAD
    applyFieldValue( time_n, dt, mesh, bcLogMessage, "ElementRegions",
                     extrinsicMeshData::flow::pressure::key(), extrinsicMeshData::flow::bcPressure::key() );
    // 2. Apply composition BC (global component fraction) and store them for constitutive call
    applyFieldValue( time_n, dt, mesh, bcLogMessage, "ElementRegions",
                     extrinsicMeshData::flow::globalCompFraction::key(), extrinsicMeshData::flow::globalCompFraction::key() );
    // 3. Apply temperature Dirichlet BCs, store in a separate field
    if( m_isThermal )
    {
      applyFieldValue( time_n, dt, mesh, bcLogMessage, "ElementRegions",
                       extrinsicMeshData::flow::temperature::key(), extrinsicMeshData::flow::bcTemperature::key() );
    }

=======
    fsManager.apply< ElementSubRegionBase >( time + dt,
                                             mesh,
                                             extrinsicMeshData::flow::pressure::key(),
                                             [&]( FieldSpecificationBase const & fs,
                                                  string const & setName,
                                                  SortedArrayView< localIndex const > const & targetSet,
                                                  ElementSubRegionBase & subRegion,
                                                  string const & )
    {
      if( fs.getLogLevel() >= 1 && m_nonlinearSolverParameters.m_numNewtonIterations == 0 )
      {
        globalIndex const numTargetElems = MpiWrapper::sum< globalIndex >( targetSet.size() );
        GEOSX_LOG_RANK_0( GEOSX_FMT( bcLogMessage,
                                     getName(), time+dt, FieldSpecificationBase::catalogName(),
                                     fs.getName(), setName, subRegion.getName(), fs.getScale(), numTargetElems ) );
      }

      fs.applyFieldValue< FieldSpecificationEqual, parallelDevicePolicy<> >( targetSet,
                                                                             time + dt,
                                                                             subRegion,
                                                                             extrinsicMeshData::flow::bcPressure::key() );
    } );

    // 2. Apply temperature Dirichlet BCs, store in a separate field
    if( m_isThermal )
    {
      fsManager.apply< ElementSubRegionBase >( time + dt,
                                               mesh,
                                               extrinsicMeshData::flow::temperature::key(),
                                               [&]( FieldSpecificationBase const & fs,
                                                    string const &,
                                                    SortedArrayView< localIndex const > const & targetSet,
                                                    ElementSubRegionBase & subRegion,
                                                    string const & )
      {
        fs.applyFieldValue< FieldSpecificationEqual, parallelDevicePolicy<> >( targetSet,
                                                                               time + dt,
                                                                               subRegion,
                                                                               extrinsicMeshData::flow::bcTemperature::key() );
      } );
    }

    // 3. Apply composition BC (global component fraction) and store them for constitutive call
    fsManager.apply< ElementSubRegionBase >( time + dt,
                                             mesh,
                                             extrinsicMeshData::flow::globalCompFraction::key(),
                                             [&] ( FieldSpecificationBase const & fs,
                                                   string const &,
                                                   SortedArrayView< localIndex const > const & targetSet,
                                                   ElementSubRegionBase & subRegion,
                                                   string const & )
    {
      fs.applyFieldValue< FieldSpecificationEqual, parallelDevicePolicy<> >( targetSet,
                                                                             time + dt,
                                                                             subRegion,
                                                                             extrinsicMeshData::flow::globalCompFraction::key() );
    } );

>>>>>>> da28f020
    globalIndex const rankOffset = dofManager.rankOffset();
    string const dofKey = dofManager.getKey( viewKeyStruct::elemDofFieldString() );

    // 4. Call constitutive update, back-calculate target global component densities and apply to the system
<<<<<<< HEAD
    fsManager.apply( time_n + dt,
                     mesh,
                     "ElementRegions",
                     extrinsicMeshData::flow::pressure::key(),
                     [&] ( FieldSpecificationBase const &,
                           string const &,
                           SortedArrayView< localIndex const > const & targetSet,
                           Group & subRegion,
                           string const & )
=======
    fsManager.apply< ElementSubRegionBase >( time + dt,
                                             mesh,
                                             extrinsicMeshData::flow::pressure::key(),
                                             [&] ( FieldSpecificationBase const &,
                                                   string const &,
                                                   SortedArrayView< localIndex const > const & targetSet,
                                                   ElementSubRegionBase & subRegion,
                                                   string const & )
>>>>>>> da28f020
    {
      string const & fluidName = subRegion.getReference< string >( viewKeyStruct::fluidNamesString() );
      MultiFluidBase & fluid = getConstitutiveModel< MultiFluidBase >( subRegion, fluidName );

      // in the isothermal case, we use the reservoir temperature to enforce the boundary condition
      // in the thermal case, the validation function guarantees that temperature has been provided
      string const temperatureKey = m_isThermal ? extrinsicMeshData::flow::bcTemperature::key() : extrinsicMeshData::flow::temperature::key();

      arrayView1d< real64 const > const bcPres =
        subRegion.getReference< array1d< real64 > >( extrinsicMeshData::flow::bcPressure::key() );
      arrayView1d< real64 const > const bcTemp =
        subRegion.getReference< array1d< real64 > >( temperatureKey );
      arrayView2d< real64 const, compflow::USD_COMP > const compFrac =
        subRegion.getReference< array2d< real64, compflow::LAYOUT_COMP > >( extrinsicMeshData::flow::globalCompFraction::key() );

      constitutiveUpdatePassThru( fluid, [&] ( auto & castedFluid )
      {
        using FluidType = TYPEOFREF( castedFluid );
        using ExecPolicy = typename FluidType::exec_policy;
        typename FluidType::KernelWrapper fluidWrapper = castedFluid.createKernelWrapper();

        thermalCompositionalMultiphaseBaseKernels::
          FluidUpdateKernel::
          launch< ExecPolicy >( targetSet,
                                fluidWrapper,
                                bcPres,
                                bcTemp,
                                compFrac );
      } );

      arrayView1d< integer const > const ghostRank =
        subRegion.getReference< array1d< integer > >( ObjectManagerBase::viewKeyStruct::ghostRankString() );
      arrayView1d< globalIndex const > const dofNumber =
        subRegion.getReference< array1d< globalIndex > >( dofKey );
      arrayView1d< real64 const > const pres =
        subRegion.getReference< array1d< real64 > >( extrinsicMeshData::flow::pressure::key() );
      arrayView2d< real64 const, compflow::USD_COMP > const compDens =
        subRegion.getReference< array2d< real64, compflow::LAYOUT_COMP > >( extrinsicMeshData::flow::globalCompDensity::key() );
      arrayView2d< real64 const, multifluid::USD_FLUID > const totalDens = fluid.totalDensity();

      integer const numComp = m_numComponents;
      forAll< parallelDevicePolicy<> >( targetSet.size(), [=] GEOSX_HOST_DEVICE ( localIndex const a )
      {
        localIndex const ei = targetSet[a];
        if( ghostRank[ei] >= 0 )
        {
          return;
        }

        globalIndex const dofIndex = dofNumber[ei];
        localIndex const localRow = dofIndex - rankOffset;
        real64 rhsValue;

        // 4.1. Apply pressure value to the matrix/rhs
        FieldSpecificationEqual::SpecifyFieldValue( dofIndex,
                                                    rankOffset,
                                                    localMatrix,
                                                    rhsValue,
                                                    bcPres[ei],
                                                    pres[ei] );
        localRhs[localRow] = rhsValue;

        // 4.2. For each component, apply target global density value
        for( integer ic = 0; ic < numComp; ++ic )
        {
          FieldSpecificationEqual::SpecifyFieldValue( dofIndex + ic + 1,
                                                      rankOffset,
                                                      localMatrix,
                                                      rhsValue,
                                                      totalDens[ei][0] * compFrac[ei][ic],
                                                      compDens[ei][ic] );
          localRhs[localRow + ic + 1] = rhsValue;
        }
      } );
    } );

    // 5. Apply temperature to the system
    if( m_isThermal )
    {
      fsManager.apply( time_n + dt,
                       mesh,
                       "ElementRegions",
                       extrinsicMeshData::flow::temperature::key(),
                       [&] ( FieldSpecificationBase const &,
                             string const &,
                             SortedArrayView< localIndex const > const & targetSet,
                             Group & subRegion,
                             string const & )
      {
        arrayView1d< integer const > const ghostRank =
          subRegion.getReference< array1d< integer > >( ObjectManagerBase::viewKeyStruct::ghostRankString() );
        arrayView1d< globalIndex const > const dofNumber =
          subRegion.getReference< array1d< globalIndex > >( dofKey );
        arrayView1d< real64 const > const bcTemp =
          subRegion.getReference< array1d< real64 > >( extrinsicMeshData::flow::bcTemperature::key() );
        arrayView1d< real64 const > const temp =
          subRegion.getReference< array1d< real64 > >( extrinsicMeshData::flow::temperature::key() );

        integer const numComp = m_numComponents;
        forAll< parallelDevicePolicy<> >( targetSet.size(), [=] GEOSX_HOST_DEVICE ( localIndex const a )
        {
          localIndex const ei = targetSet[a];
          if( ghostRank[ei] >= 0 )
          {
            return;
          }

          globalIndex const dofIndex = dofNumber[ei];
          localIndex const localRow = dofIndex - rankOffset;
          real64 rhsValue;

          // 4.2. Apply temperature value to the matrix/rhs
          FieldSpecificationEqual::SpecifyFieldValue( dofIndex + numComp + 1,
                                                      rankOffset,
                                                      localMatrix,
                                                      rhsValue,
                                                      bcTemp[ei],
                                                      temp[ei] );
          localRhs[localRow + numComp + 1] = rhsValue;
        } );
      } );
    }

  } );
}

void CompositionalMultiphaseBase::chopNegativeDensities( DomainPartition & domain )
{
  GEOSX_MARK_FUNCTION;

  using namespace isothermalCompositionalMultiphaseBaseKernels;

  integer const numComp = m_numComponents;

  forMeshTargets( domain.getMeshBodies(), [&]( string const &,
                                               MeshLevel & mesh,
                                               arrayView1d< string const > const & regionNames )
  {
    mesh.getElemManager().forElementSubRegions( regionNames,
                                                [&]( localIndex const,
                                                     ElementSubRegionBase & subRegion )
    {
      arrayView1d< integer const > const ghostRank = subRegion.ghostRank();

      arrayView2d< real64, compflow::USD_COMP > const compDens =
        subRegion.getExtrinsicData< extrinsicMeshData::flow::globalCompDensity >();

      forAll< parallelDevicePolicy<> >( subRegion.size(), [=] GEOSX_HOST_DEVICE ( localIndex const ei )
      {
        if( ghostRank[ei] < 0 )
        {
          for( integer ic = 0; ic < numComp; ++ic )
          {
            if( compDens[ei][ic] < minDensForDivision )
            {
              compDens[ei][ic] = minDensForDivision;
            }
          }
        }
      } );
    } );
  } );
}

void CompositionalMultiphaseBase::resetStateToBeginningOfStep( DomainPartition & domain )
{
  GEOSX_MARK_FUNCTION;

  forMeshTargets( domain.getMeshBodies(), [&]( string const &,
                                               MeshLevel & mesh,
                                               arrayView1d< string const > const & regionNames )
  {
    mesh.getElemManager().forElementSubRegions< CellElementSubRegion,
                                                SurfaceElementSubRegion >( regionNames,
                                                                           [&]( localIndex const,
                                                                                auto & subRegion )
    {
      arrayView1d< real64 > const & pres =
        subRegion.template getExtrinsicData< extrinsicMeshData::flow::pressure >();
      arrayView1d< real64 const > const & pres_n =
        subRegion.template getExtrinsicData< extrinsicMeshData::flow::pressure_n >();
      pres.setValues< parallelDevicePolicy<> >( pres_n );

      arrayView2d< real64, compflow::USD_COMP > const & compDens =
        subRegion.template getExtrinsicData< extrinsicMeshData::flow::globalCompDensity >();
      arrayView2d< real64 const, compflow::USD_COMP > const & compDens_n =
        subRegion.template getExtrinsicData< extrinsicMeshData::flow::globalCompDensity_n >();
      compDens.setValues< parallelDevicePolicy<> >( compDens_n );

      if( m_isThermal )
      {
        arrayView1d< real64 > const & temp =
          subRegion.template getExtrinsicData< extrinsicMeshData::flow::temperature >();
        arrayView1d< real64 const > const & temp_n =
          subRegion.template getExtrinsicData< extrinsicMeshData::flow::temperature_n >();
        temp.setValues< parallelDevicePolicy<> >( temp_n );
      }

      // update porosity, permeability
      updatePorosityAndPermeability( subRegion );
      // update all fluid properties
      updateFluidState( subRegion );
      // for thermal simulations, update solid internal energy
      if( m_isThermal )
      {
        updateSolidInternalEnergyModel( subRegion );
      }

    } );
  } );
}

void CompositionalMultiphaseBase::implicitStepComplete( real64 const & time,
                                                        real64 const & dt,
                                                        DomainPartition & domain )
{
  // Step 1: save the converged aquifer state
  // note: we have to save the aquifer state **before** updating the pressure,
  // otherwise the aquifer flux is saved with the wrong pressure time level
  saveAquiferConvergedState( time, dt, domain );

  forMeshTargets( domain.getMeshBodies(), [&]( string const &,
                                               MeshLevel & mesh,
                                               arrayView1d< string const > const & regionNames )
  {
    mesh.getElemManager().forElementSubRegions( regionNames,
                                                [&]( localIndex const,
                                                     ElementSubRegionBase & subRegion )
    {

      // Step 2: save the converged fluid state
      string const & fluidName = subRegion.getReference< string >( viewKeyStruct::fluidNamesString() );
      MultiFluidBase const & fluidMaterial = getConstitutiveModel< MultiFluidBase >( subRegion, fluidName );
      fluidMaterial.saveConvergedState();

      // Step 3: save the converged solid state
      string const & solidName = subRegion.getReference< string >( viewKeyStruct::solidNamesString() );
      CoupledSolidBase const & porousMaterial = getConstitutiveModel< CoupledSolidBase >( subRegion, solidName );
      porousMaterial.saveConvergedState();

      // Step 4: save converged state for the relperm model to handle hysteresis
      arrayView2d< real64 const, compflow::USD_PHASE > const phaseVolFrac =
        subRegion.getExtrinsicData< extrinsicMeshData::flow::phaseVolumeFraction >();
      string const & relPermName = subRegion.getReference< string >( viewKeyStruct::relPermNamesString() );
      RelativePermeabilityBase const & relPermMaterial =
        getConstitutiveModel< RelativePermeabilityBase >( subRegion, relPermName );
      relPermMaterial.saveConvergedPhaseVolFractionState( phaseVolFrac );

      // Step 5: if capillary pressure is supported, send the converged porosity and permeability to the capillary pressure model
      // note: this is needed when the capillary pressure depends on porosity and permeability (Leverett J-function for instance)
      if( m_hasCapPressure )
      {
        arrayView2d< real64 const > const porosity = porousMaterial.getPorosity();

        string const & permName = subRegion.getReference< string >( viewKeyStruct::permeabilityNamesString() );
        PermeabilityBase const & permeabilityMaterial =
          getConstitutiveModel< PermeabilityBase >( subRegion, permName );
        arrayView3d< real64 const > const permeability = permeabilityMaterial.permeability();

        string const & capPressName = subRegion.getReference< string >( viewKeyStruct::capPressureNamesString() );
        CapillaryPressureBase const & capPressureMaterial =
          getConstitutiveModel< CapillaryPressureBase >( subRegion, capPressName );
        capPressureMaterial.saveConvergedRockState( porosity, permeability );
      }

      // Step 6: if the thermal option is on, send the converged porosity and phase volume fraction to the thermal conductivity model
      // note: this is needed because the phaseVolFrac-weighted thermal conductivity treats phaseVolumeFraction explicitly for now
      if( m_isThermal )
      {
        arrayView2d< real64 const > const porosity = porousMaterial.getPorosity();

        string const & thermName = subRegion.getReference< string >( viewKeyStruct::thermalConductivityNamesString() );
        MultiPhaseThermalConductivityBase const & thermalConductivityMaterial =
          getConstitutiveModel< MultiPhaseThermalConductivityBase >( subRegion, thermName );
        thermalConductivityMaterial.saveConvergedRockFluidState( porosity, phaseVolFrac );
      }
    } );
  } );
}

void CompositionalMultiphaseBase::updateState( DomainPartition & domain )
{
  forMeshTargets( domain.getMeshBodies(), [&]( string const &,
                                               MeshLevel & mesh,
                                               arrayView1d< string const > const & regionNames )
  {
    mesh.getElemManager().forElementSubRegions< CellElementSubRegion,
                                                SurfaceElementSubRegion >( regionNames, [&]( localIndex const,
                                                                                             auto & subRegion )
    {
      // update porosity, permeability, and solid internal energy
      updatePorosityAndPermeability( subRegion );
      // update all fluid properties
      updateFluidState( subRegion );
      // for thermal, update solid internal energy
      if( m_isThermal )
      {
        updateSolidInternalEnergyModel( subRegion );
      }
    } );
  } );
}

} // namespace geosx<|MERGE_RESOLUTION|>--- conflicted
+++ resolved
@@ -34,7 +34,6 @@
 #include "constitutive/permeability/PermeabilityExtrinsicData.hpp"
 #include "fieldSpecification/AquiferBoundaryCondition.hpp"
 #include "fieldSpecification/EquilibriumInitialCondition.hpp"
-#include "fieldSpecification/FieldSpecificationManager.hpp"
 #include "fieldSpecification/SourceFluxBoundaryCondition.hpp"
 #include "mesh/DomainPartition.hpp"
 #include "mesh/mpiCommunications/CommunicationTools.hpp"
@@ -1488,43 +1487,6 @@
   return bcConsistent;
 }
 
-void CompositionalMultiphaseBase::applyFieldValue( real64 const & time_n,
-                                                   real64 const & dt,
-                                                   MeshLevel & mesh,
-                                                   char const logMessage[],
-                                                   string const targetManagerName,
-                                                   string const extrinsicFieldKey,
-                                                   string const extrinsicBoundaryFieldKey ) const
-{
-  FieldSpecificationManager & fsManager = FieldSpecificationManager::getInstance();
-
-  fsManager.apply( time_n + dt,
-                   mesh,
-                   targetManagerName,
-                   extrinsicFieldKey,
-                   [&]( FieldSpecificationBase const & fs,
-                        string const & setName,
-                        SortedArrayView< localIndex const > const & lset,
-                        Group & targetGroup,
-                        string const & )
-  {
-    if( fs.getLogLevel() >= 1 && m_nonlinearSolverParameters.m_numNewtonIterations == 0 )
-    {
-      globalIndex const numTargetElems = MpiWrapper::sum< globalIndex >( lset.size() );
-      GEOSX_LOG_RANK_0( GEOSX_FMT( logMessage,
-                                   getName(), time_n+dt, FieldSpecificationBase::catalogName(),
-                                   fs.getName(), setName, targetGroup.getName(), fs.getScale(), numTargetElems ) );
-    }
-
-    // Specify the bc value of the field
-    fs.applyFieldValue< FieldSpecificationEqual,
-                        parallelDevicePolicy<> >( lset,
-                                                  time_n + dt,
-                                                  targetGroup,
-                                                  extrinsicBoundaryFieldKey );
-  } );
-}
-
 void CompositionalMultiphaseBase::applyDirichletBC( real64 const time_n,
                                                     real64 const dt,
                                                     DofManager const & dofManager,
@@ -1549,95 +1511,23 @@
   {
 
     // 1. Apply pressure Dirichlet BCs, store in a separate field
-<<<<<<< HEAD
-    applyFieldValue( time_n, dt, mesh, bcLogMessage, "ElementRegions",
-                     extrinsicMeshData::flow::pressure::key(), extrinsicMeshData::flow::bcPressure::key() );
+    applyFieldValue< ElementSubRegionBase >( time_n, dt, mesh, bcLogMessage,
+                                             extrinsicMeshData::flow::pressure::key(), extrinsicMeshData::flow::bcPressure::key() );
     // 2. Apply composition BC (global component fraction) and store them for constitutive call
-    applyFieldValue( time_n, dt, mesh, bcLogMessage, "ElementRegions",
-                     extrinsicMeshData::flow::globalCompFraction::key(), extrinsicMeshData::flow::globalCompFraction::key() );
+    applyFieldValue< ElementSubRegionBase >( time_n, dt, mesh, bcLogMessage,
+                                             extrinsicMeshData::flow::globalCompFraction::key(), extrinsicMeshData::flow::globalCompFraction::key() );
     // 3. Apply temperature Dirichlet BCs, store in a separate field
     if( m_isThermal )
     {
-      applyFieldValue( time_n, dt, mesh, bcLogMessage, "ElementRegions",
-                       extrinsicMeshData::flow::temperature::key(), extrinsicMeshData::flow::bcTemperature::key() );
+      applyFieldValue< ElementSubRegionBase >( time_n, dt, mesh, bcLogMessage,
+                                               extrinsicMeshData::flow::temperature::key(), extrinsicMeshData::flow::bcTemperature::key() );
     }
 
-=======
-    fsManager.apply< ElementSubRegionBase >( time + dt,
-                                             mesh,
-                                             extrinsicMeshData::flow::pressure::key(),
-                                             [&]( FieldSpecificationBase const & fs,
-                                                  string const & setName,
-                                                  SortedArrayView< localIndex const > const & targetSet,
-                                                  ElementSubRegionBase & subRegion,
-                                                  string const & )
-    {
-      if( fs.getLogLevel() >= 1 && m_nonlinearSolverParameters.m_numNewtonIterations == 0 )
-      {
-        globalIndex const numTargetElems = MpiWrapper::sum< globalIndex >( targetSet.size() );
-        GEOSX_LOG_RANK_0( GEOSX_FMT( bcLogMessage,
-                                     getName(), time+dt, FieldSpecificationBase::catalogName(),
-                                     fs.getName(), setName, subRegion.getName(), fs.getScale(), numTargetElems ) );
-      }
-
-      fs.applyFieldValue< FieldSpecificationEqual, parallelDevicePolicy<> >( targetSet,
-                                                                             time + dt,
-                                                                             subRegion,
-                                                                             extrinsicMeshData::flow::bcPressure::key() );
-    } );
-
-    // 2. Apply temperature Dirichlet BCs, store in a separate field
-    if( m_isThermal )
-    {
-      fsManager.apply< ElementSubRegionBase >( time + dt,
-                                               mesh,
-                                               extrinsicMeshData::flow::temperature::key(),
-                                               [&]( FieldSpecificationBase const & fs,
-                                                    string const &,
-                                                    SortedArrayView< localIndex const > const & targetSet,
-                                                    ElementSubRegionBase & subRegion,
-                                                    string const & )
-      {
-        fs.applyFieldValue< FieldSpecificationEqual, parallelDevicePolicy<> >( targetSet,
-                                                                               time + dt,
-                                                                               subRegion,
-                                                                               extrinsicMeshData::flow::bcTemperature::key() );
-      } );
-    }
-
-    // 3. Apply composition BC (global component fraction) and store them for constitutive call
-    fsManager.apply< ElementSubRegionBase >( time + dt,
-                                             mesh,
-                                             extrinsicMeshData::flow::globalCompFraction::key(),
-                                             [&] ( FieldSpecificationBase const & fs,
-                                                   string const &,
-                                                   SortedArrayView< localIndex const > const & targetSet,
-                                                   ElementSubRegionBase & subRegion,
-                                                   string const & )
-    {
-      fs.applyFieldValue< FieldSpecificationEqual, parallelDevicePolicy<> >( targetSet,
-                                                                             time + dt,
-                                                                             subRegion,
-                                                                             extrinsicMeshData::flow::globalCompFraction::key() );
-    } );
-
->>>>>>> da28f020
     globalIndex const rankOffset = dofManager.rankOffset();
     string const dofKey = dofManager.getKey( viewKeyStruct::elemDofFieldString() );
 
     // 4. Call constitutive update, back-calculate target global component densities and apply to the system
-<<<<<<< HEAD
-    fsManager.apply( time_n + dt,
-                     mesh,
-                     "ElementRegions",
-                     extrinsicMeshData::flow::pressure::key(),
-                     [&] ( FieldSpecificationBase const &,
-                           string const &,
-                           SortedArrayView< localIndex const > const & targetSet,
-                           Group & subRegion,
-                           string const & )
-=======
-    fsManager.apply< ElementSubRegionBase >( time + dt,
+    fsManager.apply< ElementSubRegionBase >( time_n + dt,
                                              mesh,
                                              extrinsicMeshData::flow::pressure::key(),
                                              [&] ( FieldSpecificationBase const &,
@@ -1645,7 +1535,6 @@
                                                    SortedArrayView< localIndex const > const & targetSet,
                                                    ElementSubRegionBase & subRegion,
                                                    string const & )
->>>>>>> da28f020
     {
       string const & fluidName = subRegion.getReference< string >( viewKeyStruct::fluidNamesString() );
       MultiFluidBase & fluid = getConstitutiveModel< MultiFluidBase >( subRegion, fluidName );
@@ -1725,15 +1614,14 @@
     // 5. Apply temperature to the system
     if( m_isThermal )
     {
-      fsManager.apply( time_n + dt,
-                       mesh,
-                       "ElementRegions",
-                       extrinsicMeshData::flow::temperature::key(),
-                       [&] ( FieldSpecificationBase const &,
-                             string const &,
-                             SortedArrayView< localIndex const > const & targetSet,
-                             Group & subRegion,
-                             string const & )
+      fsManager.apply< ElementSubRegionBase >( time_n + dt,
+                                               mesh,
+                                               extrinsicMeshData::flow::temperature::key(),
+                                               [&] ( FieldSpecificationBase const &,
+                                                     string const &,
+                                                     SortedArrayView< localIndex const > const & targetSet,
+                                                     ElementSubRegionBase & subRegion,
+                                                     string const & )
       {
         arrayView1d< integer const > const ghostRank =
           subRegion.getReference< array1d< integer > >( ObjectManagerBase::viewKeyStruct::ghostRankString() );
