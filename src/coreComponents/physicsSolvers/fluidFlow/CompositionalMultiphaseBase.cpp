/*
 * ------------------------------------------------------------------------------------------------------------
 * SPDX-License-Identifier: LGPL-2.1-only
 *
 * Copyright (c) 2018-2020 Lawrence Livermore National Security LLC
 * Copyright (c) 2018-2020 The Board of Trustees of the Leland Stanford Junior University
 * Copyright (c) 2018-2020 TotalEnergies
 * Copyright (c) 2019-     GEOSX Contributors
 * All rights reserved
 *
 * See top level LICENSE, COPYRIGHT, CONTRIBUTORS, NOTICE, and ACKNOWLEDGEMENTS files for details.
 * ------------------------------------------------------------------------------------------------------------
 */

/**
 * @file CompositionalMultiphaseBase.cpp
 */

#include "CompositionalMultiphaseBase.hpp"

#include "common/DataTypes.hpp"
#include "common/TimingMacros.hpp"
#include "constitutive/ConstitutiveManager.hpp"
#include "constitutive/capillaryPressure/CapillaryPressureExtrinsicData.hpp"
#include "constitutive/capillaryPressure/capillaryPressureSelector.hpp"
#include "constitutive/ConstitutivePassThru.hpp"
#include "constitutive/fluid/MultiFluidExtrinsicData.hpp"
#include "constitutive/fluid/multiFluidSelector.hpp"
#include "constitutive/relativePermeability/RelativePermeabilityExtrinsicData.hpp"
#include "constitutive/relativePermeability/relativePermeabilitySelector.hpp"
#include "constitutive/solid/SolidBase.hpp"
#include "constitutive/solid/SolidInternalEnergy.hpp"
#include "constitutive/thermalConductivity/multiPhaseThermalConductivitySelector.hpp"
#include "constitutive/permeability/PermeabilityExtrinsicData.hpp"
#include "fieldSpecification/AquiferBoundaryCondition.hpp"
#include "fieldSpecification/EquilibriumInitialCondition.hpp"
#include "fieldSpecification/SourceFluxBoundaryCondition.hpp"
#include "mesh/DomainPartition.hpp"
#include "mesh/mpiCommunications/CommunicationTools.hpp"
#include "physicsSolvers/fluidFlow/CompositionalMultiphaseBaseExtrinsicData.hpp"
#include "physicsSolvers/fluidFlow/FlowSolverBaseExtrinsicData.hpp"
#include "physicsSolvers/fluidFlow/IsothermalCompositionalMultiphaseBaseKernels.hpp"
#include "physicsSolvers/fluidFlow/ThermalCompositionalMultiphaseBaseKernels.hpp"

#if defined( __INTEL_COMPILER )
#pragma GCC optimize "O0"
#endif

namespace geosx
{

using namespace dataRepository;
using namespace constitutive;

CompositionalMultiphaseBase::CompositionalMultiphaseBase( const string & name,
                                                          Group * const parent )
  :
  FlowSolverBase( name, parent ),
  m_systemSetupDone( false ),
  m_numPhases( 0 ),
  m_numComponents( 0 ),
  m_hasCapPressure( 0 ),
  m_maxCompFracChange( 1.0 ),
  m_minScalingFactor( 0.01 ),
  m_allowCompDensChopping( 1 )
{
//START_SPHINX_INCLUDE_00
  this->registerWrapper( viewKeyStruct::inputTemperatureString(), &m_inputTemperature ).
    setInputFlag( InputFlags::REQUIRED ).
    setDescription( "Temperature" );
//END_SPHINX_INCLUDE_00
  this->registerWrapper( viewKeyStruct::useMassFlagString(), &m_useMass ).
    setApplyDefaultValue( 0 ).
    setInputFlag( InputFlags::OPTIONAL ).
    setDescription( "Use mass formulation instead of molar" );

  this->registerWrapper( viewKeyStruct::maxCompFracChangeString(), &m_maxCompFracChange ).
    setSizedFromParent( 0 ).
    setInputFlag( InputFlags::OPTIONAL ).
    setApplyDefaultValue( 1.0 ).
    setDescription( "Maximum (absolute) change in a component fraction between two Newton iterations" );

  this->registerWrapper( viewKeyStruct::allowLocalCompDensChoppingString(), &m_allowCompDensChopping ).
    setSizedFromParent( 0 ).
    setInputFlag( InputFlags::OPTIONAL ).
    setApplyDefaultValue( 1 ).
    setDescription( "Flag indicating whether local (cell-wise) chopping of negative compositions is allowed" );

}

void CompositionalMultiphaseBase::postProcessInput()
{
  FlowSolverBase::postProcessInput();

  GEOSX_ERROR_IF_GT_MSG( m_maxCompFracChange, 1.0,
                         "The maximum absolute change in component fraction must smaller or equal to 1.0" );
  GEOSX_ERROR_IF_LT_MSG( m_maxCompFracChange, 0.0,
                         "The maximum absolute change in component fraction must larger or equal to 0.0" );
}

void CompositionalMultiphaseBase::registerDataOnMesh( Group & meshBodies )
{
  using namespace extrinsicMeshData::flow;

  FlowSolverBase::registerDataOnMesh( meshBodies );

  DomainPartition const & domain = this->getGroupByPath< DomainPartition >( "/Problem/domain" );
  ConstitutiveManager const & cm = domain.getConstitutiveManager();

  // 0. Find a "reference" fluid model name (at this point, models are already attached to subregions)
  forDiscretizationOnMeshTargets( meshBodies, [&]( string const &,
                                   MeshLevel & mesh,
                                   arrayView1d< string const > const & regionNames )
  {
    mesh.getElemManager().forElementSubRegions( regionNames,
                                                [&]( localIndex const,
                                                     ElementSubRegionBase & subRegion )
    {
      if( m_referenceFluidModelName.empty() )
      {
        m_referenceFluidModelName = getConstitutiveName< MultiFluidBase >( subRegion );
      }

      // If at least one region has a capillary pressure model, consider it enabled for all
      string const capPresName = getConstitutiveName< CapillaryPressureBase >( subRegion );
      if( !capPresName.empty() )
      {
        m_hasCapPressure = true;
      }
    } );
  } );

  // 1. Set key dimensions of the problem
  // Check needed to avoid errors when running in schema generation mode.
  if( !m_referenceFluidModelName.empty() )
  {
    MultiFluidBase const & referenceFluid = cm.getConstitutiveRelation< MultiFluidBase >( m_referenceFluidModelName );
    m_numPhases = referenceFluid.numFluidPhases();
    m_numComponents = referenceFluid.numFluidComponents();
  }
  // n_c components + one pressure ( + one temperature if needed )
  m_numDofPerCell = m_isThermal ? m_numComponents + 2 : m_numComponents + 1;

  // 2. Register and resize all fields as necessary
  forDiscretizationOnMeshTargets( meshBodies, [&]( string const &,
                                   MeshLevel & mesh,
                                   arrayView1d< string const > const & regionNames )
  {
    mesh.getElemManager().forElementSubRegions( regionNames,
                                                [&]( localIndex const,
                                                     ElementSubRegionBase & subRegion )
    {
      {

        if( m_hasCapPressure )
        {

          subRegion.registerWrapper< string >( viewKeyStruct::capPressureNamesString() ).
            setPlotLevel( PlotLevel::NOPLOT ).
            setRestartFlags( RestartFlags::NO_WRITE ).
            setSizedFromParent( 0 );

          string & capPresName = subRegion.getReference< string >( viewKeyStruct::capPressureNamesString() );
          capPresName = getConstitutiveName< CapillaryPressureBase >( subRegion );
          GEOSX_THROW_IF( capPresName.empty(),
                          GEOSX_FMT( "Capillary pressure model not found on subregion {}", subRegion.getName() ),
                          InputError );
        }
      }

      string const & fluidName = subRegion.getReference< string >( viewKeyStruct::fluidNamesString() );
      MultiFluidBase const & fluid = getConstitutiveModel< MultiFluidBase >( subRegion, fluidName );

      subRegion.registerExtrinsicData< pressure >( getName() );
      subRegion.registerExtrinsicData< initialPressure >( getName() );
      subRegion.registerExtrinsicData< deltaPressure >( getName() ); // for reporting/stats purposes
      subRegion.registerExtrinsicData< pressure_n >( getName() );

      subRegion.registerExtrinsicData< bcPressure >( getName() ); // needed for the application of boundary conditions

      // these fields are always registered for the evaluation of the fluid properties
      subRegion.registerExtrinsicData< temperature >( getName() );
      subRegion.registerExtrinsicData< temperature_n >( getName() );

      subRegion.registerExtrinsicData< bcTemperature >( getName() ); // needed for the application of boundary conditions

      // The resizing of the arrays needs to happen here, before the call to initializePreSubGroups,
      // to make sure that the dimensions are properly set before the timeHistoryOutput starts its initialization.

      subRegion.registerExtrinsicData< globalCompDensity >( getName() ).
        setDimLabels( 1, fluid.componentNames() ).
        reference().resizeDimension< 1 >( m_numComponents );
      subRegion.registerExtrinsicData< globalCompDensity_n >( getName() ).
        reference().resizeDimension< 1 >( m_numComponents );

      subRegion.registerExtrinsicData< globalCompFraction >( getName() ).
        setDimLabels( 1, fluid.componentNames() ).
        reference().resizeDimension< 1 >( m_numComponents );
      subRegion.registerExtrinsicData< dGlobalCompFraction_dGlobalCompDensity >( getName() ).
        reference().resizeDimension< 1, 2 >( m_numComponents, m_numComponents );

      subRegion.registerExtrinsicData< phaseVolumeFraction >( getName() ).
        setDimLabels( 1, fluid.phaseNames() ).
        reference().resizeDimension< 1 >( m_numPhases );
      subRegion.registerExtrinsicData< dPhaseVolumeFraction >( getName() ).
        reference().resizeDimension< 1, 2 >( m_numPhases, m_numComponents + 2 ); // dP, dT, dC

      subRegion.registerExtrinsicData< phaseMobility >( getName() ).
        setDimLabels( 1, fluid.phaseNames() ).
        reference().resizeDimension< 1 >( m_numPhases );
      subRegion.registerExtrinsicData< dPhaseMobility >( getName() ).
        reference().resizeDimension< 1, 2 >( m_numPhases, m_numComponents + 2 ); // dP, dT, dC

      subRegion.registerExtrinsicData< phaseVolumeFraction_n >( getName() ).
        reference().resizeDimension< 1 >( m_numPhases );
      subRegion.registerExtrinsicData< phaseMobility_n >( getName() ).
        reference().resizeDimension< 1 >( m_numPhases );
    } );

    FaceManager & faceManager = mesh.getFaceManager();
    {
      // We make the assumption that component names are uniform across the fluid models used in the simulation
      MultiFluidBase const & fluid0 = cm.getConstitutiveRelation< MultiFluidBase >( m_referenceFluidModelName );

      // TODO: add conditional registration later, this is only needed when there is a face-based Dirichlet BC
      faceManager.registerExtrinsicData< facePressure >( getName() );
      faceManager.registerExtrinsicData< faceTemperature >( getName() );
      faceManager.registerExtrinsicData< faceGlobalCompFraction >( getName() ).
        setDimLabels( 1, fluid0.componentNames() ).
        reference().resizeDimension< 1 >( m_numComponents );
    }
  } );
}

void CompositionalMultiphaseBase::setConstitutiveNames( ElementSubRegionBase & subRegion ) const
{
  string & fluidName = subRegion.getReference< string >( viewKeyStruct::fluidNamesString() );
  fluidName = getConstitutiveName< MultiFluidBase >( subRegion );
  GEOSX_THROW_IF( fluidName.empty(),
                  GEOSX_FMT( "Fluid model not found on subregion {}", subRegion.getName() ),
                  InputError );

  string & relPermName = subRegion.registerWrapper< string >( viewKeyStruct::relPermNamesString() ).
                           setPlotLevel( PlotLevel::NOPLOT ).
                           setRestartFlags( RestartFlags::NO_WRITE ).
                           setSizedFromParent( 0 ).
                           setDescription( "Name of the relative permeability constitutive model to use" ).
                           reference();

  relPermName = getConstitutiveName< RelativePermeabilityBase >( subRegion );

  GEOSX_THROW_IF( relPermName.empty(),
                  GEOSX_FMT( "Relative permeability model not found on subregion {}", subRegion.getName() ),
                  InputError );


  if( m_hasCapPressure )
  {
    string & capPressureName = subRegion.registerWrapper< string >( viewKeyStruct::capPressureNamesString() ).
                                 setPlotLevel( PlotLevel::NOPLOT ).
                                 setRestartFlags( RestartFlags::NO_WRITE ).
                                 setSizedFromParent( 0 ).
                                 setDescription( "Name of the capillary pressure constitutive model to use" ).
                                 reference();
    capPressureName = getConstitutiveName< CapillaryPressureBase >( subRegion );
    GEOSX_THROW_IF( capPressureName.empty(),
                    GEOSX_FMT( "Capillary pressure model not found on subregion {}", subRegion.getName() ),
                    InputError );
  }

  if( m_isThermal )
  {
    string & thermalConductivityName = subRegion.registerWrapper< string >( viewKeyStruct::thermalConductivityNamesString() ).
                                         setPlotLevel( PlotLevel::NOPLOT ).
                                         setRestartFlags( RestartFlags::NO_WRITE ).
                                         setSizedFromParent( 0 ).
                                         setDescription( "Name of the thermal conductivity constitutive model to use" ).
                                         reference();

    thermalConductivityName = getConstitutiveName< MultiPhaseThermalConductivityBase >( subRegion );
    GEOSX_THROW_IF( thermalConductivityName.empty(),
                    GEOSX_FMT( "Thermal conductivity model not found on subregion {}", subRegion.getName() ),
                    InputError );
  }
}


namespace
{

template< typename MODEL1_TYPE, typename MODEL2_TYPE >
void compareMultiphaseModels( MODEL1_TYPE const & lhs, MODEL2_TYPE const & rhs )
{
  GEOSX_THROW_IF_NE_MSG( lhs.numFluidPhases(), rhs.numFluidPhases(),
                         GEOSX_FMT( "Mismatch in number of phases between constitutive models {} and {}", lhs.getName(), rhs.getName() ),
                         InputError );

  for( integer ip = 0; ip < lhs.numFluidPhases(); ++ip )
  {
    GEOSX_THROW_IF_NE_MSG( lhs.phaseNames()[ip], rhs.phaseNames()[ip],
                           GEOSX_FMT( "Mismatch in phase names between constitutive models {} and {}", lhs.getName(), rhs.getName() ),
                           InputError );
  }
}

template< typename MODEL1_TYPE, typename MODEL2_TYPE >
void compareMulticomponentModels( MODEL1_TYPE const & lhs, MODEL2_TYPE const & rhs )
{
  GEOSX_THROW_IF_NE_MSG( lhs.numFluidComponents(), rhs.numFluidComponents(),
                         GEOSX_FMT( "Mismatch in number of components between constitutive models {} and {}", lhs.getName(), rhs.getName() ),
                         InputError );

  for( integer ic = 0; ic < lhs.numFluidComponents(); ++ic )
  {
    GEOSX_THROW_IF_NE_MSG( lhs.componentNames()[ic], rhs.componentNames()[ic],
                           GEOSX_FMT( "Mismatch in component names between constitutive models {} and {}", lhs.getName(), rhs.getName() ),
                           InputError );
  }
}

}

void CompositionalMultiphaseBase::initializeAquiferBC( ConstitutiveManager const & cm ) const
{
  FieldSpecificationManager & fsManager = FieldSpecificationManager::getInstance();

  fsManager.forSubGroups< AquiferBoundaryCondition >( [&] ( AquiferBoundaryCondition & bc )
  {
    MultiFluidBase const & fluid0 = cm.getConstitutiveRelation< MultiFluidBase >( m_referenceFluidModelName );

    // set the gravity vector (needed later for the potential diff calculations)
    bc.setGravityVector( gravityVector() );

    // set the water phase index in the Aquifer boundary condition
    // note: if the water phase is not found, the fluid model is going to throw an error
    integer const waterPhaseIndex = fluid0.getWaterPhaseIndex();
    bc.setWaterPhaseIndex( waterPhaseIndex );

    arrayView1d< real64 const > const & aquiferWaterPhaseCompFrac = bc.getWaterPhaseComponentFraction();
    arrayView1d< string const > const & aquiferWaterPhaseCompNames = bc.getWaterPhaseComponentNames();

    GEOSX_ERROR_IF_NE_MSG( fluid0.numFluidComponents(), aquiferWaterPhaseCompFrac.size(),
                           "Mismatch in number of components between constitutive model "
                           << fluid0.getName() << " and the water phase composition in aquifer " << bc.getName() );

    for( integer ic = 0; ic < fluid0.numFluidComponents(); ++ic )
    {
      GEOSX_ERROR_IF_NE_MSG( fluid0.componentNames()[ic], aquiferWaterPhaseCompNames[ic],
                             "Mismatch in component names between constitutive model "
                             << fluid0.getName() << " and the water phase components in aquifer " << bc.getName() );
    }
  } );
}


void CompositionalMultiphaseBase::initializePreSubGroups()
{
  FlowSolverBase::initializePreSubGroups();

  DomainPartition & domain = this->getGroupByPath< DomainPartition >( "/Problem/domain" );
  ConstitutiveManager const & cm = domain.getConstitutiveManager();

  // 1. Validate various models against each other (must have same phases and components)
  validateConstitutiveModels( domain );

  // 2. Set the value of temperature
  forDiscretizationOnMeshTargets( domain.getMeshBodies(), [&]( string const &,
                                               MeshLevel & mesh,
                                               arrayView1d< string const > const & regionNames )

  {
    mesh.getElemManager().forElementSubRegions( regionNames,
                                                [&]( localIndex const,
                                                     ElementSubRegionBase & subRegion )
    {
      arrayView1d< real64 > const temp = subRegion.getExtrinsicData< extrinsicMeshData::flow::temperature >();
      temp.setValues< parallelHostPolicy >( m_inputTemperature );
    } );
  } );

  // 3. Initialize and validate the aquifer boundary condition
  initializeAquiferBC( cm );

}

void CompositionalMultiphaseBase::validateConstitutiveModels( DomainPartition const & domain ) const
{
  GEOSX_MARK_FUNCTION;

  ConstitutiveManager const & cm = domain.getConstitutiveManager();
  MultiFluidBase const & referenceFluid = cm.getConstitutiveRelation< MultiFluidBase >( m_referenceFluidModelName );

  forDiscretizationOnMeshTargets( domain.getMeshBodies(), [&]( string const &,
                                               MeshLevel const & mesh,
                                               arrayView1d< string const > const & regionNames )

  {
    mesh.getElemManager().forElementSubRegions( regionNames,
                                                [&]( localIndex const,
                                                     ElementSubRegionBase const & subRegion )
    {

      string const & fluidName = subRegion.getReference< string >( viewKeyStruct::fluidNamesString() );
      MultiFluidBase const & fluid = getConstitutiveModel< MultiFluidBase >( subRegion, fluidName );
      compareMultiphaseModels( fluid, referenceFluid );
      compareMulticomponentModels( fluid, referenceFluid );

      constitutiveUpdatePassThru( fluid, [&] ( auto & castedFluid )
      {
        bool const isFluidModelThermal = castedFluid.isThermal();
        GEOSX_THROW_IF( m_isThermal && !isFluidModelThermal,
                        GEOSX_FMT( "CompositionalMultiphaseBase {}: the thermal option is enabled in the solver, but the fluid model `{}` is incompatible with the thermal option",
                                   getName(), fluid.getName() ),
                        InputError );
        GEOSX_THROW_IF( !m_isThermal && isFluidModelThermal,
                        GEOSX_FMT( "CompositionalMultiphaseBase {}: the thermal option is enabled in fluid model `{}`, but the solver options are incompatible with the thermal option",
                                   getName(), fluid.getName() ),
                        InputError );
      } );

      string const & relpermName = subRegion.getReference< string >( viewKeyStruct::relPermNamesString() );
      RelativePermeabilityBase const & relPerm = getConstitutiveModel< RelativePermeabilityBase >( subRegion, relpermName );
      compareMultiphaseModels( relPerm, referenceFluid );

      if( m_hasCapPressure )
      {
        string const & capPressureName = subRegion.getReference< string >( viewKeyStruct::capPressureNamesString() );
        CapillaryPressureBase const & capPressure = getConstitutiveModel< CapillaryPressureBase >( subRegion, capPressureName );
        compareMultiphaseModels( capPressure, referenceFluid );
      }

      if( m_isThermal )
      {
        string const & thermalConductivityName = subRegion.getReference< string >( viewKeyStruct::thermalConductivityNamesString() );
        MultiPhaseThermalConductivityBase const & conductivity = getConstitutiveModel< MultiPhaseThermalConductivityBase >( subRegion, thermalConductivityName );
        compareMultiphaseModels( conductivity, referenceFluid );
      }
    } );
  } );
}

void CompositionalMultiphaseBase::updateComponentFraction( ObjectManagerBase & dataGroup ) const
{
  GEOSX_MARK_FUNCTION;

  isothermalCompositionalMultiphaseBaseKernels::
    ComponentFractionKernelFactory::
    createAndLaunch< parallelDevicePolicy<> >( m_numComponents,
                                               dataGroup );

}

void CompositionalMultiphaseBase::updatePhaseVolumeFraction( ObjectManagerBase & dataGroup ) const
{
  GEOSX_MARK_FUNCTION;

  string const & fluidName = dataGroup.getReference< string >( viewKeyStruct::fluidNamesString() );
  MultiFluidBase const & fluid = getConstitutiveModel< MultiFluidBase >( dataGroup, fluidName );

  if( m_isThermal )
  {
    thermalCompositionalMultiphaseBaseKernels::
      PhaseVolumeFractionKernelFactory::
      createAndLaunch< parallelDevicePolicy<> >( m_numComponents,
                                                 m_numPhases,
                                                 dataGroup,
                                                 fluid );
  }
  else
  {
    isothermalCompositionalMultiphaseBaseKernels::
      PhaseVolumeFractionKernelFactory::
      createAndLaunch< parallelDevicePolicy<> >( m_numComponents,
                                                 m_numPhases,
                                                 dataGroup,
                                                 fluid );
  }
}

void CompositionalMultiphaseBase::updateFluidModel( ObjectManagerBase & dataGroup ) const
{
  GEOSX_MARK_FUNCTION;

  arrayView1d< real64 const > const pres = dataGroup.getExtrinsicData< extrinsicMeshData::flow::pressure >();
  arrayView1d< real64 const > const temp = dataGroup.getExtrinsicData< extrinsicMeshData::flow::temperature >();
  arrayView2d< real64 const, compflow::USD_COMP > const compFrac =
    dataGroup.getExtrinsicData< extrinsicMeshData::flow::globalCompFraction >();

  string const & fluidName = dataGroup.getReference< string >( viewKeyStruct::fluidNamesString() );
  MultiFluidBase & fluid = getConstitutiveModel< MultiFluidBase >( dataGroup, fluidName );

  constitutiveUpdatePassThru( fluid, [&] ( auto & castedFluid )
  {
    using FluidType = TYPEOFREF( castedFluid );
    using ExecPolicy = typename FluidType::exec_policy;
    typename FluidType::KernelWrapper fluidWrapper = castedFluid.createKernelWrapper();

    thermalCompositionalMultiphaseBaseKernels::
      FluidUpdateKernel::
      launch< ExecPolicy >( dataGroup.size(),
                            fluidWrapper,
                            pres,
                            temp,
                            compFrac );
  } );
}

void CompositionalMultiphaseBase::updateRelPermModel( ObjectManagerBase & dataGroup ) const
{
  GEOSX_MARK_FUNCTION;

  arrayView2d< real64 const, compflow::USD_PHASE > const phaseVolFrac =
    dataGroup.getExtrinsicData< extrinsicMeshData::flow::phaseVolumeFraction >();

  string const & relPermName = dataGroup.getReference< string >( viewKeyStruct::relPermNamesString() );
  RelativePermeabilityBase & relPerm = getConstitutiveModel< RelativePermeabilityBase >( dataGroup, relPermName );

  constitutive::constitutiveUpdatePassThru( relPerm, [&] ( auto & castedRelPerm )
  {
    typename TYPEOFREF( castedRelPerm ) ::KernelWrapper relPermWrapper = castedRelPerm.createKernelWrapper();

    isothermalCompositionalMultiphaseBaseKernels::
      RelativePermeabilityUpdateKernel::
      launch< parallelDevicePolicy<> >( dataGroup.size(),
                                        relPermWrapper,
                                        phaseVolFrac );
  } );
}

void CompositionalMultiphaseBase::updateCapPressureModel( ObjectManagerBase & dataGroup ) const
{
  GEOSX_MARK_FUNCTION;

  if( m_hasCapPressure )
  {
    arrayView2d< real64 const, compflow::USD_PHASE > const phaseVolFrac =
      dataGroup.getExtrinsicData< extrinsicMeshData::flow::phaseVolumeFraction >();

    string const & cappresName = dataGroup.getReference< string >( viewKeyStruct::capPressureNamesString() );
    CapillaryPressureBase & capPressure = getConstitutiveModel< CapillaryPressureBase >( dataGroup, cappresName );

    constitutive::constitutiveUpdatePassThru( capPressure, [&] ( auto & castedCapPres )
    {
      typename TYPEOFREF( castedCapPres ) ::KernelWrapper capPresWrapper = castedCapPres.createKernelWrapper();

      isothermalCompositionalMultiphaseBaseKernels::
        CapillaryPressureUpdateKernel::
        launch< parallelDevicePolicy<> >( dataGroup.size(),
                                          capPresWrapper,
                                          phaseVolFrac );
    } );
  }
}

void CompositionalMultiphaseBase::updateSolidInternalEnergyModel( ObjectManagerBase & dataGroup ) const
{
  arrayView1d< real64 const > const temp = dataGroup.getExtrinsicData< extrinsicMeshData::flow::temperature >();

  string const & solidInternalEnergyName = dataGroup.getReference< string >( viewKeyStruct::solidInternalEnergyNamesString() );
  SolidInternalEnergy & solidInternalEnergy = getConstitutiveModel< SolidInternalEnergy >( dataGroup, solidInternalEnergyName );

  SolidInternalEnergy::KernelWrapper solidInternalEnergyWrapper = solidInternalEnergy.createKernelUpdates();

  // TODO: this should go somewhere, handle the case of flow in fracture, etc

  thermalCompositionalMultiphaseBaseKernels::
    SolidInternalEnergyUpdateKernel::
    launch< parallelDevicePolicy<> >( dataGroup.size(),
                                      solidInternalEnergyWrapper,
                                      temp );
}

void CompositionalMultiphaseBase::updateFluidState( ObjectManagerBase & subRegion ) const
{
  GEOSX_MARK_FUNCTION;

  updateComponentFraction( subRegion );
  updateFluidModel( subRegion );
  updatePhaseVolumeFraction( subRegion );
  updateRelPermModel( subRegion );
  updatePhaseMobility( subRegion );
  updateCapPressureModel( subRegion );
  // note: for now, thermal conductivity is treated explicitly, so no update here
}

void CompositionalMultiphaseBase::initializeFluidState( MeshLevel & mesh,
                                                        arrayView1d< string const > const & regionNames )
{
  GEOSX_MARK_FUNCTION;

  integer const numComp = m_numComponents;

  // 1. Compute hydrostatic equilibrium in the regions for which corresponding field specification tag has been specified
  computeHydrostaticEquilibrium();

  mesh.getElemManager().forElementSubRegions( regionNames,
                                              [&]( localIndex const,
                                                   ElementSubRegionBase & subRegion )
  {
    // 2. Assume global component fractions have been prescribed.
    // Initialize constitutive state to get fluid density.
    updateFluidModel( subRegion );

    // 3. Back-calculate global component densities from fractions and total fluid density
    // in order to initialize the primary solution variables
    string const & fluidName = subRegion.getReference< string >( viewKeyStruct::fluidNamesString() );
    MultiFluidBase const & fluid = getConstitutiveModel< MultiFluidBase >( subRegion, fluidName );
    arrayView2d< real64 const, multifluid::USD_FLUID > const totalDens = fluid.totalDensity();

    arrayView2d< real64 const, compflow::USD_COMP > const compFrac =
      subRegion.getExtrinsicData< extrinsicMeshData::flow::globalCompFraction >();
    arrayView2d< real64, compflow::USD_COMP > const compDens =
      subRegion.getExtrinsicData< extrinsicMeshData::flow::globalCompDensity >();

    forAll< parallelDevicePolicy<> >( subRegion.size(), [=] GEOSX_HOST_DEVICE ( localIndex const ei )
    {
      for( integer ic = 0; ic < numComp; ++ic )
      {
        compDens[ei][ic] = totalDens[ei][0] * compFrac[ei][ic];
      }
    } );

  } );

  // for some reason CUDA does not want the host_device lambda to be defined inside the generic lambda
  // I need the exact type of the subRegion for updateSolidflowProperties to work well.
  mesh.getElemManager().forElementSubRegions< CellElementSubRegion,
                                              SurfaceElementSubRegion >( regionNames, [&]( localIndex const,
                                                                                           auto & subRegion )
  {
    // 4. Initialize/update dependent state quantities

    // 4.1 Update the constitutive models that only depend on
    //      - the primary variables
    //      - the fluid constitutive quantities (as they have already been updated)
    // We postpone the other constitutive models for now
    updatePorosityAndPermeability( subRegion );
    updatePhaseVolumeFraction( subRegion );

    // Now, we initialize and update each constitutive model one by one

    // 4.2 Save the computed porosity into the old porosity
    //
    // Note:
    // - This must be called after updatePorosityAndPermeability
    // - This step depends on porosity
    string const & solidName = subRegion.template getReference< string >( viewKeyStruct::solidNamesString() );
    CoupledSolidBase const & porousMaterial = getConstitutiveModel< CoupledSolidBase >( subRegion, solidName );
    porousMaterial.initializeState();

    // 4.3 Initialize/update the relative permeability model using the initial phase volume fraction
    //     This is needed to handle relative permeability hysteresis
    //     Also, initialize the fluid model (to compute the initial total mass density, needed to compute the body force increment in
    // coupled simulations)
    //
    // Note:
    // - This must be called after updatePhaseVolumeFraction
    // - This step depends on phaseVolFraction

    // initialized phase volume fraction
    arrayView2d< real64 const, compflow::USD_PHASE > const phaseVolFrac =
      subRegion.template getExtrinsicData< extrinsicMeshData::flow::phaseVolumeFraction >();

    string const & relpermName = subRegion.template getReference< string >( viewKeyStruct::relPermNamesString() );
    RelativePermeabilityBase & relPermMaterial =
      getConstitutiveModel< RelativePermeabilityBase >( subRegion, relpermName );
    relPermMaterial.saveConvergedPhaseVolFractionState( phaseVolFrac ); // this needs to happen before calling updateRelPermModel
    updateRelPermModel( subRegion );

    string const & fluidName = subRegion.template getReference< string >( viewKeyStruct::fluidNamesString() );
    MultiFluidBase & fluidMaterial = getConstitutiveModel< MultiFluidBase >( subRegion, fluidName );
    fluidMaterial.initializeState( phaseVolFrac );

    // 4.4 Then, we initialize/update the capillary pressure model
    //
    // Note:
    // - This must be called after updatePorosityAndPermeability
    // - This step depends on porosity and permeability
    if( m_hasCapPressure )
    {
      // initialized porosity
      arrayView2d< real64 const > const porosity = porousMaterial.getPorosity();

      string const & permName = subRegion.template getReference< string >( viewKeyStruct::permeabilityNamesString() );
      PermeabilityBase const & permeabilityMaterial =
        getConstitutiveModel< PermeabilityBase >( subRegion, permName );
      // initialized permeability
      arrayView3d< real64 const > const permeability = permeabilityMaterial.permeability();

      string const & capPressureName = subRegion.template getReference< string >( viewKeyStruct::capPressureNamesString() );
      CapillaryPressureBase const & capPressureMaterial =
        getConstitutiveModel< CapillaryPressureBase >( subRegion, capPressureName );
      capPressureMaterial.initializeRockState( porosity, permeability ); // this needs to happen before calling updateCapPressureModel
      updateCapPressureModel( subRegion );
    }

    // 4.5 Update the phase mobility
    //
    // Note:
    // - This must be called after updateRelPermModel
    // - This step depends phaseRelPerm
    updatePhaseMobility( subRegion );

    // 4.6 Finally, we initialize the rock thermal quantities: conductivity and solid internal energy
    //
    // Note:
    // - This must be called after updatePorosityAndPermeability and updatePhaseVolumeFraction
    // - This step depends on porosity and phaseVolFraction
    if( m_isThermal )
    {
      // initialized porosity
      arrayView2d< real64 const > const porosity = porousMaterial.getPorosity();

      string const & thermalConductivityName = subRegion.template getReference< string >( viewKeyStruct::thermalConductivityNamesString() );
      MultiPhaseThermalConductivityBase const & conductivityMaterial =
        getConstitutiveModel< MultiPhaseThermalConductivityBase >( subRegion, thermalConductivityName );
      conductivityMaterial.initializeRockFluidState( porosity, phaseVolFrac );
      // note that there is nothing to update here because thermal conductivity is explicit for now

      updateSolidInternalEnergyModel( subRegion );
      string const & solidInternalEnergyName = subRegion.template getReference< string >( viewKeyStruct::solidInternalEnergyNamesString() );
      SolidInternalEnergy const & solidInternalEnergyMaterial =
        getConstitutiveModel< SolidInternalEnergy >( subRegion, solidInternalEnergyName );
      solidInternalEnergyMaterial.saveConvergedState();

    }

  } );

  // 5. Save initial pressure (needed by the poromechanics solvers)
  //    Specifically, the initial pressure is used to compute a deltaPressure = currentPres - initPres in the total stress
  mesh.getElemManager().forElementSubRegions( regionNames, [&]( localIndex const,
                                                                ElementSubRegionBase & subRegion )
  {
    arrayView1d< real64 const > const pres = subRegion.getExtrinsicData< extrinsicMeshData::flow::pressure >();
    arrayView1d< real64 > const initPres = subRegion.getExtrinsicData< extrinsicMeshData::flow::initialPressure >();
    initPres.setValues< parallelDevicePolicy<> >( pres );
  } );
}

void CompositionalMultiphaseBase::computeHydrostaticEquilibrium()
{
  FieldSpecificationManager & fsManager = FieldSpecificationManager::getInstance();
  DomainPartition & domain = this->getGroupByPath< DomainPartition >( "/Problem/domain" );

  integer const numComps = m_numComponents;
  integer const numPhases = m_numPhases;

  real64 const gravVector[3] = LVARRAY_TENSOROPS_INIT_LOCAL_3( gravityVector() );

  // Step 1: count individual equilibriums (there may be multiple ones)

  std::map< string, localIndex > equilNameToEquilId;
  localIndex equilCounter = 0;

  fsManager.forSubGroups< EquilibriumInitialCondition >( [&] ( EquilibriumInitialCondition const & bc )
  {

    // collect all the equilibrium names to idx
    equilNameToEquilId[bc.getName()] = equilCounter;
    equilCounter++;

    // check that the gravity vector is aligned with the z-axis
    GEOSX_THROW_IF( !isZero( gravVector[0] ) || !isZero( gravVector[1] ),
                    catalogName() << " " << getName() <<
                    ": the gravity vector specified in this simulation (" << gravVector[0] << " " << gravVector[1] << " " << gravVector[2] <<
                    ") is not aligned with the z-axis. \n"
                    "This is incompatible with the " << EquilibriumInitialCondition::catalogName() << " called " << bc.getName() <<
                    "used in this simulation. To proceed, you can either: \n" <<
                    "   - Use a gravityVector aligned with the z-axis, such as (0.0,0.0,-9.81)\n" <<
                    "   - Remove the hydrostatic equilibrium initial condition from the XML file",
                    InputError );

  } );

  if( equilCounter == 0 )
  {
    return;
  }

  // Step 2: find the min elevation and the max elevation in the targetSets

  array1d< real64 > globalMaxElevation( equilNameToEquilId.size() );
  array1d< real64 > globalMinElevation( equilNameToEquilId.size() );
  findMinMaxElevationInEquilibriumTarget( domain,
                                          equilNameToEquilId,
                                          globalMaxElevation,
                                          globalMinElevation );

  // Step 3: for each equil, compute a fine table with hydrostatic pressure vs elevation if the region is a target region

  // first compute the region filter
  std::set< string > regionFilter;
  forDiscretizationOnMeshTargets( domain.getMeshBodies(), [&] ( string const &,
                                                MeshLevel & mesh,
                                                arrayView1d< string const > const & regionNames )
  {
    for( string const & regionName : regionNames )
    {
      regionFilter.insert( regionName );
    }

    fsManager.apply< ElementSubRegionBase,
                     EquilibriumInitialCondition >( 0.0,
                                                    mesh,
                                                    EquilibriumInitialCondition::catalogName(),
                                                    [&] ( EquilibriumInitialCondition const & fs,
                                                          string const &,
                                                          SortedArrayView< localIndex const > const & targetSet,
                                                          ElementSubRegionBase & subRegion,
                                                          string const & )
    {
      // Step 3.1: retrieve the data necessary to construct the pressure table in this subregion

      integer const maxNumEquilIterations = fs.getMaxNumEquilibrationIterations();
      real64 const equilTolerance = fs.getEquilibrationTolerance();
      real64 const datumElevation = fs.getDatumElevation();
      real64 const datumPressure = fs.getDatumPressure();
      string const initPhaseName = fs.getInitPhaseName(); // will go away when GOC/WOC are implemented

      localIndex const equilIndex = equilNameToEquilId.at( fs.getName() );
      real64 const minElevation = LvArray::math::min( globalMinElevation[equilIndex], datumElevation );
      real64 const maxElevation = LvArray::math::max( globalMaxElevation[equilIndex], datumElevation );
      real64 const elevationIncrement = LvArray::math::min( fs.getElevationIncrement(), maxElevation - minElevation );
      localIndex const numPointsInTable = ( elevationIncrement > 0 ) ? std::ceil( (maxElevation - minElevation) / elevationIncrement ) + 1 : 1;

      real64 const eps = 0.1 * (maxElevation - minElevation); // we add a small buffer to only log in the pathological cases
      GEOSX_LOG_RANK_0_IF( ( (datumElevation > globalMaxElevation[equilIndex]+eps)  || (datumElevation < globalMinElevation[equilIndex]-eps) ),
                           CompositionalMultiphaseBase::catalogName() << " " << getName()
                                                                      << ": By looking at the elevation of the cell centers in this model, GEOSX found that "
                                                                      << "the min elevation is " << globalMinElevation[equilIndex] << " and the max elevation is " << globalMaxElevation[equilIndex] <<
                           "\n"
                                                                      << "But, a datum elevation of " << datumElevation << " was specified in the input file to equilibrate the model.\n "
                                                                      << "The simulation is going to proceed with this out-of-bound datum elevation, but the initial condition may be inaccurate." );

      array1d< array1d< real64 > > elevationValues;
      array1d< real64 > pressureValues;
      elevationValues.resize( 1 );
      elevationValues[0].resize( numPointsInTable );
      pressureValues.resize( numPointsInTable );

      // Step 3.2: retrieve the user-defined tables (temperature and comp fraction)

      FunctionManager & functionManager = FunctionManager::getInstance();

      array1d< TableFunction::KernelWrapper > compFracTableWrappers;
      arrayView1d< string const > compFracTableNames = fs.getComponentFractionVsElevationTableNames();
      for( integer ic = 0; ic < numComps; ++ic )
      {
        TableFunction const & compFracTable = functionManager.getGroup< TableFunction >( compFracTableNames[ic] );
        compFracTableWrappers.emplace_back( compFracTable.createKernelWrapper() );
      }

      string const tempTableName = fs.getTemperatureVsElevationTableName();
      TableFunction const & tempTable = functionManager.getGroup< TableFunction >( tempTableName );
      TableFunction::KernelWrapper tempTableWrapper = tempTable.createKernelWrapper();

      // Step 3.3: retrieve the fluid model to compute densities
      // we end up with the same issue as in applyDirichletBC: there is not a clean way to retrieve the fluid info

      Group const & region = subRegion.getParent().getParent();
      auto itRegionFilter = regionFilter.find( region.getName() );
      if( itRegionFilter == regionFilter.end() )
      {
        return; // the region is not in target, there is nothing to do
      }
      string const & fluidName = subRegion.getReference< string >( viewKeyStruct::fluidNamesString() );
      MultiFluidBase & fluid = getConstitutiveModel< MultiFluidBase >( subRegion, fluidName );

      arrayView1d< string const > componentNames = fs.getComponentNames();
      GEOSX_THROW_IF( fluid.componentNames().size() != componentNames.size(),
                      "Mismatch in number of components between constitutive model "
                      << fluid.getName() << " and the Equilibrium initial condition " << fs.getName(),
                      InputError );
      for( integer ic = 0; ic < fluid.numFluidComponents(); ++ic )
      {
        GEOSX_THROW_IF( fluid.componentNames()[ic] != componentNames[ic],
                        "Mismatch in component names between constitutive model "
                        << fluid.getName() << " and the Equilibrium initial condition " << fs.getName(),
                        InputError );
      }

      // Note: for now, we assume that the reservoir is in a single-phase state at initialization
      arrayView1d< string const > phaseNames = fluid.phaseNames();
      auto const itPhaseNames = std::find( std::begin( phaseNames ), std::end( phaseNames ), initPhaseName );
      GEOSX_THROW_IF( itPhaseNames == std::end( phaseNames ),
                      CompositionalMultiphaseBase::catalogName() << " " << getName() << ": phase name " << initPhaseName
                                                                 << " not found in the phases of " << fluid.getName(),
                      InputError );
      integer const ipInit = std::distance( std::begin( phaseNames ), itPhaseNames );

      // Step 3.4: compute the hydrostatic pressure values

      constitutiveUpdatePassThru( fluid, [&] ( auto & castedFluid )
      {
        using FluidType = TYPEOFREF( castedFluid );
        typename FluidType::KernelWrapper fluidWrapper = castedFluid.createKernelWrapper();

        // note: inside this kernel, serialPolicy is used, and elevation/pressure values don't go to the GPU
        isothermalCompositionalMultiphaseBaseKernels::
          HydrostaticPressureKernel::ReturnType const returnValue =
          isothermalCompositionalMultiphaseBaseKernels::
            HydrostaticPressureKernel::launch( numPointsInTable,
                                               numComps,
                                               numPhases,
                                               ipInit,
                                               maxNumEquilIterations,
                                               equilTolerance,
                                               gravVector,
                                               minElevation,
                                               elevationIncrement,
                                               datumElevation,
                                               datumPressure,
                                               fluidWrapper,
                                               compFracTableWrappers.toViewConst(),
                                               tempTableWrapper,
                                               elevationValues.toNestedView(),
                                               pressureValues.toView() );

        GEOSX_THROW_IF( returnValue ==  isothermalCompositionalMultiphaseBaseKernels::HydrostaticPressureKernel::ReturnType::FAILED_TO_CONVERGE,
                        CompositionalMultiphaseBase::catalogName() << " " << getName()
                                                                   << ": hydrostatic pressure initialization failed to converge in region " << region.getName() << "! \n"
                                                                   << "Try to loosen the equilibration tolerance, or increase the number of equilibration iterations. \n"
                                                                   << "If nothing works, something may be wrong in the fluid model, see <Constitutive> ",
                        std::runtime_error );

        GEOSX_LOG_RANK_0_IF( returnValue == isothermalCompositionalMultiphaseBaseKernels::HydrostaticPressureKernel::ReturnType::DETECTED_MULTIPHASE_FLOW,
                             CompositionalMultiphaseBase::catalogName() << " " << getName()
                                                                        << ": currently, GEOSX assumes that there is only one mobile phase when computing the hydrostatic pressure. \n"
                                                                        << "We detected multiple phases using the provided datum pressure, temperature, and component fractions. \n"
                                                                        << "Please make sure that only one phase is mobile at the beginning of the simulation. \n"
                                                                        << "If this is not the case, the problem will not be at equilibrium when the simulation starts" );

      } );

      // Step 3.5: create hydrostatic pressure table

      string const tableName = fs.getName() + "_" + subRegion.getName() + "_" + phaseNames[ipInit] + "_table";
      TableFunction * const presTable = dynamicCast< TableFunction * >( functionManager.createChild( TableFunction::catalogName(), tableName ) );
      presTable->setTableCoordinates( elevationValues );
      presTable->setTableValues( pressureValues );
      presTable->setInterpolationMethod( TableFunction::InterpolationType::Linear );
      TableFunction::KernelWrapper presTableWrapper = presTable->createKernelWrapper();

      // Step 4: assign pressure, temperature, and component fraction as a function of elevation
      // TODO: this last step should probably be delayed to wait for the creation of FaceElements
      // TODO: this last step should be modified to account for GOC and WOC
      arrayView2d< real64 const > const elemCenter =
        subRegion.getReference< array2d< real64 > >( ElementSubRegionBase::viewKeyStruct::elementCenterString() );

      arrayView1d< real64 > const pres = subRegion.getReference< array1d< real64 > >( extrinsicMeshData::flow::pressure::key() );
      arrayView1d< real64 > const temp = subRegion.getReference< array1d< real64 > >( extrinsicMeshData::flow::temperature::key() );
      arrayView2d< real64, compflow::USD_COMP > const compFrac =
        subRegion.getReference< array2d< real64, compflow::LAYOUT_COMP > >( extrinsicMeshData::flow::globalCompFraction::key() );
      arrayView1d< TableFunction::KernelWrapper const > compFracTableWrappersViewConst =
        compFracTableWrappers.toViewConst();

      forAll< parallelDevicePolicy<> >( targetSet.size(), [targetSet,
                                                           elemCenter,
                                                           presTableWrapper,
                                                           tempTableWrapper,
                                                           compFracTableWrappersViewConst,
                                                           numComps,
                                                           pres,
                                                           temp,
                                                           compFrac] GEOSX_HOST_DEVICE ( localIndex const i )
      {
        localIndex const k = targetSet[i];
        real64 const elevation = elemCenter[k][2];

        pres[k] = presTableWrapper.compute( &elevation );
        temp[k] = tempTableWrapper.compute( &elevation );
        for( integer ic = 0; ic < numComps; ++ic )
        {
          compFrac[k][ic] = compFracTableWrappersViewConst[ic].compute( &elevation );
        }
      } );
    } );
  } );
}

void CompositionalMultiphaseBase::initializePostInitialConditionsPreSubGroups()
{
  GEOSX_MARK_FUNCTION;

  FlowSolverBase::initializePostInitialConditionsPreSubGroups();

  DomainPartition & domain = this->getGroupByPath< DomainPartition >( "/Problem/domain" );

  // set mass fraction flag on fluid models
  forDiscretizationOnMeshTargets( domain.getMeshBodies(), [&]( string const &,
                                               MeshLevel & mesh,
                                               arrayView1d< string const > const & regionNames )
  {
    FieldIdentifiers fieldsToBeSync;
    fieldsToBeSync.addElementFields( { extrinsicMeshData::flow::pressure::key(),
                                       extrinsicMeshData::flow::globalCompDensity::key() },
                                     regionNames );

    CommunicationTools::getInstance().synchronizeFields( fieldsToBeSync, mesh, domain.getNeighbors(), false );

    mesh.getElemManager().forElementSubRegions( regionNames, [&]( localIndex const,
                                                                  ElementSubRegionBase & subRegion )
    {
      string const & fluidName = subRegion.getReference< string >( viewKeyStruct::fluidNamesString() );
      MultiFluidBase & fluid = getConstitutiveModel< MultiFluidBase >( subRegion, fluidName );
      fluid.setMassFlag( m_useMass );
    } );

    // Initialize primary variables from applied initial conditions
    initializeFluidState( mesh, regionNames );

  } );
}

real64 CompositionalMultiphaseBase::solverStep( real64 const & time_n,
                                                real64 const & dt,
                                                integer const cycleNumber,
                                                DomainPartition & domain )
{
  GEOSX_MARK_FUNCTION;

  // Only build the sparsity pattern once
  // TODO: this should be triggered by a topology change indicator
  if( !m_systemSetupDone )
  {
    setupSystem( domain, m_dofManager, m_localMatrix, m_rhs, m_solution );
    m_systemSetupDone = true;
  }

  implicitStepSetup( time_n, dt, domain );

  // currently the only method is implicit time integration
  real64 const dt_return = nonlinearImplicitStep( time_n, dt, cycleNumber, domain );

  // final step for completion of timestep. typically secondary variable updates and cleanup.
  implicitStepComplete( time_n, dt_return, domain );

  return dt_return;
}

void
CompositionalMultiphaseBase::implicitStepSetup( real64 const & GEOSX_UNUSED_PARAM( time_n ),
                                                real64 const & GEOSX_UNUSED_PARAM( dt ),
                                                DomainPartition & domain )
{
  forDiscretizationOnMeshTargets( domain.getMeshBodies(), [&]( string const &,
                                               MeshLevel & mesh,
                                               arrayView1d< string const > const & regionNames )
  {
    mesh.getElemManager().forElementSubRegions< CellElementSubRegion,
                                                SurfaceElementSubRegion >( regionNames,
                                                                           [&]( localIndex const,
                                                                                auto & subRegion )
    {
      arrayView1d< real64 const > const & pres =
        subRegion.template getExtrinsicData< extrinsicMeshData::flow::pressure >();
      arrayView1d< real64 const > const & initPres =
        subRegion.template getExtrinsicData< extrinsicMeshData::flow::initialPressure >();
      arrayView1d< real64 > const & deltaPres =
        subRegion.template getExtrinsicData< extrinsicMeshData::flow::deltaPressure >();
      arrayView1d< real64 > const & pres_n =
        subRegion.template getExtrinsicData< extrinsicMeshData::flow::pressure_n >();
      pres_n.setValues< parallelDevicePolicy<> >( pres );
      isothermalCompositionalMultiphaseBaseKernels::StatisticsKernel::
        saveDeltaPressure< parallelDevicePolicy<> >( subRegion.size(), pres, initPres, deltaPres );

      arrayView2d< real64 const, compflow::USD_COMP > const & compDens =
        subRegion.template getExtrinsicData< extrinsicMeshData::flow::globalCompDensity >();
      arrayView2d< real64, compflow::USD_COMP > const & compDens_n =
        subRegion.template getExtrinsicData< extrinsicMeshData::flow::globalCompDensity_n >();
      compDens_n.setValues< parallelDevicePolicy<> >( compDens );

      if( m_isThermal )
      {
        arrayView1d< real64 const > const & temp =
          subRegion.template getExtrinsicData< extrinsicMeshData::flow::temperature >();
        arrayView1d< real64 > const & temp_n =
          subRegion.template getExtrinsicData< extrinsicMeshData::flow::temperature_n >();
        temp_n.setValues< parallelDevicePolicy<> >( temp );
      }

      // update porosity, permeability
      updatePorosityAndPermeability( subRegion );
      // update all fluid properties
      updateFluidState( subRegion );
      // for thermal simulations, update solid internal energy
      if( m_isThermal )
      {
        updateSolidInternalEnergyModel( subRegion );
      }

      // after the update, save the new saturation and phase mobilities
      arrayView2d< real64 const, compflow::USD_PHASE > const phaseVolFrac =
        subRegion.template getExtrinsicData< extrinsicMeshData::flow::phaseVolumeFraction >();
      arrayView2d< real64, compflow::USD_PHASE > const phaseVolFrac_n =
        subRegion.template getExtrinsicData< extrinsicMeshData::flow::phaseVolumeFraction_n >();
      phaseVolFrac_n.setValues< parallelDevicePolicy<> >( phaseVolFrac );

      arrayView2d< real64 const, compflow::USD_PHASE > const phaseMob =
        subRegion.template getExtrinsicData< extrinsicMeshData::flow::phaseMobility >();
      arrayView2d< real64, compflow::USD_PHASE > const phaseMob_n =
        subRegion.template getExtrinsicData< extrinsicMeshData::flow::phaseMobility_n >();
      phaseMob_n.setValues< parallelDevicePolicy<> >( phaseMob );

    } );
  } );
}

void CompositionalMultiphaseBase::assembleSystem( real64 const GEOSX_UNUSED_PARAM( time_n ),
                                                  real64 const dt,
                                                  DomainPartition & domain,
                                                  DofManager const & dofManager,
                                                  CRSMatrixView< real64, globalIndex const > const & localMatrix,
                                                  arrayView1d< real64 > const & localRhs )
{
  GEOSX_MARK_FUNCTION;

  assembleAccumulationAndVolumeBalanceTerms( domain,
                                             dofManager,
                                             localMatrix,
                                             localRhs );

  assembleFluxTerms( dt,
                     domain,
                     dofManager,
                     localMatrix,
                     localRhs );
}

void CompositionalMultiphaseBase::assembleAccumulationAndVolumeBalanceTerms( DomainPartition & domain,
                                                                             DofManager const & dofManager,
                                                                             CRSMatrixView< real64, globalIndex const > const & localMatrix,
                                                                             arrayView1d< real64 > const & localRhs ) const
{
  GEOSX_MARK_FUNCTION;

  forDiscretizationOnMeshTargets( domain.getMeshBodies(), [&]( string const &,
                                               MeshLevel const & mesh,
                                               arrayView1d< string const > const & regionNames )
  {
    mesh.getElemManager().forElementSubRegions( regionNames,
                                                [&]( localIndex const,
                                                     ElementSubRegionBase const & subRegion )
    {
      string const dofKey = dofManager.getKey( viewKeyStruct::elemDofFieldString() );
      string const & fluidName = subRegion.getReference< string >( viewKeyStruct::fluidNamesString() );
      string const & solidName = subRegion.getReference< string >( viewKeyStruct::solidNamesString() );

      MultiFluidBase const & fluid = getConstitutiveModel< MultiFluidBase >( subRegion, fluidName );
      CoupledSolidBase const & solid = getConstitutiveModel< CoupledSolidBase >( subRegion, solidName );

      if( m_isThermal )
      {
        thermalCompositionalMultiphaseBaseKernels::
          ElementBasedAssemblyKernelFactory::
          createAndLaunch< parallelDevicePolicy<> >( m_numComponents,
                                                     m_numPhases,
                                                     dofManager.rankOffset(),
                                                     dofKey,
                                                     subRegion,
                                                     fluid,
                                                     solid,
                                                     localMatrix,
                                                     localRhs );
      }
      else
      {
        isothermalCompositionalMultiphaseBaseKernels::
          ElementBasedAssemblyKernelFactory::
          createAndLaunch< parallelDevicePolicy<> >( m_numComponents,
                                                     m_numPhases,
                                                     dofManager.rankOffset(),
                                                     dofKey,
                                                     subRegion,
                                                     fluid,
                                                     solid,
                                                     localMatrix,
                                                     localRhs );
      }
    } );
  } );
}

void CompositionalMultiphaseBase::applyBoundaryConditions( real64 const time_n,
                                                           real64 const dt,
                                                           DomainPartition & domain,
                                                           DofManager const & dofManager,
                                                           CRSMatrixView< real64, globalIndex const > const & localMatrix,
                                                           arrayView1d< real64 > const & localRhs )
{
  GEOSX_MARK_FUNCTION;

  // apply pressure boundary conditions.
  applyDirichletBC( time_n, dt, dofManager, domain, localMatrix.toViewConstSizes(), localRhs.toView() );

  // apply flux boundary conditions
  applySourceFluxBC( time_n, dt, dofManager, domain, localMatrix.toViewConstSizes(), localRhs.toView() );

  // apply aquifer boundary conditions
  applyAquiferBC( time_n, dt, dofManager, domain, localMatrix.toViewConstSizes(), localRhs.toView() );
}

namespace
{
char const bcLogMessage[] =
  "CompositionalMultiphaseBase {}: at time {}s, "
  "the <{}> boundary condition '{}' is applied to the element set '{}' in subRegion '{}'. "
  "\nThe scale of this boundary condition is {} and multiplies the value of the provided function (if any). "
  "\nThe total number of target elements (including ghost elements) is {}. "
  "\nNote that if this number is equal to zero for all subRegions, the boundary condition will not be applied on this element set.";
}

void CompositionalMultiphaseBase::applySourceFluxBC( real64 const time,
                                                     real64 const dt,
                                                     DofManager const & dofManager,
                                                     DomainPartition & domain,
                                                     CRSMatrixView< real64, globalIndex const > const & localMatrix,
                                                     arrayView1d< real64 > const & localRhs ) const
{
  GEOSX_MARK_FUNCTION;

  FieldSpecificationManager & fsManager = FieldSpecificationManager::getInstance();

  string const dofKey = dofManager.getKey( viewKeyStruct::elemDofFieldString() );

  // Step 1: count individual source flux boundary conditions

  std::map< string, localIndex > bcNameToBcId;
  localIndex bcCounter = 0;

  fsManager.forSubGroups< SourceFluxBoundaryCondition >( [&] ( SourceFluxBoundaryCondition const & bc )
  {
    // collect all the bc names to idx
    bcNameToBcId[bc.getName()] = bcCounter;
    bcCounter++;
  } );

  if( bcCounter == 0 )
  {
    return;
  }

  // Step 2: count the set size for each source flux (each source flux may have multiple target sets)

  array1d< globalIndex > bcAllSetsSize( bcNameToBcId.size() );

  computeSourceFluxSizeScalingFactor( time,
                                      dt,
                                      domain,
                                      bcNameToBcId,
                                      bcAllSetsSize.toView() );

  // Step 3: we are ready to impose the boundary condition, normalized by the set size

  forMeshTargets( domain.getMeshBodies(), [&]( string const &,
                                               MeshLevel & mesh,
                                               arrayView1d< string const > const & )
  {
    fsManager.apply< ElementSubRegionBase >( time + dt,
                                             mesh,
                                             FieldSpecificationBase::viewKeyStruct::fluxBoundaryConditionString(),
                                             [&]( FieldSpecificationBase const & fs,
                                                  string const & setName,
                                                  SortedArrayView< localIndex const > const & targetSet,
                                                  ElementSubRegionBase & subRegion,
                                                  string const & )
    {
      if( fs.getLogLevel() >= 1 && m_nonlinearSolverParameters.m_numNewtonIterations == 0 )
      {
        globalIndex const numTargetElems = MpiWrapper::sum< globalIndex >( targetSet.size() );
        GEOSX_LOG_RANK_0( GEOSX_FMT( bcLogMessage,
                                     getName(), time+dt, SourceFluxBoundaryCondition::catalogName(),
                                     fs.getName(), setName, subRegion.getName(), fs.getScale(), numTargetElems ) );
      }

      if( targetSet.size() == 0 )
      {
        return;
      }

      arrayView1d< globalIndex const > const dofNumber = subRegion.getReference< array1d< globalIndex > >( dofKey );
      arrayView1d< integer const > const ghostRank =
        subRegion.getReference< array1d< integer > >( ObjectManagerBase::viewKeyStruct::ghostRankString() );

      // Step 3.1: get the values of the source boundary condition that need to be added to the rhs
      // We don't use FieldSpecificationBase::applyConditionToSystem here because we want to account for the row permutation used in the
      // compositional solvers

      array1d< globalIndex > dofArray( targetSet.size() );
      array1d< real64 > rhsContributionArray( targetSet.size() );
      arrayView1d< real64 > rhsContributionArrayView = rhsContributionArray.toView();
      localIndex const rankOffset = dofManager.rankOffset();

      // note that the dofArray will not be used after this step (simpler to use dofNumber instead)
      fs.computeRhsContribution< FieldSpecificationAdd,
                                 parallelDevicePolicy<> >( targetSet.toViewConst(),
                                                           time + dt,
                                                           dt,
                                                           subRegion,
                                                           dofNumber,
                                                           rankOffset,
                                                           localMatrix,
                                                           dofArray.toView(),
                                                           rhsContributionArrayView,
                                                           [] GEOSX_HOST_DEVICE ( localIndex const )
      {
        return 0.0;
      } );

      // Step 3.2: we are ready to add the right-hand side contributions, taking into account our equation layout

      // get the normalizer
      real64 const sizeScalingFactor = bcAllSetsSize[bcNameToBcId.at( fs.getName())];

      integer const fluidComponentId = fs.getComponent();
      integer const numFluidComponents = m_numComponents;
      forAll< parallelDevicePolicy<> >( targetSet.size(), [sizeScalingFactor,
                                                           targetSet,
                                                           rankOffset,
                                                           ghostRank,
                                                           fluidComponentId,
                                                           numFluidComponents,
                                                           dofNumber,
                                                           rhsContributionArrayView,
                                                           localRhs] GEOSX_HOST_DEVICE ( localIndex const a )
      {
        // we need to filter out ghosts here, because targetSet may contain them
        localIndex const ei = targetSet[a];
        if( ghostRank[ei] >= 0 )
        {
          return;
        }

        // for all "fluid components", we add the value to the total mass balance equation
        globalIndex const totalMassBalanceRow = dofNumber[ei] - rankOffset;
        localRhs[totalMassBalanceRow] += rhsContributionArrayView[a] / sizeScalingFactor; // scale the contribution by the sizeScalingFactor
                                                                                          // here

        // for all "fluid components" except the last one, we add the value to the component mass balance equation (shifted appropriately)
        if( fluidComponentId < numFluidComponents - 1 )
        {
          globalIndex const compMassBalanceRow = totalMassBalanceRow + fluidComponentId + 1; // component mass bal equations are shifted
          localRhs[compMassBalanceRow] += rhsContributionArrayView[a] / sizeScalingFactor; // scale the contribution by the
                                                                                           // sizeScalingFactor here
        }
      } );
    } );
  } );
}

bool CompositionalMultiphaseBase::validateDirichletBC( DomainPartition & domain,
                                                       real64 const time ) const
{
  constexpr integer MAX_NC = MultiFluidBase::MAX_NUM_COMPONENTS;
  FieldSpecificationManager & fsManager = FieldSpecificationManager::getInstance();

  bool bcConsistent = true;

<<<<<<< HEAD
  // 1. Check pressure Dirichlet BCs
  fsManager.apply( time,
                   domain.getMeshBody( 0 ).getBaseDiscretization(),
                   "ElementRegions",
                   extrinsicMeshData::flow::pressure::key(),
                   [&]( FieldSpecificationBase const &,
                        string const & setName,
                        SortedArrayView< localIndex const > const &,
                        Group & subRegion,
                        string const & )
=======
  forMeshTargets( domain.getMeshBodies(), [&]( string const &,
                                               MeshLevel & mesh,
                                               arrayView1d< string const > const & )
>>>>>>> 14e30d15
  {
    // map: regionName -> subRegionName -> setName -> numComps to check pressure/comp are present consistent
    map< string, map< string, map< string, ComponentMask< MAX_NC > > > > bcPresCompStatusMap;
    // map: regionName -> subRegionName -> setName check to that temperature is present/consistent
    map< string, map< string, set< string > > > bcTempStatusMap;

    // 1. Check pressure Dirichlet BCs
    fsManager.apply< ElementSubRegionBase >( time,
                                             mesh,
                                             extrinsicMeshData::flow::pressure::key(),
                                             [&]( FieldSpecificationBase const &,
                                                  string const & setName,
                                                  SortedArrayView< localIndex const > const &,
                                                  ElementSubRegionBase & subRegion,
                                                  string const & )
    {
      // Check whether pressure has already been applied to this set
      string const & subRegionName = subRegion.getName();
      string const & regionName = subRegion.getParent().getParent().getName();

      auto & subRegionSetMap = bcPresCompStatusMap[regionName][subRegionName];
      if( subRegionSetMap.count( setName ) > 0 )
      {
        bcConsistent = false;
        GEOSX_WARNING( GEOSX_FMT( "Conflicting pressure boundary conditions on set {}/{}/{}", regionName, subRegionName, setName ) );
      }
      subRegionSetMap[setName].setNumComp( m_numComponents );
    } );

    // 2. Check temperature Dirichlet BCs
    if( m_isThermal )
    {
      fsManager.apply< ElementSubRegionBase >( time,
                                               mesh,
                                               extrinsicMeshData::flow::temperature::key(),
                                               [&]( FieldSpecificationBase const &,
                                                    string const & setName,
                                                    SortedArrayView< localIndex const > const &,
                                                    ElementSubRegionBase & subRegion,
                                                    string const & )
      {
        // Check whether temperature has already been applied to this set
        string const & subRegionName = subRegion.getName();
        string const & regionName = subRegion.getParent().getParent().getName();

        auto & tempSubRegionSetMap = bcTempStatusMap[regionName][subRegionName];
        if( tempSubRegionSetMap.count( setName ) > 0 )
        {
          bcConsistent = false;
          GEOSX_WARNING( GEOSX_FMT( "Conflicting temperature boundary conditions on set {}/{}/{}", regionName, subRegionName, setName ) );
        }
        tempSubRegionSetMap.insert( setName );
      } );
    }

<<<<<<< HEAD
  // 2. Check temperature Dirichlet BCs
  if( isThermal )
  {
    fsManager.apply( time,
                     domain.getMeshBody( 0 ).getBaseDiscretization(),
                     "ElementRegions",
                     extrinsicMeshData::flow::temperature::key(),
                     [&]( FieldSpecificationBase const &,
                          string const & setName,
                          SortedArrayView< localIndex const > const &,
                          Group & subRegion,
                          string const & )
=======
    // 3. Check composition BC (global component fraction)
    fsManager.apply< ElementSubRegionBase >( time,
                                             mesh,
                                             extrinsicMeshData::flow::globalCompFraction::key(),
                                             [&] ( FieldSpecificationBase const & fs,
                                                   string const & setName,
                                                   SortedArrayView< localIndex const > const &,
                                                   ElementSubRegionBase & subRegion,
                                                   string const & )
>>>>>>> 14e30d15
    {
      // 3.1 Check pressure, temperature, and record composition bc application
      string const & subRegionName = subRegion.getName();
      string const & regionName = subRegion.getParent().getParent().getName();
      integer const comp = fs.getComponent();

      auto & subRegionSetMap = bcPresCompStatusMap[regionName][subRegionName];
      if( subRegionSetMap.count( setName ) == 0 )
      {
        bcConsistent = false;
        GEOSX_WARNING( GEOSX_FMT( "Pressure boundary condition not prescribed on set {}/{}/{}", regionName, subRegionName, setName ) );
      }
      if( m_isThermal )
      {
        auto & tempSubRegionSetMap = bcTempStatusMap[regionName][subRegionName];
        if( tempSubRegionSetMap.count( setName ) == 0 )
        {
          bcConsistent = false;
          GEOSX_WARNING( GEOSX_FMT( "Temperature boundary condition not prescribed on set {}/{}/{}", regionName, subRegionName, setName ) );
        }
      }
      if( comp < 0 || comp >= m_numComponents )
      {
        bcConsistent = false;
        GEOSX_WARNING( GEOSX_FMT( "Invalid component index [{}] in composition boundary condition {}", comp, fs.getName() ) );
        return; // can't check next part with invalid component id
      }

<<<<<<< HEAD
      // no need to set the number of components here, it was done while checking pressure
    } );
  }

  // 3. Check composition BC (global component fraction)
  fsManager.apply( time,
                   domain.getMeshBody( 0 ).getBaseDiscretization(),
                   "ElementRegions",
                   extrinsicMeshData::flow::globalCompFraction::key(),
                   [&] ( FieldSpecificationBase const & fs,
                         string const & setName,
                         SortedArrayView< localIndex const > const &,
                         Group & subRegion,
                         string const & )
  {
    // 3.1 Check pressure, temperature, and record composition bc application
    string const & subRegionName = subRegion.getName();
    string const & regionName = subRegion.getParent().getParent().getName();
    integer const comp = fs.getComponent();

    auto & subRegionSetMap = bcStatusMap[regionName][subRegionName];
    if( subRegionSetMap.count( setName ) == 0 )
    {
      bcConsistent = false;
      GEOSX_WARNING( GEOSX_FMT( "Pressure boundary condition not prescribed on set {}/{}/{}", regionName, subRegionName, setName ) );
    }
    if( isThermal )
    {
      auto & tempSubRegionSetMap = bcTempStatusMap[regionName][subRegionName];
      if( tempSubRegionSetMap.count( setName ) == 0 )
=======
      ComponentMask< MAX_NC > & compMask = subRegionSetMap[setName];
      if( compMask[comp] )
>>>>>>> 14e30d15
      {
        bcConsistent = false;
        GEOSX_WARNING( GEOSX_FMT( "Conflicting composition[{}] boundary conditions on set {}/{}/{}", comp, regionName, subRegionName, setName ) );
      }
      compMask.set( comp );
    } );

    // 3.2 Check consistency between composition BC applied to sets
    // Note: for a temperature-only boundary condition, this loop does not do anything
    for( auto const & regionEntry : bcPresCompStatusMap )
    {
      for( auto const & subRegionEntry : regionEntry.second )
      {
        for( auto const & setEntry : subRegionEntry.second )
        {
          ComponentMask< MAX_NC > const & compMask = setEntry.second;
          for( integer ic = 0; ic < m_numComponents; ++ic )
          {
            if( !compMask[ic] )
            {
              bcConsistent = false;
              GEOSX_WARNING( GEOSX_FMT( "Boundary condition not applied to composition[{}] on set {}/{}/{}",
                                        ic, regionEntry.first, subRegionEntry.first, setEntry.first ) );
            }
          }
        }
      }
    }
  } );

  return bcConsistent;
}

void CompositionalMultiphaseBase::applyDirichletBC( real64 const time_n,
                                                    real64 const dt,
                                                    DofManager const & dofManager,
                                                    DomainPartition & domain,
                                                    CRSMatrixView< real64, globalIndex const > const & localMatrix,
                                                    arrayView1d< real64 > const & localRhs ) const
{
  GEOSX_MARK_FUNCTION;

  // Only validate BC at the beginning of Newton loop
  if( m_nonlinearSolverParameters.m_numNewtonIterations == 0 )
  {
    bool const bcConsistent = validateDirichletBC( domain, time_n + dt );
    GEOSX_ERROR_IF( !bcConsistent, GEOSX_FMT( "CompositionalMultiphaseBase {}: inconsistent boundary conditions", getName() ) );
  }

  FieldSpecificationManager & fsManager = FieldSpecificationManager::getInstance();

<<<<<<< HEAD
  // 1. Apply pressure Dirichlet BCs, store in a separate field
  fsManager.apply( time + dt,
                   domain.getMeshBody( 0 ).getMeshLevel( m_discretizationName ),
                   "ElementRegions",
                   extrinsicMeshData::flow::pressure::key(),
                   [&]( FieldSpecificationBase const & fs,
                        string const & setName,
                        SortedArrayView< localIndex const > const & targetSet,
                        Group & subRegion,
                        string const & )
=======
  forMeshTargets( domain.getMeshBodies(), [&]( string const &,
                                               MeshLevel & mesh,
                                               arrayView1d< string const > const & )
>>>>>>> 14e30d15
  {

    // 1. Apply pressure Dirichlet BCs, store in a separate field
    applyFieldValue< ElementSubRegionBase >( time_n, dt, mesh, bcLogMessage,
                                             extrinsicMeshData::flow::pressure::key(), extrinsicMeshData::flow::bcPressure::key() );
    // 2. Apply composition BC (global component fraction) and store them for constitutive call
    applyFieldValue< ElementSubRegionBase >( time_n, dt, mesh, bcLogMessage,
                                             extrinsicMeshData::flow::globalCompFraction::key(), extrinsicMeshData::flow::globalCompFraction::key() );
    // 3. Apply temperature Dirichlet BCs, store in a separate field
    if( m_isThermal )
    {
      applyFieldValue< ElementSubRegionBase >( time_n, dt, mesh, bcLogMessage,
                                               extrinsicMeshData::flow::temperature::key(), extrinsicMeshData::flow::bcTemperature::key() );
    }

<<<<<<< HEAD
    fs.applyFieldValue< FieldSpecificationEqual, parallelDevicePolicy<> >( targetSet,
                                                                           time + dt,
                                                                           subRegion,
                                                                           extrinsicMeshData::flow::bcPressure::key() );
  } );

  // 2. Apply temperature Dirichlet BCs, store in a separate field
  if( m_isThermal )
  {
    fsManager.apply( time + dt,
                     domain.getMeshBody( 0 ).getMeshLevel( m_discretizationName ),
                     "ElementRegions",
                     extrinsicMeshData::flow::temperature::key(),
                     [&]( FieldSpecificationBase const & fs,
                          string const &,
                          SortedArrayView< localIndex const > const & targetSet,
                          Group & subRegion,
                          string const & )
    {
      fs.applyFieldValue< FieldSpecificationEqual, parallelDevicePolicy<> >( targetSet,
                                                                             time + dt,
                                                                             subRegion,
                                                                             extrinsicMeshData::flow::bcTemperature::key() );
    } );
  }

  // 3. Apply composition BC (global component fraction) and store them for constitutive call
  fsManager.apply( time + dt,
                   domain.getMeshBody( 0 ).getMeshLevel( m_discretizationName ),
                   "ElementRegions",
                   extrinsicMeshData::flow::globalCompFraction::key(),
                   [&] ( FieldSpecificationBase const & fs,
                         string const &,
                         SortedArrayView< localIndex const > const & targetSet,
                         Group & subRegion,
                         string const & )
  {
    fs.applyFieldValue< FieldSpecificationEqual, parallelDevicePolicy<> >( targetSet,
                                                                           time + dt,
                                                                           subRegion,
                                                                           extrinsicMeshData::flow::globalCompFraction::key() );
  } );

  globalIndex const rankOffset = dofManager.rankOffset();
  string const dofKey = dofManager.getKey( viewKeyStruct::elemDofFieldString() );

  // 4. Call constitutive update, back-calculate target global component densities and apply to the system
  fsManager.apply( time + dt,
                   domain.getMeshBody( 0 ).getMeshLevel( m_discretizationName ),
                   "ElementRegions",
                   extrinsicMeshData::flow::pressure::key(),
                   [&] ( FieldSpecificationBase const &,
                         string const &,
                         SortedArrayView< localIndex const > const & targetSet,
                         Group & subRegion,
                         string const & )
  {
    string const & fluidName = subRegion.getReference< string >( viewKeyStruct::fluidNamesString() );
    MultiFluidBase & fluid = getConstitutiveModel< MultiFluidBase >( subRegion, fluidName );
=======
    globalIndex const rankOffset = dofManager.rankOffset();
    string const dofKey = dofManager.getKey( viewKeyStruct::elemDofFieldString() );

    // 4. Call constitutive update, back-calculate target global component densities and apply to the system
    fsManager.apply< ElementSubRegionBase >( time_n + dt,
                                             mesh,
                                             extrinsicMeshData::flow::pressure::key(),
                                             [&] ( FieldSpecificationBase const &,
                                                   string const &,
                                                   SortedArrayView< localIndex const > const & targetSet,
                                                   ElementSubRegionBase & subRegion,
                                                   string const & )
    {
      string const & fluidName = subRegion.getReference< string >( viewKeyStruct::fluidNamesString() );
      MultiFluidBase & fluid = getConstitutiveModel< MultiFluidBase >( subRegion, fluidName );
>>>>>>> 14e30d15

      // in the isothermal case, we use the reservoir temperature to enforce the boundary condition
      // in the thermal case, the validation function guarantees that temperature has been provided
      string const temperatureKey = m_isThermal ? extrinsicMeshData::flow::bcTemperature::key() : extrinsicMeshData::flow::temperature::key();

      arrayView1d< real64 const > const bcPres =
        subRegion.getReference< array1d< real64 > >( extrinsicMeshData::flow::bcPressure::key() );
      arrayView1d< real64 const > const bcTemp =
        subRegion.getReference< array1d< real64 > >( temperatureKey );
      arrayView2d< real64 const, compflow::USD_COMP > const compFrac =
        subRegion.getReference< array2d< real64, compflow::LAYOUT_COMP > >( extrinsicMeshData::flow::globalCompFraction::key() );

      constitutiveUpdatePassThru( fluid, [&] ( auto & castedFluid )
      {
        using FluidType = TYPEOFREF( castedFluid );
        using ExecPolicy = typename FluidType::exec_policy;
        typename FluidType::KernelWrapper fluidWrapper = castedFluid.createKernelWrapper();

        thermalCompositionalMultiphaseBaseKernels::
          FluidUpdateKernel::
          launch< ExecPolicy >( targetSet,
                                fluidWrapper,
                                bcPres,
                                bcTemp,
                                compFrac );
      } );

      arrayView1d< integer const > const ghostRank =
        subRegion.getReference< array1d< integer > >( ObjectManagerBase::viewKeyStruct::ghostRankString() );
      arrayView1d< globalIndex const > const dofNumber =
        subRegion.getReference< array1d< globalIndex > >( dofKey );
      arrayView1d< real64 const > const pres =
        subRegion.getReference< array1d< real64 > >( extrinsicMeshData::flow::pressure::key() );
      arrayView2d< real64 const, compflow::USD_COMP > const compDens =
        subRegion.getReference< array2d< real64, compflow::LAYOUT_COMP > >( extrinsicMeshData::flow::globalCompDensity::key() );
      arrayView2d< real64 const, multifluid::USD_FLUID > const totalDens = fluid.totalDensity();

      integer const numComp = m_numComponents;
      forAll< parallelDevicePolicy<> >( targetSet.size(), [=] GEOSX_HOST_DEVICE ( localIndex const a )
      {
        localIndex const ei = targetSet[a];
        if( ghostRank[ei] >= 0 )
        {
          return;
        }

        globalIndex const dofIndex = dofNumber[ei];
        localIndex const localRow = dofIndex - rankOffset;
        real64 rhsValue;

        // 4.1. Apply pressure value to the matrix/rhs
        FieldSpecificationEqual::SpecifyFieldValue( dofIndex,
                                                    rankOffset,
                                                    localMatrix,
                                                    rhsValue,
                                                    bcPres[ei],
                                                    pres[ei] );
        localRhs[localRow] = rhsValue;

        // 4.2. For each component, apply target global density value
        for( integer ic = 0; ic < numComp; ++ic )
        {
          FieldSpecificationEqual::SpecifyFieldValue( dofIndex + ic + 1,
                                                      rankOffset,
                                                      localMatrix,
                                                      rhsValue,
                                                      totalDens[ei][0] * compFrac[ei][ic],
                                                      compDens[ei][ic] );
          localRhs[localRow + ic + 1] = rhsValue;
        }
      } );
    } );

    // 5. Apply temperature to the system
    if( m_isThermal )
    {
      fsManager.apply< ElementSubRegionBase >( time_n + dt,
                                               mesh,
                                               extrinsicMeshData::flow::temperature::key(),
                                               [&] ( FieldSpecificationBase const &,
                                                     string const &,
                                                     SortedArrayView< localIndex const > const & targetSet,
                                                     ElementSubRegionBase & subRegion,
                                                     string const & )
      {
        arrayView1d< integer const > const ghostRank =
          subRegion.getReference< array1d< integer > >( ObjectManagerBase::viewKeyStruct::ghostRankString() );
        arrayView1d< globalIndex const > const dofNumber =
          subRegion.getReference< array1d< globalIndex > >( dofKey );
        arrayView1d< real64 const > const bcTemp =
          subRegion.getReference< array1d< real64 > >( extrinsicMeshData::flow::bcTemperature::key() );
        arrayView1d< real64 const > const temp =
          subRegion.getReference< array1d< real64 > >( extrinsicMeshData::flow::temperature::key() );

        integer const numComp = m_numComponents;
        forAll< parallelDevicePolicy<> >( targetSet.size(), [=] GEOSX_HOST_DEVICE ( localIndex const a )
        {
          localIndex const ei = targetSet[a];
          if( ghostRank[ei] >= 0 )
          {
            return;
          }

          globalIndex const dofIndex = dofNumber[ei];
          localIndex const localRow = dofIndex - rankOffset;
          real64 rhsValue;

          // 4.2. Apply temperature value to the matrix/rhs
          FieldSpecificationEqual::SpecifyFieldValue( dofIndex + numComp + 1,
                                                      rankOffset,
                                                      localMatrix,
                                                      rhsValue,
                                                      bcTemp[ei],
                                                      temp[ei] );
          localRhs[localRow + numComp + 1] = rhsValue;
        } );
      } );
    }

  } );
}

void CompositionalMultiphaseBase::chopNegativeDensities( DomainPartition & domain )
{
  GEOSX_MARK_FUNCTION;

  using namespace isothermalCompositionalMultiphaseBaseKernels;

  integer const numComp = m_numComponents;

  forDiscretizationOnMeshTargets( domain.getMeshBodies(), [&]( string const &,
                                               MeshLevel & mesh,
                                               arrayView1d< string const > const & regionNames )
  {
    mesh.getElemManager().forElementSubRegions( regionNames,
                                                [&]( localIndex const,
                                                     ElementSubRegionBase & subRegion )
    {
      arrayView1d< integer const > const ghostRank = subRegion.ghostRank();

      arrayView2d< real64, compflow::USD_COMP > const compDens =
        subRegion.getExtrinsicData< extrinsicMeshData::flow::globalCompDensity >();

      forAll< parallelDevicePolicy<> >( subRegion.size(), [=] GEOSX_HOST_DEVICE ( localIndex const ei )
      {
        if( ghostRank[ei] < 0 )
        {
          for( integer ic = 0; ic < numComp; ++ic )
          {
            if( compDens[ei][ic] < minDensForDivision )
            {
              compDens[ei][ic] = minDensForDivision;
            }
          }
        }
      } );
    } );
  } );
}

void CompositionalMultiphaseBase::resetStateToBeginningOfStep( DomainPartition & domain )
{
  GEOSX_MARK_FUNCTION;

  forDiscretizationOnMeshTargets( domain.getMeshBodies(), [&]( string const &,
                                               MeshLevel & mesh,
                                               arrayView1d< string const > const & regionNames )
  {
    mesh.getElemManager().forElementSubRegions< CellElementSubRegion,
                                                SurfaceElementSubRegion >( regionNames,
                                                                           [&]( localIndex const,
                                                                                auto & subRegion )
    {
      arrayView1d< real64 > const & pres =
        subRegion.template getExtrinsicData< extrinsicMeshData::flow::pressure >();
      arrayView1d< real64 const > const & pres_n =
        subRegion.template getExtrinsicData< extrinsicMeshData::flow::pressure_n >();
      pres.setValues< parallelDevicePolicy<> >( pres_n );

      arrayView2d< real64, compflow::USD_COMP > const & compDens =
        subRegion.template getExtrinsicData< extrinsicMeshData::flow::globalCompDensity >();
      arrayView2d< real64 const, compflow::USD_COMP > const & compDens_n =
        subRegion.template getExtrinsicData< extrinsicMeshData::flow::globalCompDensity_n >();
      compDens.setValues< parallelDevicePolicy<> >( compDens_n );

      if( m_isThermal )
      {
        arrayView1d< real64 > const & temp =
          subRegion.template getExtrinsicData< extrinsicMeshData::flow::temperature >();
        arrayView1d< real64 const > const & temp_n =
          subRegion.template getExtrinsicData< extrinsicMeshData::flow::temperature_n >();
        temp.setValues< parallelDevicePolicy<> >( temp_n );
      }

      // update porosity, permeability
      updatePorosityAndPermeability( subRegion );
      // update all fluid properties
      updateFluidState( subRegion );
      // for thermal simulations, update solid internal energy
      if( m_isThermal )
      {
        updateSolidInternalEnergyModel( subRegion );
      }

    } );
  } );
}

void CompositionalMultiphaseBase::implicitStepComplete( real64 const & time,
                                                        real64 const & dt,
                                                        DomainPartition & domain )
{
  // Step 1: save the converged aquifer state
  // note: we have to save the aquifer state **before** updating the pressure,
  // otherwise the aquifer flux is saved with the wrong pressure time level
  saveAquiferConvergedState( time, dt, domain );

  forDiscretizationOnMeshTargets( domain.getMeshBodies(), [&]( string const &,
                                               MeshLevel & mesh,
                                               arrayView1d< string const > const & regionNames )
  {
    mesh.getElemManager().forElementSubRegions( regionNames,
                                                [&]( localIndex const,
                                                     ElementSubRegionBase & subRegion )
    {

      // Step 2: save the converged fluid state
      string const & fluidName = subRegion.getReference< string >( viewKeyStruct::fluidNamesString() );
      MultiFluidBase const & fluidMaterial = getConstitutiveModel< MultiFluidBase >( subRegion, fluidName );
      fluidMaterial.saveConvergedState();

      // Step 3: save the converged solid state
      string const & solidName = subRegion.getReference< string >( viewKeyStruct::solidNamesString() );
      CoupledSolidBase const & porousMaterial = getConstitutiveModel< CoupledSolidBase >( subRegion, solidName );
      porousMaterial.saveConvergedState();

      // Step 4: save converged state for the relperm model to handle hysteresis
      arrayView2d< real64 const, compflow::USD_PHASE > const phaseVolFrac =
        subRegion.getExtrinsicData< extrinsicMeshData::flow::phaseVolumeFraction >();
      string const & relPermName = subRegion.getReference< string >( viewKeyStruct::relPermNamesString() );
      RelativePermeabilityBase const & relPermMaterial =
        getConstitutiveModel< RelativePermeabilityBase >( subRegion, relPermName );
      relPermMaterial.saveConvergedPhaseVolFractionState( phaseVolFrac );

      // Step 5: if capillary pressure is supported, send the converged porosity and permeability to the capillary pressure model
      // note: this is needed when the capillary pressure depends on porosity and permeability (Leverett J-function for instance)
      if( m_hasCapPressure )
      {
        arrayView2d< real64 const > const porosity = porousMaterial.getPorosity();

        string const & permName = subRegion.getReference< string >( viewKeyStruct::permeabilityNamesString() );
        PermeabilityBase const & permeabilityMaterial =
          getConstitutiveModel< PermeabilityBase >( subRegion, permName );
        arrayView3d< real64 const > const permeability = permeabilityMaterial.permeability();

        string const & capPressName = subRegion.getReference< string >( viewKeyStruct::capPressureNamesString() );
        CapillaryPressureBase const & capPressureMaterial =
          getConstitutiveModel< CapillaryPressureBase >( subRegion, capPressName );
        capPressureMaterial.saveConvergedRockState( porosity, permeability );
      }

      // Step 6: if the thermal option is on, send the converged porosity and phase volume fraction to the thermal conductivity model
      // note: this is needed because the phaseVolFrac-weighted thermal conductivity treats phaseVolumeFraction explicitly for now
      if( m_isThermal )
      {
        arrayView2d< real64 const > const porosity = porousMaterial.getPorosity();

        string const & thermName = subRegion.getReference< string >( viewKeyStruct::thermalConductivityNamesString() );
        MultiPhaseThermalConductivityBase const & thermalConductivityMaterial =
          getConstitutiveModel< MultiPhaseThermalConductivityBase >( subRegion, thermName );
        thermalConductivityMaterial.saveConvergedRockFluidState( porosity, phaseVolFrac );
      }
    } );
  } );
}

void CompositionalMultiphaseBase::updateState( DomainPartition & domain )
{
  forDiscretizationOnMeshTargets( domain.getMeshBodies(), [&]( string const &,
                                               MeshLevel & mesh,
                                               arrayView1d< string const > const & regionNames )
  {
    mesh.getElemManager().forElementSubRegions< CellElementSubRegion,
                                                SurfaceElementSubRegion >( regionNames, [&]( localIndex const,
                                                                                             auto & subRegion )
    {
      // update porosity, permeability, and solid internal energy
      updatePorosityAndPermeability( subRegion );
      // update all fluid properties
      updateFluidState( subRegion );
      // for thermal, update solid internal energy
      if( m_isThermal )
      {
        updateSolidInternalEnergyModel( subRegion );
      }
    } );
  } );
}

} // namespace geosx<|MERGE_RESOLUTION|>--- conflicted
+++ resolved
@@ -1253,7 +1253,7 @@
 
   // Step 3: we are ready to impose the boundary condition, normalized by the set size
 
-  forMeshTargets( domain.getMeshBodies(), [&]( string const &,
+  forDiscretizationOnMeshTargets( domain.getMeshBodies(), [&]( string const &,
                                                MeshLevel & mesh,
                                                arrayView1d< string const > const & )
   {
@@ -1357,22 +1357,9 @@
 
   bool bcConsistent = true;
 
-<<<<<<< HEAD
-  // 1. Check pressure Dirichlet BCs
-  fsManager.apply( time,
-                   domain.getMeshBody( 0 ).getBaseDiscretization(),
-                   "ElementRegions",
-                   extrinsicMeshData::flow::pressure::key(),
-                   [&]( FieldSpecificationBase const &,
-                        string const & setName,
-                        SortedArrayView< localIndex const > const &,
-                        Group & subRegion,
-                        string const & )
-=======
-  forMeshTargets( domain.getMeshBodies(), [&]( string const &,
+  forDiscretizationOnMeshTargets( domain.getMeshBodies(), [&]( string const &,
                                                MeshLevel & mesh,
                                                arrayView1d< string const > const & )
->>>>>>> 14e30d15
   {
     // map: regionName -> subRegionName -> setName -> numComps to check pressure/comp are present consistent
     map< string, map< string, map< string, ComponentMask< MAX_NC > > > > bcPresCompStatusMap;
@@ -1428,20 +1415,6 @@
       } );
     }
 
-<<<<<<< HEAD
-  // 2. Check temperature Dirichlet BCs
-  if( isThermal )
-  {
-    fsManager.apply( time,
-                     domain.getMeshBody( 0 ).getBaseDiscretization(),
-                     "ElementRegions",
-                     extrinsicMeshData::flow::temperature::key(),
-                     [&]( FieldSpecificationBase const &,
-                          string const & setName,
-                          SortedArrayView< localIndex const > const &,
-                          Group & subRegion,
-                          string const & )
-=======
     // 3. Check composition BC (global component fraction)
     fsManager.apply< ElementSubRegionBase >( time,
                                              mesh,
@@ -1451,7 +1424,6 @@
                                                    SortedArrayView< localIndex const > const &,
                                                    ElementSubRegionBase & subRegion,
                                                    string const & )
->>>>>>> 14e30d15
     {
       // 3.1 Check pressure, temperature, and record composition bc application
       string const & subRegionName = subRegion.getName();
@@ -1480,41 +1452,8 @@
         return; // can't check next part with invalid component id
       }
 
-<<<<<<< HEAD
-      // no need to set the number of components here, it was done while checking pressure
-    } );
-  }
-
-  // 3. Check composition BC (global component fraction)
-  fsManager.apply( time,
-                   domain.getMeshBody( 0 ).getBaseDiscretization(),
-                   "ElementRegions",
-                   extrinsicMeshData::flow::globalCompFraction::key(),
-                   [&] ( FieldSpecificationBase const & fs,
-                         string const & setName,
-                         SortedArrayView< localIndex const > const &,
-                         Group & subRegion,
-                         string const & )
-  {
-    // 3.1 Check pressure, temperature, and record composition bc application
-    string const & subRegionName = subRegion.getName();
-    string const & regionName = subRegion.getParent().getParent().getName();
-    integer const comp = fs.getComponent();
-
-    auto & subRegionSetMap = bcStatusMap[regionName][subRegionName];
-    if( subRegionSetMap.count( setName ) == 0 )
-    {
-      bcConsistent = false;
-      GEOSX_WARNING( GEOSX_FMT( "Pressure boundary condition not prescribed on set {}/{}/{}", regionName, subRegionName, setName ) );
-    }
-    if( isThermal )
-    {
-      auto & tempSubRegionSetMap = bcTempStatusMap[regionName][subRegionName];
-      if( tempSubRegionSetMap.count( setName ) == 0 )
-=======
       ComponentMask< MAX_NC > & compMask = subRegionSetMap[setName];
       if( compMask[comp] )
->>>>>>> 14e30d15
       {
         bcConsistent = false;
         GEOSX_WARNING( GEOSX_FMT( "Conflicting composition[{}] boundary conditions on set {}/{}/{}", comp, regionName, subRegionName, setName ) );
@@ -1566,22 +1505,9 @@
 
   FieldSpecificationManager & fsManager = FieldSpecificationManager::getInstance();
 
-<<<<<<< HEAD
-  // 1. Apply pressure Dirichlet BCs, store in a separate field
-  fsManager.apply( time + dt,
-                   domain.getMeshBody( 0 ).getMeshLevel( m_discretizationName ),
-                   "ElementRegions",
-                   extrinsicMeshData::flow::pressure::key(),
-                   [&]( FieldSpecificationBase const & fs,
-                        string const & setName,
-                        SortedArrayView< localIndex const > const & targetSet,
-                        Group & subRegion,
-                        string const & )
-=======
-  forMeshTargets( domain.getMeshBodies(), [&]( string const &,
+  forDiscretizationOnMeshTargets( domain.getMeshBodies(), [&]( string const &,
                                                MeshLevel & mesh,
                                                arrayView1d< string const > const & )
->>>>>>> 14e30d15
   {
 
     // 1. Apply pressure Dirichlet BCs, store in a separate field
@@ -1597,67 +1523,6 @@
                                                extrinsicMeshData::flow::temperature::key(), extrinsicMeshData::flow::bcTemperature::key() );
     }
 
-<<<<<<< HEAD
-    fs.applyFieldValue< FieldSpecificationEqual, parallelDevicePolicy<> >( targetSet,
-                                                                           time + dt,
-                                                                           subRegion,
-                                                                           extrinsicMeshData::flow::bcPressure::key() );
-  } );
-
-  // 2. Apply temperature Dirichlet BCs, store in a separate field
-  if( m_isThermal )
-  {
-    fsManager.apply( time + dt,
-                     domain.getMeshBody( 0 ).getMeshLevel( m_discretizationName ),
-                     "ElementRegions",
-                     extrinsicMeshData::flow::temperature::key(),
-                     [&]( FieldSpecificationBase const & fs,
-                          string const &,
-                          SortedArrayView< localIndex const > const & targetSet,
-                          Group & subRegion,
-                          string const & )
-    {
-      fs.applyFieldValue< FieldSpecificationEqual, parallelDevicePolicy<> >( targetSet,
-                                                                             time + dt,
-                                                                             subRegion,
-                                                                             extrinsicMeshData::flow::bcTemperature::key() );
-    } );
-  }
-
-  // 3. Apply composition BC (global component fraction) and store them for constitutive call
-  fsManager.apply( time + dt,
-                   domain.getMeshBody( 0 ).getMeshLevel( m_discretizationName ),
-                   "ElementRegions",
-                   extrinsicMeshData::flow::globalCompFraction::key(),
-                   [&] ( FieldSpecificationBase const & fs,
-                         string const &,
-                         SortedArrayView< localIndex const > const & targetSet,
-                         Group & subRegion,
-                         string const & )
-  {
-    fs.applyFieldValue< FieldSpecificationEqual, parallelDevicePolicy<> >( targetSet,
-                                                                           time + dt,
-                                                                           subRegion,
-                                                                           extrinsicMeshData::flow::globalCompFraction::key() );
-  } );
-
-  globalIndex const rankOffset = dofManager.rankOffset();
-  string const dofKey = dofManager.getKey( viewKeyStruct::elemDofFieldString() );
-
-  // 4. Call constitutive update, back-calculate target global component densities and apply to the system
-  fsManager.apply( time + dt,
-                   domain.getMeshBody( 0 ).getMeshLevel( m_discretizationName ),
-                   "ElementRegions",
-                   extrinsicMeshData::flow::pressure::key(),
-                   [&] ( FieldSpecificationBase const &,
-                         string const &,
-                         SortedArrayView< localIndex const > const & targetSet,
-                         Group & subRegion,
-                         string const & )
-  {
-    string const & fluidName = subRegion.getReference< string >( viewKeyStruct::fluidNamesString() );
-    MultiFluidBase & fluid = getConstitutiveModel< MultiFluidBase >( subRegion, fluidName );
-=======
     globalIndex const rankOffset = dofManager.rankOffset();
     string const dofKey = dofManager.getKey( viewKeyStruct::elemDofFieldString() );
 
@@ -1673,7 +1538,6 @@
     {
       string const & fluidName = subRegion.getReference< string >( viewKeyStruct::fluidNamesString() );
       MultiFluidBase & fluid = getConstitutiveModel< MultiFluidBase >( subRegion, fluidName );
->>>>>>> 14e30d15
 
       // in the isothermal case, we use the reservoir temperature to enforce the boundary condition
       // in the thermal case, the validation function guarantees that temperature has been provided
