--- conflicted
+++ resolved
@@ -53,12 +53,8 @@
 #include "physicsSolvers/fluidFlow/kernels/compositional/SolidInternalEnergyUpdateKernel.hpp"
 #include "physicsSolvers/fluidFlow/kernels/compositional/HydrostaticPressureKernel.hpp"
 #include "physicsSolvers/fluidFlow/kernels/compositional/StatisticsKernel.hpp"
-<<<<<<< HEAD
-#include "physicsSolvers/fluidFlow/kernels/compositional/CFLKernel.hpp"
 #include "physicsSolvers/fluidFlow/kernels/compositional/zFormulation/AccumulationZFormulationKernel.hpp"
 #include "physicsSolvers/fluidFlow/kernels/compositional/zFormulation/PhaseVolumeFractionZFormulationKernel.hpp"
-=======
->>>>>>> 907fb3f2
 
 #if defined( __INTEL_COMPILER )
 #pragma GCC optimize "O0"
@@ -83,13 +79,8 @@
   m_allowCompDensChopping( 1 ),
   m_useTotalMassEquation( 1 ),
   m_useSimpleAccumulation( 1 ),
-<<<<<<< HEAD
-  m_useNewGravity( 0 ),
   m_minCompDens( isothermalCompositionalMultiphaseBaseKernels::minDensForDivision ),
   m_minCompFrac( isothermalCompositionalMultiphaseBaseKernels::minCompFracForDivision )
-=======
-  m_minCompDens( isothermalCompositionalMultiphaseBaseKernels::minDensForDivision )
->>>>>>> 907fb3f2
 {
 //START_SPHINX_INCLUDE_00
   this->registerWrapper( viewKeyStruct::inputTemperatureString(), &m_inputTemperature ).
@@ -275,6 +266,20 @@
       GEOS_ERROR( GEOS_FMT( "{}: pressure stabilization is not yet supported by {}",
                             getDataContext(), viewKeyStruct::useZFormulationFlagString() ) );
     }
+
+    DomainPartition & domain = this->getGroupByPath< DomainPartition >( "/Problem/domain" );
+    NumericalMethodsManager const & numericalMethodManager = domain.getNumericalMethodManager();
+    FiniteVolumeManager const & fvManager = numericalMethodManager.getFiniteVolumeManager();
+    FluxApproximationBase const & fluxApprox = fvManager.getFluxApproximation( m_discretizationName );
+    auto const & upwindingParams = fluxApprox.upwindingParams();
+    if( upwindingParams.upwindingScheme == UpwindingScheme::C1PPU ||
+        upwindingParams.upwindingScheme == UpwindingScheme::IHU )
+    {
+      GEOS_ERROR( GEOS_FMT( "{}: {} is not available for {}",
+                            getDataContext(),
+                            EnumStrings<UpwindingScheme>::toString(upwindingParams.upwindingScheme),
+                            viewKeyStruct::useZFormulationFlagString() ) );
+    }
   }
 }
 
@@ -1489,12 +1494,7 @@
           createAndLaunch< parallelDevicePolicy<> >( m_numComponents,
                                                      m_numPhases,
                                                      dofManager.rankOffset(),
-<<<<<<< HEAD
-                                                     m_useTotalMassEquation,
-                                                     m_useSimpleAccumulation,
-=======
                                                      kernelFlags,
->>>>>>> 907fb3f2
                                                      dofKey,
                                                      subRegion,
                                                      fluid,
@@ -1504,7 +1504,6 @@
       }
       else
       {
-<<<<<<< HEAD
         if( m_isThermal )
         {
           thermalCompositionalMultiphaseBaseKernels::
@@ -1512,7 +1511,7 @@
             createAndLaunch< parallelDevicePolicy<> >( m_numComponents,
                                                        m_numPhases,
                                                        dofManager.rankOffset(),
-                                                       m_useTotalMassEquation,
+                                                       kernelFlags,
                                                        dofKey,
                                                        subRegion,
                                                        fluid,
@@ -1527,8 +1526,7 @@
             createAndLaunch< parallelDevicePolicy<> >( m_numComponents,
                                                        m_numPhases,
                                                        dofManager.rankOffset(),
-                                                       m_useTotalMassEquation,
-                                                       m_useSimpleAccumulation,
+                                                       kernelFlags,
                                                        dofKey,
                                                        subRegion,
                                                        fluid,
@@ -1536,20 +1534,6 @@
                                                        localMatrix,
                                                        localRhs );
         }
-=======
-        isothermalCompositionalMultiphaseBaseKernels::
-          AccumulationKernelFactory::
-          createAndLaunch< parallelDevicePolicy<> >( m_numComponents,
-                                                     m_numPhases,
-                                                     dofManager.rankOffset(),
-                                                     kernelFlags,
-                                                     dofKey,
-                                                     subRegion,
-                                                     fluid,
-                                                     solid,
-                                                     localMatrix,
-                                                     localRhs );
->>>>>>> 907fb3f2
       }
     } );
   } );
