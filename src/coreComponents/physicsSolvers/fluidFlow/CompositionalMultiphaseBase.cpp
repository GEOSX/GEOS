/*
 * ------------------------------------------------------------------------------------------------------------
 * SPDX-License-Identifier: LGPL-2.1-only
 *
 * Copyright (c) 2016-2024 Lawrence Livermore National Security LLC
 * Copyright (c) 2018-2024 Total, S.A
 * Copyright (c) 2018-2024 The Board of Trustees of the Leland Stanford Junior University
 * Copyright (c) 2018-2024 Chevron
 * Copyright (c) 2019-     GEOS/GEOSX Contributors
 * All rights reserved
 *
 * See top level LICENSE, COPYRIGHT, CONTRIBUTORS, NOTICE, and ACKNOWLEDGEMENTS files for details.
 * ------------------------------------------------------------------------------------------------------------
 */

/**
 * @file CompositionalMultiphaseBase.cpp
 */

#include "CompositionalMultiphaseBase.hpp"

#include "constitutive/ConstitutiveManager.hpp"
#include "constitutive/capillaryPressure/CapillaryPressureFields.hpp"
#include "constitutive/capillaryPressure/capillaryPressureSelector.hpp"
#include "constitutive/ConstitutivePassThru.hpp"
#include "constitutive/diffusion/DiffusionFields.hpp"
#include "constitutive/diffusion/DiffusionSelector.hpp"
#include "constitutive/dispersion/DispersionFields.hpp"
#include "constitutive/dispersion/DispersionSelector.hpp"
#include "constitutive/fluid/multifluid/MultiFluidFields.hpp"
#include "constitutive/fluid/multifluid/MultiFluidSelector.hpp"
#include "constitutive/relativePermeability/RelativePermeabilityFields.hpp"
#include "constitutive/relativePermeability/RelativePermeabilitySelector.hpp"
#include "constitutive/solid/SolidInternalEnergy.hpp"
#include "constitutive/thermalConductivity/MultiPhaseThermalConductivitySelector.hpp"
#include "fieldSpecification/AquiferBoundaryCondition.hpp"
#include "fieldSpecification/EquilibriumInitialCondition.hpp"
#include "fieldSpecification/SourceFluxBoundaryCondition.hpp"
#include "physicsSolvers/fluidFlow/SourceFluxStatistics.hpp"
#include "mesh/DomainPartition.hpp"
#include "mesh/mpiCommunications/CommunicationTools.hpp"
#include "physicsSolvers/fluidFlow/CompositionalMultiphaseBaseFields.hpp"
#include "physicsSolvers/fluidFlow/FlowSolverBaseFields.hpp"
#include "physicsSolvers/fluidFlow/IsothermalCompositionalMultiphaseBaseKernels.hpp"
#include "physicsSolvers/fluidFlow/IsothermalCompositionalMultiphaseFVMKernels.hpp"
#include "physicsSolvers/fluidFlow/ThermalCompositionalMultiphaseBaseKernels.hpp"

#if defined( __INTEL_COMPILER )
#pragma GCC optimize "O0"
#endif

namespace geos
{

using namespace dataRepository;
using namespace constitutive;

CompositionalMultiphaseBase::CompositionalMultiphaseBase( const string & name,
                                                          Group * const parent )
  :
  FlowSolverBase( name, parent ),
  m_numPhases( 0 ),
  m_numComponents( 0 ),
  m_hasCapPressure( 0 ),
  m_hasDiffusion( 0 ),
  m_hasDispersion( 0 ),
  m_minScalingFactor( 0.01 ),
  m_allowCompDensChopping( 1 ),
  m_useTotalMassEquation( 1 ),
  m_useSimpleAccumulation( 1 ),
  m_minCompDens( isothermalCompositionalMultiphaseBaseKernels::minDensForDivision )
{
//START_SPHINX_INCLUDE_00
  this->registerWrapper( viewKeyStruct::inputTemperatureString(), &m_inputTemperature ).
    setInputFlag( InputFlags::REQUIRED ).
    setDescription( "Temperature" );
//END_SPHINX_INCLUDE_00

  // TODO: add more description on how useMass can alter the simulation (convergence issues?). How does it interact with wells useMass?
  this->registerWrapper( viewKeyStruct::useMassFlagString(), &m_useMass ).
    setApplyDefaultValue( 0 ).
    setInputFlag( InputFlags::OPTIONAL ).
    setDescription( GEOS_FMT( "Use mass formulation instead of molar. Warning : Affects {} rates units.",
                              SourceFluxBoundaryCondition::catalogName() ) );

  this->registerWrapper( viewKeyStruct::solutionChangeScalingFactorString(), &m_solutionChangeScalingFactor ).
    setSizedFromParent( 0 ).
    setInputFlag( InputFlags::OPTIONAL ).
    setApplyDefaultValue( 0.5 ).
    setDescription( "Damping factor for solution change targets" );
  this->registerWrapper( viewKeyStruct::targetRelativePresChangeString(), &m_targetRelativePresChange ).
    setSizedFromParent( 0 ).
    setInputFlag( InputFlags::OPTIONAL ).
    setApplyDefaultValue( 0.2 ).
    setDescription( "Target (relative) change in pressure in a time step (expected value between 0 and 1)" );
  this->registerWrapper( viewKeyStruct::targetRelativeTempChangeString(), &m_targetRelativeTempChange ).
    setSizedFromParent( 0 ).
    setInputFlag( InputFlags::OPTIONAL ).
    setApplyDefaultValue( 0.2 ).
    setDescription( "Target (relative) change in temperature in a time step (expected value between 0 and 1)" );
  this->registerWrapper( viewKeyStruct::targetPhaseVolFracChangeString(), &m_targetPhaseVolFracChange ).
    setSizedFromParent( 0 ).
    setInputFlag( InputFlags::OPTIONAL ).
    setApplyDefaultValue( 0.2 ).
    setDescription( "Target (absolute) change in phase volume fraction in a time step" );
  this->registerWrapper( viewKeyStruct::targetRelativeCompDensChangeString(), &m_targetRelativeCompDensChange ).
    setSizedFromParent( 0 ).
    setInputFlag( InputFlags::OPTIONAL ).
    setApplyDefaultValue( LvArray::NumericLimits< real64 >::max ). // disabled by default
    setDescription( "Target (relative) change in component density in a time step" );

  this->registerWrapper( viewKeyStruct::maxCompFracChangeString(), &m_maxCompFracChange ).
    setSizedFromParent( 0 ).
    setInputFlag( InputFlags::OPTIONAL ).
    setApplyDefaultValue( 0.5 ).
    setDescription( "Maximum (absolute) change in a component fraction in a Newton iteration" );
  this->registerWrapper( viewKeyStruct::maxRelativePresChangeString(), &m_maxRelativePresChange ).
    setSizedFromParent( 0 ).
    setInputFlag( InputFlags::OPTIONAL ).
    setApplyDefaultValue( 0.5 ).
    setDescription( "Maximum (relative) change in pressure in a Newton iteration" );
  this->registerWrapper( viewKeyStruct::maxRelativeTempChangeString(), &m_maxRelativeTempChange ).
    setSizedFromParent( 0 ).
    setInputFlag( InputFlags::OPTIONAL ).
    setApplyDefaultValue( 0.5 ).
    setDescription( "Maximum (relative) change in temperature in a Newton iteration" );
  this->registerWrapper( viewKeyStruct::maxRelativeCompDensChangeString(), &m_maxRelativeCompDensChange ).
    setSizedFromParent( 0 ).
    setInputFlag( InputFlags::OPTIONAL ).
    setApplyDefaultValue( LvArray::NumericLimits< real64 >::max ). // disabled by default
    setDescription( "Maximum (relative) change in a component density in a Newton iteration" );

  this->registerWrapper( viewKeyStruct::allowLocalCompDensChoppingString(), &m_allowCompDensChopping ).
    setSizedFromParent( 0 ).
    setInputFlag( InputFlags::OPTIONAL ).
    setApplyDefaultValue( 1 ).
    setDescription( "Flag indicating whether local (cell-wise) chopping of negative compositions is allowed" );

  this->registerWrapper( viewKeyStruct::targetFlowCFLString(), &m_targetFlowCFL ).
    setApplyDefaultValue( -1. ).
    setInputFlag( InputFlags::OPTIONAL ).
    setDescription( "Target CFL condition `CFL condition <http://en.wikipedia.org/wiki/Courant-Friedrichs-Lewy_condition>`_"
                    "when computing the next timestep." );

  this->registerWrapper( viewKeyStruct::useTotalMassEquationString(), &m_useTotalMassEquation ).
    setSizedFromParent( 0 ).
    setInputFlag( InputFlags::OPTIONAL ).
    setApplyDefaultValue( 1 ).
    setDescription( "Flag indicating whether total mass equation is used" );

  this->registerWrapper( viewKeyStruct::useSimpleAccumulationString(), &m_useSimpleAccumulation ).
    setSizedFromParent( 0 ).
    setInputFlag( InputFlags::OPTIONAL ).
    setApplyDefaultValue( 1 ).
    setDescription( "Flag indicating whether simple accumulation form is used" );

  this->registerWrapper( viewKeyStruct::minCompDensString(), &m_minCompDens ).
    setSizedFromParent( 0 ).
    setInputFlag( InputFlags::OPTIONAL ).
    setApplyDefaultValue( isothermalCompositionalMultiphaseBaseKernels::minDensForDivision ).
    setDescription( "Minimum allowed global component density" );

  this->registerWrapper( viewKeyStruct::maxSequentialCompDensChangeString(), &m_maxSequentialCompDensChange ).
    setSizedFromParent( 0 ).
    setInputFlag( InputFlags::OPTIONAL ).
    setApplyDefaultValue( 1.0 ).
    setDescription( "Maximum (absolute) component density change in a sequential iteration, used for outer loop convergence check" );

  this->registerWrapper( viewKeyStruct::minScalingFactorString(), &m_minScalingFactor ).
    setSizedFromParent( 0 ).
    setInputFlag( InputFlags::OPTIONAL ).
    setApplyDefaultValue( 0.01 ).
    setDescription( "Minimum value for solution scaling factor" );
}

void CompositionalMultiphaseBase::postInputInitialization()
{
  FlowSolverBase::postInputInitialization();

  GEOS_ERROR_IF_GT_MSG( m_maxCompFracChange, 1.0,
                        getWrapperDataContext( viewKeyStruct::maxCompFracChangeString() ) <<
                        ": The maximum absolute change in component fraction in a Newton iteration must be smaller or equal to 1.0" );
  GEOS_ERROR_IF_LE_MSG( m_maxCompFracChange, 0.0,
                        getWrapperDataContext( viewKeyStruct::maxCompFracChangeString() ) <<
                        ": The maximum absolute change in component fraction in a Newton iteration must be larger than 0.0" );
  GEOS_ERROR_IF_LE_MSG( m_maxRelativePresChange, 0.0,
                        getWrapperDataContext( viewKeyStruct::maxRelativePresChangeString() ) <<
                        ": The maximum relative change in pressure in a Newton iteration must be larger than 0.0" );
  GEOS_ERROR_IF_LE_MSG( m_maxRelativeTempChange, 0.0,
                        getWrapperDataContext( viewKeyStruct::maxRelativeTempChangeString() ) <<
                        ": The maximum relative change in temperature in a Newton iteration must be larger than 0.0" );
  GEOS_ERROR_IF_LE_MSG( m_maxRelativeCompDensChange, 0.0,
                        getWrapperDataContext( viewKeyStruct::maxRelativeCompDensChangeString() ) <<
                        ": The maximum relative change in component density in a Newton iteration must be larger than 0.0" );
  GEOS_ERROR_IF_LE_MSG( m_targetRelativePresChange, 0.0,
                        getWrapperDataContext( viewKeyStruct::targetRelativePresChangeString() ) <<
                        ": The target relative change in pressure in a time step must be larger than 0.0" );
  GEOS_ERROR_IF_LE_MSG( m_targetRelativeTempChange, 0.0,
                        getWrapperDataContext( viewKeyStruct::targetRelativeTempChangeString() ) <<
                        ": The target relative change in temperature in a time step must be larger than 0.0" );
  GEOS_ERROR_IF_LE_MSG( m_targetPhaseVolFracChange, 0.0,
                        getWrapperDataContext( viewKeyStruct::targetPhaseVolFracChangeString() ) <<
                        ": The target change in phase volume fraction in a time step must be larger than 0.0" );
  GEOS_ERROR_IF_LE_MSG( m_targetRelativeCompDensChange, 0.0,
                        getWrapperDataContext( viewKeyStruct::targetPhaseVolFracChangeString() ) <<
                        ": The target change in component density in a time step must be larger than 0.0" );

  GEOS_ERROR_IF_LT_MSG( m_solutionChangeScalingFactor, 0.0,
                        getWrapperDataContext( viewKeyStruct::solutionChangeScalingFactorString() ) <<
                        ": The solution change scaling factor must be larger or equal to 0.0" );
  GEOS_ERROR_IF_GT_MSG( m_solutionChangeScalingFactor, 1.0,
                        getWrapperDataContext( viewKeyStruct::solutionChangeScalingFactorString() ) <<
                        ": The solution change scaling factor must be smaller or equal to 1.0" );
  GEOS_ERROR_IF_LE_MSG( m_minScalingFactor, 0.0,
                        getWrapperDataContext( viewKeyStruct::minScalingFactorString() ) <<
                        ": The minumum scaling factor must be larger than 0.0" );
  GEOS_ERROR_IF_GT_MSG( m_minScalingFactor, 1.0,
                        getWrapperDataContext( viewKeyStruct::minScalingFactorString() ) <<
                        ": The minumum scaling factor must be smaller or equal to 1.0" );

  if( m_isThermal && m_useSimpleAccumulation == 1 ) // useSimpleAccumulation is not yet compatible with thermal
  {
    GEOS_LOG_RANK_0( "'useSimpleAccumulation' is not yet implemented for thermal simulation. Switched to phase sum accumulation." );
    m_useSimpleAccumulation = 0;
  }
}

void CompositionalMultiphaseBase::registerDataOnMesh( Group & meshBodies )
{
  using namespace fields::flow;

  FlowSolverBase::registerDataOnMesh( meshBodies );

  DomainPartition const & domain = this->getGroupByPath< DomainPartition >( "/Problem/domain" );
  ConstitutiveManager const & cm = domain.getConstitutiveManager();

  // 0. Find a "reference" fluid model name (at this point, models are already attached to subregions)
  forDiscretizationOnMeshTargets( meshBodies, [&]( string const &,
                                                   MeshLevel & mesh,
                                                   arrayView1d< string const > const & regionNames )
  {
    mesh.getElemManager().forElementSubRegions( regionNames,
                                                [&]( localIndex const,
                                                     ElementSubRegionBase & subRegion )
    {
      if( m_referenceFluidModelName.empty() )
      {
        m_referenceFluidModelName = getConstitutiveName< MultiFluidBase >( subRegion );
      }

      // If at least one region has a capillary pressure model, consider it enabled for all
      string const capPresName = getConstitutiveName< CapillaryPressureBase >( subRegion );
      if( !capPresName.empty() )
      {
        m_hasCapPressure = true;
      }

      // If at least one region has a diffusion model, consider it enabled for all
      string const diffusionName = getConstitutiveName< DiffusionBase >( subRegion );
      if( !diffusionName.empty() )
      {
        m_hasDiffusion = true;
      }

      // If at least one region has a dispersion model, consider it enabled for all
      string const dispersionName = getConstitutiveName< DispersionBase >( subRegion );
      if( !dispersionName.empty() )
      {
        GEOS_ERROR( "Dispersion is not supported yet, please remove this model from this XML file" );
        m_hasDispersion = true;
      }

    } );
  } );

  // 1. Set key dimensions of the problem
  // Check needed to avoid errors when running in schema generation mode.
  if( !m_referenceFluidModelName.empty() )
  {
    MultiFluidBase const & referenceFluid = cm.getConstitutiveRelation< MultiFluidBase >( m_referenceFluidModelName );
    m_numPhases = referenceFluid.numFluidPhases();
    m_numComponents = referenceFluid.numFluidComponents();
  }

  // n_c components + one pressure ( + one temperature if needed )
  m_numDofPerCell = m_isThermal ? m_numComponents + 2 : m_numComponents + 1;

  // 2. Register and resize all fields as necessary
  forDiscretizationOnMeshTargets( meshBodies, [&]( string const &,
                                                   MeshLevel & mesh,
                                                   arrayView1d< string const > const & regionNames )
  {
    mesh.getElemManager().forElementSubRegions( regionNames,
                                                [&]( localIndex const,
                                                     ElementSubRegionBase & subRegion )
    {
      if( m_hasCapPressure )
      {
        subRegion.registerWrapper< string >( viewKeyStruct::capPressureNamesString() ).
          setPlotLevel( PlotLevel::NOPLOT ).
          setRestartFlags( RestartFlags::NO_WRITE ).
          setSizedFromParent( 0 ).
          setDescription( "Name of the capillary pressure constitutive model to use" ).
          reference();

        string & capPresName = subRegion.getReference< string >( viewKeyStruct::capPressureNamesString() );
        capPresName = getConstitutiveName< CapillaryPressureBase >( subRegion );
        GEOS_THROW_IF( capPresName.empty(),
                       GEOS_FMT( "{}: Capillary pressure model not found on subregion {}",
                                 getDataContext(), subRegion.getDataContext() ),
                       InputError );
      }

      if( m_hasDiffusion )
      {
        subRegion.registerWrapper< string >( viewKeyStruct::diffusionNamesString() ).
          setPlotLevel( PlotLevel::NOPLOT ).
          setRestartFlags( RestartFlags::NO_WRITE ).
          setSizedFromParent( 0 ).
          setDescription( "Name of the diffusion constitutive model to use" );

        string & diffusionName = subRegion.getReference< string >( viewKeyStruct::diffusionNamesString() );
        diffusionName = getConstitutiveName< DiffusionBase >( subRegion );
        GEOS_THROW_IF( diffusionName.empty(),
                       GEOS_FMT( "Diffusion model not found on subregion {}", subRegion.getName() ),
                       InputError );
      }

      if( m_hasDispersion )
      {
        subRegion.registerWrapper< string >( viewKeyStruct::dispersionNamesString() ).
          setPlotLevel( PlotLevel::NOPLOT ).
          setRestartFlags( RestartFlags::NO_WRITE ).
          setSizedFromParent( 0 ).
          setDescription( "Name of the dispersion constitutive model to use" );

        string & dispersionName = subRegion.getReference< string >( viewKeyStruct::dispersionNamesString() );
        dispersionName = getConstitutiveName< DispersionBase >( subRegion );
        GEOS_THROW_IF( dispersionName.empty(),
                       GEOS_FMT( "Dispersion model not found on subregion {}", subRegion.getName() ),
                       InputError );
      }

      if( m_targetFlowCFL > 0 )
      {
        subRegion.registerField< fields::flow::phaseOutflux >( getName() ).
          reference().resizeDimension< 1 >( m_numPhases );
        subRegion.registerField< fields::flow::componentOutflux >( getName() ).
          reference().resizeDimension< 1 >( m_numComponents );
        subRegion.registerField< fields::flow::phaseCFLNumber >( getName() );
        subRegion.registerField< fields::flow::componentCFLNumber >( getName() );
      }

      string const & fluidName = subRegion.getReference< string >( viewKeyStruct::fluidNamesString() );
      MultiFluidBase const & fluid = getConstitutiveModel< MultiFluidBase >( subRegion, fluidName );

      subRegion.registerField< pressureScalingFactor >( getName() );
      subRegion.registerField< temperatureScalingFactor >( getName() );
      subRegion.registerField< globalCompDensityScalingFactor >( getName() );

      // The resizing of the arrays needs to happen here, before the call to initializePreSubGroups,
      // to make sure that the dimensions are properly set before the timeHistoryOutput starts its initialization.

      subRegion.registerField< globalCompDensity >( getName() ).
        setDimLabels( 1, fluid.componentNames() ).
        reference().resizeDimension< 1 >( m_numComponents );
      subRegion.registerField< globalCompDensity_n >( getName() ).
        reference().resizeDimension< 1 >( m_numComponents );
      if( m_isFixedStressPoromechanicsUpdate )
      {
        subRegion.registerField< globalCompDensity_k >( getName() ).
          setDimLabels( 1, fluid.componentNames() ).
          reference().resizeDimension< 1 >( m_numComponents );
      }

      subRegion.registerField< globalCompFraction >( getName() ).
        setDimLabels( 1, fluid.componentNames() ).
        reference().resizeDimension< 1 >( m_numComponents );
      subRegion.registerField< dGlobalCompFraction_dGlobalCompDensity >( getName() ).
        reference().resizeDimension< 1, 2 >( m_numComponents, m_numComponents );

      subRegion.registerField< phaseVolumeFraction >( getName() ).
        setDimLabels( 1, fluid.phaseNames() ).
        reference().resizeDimension< 1 >( m_numPhases );
      subRegion.registerField< dPhaseVolumeFraction >( getName() ).
        reference().resizeDimension< 1, 2 >( m_numPhases, m_numComponents + 2 ); // dP, dT, dC

      subRegion.registerField< phaseMobility >( getName() ).
        setDimLabels( 1, fluid.phaseNames() ).
        reference().resizeDimension< 1 >( m_numPhases );
      subRegion.registerField< dPhaseMobility >( getName() ).
        reference().resizeDimension< 1, 2 >( m_numPhases, m_numComponents + 2 ); // dP, dT, dC

      // needed for time step selector
      subRegion.registerField< phaseVolumeFraction_n >( getName() ).
        reference().resizeDimension< 1 >( m_numPhases );

      subRegion.registerField< compAmount >( getName() ).
        setDimLabels( 1, fluid.componentNames() ).
        reference().resizeDimension< 1 >( m_numComponents );
      subRegion.registerField< compAmount_n >( getName() ).
        setDimLabels( 1, fluid.componentNames() ).
        reference().resizeDimension< 1 >( m_numComponents );

    } );

    FaceManager & faceManager = mesh.getFaceManager();
    {
      // We make the assumption that component names are uniform across the fluid models used in the simulation
      MultiFluidBase const & fluid0 = cm.getConstitutiveRelation< MultiFluidBase >( m_referenceFluidModelName );

      // TODO: add conditional registration later, this is only needed when there is a face-based Dirichlet BC
      faceManager.registerField< facePressure >( getName() );
      faceManager.registerField< faceTemperature >( getName() );
      faceManager.registerField< faceGlobalCompFraction >( getName() ).
        setDimLabels( 1, fluid0.componentNames() ).
        reference().resizeDimension< 1 >( m_numComponents );
    }
  } );
}

void CompositionalMultiphaseBase::setConstitutiveNames( ElementSubRegionBase & subRegion ) const
{
  string & fluidName = subRegion.getReference< string >( viewKeyStruct::fluidNamesString() );
  fluidName = getConstitutiveName< MultiFluidBase >( subRegion );
  GEOS_THROW_IF( fluidName.empty(),
                 GEOS_FMT( "{}: Fluid model not found on subregion {}",
                           getDataContext(), subRegion.getDataContext() ),
                 InputError );

  string & relPermName = subRegion.registerWrapper< string >( viewKeyStruct::relPermNamesString() ).
                           setPlotLevel( PlotLevel::NOPLOT ).
                           setRestartFlags( RestartFlags::NO_WRITE ).
                           setSizedFromParent( 0 ).
                           setDescription( "Name of the relative permeability constitutive model to use" ).
                           reference();

  relPermName = getConstitutiveName< RelativePermeabilityBase >( subRegion );

  GEOS_THROW_IF( relPermName.empty(),
                 GEOS_FMT( "{}: Relative permeability model not found on subregion {}",
                           getDataContext(), subRegion.getDataContext() ),
                 InputError );

  if( m_isThermal )
  {
    string & thermalConductivityName = subRegion.registerWrapper< string >( viewKeyStruct::thermalConductivityNamesString() ).
                                         setPlotLevel( PlotLevel::NOPLOT ).
                                         setRestartFlags( RestartFlags::NO_WRITE ).
                                         setSizedFromParent( 0 ).
                                         setDescription( "Name of the thermal conductivity constitutive model to use" ).
                                         reference();

    thermalConductivityName = getConstitutiveName< MultiPhaseThermalConductivityBase >( subRegion );
    GEOS_THROW_IF( thermalConductivityName.empty(),
                   GEOS_FMT( "{}: Thermal conductivity model not found on subregion {}",
                             getDataContext(), subRegion.getDataContext() ),
                   InputError );
  }
}


namespace
{

template< typename MODEL1_TYPE, typename MODEL2_TYPE >
void compareMultiphaseModels( MODEL1_TYPE const & lhs, MODEL2_TYPE const & rhs )
{
  GEOS_THROW_IF_NE_MSG( lhs.numFluidPhases(), rhs.numFluidPhases(),
                        GEOS_FMT( "Mismatch in number of phases between constitutive models {} and {}",
                                  lhs.getDataContext(), rhs.getDataContext() ),
                        InputError );

  for( integer ip = 0; ip < lhs.numFluidPhases(); ++ip )
  {
    GEOS_THROW_IF_NE_MSG( lhs.phaseNames()[ip], rhs.phaseNames()[ip],
                          GEOS_FMT( "Mismatch in phase names between constitutive models {} and {}",
                                    lhs.getDataContext(), rhs.getDataContext() ),
                          InputError );
  }
}

template< typename MODEL1_TYPE, typename MODEL2_TYPE >
void compareMulticomponentModels( MODEL1_TYPE const & lhs, MODEL2_TYPE const & rhs )
{
  GEOS_THROW_IF_NE_MSG( lhs.numFluidComponents(), rhs.numFluidComponents(),
                        GEOS_FMT( "Mismatch in number of components between constitutive models {} and {}",
                                  lhs.getDataContext(), rhs.getDataContext() ),
                        InputError );

  for( integer ic = 0; ic < lhs.numFluidComponents(); ++ic )
  {
    GEOS_THROW_IF_NE_MSG( lhs.componentNames()[ic], rhs.componentNames()[ic],
                          GEOS_FMT( "Mismatch in component names between constitutive models {} and {}",
                                    lhs.getDataContext(), rhs.getDataContext() ),
                          InputError );
  }
}

}

void CompositionalMultiphaseBase::initializeAquiferBC( ConstitutiveManager const & cm ) const
{
  FieldSpecificationManager & fsManager = FieldSpecificationManager::getInstance();

  fsManager.forSubGroups< AquiferBoundaryCondition >( [&] ( AquiferBoundaryCondition & bc )
  {
    MultiFluidBase const & fluid0 = cm.getConstitutiveRelation< MultiFluidBase >( m_referenceFluidModelName );

    // set the gravity vector (needed later for the potential diff calculations)
    bc.setGravityVector( gravityVector() );

    // set the water phase index in the Aquifer boundary condition
    // note: if the water phase is not found, the fluid model is going to throw an error
    integer const waterPhaseIndex = fluid0.getWaterPhaseIndex();
    bc.setWaterPhaseIndex( waterPhaseIndex );

    arrayView1d< real64 const > const & aquiferWaterPhaseCompFrac = bc.getWaterPhaseComponentFraction();
    arrayView1d< string const > const & aquiferWaterPhaseCompNames = bc.getWaterPhaseComponentNames();

    GEOS_ERROR_IF_NE_MSG( fluid0.numFluidComponents(), aquiferWaterPhaseCompFrac.size(),
                          getDataContext() << ": Mismatch in number of components between constitutive model "
                                           << fluid0.getName() << " and the water phase composition in aquifer " << bc.getName() );

    for( integer ic = 0; ic < fluid0.numFluidComponents(); ++ic )
    {
      GEOS_ERROR_IF_NE_MSG( fluid0.componentNames()[ic], aquiferWaterPhaseCompNames[ic],
                            getDataContext() << ": Mismatch in component names between constitutive model "
                                             << fluid0.getName() << " and the water phase components in aquifer " << bc.getName() );
    }
  } );
}


void CompositionalMultiphaseBase::initializePreSubGroups()
{
  FlowSolverBase::initializePreSubGroups();

  DomainPartition & domain = this->getGroupByPath< DomainPartition >( "/Problem/domain" );
  ConstitutiveManager const & cm = domain.getConstitutiveManager();

  // 1. Validate various models against each other (must have same phases and components)
  validateConstitutiveModels( domain );

  // 2. Set the value of temperature
  forDiscretizationOnMeshTargets( domain.getMeshBodies(), [&]( string const &,
                                                               MeshLevel & mesh,
                                                               arrayView1d< string const > const & regionNames )

  {
    mesh.getElemManager().forElementSubRegions( regionNames,
                                                [&]( localIndex const,
                                                     ElementSubRegionBase & subRegion )
    {
      arrayView1d< real64 > const temp = subRegion.getField< fields::flow::temperature >();
      temp.setValues< parallelHostPolicy >( m_inputTemperature );
    } );
  } );

  // 3. Initialize and validate the aquifer boundary condition
  initializeAquiferBC( cm );

}

void CompositionalMultiphaseBase::validateConstitutiveModels( DomainPartition const & domain ) const
{
  GEOS_MARK_FUNCTION;

  ConstitutiveManager const & cm = domain.getConstitutiveManager();
  MultiFluidBase const & referenceFluid = cm.getConstitutiveRelation< MultiFluidBase >( m_referenceFluidModelName );

  forDiscretizationOnMeshTargets( domain.getMeshBodies(), [&]( string const &,
                                                               MeshLevel const & mesh,
                                                               arrayView1d< string const > const & regionNames )

  {
    mesh.getElemManager().forElementSubRegions( regionNames,
                                                [&]( localIndex const,
                                                     ElementSubRegionBase const & subRegion )
    {

      string const & fluidName = subRegion.getReference< string >( viewKeyStruct::fluidNamesString() );
      MultiFluidBase const & fluid = getConstitutiveModel< MultiFluidBase >( subRegion, fluidName );
      compareMultiphaseModels( fluid, referenceFluid );
      compareMulticomponentModels( fluid, referenceFluid );

      bool const isFluidModelThermal = fluid.isThermal();
      GEOS_THROW_IF( m_isThermal && !isFluidModelThermal,
                     GEOS_FMT( "CompositionalMultiphaseBase {}: the thermal option is enabled in the solver, but the fluid model {} is incompatible with the thermal option",
                               getDataContext(), fluid.getDataContext() ),
                     InputError );
      GEOS_THROW_IF( !m_isThermal && isFluidModelThermal,
                     GEOS_FMT( "CompositionalMultiphaseBase {}: the thermal option is enabled in fluid model {}, but the solver options are incompatible with the thermal option",
                               getDataContext(), fluid.getDataContext() ),
                     InputError );

      string const & relpermName = subRegion.getReference< string >( viewKeyStruct::relPermNamesString() );
      RelativePermeabilityBase const & relPerm = getConstitutiveModel< RelativePermeabilityBase >( subRegion, relpermName );
      compareMultiphaseModels( relPerm, referenceFluid );

      if( m_hasCapPressure )
      {
        string const & capPressureName = subRegion.getReference< string >( viewKeyStruct::capPressureNamesString() );
        CapillaryPressureBase const & capPressure = getConstitutiveModel< CapillaryPressureBase >( subRegion, capPressureName );
        compareMultiphaseModels( capPressure, referenceFluid );
      }

      if( m_hasDiffusion )
      {
        string const & diffusionName = subRegion.getReference< string >( viewKeyStruct::diffusionNamesString() );
        DiffusionBase const & diffusion = getConstitutiveModel< DiffusionBase >( subRegion, diffusionName );
        compareMultiphaseModels( diffusion, referenceFluid );
      }

      if( m_isThermal )
      {
        string const & thermalConductivityName = subRegion.getReference< string >( viewKeyStruct::thermalConductivityNamesString() );
        MultiPhaseThermalConductivityBase const & conductivity = getConstitutiveModel< MultiPhaseThermalConductivityBase >( subRegion, thermalConductivityName );
        compareMultiphaseModels( conductivity, referenceFluid );
      }
    } );
  } );
}

void CompositionalMultiphaseBase::updateGlobalComponentFraction( ObjectManagerBase & dataGroup ) const
{
  GEOS_MARK_FUNCTION;

  isothermalCompositionalMultiphaseBaseKernels::
    GlobalComponentFractionKernelFactory::
    createAndLaunch< parallelDevicePolicy<> >( m_numComponents,
                                               dataGroup );

}

real64 CompositionalMultiphaseBase::updatePhaseVolumeFraction( ObjectManagerBase & dataGroup ) const
{
  GEOS_MARK_FUNCTION;

  string const & fluidName = dataGroup.getReference< string >( viewKeyStruct::fluidNamesString() );
  MultiFluidBase const & fluid = getConstitutiveModel< MultiFluidBase >( dataGroup, fluidName );

  real64 maxDeltaPhaseVolFrac  =
    m_isThermal ?
    thermalCompositionalMultiphaseBaseKernels::
      PhaseVolumeFractionKernelFactory::
      createAndLaunch< parallelDevicePolicy<> >( m_numComponents,
                                                 m_numPhases,
                                                 dataGroup,
                                                 fluid )
:    isothermalCompositionalMultiphaseBaseKernels::
      PhaseVolumeFractionKernelFactory::
      createAndLaunch< parallelDevicePolicy<> >( m_numComponents,
                                                 m_numPhases,
                                                 dataGroup,
                                                 fluid );

  return maxDeltaPhaseVolFrac;
}

void CompositionalMultiphaseBase::updateFluidModel( ObjectManagerBase & dataGroup ) const
{
  GEOS_MARK_FUNCTION;

  arrayView1d< real64 const > const pres = dataGroup.getField< fields::flow::pressure >();
  arrayView1d< real64 const > const temp = dataGroup.getField< fields::flow::temperature >();
  arrayView2d< real64 const, compflow::USD_COMP > const compFrac =
    dataGroup.getField< fields::flow::globalCompFraction >();

  string const & fluidName = dataGroup.getReference< string >( viewKeyStruct::fluidNamesString() );
  MultiFluidBase & fluid = getConstitutiveModel< MultiFluidBase >( dataGroup, fluidName );

  constitutiveUpdatePassThru( fluid, [&] ( auto & castedFluid )
  {
    using FluidType = TYPEOFREF( castedFluid );
    using ExecPolicy = typename FluidType::exec_policy;
    typename FluidType::KernelWrapper fluidWrapper = castedFluid.createKernelWrapper();

    thermalCompositionalMultiphaseBaseKernels::
      FluidUpdateKernel::
      launch< ExecPolicy >( dataGroup.size(),
                            fluidWrapper,
                            pres,
                            temp,
                            compFrac );
  } );
}

void CompositionalMultiphaseBase::updateRelPermModel( ObjectManagerBase & dataGroup ) const
{
  GEOS_MARK_FUNCTION;

  arrayView2d< real64 const, compflow::USD_PHASE > const phaseVolFrac =
    dataGroup.getField< fields::flow::phaseVolumeFraction >();

  string const & relPermName = dataGroup.getReference< string >( viewKeyStruct::relPermNamesString() );
  RelativePermeabilityBase & relPerm = getConstitutiveModel< RelativePermeabilityBase >( dataGroup, relPermName );

  constitutive::constitutiveUpdatePassThru( relPerm, [&] ( auto & castedRelPerm )
  {
    typename TYPEOFREF( castedRelPerm ) ::KernelWrapper relPermWrapper = castedRelPerm.createKernelWrapper();

    isothermalCompositionalMultiphaseBaseKernels::
      RelativePermeabilityUpdateKernel::
      launch< parallelDevicePolicy<> >( dataGroup.size(),
                                        relPermWrapper,
                                        phaseVolFrac );
  } );
}

void CompositionalMultiphaseBase::updateCapPressureModel( ObjectManagerBase & dataGroup ) const
{
  GEOS_MARK_FUNCTION;

  if( m_hasCapPressure )
  {
    arrayView2d< real64 const, compflow::USD_PHASE > const phaseVolFrac =
      dataGroup.getField< fields::flow::phaseVolumeFraction >();

    string const & cappresName = dataGroup.getReference< string >( viewKeyStruct::capPressureNamesString() );
    CapillaryPressureBase & capPressure = getConstitutiveModel< CapillaryPressureBase >( dataGroup, cappresName );

    constitutive::constitutiveUpdatePassThru( capPressure, [&] ( auto & castedCapPres )
    {
      typename TYPEOFREF( castedCapPres ) ::KernelWrapper capPresWrapper = castedCapPres.createKernelWrapper();

      isothermalCompositionalMultiphaseBaseKernels::
        CapillaryPressureUpdateKernel::
        launch< parallelDevicePolicy<> >( dataGroup.size(),
                                          capPresWrapper,
                                          phaseVolFrac );
    } );
  }
}

void CompositionalMultiphaseBase::updateCompAmount( ElementSubRegionBase & subRegion ) const
{
  GEOS_MARK_FUNCTION;

  string const & solidName = subRegion.template getReference< string >( viewKeyStruct::solidNamesString() );
  CoupledSolidBase const & porousMaterial = getConstitutiveModel< CoupledSolidBase >( subRegion, solidName );
  arrayView2d< real64 const > const porosity = porousMaterial.getPorosity();
  arrayView1d< real64 const > const volume = subRegion.getElementVolume();
  arrayView2d< real64 const, compflow::USD_COMP > const compDens = subRegion.getField< fields::flow::globalCompDensity >();
  arrayView2d< real64, compflow::USD_COMP > const compAmount = subRegion.getField< fields::flow::compAmount >();

  integer const numComp = m_numComponents;

  forAll< parallelDevicePolicy<> >( subRegion.size(), [=] GEOS_HOST_DEVICE ( localIndex const ei )
  {
    for( integer ic = 0; ic < numComp; ++ic )
    {
      compAmount[ei][ic] = porosity[ei][0] * volume[ei] * compDens[ei][ic];
    }
  } );
}

void CompositionalMultiphaseBase::updateEnergy( ElementSubRegionBase & subRegion ) const
{
  GEOS_MARK_FUNCTION;

  string const & solidName = subRegion.template getReference< string >( viewKeyStruct::solidNamesString() );
  CoupledSolidBase const & porousMaterial = getConstitutiveModel< CoupledSolidBase >( subRegion, solidName );
  arrayView2d< real64 const > const porosity = porousMaterial.getPorosity();
  arrayView2d< real64 const > rockInternalEnergy = porousMaterial.getInternalEnergy();
  arrayView1d< real64 const > const volume = subRegion.getElementVolume();
  arrayView2d< real64 const, compflow::USD_PHASE > const phaseVolFrac = subRegion.getField< fields::flow::phaseVolumeFraction >();
  string const & fluidName = getConstitutiveName< MultiFluidBase >( subRegion );
  MultiFluidBase & fluid = subRegion.getConstitutiveModel< MultiFluidBase >( fluidName );
  arrayView3d< real64 const, multifluid::USD_PHASE > const phaseDens = fluid.phaseDensity();
  arrayView3d< real64 const, multifluid::USD_PHASE > const phaseInternalEnergy = fluid.phaseInternalEnergy();

  arrayView1d< real64 > const energy = subRegion.getField< fields::flow::energy >();

  integer const numPhases = m_numPhases;

  forAll< parallelDevicePolicy<> >( subRegion.size(), [=] GEOS_HOST_DEVICE ( localIndex const ei )
  {
    energy[ei] = volume[ei] * (1.0 - porosity[ei][0]) * rockInternalEnergy[ei][0];
    for( integer ip = 0; ip < numPhases; ++ip )
    {
      energy[ei] += volume[ei] * porosity[ei][0] * phaseVolFrac[ei][ip] * phaseDens[ei][0][ip] * phaseInternalEnergy[ei][0][ip];
    }
  } );
}

void CompositionalMultiphaseBase::updateSolidInternalEnergyModel( ObjectManagerBase & dataGroup ) const
{
  arrayView1d< real64 const > const temp = dataGroup.getField< fields::flow::temperature >();

  string const & solidInternalEnergyName = dataGroup.getReference< string >( viewKeyStruct::solidInternalEnergyNamesString() );
  SolidInternalEnergy & solidInternalEnergy = getConstitutiveModel< SolidInternalEnergy >( dataGroup, solidInternalEnergyName );

  SolidInternalEnergy::KernelWrapper solidInternalEnergyWrapper = solidInternalEnergy.createKernelUpdates();

  // TODO: this should go somewhere, handle the case of flow in fracture, etc

  thermalCompositionalMultiphaseBaseKernels::
    SolidInternalEnergyUpdateKernel::
    launch< parallelDevicePolicy<> >( dataGroup.size(),
                                      solidInternalEnergyWrapper,
                                      temp );
}

real64 CompositionalMultiphaseBase::updateFluidState( ElementSubRegionBase & subRegion ) const
{
  GEOS_MARK_FUNCTION;

  updateGlobalComponentFraction( subRegion );
  updateFluidModel( subRegion );
  updateCompAmount( subRegion );
  real64 const maxDeltaPhaseVolFrac = updatePhaseVolumeFraction( subRegion );
  updateRelPermModel( subRegion );
  updatePhaseMobility( subRegion );
  updateCapPressureModel( subRegion );

  // note1: for now, thermal conductivity is treated explicitly, so no update here
  // note2: for now, diffusion and dispersion are also treated explicitly
  return maxDeltaPhaseVolFrac;
}

void CompositionalMultiphaseBase::initializeFluidState( MeshLevel & mesh,
                                                        DomainPartition & domain,
                                                        arrayView1d< string const > const & regionNames )
{
  GEOS_MARK_FUNCTION;

  integer const numComp = m_numComponents;

  // 1. Compute hydrostatic equilibrium in the regions for which corresponding field specification tag has been specified
  computeHydrostaticEquilibrium();

  mesh.getElemManager().forElementSubRegions( regionNames,
                                              [&]( localIndex const,
                                                   ElementSubRegionBase & subRegion )
  {
    // 2. Assume global component fractions have been prescribed.
    // Initialize constitutive state to get fluid density.
    updateFluidModel( subRegion );

    // 3. Back-calculate global component densities from fractions and total fluid density
    // in order to initialize the primary solution variables
    string const & fluidName = subRegion.getReference< string >( viewKeyStruct::fluidNamesString() );
    MultiFluidBase const & fluid = getConstitutiveModel< MultiFluidBase >( subRegion, fluidName );
    arrayView2d< real64 const, multifluid::USD_FLUID > const totalDens = fluid.totalDensity();

    arrayView2d< real64 const, compflow::USD_COMP > const compFrac =
      subRegion.getField< fields::flow::globalCompFraction >();
    arrayView2d< real64, compflow::USD_COMP > const compDens =
      subRegion.getField< fields::flow::globalCompDensity >();

    forAll< parallelDevicePolicy<> >( subRegion.size(), [=] GEOS_HOST_DEVICE ( localIndex const ei )
    {
      for( integer ic = 0; ic < numComp; ++ic )
      {
        compDens[ei][ic] = totalDens[ei][0] * compFrac[ei][ic];
      }
    } );
  } );

  // with initial component densities defined - check if they need to be corrected to avoid zero diags etc
  chopNegativeDensities( domain );

  // for some reason CUDA does not want the host_device lambda to be defined inside the generic lambda
  // I need the exact type of the subRegion for updateSolidflowProperties to work well.
  mesh.getElemManager().forElementSubRegions< CellElementSubRegion,
                                              SurfaceElementSubRegion >( regionNames, [&]( localIndex const,
                                                                                           auto & subRegion )
  {
    // 4. Initialize/update dependent state quantities

    // 4.1 Update the constitutive models that only depend on
    //      - the primary variables
    //      - the fluid constitutive quantities (as they have already been updated)
    // We postpone the other constitutive models for now
    // In addition, to avoid multiplying permeability/porosity bay netToGross in the assembly kernel, we do it once and for all here
    arrayView1d< real64 const > const netToGross = subRegion.template getField< fields::flow::netToGross >();
    CoupledSolidBase const & porousSolid =
      getConstitutiveModel< CoupledSolidBase >( subRegion, subRegion.template getReference< string >( viewKeyStruct::solidNamesString() ) );
    PermeabilityBase const & permeabilityModel =
      getConstitutiveModel< PermeabilityBase >( subRegion, subRegion.template getReference< string >( viewKeyStruct::permeabilityNamesString() ) );
    permeabilityModel.scaleHorizontalPermeability( netToGross );
    porousSolid.scaleReferencePorosity( netToGross );
    saveConvergedState( subRegion ); // necessary for a meaningful porosity update in sequential schemes
    updatePorosityAndPermeability( subRegion );
    updateCompAmount( subRegion );
    updatePhaseVolumeFraction( subRegion );

    // Now, we initialize and update each constitutive model one by one

    // 4.2 Save the computed porosity into the old porosity
    //
    // Note:
    // - This must be called after updatePorosityAndPermeability
    // - This step depends on porosity
    string const & solidName = subRegion.template getReference< string >( viewKeyStruct::solidNamesString() );
    CoupledSolidBase const & porousMaterial = getConstitutiveModel< CoupledSolidBase >( subRegion, solidName );
    porousMaterial.initializeState();

    // 4.3 Initialize/update the relative permeability model using the initial phase volume fraction
    //     This is needed to handle relative permeability hysteresis
    //     Also, initialize the fluid model
    //
    // Note:
    // - This must be called after updatePhaseVolumeFraction
    // - This step depends on phaseVolFraction

    // initialized phase volume fraction
    arrayView2d< real64 const, compflow::USD_PHASE > const phaseVolFrac =
      subRegion.template getField< fields::flow::phaseVolumeFraction >();

    string const & relpermName = subRegion.template getReference< string >( viewKeyStruct::relPermNamesString() );
    RelativePermeabilityBase & relPermMaterial =
      getConstitutiveModel< RelativePermeabilityBase >( subRegion, relpermName );
    relPermMaterial.saveConvergedPhaseVolFractionState( phaseVolFrac ); // this needs to happen before calling updateRelPermModel
    updateRelPermModel( subRegion );
    relPermMaterial.saveConvergedState(); // this needs to happen after calling updateRelPermModel

    string const & fluidName = subRegion.template getReference< string >( viewKeyStruct::fluidNamesString() );
    MultiFluidBase & fluidMaterial = getConstitutiveModel< MultiFluidBase >( subRegion, fluidName );
    fluidMaterial.initializeState();

    // 4.4 Then, we initialize/update the capillary pressure model
    //
    // Note:
    // - This must be called after updatePorosityAndPermeability
    // - This step depends on porosity and permeability
    if( m_hasCapPressure )
    {
      // initialized porosity
      arrayView2d< real64 const > const porosity = porousMaterial.getPorosity();

      string const & permName = subRegion.template getReference< string >( viewKeyStruct::permeabilityNamesString() );
      PermeabilityBase const & permeabilityMaterial =
        getConstitutiveModel< PermeabilityBase >( subRegion, permName );
      // initialized permeability
      arrayView3d< real64 const > const permeability = permeabilityMaterial.permeability();

      string const & capPressureName = subRegion.template getReference< string >( viewKeyStruct::capPressureNamesString() );
      CapillaryPressureBase const & capPressureMaterial =
        getConstitutiveModel< CapillaryPressureBase >( subRegion, capPressureName );
      capPressureMaterial.initializeRockState( porosity, permeability ); // this needs to happen before calling updateCapPressureModel
      updateCapPressureModel( subRegion );
    }

    // 4.5 Update the phase mobility
    //
    // Note:
    // - This must be called after updateRelPermModel
    // - This step depends phaseRelPerm
    updatePhaseMobility( subRegion );

    // 4.6 We initialize the rock thermal quantities: conductivity and solid internal energy
    //
    // Note:
    // - This must be called after updatePorosityAndPermeability and updatePhaseVolumeFraction
    // - This step depends on porosity and phaseVolFraction
    if( m_isThermal )
    {
      // initialized porosity
      arrayView2d< real64 const > const porosity = porousMaterial.getPorosity();

      string const & thermalConductivityName = subRegion.template getReference< string >( viewKeyStruct::thermalConductivityNamesString() );
      MultiPhaseThermalConductivityBase const & conductivityMaterial =
        getConstitutiveModel< MultiPhaseThermalConductivityBase >( subRegion, thermalConductivityName );
      conductivityMaterial.initializeRockFluidState( porosity, phaseVolFrac );
      // note that there is nothing to update here because thermal conductivity is explicit for now

      updateSolidInternalEnergyModel( subRegion );
      string const & solidInternalEnergyName = subRegion.template getReference< string >( viewKeyStruct::solidInternalEnergyNamesString() );
      SolidInternalEnergy const & solidInternalEnergyMaterial =
        getConstitutiveModel< SolidInternalEnergy >( subRegion, solidInternalEnergyName );
      solidInternalEnergyMaterial.saveConvergedState();

      updateEnergy( subRegion );
    }

    // Step 4.7: if the diffusion and/or dispersion is/are supported, initialize the two models
    if( m_hasDiffusion )
    {
      string const & diffusionName = subRegion.template getReference< string >( viewKeyStruct::diffusionNamesString() );
      DiffusionBase const & diffusionMaterial = getConstitutiveModel< DiffusionBase >( subRegion, diffusionName );
      arrayView1d< real64 const > const temperature = subRegion.template getField< fields::flow::temperature >();
      diffusionMaterial.initializeTemperatureState( temperature );
    }
    if( m_hasDispersion )
    {
      string const & dispersionName = subRegion.template getReference< string >( viewKeyStruct::dispersionNamesString() );
      DispersionBase const & dispersionMaterial = getConstitutiveModel< DispersionBase >( subRegion, dispersionName );
      GEOS_UNUSED_VAR( dispersionMaterial );
      // TODO: compute the phase velocities here
      //dispersionMaterial.saveConvergedVelocitySate( phaseVelovity );
    }

  } );

  // 5. Save initial pressure
  mesh.getElemManager().forElementSubRegions( regionNames, [&]( localIndex const,
                                                                ElementSubRegionBase & subRegion )
  {
    arrayView1d< real64 const > const pres = subRegion.getField< fields::flow::pressure >();
    arrayView1d< real64 > const initPres = subRegion.getField< fields::flow::initialPressure >();
    arrayView1d< real64 const > const temp = subRegion.getField< fields::flow::temperature >();
    arrayView1d< real64 > const initTemp = subRegion.template getField< fields::flow::initialTemperature >();
    initPres.setValues< parallelDevicePolicy<> >( pres );
    initTemp.setValues< parallelDevicePolicy<> >( temp );
  } );
}

void CompositionalMultiphaseBase::computeHydrostaticEquilibrium()
{
  FieldSpecificationManager & fsManager = FieldSpecificationManager::getInstance();
  DomainPartition & domain = this->getGroupByPath< DomainPartition >( "/Problem/domain" );

  integer const numComps = m_numComponents;
  integer const numPhases = m_numPhases;

  real64 const gravVector[3] = LVARRAY_TENSOROPS_INIT_LOCAL_3( gravityVector() );

  // Step 1: count individual equilibriums (there may be multiple ones)

  std::map< string, localIndex > equilNameToEquilId;
  localIndex equilCounter = 0;

  fsManager.forSubGroups< EquilibriumInitialCondition >( [&] ( EquilibriumInitialCondition const & bc )
  {

    // collect all the equilibrium names to idx
    equilNameToEquilId[bc.getName()] = equilCounter;
    equilCounter++;

    // check that the gravity vector is aligned with the z-axis
    GEOS_THROW_IF( !isZero( gravVector[0] ) || !isZero( gravVector[1] ),
                   getCatalogName() << " " << getDataContext() <<
                   ": the gravity vector specified in this simulation (" << gravVector[0] << " " << gravVector[1] << " " << gravVector[2] <<
                   ") is not aligned with the z-axis. \n"
                   "This is incompatible with the " << bc.getCatalogName() << " " << bc.getDataContext() <<
                   "used in this simulation. To proceed, you can either: \n" <<
                   "   - Use a gravityVector aligned with the z-axis, such as (0.0,0.0,-9.81)\n" <<
                   "   - Remove the hydrostatic equilibrium initial condition from the XML file",
                   InputError );

  } );

  if( equilCounter == 0 )
  {
    return;
  }

  // Step 2: find the min elevation and the max elevation in the targetSets

  array1d< real64 > globalMaxElevation( equilNameToEquilId.size() );
  array1d< real64 > globalMinElevation( equilNameToEquilId.size() );
  findMinMaxElevationInEquilibriumTarget( domain,
                                          equilNameToEquilId,
                                          globalMaxElevation,
                                          globalMinElevation );

  // Step 3: for each equil, compute a fine table with hydrostatic pressure vs elevation if the region is a target region

  // first compute the region filter
  std::set< string > regionFilter;
  forDiscretizationOnMeshTargets( domain.getMeshBodies(), [&] ( string const &,
                                                                MeshLevel & mesh,
                                                                arrayView1d< string const > const & regionNames )
  {
    for( string const & regionName : regionNames )
    {
      regionFilter.insert( regionName );
    }

    fsManager.apply< ElementSubRegionBase,
                     EquilibriumInitialCondition >( 0.0,
                                                    mesh,
                                                    EquilibriumInitialCondition::catalogName(),
                                                    [&] ( EquilibriumInitialCondition const & fs,
                                                          string const &,
                                                          SortedArrayView< localIndex const > const & targetSet,
                                                          ElementSubRegionBase & subRegion,
                                                          string const & )
    {
      // Step 3.1: retrieve the data necessary to construct the pressure table in this subregion

      integer const maxNumEquilIterations = fs.getMaxNumEquilibrationIterations();
      real64 const equilTolerance = fs.getEquilibrationTolerance();
      real64 const datumElevation = fs.getDatumElevation();
      real64 const datumPressure = fs.getDatumPressure();
      string const initPhaseName = fs.getInitPhaseName(); // will go away when GOC/WOC are implemented

      localIndex const equilIndex = equilNameToEquilId.at( fs.getName() );
      real64 const minElevation = LvArray::math::min( globalMinElevation[equilIndex], datumElevation );
      real64 const maxElevation = LvArray::math::max( globalMaxElevation[equilIndex], datumElevation );
      real64 const elevationIncrement = LvArray::math::min( fs.getElevationIncrement(), maxElevation - minElevation );
      localIndex const numPointsInTable = ( elevationIncrement > 0 ) ? std::ceil( (maxElevation - minElevation) / elevationIncrement ) + 1 : 1;

      real64 const eps = 0.1 * (maxElevation - minElevation); // we add a small buffer to only log in the pathological cases
<<<<<<< HEAD
      logger.rank0LogIf( ( (datumElevation > globalMaxElevation[equilIndex]+eps)  || (datumElevation < globalMinElevation[equilIndex]-eps) ),
                         CompositionalMultiphaseBase::catalogName(), " ", getName(),
                         ": By looking at the elevation of the cell centers in this model, GEOSX found that ",
                         "the min elevation is ", globalMinElevation[equilIndex], " and the max elevation is ", globalMaxElevation[equilIndex], "\n",
                         "But, a datum elevation of ", datumElevation, " was specified in the input file to equilibrate the model.\n ",
                         "The simulation is going to proceed with this out-of-bound datum elevation, but the initial condition may be inaccurate." );
=======
      GEOS_LOG_RANK_0_IF( ( (datumElevation > globalMaxElevation[equilIndex]+eps)  || (datumElevation < globalMinElevation[equilIndex]-eps) ),
                          getCatalogName() << " " << getDataContext() <<
                          ": By looking at the elevation of the cell centers in this model, GEOS found that " <<
                          "the min elevation is " << globalMinElevation[equilIndex] << " and the max elevation is " <<
                          globalMaxElevation[equilIndex] << "\nBut, a datum elevation of " << datumElevation <<
                          " was specified in the input file to equilibrate the model.\n " <<
                          "The simulation is going to proceed with this out-of-bound datum elevation," <<
                          " but the initial condition may be inaccurate." );
>>>>>>> fcc3389c

      array1d< array1d< real64 > > elevationValues;
      array1d< real64 > pressureValues;
      elevationValues.resize( 1 );
      elevationValues[0].resize( numPointsInTable );
      pressureValues.resize( numPointsInTable );

      // Step 3.2: retrieve the user-defined tables (temperature and comp fraction)

      FunctionManager & functionManager = FunctionManager::getInstance();

      array1d< TableFunction::KernelWrapper > compFracTableWrappers;
      arrayView1d< string const > compFracTableNames = fs.getComponentFractionVsElevationTableNames();
      for( integer ic = 0; ic < numComps; ++ic )
      {
        TableFunction const & compFracTable = functionManager.getGroup< TableFunction >( compFracTableNames[ic] );
        compFracTableWrappers.emplace_back( compFracTable.createKernelWrapper() );
      }

      string const tempTableName = fs.getTemperatureVsElevationTableName();
      TableFunction const & tempTable = functionManager.getGroup< TableFunction >( tempTableName );
      TableFunction::KernelWrapper tempTableWrapper = tempTable.createKernelWrapper();

      // Step 3.3: retrieve the fluid model to compute densities
      // we end up with the same issue as in applyDirichletBC: there is not a clean way to retrieve the fluid info

      Group const & region = subRegion.getParent().getParent();
      auto itRegionFilter = regionFilter.find( region.getName() );
      if( itRegionFilter == regionFilter.end() )
      {
        return; // the region is not in target, there is nothing to do
      }
      string const & fluidName = subRegion.getReference< string >( viewKeyStruct::fluidNamesString() );
      MultiFluidBase & fluid = getConstitutiveModel< MultiFluidBase >( subRegion, fluidName );

      arrayView1d< string const > componentNames = fs.getComponentNames();
      GEOS_THROW_IF( fluid.componentNames().size() != componentNames.size(),
                     "Mismatch in number of components between constitutive model "
                     << fluid.getDataContext() << " and the Equilibrium initial condition " << fs.getDataContext(),
                     InputError );
      for( integer ic = 0; ic < fluid.numFluidComponents(); ++ic )
      {
        GEOS_THROW_IF( fluid.componentNames()[ic] != componentNames[ic],
                       "Mismatch in component names between constitutive model "
                       << fluid.getDataContext() << " and the Equilibrium initial condition " << fs.getDataContext(),
                       InputError );
      }

      // Note: for now, we assume that the reservoir is in a single-phase state at initialization
      arrayView1d< string const > phaseNames = fluid.phaseNames();
      auto const itPhaseNames = std::find( std::begin( phaseNames ), std::end( phaseNames ), initPhaseName );
      GEOS_THROW_IF( itPhaseNames == std::end( phaseNames ),
                     getCatalogName() << " " << getDataContext() << ": phase name " <<
                     initPhaseName << " not found in the phases of " << fluid.getDataContext(),
                     InputError );
      integer const ipInit = std::distance( std::begin( phaseNames ), itPhaseNames );

      // Step 3.4: compute the hydrostatic pressure values

      constitutiveUpdatePassThru( fluid, [&] ( auto & castedFluid )
      {
        using FluidType = TYPEOFREF( castedFluid );
        typename FluidType::KernelWrapper fluidWrapper = castedFluid.createKernelWrapper();

        // note: inside this kernel, serialPolicy is used, and elevation/pressure values don't go to the GPU
        isothermalCompositionalMultiphaseBaseKernels::
          HydrostaticPressureKernel::ReturnType const returnValue =
          isothermalCompositionalMultiphaseBaseKernels::
            HydrostaticPressureKernel::launch( numPointsInTable,
                                               numComps,
                                               numPhases,
                                               ipInit,
                                               maxNumEquilIterations,
                                               equilTolerance,
                                               gravVector,
                                               minElevation,
                                               elevationIncrement,
                                               datumElevation,
                                               datumPressure,
                                               fluidWrapper,
                                               compFracTableWrappers.toViewConst(),
                                               tempTableWrapper,
                                               elevationValues.toNestedView(),
                                               pressureValues.toView() );

        GEOS_THROW_IF( returnValue ==  isothermalCompositionalMultiphaseBaseKernels::HydrostaticPressureKernel::ReturnType::FAILED_TO_CONVERGE,
                       getCatalogName() << " " << getDataContext() <<
                       ": hydrostatic pressure initialization failed to converge in region " << region.getName() << "! \n" <<
                       "Try to loosen the equilibration tolerance, or increase the number of equilibration iterations. \n" <<
                       "If nothing works, something may be wrong in the fluid model, see <Constitutive> ",
                       std::runtime_error );

<<<<<<< HEAD
        logger.rank0LogIf( returnValue == isothermalCompositionalMultiphaseBaseKernels::HydrostaticPressureKernel::ReturnType::DETECTED_MULTIPHASE_FLOW,
                           CompositionalMultiphaseBase::catalogName(), " ", getName(),
                           ": currently, GEOSX assumes that there is only one mobile phase when computing the hydrostatic pressure. \n",
                           "We detected multiple phases using the provided datum pressure, temperature, and component fractions. \n",
                           "Please make sure that only one phase is mobile at the beginning of the simulation. \n",
                           "If this is not the case, the problem will not be at equilibrium when the simulation starts" );
=======
        GEOS_LOG_RANK_0_IF( returnValue == isothermalCompositionalMultiphaseBaseKernels::HydrostaticPressureKernel::ReturnType::DETECTED_MULTIPHASE_FLOW,
                            getCatalogName() << " " << getDataContext() <<
                            ": currently, GEOS assumes that there is only one mobile phase when computing the hydrostatic pressure. \n" <<
                            "We detected multiple phases using the provided datum pressure, temperature, and component fractions. \n" <<
                            "Please make sure that only one phase is mobile at the beginning of the simulation. \n" <<
                            "If this is not the case, the problem will not be at equilibrium when the simulation starts" );
>>>>>>> fcc3389c

      } );

      // Step 3.5: create hydrostatic pressure table

      string const tableName = fs.getName() + "_" + subRegion.getName() + "_" + phaseNames[ipInit] + "_table";
      TableFunction * const presTable = dynamicCast< TableFunction * >( functionManager.createChild( TableFunction::catalogName(), tableName ) );
      presTable->setTableCoordinates( elevationValues, { units::Distance } );
      presTable->setTableValues( pressureValues, units::Pressure );
      presTable->setInterpolationMethod( TableFunction::InterpolationType::Linear );
      TableFunction::KernelWrapper presTableWrapper = presTable->createKernelWrapper();

      // Step 4: assign pressure, temperature, and component fraction as a function of elevation
      // TODO: this last step should probably be delayed to wait for the creation of FaceElements
      // TODO: this last step should be modified to account for GOC and WOC
      arrayView2d< real64 const > const elemCenter =
        subRegion.getReference< array2d< real64 > >( ElementSubRegionBase::viewKeyStruct::elementCenterString() );

      arrayView1d< real64 > const pres = subRegion.getReference< array1d< real64 > >( fields::flow::pressure::key() );
      arrayView1d< real64 > const temp = subRegion.getReference< array1d< real64 > >( fields::flow::temperature::key() );
      arrayView2d< real64, compflow::USD_COMP > const compFrac =
        subRegion.getReference< array2d< real64, compflow::LAYOUT_COMP > >( fields::flow::globalCompFraction::key() );
      arrayView1d< TableFunction::KernelWrapper const > compFracTableWrappersViewConst =
        compFracTableWrappers.toViewConst();

      RAJA::ReduceMin< parallelDeviceReduce, real64 > minPressure( LvArray::NumericLimits< real64 >::max );

      forAll< parallelDevicePolicy<> >( targetSet.size(), [targetSet,
                                                           elemCenter,
                                                           presTableWrapper,
                                                           tempTableWrapper,
                                                           compFracTableWrappersViewConst,
                                                           numComps,
                                                           minPressure,
                                                           pres,
                                                           temp,
                                                           compFrac] GEOS_HOST_DEVICE ( localIndex const i )
      {
        localIndex const k = targetSet[i];
        real64 const elevation = elemCenter[k][2];

        pres[k] = presTableWrapper.compute( &elevation );
        minPressure.min( pres[k] );
        temp[k] = tempTableWrapper.compute( &elevation );
        for( integer ic = 0; ic < numComps; ++ic )
        {
          compFrac[k][ic] = compFracTableWrappersViewConst[ic].compute( &elevation );
        }
      } );

      GEOS_ERROR_IF( minPressure.get() < 0.0,
                     GEOS_FMT( "{}: A negative pressure of {} Pa was found during hydrostatic initialization in region/subRegion {}/{}",
                               getDataContext(), minPressure.get(), region.getName(), subRegion.getName() ) );
    } );
  } );
}

void CompositionalMultiphaseBase::initializePostInitialConditionsPreSubGroups()
{
  GEOS_MARK_FUNCTION;

  FlowSolverBase::initializePostInitialConditionsPreSubGroups();

  DomainPartition & domain = this->getGroupByPath< DomainPartition >( "/Problem/domain" );

  forDiscretizationOnMeshTargets( domain.getMeshBodies(), [&]( string const &,
                                                               MeshLevel & mesh,
                                                               arrayView1d< string const > const & regionNames )
  {
    FieldIdentifiers fieldsToBeSync;
    fieldsToBeSync.addElementFields( { fields::flow::pressure::key(),
                                       fields::flow::globalCompDensity::key() },
                                     regionNames );

    CommunicationTools::getInstance().synchronizeFields( fieldsToBeSync, mesh, domain.getNeighbors(), false );

    mesh.getElemManager().forElementSubRegions< CellElementSubRegion, SurfaceElementSubRegion >( regionNames,
                                                                                                 [&]( localIndex const,
                                                                                                      auto & subRegion )
    {
      // set mass fraction flag on fluid models
      string const & fluidName = subRegion.template getReference< string >( viewKeyStruct::fluidNamesString() );
      MultiFluidBase & fluid = getConstitutiveModel< MultiFluidBase >( subRegion, fluidName );
      fluid.setMassFlag( m_useMass );

      saveConvergedState( subRegion ); // necessary for a meaningful porosity update in sequential schemes
      updatePorosityAndPermeability( subRegion );

      CoupledSolidBase const & porousSolid =
        getConstitutiveModel< CoupledSolidBase >( subRegion,
                                                  subRegion.template getReference< string >( viewKeyStruct::solidNamesString() ) );
      porousSolid.initializeState();
    } );

    // Initialize primary variables from applied initial conditions
    initializeFluidState( mesh, domain, regionNames );

    mesh.getElemManager().forElementRegions< SurfaceElementRegion >( regionNames,
                                                                     [&]( localIndex const,
                                                                          SurfaceElementRegion & region )
    {
      region.forElementSubRegions< FaceElementSubRegion >( [&]( FaceElementSubRegion & subRegion )
      {
        subRegion.getWrapper< real64_array >( fields::flow::hydraulicAperture::key() ).
          setApplyDefaultValue( region.getDefaultAperture() );
      } );
    } );

  } );

  // report to the user if some pore volumes are very small
  // note: this function is here because: 1) porosity has been initialized and 2) NTG has been applied
  validatePoreVolumes( domain );
}

void
CompositionalMultiphaseBase::implicitStepSetup( real64 const & GEOS_UNUSED_PARAM( time_n ),
                                                real64 const & GEOS_UNUSED_PARAM( dt ),
                                                DomainPartition & domain )
{
  forDiscretizationOnMeshTargets( domain.getMeshBodies(), [&]( string const &,
                                                               MeshLevel & mesh,
                                                               arrayView1d< string const > const & regionNames )
  {
    mesh.getElemManager().forElementSubRegions< CellElementSubRegion,
                                                SurfaceElementSubRegion >( regionNames,
                                                                           [&]( localIndex const,
                                                                                auto & subRegion )
    {
      saveConvergedState( subRegion );

      // update porosity, permeability
      updatePorosityAndPermeability( subRegion );
      // update all fluid properties
      updateFluidState( subRegion );
      // for thermal simulations, update solid internal energy
      if( m_isThermal )
      {
        updateSolidInternalEnergyModel( subRegion );
      }

      // after the update, save the new saturation
      arrayView2d< real64 const, compflow::USD_PHASE > const phaseVolFrac =
        subRegion.template getField< fields::flow::phaseVolumeFraction >();
      arrayView2d< real64, compflow::USD_PHASE > const phaseVolFrac_n =
        subRegion.template getField< fields::flow::phaseVolumeFraction_n >();
      phaseVolFrac_n.setValues< parallelDevicePolicy<> >( phaseVolFrac );

    } );
  } );
}

void CompositionalMultiphaseBase::assembleSystem( real64 const GEOS_UNUSED_PARAM( time_n ),
                                                  real64 const dt,
                                                  DomainPartition & domain,
                                                  DofManager const & dofManager,
                                                  CRSMatrixView< real64, globalIndex const > const & localMatrix,
                                                  arrayView1d< real64 > const & localRhs )
{
  GEOS_MARK_FUNCTION;

  assembleAccumulationAndVolumeBalanceTerms( domain,
                                             dofManager,
                                             localMatrix,
                                             localRhs );

  if( m_isJumpStabilized )
  {
    assembleStabilizedFluxTerms( dt,
                                 domain,
                                 dofManager,
                                 localMatrix,
                                 localRhs );
  }
  else
  {
    assembleFluxTerms( dt,
                       domain,
                       dofManager,
                       localMatrix,
                       localRhs );
  }
}

void CompositionalMultiphaseBase::assembleAccumulationAndVolumeBalanceTerms( DomainPartition & domain,
                                                                             DofManager const & dofManager,
                                                                             CRSMatrixView< real64, globalIndex const > const & localMatrix,
                                                                             arrayView1d< real64 > const & localRhs ) const
{
  GEOS_MARK_FUNCTION;

  forDiscretizationOnMeshTargets( domain.getMeshBodies(), [&]( string const &,
                                                               MeshLevel const & mesh,
                                                               arrayView1d< string const > const & regionNames )
  {
    mesh.getElemManager().forElementSubRegions( regionNames,
                                                [&]( localIndex const,
                                                     ElementSubRegionBase const & subRegion )
    {
      string const dofKey = dofManager.getKey( viewKeyStruct::elemDofFieldString() );
      string const & fluidName = subRegion.getReference< string >( viewKeyStruct::fluidNamesString() );
      string const & solidName = subRegion.getReference< string >( viewKeyStruct::solidNamesString() );

      MultiFluidBase const & fluid = getConstitutiveModel< MultiFluidBase >( subRegion, fluidName );
      CoupledSolidBase const & solid = getConstitutiveModel< CoupledSolidBase >( subRegion, solidName );

      if( m_isThermal )
      {
        thermalCompositionalMultiphaseBaseKernels::
          ElementBasedAssemblyKernelFactory::
          createAndLaunch< parallelDevicePolicy<> >( m_numComponents,
                                                     m_numPhases,
                                                     dofManager.rankOffset(),
                                                     m_useTotalMassEquation,
                                                     dofKey,
                                                     subRegion,
                                                     fluid,
                                                     solid,
                                                     localMatrix,
                                                     localRhs );
      }
      else
      {
        isothermalCompositionalMultiphaseBaseKernels::
          ElementBasedAssemblyKernelFactory::
          createAndLaunch< parallelDevicePolicy<> >( m_numComponents,
                                                     m_numPhases,
                                                     dofManager.rankOffset(),
                                                     m_useTotalMassEquation,
                                                     m_useSimpleAccumulation,
                                                     dofKey,
                                                     subRegion,
                                                     fluid,
                                                     solid,
                                                     localMatrix,
                                                     localRhs );
      }
    } );
  } );
}

void CompositionalMultiphaseBase::applyBoundaryConditions( real64 const time_n,
                                                           real64 const dt,
                                                           DomainPartition & domain,
                                                           DofManager const & dofManager,
                                                           CRSMatrixView< real64, globalIndex const > const & localMatrix,
                                                           arrayView1d< real64 > const & localRhs )
{
  GEOS_MARK_FUNCTION;

  if( m_keepFlowVariablesConstantDuringInitStep )
  {
    // this function is going to force the current flow state to be constant during the time step
    // this is used when the poromechanics solver is performing the stress initialization
    // TODO: in the future, a dedicated poromechanics kernel should eliminate the flow vars to construct a reduced system
    //       which will remove the need for this brittle passing aroung of flag
    keepFlowVariablesConstantDuringInitStep( time_n, dt, dofManager, domain, localMatrix.toViewConstSizes(), localRhs.toView() );
  }
  else
  {
    // apply pressure boundary conditions.
    applyDirichletBC( time_n, dt, dofManager, domain, localMatrix.toViewConstSizes(), localRhs.toView() );

    // apply flux boundary conditions
    applySourceFluxBC( time_n, dt, dofManager, domain, localMatrix.toViewConstSizes(), localRhs.toView() );

    // apply aquifer boundary conditions
    applyAquiferBC( time_n, dt, dofManager, domain, localMatrix.toViewConstSizes(), localRhs.toView() );
  }
}

namespace
{
char const bcLogMessage[] =
  "CompositionalMultiphaseBase {}: at time {}s, "
  "the <{}> boundary condition '{}' is applied to the element set '{}' in subRegion '{}'. "
  "\nThe scale of this boundary condition is {} and multiplies the value of the provided function (if any). "
  "\nThe total number of target elements (including ghost elements) is {}. "
  "\nNote that if this number is equal to zero for all subRegions, the boundary condition will not be applied on this element set.";
}

void CompositionalMultiphaseBase::applySourceFluxBC( real64 const time,
                                                     real64 const dt,
                                                     DofManager const & dofManager,
                                                     DomainPartition & domain,
                                                     CRSMatrixView< real64, globalIndex const > const & localMatrix,
                                                     arrayView1d< real64 > const & localRhs ) const
{
  GEOS_MARK_FUNCTION;

  FieldSpecificationManager & fsManager = FieldSpecificationManager::getInstance();

  string const dofKey = dofManager.getKey( viewKeyStruct::elemDofFieldString() );

  // Step 1: count individual source flux boundary conditions

  std::map< string, localIndex > bcNameToBcId;
  localIndex bcCounter = 0;

  fsManager.forSubGroups< SourceFluxBoundaryCondition >( [&] ( SourceFluxBoundaryCondition const & bc )
  {
    // collect all the bc names to idx
    bcNameToBcId[bc.getName()] = bcCounter;
    bcCounter++;
  } );

  if( bcCounter == 0 )
  {
    return;
  }

  // Step 2: count the set size for each source flux (each source flux may have multiple target sets)

  array1d< globalIndex > bcAllSetsSize( bcNameToBcId.size() );

  computeSourceFluxSizeScalingFactor( time,
                                      dt,
                                      domain,
                                      bcNameToBcId,
                                      bcAllSetsSize.toView() );

  // Step 3: we are ready to impose the boundary condition, normalized by the set size

  forDiscretizationOnMeshTargets( domain.getMeshBodies(), [&]( string const &,
                                                               MeshLevel & mesh,
                                                               arrayView1d< string const > const & )
  {
    fsManager.apply< ElementSubRegionBase,
                     SourceFluxBoundaryCondition >( time + dt,
                                                    mesh,
                                                    SourceFluxBoundaryCondition::catalogName(),
                                                    [&]( SourceFluxBoundaryCondition const & fs,
                                                         string const & setName,
                                                         SortedArrayView< localIndex const > const & targetSet,
                                                         ElementSubRegionBase & subRegion,
                                                         string const & )
    {
      if( fs.getLogLevel() >= 1 && m_nonlinearSolverParameters.m_numNewtonIterations == 0 )
      {
        globalIndex const numTargetElems = MpiWrapper::sum< globalIndex >( targetSet.size() );
<<<<<<< HEAD
        logger.rank0Log( GEOS_FMT( bcLogMessage,
                                   getName(), time+dt, SourceFluxBoundaryCondition::catalogName(),
                                   fs.getName(), setName, subRegion.getName(), fs.getScale(), numTargetElems ) );
=======
        GEOS_LOG_RANK_0( GEOS_FMT( bcLogMessage,
                                   getName(), time+dt, fs.getCatalogName(), fs.getName(),
                                   setName, subRegion.getName(), fs.getScale(), numTargetElems ) );
>>>>>>> fcc3389c
      }

      if( targetSet.size() == 0 )
      {
        return;
      }
      if( !subRegion.hasWrapper( dofKey ) )
      {
        if( fs.getLogLevel() >= 1 )
        {
          GEOS_LOG_RANK( GEOS_FMT( "{}: trying to apply SourceFlux, but its targetSet named '{}' intersects with non-simulated region named '{}'.",
                                   getDataContext(), setName, subRegion.getName() ) );
        }
        return;
      }

      arrayView1d< globalIndex const > const dofNumber = subRegion.getReference< array1d< globalIndex > >( dofKey );
      arrayView1d< integer const > const ghostRank = subRegion.ghostRank();

      // Step 3.1: get the values of the source boundary condition that need to be added to the rhs
      // We don't use FieldSpecificationBase::applyConditionToSystem here because we want to account for the row permutation used in the
      // compositional solvers

      array1d< globalIndex > dofArray( targetSet.size() );
      array1d< real64 > rhsContributionArray( targetSet.size() );
      arrayView1d< real64 > rhsContributionArrayView = rhsContributionArray.toView();
      localIndex const rankOffset = dofManager.rankOffset();

      RAJA::ReduceSum< parallelDeviceReduce, real64 > massProd( 0.0 );

      // note that the dofArray will not be used after this step (simpler to use dofNumber instead)
      fs.computeRhsContribution< FieldSpecificationAdd,
                                 parallelDevicePolicy<> >( targetSet.toViewConst(),
                                                           time + dt,
                                                           dt,
                                                           subRegion,
                                                           dofNumber,
                                                           rankOffset,
                                                           localMatrix,
                                                           dofArray.toView(),
                                                           rhsContributionArrayView,
                                                           [] GEOS_HOST_DEVICE ( localIndex const )
      {
        return 0.0;
      } );

      // Step 3.2: we are ready to add the right-hand side contributions, taking into account our equation layout

      // get the normalizer
      real64 const sizeScalingFactor = bcAllSetsSize[bcNameToBcId.at( fs.getName())];

      integer const fluidComponentId = fs.getComponent();
      integer const numFluidComponents = m_numComponents;
      integer const useTotalMassEquation = m_useTotalMassEquation;
      forAll< parallelDevicePolicy<> >( targetSet.size(), [sizeScalingFactor,
                                                           targetSet,
                                                           rankOffset,
                                                           ghostRank,
                                                           fluidComponentId,
                                                           numFluidComponents,
                                                           useTotalMassEquation,
                                                           dofNumber,
                                                           rhsContributionArrayView,
                                                           localRhs,
                                                           massProd] GEOS_HOST_DEVICE ( localIndex const a )
      {
        // we need to filter out ghosts here, because targetSet may contain them
        localIndex const ei = targetSet[a];
        if( ghostRank[ei] >= 0 )
        {
          return;
        }

        real64 const rhsValue = rhsContributionArrayView[a] / sizeScalingFactor; // scale the contribution by the sizeScalingFactor here!
        massProd += rhsValue;
        if( useTotalMassEquation > 0 )
        {
          // for all "fluid components", we add the value to the total mass balance equation
          globalIndex const totalMassBalanceRow = dofNumber[ei] - rankOffset;
          localRhs[totalMassBalanceRow] += rhsValue;
          if( fluidComponentId < numFluidComponents - 1 )
          {
            globalIndex const compMassBalanceRow = totalMassBalanceRow + fluidComponentId + 1; // component mass bal equations are shifted
            localRhs[compMassBalanceRow] += rhsValue;
          }
        }
        else
        {
          globalIndex const compMassBalanceRow = dofNumber[ei] - rankOffset + fluidComponentId;
          localRhs[compMassBalanceRow] += rhsValue;
        }
      } );

      SourceFluxStatsAggregator::forAllFluxStatWrappers( subRegion, fs.getName(),
                                                         [&]( SourceFluxStatsAggregator::WrappedStats & wrapper )
      {
        // set the new sub-region statistics for this timestep
        array1d< real64 > massProdArr{ m_numComponents };
        massProdArr[fluidComponentId] = massProd.get();
        wrapper.gatherTimeStepStats( time, dt, massProdArr.toViewConst(), targetSet.size() );
      } );
    } );
  } );
}

bool CompositionalMultiphaseBase::validateDirichletBC( DomainPartition & domain,
                                                       real64 const time ) const
{
  constexpr integer MAX_NC = MultiFluidBase::MAX_NUM_COMPONENTS;
  FieldSpecificationManager & fsManager = FieldSpecificationManager::getInstance();

  bool bcConsistent = true;

  forDiscretizationOnMeshTargets( domain.getMeshBodies(), [&]( string const &,
                                                               MeshLevel & mesh,
                                                               arrayView1d< string const > const & )
  {
    // map: regionName -> subRegionName -> setName -> numComps to check pressure/comp are present consistent
    map< string, map< string, map< string, ComponentMask< MAX_NC > > > > bcPresCompStatusMap;
    // map: regionName -> subRegionName -> setName check to that temperature is present/consistent
    map< string, map< string, set< string > > > bcTempStatusMap;

    // 1. Check pressure Dirichlet BCs
    fsManager.apply< ElementSubRegionBase >( time,
                                             mesh,
                                             fields::flow::pressure::key(),
                                             [&]( FieldSpecificationBase const &,
                                                  string const & setName,
                                                  SortedArrayView< localIndex const > const &,
                                                  ElementSubRegionBase & subRegion,
                                                  string const & )
    {
      // Check whether pressure has already been applied to this set
      string const & subRegionName = subRegion.getName();
      string const & regionName = subRegion.getParent().getParent().getName();

      auto & subRegionSetMap = bcPresCompStatusMap[regionName][subRegionName];
      if( subRegionSetMap.count( setName ) > 0 )
      {
        bcConsistent = false;
        GEOS_WARNING( GEOS_FMT( "Conflicting pressure boundary conditions on set {}/{}/{}", regionName, subRegionName, setName ) );
      }
      subRegionSetMap[setName].setNumComp( m_numComponents );
    } );

    // 2. Check temperature Dirichlet BCs
    if( m_isThermal )
    {
      fsManager.apply< ElementSubRegionBase >( time,
                                               mesh,
                                               fields::flow::temperature::key(),
                                               [&]( FieldSpecificationBase const &,
                                                    string const & setName,
                                                    SortedArrayView< localIndex const > const &,
                                                    ElementSubRegionBase & subRegion,
                                                    string const & )
      {
        // Check whether temperature has already been applied to this set
        string const & subRegionName = subRegion.getName();
        string const & regionName = subRegion.getParent().getParent().getName();

        auto & tempSubRegionSetMap = bcTempStatusMap[regionName][subRegionName];
        if( tempSubRegionSetMap.count( setName ) > 0 )
        {
          bcConsistent = false;
          GEOS_WARNING( GEOS_FMT( "Conflicting temperature boundary conditions on set {}/{}/{}", regionName, subRegionName, setName ) );
        }
        tempSubRegionSetMap.insert( setName );
      } );
    }

    // 3. Check composition BC (global component fraction)
    fsManager.apply< ElementSubRegionBase >( time,
                                             mesh,
                                             fields::flow::globalCompFraction::key(),
                                             [&] ( FieldSpecificationBase const & fs,
                                                   string const & setName,
                                                   SortedArrayView< localIndex const > const &,
                                                   ElementSubRegionBase & subRegion,
                                                   string const & )
    {
      // 3.1 Check pressure, temperature, and record composition bc application
      string const & subRegionName = subRegion.getName();
      string const & regionName = subRegion.getParent().getParent().getName();
      integer const comp = fs.getComponent();

      auto & subRegionSetMap = bcPresCompStatusMap[regionName][subRegionName];
      if( subRegionSetMap.count( setName ) == 0 )
      {
        bcConsistent = false;
        GEOS_WARNING( GEOS_FMT( "Pressure boundary condition not prescribed on set {}/{}/{}", regionName, subRegionName, setName ) );
      }
      if( m_isThermal )
      {
        auto & tempSubRegionSetMap = bcTempStatusMap[regionName][subRegionName];
        if( tempSubRegionSetMap.count( setName ) == 0 )
        {
          bcConsistent = false;
          GEOS_WARNING( GEOS_FMT( "Temperature boundary condition not prescribed on set {}/{}/{}", regionName, subRegionName, setName ) );
        }
      }
      if( comp < 0 || comp >= m_numComponents )
      {
        bcConsistent = false;
        GEOS_WARNING( GEOS_FMT( "Invalid component index [{}] in composition boundary condition {}", comp, fs.getName() ) );
        return; // can't check next part with invalid component id
      }

      ComponentMask< MAX_NC > & compMask = subRegionSetMap[setName];
      if( compMask[comp] )
      {
        bcConsistent = false;
        GEOS_WARNING( GEOS_FMT( "Conflicting composition[{}] boundary conditions on set {}/{}/{}", comp, regionName, subRegionName, setName ) );
      }
      compMask.set( comp );
    } );

    // 3.2 Check consistency between composition BC applied to sets
    // Note: for a temperature-only boundary condition, this loop does not do anything
    for( auto const & regionEntry : bcPresCompStatusMap )
    {
      for( auto const & subRegionEntry : regionEntry.second )
      {
        for( auto const & setEntry : subRegionEntry.second )
        {
          ComponentMask< MAX_NC > const & compMask = setEntry.second;
          for( integer ic = 0; ic < m_numComponents; ++ic )
          {
            if( !compMask[ic] )
            {
              bcConsistent = false;
              GEOS_WARNING( GEOS_FMT( "Boundary condition not applied to composition[{}] on set {}/{}/{}",
                                      ic, regionEntry.first, subRegionEntry.first, setEntry.first ) );
            }
          }
        }
      }
    }
  } );

  return bcConsistent;
}

void CompositionalMultiphaseBase::applyDirichletBC( real64 const time_n,
                                                    real64 const dt,
                                                    DofManager const & dofManager,
                                                    DomainPartition & domain,
                                                    CRSMatrixView< real64, globalIndex const > const & localMatrix,
                                                    arrayView1d< real64 > const & localRhs ) const
{
  GEOS_MARK_FUNCTION;

  // Only validate BC at the beginning of Newton loop
  if( m_nonlinearSolverParameters.m_numNewtonIterations == 0 )
  {
    bool const bcConsistent = validateDirichletBC( domain, time_n + dt );
    GEOS_ERROR_IF( !bcConsistent, GEOS_FMT( "CompositionalMultiphaseBase {}: inconsistent boundary conditions", getDataContext() ) );
  }

  FieldSpecificationManager & fsManager = FieldSpecificationManager::getInstance();

  forDiscretizationOnMeshTargets( domain.getMeshBodies(), [&]( string const &,
                                                               MeshLevel & mesh,
                                                               arrayView1d< string const > const & )
  {

    // 1. Apply pressure Dirichlet BCs, store in a separate field
    applyFieldValue< ElementSubRegionBase >( time_n, dt, mesh, bcLogMessage,
                                             fields::flow::pressure::key(), fields::flow::bcPressure::key() );
    // 2. Apply composition BC (global component fraction) and store them for constitutive call
    applyFieldValue< ElementSubRegionBase >( time_n, dt, mesh, bcLogMessage,
                                             fields::flow::globalCompFraction::key(), fields::flow::globalCompFraction::key() );
    // 3. Apply temperature Dirichlet BCs, store in a separate field
    if( m_isThermal )
    {
      applyFieldValue< ElementSubRegionBase >( time_n, dt, mesh, bcLogMessage,
                                               fields::flow::temperature::key(), fields::flow::bcTemperature::key() );
    }

    globalIndex const rankOffset = dofManager.rankOffset();
    string const dofKey = dofManager.getKey( viewKeyStruct::elemDofFieldString() );

    // 4. Call constitutive update, back-calculate target global component densities and apply to the system
    fsManager.apply< ElementSubRegionBase >( time_n + dt,
                                             mesh,
                                             fields::flow::pressure::key(),
                                             [&] ( FieldSpecificationBase const &,
                                                   string const &,
                                                   SortedArrayView< localIndex const > const & targetSet,
                                                   ElementSubRegionBase & subRegion,
                                                   string const & )
    {
      string const & fluidName = subRegion.getReference< string >( viewKeyStruct::fluidNamesString() );
      MultiFluidBase & fluid = getConstitutiveModel< MultiFluidBase >( subRegion, fluidName );

      // in the isothermal case, we use the reservoir temperature to enforce the boundary condition
      // in the thermal case, the validation function guarantees that temperature has been provided
      string const temperatureKey = m_isThermal ? fields::flow::bcTemperature::key() : fields::flow::temperature::key();

      arrayView1d< real64 const > const bcPres =
        subRegion.getReference< array1d< real64 > >( fields::flow::bcPressure::key() );
      arrayView1d< real64 const > const bcTemp =
        subRegion.getReference< array1d< real64 > >( temperatureKey );
      arrayView2d< real64 const, compflow::USD_COMP > const compFrac =
        subRegion.getReference< array2d< real64, compflow::LAYOUT_COMP > >( fields::flow::globalCompFraction::key() );

      constitutiveUpdatePassThru( fluid, [&] ( auto & castedFluid )
      {
        using FluidType = TYPEOFREF( castedFluid );
        using ExecPolicy = typename FluidType::exec_policy;
        typename FluidType::KernelWrapper fluidWrapper = castedFluid.createKernelWrapper();

        thermalCompositionalMultiphaseBaseKernels::
          FluidUpdateKernel::
          launch< ExecPolicy >( targetSet,
                                fluidWrapper,
                                bcPres,
                                bcTemp,
                                compFrac );
      } );

      arrayView1d< integer const > const ghostRank =
        subRegion.getReference< array1d< integer > >( ObjectManagerBase::viewKeyStruct::ghostRankString() );
      arrayView1d< globalIndex const > const dofNumber =
        subRegion.getReference< array1d< globalIndex > >( dofKey );
      arrayView1d< real64 const > const pres =
        subRegion.getReference< array1d< real64 > >( fields::flow::pressure::key() );
      arrayView2d< real64 const, compflow::USD_COMP > const compDens =
        subRegion.getReference< array2d< real64, compflow::LAYOUT_COMP > >( fields::flow::globalCompDensity::key() );
      arrayView2d< real64 const, multifluid::USD_FLUID > const totalDens = fluid.totalDensity();

      integer const numComp = m_numComponents;
      forAll< parallelDevicePolicy<> >( targetSet.size(), [=] GEOS_HOST_DEVICE ( localIndex const a )
      {
        localIndex const ei = targetSet[a];
        if( ghostRank[ei] >= 0 )
        {
          return;
        }

        globalIndex const dofIndex = dofNumber[ei];
        localIndex const localRow = dofIndex - rankOffset;
        real64 rhsValue;

        // 4.1. Apply pressure value to the matrix/rhs
        FieldSpecificationEqual::SpecifyFieldValue( dofIndex,
                                                    rankOffset,
                                                    localMatrix,
                                                    rhsValue,
                                                    bcPres[ei],
                                                    pres[ei] );
        localRhs[localRow] = rhsValue;

        // 4.2. For each component, apply target global density value
        for( integer ic = 0; ic < numComp; ++ic )
        {
          FieldSpecificationEqual::SpecifyFieldValue( dofIndex + ic + 1,
                                                      rankOffset,
                                                      localMatrix,
                                                      rhsValue,
                                                      totalDens[ei][0] * compFrac[ei][ic],
                                                      compDens[ei][ic] );
          localRhs[localRow + ic + 1] = rhsValue;
        }
      } );
    } );

    // 5. Apply temperature to the system
    if( m_isThermal )
    {
      fsManager.apply< ElementSubRegionBase >( time_n + dt,
                                               mesh,
                                               fields::flow::temperature::key(),
                                               [&] ( FieldSpecificationBase const &,
                                                     string const &,
                                                     SortedArrayView< localIndex const > const & targetSet,
                                                     ElementSubRegionBase & subRegion,
                                                     string const & )
      {
        arrayView1d< integer const > const ghostRank =
          subRegion.getReference< array1d< integer > >( ObjectManagerBase::viewKeyStruct::ghostRankString() );
        arrayView1d< globalIndex const > const dofNumber =
          subRegion.getReference< array1d< globalIndex > >( dofKey );
        arrayView1d< real64 const > const bcTemp =
          subRegion.getReference< array1d< real64 > >( fields::flow::bcTemperature::key() );
        arrayView1d< real64 const > const temp =
          subRegion.getReference< array1d< real64 > >( fields::flow::temperature::key() );

        integer const numComp = m_numComponents;
        forAll< parallelDevicePolicy<> >( targetSet.size(), [=] GEOS_HOST_DEVICE ( localIndex const a )
        {
          localIndex const ei = targetSet[a];
          if( ghostRank[ei] >= 0 )
          {
            return;
          }

          globalIndex const dofIndex = dofNumber[ei];
          localIndex const localRow = dofIndex - rankOffset;
          real64 rhsValue;

          // 4.2. Apply temperature value to the matrix/rhs
          FieldSpecificationEqual::SpecifyFieldValue( dofIndex + numComp + 1,
                                                      rankOffset,
                                                      localMatrix,
                                                      rhsValue,
                                                      bcTemp[ei],
                                                      temp[ei] );
          localRhs[localRow + numComp + 1] = rhsValue;
        } );
      } );
    }
  } );
}

void CompositionalMultiphaseBase::keepFlowVariablesConstantDuringInitStep( real64 const time,
                                                                           real64 const dt,
                                                                           DofManager const & dofManager,
                                                                           DomainPartition & domain,
                                                                           CRSMatrixView< real64, globalIndex const > const & localMatrix,
                                                                           arrayView1d< real64 > const & localRhs ) const
{
  GEOS_MARK_FUNCTION;

  GEOS_UNUSED_VAR( time, dt );

  forDiscretizationOnMeshTargets( domain.getMeshBodies(), [&]( string const &,
                                                               MeshLevel const & mesh,
                                                               arrayView1d< string const > const & regionNames )
  {
    mesh.getElemManager().forElementSubRegions( regionNames,
                                                [&]( localIndex const,
                                                     ElementSubRegionBase const & subRegion )
    {
      globalIndex const rankOffset = dofManager.rankOffset();
      string const dofKey = dofManager.getKey( viewKeyStruct::elemDofFieldString() );

      arrayView1d< integer const > const ghostRank = subRegion.ghostRank();
      arrayView1d< globalIndex const > const dofNumber = subRegion.getReference< array1d< globalIndex > >( dofKey );

      arrayView1d< real64 const > const pres = subRegion.getField< fields::flow::pressure >();
      arrayView1d< real64 const > const temp = subRegion.getField< fields::flow::temperature >();
      arrayView2d< real64 const, compflow::USD_COMP > const compDens = subRegion.getField< fields::flow::globalCompDensity >();

      integer const numComp = m_numComponents;
      integer const isThermal = m_isThermal;
      forAll< parallelDevicePolicy<> >( subRegion.size(), [=] GEOS_HOST_DEVICE ( localIndex const ei )
      {
        if( ghostRank[ei] >= 0 )
        {
          return;
        }

        globalIndex const dofIndex = dofNumber[ei];
        localIndex const localRow = dofIndex - rankOffset;
        real64 rhsValue;

        // 4.1. Apply pressure value to the matrix/rhs
        FieldSpecificationEqual::SpecifyFieldValue( dofIndex,
                                                    rankOffset,
                                                    localMatrix,
                                                    rhsValue,
                                                    pres[ei], // freeze the current pressure value
                                                    pres[ei] );
        localRhs[localRow] = rhsValue;

        // 4.2. Apply temperature value to the matrix/rhs
        if( isThermal )
        {
          FieldSpecificationEqual::SpecifyFieldValue( dofIndex + numComp + 1,
                                                      rankOffset,
                                                      localMatrix,
                                                      rhsValue,
                                                      temp[ei], // freeze the current temperature value
                                                      temp[ei] );
          localRhs[localRow + numComp + 1] = rhsValue;
        }

        // 4.3. For each component, apply target global density value
        for( integer ic = 0; ic < numComp; ++ic )
        {
          FieldSpecificationEqual::SpecifyFieldValue( dofIndex + ic + 1,
                                                      rankOffset,
                                                      localMatrix,
                                                      rhsValue,
                                                      compDens[ei][ic], // freeze the current component density values
                                                      compDens[ei][ic] );
          localRhs[localRow + ic + 1] = rhsValue;
        }
      } );
    } );
  } );
}

void CompositionalMultiphaseBase::chopNegativeDensities( DomainPartition & domain )
{
  GEOS_MARK_FUNCTION;

  using namespace isothermalCompositionalMultiphaseBaseKernels;

  integer const numComp = m_numComponents;
  real64 const minCompDens = m_minCompDens;

  forDiscretizationOnMeshTargets( domain.getMeshBodies(), [&]( string const &,
                                                               MeshLevel & mesh,
                                                               arrayView1d< string const > const & regionNames )
  {
    mesh.getElemManager().forElementSubRegions( regionNames,
                                                [&]( localIndex const,
                                                     ElementSubRegionBase & subRegion )
    {
      arrayView1d< integer const > const ghostRank = subRegion.ghostRank();

      arrayView2d< real64, compflow::USD_COMP > const compDens =
        subRegion.getField< fields::flow::globalCompDensity >();

      forAll< parallelDevicePolicy<> >( subRegion.size(), [=] GEOS_HOST_DEVICE ( localIndex const ei )
      {
        if( ghostRank[ei] < 0 )
        {
          for( integer ic = 0; ic < numComp; ++ic )
          {
            if( compDens[ei][ic] < minCompDens )
            {
              compDens[ei][ic] = minCompDens;
            }
          }
        }
      } );
    } );
  } );
}

real64 CompositionalMultiphaseBase::setNextDtBasedOnStateChange( real64 const & currentDt,
                                                                 DomainPartition & domain )
{
  if( m_targetRelativePresChange >= 1.0 &&
      m_targetPhaseVolFracChange >= 1.0 &&
      m_targetRelativeCompDensChange >= 1.0 &&
      ( !m_isThermal || m_targetRelativeTempChange >= 1.0 ) )
  {
    return LvArray::NumericLimits< real64 >::max;
  }

  real64 maxRelativePresChange = 0.0;
  real64 maxRelativeTempChange = 0.0;
  real64 maxAbsolutePhaseVolFracChange = 0.0;
  real64 maxRelativeCompDensChange = 0.0;

  integer const numPhase = m_numPhases;
  integer const numComp = m_numComponents;

  forDiscretizationOnMeshTargets( domain.getMeshBodies(), [&]( string const &,
                                                               MeshLevel & mesh,
                                                               arrayView1d< string const > const & regionNames )
  {
    mesh.getElemManager().forElementSubRegions( regionNames,
                                                [&]( localIndex const,
                                                     ElementSubRegionBase & subRegion )
    {
      arrayView1d< integer const > const ghostRank = subRegion.ghostRank();

      arrayView1d< real64 const > const pres = subRegion.getField< fields::flow::pressure >();
      arrayView1d< real64 const > const pres_n = subRegion.getField< fields::flow::pressure_n >();
      arrayView1d< real64 const > const temp = subRegion.getField< fields::flow::temperature >();
      arrayView1d< real64 const > const temp_n = subRegion.getField< fields::flow::temperature_n >();
      arrayView2d< real64 const, compflow::USD_PHASE > const phaseVolFrac =
        subRegion.getField< fields::flow::phaseVolumeFraction >();
      arrayView2d< real64 const, compflow::USD_PHASE > const phaseVolFrac_n =
        subRegion.getField< fields::flow::phaseVolumeFraction_n >();
      arrayView2d< real64 const, compflow::USD_COMP > const compDens =
        subRegion.getField< fields::flow::globalCompDensity >();
      arrayView2d< real64, compflow::USD_COMP > const compDens_n =
        subRegion.getField< fields::flow::globalCompDensity_n >();

      RAJA::ReduceMax< parallelDeviceReduce, real64 > subRegionMaxPresChange( 0.0 );
      RAJA::ReduceMax< parallelDeviceReduce, real64 > subRegionMaxTempChange( 0.0 );
      RAJA::ReduceMax< parallelDeviceReduce, real64 > subRegionMaxPhaseVolFracChange( 0.0 );
      RAJA::ReduceMax< parallelDeviceReduce, real64 > subRegionMaxCompDensChange( 0.0 );

      forAll< parallelDevicePolicy<> >( subRegion.size(), [=] GEOS_HOST_DEVICE ( localIndex const ei )
      {
        if( ghostRank[ei] < 0 )
        {
          // switch from relative to absolute when values less than 1
          subRegionMaxPresChange.max( LvArray::math::abs( pres[ei] - pres_n[ei] ) / LvArray::math::max( LvArray::math::abs( pres_n[ei] ), 1.0 ) );
          subRegionMaxTempChange.max( LvArray::math::abs( temp[ei] - temp_n[ei] ) / LvArray::math::max( LvArray::math::abs( temp_n[ei] ), 1.0 ) );
          for( integer ip = 0; ip < numPhase; ++ip )
          {
            subRegionMaxPhaseVolFracChange.max( LvArray::math::abs( phaseVolFrac[ei][ip] - phaseVolFrac_n[ei][ip] ) );
          }
          for( integer ic = 0; ic < numComp; ++ic )
          {
            subRegionMaxCompDensChange.max( LvArray::math::abs( compDens[ei][ic] - compDens_n[ei][ic] ) / LvArray::math::max( LvArray::math::abs( compDens_n[ei][ic] ), 1.0 ) );
          }
        }
      } );

      maxRelativePresChange = LvArray::math::max( maxRelativePresChange, subRegionMaxPresChange.get() );
      maxRelativeTempChange = LvArray::math::max( maxRelativeTempChange, subRegionMaxTempChange.get() );
      maxAbsolutePhaseVolFracChange = LvArray::math::max( maxAbsolutePhaseVolFracChange, subRegionMaxPhaseVolFracChange.get() );
      maxRelativeCompDensChange = LvArray::math::max( maxRelativeCompDensChange, subRegionMaxCompDensChange.get() );

    } );
  } );

  maxRelativePresChange = MpiWrapper::max( maxRelativePresChange );
  maxAbsolutePhaseVolFracChange = MpiWrapper::max( maxAbsolutePhaseVolFracChange );
<<<<<<< HEAD
  GEOS_LOG_LEVEL_RANK_0( 1, getName(), ": Max relative pressure change: ", 100*maxRelativePresChange, " %" );
  GEOS_LOG_LEVEL_RANK_0( 1, getName(), ": Max absolute phase volume fraction change: ", maxAbsolutePhaseVolFracChange );
=======

  GEOS_LOG_LEVEL_RANK_0( 1, GEOS_FMT( "{}: max relative pressure change during time step = {} %",
                                      getName(), GEOS_FMT( "{:.{}f}", 100*maxRelativePresChange, 3 ) ) );
  GEOS_LOG_LEVEL_RANK_0( 1, GEOS_FMT( "{}: max absolute phase volume fraction change during time step = {}",
                                      getName(), GEOS_FMT( "{:.{}f}", maxAbsolutePhaseVolFracChange, 3 ) ) );

  if( m_targetRelativeCompDensChange < LvArray::NumericLimits< real64 >::max )
  {
    maxRelativeCompDensChange = MpiWrapper::max( maxRelativeCompDensChange );
    GEOS_LOG_LEVEL_RANK_0( 1, GEOS_FMT( "{}: max relative component density change during time step = {} %",
                                        getName(), GEOS_FMT( "{:.{}f}", 100*maxRelativeCompDensChange, 3 ) ) );
  }
>>>>>>> fcc3389c

  if( m_isThermal )
  {
    maxRelativeTempChange = MpiWrapper::max( maxRelativeTempChange );
<<<<<<< HEAD
    GEOS_LOG_LEVEL_RANK_0( 1, getName(), ": Max relative temperature change: ", 100*maxRelativeTempChange, " %" );
=======
    GEOS_LOG_LEVEL_RANK_0( 1, GEOS_FMT( "{}: max relative temperature change during time step = {} %",
                                        getName(), GEOS_FMT( "{:.{}f}", 100*maxRelativeTempChange, 3 ) ) );
>>>>>>> fcc3389c
  }

  real64 const eps = LvArray::NumericLimits< real64 >::epsilon;

  real64 const nextDtPressure = currentDt *  ( 1.0 + m_solutionChangeScalingFactor ) * m_targetRelativePresChange
                                / std::max( eps, maxRelativePresChange + m_solutionChangeScalingFactor * m_targetRelativePresChange );
  if( m_nonlinearSolverParameters.getLogLevel() > 0 )
    GEOS_LOG_RANK_0( GEOS_FMT( "{}: next time step based on pressure change = {}", getName(), nextDtPressure ));
  real64 const nextDtPhaseVolFrac = currentDt *  ( 1.0 + m_solutionChangeScalingFactor ) * m_targetPhaseVolFracChange
                                    / std::max( eps, maxAbsolutePhaseVolFracChange + m_solutionChangeScalingFactor * m_targetPhaseVolFracChange );
  if( m_nonlinearSolverParameters.getLogLevel() > 0 )
    GEOS_LOG_RANK_0( GEOS_FMT( "{}: next time step based on phase volume fraction change = {}", getName(), nextDtPhaseVolFrac ));
  real64 nextDtCompDens = LvArray::NumericLimits< real64 >::max;
  if( m_targetRelativeCompDensChange < LvArray::NumericLimits< real64 >::max )
  {
    nextDtCompDens = currentDt *  ( 1.0 + m_solutionChangeScalingFactor ) * m_targetRelativeCompDensChange
                     / std::max( eps, maxRelativeCompDensChange + m_solutionChangeScalingFactor * m_targetRelativeCompDensChange );
    if( m_nonlinearSolverParameters.getLogLevel() > 0 )
      GEOS_LOG_RANK_0( GEOS_FMT( "{}: next time step based on component density change = {}", getName(), nextDtCompDens ));
  }
  real64 nextDtTemperature = LvArray::NumericLimits< real64 >::max;
  if( m_isThermal )
  {
    nextDtTemperature = currentDt * ( 1.0 + m_solutionChangeScalingFactor ) * m_targetRelativeTempChange
                        / std::max( eps, maxRelativeTempChange + m_solutionChangeScalingFactor * m_targetRelativeTempChange );
    if( m_nonlinearSolverParameters.getLogLevel() > 0 )
      GEOS_LOG_RANK_0( GEOS_FMT( "{}: next time step based on temperature change = {}", getName(), nextDtPhaseVolFrac ));
  }

  return std::min( std::min( nextDtPressure, std::min( nextDtPhaseVolFrac, nextDtCompDens ) ), nextDtTemperature );
}

real64 CompositionalMultiphaseBase::setNextDtBasedOnCFL( const geos::real64 & currentDt, geos::DomainPartition & domain )
{

  real64 maxPhaseCFL, maxCompCFL;

  computeCFLNumbers( domain, currentDt, maxPhaseCFL, maxCompCFL );

  GEOS_LOG_LEVEL_RANK_0( 1, GEOS_FMT( "{}: max phase CFL number = {}", getName(), maxPhaseCFL ) );
  GEOS_LOG_LEVEL_RANK_0( 1, GEOS_FMT( "{}: max component CFL number = {} ", getName(), maxCompCFL ) );

  return std::min( m_targetFlowCFL*currentDt/maxCompCFL, m_targetFlowCFL*currentDt/maxPhaseCFL );

}

void CompositionalMultiphaseBase::computeCFLNumbers( geos::DomainPartition & domain, const geos::real64 & dt,
                                                     geos::real64 & maxPhaseCFL, geos::real64 & maxCompCFL )
{
  GEOS_MARK_FUNCTION;

  integer const numPhases = numFluidPhases();
  integer const numComps = numFluidComponents();

  // Step 1: reset the arrays involved in the computation of CFL numbers
  forDiscretizationOnMeshTargets( domain.getMeshBodies(), [&]( string const &,
                                                               MeshLevel & mesh,
                                                               arrayView1d< string const > const & regionNames )
  {
    mesh.getElemManager().forElementSubRegions( regionNames,
                                                [&]( localIndex const,
                                                     ElementSubRegionBase & subRegion )
    {
      arrayView2d< real64, compflow::USD_PHASE > const & phaseOutflux =
        subRegion.getField< fields::flow::phaseOutflux >();
      arrayView2d< real64, compflow::USD_COMP > const & compOutflux =
        subRegion.getField< fields::flow::componentOutflux >();
      phaseOutflux.zero();
      compOutflux.zero();
    } );

    // Step 2: compute the total volumetric outflux for each reservoir cell by looping over faces
    NumericalMethodsManager & numericalMethodManager = domain.getNumericalMethodManager();
    FiniteVolumeManager & fvManager = numericalMethodManager.getFiniteVolumeManager();
    FluxApproximationBase & fluxApprox = fvManager.getFluxApproximation( getDiscretizationName() );

    isothermalCompositionalMultiphaseFVMKernels::
      CFLFluxKernel::CompFlowAccessors compFlowAccessors( mesh.getElemManager(), getName() );
    isothermalCompositionalMultiphaseFVMKernels::
      CFLFluxKernel::MultiFluidAccessors multiFluidAccessors( mesh.getElemManager(), getName() );
    isothermalCompositionalMultiphaseFVMKernels::
      CFLFluxKernel::PermeabilityAccessors permeabilityAccessors( mesh.getElemManager(), getName() );
    isothermalCompositionalMultiphaseFVMKernels::
      CFLFluxKernel::RelPermAccessors relPermAccessors( mesh.getElemManager(), getName() );

    // TODO: find a way to compile with this modifiable accessors in CompFlowAccessors, and remove them from here
    ElementRegionManager::ElementViewAccessor< arrayView2d< real64, compflow::USD_PHASE > > const phaseOutfluxAccessor =
      mesh.getElemManager().constructViewAccessor< array2d< real64, compflow::LAYOUT_PHASE >,
                                                   arrayView2d< real64, compflow::USD_PHASE > >( fields::flow::phaseOutflux::key() );

    ElementRegionManager::ElementViewAccessor< arrayView2d< real64, compflow::USD_COMP > > const compOutfluxAccessor =
      mesh.getElemManager().constructViewAccessor< array2d< real64, compflow::LAYOUT_COMP >,
                                                   arrayView2d< real64, compflow::USD_COMP > >( fields::flow::componentOutflux::key() );


    fluxApprox.forAllStencils( mesh, [&] ( auto & stencil )
    {

      typename TYPEOFREF( stencil ) ::KernelWrapper stencilWrapper = stencil.createKernelWrapper();

      // While this kernel is waiting for a factory class, pass all the accessors here
      isothermalCompositionalMultiphaseBaseKernels::KernelLaunchSelector1
      < isothermalCompositionalMultiphaseFVMKernels::CFLFluxKernel >( numComps,
                                                                      numPhases,
                                                                      dt,
                                                                      stencilWrapper,
                                                                      compFlowAccessors.get( fields::flow::pressure{} ),
                                                                      compFlowAccessors.get( fields::flow::gravityCoefficient{} ),
                                                                      compFlowAccessors.get( fields::flow::phaseVolumeFraction{} ),
                                                                      permeabilityAccessors.get( fields::permeability::permeability{} ),
                                                                      permeabilityAccessors.get( fields::permeability::dPerm_dPressure{} ),
                                                                      relPermAccessors.get( fields::relperm::phaseRelPerm{} ),
                                                                      multiFluidAccessors.get( fields::multifluid::phaseViscosity{} ),
                                                                      multiFluidAccessors.get( fields::multifluid::phaseDensity{} ),
                                                                      multiFluidAccessors.get( fields::multifluid::phaseMassDensity{} ),
                                                                      multiFluidAccessors.get( fields::multifluid::phaseCompFraction{} ),
                                                                      phaseOutfluxAccessor.toNestedView(),
                                                                      compOutfluxAccessor.toNestedView() );
    } );
  } );

  // Step 3: finalize the (cell-based) computation of the CFL numbers
  real64 localMaxPhaseCFLNumber = 0.0;
  real64 localMaxCompCFLNumber = 0.0;

  forDiscretizationOnMeshTargets( domain.getMeshBodies(), [&]( string const &,
                                                               MeshLevel & mesh,
                                                               arrayView1d< string const > const & regionNames )
  {
    mesh.getElemManager().forElementSubRegions( regionNames,
                                                [&]( localIndex const,
                                                     ElementSubRegionBase & subRegion )
    {
      arrayView2d< real64 const, compflow::USD_PHASE > const & phaseOutflux =
        subRegion.getField< fields::flow::phaseOutflux >();
      arrayView2d< real64 const, compflow::USD_COMP > const & compOutflux =
        subRegion.getField< fields::flow::componentOutflux >();

      arrayView1d< real64 > const & phaseCFLNumber = subRegion.getField< fields::flow::phaseCFLNumber >();
      arrayView1d< real64 > const & compCFLNumber = subRegion.getField< fields::flow::componentCFLNumber >();

      arrayView1d< real64 const > const & volume = subRegion.getElementVolume();

      arrayView2d< real64 const, compflow::USD_COMP > const & compDens =
        subRegion.getField< fields::flow::globalCompDensity >();
      arrayView2d< real64 const, compflow::USD_COMP > const compFrac =
        subRegion.getField< fields::flow::globalCompFraction >();
      arrayView2d< real64, compflow::USD_PHASE > const phaseVolFrac =
        subRegion.getField< fields::flow::phaseVolumeFraction >();

      Group const & constitutiveModels = subRegion.getGroup( ElementSubRegionBase::groupKeyStruct::constitutiveModelsString() );

      string const & fluidName = subRegion.getReference< string >( CompositionalMultiphaseBase::viewKeyStruct::fluidNamesString() );
      MultiFluidBase const & fluid = constitutiveModels.getGroup< MultiFluidBase >( fluidName );
      arrayView3d< real64 const, multifluid::USD_PHASE > const & phaseVisc = fluid.phaseViscosity();

      string const & relpermName = subRegion.getReference< string >( CompositionalMultiphaseBase::viewKeyStruct::relPermNamesString() );
      RelativePermeabilityBase const & relperm = constitutiveModels.getGroup< RelativePermeabilityBase >( relpermName );
      arrayView3d< real64 const, relperm::USD_RELPERM > const & phaseRelPerm = relperm.phaseRelPerm();
      arrayView4d< real64 const, relperm::USD_RELPERM_DS > const & dPhaseRelPerm_dPhaseVolFrac = relperm.dPhaseRelPerm_dPhaseVolFraction();

      string const & solidName = subRegion.getReference< string >( CompositionalMultiphaseBase::viewKeyStruct::solidNamesString() );
      CoupledSolidBase const & solid = constitutiveModels.getGroup< CoupledSolidBase >( solidName );
      arrayView2d< real64 const > const & porosity = solid.getPorosity();

      real64 subRegionMaxPhaseCFLNumber = 0.0;
      real64 subRegionMaxCompCFLNumber = 0.0;

      isothermalCompositionalMultiphaseBaseKernels::KernelLaunchSelector2
      < isothermalCompositionalMultiphaseFVMKernels::CFLKernel >( numComps, numPhases,
                                                                  subRegion.size(),
                                                                  volume,
                                                                  porosity,
                                                                  compDens,
                                                                  compFrac,
                                                                  phaseVolFrac,
                                                                  phaseRelPerm,
                                                                  dPhaseRelPerm_dPhaseVolFrac,
                                                                  phaseVisc,
                                                                  phaseOutflux,
                                                                  compOutflux,
                                                                  phaseCFLNumber,
                                                                  compCFLNumber,
                                                                  subRegionMaxPhaseCFLNumber,
                                                                  subRegionMaxCompCFLNumber );

      localMaxPhaseCFLNumber = LvArray::math::max( localMaxPhaseCFLNumber, subRegionMaxPhaseCFLNumber );
      localMaxCompCFLNumber = LvArray::math::max( localMaxCompCFLNumber, subRegionMaxCompCFLNumber );

    } );
  } );

  maxPhaseCFL = MpiWrapper::max( localMaxPhaseCFLNumber );
  maxCompCFL = MpiWrapper::max( localMaxCompCFLNumber );

}


void CompositionalMultiphaseBase::resetStateToBeginningOfStep( DomainPartition & domain )
{
  GEOS_MARK_FUNCTION;

  forDiscretizationOnMeshTargets( domain.getMeshBodies(), [&]( string const &,
                                                               MeshLevel & mesh,
                                                               arrayView1d< string const > const & regionNames )
  {
    mesh.getElemManager().forElementSubRegions< CellElementSubRegion,
                                                SurfaceElementSubRegion >( regionNames,
                                                                           [&]( localIndex const,
                                                                                auto & subRegion )
    {
      arrayView1d< real64 > const & pres =
        subRegion.template getField< fields::flow::pressure >();
      arrayView1d< real64 const > const & pres_n =
        subRegion.template getField< fields::flow::pressure_n >();
      pres.setValues< parallelDevicePolicy<> >( pres_n );

      arrayView2d< real64, compflow::USD_COMP > const & compDens =
        subRegion.template getField< fields::flow::globalCompDensity >();
      arrayView2d< real64 const, compflow::USD_COMP > const & compDens_n =
        subRegion.template getField< fields::flow::globalCompDensity_n >();
      compDens.setValues< parallelDevicePolicy<> >( compDens_n );

      if( m_isThermal )
      {
        arrayView1d< real64 > const & temp =
          subRegion.template getField< fields::flow::temperature >();
        arrayView1d< real64 const > const & temp_n =
          subRegion.template getField< fields::flow::temperature_n >();
        temp.setValues< parallelDevicePolicy<> >( temp_n );
      }

      // update porosity, permeability
      updatePorosityAndPermeability( subRegion );
      // update all fluid properties
      updateFluidState( subRegion );
      // for thermal simulations, update solid internal energy
      if( m_isThermal )
      {
        updateSolidInternalEnergyModel( subRegion );
      }

    } );
  } );
}

void CompositionalMultiphaseBase::implicitStepComplete( real64 const & time,
                                                        real64 const & dt,
                                                        DomainPartition & domain )
{
  // Step 1: save the converged aquifer state
  // note: we have to save the aquifer state **before** updating the pressure,
  // otherwise the aquifer flux is saved with the wrong pressure time level
  saveAquiferConvergedState( time, dt, domain );

  forDiscretizationOnMeshTargets( domain.getMeshBodies(), [&]( string const &,
                                                               MeshLevel & mesh,
                                                               arrayView1d< string const > const & regionNames )
  {
    mesh.getElemManager().forElementSubRegions( regionNames,
                                                [&]( localIndex const,
                                                     ElementSubRegionBase & subRegion )
    {
      // update deltaPressure
      arrayView1d< real64 const > const pres = subRegion.getField< fields::flow::pressure >();
      arrayView1d< real64 const > const initPres = subRegion.getField< fields::flow::initialPressure >();
      arrayView1d< real64 > const deltaPres = subRegion.getField< fields::flow::deltaPressure >();
      isothermalCompositionalMultiphaseBaseKernels::StatisticsKernel::
        saveDeltaPressure< parallelDevicePolicy<> >( subRegion.size(), pres, initPres, deltaPres );

      // Step 2: save the converged fluid state
      string const & fluidName = subRegion.getReference< string >( viewKeyStruct::fluidNamesString() );
      MultiFluidBase const & fluidMaterial = getConstitutiveModel< MultiFluidBase >( subRegion, fluidName );
      fluidMaterial.saveConvergedState();

      // Step 3: save the converged solid state
      string const & solidName = subRegion.getReference< string >( viewKeyStruct::solidNamesString() );
      CoupledSolidBase const & porousMaterial = getConstitutiveModel< CoupledSolidBase >( subRegion, solidName );
      if( m_keepFlowVariablesConstantDuringInitStep )
      {
        porousMaterial.ignoreConvergedState(); // newPorosity <- porosity_n
      }
      else
      {
        porousMaterial.saveConvergedState(); // porosity_n <- porosity
      }

      // Step 4: save converged state for the relperm model to handle hysteresis
      arrayView2d< real64 const, compflow::USD_PHASE > const phaseVolFrac =
        subRegion.getField< fields::flow::phaseVolumeFraction >();
      string const & relPermName = subRegion.getReference< string >( viewKeyStruct::relPermNamesString() );
      RelativePermeabilityBase const & relPermMaterial =
        getConstitutiveModel< RelativePermeabilityBase >( subRegion, relPermName );
      relPermMaterial.saveConvergedPhaseVolFractionState( phaseVolFrac );

      // Step 5: if capillary pressure is supported, send the converged porosity and permeability to the capillary pressure model
      // note: this is needed when the capillary pressure depends on porosity and permeability (Leverett J-function for instance)
      if( m_hasCapPressure )
      {
        arrayView2d< real64 const > const porosity = porousMaterial.getPorosity();

        string const & permName = subRegion.getReference< string >( viewKeyStruct::permeabilityNamesString() );
        PermeabilityBase const & permeabilityMaterial =
          getConstitutiveModel< PermeabilityBase >( subRegion, permName );
        arrayView3d< real64 const > const permeability = permeabilityMaterial.permeability();

        string const & capPressName = subRegion.getReference< string >( viewKeyStruct::capPressureNamesString() );
        CapillaryPressureBase const & capPressureMaterial =
          getConstitutiveModel< CapillaryPressureBase >( subRegion, capPressName );
        capPressureMaterial.saveConvergedRockState( porosity, permeability );
      }

      // Step 6: if the thermal option is on, send the converged porosity and phase volume fraction to the thermal conductivity model
      // note: this is needed because the phaseVolFrac-weighted thermal conductivity treats phaseVolumeFraction explicitly for now
      if( m_isThermal )
      {
        arrayView2d< real64 const > const porosity = porousMaterial.getPorosity();

        string const & thermName = subRegion.getReference< string >( viewKeyStruct::thermalConductivityNamesString() );
        MultiPhaseThermalConductivityBase const & thermalConductivityMaterial =
          getConstitutiveModel< MultiPhaseThermalConductivityBase >( subRegion, thermName );
        thermalConductivityMaterial.saveConvergedRockFluidState( porosity, phaseVolFrac );
      }

      // Step 7: if the diffusion and/or dispersion is/are supported, update the two models explicity
      if( m_hasDiffusion )
      {
        string const & diffusionName = subRegion.getReference< string >( viewKeyStruct::diffusionNamesString() );
        DiffusionBase const & diffusionMaterial = getConstitutiveModel< DiffusionBase >( subRegion, diffusionName );
        arrayView1d< real64 const > const temperature = subRegion.template getField< fields::flow::temperature >();
        diffusionMaterial.saveConvergedTemperatureState( temperature );
      }
      if( m_hasDispersion )
      {
        string const & dispersionName = subRegion.getReference< string >( viewKeyStruct::dispersionNamesString() );
        DispersionBase const & dispersionMaterial = getConstitutiveModel< DispersionBase >( subRegion, dispersionName );
        GEOS_UNUSED_VAR( dispersionMaterial );
        // TODO: compute the total velocity here
        //dispersionMaterial.saveConvergedVelocitySate( totalVelovity );
      }
    } );
  } );
}

void CompositionalMultiphaseBase::saveConvergedState( ElementSubRegionBase & subRegion ) const
{
  FlowSolverBase::saveConvergedState( subRegion );

  arrayView2d< real64 const, compflow::USD_COMP > const & compDens =
    subRegion.template getField< fields::flow::globalCompDensity >();
  arrayView2d< real64, compflow::USD_COMP > const & compDens_n =
    subRegion.template getField< fields::flow::globalCompDensity_n >();
  compDens_n.setValues< parallelDevicePolicy<> >( compDens );

  arrayView2d< real64 const, compflow::USD_COMP > const & compAmount =
    subRegion.template getField< fields::flow::compAmount >();
  arrayView2d< real64, compflow::USD_COMP > const & compAmount_n =
    subRegion.template getField< fields::flow::compAmount_n >();
  compAmount_n.setValues< parallelDevicePolicy<> >( compAmount );

  if( m_isFixedStressPoromechanicsUpdate )
  {
    arrayView2d< real64, compflow::USD_COMP > const & compDens_k =
      subRegion.template getField< fields::flow::globalCompDensity_k >();
    compDens_k.setValues< parallelDevicePolicy<> >( compDens );
  }
}

void CompositionalMultiphaseBase::saveSequentialIterationState( DomainPartition & domain )
{
  FlowSolverBase::saveSequentialIterationState( domain );

  integer const numComp = m_numComponents;

  real64 maxCompDensChange = 0.0;
  forDiscretizationOnMeshTargets( domain.getMeshBodies(), [&]( string const &,
                                                               MeshLevel & mesh,
                                                               arrayView1d< string const > const & regionNames )
  {
    mesh.getElemManager().forElementSubRegions( regionNames,
                                                [&]( localIndex const,
                                                     ElementSubRegionBase & subRegion )
    {
      arrayView1d< integer const > const ghostRank = subRegion.ghostRank();

      arrayView2d< real64 const, compflow::USD_COMP >
      const compDens = subRegion.getField< fields::flow::globalCompDensity >();
      arrayView2d< real64, compflow::USD_COMP >
      const compDens_k = subRegion.getField< fields::flow::globalCompDensity_k >();

      RAJA::ReduceMax< parallelDeviceReduce, real64 > subRegionMaxCompDensChange( 0.0 );

      forAll< parallelDevicePolicy<> >( subRegion.size(), [=]
                                        GEOS_HOST_DEVICE ( localIndex
                                                           const ei )
      {
        if( ghostRank[ei] < 0 )
        {
          for( integer ic = 0; ic < numComp; ++ic )
          {
            subRegionMaxCompDensChange.max( LvArray::math::abs( compDens[ei][ic] - compDens_k[ei][ic] ) );
            compDens_k[ei][ic] = compDens[ei][ic];
          }
        }
      } );

      maxCompDensChange = LvArray::math::max( maxCompDensChange, subRegionMaxCompDensChange.get() );
    } );
  } );

  m_sequentialCompDensChange = MpiWrapper::max( maxCompDensChange ); // store to be later used for convergence check
}

void CompositionalMultiphaseBase::updateState( DomainPartition & domain )
{
  GEOS_MARK_FUNCTION;

  real64 maxDeltaPhaseVolFrac = 0.0;
  forDiscretizationOnMeshTargets( domain.getMeshBodies(), [&]( string const &,
                                                               MeshLevel & mesh,
                                                               arrayView1d< string const > const & regionNames )
  {
    mesh.getElemManager().forElementSubRegions< CellElementSubRegion,
                                                SurfaceElementSubRegion >( regionNames, [&]( localIndex const,
                                                                                             auto & subRegion )
    {
      // update porosity, permeability, and solid internal energy
      updatePorosityAndPermeability( subRegion );
      // update all fluid properties
      real64 const deltaPhaseVolFrac = updateFluidState( subRegion );
      maxDeltaPhaseVolFrac = LvArray::math::max( maxDeltaPhaseVolFrac, deltaPhaseVolFrac );
      // for thermal, update solid internal energy
      if( m_isThermal )
      {
        updateSolidInternalEnergyModel( subRegion );
        updateEnergy( subRegion );
      }
    } );
  } );

  maxDeltaPhaseVolFrac = MpiWrapper::max( maxDeltaPhaseVolFrac );

  GEOS_LOG_LEVEL_RANK_0( 1, GEOS_FMT( "        {}: Max phase volume fraction change = {}", getName(), fmt::format( "{:.{}f}", maxDeltaPhaseVolFrac, 4 ) ) );
}

bool CompositionalMultiphaseBase::checkSequentialSolutionIncrements( DomainPartition & domain ) const
{
  bool isConverged = FlowSolverBase::checkSequentialSolutionIncrements( domain );

  string const unit = m_useMass ? "kg/m3" : "mol/m3";
  GEOS_LOG_LEVEL_RANK_0( 1, GEOS_FMT( "    {}: Max component density change during outer iteration: {} {}",
                                      getName(), fmt::format( "{:.{}f}", m_sequentialCompDensChange, 3 ), unit ) );

  return isConverged && (m_sequentialCompDensChange < m_maxSequentialCompDensChange);
}

real64 CompositionalMultiphaseBase::setNextDt( const geos::real64 & currentDt, geos::DomainPartition & domain )
{

  if( m_targetFlowCFL < 0 )
    return SolverBase::setNextDt( currentDt, domain );
  else
    return setNextDtBasedOnCFL( currentDt, domain );
}

} // namespace geos<|MERGE_RESOLUTION|>--- conflicted
+++ resolved
@@ -1094,23 +1094,13 @@
       localIndex const numPointsInTable = ( elevationIncrement > 0 ) ? std::ceil( (maxElevation - minElevation) / elevationIncrement ) + 1 : 1;
 
       real64 const eps = 0.1 * (maxElevation - minElevation); // we add a small buffer to only log in the pathological cases
-<<<<<<< HEAD
-      logger.rank0LogIf( ( (datumElevation > globalMaxElevation[equilIndex]+eps)  || (datumElevation < globalMinElevation[equilIndex]-eps) ),
-                         CompositionalMultiphaseBase::catalogName(), " ", getName(),
-                         ": By looking at the elevation of the cell centers in this model, GEOSX found that ",
-                         "the min elevation is ", globalMinElevation[equilIndex], " and the max elevation is ", globalMaxElevation[equilIndex], "\n",
-                         "But, a datum elevation of ", datumElevation, " was specified in the input file to equilibrate the model.\n ",
-                         "The simulation is going to proceed with this out-of-bound datum elevation, but the initial condition may be inaccurate." );
-=======
       GEOS_LOG_RANK_0_IF( ( (datumElevation > globalMaxElevation[equilIndex]+eps)  || (datumElevation < globalMinElevation[equilIndex]-eps) ),
-                          getCatalogName() << " " << getDataContext() <<
-                          ": By looking at the elevation of the cell centers in this model, GEOS found that " <<
-                          "the min elevation is " << globalMinElevation[equilIndex] << " and the max elevation is " <<
-                          globalMaxElevation[equilIndex] << "\nBut, a datum elevation of " << datumElevation <<
-                          " was specified in the input file to equilibrate the model.\n " <<
-                          "The simulation is going to proceed with this out-of-bound datum elevation," <<
-                          " but the initial condition may be inaccurate." );
->>>>>>> fcc3389c
+                          CompositionalMultiphaseBase::catalogName() << " " << getName()
+                                                                     << ": By looking at the elevation of the cell centers in this model, GEOSX found that "
+                                                                     << "the min elevation is " << globalMinElevation[equilIndex] << " and the max elevation is " << globalMaxElevation[equilIndex] <<
+                          "\n"
+                                                                     << "But, a datum elevation of " << datumElevation << " was specified in the input file to equilibrate the model.\n "
+                                                                     << "The simulation is going to proceed with this out-of-bound datum elevation, but the initial condition may be inaccurate." );
 
       array1d< array1d< real64 > > elevationValues;
       array1d< real64 > pressureValues;
@@ -1203,21 +1193,12 @@
                        "If nothing works, something may be wrong in the fluid model, see <Constitutive> ",
                        std::runtime_error );
 
-<<<<<<< HEAD
-        logger.rank0LogIf( returnValue == isothermalCompositionalMultiphaseBaseKernels::HydrostaticPressureKernel::ReturnType::DETECTED_MULTIPHASE_FLOW,
-                           CompositionalMultiphaseBase::catalogName(), " ", getName(),
-                           ": currently, GEOSX assumes that there is only one mobile phase when computing the hydrostatic pressure. \n",
-                           "We detected multiple phases using the provided datum pressure, temperature, and component fractions. \n",
-                           "Please make sure that only one phase is mobile at the beginning of the simulation. \n",
-                           "If this is not the case, the problem will not be at equilibrium when the simulation starts" );
-=======
         GEOS_LOG_RANK_0_IF( returnValue == isothermalCompositionalMultiphaseBaseKernels::HydrostaticPressureKernel::ReturnType::DETECTED_MULTIPHASE_FLOW,
-                            getCatalogName() << " " << getDataContext() <<
-                            ": currently, GEOS assumes that there is only one mobile phase when computing the hydrostatic pressure. \n" <<
-                            "We detected multiple phases using the provided datum pressure, temperature, and component fractions. \n" <<
-                            "Please make sure that only one phase is mobile at the beginning of the simulation. \n" <<
-                            "If this is not the case, the problem will not be at equilibrium when the simulation starts" );
->>>>>>> fcc3389c
+                            CompositionalMultiphaseBase::catalogName() << " " << getName()
+                                                                       << ": currently, GEOSX assumes that there is only one mobile phase when computing the hydrostatic pressure. \n"
+                                                                       << "We detected multiple phases using the provided datum pressure, temperature, and component fractions. \n"
+                                                                       << "Please make sure that only one phase is mobile at the beginning of the simulation. \n"
+                                                                       << "If this is not the case, the problem will not be at equilibrium when the simulation starts" );
 
       } );
 
@@ -1558,15 +1539,9 @@
       if( fs.getLogLevel() >= 1 && m_nonlinearSolverParameters.m_numNewtonIterations == 0 )
       {
         globalIndex const numTargetElems = MpiWrapper::sum< globalIndex >( targetSet.size() );
-<<<<<<< HEAD
-        logger.rank0Log( GEOS_FMT( bcLogMessage,
+        GEOS_LOG_RANK_0( GEOS_FMT( bcLogMessage,
                                    getName(), time+dt, SourceFluxBoundaryCondition::catalogName(),
                                    fs.getName(), setName, subRegion.getName(), fs.getScale(), numTargetElems ) );
-=======
-        GEOS_LOG_RANK_0( GEOS_FMT( bcLogMessage,
-                                   getName(), time+dt, fs.getCatalogName(), fs.getName(),
-                                   setName, subRegion.getName(), fs.getScale(), numTargetElems ) );
->>>>>>> fcc3389c
       }
 
       if( targetSet.size() == 0 )
@@ -2175,33 +2150,13 @@
 
   maxRelativePresChange = MpiWrapper::max( maxRelativePresChange );
   maxAbsolutePhaseVolFracChange = MpiWrapper::max( maxAbsolutePhaseVolFracChange );
-<<<<<<< HEAD
-  GEOS_LOG_LEVEL_RANK_0( 1, getName(), ": Max relative pressure change: ", 100*maxRelativePresChange, " %" );
-  GEOS_LOG_LEVEL_RANK_0( 1, getName(), ": Max absolute phase volume fraction change: ", maxAbsolutePhaseVolFracChange );
-=======
-
-  GEOS_LOG_LEVEL_RANK_0( 1, GEOS_FMT( "{}: max relative pressure change during time step = {} %",
-                                      getName(), GEOS_FMT( "{:.{}f}", 100*maxRelativePresChange, 3 ) ) );
-  GEOS_LOG_LEVEL_RANK_0( 1, GEOS_FMT( "{}: max absolute phase volume fraction change during time step = {}",
-                                      getName(), GEOS_FMT( "{:.{}f}", maxAbsolutePhaseVolFracChange, 3 ) ) );
-
-  if( m_targetRelativeCompDensChange < LvArray::NumericLimits< real64 >::max )
-  {
-    maxRelativeCompDensChange = MpiWrapper::max( maxRelativeCompDensChange );
-    GEOS_LOG_LEVEL_RANK_0( 1, GEOS_FMT( "{}: max relative component density change during time step = {} %",
-                                        getName(), GEOS_FMT( "{:.{}f}", 100*maxRelativeCompDensChange, 3 ) ) );
-  }
->>>>>>> fcc3389c
+  GEOS_LOG_LEVEL_RANK_0( 1, getName() << ": Max relative pressure change: "<< 100*maxRelativePresChange << " %" );
+  GEOS_LOG_LEVEL_RANK_0( 1, getName() << ": Max absolute phase volume fraction change: "<< maxAbsolutePhaseVolFracChange );
 
   if( m_isThermal )
   {
     maxRelativeTempChange = MpiWrapper::max( maxRelativeTempChange );
-<<<<<<< HEAD
-    GEOS_LOG_LEVEL_RANK_0( 1, getName(), ": Max relative temperature change: ", 100*maxRelativeTempChange, " %" );
-=======
-    GEOS_LOG_LEVEL_RANK_0( 1, GEOS_FMT( "{}: max relative temperature change during time step = {} %",
-                                        getName(), GEOS_FMT( "{:.{}f}", 100*maxRelativeTempChange, 3 ) ) );
->>>>>>> fcc3389c
+    GEOS_LOG_LEVEL_RANK_0( 1, getName() << ": Max relative temperature change: "<< 100*maxRelativeTempChange << " %" );
   }
 
   real64 const eps = LvArray::NumericLimits< real64 >::epsilon;
