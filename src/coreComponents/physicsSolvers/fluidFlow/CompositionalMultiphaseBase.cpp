--- conflicted
+++ resolved
@@ -28,7 +28,6 @@
 #include "mesh/DomainPartition.hpp"
 #include "mesh/mpiCommunications/CommunicationTools.hpp"
 #include "physicsSolvers/fluidFlow/CompositionalMultiphaseBaseKernels.hpp"
-#include "constitutive/solid/RockBase.hpp"
 
 #if defined( __INTEL_COMPILER )
 #pragma GCC optimize "O0"
@@ -171,11 +170,6 @@
       elementSubRegion.registerWrapper< array2d< real64, compflow::LAYOUT_PHASE > >( viewKeyStruct::phaseDensityOldString() );
       elementSubRegion.registerWrapper< array2d< real64, compflow::LAYOUT_PHASE > >( viewKeyStruct::phaseMobilityOldString() );
       elementSubRegion.registerWrapper< array3d< real64, compflow::LAYOUT_PHASE_COMP > >( viewKeyStruct::phaseComponentFractionOldString() );
-<<<<<<< HEAD
-=======
-      elementSubRegion.registerWrapper< array1d< real64 > >( viewKeyStruct::porosityString() );
-      elementSubRegion.registerWrapper< array1d< real64 > >( viewKeyStruct::porosityOldString() );
->>>>>>> 496f5b28
     } );
 
     FaceManager & faceManager = mesh.getFaceManager();
@@ -644,11 +638,6 @@
   {
     arrayView1d< integer const > const elemGhostRank = subRegion.ghostRank();
 
-<<<<<<< HEAD
-    arrayView1d< real64 const > const poroRef =
-      subRegion.getReference< array1d< real64 > >( viewKeyStruct::referencePorosityString() );
-=======
->>>>>>> 496f5b28
     arrayView2d< real64 const, compflow::USD_PHASE > const phaseVolFrac =
       subRegion.getReference< array2d< real64, compflow::LAYOUT_PHASE > >( viewKeyStruct::phaseVolumeFractionString() );
     arrayView2d< real64 const, compflow::USD_PHASE > const & phaseMob =
@@ -660,13 +649,9 @@
     arrayView3d< real64 const, multifluid::USD_PHASE > const phaseDens = fluid.phaseDensity();
     arrayView4d< real64 const, multifluid::USD_PHASE_COMP > const phaseCompFrac = fluid.phaseCompFraction();
 
-<<<<<<< HEAD
-    RockBase & solidModel = getConstitutiveModel< RockBase >( subRegion, m_solidModelNames[targetIndex] );
     arrayView2d< real64 const > const & poro = solidModel.getPorosity();
     arrayView2d< real64 > const & poroOld = solidModel.getOldPorosity();
-=======
-    arrayView1d< real64 const > const & poro = subRegion.getReference< array1d< real64 > >( viewKeyStruct::porosityString() );
->>>>>>> 496f5b28
+
 
     arrayView1d< real64 > const totalDensOld =
       subRegion.getReference< array1d< real64 > >( viewKeyStruct::totalDensityOldString() );
@@ -697,11 +682,7 @@
         }
       }
       totalDensOld[ei] = totalDens[ei][0];
-<<<<<<< HEAD
       poroOld[ei][0] = poro[ei][0];
-=======
-      poroOld[ei] = poro[ei];
->>>>>>> 496f5b28
     } );
   } );
 }
@@ -764,15 +745,9 @@
 
   MeshLevel & mesh = domain.getMeshBody( 0 ).getMeshLevel( 0 );
 
-<<<<<<< HEAD
   forTargetSubRegions( mesh,
                        [&]( localIndex const targetIndex,
                             ElementSubRegionBase const & subRegion )
-=======
-  string const dofKey = dofManager.getKey( viewKeyStruct::elemDofFieldString() );
-
-  forTargetSubRegions( mesh, [&]( localIndex const targetIndex, ElementSubRegionBase & subRegion )
->>>>>>> 496f5b28
   {
     string const dofKey = dofManager.getKey( viewKeyStruct::elemDofFieldString() );
 
