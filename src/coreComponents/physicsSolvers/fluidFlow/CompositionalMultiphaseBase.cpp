--- conflicted
+++ resolved
@@ -60,14 +60,8 @@
   m_systemSetupDone( false ),
   m_numPhases( 0 ),
   m_numComponents( 0 ),
-<<<<<<< HEAD
-  m_capPressureFlag( 0 ),
-  m_thermalFlag( 0 ),
-=======
-  m_computeCFLNumbers( 0 ),
   m_hasCapPressure( 0 ),
   m_isThermal( 0 ),
->>>>>>> bb16d72e
   m_maxCompFracChange( 1.0 ),
   m_minScalingFactor( 0.01 ),
   m_allowCompDensChopping( 1 )
@@ -82,22 +76,15 @@
     setInputFlag( InputFlags::OPTIONAL ).
     setDescription( "Use mass formulation instead of molar" );
 
-<<<<<<< HEAD
-  this->registerWrapper( viewKeyStruct::relPermNamesString(), &m_relPermModelNames ).
-    setInputFlag( InputFlags::REQUIRED ).
-    setSizedFromParent( 0 ).
-    setDescription( "Name of the relative permeability constitutive model to use" );
-=======
   this->registerWrapper( viewKeyStruct::isThermalString(), &m_isThermal ).
     setApplyDefaultValue( 0 ).
     setInputFlag( InputFlags::OPTIONAL ).
     setDescription( "Flag indicating whether the problem is thermal or not." );
->>>>>>> bb16d72e
-
-  this->registerWrapper( viewKeyStruct::computeCFLNumbersString(), &m_computeCFLNumbers ).
-    setApplyDefaultValue( 0 ).
+
+  this->registerWrapper( viewKeyStruct::computeStatisticsString(), &m_computeStatistics ).
+    setApplyDefaultValue( 0 ). // do nothing by default
     setInputFlag( InputFlags::OPTIONAL ).
-    setDescription( "Flag indicating whether CFL numbers are computed or not" );
+    setDescription( "Flag indicating whether statistics are computed or not" );;
 
   this->registerWrapper( viewKeyStruct::maxCompFracChangeString(), &m_maxCompFracChange ).
     setSizedFromParent( 0 ).
@@ -251,9 +238,7 @@
       subRegion.registerExtrinsicData< dPhaseMobility_dGlobalCompDensity >( getName() ).
         reference().resizeDimension< 1, 2 >( m_numPhases, m_numComponents );
 
-<<<<<<< HEAD
-      if( m_computeStatistics )
-=======
+
       if( m_isThermal )
       {
         subRegion.registerExtrinsicData< dPhaseVolumeFraction_dTemperature >( getName() ).
@@ -263,8 +248,7 @@
           reference().resizeDimension< 1 >( m_numPhases );
       }
 
-      if( m_computeCFLNumbers )
->>>>>>> bb16d72e
+      if( m_computeStatistics )
       {
         subRegion.registerExtrinsicData< phaseOutflux >( getName() ).
           reference().resizeDimension< 1 >( m_numPhases );
@@ -449,12 +433,10 @@
 
   // 3. Initialize and validate the aquifer boundary condition
   initializeAquiferBC( cm );
-<<<<<<< HEAD
-  validateAquiferBC( cm );
 
   // 4. Resize the array storing phase pore volumes
   m_phasePoreVolume.resize( m_numPhases );
-=======
+
 }
 
 void CompositionalMultiphaseBase::validateConstitutiveModels( DomainPartition const & domain ) const
@@ -511,8 +493,6 @@
       }
     } );
   } );
-
->>>>>>> bb16d72e
 }
 
 void CompositionalMultiphaseBase::updateComponentFraction( ObjectManagerBase & dataGroup ) const
@@ -1074,38 +1054,39 @@
   {
     CommunicationTools::getInstance().synchronizeFields( fieldNames, mesh, domain.getNeighbors(), false );
 
-<<<<<<< HEAD
-  // Initialize primary variables from applied initial conditions
-  initializeFluidState( mesh );
-
-  // Compute some statistics on the initial state
-  computeReservoirStatistics( mesh, true );
-
-}
-
-void CompositionalMultiphaseBase::computeStatistics( real64 const & GEOSX_UNUSED_PARAM( time ),
-                                                     real64 const & GEOSX_UNUSED_PARAM( dt ),
-                                                     integer cycleNumber,
-                                                     DomainPartition & domain,
-                                                     bool outputStatisticsToScreen )
-{
-  MeshLevel const & mesh = domain.getMeshBody( 0 ).getMeshLevel( 0 );
-
-  // output the number of Newton iterations if this is the main solver
-  if( outputStatisticsToScreen && m_nonlinearSolverParameters.m_totalSuccessfulNewtonNumIterations > 0 )
-  {
-    GEOSX_LOG_LEVEL_RANK_0( 1, getName()
-                            << ": Total number of time steps = " << cycleNumber+1
-                            << ", successful nonlinear iterations = " << m_nonlinearSolverParameters.m_totalSuccessfulNewtonNumIterations
-                            << ", wasted nonlinear iterations = " << m_nonlinearSolverParameters.m_totalWastedNewtonNumIterations );
-  }
-
-  // output the average pressure, average temperature, pore volumes
-  computeReservoirStatistics( mesh, outputStatisticsToScreen );
-}
-
-void CompositionalMultiphaseBase::computeReservoirStatistics( MeshLevel const & mesh,
-                                                              bool const outputToTerminal )
+    mesh.getElemManager().forElementSubRegions( regionNames, [&]( localIndex const,
+                                                                  ElementSubRegionBase & subRegion )
+    {
+      string const & fluidName = subRegion.getReference< string >( viewKeyStruct::fluidNamesString() );
+      MultiFluidBase & fluid = getConstitutiveModel< MultiFluidBase >( subRegion, fluidName );
+      fluid.setMassFlag( m_useMass );
+    } );
+
+    // Initialize primary variables from applied initial conditions
+    initializeFluidState( mesh, regionNames );
+
+    // Compute some statistics on the initial state
+    computeReservoirStatistics( mesh, regionNames );
+
+  } );
+
+}
+
+void CompositionalMultiphaseBase::computeStatistics( real64 const dt,
+                                                     DomainPartition & domain )
+{
+  GEOSX_UNUSED_VAR( dt );
+
+  forMeshTargets( domain.getMeshBodies(), [&]( string const &,
+                                               MeshLevel & mesh,
+                                               arrayView1d< string const > const & regionNames )
+  {
+    computeReservoirStatistics( mesh, regionNames );
+  } );
+}
+
+void CompositionalMultiphaseBase::computeReservoirStatistics( MeshLevel & mesh,
+                                                              arrayView1d< string const > const & regionNames )
 {
   GEOSX_MARK_FUNCTION;
 
@@ -1123,7 +1104,8 @@
     m_phasePoreVolume[ip] = 0.0;
   }
 
-  forTargetSubRegions( mesh, [&]( localIndex const targetIndex, ElementSubRegionBase const & subRegion )
+  mesh.getElemManager().forElementSubRegions( regionNames, [&]( localIndex const,
+                                                                ElementSubRegionBase & subRegion )
   {
     RAJA::ReduceSum< parallelDeviceReduce, real64 > subRegionAvgPressureNumerator( 0.0 );
     RAJA::ReduceMax< parallelDeviceReduce, real64 > subRegionMaxPressure( 0.0 );
@@ -1143,7 +1125,8 @@
     arrayView2d< real64 const, compflow::USD_PHASE > const phaseVolFrac =
       subRegion.getExtrinsicData< extrinsicMeshData::flow::phaseVolumeFraction >();
 
-    CoupledSolidBase const & solid = getConstitutiveModel< CoupledSolidBase >( subRegion, m_solidModelNames[targetIndex] );
+    string const & solidName = subRegion.getReference< string >( viewKeyStruct::solidNamesString() );
+    CoupledSolidBase const & solid = getConstitutiveModel< CoupledSolidBase >( subRegion, solidName );
     arrayView1d< real64 const > const refPorosity = solid.getReferencePorosity();
     arrayView2d< real64 const > const porosity = solid.getPorosity();
 
@@ -1221,29 +1204,16 @@
   m_averagePressure /= totalUncompactedPoreVolume;
   m_averageTemperature /= totalUncompactedPoreVolume;
 
-  if( outputToTerminal )
-  {
-    GEOSX_LOG_LEVEL_RANK_0( 1, getName() << ": Pressure (min, average, max): " << m_minimumPressure << ", " << m_averagePressure << ", " << m_maximumPressure << " Pa" );
-    GEOSX_LOG_LEVEL_RANK_0( 1, getName() << ": Temperature (min, average, max): " << m_minimumTemperature << ", " << m_averageTemperature << ", " << m_maximumTemperature << " K" );
-    GEOSX_LOG_LEVEL_RANK_0( 1, getName() << ": Total dynamic pore volume: " << m_totalPoreVolume << " rm^3" );
-    GEOSX_LOG_LEVEL_RANK_0( 1, getName() << ": Phase dynamic pore volumes: " << m_phasePoreVolume << " rm^3" );
-  }
-
-=======
-    mesh.getElemManager().forElementSubRegions( regionNames, [&]( localIndex const,
-                                                                  ElementSubRegionBase & subRegion )
-    {
-      string const & fluidName = subRegion.getReference< string >( viewKeyStruct::fluidNamesString() );
-      MultiFluidBase & fluid = getConstitutiveModel< MultiFluidBase >( subRegion, fluidName );
-      fluid.setMassFlag( m_useMass );
-    } );
-
-    // Initialize primary variables from applied initial conditions
-    initializeFluidState( mesh, regionNames );
-  } );
->>>>>>> bb16d72e
-}
-
+  // if( outputToTerminal )
+  // {
+  //   GEOSX_LOG_LEVEL_RANK_0( 1, getName() << ": Pressure (min, average, max): " << m_minimumPressure << ", " << m_averagePressure << ", "
+  // << m_maximumPressure << " Pa" );
+  //   GEOSX_LOG_LEVEL_RANK_0( 1, getName() << ": Temperature (min, average, max): " << m_minimumTemperature << ", " << m_averageTemperature
+  // << ", " << m_maximumTemperature << " K" );
+  //   GEOSX_LOG_LEVEL_RANK_0( 1, getName() << ": Total dynamic pore volume: " << m_totalPoreVolume << " rm^3" );
+  //   GEOSX_LOG_LEVEL_RANK_0( 1, getName() << ": Phase dynamic pore volumes: " << m_phasePoreVolume << " rm^3" );
+  // }
+}
 
 real64 CompositionalMultiphaseBase::solverStep( real64 const & time_n,
                                                 real64 const & dt,
@@ -1271,8 +1241,7 @@
   // compute some statistics on the reservoir (CFL, average field pressure, averege field temperature)
   if( m_computeStatistics )
   {
-    bool const outputStatisticsToScreen = ( cycleNumber%m_statisticsOutputFrequency == 0 );
-    computeStatistics( time_n, dt_return, cycleNumber, domain, outputStatisticsToScreen );
+    computeStatistics( dt_return, domain );
   }
 
   return dt_return;
