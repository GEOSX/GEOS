/*
 * ------------------------------------------------------------------------------------------------------------
 * SPDX-License-Identifier: LGPL-2.1-only
 *
 * Copyright (c) 2018-2020 Lawrence Livermore National Security LLC
 * Copyright (c) 2018-2020 The Board of Trustees of the Leland Stanford Junior University
 * Copyright (c) 2018-2020 TotalEnergies
 * Copyright (c) 2019-     GEOSX Contributors
 * All rights reserved
 *
 * See top level LICENSE, COPYRIGHT, CONTRIBUTORS, NOTICE, and ACKNOWLEDGEMENTS files for details.
 * ------------------------------------------------------------------------------------------------------------
 */

/**
 * @file CompositionalMultiphaseBase.cpp
 */

#include "CompositionalMultiphaseBase.hpp"

#include "common/DataTypes.hpp"
#include "common/TimingMacros.hpp"
#include "constitutive/ConstitutiveManager.hpp"
#include "constitutive/capillaryPressure/CapillaryPressureFields.hpp"
#include "constitutive/capillaryPressure/capillaryPressureSelector.hpp"
#include "constitutive/ConstitutivePassThru.hpp"
#include "constitutive/diffusion/DiffusionFields.hpp"
#include "constitutive/diffusion/DiffusionSelector.hpp"
#include "constitutive/dispersion/DispersionFields.hpp"
#include "constitutive/dispersion/DispersionSelector.hpp"
#include "constitutive/fluid/multifluid/MultiFluidFields.hpp"
#include "constitutive/fluid/multifluid/MultiFluidSelector.hpp"
#include "constitutive/relativePermeability/RelativePermeabilityFields.hpp"
#include "constitutive/relativePermeability/RelativePermeabilitySelector.hpp"
#include "constitutive/solid/SolidBase.hpp"
#include "constitutive/solid/SolidInternalEnergy.hpp"
#include "constitutive/thermalConductivity/MultiPhaseThermalConductivitySelector.hpp"
#include "constitutive/permeability/PermeabilityFields.hpp"
#include "fieldSpecification/AquiferBoundaryCondition.hpp"
#include "fieldSpecification/EquilibriumInitialCondition.hpp"
#include "fieldSpecification/SourceFluxBoundaryCondition.hpp"
#include "mesh/DomainPartition.hpp"
#include "mesh/mpiCommunications/CommunicationTools.hpp"
#include "physicsSolvers/fluidFlow/CompositionalMultiphaseBaseFields.hpp"
#include "physicsSolvers/fluidFlow/FlowSolverBaseFields.hpp"
#include "physicsSolvers/fluidFlow/IsothermalCompositionalMultiphaseBaseKernels.hpp"
#include "physicsSolvers/fluidFlow/IsothermalCompositionalMultiphaseFVMKernels.hpp"
#include "physicsSolvers/fluidFlow/ThermalCompositionalMultiphaseBaseKernels.hpp"

#if defined( __INTEL_COMPILER )
#pragma GCC optimize "O0"
#endif

namespace geos
{

using namespace dataRepository;
using namespace constitutive;

CompositionalMultiphaseBase::CompositionalMultiphaseBase( const string & name,
                                                          Group * const parent )
  :
  FlowSolverBase( name, parent ),
  m_numPhases( 0 ),
  m_numComponents( 0 ),
  m_hasCapPressure( 0 ),
  m_hasDiffusion( 0 ),
  m_hasDispersion( 0 ),
  m_keepFlowVariablesConstantDuringInitStep( 0 ),
  m_minScalingFactor( 0.01 ),
  m_allowCompDensChopping( 1 ),
  m_useTotalMassEquation( 1 ),
  m_useSimpleAccumulation( 1 ),
  m_minCompDens( isothermalCompositionalMultiphaseBaseKernels::minDensForDivision )
{
//START_SPHINX_INCLUDE_00
  this->registerWrapper( viewKeyStruct::inputTemperatureString(), &m_inputTemperature ).
    setInputFlag( InputFlags::REQUIRED ).
    setDescription( "Temperature" );
//END_SPHINX_INCLUDE_00
  this->registerWrapper( viewKeyStruct::useMassFlagString(), &m_useMass ).
    setApplyDefaultValue( 0 ).
    setInputFlag( InputFlags::OPTIONAL ).
    setDescription( "Use mass formulation instead of molar" );

  this->registerWrapper( viewKeyStruct::solutionChangeScalingFactorString(), &m_solutionChangeScalingFactor ).
    setSizedFromParent( 0 ).
    setInputFlag( InputFlags::OPTIONAL ).
    setApplyDefaultValue( 0.5 ).
    setDescription( "Damping factor for solution change targets" );
  this->registerWrapper( viewKeyStruct::targetRelativePresChangeString(), &m_targetRelativePresChange ).
    setSizedFromParent( 0 ).
    setInputFlag( InputFlags::OPTIONAL ).
    setApplyDefaultValue( 0.2 ).
    setDescription( "Target (relative) change in pressure in a time step (expected value between 0 and 1)" );
  this->registerWrapper( viewKeyStruct::targetRelativeTempChangeString(), &m_targetRelativeTempChange ).
    setSizedFromParent( 0 ).
    setInputFlag( InputFlags::OPTIONAL ).
    setApplyDefaultValue( 0.2 ).
    setDescription( "Target (relative) change in temperature in a time step (expected value between 0 and 1)" );
  this->registerWrapper( viewKeyStruct::targetPhaseVolFracChangeString(), &m_targetPhaseVolFracChange ).
    setSizedFromParent( 0 ).
    setInputFlag( InputFlags::OPTIONAL ).
    setApplyDefaultValue( 0.2 ).
    setDescription( "Target (absolute) change in phase volume fraction in a time step" );

  this->registerWrapper( viewKeyStruct::maxCompFracChangeString(), &m_maxCompFracChange ).
    setSizedFromParent( 0 ).
    setInputFlag( InputFlags::OPTIONAL ).
    setApplyDefaultValue( 0.5 ).
    setDescription( "Maximum (absolute) change in a component fraction in a Newton iteration" );
  this->registerWrapper( viewKeyStruct::maxRelativePresChangeString(), &m_maxRelativePresChange ).
    setSizedFromParent( 0 ).
    setInputFlag( InputFlags::OPTIONAL ).
    setApplyDefaultValue( 0.5 ).
    setDescription( "Maximum (relative) change in pressure in a Newton iteration" );
  this->registerWrapper( viewKeyStruct::maxRelativeTempChangeString(), &m_maxRelativeTempChange ).
    setSizedFromParent( 0 ).
    setInputFlag( InputFlags::OPTIONAL ).
    setApplyDefaultValue( 0.5 ).
    setDescription( "Maximum (relative) change in temperature in a Newton iteration" );

  this->registerWrapper( viewKeyStruct::allowLocalCompDensChoppingString(), &m_allowCompDensChopping ).
    setSizedFromParent( 0 ).
    setInputFlag( InputFlags::OPTIONAL ).
    setApplyDefaultValue( 1 ).
    setDescription( "Flag indicating whether local (cell-wise) chopping of negative compositions is allowed" );

  this->registerWrapper( viewKeyStruct::targetFlowCFLString(), &m_targetFlowCFL ).
    setApplyDefaultValue( -1. ).
    setInputFlag( InputFlags::OPTIONAL ).
    setDescription( "Target CFL condition `CFL condition <http://en.wikipedia.org/wiki/Courant-Friedrichs-Lewy_condition>`_"
                    "when computing the next timestep." );

  this->registerWrapper( viewKeyStruct::useTotalMassEquationString(), &m_useTotalMassEquation ).
    setSizedFromParent( 0 ).
    setInputFlag( InputFlags::OPTIONAL ).
    setApplyDefaultValue( 1 ).
    setDescription( "Flag indicating whether total mass equation is used" );

  this->registerWrapper( viewKeyStruct::useSimpleAccumulationString(), &m_useSimpleAccumulation ).
    setSizedFromParent( 0 ).
    setInputFlag( InputFlags::OPTIONAL ).
    setApplyDefaultValue( 1 ).
    setDescription( "Flag indicating whether simple accumulation form is used" );

  this->registerWrapper( viewKeyStruct::minCompDensString(), &m_minCompDens ).
    setSizedFromParent( 0 ).
    setInputFlag( InputFlags::OPTIONAL ).
    setApplyDefaultValue( isothermalCompositionalMultiphaseBaseKernels::minDensForDivision ).
    setDescription( "Minimum allowed global component density" );

}

void CompositionalMultiphaseBase::postProcessInput()
{
  FlowSolverBase::postProcessInput();

  GEOS_ERROR_IF_GT_MSG( m_maxCompFracChange, 1.0,
                        getWrapperDataContext( viewKeyStruct::maxCompFracChangeString() ) <<
                        ": The maximum absolute change in component fraction in a Newton iteration must be smaller or equal to 1.0" );
  GEOS_ERROR_IF_LE_MSG( m_maxCompFracChange, 0.0,
                        getWrapperDataContext( viewKeyStruct::maxCompFracChangeString() ) <<
                        ": The maximum absolute change in component fraction in a Newton iteration must be larger than 0.0" );
  GEOS_ERROR_IF_LE_MSG( m_maxRelativePresChange, 0.0,
                        getWrapperDataContext( viewKeyStruct::maxRelativePresChangeString() ) <<
                        ": The maximum relative change in pressure in a Newton iteration must be larger than 0.0" );
  GEOS_ERROR_IF_LE_MSG( m_maxRelativeTempChange, 0.0,
                        getWrapperDataContext( viewKeyStruct::maxRelativeTempChangeString() ) <<
                        ": The maximum relative change in temperature in a Newton iteration must be larger than 0.0" );
  GEOS_ERROR_IF_LE_MSG( m_targetRelativePresChange, 0.0,
                        getWrapperDataContext( viewKeyStruct::targetRelativePresChangeString() ) <<
                        ": The target relative change in pressure in a time step must be larger than 0.0" );
  GEOS_ERROR_IF_LE_MSG( m_targetRelativeTempChange, 0.0,
                        getWrapperDataContext( viewKeyStruct::targetRelativeTempChangeString() ) <<
                        ": The target relative change in temperature in a time step must be larger than to 0.0" );
  GEOS_ERROR_IF_LE_MSG( m_targetPhaseVolFracChange, 0.0,
                        getWrapperDataContext( viewKeyStruct::targetPhaseVolFracChangeString() ) <<
                        ": The target change in phase volume fraction in a time step must be larger than to 0.0" );

  GEOS_ERROR_IF_LT_MSG( m_solutionChangeScalingFactor, 0.0,
                        getWrapperDataContext( viewKeyStruct::solutionChangeScalingFactorString() ) <<
                        ": The solution change scaling factor must be larger or equal to 0.0" );
  GEOS_ERROR_IF_GT_MSG( m_solutionChangeScalingFactor, 1.0,
                        getWrapperDataContext( viewKeyStruct::solutionChangeScalingFactorString() ) <<
                        ": The solution change scaling factor must be smaller or equal to 1.0" );

  if( m_isThermal && m_useSimpleAccumulation == 1 ) // useSimpleAccumulation is not yet compatible with thermal
  {
    GEOS_LOG_RANK_0( "'useSimpleAccumulation' is not yet implemented for thermal simulation. Switched to phase sum accumulation." );
    m_useSimpleAccumulation = 0;
  }
}

void CompositionalMultiphaseBase::registerDataOnMesh( Group & meshBodies )
{
  using namespace fields::flow;

  FlowSolverBase::registerDataOnMesh( meshBodies );

  DomainPartition const & domain = this->getGroupByPath< DomainPartition >( "/Problem/domain" );
  ConstitutiveManager const & cm = domain.getConstitutiveManager();

  // 0. Find a "reference" fluid model name (at this point, models are already attached to subregions)
  forDiscretizationOnMeshTargets( meshBodies, [&]( string const &,
                                                   MeshLevel & mesh,
                                                   arrayView1d< string const > const & regionNames )
  {
    mesh.getElemManager().forElementSubRegions( regionNames,
                                                [&]( localIndex const,
                                                     ElementSubRegionBase & subRegion )
    {
      if( m_referenceFluidModelName.empty() )
      {
        m_referenceFluidModelName = getConstitutiveName< MultiFluidBase >( subRegion );
      }

      // If at least one region has a capillary pressure model, consider it enabled for all
      string const capPresName = getConstitutiveName< CapillaryPressureBase >( subRegion );
      if( !capPresName.empty() )
      {
        m_hasCapPressure = true;
      }

      // If at least one region has a diffusion model, consider it enabled for all
      string const diffusionName = getConstitutiveName< DiffusionBase >( subRegion );
      if( !diffusionName.empty() )
      {
        m_hasDiffusion = true;
      }

      // If at least one region has a dispersion model, consider it enabled for all
      string const dispersionName = getConstitutiveName< DispersionBase >( subRegion );
      if( !dispersionName.empty() )
      {
//        GEOS_ERROR( "Dispersion is not supported yet, please remove this model from this XML file" );
        m_hasDispersion = true;
      }

    } );
  } );

  // 1. Set key dimensions of the problem
  // Check needed to avoid errors when running in schema generation mode.
  if( !m_referenceFluidModelName.empty() )
  {
    MultiFluidBase const & referenceFluid = cm.getConstitutiveRelation< MultiFluidBase >( m_referenceFluidModelName );
    m_numPhases = referenceFluid.numFluidPhases();
    m_numComponents = referenceFluid.numFluidComponents();
  }

  // n_c components + one pressure ( + one temperature if needed )
  m_numDofPerCell = m_isThermal ? m_numComponents + 2 : m_numComponents + 1;

  // 2. Register and resize all fields as necessary
  forDiscretizationOnMeshTargets( meshBodies, [&]( string const &,
                                                   MeshLevel & mesh,
                                                   arrayView1d< string const > const & regionNames )
  {
    mesh.getElemManager().forElementSubRegions( regionNames,
                                                [&]( localIndex const,
                                                     ElementSubRegionBase & subRegion )
    {
<<<<<<< HEAD
      string const & fluidName = subRegion.getReference< string >( viewKeyStruct::fluidNamesString() );
      MultiFluidBase const & fluid = getConstitutiveModel< MultiFluidBase >( subRegion, fluidName );
=======
      if( m_hasCapPressure )
>>>>>>> e44dd692
      {
        subRegion.registerWrapper< string >( viewKeyStruct::capPressureNamesString() ).
          setPlotLevel( PlotLevel::NOPLOT ).
          setRestartFlags( RestartFlags::NO_WRITE ).
          setSizedFromParent( 0 ).
          setDescription( "Name of the capillary pressure constitutive model to use" ).
          reference();

        string & capPresName = subRegion.getReference< string >( viewKeyStruct::capPressureNamesString() );
        capPresName = getConstitutiveName< CapillaryPressureBase >( subRegion );
        GEOS_THROW_IF( capPresName.empty(),
                       GEOS_FMT( "{}: Capillary pressure model not found on subregion {}",
                                 getDataContext(), subRegion.getDataContext() ),
                       InputError );
      }

<<<<<<< HEAD
        if( m_hasCapPressure )
        {

          subRegion.registerWrapper< string >( viewKeyStruct::capPressureNamesString() ).
            setPlotLevel( PlotLevel::NOPLOT ).
            setRestartFlags( RestartFlags::NO_WRITE ).
            setSizedFromParent( 0 ).
            setDescription( "Name of the capillary pressure constitutive model to use" ).
            reference();

          string & capPresName = subRegion.getReference< string >( viewKeyStruct::capPressureNamesString() );
          capPresName = getConstitutiveName< CapillaryPressureBase >( subRegion );
          GEOS_THROW_IF( capPresName.empty(),
                         GEOS_FMT( "{}: Capillary pressure model not found on subregion {}",
                                   getDataContext(), subRegion.getDataContext() ),
                         InputError );
        }
        if( m_hasDiffusion )
        {
          subRegion.registerWrapper< string >( viewKeyStruct::diffusionNamesString() ).
            setPlotLevel( PlotLevel::NOPLOT ).
            setRestartFlags( RestartFlags::NO_WRITE ).
            setSizedFromParent( 0 ).
            setDescription( "Name of the diffusion constitutive model to use" );

          string & diffusionName = subRegion.getReference< string >( viewKeyStruct::diffusionNamesString() );
          diffusionName = getConstitutiveName< DiffusionBase >( subRegion );
          GEOS_THROW_IF( diffusionName.empty(),
                         GEOS_FMT( "Diffusion model not found on subregion {}", subRegion.getName() ),
                         InputError );
        }
        if( m_hasDispersion )
        {
          subRegion.registerWrapper< string >( viewKeyStruct::dispersionNamesString() ).
            setPlotLevel( PlotLevel::NOPLOT ).
            setRestartFlags( RestartFlags::NO_WRITE ).
            setSizedFromParent( 0 ).
            setDescription( "Name of the dispersion constitutive model to use" );

          string & dispersionName = subRegion.getReference< string >( viewKeyStruct::dispersionNamesString() );
          dispersionName = getConstitutiveName< DispersionBase >( subRegion );
          GEOS_THROW_IF( dispersionName.empty(),
                         GEOS_FMT( "Dispersion model not found on subregion {}", subRegion.getName() ),
                         InputError );

          array1d< std::string > directions( 3 );
          directions[0] = "x"; directions[1] = "y"; directions[2] = "z";
          subRegion.registerField< phaseVelocity >( getName()).
            setDimLabels( 1, fluid.phaseNames() ).
            setDimLabels( 2, directions ).
            reference().resizeDimension< 1, 2 >( m_numPhases, directions.size() );

        }


        if( m_targetFlowCFL > 0 )
        {

          subRegion.registerField< fields::flow::phaseOutflux >( getName() ).
            reference().resizeDimension< 1 >( m_numPhases );
=======
      if( m_hasDiffusion )
      {
        subRegion.registerWrapper< string >( viewKeyStruct::diffusionNamesString() ).
          setPlotLevel( PlotLevel::NOPLOT ).
          setRestartFlags( RestartFlags::NO_WRITE ).
          setSizedFromParent( 0 ).
          setDescription( "Name of the diffusion constitutive model to use" );

        string & diffusionName = subRegion.getReference< string >( viewKeyStruct::diffusionNamesString() );
        diffusionName = getConstitutiveName< DiffusionBase >( subRegion );
        GEOS_THROW_IF( diffusionName.empty(),
                       GEOS_FMT( "Diffusion model not found on subregion {}", subRegion.getName() ),
                       InputError );
      }
>>>>>>> e44dd692

      if( m_hasDispersion )
      {
        subRegion.registerWrapper< string >( viewKeyStruct::dispersionNamesString() ).
          setPlotLevel( PlotLevel::NOPLOT ).
          setRestartFlags( RestartFlags::NO_WRITE ).
          setSizedFromParent( 0 ).
          setDescription( "Name of the dispersion constitutive model to use" );

        string & dispersionName = subRegion.getReference< string >( viewKeyStruct::dispersionNamesString() );
        dispersionName = getConstitutiveName< DispersionBase >( subRegion );
        GEOS_THROW_IF( dispersionName.empty(),
                       GEOS_FMT( "Dispersion model not found on subregion {}", subRegion.getName() ),
                       InputError );
      }

      if( m_targetFlowCFL > 0 )
      {
        subRegion.registerField< fields::flow::phaseOutflux >( getName() ).
          reference().resizeDimension< 1 >( m_numPhases );
        subRegion.registerField< fields::flow::componentOutflux >( getName() ).
          reference().resizeDimension< 1 >( m_numComponents );
        subRegion.registerField< fields::flow::phaseCFLNumber >( getName() );
        subRegion.registerField< fields::flow::componentCFLNumber >( getName() );
      }



      subRegion.registerField< pressure >( getName() );
      subRegion.registerField< pressure_n >( getName() );
      subRegion.registerField< initialPressure >( getName() );
      subRegion.registerField< deltaPressure >( getName() ); // for reporting/stats purposes
      subRegion.registerField< bcPressure >( getName() ); // needed for the application of boundary conditions
      if( m_isFixedStressPoromechanicsUpdate )
      {
        subRegion.registerField< pressure_k >( getName() ); // needed for the fixed-stress porosity update
      }

      // these fields are always registered for the evaluation of the fluid properties
      subRegion.registerField< temperature >( getName() );
      subRegion.registerField< temperature_n >( getName() );
      subRegion.registerField< initialTemperature >( getName() );
      subRegion.registerField< bcTemperature >( getName() ); // needed for the application of boundary conditions
      if( m_isFixedStressPoromechanicsUpdate )
      {
        subRegion.registerField< temperature_k >( getName() ); // needed for the fixed-stress porosity update
      }

      subRegion.registerField< pressureScalingFactor >( getName() );
      subRegion.registerField< temperatureScalingFactor >( getName() );
      subRegion.registerField< globalCompDensityScalingFactor >( getName() );

      // The resizing of the arrays needs to happen here, before the call to initializePreSubGroups,
      // to make sure that the dimensions are properly set before the timeHistoryOutput starts its initialization.

      subRegion.registerField< globalCompDensity >( getName() ).
        setDimLabels( 1, fluid.componentNames() ).
        reference().resizeDimension< 1 >( m_numComponents );
      subRegion.registerField< globalCompDensity_n >( getName() ).
        reference().resizeDimension< 1 >( m_numComponents );

      subRegion.registerField< globalCompFraction >( getName() ).
        setDimLabels( 1, fluid.componentNames() ).
        reference().resizeDimension< 1 >( m_numComponents );
      subRegion.registerField< dGlobalCompFraction_dGlobalCompDensity >( getName() ).
        reference().resizeDimension< 1, 2 >( m_numComponents, m_numComponents );

      subRegion.registerField< phaseVolumeFraction >( getName() ).
        setDimLabels( 1, fluid.phaseNames() ).
        reference().resizeDimension< 1 >( m_numPhases );
      subRegion.registerField< dPhaseVolumeFraction >( getName() ).
        reference().resizeDimension< 1, 2 >( m_numPhases, m_numComponents + 2 ); // dP, dT, dC

      subRegion.registerField< phaseMobility >( getName() ).
        setDimLabels( 1, fluid.phaseNames() ).
        reference().resizeDimension< 1 >( m_numPhases );
      subRegion.registerField< dPhaseMobility >( getName() ).
        reference().resizeDimension< 1, 2 >( m_numPhases, m_numComponents + 2 ); // dP, dT, dC

      subRegion.registerField< phaseVolumeFraction_n >( getName() ).
        reference().resizeDimension< 1 >( m_numPhases );
      subRegion.registerField< phaseMobility_n >( getName() ).
        reference().resizeDimension< 1 >( m_numPhases );
    } );

    FaceManager & faceManager = mesh.getFaceManager();
    {
      // We make the assumption that component names are uniform across the fluid models used in the simulation
      MultiFluidBase const & fluid0 = cm.getConstitutiveRelation< MultiFluidBase >( m_referenceFluidModelName );

      // TODO: add conditional registration later, this is only needed when there is a face-based Dirichlet BC
      faceManager.registerField< facePressure >( getName() );
      faceManager.registerField< faceTemperature >( getName() );
      faceManager.registerField< faceGlobalCompFraction >( getName() ).
        setDimLabels( 1, fluid0.componentNames() ).
        reference().resizeDimension< 1 >( m_numComponents );
    }
  } );
}

void CompositionalMultiphaseBase::setConstitutiveNames( ElementSubRegionBase & subRegion ) const
{
  string & fluidName = subRegion.getReference< string >( viewKeyStruct::fluidNamesString() );
  fluidName = getConstitutiveName< MultiFluidBase >( subRegion );
  GEOS_THROW_IF( fluidName.empty(),
                 GEOS_FMT( "{}: Fluid model not found on subregion {}",
                           getDataContext(), subRegion.getDataContext() ),
                 InputError );

  string & relPermName = subRegion.registerWrapper< string >( viewKeyStruct::relPermNamesString() ).
                           setPlotLevel( PlotLevel::NOPLOT ).
                           setRestartFlags( RestartFlags::NO_WRITE ).
                           setSizedFromParent( 0 ).
                           setDescription( "Name of the relative permeability constitutive model to use" ).
                           reference();

  relPermName = getConstitutiveName< RelativePermeabilityBase >( subRegion );

  GEOS_THROW_IF( relPermName.empty(),
                 GEOS_FMT( "{}: Relative permeability model not found on subregion {}",
                           getDataContext(), subRegion.getDataContext() ),
                 InputError );

  if( m_isThermal )
  {
    string & thermalConductivityName = subRegion.registerWrapper< string >( viewKeyStruct::thermalConductivityNamesString() ).
                                         setPlotLevel( PlotLevel::NOPLOT ).
                                         setRestartFlags( RestartFlags::NO_WRITE ).
                                         setSizedFromParent( 0 ).
                                         setDescription( "Name of the thermal conductivity constitutive model to use" ).
                                         reference();

    thermalConductivityName = getConstitutiveName< MultiPhaseThermalConductivityBase >( subRegion );
    GEOS_THROW_IF( thermalConductivityName.empty(),
                   GEOS_FMT( "{}: Thermal conductivity model not found on subregion {}",
                             getDataContext(), subRegion.getDataContext() ),
                   InputError );
  }
}


namespace
{

template< typename MODEL1_TYPE, typename MODEL2_TYPE >
void compareMultiphaseModels( MODEL1_TYPE const & lhs, MODEL2_TYPE const & rhs )
{
  GEOS_THROW_IF_NE_MSG( lhs.numFluidPhases(), rhs.numFluidPhases(),
                        GEOS_FMT( "Mismatch in number of phases between constitutive models {} and {}",
                                  lhs.getDataContext(), rhs.getDataContext() ),
                        InputError );

  for( integer ip = 0; ip < lhs.numFluidPhases(); ++ip )
  {
    GEOS_THROW_IF_NE_MSG( lhs.phaseNames()[ip], rhs.phaseNames()[ip],
                          GEOS_FMT( "Mismatch in phase names between constitutive models {} and {}",
                                    lhs.getDataContext(), rhs.getDataContext() ),
                          InputError );
  }
}

template< typename MODEL1_TYPE, typename MODEL2_TYPE >
void compareMulticomponentModels( MODEL1_TYPE const & lhs, MODEL2_TYPE const & rhs )
{
  GEOS_THROW_IF_NE_MSG( lhs.numFluidComponents(), rhs.numFluidComponents(),
                        GEOS_FMT( "Mismatch in number of components between constitutive models {} and {}",
                                  lhs.getDataContext(), rhs.getDataContext() ),
                        InputError );

  for( integer ic = 0; ic < lhs.numFluidComponents(); ++ic )
  {
    GEOS_THROW_IF_NE_MSG( lhs.componentNames()[ic], rhs.componentNames()[ic],
                          GEOS_FMT( "Mismatch in component names between constitutive models {} and {}",
                                    lhs.getDataContext(), rhs.getDataContext() ),
                          InputError );
  }
}

}

void CompositionalMultiphaseBase::initializeAquiferBC( ConstitutiveManager const & cm ) const
{
  FieldSpecificationManager & fsManager = FieldSpecificationManager::getInstance();

  fsManager.forSubGroups< AquiferBoundaryCondition >( [&] ( AquiferBoundaryCondition & bc )
  {
    MultiFluidBase const & fluid0 = cm.getConstitutiveRelation< MultiFluidBase >( m_referenceFluidModelName );

    // set the gravity vector (needed later for the potential diff calculations)
    bc.setGravityVector( gravityVector() );

    // set the water phase index in the Aquifer boundary condition
    // note: if the water phase is not found, the fluid model is going to throw an error
    integer const waterPhaseIndex = fluid0.getWaterPhaseIndex();
    bc.setWaterPhaseIndex( waterPhaseIndex );

    arrayView1d< real64 const > const & aquiferWaterPhaseCompFrac = bc.getWaterPhaseComponentFraction();
    arrayView1d< string const > const & aquiferWaterPhaseCompNames = bc.getWaterPhaseComponentNames();

    GEOS_ERROR_IF_NE_MSG( fluid0.numFluidComponents(), aquiferWaterPhaseCompFrac.size(),
                          getDataContext() << ": Mismatch in number of components between constitutive model "
                                           << fluid0.getName() << " and the water phase composition in aquifer " << bc.getName() );

    for( integer ic = 0; ic < fluid0.numFluidComponents(); ++ic )
    {
      GEOS_ERROR_IF_NE_MSG( fluid0.componentNames()[ic], aquiferWaterPhaseCompNames[ic],
                            getDataContext() << ": Mismatch in component names between constitutive model "
                                             << fluid0.getName() << " and the water phase components in aquifer " << bc.getName() );
    }
  } );
}


void CompositionalMultiphaseBase::initializePreSubGroups()
{
  FlowSolverBase::initializePreSubGroups();

  DomainPartition & domain = this->getGroupByPath< DomainPartition >( "/Problem/domain" );
  ConstitutiveManager const & cm = domain.getConstitutiveManager();

  // 1. Validate various models against each other (must have same phases and components)
  validateConstitutiveModels( domain );

  // 2. Set the value of temperature
  forDiscretizationOnMeshTargets( domain.getMeshBodies(), [&]( string const &,
                                                               MeshLevel & mesh,
                                                               arrayView1d< string const > const & regionNames )

  {
    mesh.getElemManager().forElementSubRegions( regionNames,
                                                [&]( localIndex const,
                                                     ElementSubRegionBase & subRegion )
    {
      arrayView1d< real64 > const temp = subRegion.getField< fields::flow::temperature >();
      temp.setValues< parallelHostPolicy >( m_inputTemperature );
    } );
  } );

  // 3. Initialize and validate the aquifer boundary condition
  initializeAquiferBC( cm );

}

void CompositionalMultiphaseBase::validateConstitutiveModels( DomainPartition const & domain ) const
{
  GEOS_MARK_FUNCTION;

  ConstitutiveManager const & cm = domain.getConstitutiveManager();
  MultiFluidBase const & referenceFluid = cm.getConstitutiveRelation< MultiFluidBase >( m_referenceFluidModelName );

  forDiscretizationOnMeshTargets( domain.getMeshBodies(), [&]( string const &,
                                                               MeshLevel const & mesh,
                                                               arrayView1d< string const > const & regionNames )

  {
    mesh.getElemManager().forElementSubRegions( regionNames,
                                                [&]( localIndex const,
                                                     ElementSubRegionBase const & subRegion )
    {

      string const & fluidName = subRegion.getReference< string >( viewKeyStruct::fluidNamesString() );
      MultiFluidBase const & fluid = getConstitutiveModel< MultiFluidBase >( subRegion, fluidName );
      compareMultiphaseModels( fluid, referenceFluid );
      compareMulticomponentModels( fluid, referenceFluid );

      constitutiveUpdatePassThru( fluid, [&] ( auto & castedFluid )
      {
        bool const isFluidModelThermal = castedFluid.isThermal();
        GEOS_THROW_IF( m_isThermal && !isFluidModelThermal,
                       GEOS_FMT( "CompositionalMultiphaseBase {}: the thermal option is enabled in the solver, but the fluid model {} is incompatible with the thermal option",
                                 getDataContext(), fluid.getDataContext() ),
                       InputError );
        GEOS_THROW_IF( !m_isThermal && isFluidModelThermal,
                       GEOS_FMT( "CompositionalMultiphaseBase {}: the thermal option is enabled in fluid model {}, but the solver options are incompatible with the thermal option",
                                 getDataContext(), fluid.getDataContext() ),
                       InputError );
      } );

      string const & relpermName = subRegion.getReference< string >( viewKeyStruct::relPermNamesString() );
      RelativePermeabilityBase const & relPerm = getConstitutiveModel< RelativePermeabilityBase >( subRegion, relpermName );
      compareMultiphaseModels( relPerm, referenceFluid );

      if( m_hasCapPressure )
      {
        string const & capPressureName = subRegion.getReference< string >( viewKeyStruct::capPressureNamesString() );
        CapillaryPressureBase const & capPressure = getConstitutiveModel< CapillaryPressureBase >( subRegion, capPressureName );
        compareMultiphaseModels( capPressure, referenceFluid );
      }

      if( m_hasDiffusion )
      {
        string const & diffusionName = subRegion.getReference< string >( viewKeyStruct::diffusionNamesString() );
        DiffusionBase const & diffusion = getConstitutiveModel< DiffusionBase >( subRegion, diffusionName );
        compareMultiphaseModels( diffusion, referenceFluid );
      }

      if( m_isThermal )
      {
        string const & thermalConductivityName = subRegion.getReference< string >( viewKeyStruct::thermalConductivityNamesString() );
        MultiPhaseThermalConductivityBase const & conductivity = getConstitutiveModel< MultiPhaseThermalConductivityBase >( subRegion, thermalConductivityName );
        compareMultiphaseModels( conductivity, referenceFluid );
      }
    } );
  } );
}

void CompositionalMultiphaseBase::updateGlobalComponentFraction( ObjectManagerBase & dataGroup ) const
{
  GEOS_MARK_FUNCTION;

  isothermalCompositionalMultiphaseBaseKernels::
    GlobalComponentFractionKernelFactory::
    createAndLaunch< parallelDevicePolicy<> >( m_numComponents,
                                               dataGroup );

}

real64 CompositionalMultiphaseBase::updatePhaseVolumeFraction( ObjectManagerBase & dataGroup ) const
{
  GEOS_MARK_FUNCTION;

  string const & fluidName = dataGroup.getReference< string >( viewKeyStruct::fluidNamesString() );
  MultiFluidBase const & fluid = getConstitutiveModel< MultiFluidBase >( dataGroup, fluidName );

  real64 maxDeltaPhaseVolFrac  =
    m_isThermal ?
    thermalCompositionalMultiphaseBaseKernels::
      PhaseVolumeFractionKernelFactory::
      createAndLaunch< parallelDevicePolicy<> >( m_numComponents,
                                                 m_numPhases,
                                                 dataGroup,
                                                 fluid )
:    isothermalCompositionalMultiphaseBaseKernels::
      PhaseVolumeFractionKernelFactory::
      createAndLaunch< parallelDevicePolicy<> >( m_numComponents,
                                                 m_numPhases,
                                                 dataGroup,
                                                 fluid );

  maxDeltaPhaseVolFrac = MpiWrapper::max( maxDeltaPhaseVolFrac );

  return maxDeltaPhaseVolFrac;
}

void CompositionalMultiphaseBase::updateFluidModel( ObjectManagerBase & dataGroup ) const
{
  GEOS_MARK_FUNCTION;

  arrayView1d< real64 const > const pres = dataGroup.getField< fields::flow::pressure >();
  arrayView1d< real64 const > const temp = dataGroup.getField< fields::flow::temperature >();
  arrayView2d< real64 const, compflow::USD_COMP > const compFrac =
    dataGroup.getField< fields::flow::globalCompFraction >();

  string const & fluidName = dataGroup.getReference< string >( viewKeyStruct::fluidNamesString() );
  MultiFluidBase & fluid = getConstitutiveModel< MultiFluidBase >( dataGroup, fluidName );

  constitutiveUpdatePassThru( fluid, [&] ( auto & castedFluid )
  {
    using FluidType = TYPEOFREF( castedFluid );
    using ExecPolicy = typename FluidType::exec_policy;
    typename FluidType::KernelWrapper fluidWrapper = castedFluid.createKernelWrapper();

    thermalCompositionalMultiphaseBaseKernels::
      FluidUpdateKernel::
      launch< ExecPolicy >( dataGroup.size(),
                            fluidWrapper,
                            pres,
                            temp,
                            compFrac );
  } );
}

void CompositionalMultiphaseBase::updateRelPermModel( ObjectManagerBase & dataGroup ) const
{
  GEOS_MARK_FUNCTION;

  arrayView2d< real64 const, compflow::USD_PHASE > const phaseVolFrac =
    dataGroup.getField< fields::flow::phaseVolumeFraction >();

  string const & relPermName = dataGroup.getReference< string >( viewKeyStruct::relPermNamesString() );
  RelativePermeabilityBase & relPerm = getConstitutiveModel< RelativePermeabilityBase >( dataGroup, relPermName );

  constitutive::constitutiveUpdatePassThru( relPerm, [&] ( auto & castedRelPerm )
  {
    typename TYPEOFREF( castedRelPerm ) ::KernelWrapper relPermWrapper = castedRelPerm.createKernelWrapper();

    isothermalCompositionalMultiphaseBaseKernels::
      RelativePermeabilityUpdateKernel::
      launch< parallelDevicePolicy<> >( dataGroup.size(),
                                        relPermWrapper,
                                        phaseVolFrac );
  } );
}

void CompositionalMultiphaseBase::updateCapPressureModel( ObjectManagerBase & dataGroup ) const
{
  GEOS_MARK_FUNCTION;

  if( m_hasCapPressure )
  {
    arrayView2d< real64 const, compflow::USD_PHASE > const phaseVolFrac =
      dataGroup.getField< fields::flow::phaseVolumeFraction >();

    string const & cappresName = dataGroup.getReference< string >( viewKeyStruct::capPressureNamesString() );
    CapillaryPressureBase & capPressure = getConstitutiveModel< CapillaryPressureBase >( dataGroup, cappresName );

    constitutive::constitutiveUpdatePassThru( capPressure, [&] ( auto & castedCapPres )
    {
      typename TYPEOFREF( castedCapPres ) ::KernelWrapper capPresWrapper = castedCapPres.createKernelWrapper();

      isothermalCompositionalMultiphaseBaseKernels::
        CapillaryPressureUpdateKernel::
        launch< parallelDevicePolicy<> >( dataGroup.size(),
                                          capPresWrapper,
                                          phaseVolFrac );
    } );
  }
}

void CompositionalMultiphaseBase::updateSolidInternalEnergyModel( ObjectManagerBase & dataGroup ) const
{
  arrayView1d< real64 const > const temp = dataGroup.getField< fields::flow::temperature >();

  string const & solidInternalEnergyName = dataGroup.getReference< string >( viewKeyStruct::solidInternalEnergyNamesString() );
  SolidInternalEnergy & solidInternalEnergy = getConstitutiveModel< SolidInternalEnergy >( dataGroup, solidInternalEnergyName );

  SolidInternalEnergy::KernelWrapper solidInternalEnergyWrapper = solidInternalEnergy.createKernelUpdates();

  // TODO: this should go somewhere, handle the case of flow in fracture, etc

  thermalCompositionalMultiphaseBaseKernels::
    SolidInternalEnergyUpdateKernel::
    launch< parallelDevicePolicy<> >( dataGroup.size(),
                                      solidInternalEnergyWrapper,
                                      temp );
}

real64 CompositionalMultiphaseBase::updateFluidState( ObjectManagerBase & subRegion ) const
{
  GEOS_MARK_FUNCTION;

  updateGlobalComponentFraction( subRegion );
  updateFluidModel( subRegion );
  real64 const maxDeltaPhaseVolFrac = updatePhaseVolumeFraction( subRegion );
  updateRelPermModel( subRegion );
  updatePhaseMobility( subRegion );
  updateCapPressureModel( subRegion );

  // note1: for now, thermal conductivity is treated explicitly, so no update here
  // note2: for now, diffusion and dispersion are also treated explicitly
  return maxDeltaPhaseVolFrac;
}

void CompositionalMultiphaseBase::initializeFluidState( MeshLevel & mesh,
                                                        DomainPartition & domain,
                                                        arrayView1d< string const > const & regionNames )
{
  GEOS_MARK_FUNCTION;

  integer const numComp = m_numComponents;

  // 1. Compute hydrostatic equilibrium in the regions for which corresponding field specification tag has been specified
  computeHydrostaticEquilibrium();

  mesh.getElemManager().forElementSubRegions( regionNames,
                                              [&]( localIndex const,
                                                   ElementSubRegionBase & subRegion )
  {
    // 2. Assume global component fractions have been prescribed.
    // Initialize constitutive state to get fluid density.
    updateFluidModel( subRegion );

    // 3. Back-calculate global component densities from fractions and total fluid density
    // in order to initialize the primary solution variables
    string const & fluidName = subRegion.getReference< string >( viewKeyStruct::fluidNamesString() );
    MultiFluidBase const & fluid = getConstitutiveModel< MultiFluidBase >( subRegion, fluidName );
    arrayView2d< real64 const, multifluid::USD_FLUID > const totalDens = fluid.totalDensity();

    arrayView2d< real64 const, compflow::USD_COMP > const compFrac =
      subRegion.getField< fields::flow::globalCompFraction >();
    arrayView2d< real64, compflow::USD_COMP > const compDens =
      subRegion.getField< fields::flow::globalCompDensity >();

    forAll< parallelDevicePolicy<> >( subRegion.size(), [=] GEOS_HOST_DEVICE ( localIndex const ei )
    {
      for( integer ic = 0; ic < numComp; ++ic )
      {
        compDens[ei][ic] = totalDens[ei][0] * compFrac[ei][ic];
      }
    } );

  } );

  // with initial component densities defined - check if they need to be corrected to avoid zero diags etc
  chopNegativeDensities( domain );

  // for some reason CUDA does not want the host_device lambda to be defined inside the generic lambda
  // I need the exact type of the subRegion for updateSolidflowProperties to work well.
  mesh.getElemManager().forElementSubRegions< CellElementSubRegion,
                                              SurfaceElementSubRegion >( regionNames, [&]( localIndex const,
                                                                                           auto & subRegion )
  {
    // 4. Initialize/update dependent state quantities

    // 4.1 Update the constitutive models that only depend on
    //      - the primary variables
    //      - the fluid constitutive quantities (as they have already been updated)
    // We postpone the other constitutive models for now
    // In addition, to avoid multiplying permeability/porosity bay netToGross in the assembly kernel, we do it once and for all here
    arrayView1d< real64 const > const netToGross = subRegion.template getField< fields::flow::netToGross >();
    CoupledSolidBase const & porousSolid =
      getConstitutiveModel< CoupledSolidBase >( subRegion, subRegion.template getReference< string >( viewKeyStruct::solidNamesString() ) );
    PermeabilityBase const & permeabilityModel =
      getConstitutiveModel< PermeabilityBase >( subRegion, subRegion.template getReference< string >( viewKeyStruct::permeabilityNamesString() ) );
    permeabilityModel.scaleHorizontalPermeability( netToGross );
    porousSolid.scaleReferencePorosity( netToGross );
    saveConvergedState( subRegion ); // necessary for a meaningful porosity update in sequential schemes
    updatePorosityAndPermeability( subRegion );
    updatePhaseVolumeFraction( subRegion );

    // Now, we initialize and update each constitutive model one by one

    // 4.2 Save the computed porosity into the old porosity
    //
    // Note:
    // - This must be called after updatePorosityAndPermeability
    // - This step depends on porosity
    string const & solidName = subRegion.template getReference< string >( viewKeyStruct::solidNamesString() );
    CoupledSolidBase const & porousMaterial = getConstitutiveModel< CoupledSolidBase >( subRegion, solidName );
    porousMaterial.initializeState();

    // 4.3 Initialize/update the relative permeability model using the initial phase volume fraction
    //     This is needed to handle relative permeability hysteresis
    //     Also, initialize the fluid model
    //
    // Note:
    // - This must be called after updatePhaseVolumeFraction
    // - This step depends on phaseVolFraction

    // initialized phase volume fraction
    arrayView2d< real64 const, compflow::USD_PHASE > const phaseVolFrac =
      subRegion.template getField< fields::flow::phaseVolumeFraction >();

    string const & relpermName = subRegion.template getReference< string >( viewKeyStruct::relPermNamesString() );
    RelativePermeabilityBase & relPermMaterial =
      getConstitutiveModel< RelativePermeabilityBase >( subRegion, relpermName );
    relPermMaterial.saveConvergedPhaseVolFractionState( phaseVolFrac ); // this needs to happen before calling updateRelPermModel
    updateRelPermModel( subRegion );
    relPermMaterial.saveConvergedState(); // this needs to happen after calling updateRelPermModel

    string const & fluidName = subRegion.template getReference< string >( viewKeyStruct::fluidNamesString() );
    MultiFluidBase & fluidMaterial = getConstitutiveModel< MultiFluidBase >( subRegion, fluidName );
    fluidMaterial.initializeState();

    // 4.4 Then, we initialize/update the capillary pressure model
    //
    // Note:
    // - This must be called after updatePorosityAndPermeability
    // - This step depends on porosity and permeability
    if( m_hasCapPressure )
    {
      // initialized porosity
      arrayView2d< real64 const > const porosity = porousMaterial.getPorosity();

      string const & permName = subRegion.template getReference< string >( viewKeyStruct::permeabilityNamesString() );
      PermeabilityBase const & permeabilityMaterial =
        getConstitutiveModel< PermeabilityBase >( subRegion, permName );
      // initialized permeability
      arrayView3d< real64 const > const permeability = permeabilityMaterial.permeability();

      string const & capPressureName = subRegion.template getReference< string >( viewKeyStruct::capPressureNamesString() );
      CapillaryPressureBase const & capPressureMaterial =
        getConstitutiveModel< CapillaryPressureBase >( subRegion, capPressureName );
      capPressureMaterial.initializeRockState( porosity, permeability ); // this needs to happen before calling updateCapPressureModel
      updateCapPressureModel( subRegion );
    }

    // 4.5 Update the phase mobility
    //
    // Note:
    // - This must be called after updateRelPermModel
    // - This step depends phaseRelPerm
    updatePhaseMobility( subRegion );

    // 4.6 We initialize the rock thermal quantities: conductivity and solid internal energy
    //
    // Note:
    // - This must be called after updatePorosityAndPermeability and updatePhaseVolumeFraction
    // - This step depends on porosity and phaseVolFraction
    if( m_isThermal )
    {
      // initialized porosity
      arrayView2d< real64 const > const porosity = porousMaterial.getPorosity();

      string const & thermalConductivityName = subRegion.template getReference< string >( viewKeyStruct::thermalConductivityNamesString() );
      MultiPhaseThermalConductivityBase const & conductivityMaterial =
        getConstitutiveModel< MultiPhaseThermalConductivityBase >( subRegion, thermalConductivityName );
      conductivityMaterial.initializeRockFluidState( porosity, phaseVolFrac );
      // note that there is nothing to update here because thermal conductivity is explicit for now

      updateSolidInternalEnergyModel( subRegion );
      string const & solidInternalEnergyName = subRegion.template getReference< string >( viewKeyStruct::solidInternalEnergyNamesString() );
      SolidInternalEnergy const & solidInternalEnergyMaterial =
        getConstitutiveModel< SolidInternalEnergy >( subRegion, solidInternalEnergyName );
      solidInternalEnergyMaterial.saveConvergedState();
    }

    // Step 4.7: if the diffusion and/or dispersion is/are supported, initialize the two models
    if( m_hasDiffusion )
    {
      string const & diffusionName = subRegion.template getReference< string >( viewKeyStruct::diffusionNamesString() );
      DiffusionBase const & diffusionMaterial = getConstitutiveModel< DiffusionBase >( subRegion, diffusionName );
      arrayView1d< real64 const > const temperature = subRegion.template getField< fields::flow::temperature >();
      diffusionMaterial.initializeTemperatureState( temperature );
    }
    if( m_hasDispersion )
    {
      string const & dispersionName = subRegion.template getReference< string >( viewKeyStruct::dispersionNamesString() );
      DispersionBase const & dispersionMaterial = getConstitutiveModel< DispersionBase >( subRegion, dispersionName );
      arrayView3d< real64 const > const phaseVelocity = subRegion.template getField< fields::flow::phaseVelocity >();
      if( m_useMass )
        dispersionMaterial.initializeVelocityState( phaseVelocity, fluidMaterial.phaseMassDensity());
      else
        dispersionMaterial.initializeVelocityState( phaseVelocity, fluidMaterial.phaseDensity());
    }

  } );

  // 5. Save initial pressure
  mesh.getElemManager().forElementSubRegions( regionNames, [&]( localIndex const,
                                                                ElementSubRegionBase & subRegion )
  {
    arrayView1d< real64 const > const pres = subRegion.getField< fields::flow::pressure >();
    arrayView1d< real64 > const initPres = subRegion.getField< fields::flow::initialPressure >();
    arrayView1d< real64 const > const temp = subRegion.getField< fields::flow::temperature >();
    arrayView1d< real64 > const initTemp = subRegion.template getField< fields::flow::initialTemperature >();
    initPres.setValues< parallelDevicePolicy<> >( pres );
    initTemp.setValues< parallelDevicePolicy<> >( temp );
  } );
}

void CompositionalMultiphaseBase::computeHydrostaticEquilibrium()
{
  FieldSpecificationManager & fsManager = FieldSpecificationManager::getInstance();
  DomainPartition & domain = this->getGroupByPath< DomainPartition >( "/Problem/domain" );

  integer const numComps = m_numComponents;
  integer const numPhases = m_numPhases;

  real64 const gravVector[3] = LVARRAY_TENSOROPS_INIT_LOCAL_3( gravityVector() );

  // Step 1: count individual equilibriums (there may be multiple ones)

  std::map< string, localIndex > equilNameToEquilId;
  localIndex equilCounter = 0;

  fsManager.forSubGroups< EquilibriumInitialCondition >( [&] ( EquilibriumInitialCondition const & bc )
  {

    // collect all the equilibrium names to idx
    equilNameToEquilId[bc.getName()] = equilCounter;
    equilCounter++;

    // check that the gravity vector is aligned with the z-axis
    GEOS_THROW_IF( !isZero( gravVector[0] ) || !isZero( gravVector[1] ),
                   getCatalogName() << " " << getDataContext() <<
                   ": the gravity vector specified in this simulation (" << gravVector[0] << " " << gravVector[1] << " " << gravVector[2] <<
                   ") is not aligned with the z-axis. \n"
                   "This is incompatible with the " << EquilibriumInitialCondition::catalogName() << " " << bc.getDataContext() <<
                   "used in this simulation. To proceed, you can either: \n" <<
                   "   - Use a gravityVector aligned with the z-axis, such as (0.0,0.0,-9.81)\n" <<
                   "   - Remove the hydrostatic equilibrium initial condition from the XML file",
                   InputError );

  } );

  if( equilCounter == 0 )
  {
    return;
  }

  // Step 2: find the min elevation and the max elevation in the targetSets

  array1d< real64 > globalMaxElevation( equilNameToEquilId.size() );
  array1d< real64 > globalMinElevation( equilNameToEquilId.size() );
  findMinMaxElevationInEquilibriumTarget( domain,
                                          equilNameToEquilId,
                                          globalMaxElevation,
                                          globalMinElevation );

  // Step 3: for each equil, compute a fine table with hydrostatic pressure vs elevation if the region is a target region

  // first compute the region filter
  std::set< string > regionFilter;
  forDiscretizationOnMeshTargets( domain.getMeshBodies(), [&] ( string const &,
                                                                MeshLevel & mesh,
                                                                arrayView1d< string const > const & regionNames )
  {
    for( string const & regionName : regionNames )
    {
      regionFilter.insert( regionName );
    }

    fsManager.apply< ElementSubRegionBase,
                     EquilibriumInitialCondition >( 0.0,
                                                    mesh,
                                                    EquilibriumInitialCondition::catalogName(),
                                                    [&] ( EquilibriumInitialCondition const & fs,
                                                          string const &,
                                                          SortedArrayView< localIndex const > const & targetSet,
                                                          ElementSubRegionBase & subRegion,
                                                          string const & )
    {
      // Step 3.1: retrieve the data necessary to construct the pressure table in this subregion

      integer const maxNumEquilIterations = fs.getMaxNumEquilibrationIterations();
      real64 const equilTolerance = fs.getEquilibrationTolerance();
      real64 const datumElevation = fs.getDatumElevation();
      real64 const datumPressure = fs.getDatumPressure();
      string const initPhaseName = fs.getInitPhaseName(); // will go away when GOC/WOC are implemented

      localIndex const equilIndex = equilNameToEquilId.at( fs.getName() );
      real64 const minElevation = LvArray::math::min( globalMinElevation[equilIndex], datumElevation );
      real64 const maxElevation = LvArray::math::max( globalMaxElevation[equilIndex], datumElevation );
      real64 const elevationIncrement = LvArray::math::min( fs.getElevationIncrement(), maxElevation - minElevation );
      localIndex const numPointsInTable = ( elevationIncrement > 0 ) ? std::ceil( (maxElevation - minElevation) / elevationIncrement ) + 1 : 1;

      real64 const eps = 0.1 * (maxElevation - minElevation); // we add a small buffer to only log in the pathological cases
      GEOS_LOG_RANK_0_IF( ( (datumElevation > globalMaxElevation[equilIndex]+eps)  || (datumElevation < globalMinElevation[equilIndex]-eps) ),
                          getCatalogName() << " " << getDataContext() <<
                          ": By looking at the elevation of the cell centers in this model, GEOS found that " <<
                          "the min elevation is " << globalMinElevation[equilIndex] << " and the max elevation is " <<
                          globalMaxElevation[equilIndex] << "\nBut, a datum elevation of " << datumElevation <<
                          " was specified in the input file to equilibrate the model.\n " <<
                          "The simulation is going to proceed with this out-of-bound datum elevation," <<
                          " but the initial condition may be inaccurate." );

      array1d< array1d< real64 > > elevationValues;
      array1d< real64 > pressureValues;
      elevationValues.resize( 1 );
      elevationValues[0].resize( numPointsInTable );
      pressureValues.resize( numPointsInTable );

      // Step 3.2: retrieve the user-defined tables (temperature and comp fraction)

      FunctionManager & functionManager = FunctionManager::getInstance();

      array1d< TableFunction::KernelWrapper > compFracTableWrappers;
      arrayView1d< string const > compFracTableNames = fs.getComponentFractionVsElevationTableNames();
      for( integer ic = 0; ic < numComps; ++ic )
      {
        TableFunction const & compFracTable = functionManager.getGroup< TableFunction >( compFracTableNames[ic] );
        compFracTableWrappers.emplace_back( compFracTable.createKernelWrapper() );
      }

      string const tempTableName = fs.getTemperatureVsElevationTableName();
      TableFunction const & tempTable = functionManager.getGroup< TableFunction >( tempTableName );
      TableFunction::KernelWrapper tempTableWrapper = tempTable.createKernelWrapper();

      // Step 3.3: retrieve the fluid model to compute densities
      // we end up with the same issue as in applyDirichletBC: there is not a clean way to retrieve the fluid info

      Group const & region = subRegion.getParent().getParent();
      auto itRegionFilter = regionFilter.find( region.getName() );
      if( itRegionFilter == regionFilter.end() )
      {
        return; // the region is not in target, there is nothing to do
      }
      string const & fluidName = subRegion.getReference< string >( viewKeyStruct::fluidNamesString() );
      MultiFluidBase & fluid = getConstitutiveModel< MultiFluidBase >( subRegion, fluidName );

      arrayView1d< string const > componentNames = fs.getComponentNames();
      GEOS_THROW_IF( fluid.componentNames().size() != componentNames.size(),
                     "Mismatch in number of components between constitutive model "
                     << fluid.getDataContext() << " and the Equilibrium initial condition " << fs.getDataContext(),
                     InputError );
      for( integer ic = 0; ic < fluid.numFluidComponents(); ++ic )
      {
        GEOS_THROW_IF( fluid.componentNames()[ic] != componentNames[ic],
                       "Mismatch in component names between constitutive model "
                       << fluid.getDataContext() << " and the Equilibrium initial condition " << fs.getDataContext(),
                       InputError );
      }

      // Note: for now, we assume that the reservoir is in a single-phase state at initialization
      arrayView1d< string const > phaseNames = fluid.phaseNames();
      auto const itPhaseNames = std::find( std::begin( phaseNames ), std::end( phaseNames ), initPhaseName );
      GEOS_THROW_IF( itPhaseNames == std::end( phaseNames ),
                     getCatalogName() << " " << getDataContext() << ": phase name " <<
                     initPhaseName << " not found in the phases of " << fluid.getDataContext(),
                     InputError );
      integer const ipInit = std::distance( std::begin( phaseNames ), itPhaseNames );

      // Step 3.4: compute the hydrostatic pressure values

      constitutiveUpdatePassThru( fluid, [&] ( auto & castedFluid )
      {
        using FluidType = TYPEOFREF( castedFluid );
        typename FluidType::KernelWrapper fluidWrapper = castedFluid.createKernelWrapper();

        // note: inside this kernel, serialPolicy is used, and elevation/pressure values don't go to the GPU
        isothermalCompositionalMultiphaseBaseKernels::
          HydrostaticPressureKernel::ReturnType const returnValue =
          isothermalCompositionalMultiphaseBaseKernels::
            HydrostaticPressureKernel::launch( numPointsInTable,
                                               numComps,
                                               numPhases,
                                               ipInit,
                                               maxNumEquilIterations,
                                               equilTolerance,
                                               gravVector,
                                               minElevation,
                                               elevationIncrement,
                                               datumElevation,
                                               datumPressure,
                                               fluidWrapper,
                                               compFracTableWrappers.toViewConst(),
                                               tempTableWrapper,
                                               elevationValues.toNestedView(),
                                               pressureValues.toView() );

        GEOS_THROW_IF( returnValue ==  isothermalCompositionalMultiphaseBaseKernels::HydrostaticPressureKernel::ReturnType::FAILED_TO_CONVERGE,
                       getCatalogName() << " " << getDataContext() <<
                       ": hydrostatic pressure initialization failed to converge in region " << region.getName() << "! \n" <<
                       "Try to loosen the equilibration tolerance, or increase the number of equilibration iterations. \n" <<
                       "If nothing works, something may be wrong in the fluid model, see <Constitutive> ",
                       std::runtime_error );

        GEOS_LOG_RANK_0_IF( returnValue == isothermalCompositionalMultiphaseBaseKernels::HydrostaticPressureKernel::ReturnType::DETECTED_MULTIPHASE_FLOW,
                            getCatalogName() << " " << getDataContext() <<
                            ": currently, GEOS assumes that there is only one mobile phase when computing the hydrostatic pressure. \n" <<
                            "We detected multiple phases using the provided datum pressure, temperature, and component fractions. \n" <<
                            "Please make sure that only one phase is mobile at the beginning of the simulation. \n" <<
                            "If this is not the case, the problem will not be at equilibrium when the simulation starts" );

      } );

      // Step 3.5: create hydrostatic pressure table

      string const tableName = fs.getName() + "_" + subRegion.getName() + "_" + phaseNames[ipInit] + "_table";
      TableFunction * const presTable = dynamicCast< TableFunction * >( functionManager.createChild( TableFunction::catalogName(), tableName ) );
      presTable->setTableCoordinates( elevationValues, { units::Distance } );
      presTable->setTableValues( pressureValues, units::Pressure );
      presTable->setInterpolationMethod( TableFunction::InterpolationType::Linear );
      TableFunction::KernelWrapper presTableWrapper = presTable->createKernelWrapper();

      // Step 4: assign pressure, temperature, and component fraction as a function of elevation
      // TODO: this last step should probably be delayed to wait for the creation of FaceElements
      // TODO: this last step should be modified to account for GOC and WOC
      arrayView2d< real64 const > const elemCenter =
        subRegion.getReference< array2d< real64 > >( ElementSubRegionBase::viewKeyStruct::elementCenterString() );

      arrayView1d< real64 > const pres = subRegion.getReference< array1d< real64 > >( fields::flow::pressure::key() );
      arrayView1d< real64 > const temp = subRegion.getReference< array1d< real64 > >( fields::flow::temperature::key() );
      arrayView2d< real64, compflow::USD_COMP > const compFrac =
        subRegion.getReference< array2d< real64, compflow::LAYOUT_COMP > >( fields::flow::globalCompFraction::key() );
      arrayView1d< TableFunction::KernelWrapper const > compFracTableWrappersViewConst =
        compFracTableWrappers.toViewConst();

      RAJA::ReduceMin< parallelDeviceReduce, real64 > minPressure( LvArray::NumericLimits< real64 >::max );

      forAll< parallelDevicePolicy<> >( targetSet.size(), [targetSet,
                                                           elemCenter,
                                                           presTableWrapper,
                                                           tempTableWrapper,
                                                           compFracTableWrappersViewConst,
                                                           numComps,
                                                           minPressure,
                                                           pres,
                                                           temp,
                                                           compFrac] GEOS_HOST_DEVICE ( localIndex const i )
      {
        localIndex const k = targetSet[i];
        real64 const elevation = elemCenter[k][2];

        pres[k] = presTableWrapper.compute( &elevation );
        minPressure.min( pres[k] );
        temp[k] = tempTableWrapper.compute( &elevation );
        for( integer ic = 0; ic < numComps; ++ic )
        {
          compFrac[k][ic] = compFracTableWrappersViewConst[ic].compute( &elevation );
        }
      } );

      GEOS_ERROR_IF( minPressure.get() < 0.0,
                     GEOS_FMT( "{}: A negative pressure of {} Pa was found during hydrostatic initialization in region/subRegion {}/{}",
                               getDataContext(), minPressure.get(), region.getName(), subRegion.getName() ) );
    } );
  } );
}

void CompositionalMultiphaseBase::initializePostInitialConditionsPreSubGroups()
{
  GEOS_MARK_FUNCTION;

  FlowSolverBase::initializePostInitialConditionsPreSubGroups();

  DomainPartition & domain = this->getGroupByPath< DomainPartition >( "/Problem/domain" );

  // set mass fraction flag on fluid models
  forDiscretizationOnMeshTargets( domain.getMeshBodies(), [&]( string const &,
                                                               MeshLevel & mesh,
                                                               arrayView1d< string const > const & regionNames )
  {
    FieldIdentifiers fieldsToBeSync;
    fieldsToBeSync.addElementFields( { fields::flow::pressure::key(),
                                       fields::flow::globalCompDensity::key() },
                                     regionNames );

    CommunicationTools::getInstance().synchronizeFields( fieldsToBeSync, mesh, domain.getNeighbors(), false );

    mesh.getElemManager().forElementSubRegions< CellElementSubRegion, SurfaceElementSubRegion >( regionNames,
                                                                                                 [&]( localIndex const,
                                                                                                      auto & subRegion )
    {
      string const & fluidName = subRegion.template getReference< string >( viewKeyStruct::fluidNamesString() );
      MultiFluidBase & fluid = getConstitutiveModel< MultiFluidBase >( subRegion, fluidName );
      fluid.setMassFlag( m_useMass );

      CoupledSolidBase const & porousSolid =
        getConstitutiveModel< CoupledSolidBase >( subRegion,
                                                  subRegion.template getReference< string >( viewKeyStruct::solidNamesString() ) );
      saveConvergedState( subRegion ); // necessary for a meaningful porosity update in sequential schemes
      updatePorosityAndPermeability( subRegion );

      porousSolid.initializeState();
    } );

    // Initialize primary variables from applied initial conditions
    initializeFluidState( mesh, domain, regionNames );

    mesh.getElemManager().forElementRegions< SurfaceElementRegion >( regionNames,
                                                                     [&]( localIndex const,
                                                                          SurfaceElementRegion & region )
    {
      region.forElementSubRegions< FaceElementSubRegion >( [&]( FaceElementSubRegion & subRegion )
      {
        subRegion.getWrapper< real64_array >( fields::flow::hydraulicAperture::key() ).
          setApplyDefaultValue( region.getDefaultAperture() );
      } );
    } );

  } );

  // report to the user if some pore volumes are very small
  // note: this function is here because: 1) porosity has been initialized and 2) NTG has been applied
  validatePoreVolumes( domain );
}

void
CompositionalMultiphaseBase::implicitStepSetup( real64 const & GEOS_UNUSED_PARAM( time_n ),
                                                real64 const & GEOS_UNUSED_PARAM( dt ),
                                                DomainPartition & domain )
{
  forDiscretizationOnMeshTargets( domain.getMeshBodies(), [&]( string const &,
                                                               MeshLevel & mesh,
                                                               arrayView1d< string const > const & regionNames )
  {
    mesh.getElemManager().forElementSubRegions< CellElementSubRegion,
                                                SurfaceElementSubRegion >( regionNames,
                                                                           [&]( localIndex const,
                                                                                auto & subRegion )
    {
      arrayView1d< real64 const > const & pres =
        subRegion.template getField< fields::flow::pressure >();
      arrayView1d< real64 const > const & initPres =
        subRegion.template getField< fields::flow::initialPressure >();
      arrayView1d< real64 > const & deltaPres =
        subRegion.template getField< fields::flow::deltaPressure >();
      isothermalCompositionalMultiphaseBaseKernels::StatisticsKernel::
        saveDeltaPressure< parallelDevicePolicy<> >( subRegion.size(), pres, initPres, deltaPres );
      saveConvergedState( subRegion );

      // update porosity, permeability
      updatePorosityAndPermeability( subRegion );
      // update all fluid properties
      updateFluidState( subRegion );
      // for thermal simulations, update solid internal energy
      if( m_isThermal )
      {
        updateSolidInternalEnergyModel( subRegion );
      }

      // after the update, save the new saturation and phase mobilities
      arrayView2d< real64 const, compflow::USD_PHASE > const phaseVolFrac =
        subRegion.template getField< fields::flow::phaseVolumeFraction >();
      arrayView2d< real64, compflow::USD_PHASE > const phaseVolFrac_n =
        subRegion.template getField< fields::flow::phaseVolumeFraction_n >();
      phaseVolFrac_n.setValues< parallelDevicePolicy<> >( phaseVolFrac );

      arrayView2d< real64 const, compflow::USD_PHASE > const phaseMob =
        subRegion.template getField< fields::flow::phaseMobility >();
      arrayView2d< real64, compflow::USD_PHASE > const phaseMob_n =
        subRegion.template getField< fields::flow::phaseMobility_n >();
      phaseMob_n.setValues< parallelDevicePolicy<> >( phaseMob );

    } );
  } );
}

void CompositionalMultiphaseBase::assembleSystem( real64 const GEOS_UNUSED_PARAM( time_n ),
                                                  real64 const dt,
                                                  DomainPartition & domain,
                                                  DofManager const & dofManager,
                                                  CRSMatrixView< real64, globalIndex const > const & localMatrix,
                                                  arrayView1d< real64 > const & localRhs )
{
  GEOS_MARK_FUNCTION;

  assembleAccumulationAndVolumeBalanceTerms( domain,
                                             dofManager,
                                             localMatrix,
                                             localRhs );

  assembleFluxTerms( dt,
                     domain,
                     dofManager,
                     localMatrix,
                     localRhs );
}

void CompositionalMultiphaseBase::assembleAccumulationAndVolumeBalanceTerms( DomainPartition & domain,
                                                                             DofManager const & dofManager,
                                                                             CRSMatrixView< real64, globalIndex const > const & localMatrix,
                                                                             arrayView1d< real64 > const & localRhs ) const
{
  GEOS_MARK_FUNCTION;

  forDiscretizationOnMeshTargets( domain.getMeshBodies(), [&]( string const &,
                                                               MeshLevel const & mesh,
                                                               arrayView1d< string const > const & regionNames )
  {
    mesh.getElemManager().forElementSubRegions( regionNames,
                                                [&]( localIndex const,
                                                     ElementSubRegionBase const & subRegion )
    {
      string const dofKey = dofManager.getKey( viewKeyStruct::elemDofFieldString() );
      string const & fluidName = subRegion.getReference< string >( viewKeyStruct::fluidNamesString() );
      string const & solidName = subRegion.getReference< string >( viewKeyStruct::solidNamesString() );

      MultiFluidBase const & fluid = getConstitutiveModel< MultiFluidBase >( subRegion, fluidName );
      CoupledSolidBase const & solid = getConstitutiveModel< CoupledSolidBase >( subRegion, solidName );

      if( m_isThermal )
      {
        thermalCompositionalMultiphaseBaseKernels::
          ElementBasedAssemblyKernelFactory::
          createAndLaunch< parallelDevicePolicy<> >( m_numComponents,
                                                     m_numPhases,
                                                     dofManager.rankOffset(),
                                                     m_useTotalMassEquation,
                                                     dofKey,
                                                     subRegion,
                                                     fluid,
                                                     solid,
                                                     localMatrix,
                                                     localRhs );
      }
      else
      {
        isothermalCompositionalMultiphaseBaseKernels::
          ElementBasedAssemblyKernelFactory::
          createAndLaunch< parallelDevicePolicy<> >( m_numComponents,
                                                     m_numPhases,
                                                     dofManager.rankOffset(),
                                                     m_useTotalMassEquation,
                                                     m_useSimpleAccumulation,
                                                     dofKey,
                                                     subRegion,
                                                     fluid,
                                                     solid,
                                                     localMatrix,
                                                     localRhs );
      }
    } );
  } );
}

void CompositionalMultiphaseBase::applyBoundaryConditions( real64 const time_n,
                                                           real64 const dt,
                                                           DomainPartition & domain,
                                                           DofManager const & dofManager,
                                                           CRSMatrixView< real64, globalIndex const > const & localMatrix,
                                                           arrayView1d< real64 > const & localRhs )
{
  GEOS_MARK_FUNCTION;

  if( m_keepFlowVariablesConstantDuringInitStep )
  {
    // this function is going to force the current flow state to be constant during the time step
    // this is used when the poromechanics solver is performing the stress initialization
    // TODO: in the future, a dedicated poromechanics kernel should eliminate the flow vars to construct a reduced system
    //       which will remove the need for this brittle passing aroung of flag
    keepFlowVariablesConstantDuringInitStep( time_n, dt, dofManager, domain, localMatrix.toViewConstSizes(), localRhs.toView() );
  }
  else
  {
    // apply pressure boundary conditions.
    applyDirichletBC( time_n, dt, dofManager, domain, localMatrix.toViewConstSizes(), localRhs.toView() );

    // apply flux boundary conditions
    applySourceFluxBC( time_n, dt, dofManager, domain, localMatrix.toViewConstSizes(), localRhs.toView() );

    // apply aquifer boundary conditions
    applyAquiferBC( time_n, dt, dofManager, domain, localMatrix.toViewConstSizes(), localRhs.toView() );
  }
}

namespace
{
char const bcLogMessage[] =
  "CompositionalMultiphaseBase {}: at time {}s, "
  "the <{}> boundary condition '{}' is applied to the element set '{}' in subRegion '{}'. "
  "\nThe scale of this boundary condition is {} and multiplies the value of the provided function (if any). "
  "\nThe total number of target elements (including ghost elements) is {}. "
  "\nNote that if this number is equal to zero for all subRegions, the boundary condition will not be applied on this element set.";
}

void CompositionalMultiphaseBase::applySourceFluxBC( real64 const time,
                                                     real64 const dt,
                                                     DofManager const & dofManager,
                                                     DomainPartition & domain,
                                                     CRSMatrixView< real64, globalIndex const > const & localMatrix,
                                                     arrayView1d< real64 > const & localRhs ) const
{
  GEOS_MARK_FUNCTION;

  FieldSpecificationManager & fsManager = FieldSpecificationManager::getInstance();

  string const dofKey = dofManager.getKey( viewKeyStruct::elemDofFieldString() );

  // Step 1: count individual source flux boundary conditions

  std::map< string, localIndex > bcNameToBcId;
  localIndex bcCounter = 0;

  fsManager.forSubGroups< SourceFluxBoundaryCondition >( [&] ( SourceFluxBoundaryCondition const & bc )
  {
    // collect all the bc names to idx
    bcNameToBcId[bc.getName()] = bcCounter;
    bcCounter++;
  } );

  if( bcCounter == 0 )
  {
    return;
  }

  // Step 2: count the set size for each source flux (each source flux may have multiple target sets)

  array1d< globalIndex > bcAllSetsSize( bcNameToBcId.size() );

  computeSourceFluxSizeScalingFactor( time,
                                      dt,
                                      domain,
                                      bcNameToBcId,
                                      bcAllSetsSize.toView() );

  // Step 3: we are ready to impose the boundary condition, normalized by the set size

  forDiscretizationOnMeshTargets( domain.getMeshBodies(), [&]( string const &,
                                                               MeshLevel & mesh,
                                                               arrayView1d< string const > const & )
  {
    fsManager.apply< ElementSubRegionBase,
                     SourceFluxBoundaryCondition >( time + dt,
                                                    mesh,
                                                    SourceFluxBoundaryCondition::catalogName(),
                                                    [&]( SourceFluxBoundaryCondition const & fs,
                                                         string const & setName,
                                                         SortedArrayView< localIndex const > const & targetSet,
                                                         ElementSubRegionBase & subRegion,
                                                         string const & )
    {
      if( fs.getLogLevel() >= 1 && m_nonlinearSolverParameters.m_numNewtonIterations == 0 )
      {
        globalIndex const numTargetElems = MpiWrapper::sum< globalIndex >( targetSet.size() );
        GEOS_LOG_RANK_0( GEOS_FMT( bcLogMessage,
                                   getName(), time+dt, SourceFluxBoundaryCondition::catalogName(),
                                   fs.getName(), setName, subRegion.getName(), fs.getScale(), numTargetElems ) );
      }

      if( targetSet.size() == 0 )
      {
        return;
      }
      if( !subRegion.hasWrapper( dofKey ) )
      {
        if( fs.getLogLevel() >= 1 )
        {
          GEOS_LOG_RANK( GEOS_FMT( "{}: trying to apply SourceFlux, but its targetSet named '{}' intersects with non-simulated region named '{}'.",
                                   getDataContext(), setName, subRegion.getName() ) );
        }
        return;
      }

      arrayView1d< globalIndex const > const dofNumber = subRegion.getReference< array1d< globalIndex > >( dofKey );
      arrayView1d< integer const > const ghostRank = subRegion.ghostRank();

      // Step 3.1: get the values of the source boundary condition that need to be added to the rhs
      // We don't use FieldSpecificationBase::applyConditionToSystem here because we want to account for the row permutation used in the
      // compositional solvers

      array1d< globalIndex > dofArray( targetSet.size() );
      array1d< real64 > rhsContributionArray( targetSet.size() );
      arrayView1d< real64 > rhsContributionArrayView = rhsContributionArray.toView();
      localIndex const rankOffset = dofManager.rankOffset();

      // note that the dofArray will not be used after this step (simpler to use dofNumber instead)
      fs.computeRhsContribution< FieldSpecificationAdd,
                                 parallelDevicePolicy<> >( targetSet.toViewConst(),
                                                           time + dt,
                                                           dt,
                                                           subRegion,
                                                           dofNumber,
                                                           rankOffset,
                                                           localMatrix,
                                                           dofArray.toView(),
                                                           rhsContributionArrayView,
                                                           [] GEOS_HOST_DEVICE ( localIndex const )
      {
        return 0.0;
      } );

      // Step 3.2: we are ready to add the right-hand side contributions, taking into account our equation layout

      // get the normalizer
      real64 const sizeScalingFactor = bcAllSetsSize[bcNameToBcId.at( fs.getName())];

      integer const fluidComponentId = fs.getComponent();
      integer const numFluidComponents = m_numComponents;
      integer const useTotalMassEquation = m_useTotalMassEquation;
      forAll< parallelDevicePolicy<> >( targetSet.size(), [sizeScalingFactor,
                                                           targetSet,
                                                           rankOffset,
                                                           ghostRank,
                                                           fluidComponentId,
                                                           numFluidComponents,
                                                           useTotalMassEquation,
                                                           dofNumber,
                                                           rhsContributionArrayView,
                                                           localRhs] GEOS_HOST_DEVICE ( localIndex const a )
      {
        // we need to filter out ghosts here, because targetSet may contain them
        localIndex const ei = targetSet[a];
        if( ghostRank[ei] >= 0 )
        {
          return;
        }

        if( useTotalMassEquation > 0 )
        {
          // for all "fluid components", we add the value to the total mass balance equation
          globalIndex const totalMassBalanceRow = dofNumber[ei] - rankOffset;
          localRhs[totalMassBalanceRow] += rhsContributionArrayView[a] / sizeScalingFactor; // scale the contribution by the
                                                                                            // sizeScalingFactor
                                                                                            // here
          if( fluidComponentId < numFluidComponents - 1 )
          {
            globalIndex const compMassBalanceRow = totalMassBalanceRow + fluidComponentId + 1; // component mass bal equations are shifted
            localRhs[compMassBalanceRow] += rhsContributionArrayView[a] / sizeScalingFactor; // scale the contribution by the
                                                                                             // sizeScalingFactor here
          }
        }
        else
        {
          globalIndex const compMassBalanceRow = dofNumber[ei] - rankOffset + fluidComponentId;
          localRhs[compMassBalanceRow] += rhsContributionArrayView[a] / sizeScalingFactor; // scale the contribution by the
                                                                                           // sizeScalingFactor here
        }
      } );
    } );
  } );
}

bool CompositionalMultiphaseBase::validateDirichletBC( DomainPartition & domain,
                                                       real64 const time ) const
{
  constexpr integer MAX_NC = MultiFluidBase::MAX_NUM_COMPONENTS;
  FieldSpecificationManager & fsManager = FieldSpecificationManager::getInstance();

  bool bcConsistent = true;

  forDiscretizationOnMeshTargets( domain.getMeshBodies(), [&]( string const &,
                                                               MeshLevel & mesh,
                                                               arrayView1d< string const > const & )
  {
    // map: regionName -> subRegionName -> setName -> numComps to check pressure/comp are present consistent
    map< string, map< string, map< string, ComponentMask< MAX_NC > > > > bcPresCompStatusMap;
    // map: regionName -> subRegionName -> setName check to that temperature is present/consistent
    map< string, map< string, set< string > > > bcTempStatusMap;

    // 1. Check pressure Dirichlet BCs
    fsManager.apply< ElementSubRegionBase >( time,
                                             mesh,
                                             fields::flow::pressure::key(),
                                             [&]( FieldSpecificationBase const &,
                                                  string const & setName,
                                                  SortedArrayView< localIndex const > const &,
                                                  ElementSubRegionBase & subRegion,
                                                  string const & )
    {
      // Check whether pressure has already been applied to this set
      string const & subRegionName = subRegion.getName();
      string const & regionName = subRegion.getParent().getParent().getName();

      auto & subRegionSetMap = bcPresCompStatusMap[regionName][subRegionName];
      if( subRegionSetMap.count( setName ) > 0 )
      {
        bcConsistent = false;
        GEOS_WARNING( GEOS_FMT( "Conflicting pressure boundary conditions on set {}/{}/{}", regionName, subRegionName, setName ) );
      }
      subRegionSetMap[setName].setNumComp( m_numComponents );
    } );

    // 2. Check temperature Dirichlet BCs
    if( m_isThermal )
    {
      fsManager.apply< ElementSubRegionBase >( time,
                                               mesh,
                                               fields::flow::temperature::key(),
                                               [&]( FieldSpecificationBase const &,
                                                    string const & setName,
                                                    SortedArrayView< localIndex const > const &,
                                                    ElementSubRegionBase & subRegion,
                                                    string const & )
      {
        // Check whether temperature has already been applied to this set
        string const & subRegionName = subRegion.getName();
        string const & regionName = subRegion.getParent().getParent().getName();

        auto & tempSubRegionSetMap = bcTempStatusMap[regionName][subRegionName];
        if( tempSubRegionSetMap.count( setName ) > 0 )
        {
          bcConsistent = false;
          GEOS_WARNING( GEOS_FMT( "Conflicting temperature boundary conditions on set {}/{}/{}", regionName, subRegionName, setName ) );
        }
        tempSubRegionSetMap.insert( setName );
      } );
    }

    // 3. Check composition BC (global component fraction)
    fsManager.apply< ElementSubRegionBase >( time,
                                             mesh,
                                             fields::flow::globalCompFraction::key(),
                                             [&] ( FieldSpecificationBase const & fs,
                                                   string const & setName,
                                                   SortedArrayView< localIndex const > const &,
                                                   ElementSubRegionBase & subRegion,
                                                   string const & )
    {
      // 3.1 Check pressure, temperature, and record composition bc application
      string const & subRegionName = subRegion.getName();
      string const & regionName = subRegion.getParent().getParent().getName();
      integer const comp = fs.getComponent();

      auto & subRegionSetMap = bcPresCompStatusMap[regionName][subRegionName];
      if( subRegionSetMap.count( setName ) == 0 )
      {
        bcConsistent = false;
        GEOS_WARNING( GEOS_FMT( "Pressure boundary condition not prescribed on set {}/{}/{}", regionName, subRegionName, setName ) );
      }
      if( m_isThermal )
      {
        auto & tempSubRegionSetMap = bcTempStatusMap[regionName][subRegionName];
        if( tempSubRegionSetMap.count( setName ) == 0 )
        {
          bcConsistent = false;
          GEOS_WARNING( GEOS_FMT( "Temperature boundary condition not prescribed on set {}/{}/{}", regionName, subRegionName, setName ) );
        }
      }
      if( comp < 0 || comp >= m_numComponents )
      {
        bcConsistent = false;
        GEOS_WARNING( GEOS_FMT( "Invalid component index [{}] in composition boundary condition {}", comp, fs.getName() ) );
        return; // can't check next part with invalid component id
      }

      ComponentMask< MAX_NC > & compMask = subRegionSetMap[setName];
      if( compMask[comp] )
      {
        bcConsistent = false;
        GEOS_WARNING( GEOS_FMT( "Conflicting composition[{}] boundary conditions on set {}/{}/{}", comp, regionName, subRegionName, setName ) );
      }
      compMask.set( comp );
    } );

    // 3.2 Check consistency between composition BC applied to sets
    // Note: for a temperature-only boundary condition, this loop does not do anything
    for( auto const & regionEntry : bcPresCompStatusMap )
    {
      for( auto const & subRegionEntry : regionEntry.second )
      {
        for( auto const & setEntry : subRegionEntry.second )
        {
          ComponentMask< MAX_NC > const & compMask = setEntry.second;
          for( integer ic = 0; ic < m_numComponents; ++ic )
          {
            if( !compMask[ic] )
            {
              bcConsistent = false;
              GEOS_WARNING( GEOS_FMT( "Boundary condition not applied to composition[{}] on set {}/{}/{}",
                                      ic, regionEntry.first, subRegionEntry.first, setEntry.first ) );
            }
          }
        }
      }
    }
  } );

  return bcConsistent;
}

void CompositionalMultiphaseBase::applyDirichletBC( real64 const time_n,
                                                    real64 const dt,
                                                    DofManager const & dofManager,
                                                    DomainPartition & domain,
                                                    CRSMatrixView< real64, globalIndex const > const & localMatrix,
                                                    arrayView1d< real64 > const & localRhs ) const
{
  GEOS_MARK_FUNCTION;

  // Only validate BC at the beginning of Newton loop
  if( m_nonlinearSolverParameters.m_numNewtonIterations == 0 )
  {
    bool const bcConsistent = validateDirichletBC( domain, time_n + dt );
    GEOS_ERROR_IF( !bcConsistent, GEOS_FMT( "CompositionalMultiphaseBase {}: inconsistent boundary conditions", getDataContext() ) );
  }

  FieldSpecificationManager & fsManager = FieldSpecificationManager::getInstance();

  forDiscretizationOnMeshTargets( domain.getMeshBodies(), [&]( string const &,
                                                               MeshLevel & mesh,
                                                               arrayView1d< string const > const & )
  {

    // 1. Apply pressure Dirichlet BCs, store in a separate field
    applyFieldValue< ElementSubRegionBase >( time_n, dt, mesh, bcLogMessage,
                                             fields::flow::pressure::key(), fields::flow::bcPressure::key() );
    // 2. Apply composition BC (global component fraction) and store them for constitutive call
    applyFieldValue< ElementSubRegionBase >( time_n, dt, mesh, bcLogMessage,
                                             fields::flow::globalCompFraction::key(), fields::flow::globalCompFraction::key() );
    // 3. Apply temperature Dirichlet BCs, store in a separate field
    if( m_isThermal )
    {
      applyFieldValue< ElementSubRegionBase >( time_n, dt, mesh, bcLogMessage,
                                               fields::flow::temperature::key(), fields::flow::bcTemperature::key() );
    }

    globalIndex const rankOffset = dofManager.rankOffset();
    string const dofKey = dofManager.getKey( viewKeyStruct::elemDofFieldString() );

    // 4. Call constitutive update, back-calculate target global component densities and apply to the system
    fsManager.apply< ElementSubRegionBase >( time_n + dt,
                                             mesh,
                                             fields::flow::pressure::key(),
                                             [&] ( FieldSpecificationBase const &,
                                                   string const &,
                                                   SortedArrayView< localIndex const > const & targetSet,
                                                   ElementSubRegionBase & subRegion,
                                                   string const & )
    {
      string const & fluidName = subRegion.getReference< string >( viewKeyStruct::fluidNamesString() );
      MultiFluidBase & fluid = getConstitutiveModel< MultiFluidBase >( subRegion, fluidName );

      // in the isothermal case, we use the reservoir temperature to enforce the boundary condition
      // in the thermal case, the validation function guarantees that temperature has been provided
      string const temperatureKey = m_isThermal ? fields::flow::bcTemperature::key() : fields::flow::temperature::key();

      arrayView1d< real64 const > const bcPres =
        subRegion.getReference< array1d< real64 > >( fields::flow::bcPressure::key() );
      arrayView1d< real64 const > const bcTemp =
        subRegion.getReference< array1d< real64 > >( temperatureKey );
      arrayView2d< real64 const, compflow::USD_COMP > const compFrac =
        subRegion.getReference< array2d< real64, compflow::LAYOUT_COMP > >( fields::flow::globalCompFraction::key() );

      constitutiveUpdatePassThru( fluid, [&] ( auto & castedFluid )
      {
        using FluidType = TYPEOFREF( castedFluid );
        using ExecPolicy = typename FluidType::exec_policy;
        typename FluidType::KernelWrapper fluidWrapper = castedFluid.createKernelWrapper();

        thermalCompositionalMultiphaseBaseKernels::
          FluidUpdateKernel::
          launch< ExecPolicy >( targetSet,
                                fluidWrapper,
                                bcPres,
                                bcTemp,
                                compFrac );
      } );

      arrayView1d< integer const > const ghostRank =
        subRegion.getReference< array1d< integer > >( ObjectManagerBase::viewKeyStruct::ghostRankString() );
      arrayView1d< globalIndex const > const dofNumber =
        subRegion.getReference< array1d< globalIndex > >( dofKey );
      arrayView1d< real64 const > const pres =
        subRegion.getReference< array1d< real64 > >( fields::flow::pressure::key() );
      arrayView2d< real64 const, compflow::USD_COMP > const compDens =
        subRegion.getReference< array2d< real64, compflow::LAYOUT_COMP > >( fields::flow::globalCompDensity::key() );
      arrayView2d< real64 const, multifluid::USD_FLUID > const totalDens = fluid.totalDensity();

      integer const numComp = m_numComponents;
      forAll< parallelDevicePolicy<> >( targetSet.size(), [=] GEOS_HOST_DEVICE ( localIndex const a )
      {
        localIndex const ei = targetSet[a];
        if( ghostRank[ei] >= 0 )
        {
          return;
        }

        globalIndex const dofIndex = dofNumber[ei];
        localIndex const localRow = dofIndex - rankOffset;
        real64 rhsValue;

        // 4.1. Apply pressure value to the matrix/rhs
        FieldSpecificationEqual::SpecifyFieldValue( dofIndex,
                                                    rankOffset,
                                                    localMatrix,
                                                    rhsValue,
                                                    bcPres[ei],
                                                    pres[ei] );
        localRhs[localRow] = rhsValue;

        // 4.2. For each component, apply target global density value
        for( integer ic = 0; ic < numComp; ++ic )
        {
          FieldSpecificationEqual::SpecifyFieldValue( dofIndex + ic + 1,
                                                      rankOffset,
                                                      localMatrix,
                                                      rhsValue,
                                                      totalDens[ei][0] * compFrac[ei][ic],
                                                      compDens[ei][ic] );
          localRhs[localRow + ic + 1] = rhsValue;
        }
      } );
    } );

    // 5. Apply temperature to the system
    if( m_isThermal )
    {
      fsManager.apply< ElementSubRegionBase >( time_n + dt,
                                               mesh,
                                               fields::flow::temperature::key(),
                                               [&] ( FieldSpecificationBase const &,
                                                     string const &,
                                                     SortedArrayView< localIndex const > const & targetSet,
                                                     ElementSubRegionBase & subRegion,
                                                     string const & )
      {
        arrayView1d< integer const > const ghostRank =
          subRegion.getReference< array1d< integer > >( ObjectManagerBase::viewKeyStruct::ghostRankString() );
        arrayView1d< globalIndex const > const dofNumber =
          subRegion.getReference< array1d< globalIndex > >( dofKey );
        arrayView1d< real64 const > const bcTemp =
          subRegion.getReference< array1d< real64 > >( fields::flow::bcTemperature::key() );
        arrayView1d< real64 const > const temp =
          subRegion.getReference< array1d< real64 > >( fields::flow::temperature::key() );

        integer const numComp = m_numComponents;
        forAll< parallelDevicePolicy<> >( targetSet.size(), [=] GEOS_HOST_DEVICE ( localIndex const a )
        {
          localIndex const ei = targetSet[a];
          if( ghostRank[ei] >= 0 )
          {
            return;
          }

          globalIndex const dofIndex = dofNumber[ei];
          localIndex const localRow = dofIndex - rankOffset;
          real64 rhsValue;

          // 4.2. Apply temperature value to the matrix/rhs
          FieldSpecificationEqual::SpecifyFieldValue( dofIndex + numComp + 1,
                                                      rankOffset,
                                                      localMatrix,
                                                      rhsValue,
                                                      bcTemp[ei],
                                                      temp[ei] );
          localRhs[localRow + numComp + 1] = rhsValue;
        } );
      } );
    }
  } );
}

void CompositionalMultiphaseBase::keepFlowVariablesConstantDuringInitStep( real64 const time,
                                                                           real64 const dt,
                                                                           DofManager const & dofManager,
                                                                           DomainPartition & domain,
                                                                           CRSMatrixView< real64, globalIndex const > const & localMatrix,
                                                                           arrayView1d< real64 > const & localRhs ) const
{
  GEOS_MARK_FUNCTION;

  GEOS_UNUSED_VAR( time, dt );

  forDiscretizationOnMeshTargets( domain.getMeshBodies(), [&]( string const &,
                                                               MeshLevel const & mesh,
                                                               arrayView1d< string const > const & regionNames )
  {
    mesh.getElemManager().forElementSubRegions( regionNames,
                                                [&]( localIndex const,
                                                     ElementSubRegionBase const & subRegion )
    {
      globalIndex const rankOffset = dofManager.rankOffset();
      string const dofKey = dofManager.getKey( viewKeyStruct::elemDofFieldString() );

      arrayView1d< integer const > const ghostRank = subRegion.ghostRank();
      arrayView1d< globalIndex const > const dofNumber = subRegion.getReference< array1d< globalIndex > >( dofKey );

      arrayView1d< real64 const > const pres = subRegion.getField< fields::flow::pressure >();
      arrayView1d< real64 const > const temp = subRegion.getField< fields::flow::temperature >();
      arrayView2d< real64 const, compflow::USD_COMP > const compDens = subRegion.getField< fields::flow::globalCompDensity >();

      integer const numComp = m_numComponents;
      integer const isThermal = m_isThermal;
      forAll< parallelDevicePolicy<> >( subRegion.size(), [=] GEOS_HOST_DEVICE ( localIndex const ei )
      {
        if( ghostRank[ei] >= 0 )
        {
          return;
        }

        globalIndex const dofIndex = dofNumber[ei];
        localIndex const localRow = dofIndex - rankOffset;
        real64 rhsValue;

        // 4.1. Apply pressure value to the matrix/rhs
        FieldSpecificationEqual::SpecifyFieldValue( dofIndex,
                                                    rankOffset,
                                                    localMatrix,
                                                    rhsValue,
                                                    pres[ei], // freeze the current pressure value
                                                    pres[ei] );
        localRhs[localRow] = rhsValue;

        // 4.2. Apply temperature value to the matrix/rhs
        if( isThermal )
        {
          FieldSpecificationEqual::SpecifyFieldValue( dofIndex + numComp + 1,
                                                      rankOffset,
                                                      localMatrix,
                                                      rhsValue,
                                                      temp[ei], // freeze the current temperature value
                                                      temp[ei] );
          localRhs[localRow + numComp + 1] = rhsValue;
        }

        // 4.3. For each component, apply target global density value
        for( integer ic = 0; ic < numComp; ++ic )
        {
          FieldSpecificationEqual::SpecifyFieldValue( dofIndex + ic + 1,
                                                      rankOffset,
                                                      localMatrix,
                                                      rhsValue,
                                                      compDens[ei][ic], // freeze the current component density values
                                                      compDens[ei][ic] );
          localRhs[localRow + ic + 1] = rhsValue;
        }
      } );
    } );
  } );
}

void CompositionalMultiphaseBase::chopNegativeDensities( DomainPartition & domain )
{
  GEOS_MARK_FUNCTION;

  using namespace isothermalCompositionalMultiphaseBaseKernels;

  integer const numComp = m_numComponents;
  real64 const minCompDens = m_minCompDens;

  forDiscretizationOnMeshTargets( domain.getMeshBodies(), [&]( string const &,
                                                               MeshLevel & mesh,
                                                               arrayView1d< string const > const & regionNames )
  {
    mesh.getElemManager().forElementSubRegions( regionNames,
                                                [&]( localIndex const,
                                                     ElementSubRegionBase & subRegion )
    {
      arrayView1d< integer const > const ghostRank = subRegion.ghostRank();

      arrayView2d< real64, compflow::USD_COMP > const compDens =
        subRegion.getField< fields::flow::globalCompDensity >();

      forAll< parallelDevicePolicy<> >( subRegion.size(), [=] GEOS_HOST_DEVICE ( localIndex const ei )
      {
        if( ghostRank[ei] < 0 )
        {
          for( integer ic = 0; ic < numComp; ++ic )
          {
            if( compDens[ei][ic] < minCompDens )
            {
              compDens[ei][ic] = minCompDens;
            }
          }
        }
      } );
    } );
  } );
}

real64 CompositionalMultiphaseBase::setNextDtBasedOnStateChange( real64 const & currentDt,
                                                                 DomainPartition & domain )
{
  if( m_targetRelativePresChange >= 1.0 &&
      m_targetPhaseVolFracChange >= 1.0 &&
      ( !m_isThermal || m_targetRelativeTempChange >= 1.0 ) )
  {
    return LvArray::NumericLimits< real64 >::max;
  }

  real64 maxRelativePresChange = 0.0;
  real64 maxRelativeTempChange = 0.0;
  real64 maxAbsolutePhaseVolFracChange = 0.0;

  real64 const numPhase = m_numPhases;

  forDiscretizationOnMeshTargets( domain.getMeshBodies(), [&]( string const &,
                                                               MeshLevel & mesh,
                                                               arrayView1d< string const > const & regionNames )
  {
    mesh.getElemManager().forElementSubRegions( regionNames,
                                                [&]( localIndex const,
                                                     ElementSubRegionBase & subRegion )
    {
      arrayView1d< integer const > const ghostRank = subRegion.ghostRank();

      arrayView1d< real64 const > const pres = subRegion.getField< fields::flow::pressure >();
      arrayView1d< real64 const > const pres_n = subRegion.getField< fields::flow::pressure_n >();
      arrayView1d< real64 const > const temp = subRegion.getField< fields::flow::temperature >();
      arrayView1d< real64 const > const temp_n = subRegion.getField< fields::flow::temperature_n >();
      arrayView2d< real64 const, compflow::USD_PHASE > const phaseVolFrac =
        subRegion.getField< fields::flow::phaseVolumeFraction >();
      arrayView2d< real64 const, compflow::USD_PHASE > const phaseVolFrac_n =
        subRegion.getField< fields::flow::phaseVolumeFraction_n >();

      RAJA::ReduceMax< parallelDeviceReduce, real64 > subRegionMaxPresChange( 0.0 );
      RAJA::ReduceMax< parallelDeviceReduce, real64 > subRegionMaxTempChange( 0.0 );
      RAJA::ReduceMax< parallelDeviceReduce, real64 > subRegionMaxPhaseVolFracChange( 0.0 );

      forAll< parallelDevicePolicy<> >( subRegion.size(), [=] GEOS_HOST_DEVICE ( localIndex const ei )
      {
        if( ghostRank[ei] < 0 )
        {
          // switch from relative to absolute when pressure less than 1
          subRegionMaxPresChange.max( LvArray::math::abs( pres[ei] - pres_n[ei] ) / LvArray::math::max( LvArray::math::abs( pres_n[ei] ), 1.0 ) );
          subRegionMaxTempChange.max( LvArray::math::abs( temp[ei] - temp_n[ei] ) / LvArray::math::max( LvArray::math::abs( temp_n[ei] ), 1.0 ) );
          for( integer ip = 0; ip < numPhase; ++ip )
          {
            subRegionMaxPhaseVolFracChange.max( LvArray::math::abs( phaseVolFrac[ei][ip] - phaseVolFrac_n[ei][ip] ) );
          }
        }
      } );

      maxRelativePresChange = LvArray::math::max( maxRelativePresChange, subRegionMaxPresChange.get() );
      maxRelativeTempChange = LvArray::math::max( maxRelativeTempChange, subRegionMaxTempChange.get() );
      maxAbsolutePhaseVolFracChange = LvArray::math::max( maxAbsolutePhaseVolFracChange, subRegionMaxPhaseVolFracChange.get() );

    } );
  } );

  maxRelativePresChange = MpiWrapper::max( maxRelativePresChange );
  maxAbsolutePhaseVolFracChange = MpiWrapper::max( maxAbsolutePhaseVolFracChange );

  GEOS_LOG_LEVEL_RANK_0( 1, GEOS_FMT( "{}: Max relative pressure change during time step: {} %",
                                      getName(), GEOS_FMT( "{:.{}f}", 100*maxRelativePresChange, 3 ) ) );
  GEOS_LOG_LEVEL_RANK_0( 1, GEOS_FMT( "{}: Max absolute phase volume fraction change during time step: {}",
                                      getName(), GEOS_FMT( "{:.{}f}", maxAbsolutePhaseVolFracChange, 3 ) ) );

  if( m_isThermal )
  {
    maxRelativeTempChange = MpiWrapper::max( maxRelativeTempChange );
    GEOS_LOG_LEVEL_RANK_0( 1, GEOS_FMT( "{}: Max relative temperature change during time step: {} %",
                                        getName(), GEOS_FMT( "{:.{}f}", 100*maxRelativeTempChange, 3 ) ) );
  }

  real64 const eps = LvArray::NumericLimits< real64 >::epsilon;

  real64 const nextDtPressure = currentDt *  ( 1.0 + m_solutionChangeScalingFactor ) * m_targetRelativePresChange
                                / std::max( eps, maxRelativePresChange + m_solutionChangeScalingFactor * m_targetRelativePresChange );
  real64 const nextDtPhaseVolFrac = currentDt *  ( 1.0 + m_solutionChangeScalingFactor ) * m_targetPhaseVolFracChange
                                    / std::max( eps, maxAbsolutePhaseVolFracChange + m_solutionChangeScalingFactor * m_targetPhaseVolFracChange );
  real64 const nextDtTemperature = m_isThermal
    ? currentDt * ( 1.0 + m_solutionChangeScalingFactor ) * m_targetRelativeTempChange
                                   / std::max( eps, maxRelativeTempChange + m_solutionChangeScalingFactor * m_targetRelativeTempChange )
    : LvArray::NumericLimits< real64 >::max;

  return std::min( std::min( nextDtPressure, nextDtPhaseVolFrac ), nextDtTemperature );
}

real64 CompositionalMultiphaseBase::setNextDtBasedOnCFL( const geos::real64 & currentDt, geos::DomainPartition & domain )
{

  real64 maxPhaseCFL, maxCompCFL;

  computeCFLNumbers( domain, currentDt, maxPhaseCFL, maxCompCFL );

  GEOS_LOG_LEVEL_RANK_0( 1, getName() << ": Max phase CFL number: " << maxPhaseCFL );
  GEOS_LOG_LEVEL_RANK_0( 1, getName() << ": Max component CFL number: " << maxCompCFL );

  return std::min( m_targetFlowCFL*currentDt/maxCompCFL, m_targetFlowCFL*currentDt/maxPhaseCFL );

}

void CompositionalMultiphaseBase::computeCFLNumbers( geos::DomainPartition & domain, const geos::real64 & dt,
                                                     geos::real64 & maxPhaseCFL, geos::real64 & maxCompCFL )
{
  GEOS_MARK_FUNCTION;

  integer const numPhases = numFluidPhases();
  integer const numComps = numFluidComponents();

  // Step 1: reset the arrays involved in the computation of CFL numbers
  forDiscretizationOnMeshTargets( domain.getMeshBodies(), [&]( string const &,
                                                               MeshLevel & mesh,
                                                               arrayView1d< string const > const & regionNames )
  {
    mesh.getElemManager().forElementSubRegions( regionNames,
                                                [&]( localIndex const,
                                                     ElementSubRegionBase & subRegion )
    {
      arrayView2d< real64, compflow::USD_PHASE > const & phaseOutflux =
        subRegion.getField< fields::flow::phaseOutflux >();
      arrayView2d< real64, compflow::USD_COMP > const & compOutflux =
        subRegion.getField< fields::flow::componentOutflux >();
      phaseOutflux.zero();
      compOutflux.zero();
    } );

    // Step 2: compute the total volumetric outflux for each reservoir cell by looping over faces
    NumericalMethodsManager & numericalMethodManager = domain.getNumericalMethodManager();
    FiniteVolumeManager & fvManager = numericalMethodManager.getFiniteVolumeManager();
    FluxApproximationBase & fluxApprox = fvManager.getFluxApproximation( getDiscretizationName() );

    isothermalCompositionalMultiphaseFVMKernels::
      CFLFluxKernel::CompFlowAccessors compFlowAccessors( mesh.getElemManager(), getName() );
    isothermalCompositionalMultiphaseFVMKernels::
      CFLFluxKernel::MultiFluidAccessors multiFluidAccessors( mesh.getElemManager(), getName() );
    isothermalCompositionalMultiphaseFVMKernels::
      CFLFluxKernel::PermeabilityAccessors permeabilityAccessors( mesh.getElemManager(), getName() );
    isothermalCompositionalMultiphaseFVMKernels::
      CFLFluxKernel::RelPermAccessors relPermAccessors( mesh.getElemManager(), getName() );

    // TODO: find a way to compile with this modifiable accessors in CompFlowAccessors, and remove them from here
    ElementRegionManager::ElementViewAccessor< arrayView2d< real64, compflow::USD_PHASE > > const phaseOutfluxAccessor =
      mesh.getElemManager().constructViewAccessor< array2d< real64, compflow::LAYOUT_PHASE >,
                                                   arrayView2d< real64, compflow::USD_PHASE > >( fields::flow::phaseOutflux::key() );

    ElementRegionManager::ElementViewAccessor< arrayView2d< real64, compflow::USD_COMP > > const compOutfluxAccessor =
      mesh.getElemManager().constructViewAccessor< array2d< real64, compflow::LAYOUT_COMP >,
                                                   arrayView2d< real64, compflow::USD_COMP > >( fields::flow::componentOutflux::key() );


    fluxApprox.forAllStencils( mesh, [&] ( auto & stencil )
    {

      typename TYPEOFREF( stencil ) ::KernelWrapper stencilWrapper = stencil.createKernelWrapper();

      // While this kernel is waiting for a factory class, pass all the accessors here
      isothermalCompositionalMultiphaseBaseKernels::KernelLaunchSelector1
      < isothermalCompositionalMultiphaseFVMKernels::CFLFluxKernel >( numComps,
                                                                      numPhases,
                                                                      dt,
                                                                      stencilWrapper,
                                                                      compFlowAccessors.get( fields::flow::pressure{} ),
                                                                      compFlowAccessors.get( fields::flow::gravityCoefficient{} ),
                                                                      compFlowAccessors.get( fields::flow::phaseVolumeFraction{} ),
                                                                      permeabilityAccessors.get( fields::permeability::permeability{} ),
                                                                      permeabilityAccessors.get( fields::permeability::dPerm_dPressure{} ),
                                                                      relPermAccessors.get( fields::relperm::phaseRelPerm{} ),
                                                                      multiFluidAccessors.get( fields::multifluid::phaseViscosity{} ),
                                                                      multiFluidAccessors.get( fields::multifluid::phaseDensity{} ),
                                                                      multiFluidAccessors.get( fields::multifluid::phaseMassDensity{} ),
                                                                      multiFluidAccessors.get( fields::multifluid::phaseCompFraction{} ),
                                                                      phaseOutfluxAccessor.toNestedView(),
                                                                      compOutfluxAccessor.toNestedView() );
    } );
  } );

  // Step 3: finalize the (cell-based) computation of the CFL numbers
  real64 localMaxPhaseCFLNumber = 0.0;
  real64 localMaxCompCFLNumber = 0.0;

  forDiscretizationOnMeshTargets( domain.getMeshBodies(), [&]( string const &,
                                                               MeshLevel & mesh,
                                                               arrayView1d< string const > const & regionNames )
  {
    mesh.getElemManager().forElementSubRegions( regionNames,
                                                [&]( localIndex const,
                                                     ElementSubRegionBase & subRegion )
    {
      arrayView2d< real64 const, compflow::USD_PHASE > const & phaseOutflux =
        subRegion.getField< fields::flow::phaseOutflux >();
      arrayView2d< real64 const, compflow::USD_COMP > const & compOutflux =
        subRegion.getField< fields::flow::componentOutflux >();

      arrayView1d< real64 > const & phaseCFLNumber = subRegion.getField< fields::flow::phaseCFLNumber >();
      arrayView1d< real64 > const & compCFLNumber = subRegion.getField< fields::flow::componentCFLNumber >();

      arrayView1d< real64 const > const & volume = subRegion.getElementVolume();

      arrayView2d< real64 const, compflow::USD_COMP > const & compDens =
        subRegion.getField< fields::flow::globalCompDensity >();
      arrayView2d< real64 const, compflow::USD_COMP > const compFrac =
        subRegion.getField< fields::flow::globalCompFraction >();
      arrayView2d< real64, compflow::USD_PHASE > const phaseVolFrac =
        subRegion.getField< fields::flow::phaseVolumeFraction >();

      Group const & constitutiveModels = subRegion.getGroup( ElementSubRegionBase::groupKeyStruct::constitutiveModelsString() );

      string const & fluidName = subRegion.getReference< string >( CompositionalMultiphaseBase::viewKeyStruct::fluidNamesString() );
      MultiFluidBase const & fluid = constitutiveModels.getGroup< MultiFluidBase >( fluidName );
      arrayView3d< real64 const, multifluid::USD_PHASE > const & phaseVisc = fluid.phaseViscosity();

      string const & relpermName = subRegion.getReference< string >( CompositionalMultiphaseBase::viewKeyStruct::relPermNamesString() );
      RelativePermeabilityBase const & relperm = constitutiveModels.getGroup< RelativePermeabilityBase >( relpermName );
      arrayView3d< real64 const, relperm::USD_RELPERM > const & phaseRelPerm = relperm.phaseRelPerm();
      arrayView4d< real64 const, relperm::USD_RELPERM_DS > const & dPhaseRelPerm_dPhaseVolFrac = relperm.dPhaseRelPerm_dPhaseVolFraction();

      string const & solidName = subRegion.getReference< string >( CompositionalMultiphaseBase::viewKeyStruct::solidNamesString() );
      CoupledSolidBase const & solid = constitutiveModels.getGroup< CoupledSolidBase >( solidName );
      arrayView2d< real64 const > const & porosity = solid.getPorosity();

      real64 subRegionMaxPhaseCFLNumber = 0.0;
      real64 subRegionMaxCompCFLNumber = 0.0;

      isothermalCompositionalMultiphaseBaseKernels::KernelLaunchSelector2
      < isothermalCompositionalMultiphaseFVMKernels::CFLKernel >( numComps, numPhases,
                                                                  subRegion.size(),
                                                                  volume,
                                                                  porosity,
                                                                  compDens,
                                                                  compFrac,
                                                                  phaseVolFrac,
                                                                  phaseRelPerm,
                                                                  dPhaseRelPerm_dPhaseVolFrac,
                                                                  phaseVisc,
                                                                  phaseOutflux,
                                                                  compOutflux,
                                                                  phaseCFLNumber,
                                                                  compCFLNumber,
                                                                  subRegionMaxPhaseCFLNumber,
                                                                  subRegionMaxCompCFLNumber );

      localMaxPhaseCFLNumber = LvArray::math::max( localMaxPhaseCFLNumber, subRegionMaxPhaseCFLNumber );
      localMaxCompCFLNumber = LvArray::math::max( localMaxCompCFLNumber, subRegionMaxCompCFLNumber );

    } );
  } );

  maxPhaseCFL = MpiWrapper::max( localMaxPhaseCFLNumber );
  maxCompCFL = MpiWrapper::max( localMaxCompCFLNumber );

}


void CompositionalMultiphaseBase::resetStateToBeginningOfStep( DomainPartition & domain )
{
  GEOS_MARK_FUNCTION;

  forDiscretizationOnMeshTargets( domain.getMeshBodies(), [&]( string const &,
                                                               MeshLevel & mesh,
                                                               arrayView1d< string const > const & regionNames )
  {
    mesh.getElemManager().forElementSubRegions< CellElementSubRegion,
                                                SurfaceElementSubRegion >( regionNames,
                                                                           [&]( localIndex const,
                                                                                auto & subRegion )
    {
      arrayView1d< real64 > const & pres =
        subRegion.template getField< fields::flow::pressure >();
      arrayView1d< real64 const > const & pres_n =
        subRegion.template getField< fields::flow::pressure_n >();
      pres.setValues< parallelDevicePolicy<> >( pres_n );

      arrayView2d< real64, compflow::USD_COMP > const & compDens =
        subRegion.template getField< fields::flow::globalCompDensity >();
      arrayView2d< real64 const, compflow::USD_COMP > const & compDens_n =
        subRegion.template getField< fields::flow::globalCompDensity_n >();
      compDens.setValues< parallelDevicePolicy<> >( compDens_n );

      if( m_isThermal )
      {
        arrayView1d< real64 > const & temp =
          subRegion.template getField< fields::flow::temperature >();
        arrayView1d< real64 const > const & temp_n =
          subRegion.template getField< fields::flow::temperature_n >();
        temp.setValues< parallelDevicePolicy<> >( temp_n );
      }

      // update porosity, permeability
      updatePorosityAndPermeability( subRegion );
      // update all fluid properties
      updateFluidState( subRegion );
      // for thermal simulations, update solid internal energy
      if( m_isThermal )
      {
        updateSolidInternalEnergyModel( subRegion );
      }

    } );
  } );
}

void CompositionalMultiphaseBase::implicitStepComplete( real64 const & time,
                                                        real64 const & dt,
                                                        DomainPartition & domain )
{
  // Step 1: save the converged aquifer state
  // note: we have to save the aquifer state **before** updating the pressure,
  // otherwise the aquifer flux is saved with the wrong pressure time level
  saveAquiferConvergedState( time, dt, domain );

  forDiscretizationOnMeshTargets( domain.getMeshBodies(), [&]( string const &,
                                                               MeshLevel & mesh,
                                                               arrayView1d< string const > const & regionNames )
  {
    mesh.getElemManager().forElementSubRegions( regionNames,
                                                [&]( localIndex const,
                                                     ElementSubRegionBase & subRegion )
    {

      // Step 2: save the converged fluid state
      string const & fluidName = subRegion.getReference< string >( viewKeyStruct::fluidNamesString() );
      MultiFluidBase const & fluidMaterial = getConstitutiveModel< MultiFluidBase >( subRegion, fluidName );
      fluidMaterial.saveConvergedState();

      // Step 3: save the converged solid state
      string const & solidName = subRegion.getReference< string >( viewKeyStruct::solidNamesString() );
      CoupledSolidBase const & porousMaterial = getConstitutiveModel< CoupledSolidBase >( subRegion, solidName );
      if( m_keepFlowVariablesConstantDuringInitStep )
      {
        porousMaterial.ignoreConvergedState(); // newPorosity <- porosity_n
      }
      else
      {
        porousMaterial.saveConvergedState(); // porosity_n <- porosity
      }

      // Step 4: save converged state for the relperm model to handle hysteresis
      arrayView2d< real64 const, compflow::USD_PHASE > const phaseVolFrac =
        subRegion.getField< fields::flow::phaseVolumeFraction >();
      string const & relPermName = subRegion.getReference< string >( viewKeyStruct::relPermNamesString() );
      RelativePermeabilityBase const & relPermMaterial =
        getConstitutiveModel< RelativePermeabilityBase >( subRegion, relPermName );
      relPermMaterial.saveConvergedPhaseVolFractionState( phaseVolFrac );

      // Step 5: if capillary pressure is supported, send the converged porosity and permeability to the capillary pressure model
      // note: this is needed when the capillary pressure depends on porosity and permeability (Leverett J-function for instance)
      if( m_hasCapPressure )
      {
        arrayView2d< real64 const > const porosity = porousMaterial.getPorosity();

        string const & permName = subRegion.getReference< string >( viewKeyStruct::permeabilityNamesString() );
        PermeabilityBase const & permeabilityMaterial =
          getConstitutiveModel< PermeabilityBase >( subRegion, permName );
        arrayView3d< real64 const > const permeability = permeabilityMaterial.permeability();

        string const & capPressName = subRegion.getReference< string >( viewKeyStruct::capPressureNamesString() );
        CapillaryPressureBase const & capPressureMaterial =
          getConstitutiveModel< CapillaryPressureBase >( subRegion, capPressName );
        capPressureMaterial.saveConvergedRockState( porosity, permeability );
      }

      // Step 6: if the thermal option is on, send the converged porosity and phase volume fraction to the thermal conductivity model
      // note: this is needed because the phaseVolFrac-weighted thermal conductivity treats phaseVolumeFraction explicitly for now
      if( m_isThermal )
      {
        arrayView2d< real64 const > const porosity = porousMaterial.getPorosity();

        string const & thermName = subRegion.getReference< string >( viewKeyStruct::thermalConductivityNamesString() );
        MultiPhaseThermalConductivityBase const & thermalConductivityMaterial =
          getConstitutiveModel< MultiPhaseThermalConductivityBase >( subRegion, thermName );
        thermalConductivityMaterial.saveConvergedRockFluidState( porosity, phaseVolFrac );
      }

      // Step 7: if the diffusion and/or dispersion is/are supported, update the two models explicity
      if( m_hasDiffusion )
      {
        string const & diffusionName = subRegion.getReference< string >( viewKeyStruct::diffusionNamesString() );
        DiffusionBase const & diffusionMaterial = getConstitutiveModel< DiffusionBase >( subRegion, diffusionName );
        arrayView1d< real64 const > const temperature = subRegion.template getField< fields::flow::temperature >();
        diffusionMaterial.saveConvergedTemperatureState( temperature );
      }
      if( m_hasDispersion )
      {
        string const & dispersionName = subRegion.getReference< string >( viewKeyStruct::dispersionNamesString() );
        DispersionBase const & dispersionMaterial = getConstitutiveModel< DispersionBase >( subRegion, dispersionName );
        arrayView3d< real64 const > const velocity = subRegion.template getField< fields::flow::phaseVelocity >();
        if( m_useMass )
          dispersionMaterial.saveConvergedVelocityState( velocity, fluidMaterial.phaseMassDensity() );
        else
          dispersionMaterial.saveConvergedVelocityState( velocity, fluidMaterial.phaseDensity() );

      }
    } );
  } );
}

void CompositionalMultiphaseBase::saveConvergedState( ElementSubRegionBase & subRegion ) const
{
  FlowSolverBase::saveConvergedState( subRegion );

  arrayView2d< real64 const, compflow::USD_COMP > const & compDens =
    subRegion.template getField< fields::flow::globalCompDensity >();
  arrayView2d< real64, compflow::USD_COMP > const & compDens_n =
    subRegion.template getField< fields::flow::globalCompDensity_n >();
  compDens_n.setValues< parallelDevicePolicy<> >( compDens );
}

void CompositionalMultiphaseBase::saveIterationState( DomainPartition & domain ) const
{
  FlowSolverBase::saveIterationState( domain );
}

void CompositionalMultiphaseBase::saveIterationState( ElementSubRegionBase & subRegion ) const
{
  FlowSolverBase::saveIterationState( subRegion );

  if( !subRegion.hasField< fields::flow::globalCompDensity_k >() )
  {
    return;
  }

  arrayView2d< real64 const, compflow::USD_COMP > const compDens = subRegion.template getField< fields::flow::globalCompDensity >();
  arrayView2d< real64, compflow::USD_COMP > const compDens_k = subRegion.template getField< fields::flow::globalCompDensity_k >();
  compDens_k.setValues< parallelDevicePolicy<> >( compDens );
}


void CompositionalMultiphaseBase::updateState( DomainPartition & domain )
{
  real64 maxDeltaPhaseVolFrac = 0.0;
  forDiscretizationOnMeshTargets( domain.getMeshBodies(), [&]( string const &,
                                                               MeshLevel & mesh,
                                                               arrayView1d< string const > const & regionNames )
  {
    mesh.getElemManager().forElementSubRegions< CellElementSubRegion,
                                                SurfaceElementSubRegion >( regionNames, [&]( localIndex const,
                                                                                             auto & subRegion )
    {
      // update porosity, permeability, and solid internal energy
      updatePorosityAndPermeability( subRegion );
      // update all fluid properties
      real64 const deltaPhaseVolFrac = updateFluidState( subRegion );
      maxDeltaPhaseVolFrac = LvArray::math::max( maxDeltaPhaseVolFrac, deltaPhaseVolFrac );
      // for thermal, update solid internal energy
      if( m_isThermal )
      {
        updateSolidInternalEnergyModel( subRegion );
      }
    } );
  } );

  GEOS_LOG_LEVEL_RANK_0( 1, GEOS_FMT( "        {}: Max phase volume fraction change = {}", getName(), fmt::format( "{:.{}f}", maxDeltaPhaseVolFrac, 4 ) ) );
}

real64 CompositionalMultiphaseBase::setNextDt( const geos::real64 & currentDt, geos::DomainPartition & domain )
{

  if( m_targetFlowCFL<0 )
    return SolverBase::setNextDt( currentDt, domain );
  else
    return setNextDtBasedOnCFL( currentDt, domain );
}

} // namespace geos<|MERGE_RESOLUTION|>--- conflicted
+++ resolved
@@ -261,12 +261,7 @@
                                                 [&]( localIndex const,
                                                      ElementSubRegionBase & subRegion )
     {
-<<<<<<< HEAD
-      string const & fluidName = subRegion.getReference< string >( viewKeyStruct::fluidNamesString() );
-      MultiFluidBase const & fluid = getConstitutiveModel< MultiFluidBase >( subRegion, fluidName );
-=======
       if( m_hasCapPressure )
->>>>>>> e44dd692
       {
         subRegion.registerWrapper< string >( viewKeyStruct::capPressureNamesString() ).
           setPlotLevel( PlotLevel::NOPLOT ).
@@ -283,45 +278,28 @@
                        InputError );
       }
 
-<<<<<<< HEAD
-        if( m_hasCapPressure )
-        {
-
-          subRegion.registerWrapper< string >( viewKeyStruct::capPressureNamesString() ).
-            setPlotLevel( PlotLevel::NOPLOT ).
-            setRestartFlags( RestartFlags::NO_WRITE ).
-            setSizedFromParent( 0 ).
-            setDescription( "Name of the capillary pressure constitutive model to use" ).
-            reference();
-
-          string & capPresName = subRegion.getReference< string >( viewKeyStruct::capPressureNamesString() );
-          capPresName = getConstitutiveName< CapillaryPressureBase >( subRegion );
-          GEOS_THROW_IF( capPresName.empty(),
-                         GEOS_FMT( "{}: Capillary pressure model not found on subregion {}",
-                                   getDataContext(), subRegion.getDataContext() ),
-                         InputError );
-        }
-        if( m_hasDiffusion )
-        {
-          subRegion.registerWrapper< string >( viewKeyStruct::diffusionNamesString() ).
-            setPlotLevel( PlotLevel::NOPLOT ).
-            setRestartFlags( RestartFlags::NO_WRITE ).
-            setSizedFromParent( 0 ).
-            setDescription( "Name of the diffusion constitutive model to use" );
-
-          string & diffusionName = subRegion.getReference< string >( viewKeyStruct::diffusionNamesString() );
-          diffusionName = getConstitutiveName< DiffusionBase >( subRegion );
-          GEOS_THROW_IF( diffusionName.empty(),
-                         GEOS_FMT( "Diffusion model not found on subregion {}", subRegion.getName() ),
-                         InputError );
-        }
-        if( m_hasDispersion )
-        {
-          subRegion.registerWrapper< string >( viewKeyStruct::dispersionNamesString() ).
-            setPlotLevel( PlotLevel::NOPLOT ).
-            setRestartFlags( RestartFlags::NO_WRITE ).
-            setSizedFromParent( 0 ).
-            setDescription( "Name of the dispersion constitutive model to use" );
+      if( m_hasDiffusion )
+      {
+        subRegion.registerWrapper< string >( viewKeyStruct::diffusionNamesString() ).
+          setPlotLevel( PlotLevel::NOPLOT ).
+          setRestartFlags( RestartFlags::NO_WRITE ).
+          setSizedFromParent( 0 ).
+          setDescription( "Name of the diffusion constitutive model to use" );
+
+        string & diffusionName = subRegion.getReference< string >( viewKeyStruct::diffusionNamesString() );
+        diffusionName = getConstitutiveName< DiffusionBase >( subRegion );
+        GEOS_THROW_IF( diffusionName.empty(),
+                       GEOS_FMT( "Diffusion model not found on subregion {}", subRegion.getName() ),
+                       InputError );
+      }
+
+      if( m_hasDispersion )
+      {
+        subRegion.registerWrapper< string >( viewKeyStruct::dispersionNamesString() ).
+          setPlotLevel( PlotLevel::NOPLOT ).
+          setRestartFlags( RestartFlags::NO_WRITE ).
+          setSizedFromParent( 0 ).
+          setDescription( "Name of the dispersion constitutive model to use" );
 
           string & dispersionName = subRegion.getReference< string >( viewKeyStruct::dispersionNamesString() );
           dispersionName = getConstitutiveName< DispersionBase >( subRegion );
@@ -338,44 +316,6 @@
 
         }
 
-
-        if( m_targetFlowCFL > 0 )
-        {
-
-          subRegion.registerField< fields::flow::phaseOutflux >( getName() ).
-            reference().resizeDimension< 1 >( m_numPhases );
-=======
-      if( m_hasDiffusion )
-      {
-        subRegion.registerWrapper< string >( viewKeyStruct::diffusionNamesString() ).
-          setPlotLevel( PlotLevel::NOPLOT ).
-          setRestartFlags( RestartFlags::NO_WRITE ).
-          setSizedFromParent( 0 ).
-          setDescription( "Name of the diffusion constitutive model to use" );
-
-        string & diffusionName = subRegion.getReference< string >( viewKeyStruct::diffusionNamesString() );
-        diffusionName = getConstitutiveName< DiffusionBase >( subRegion );
-        GEOS_THROW_IF( diffusionName.empty(),
-                       GEOS_FMT( "Diffusion model not found on subregion {}", subRegion.getName() ),
-                       InputError );
-      }
->>>>>>> e44dd692
-
-      if( m_hasDispersion )
-      {
-        subRegion.registerWrapper< string >( viewKeyStruct::dispersionNamesString() ).
-          setPlotLevel( PlotLevel::NOPLOT ).
-          setRestartFlags( RestartFlags::NO_WRITE ).
-          setSizedFromParent( 0 ).
-          setDescription( "Name of the dispersion constitutive model to use" );
-
-        string & dispersionName = subRegion.getReference< string >( viewKeyStruct::dispersionNamesString() );
-        dispersionName = getConstitutiveName< DispersionBase >( subRegion );
-        GEOS_THROW_IF( dispersionName.empty(),
-                       GEOS_FMT( "Dispersion model not found on subregion {}", subRegion.getName() ),
-                       InputError );
-      }
-
       if( m_targetFlowCFL > 0 )
       {
         subRegion.registerField< fields::flow::phaseOutflux >( getName() ).
@@ -386,7 +326,8 @@
         subRegion.registerField< fields::flow::componentCFLNumber >( getName() );
       }
 
-
+      string const & fluidName = subRegion.getReference< string >( viewKeyStruct::fluidNamesString() );
+      MultiFluidBase const & fluid = getConstitutiveModel< MultiFluidBase >( subRegion, fluidName );
 
       subRegion.registerField< pressure >( getName() );
       subRegion.registerField< pressure_n >( getName() );
