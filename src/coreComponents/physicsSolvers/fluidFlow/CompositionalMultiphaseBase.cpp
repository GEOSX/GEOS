/*
 * ------------------------------------------------------------------------------------------------------------
 * SPDX-License-Identifier: LGPL-2.1-only
 *
 * Copyright (c) 2018-2020 Lawrence Livermore National Security LLC
 * Copyright (c) 2018-2020 The Board of Trustees of the Leland Stanford Junior University
 * Copyright (c) 2018-2020 TotalEnergies
 * Copyright (c) 2019-     GEOSX Contributors
 * All rights reserved
 *
 * See top level LICENSE, COPYRIGHT, CONTRIBUTORS, NOTICE, and ACKNOWLEDGEMENTS files for details.
 * ------------------------------------------------------------------------------------------------------------
 */

/**
 * @file CompositionalMultiphaseBase.cpp
 */

#include "CompositionalMultiphaseBase.hpp"

#include "common/DataTypes.hpp"
#include "common/TimingMacros.hpp"
#include "constitutive/ConstitutiveManager.hpp"
#include "constitutive/capillaryPressure/CapillaryPressureExtrinsicData.hpp"
#include "constitutive/capillaryPressure/capillaryPressureSelector.hpp"
#include "constitutive/ConstitutivePassThru.hpp"
#include "constitutive/fluid/MultiFluidExtrinsicData.hpp"
#include "constitutive/fluid/multiFluidSelector.hpp"
#include "constitutive/relativePermeability/RelativePermeabilityExtrinsicData.hpp"
#include "constitutive/relativePermeability/relativePermeabilitySelector.hpp"
#include "constitutive/solid/SolidBase.hpp"
#include "constitutive/solid/SolidInternalEnergy.hpp"
#include "constitutive/thermalConductivity/multiPhaseThermalConductivitySelector.hpp"
#include "constitutive/permeability/PermeabilityExtrinsicData.hpp"
#include "fieldSpecification/AquiferBoundaryCondition.hpp"
#include "fieldSpecification/EquilibriumInitialCondition.hpp"
#include "fieldSpecification/FieldSpecificationManager.hpp"
#include "fieldSpecification/SourceFluxBoundaryCondition.hpp"
#include "mesh/DomainPartition.hpp"
#include "mesh/mpiCommunications/CommunicationTools.hpp"
#include "physicsSolvers/fluidFlow/CompositionalMultiphaseBaseExtrinsicData.hpp"
#include "physicsSolvers/fluidFlow/FlowSolverBaseExtrinsicData.hpp"
#include "physicsSolvers/fluidFlow/IsothermalCompositionalMultiphaseBaseKernels.hpp"
#include "physicsSolvers/fluidFlow/ThermalCompositionalMultiphaseBaseKernels.hpp"

#if defined( __INTEL_COMPILER )
#pragma GCC optimize "O0"
#endif

namespace geosx
{

using namespace dataRepository;
using namespace constitutive;

CompositionalMultiphaseBase::CompositionalMultiphaseBase( const string & name,
                                                          Group * const parent )
  :
  FlowSolverBase( name, parent ),
  m_systemSetupDone( false ),
  m_numPhases( 0 ),
  m_numComponents( 0 ),
  m_hasCapPressure( 0 ),
  m_maxCompFracChange( 1.0 ),
  m_minScalingFactor( 0.01 ),
  m_allowCompDensChopping( 1 )
{
//START_SPHINX_INCLUDE_00
  this->registerWrapper( viewKeyStruct::inputTemperatureString(), &m_inputTemperature ).
    setInputFlag( InputFlags::REQUIRED ).
    setDescription( "Temperature" );
//END_SPHINX_INCLUDE_00
  this->registerWrapper( viewKeyStruct::useMassFlagString(), &m_useMass ).
    setApplyDefaultValue( 0 ).
    setInputFlag( InputFlags::OPTIONAL ).
    setDescription( "Use mass formulation instead of molar" );

<<<<<<< HEAD
  this->registerWrapper( viewKeyStruct::isThermalString(), &m_isThermal ).
    setApplyDefaultValue( 0 ).
    setInputFlag( InputFlags::OPTIONAL ).
    setDescription( "Flag indicating whether the problem is thermal or not." );
=======
  this->registerWrapper( viewKeyStruct::computeCFLNumbersString(), &m_computeCFLNumbers ).
    setApplyDefaultValue( 0 ).
    setInputFlag( InputFlags::OPTIONAL ).
    setDescription( "Flag indicating whether CFL numbers are computed or not" );
>>>>>>> 7eae4e28

  this->registerWrapper( viewKeyStruct::maxCompFracChangeString(), &m_maxCompFracChange ).
    setSizedFromParent( 0 ).
    setInputFlag( InputFlags::OPTIONAL ).
    setApplyDefaultValue( 1.0 ).
    setDescription( "Maximum (absolute) change in a component fraction between two Newton iterations" );

  this->registerWrapper( viewKeyStruct::allowLocalCompDensChoppingString(), &m_allowCompDensChopping ).
    setSizedFromParent( 0 ).
    setInputFlag( InputFlags::OPTIONAL ).
    setApplyDefaultValue( 1 ).
    setDescription( "Flag indicating whether local (cell-wise) chopping of negative compositions is allowed" );

}

void CompositionalMultiphaseBase::postProcessInput()
{
  FlowSolverBase::postProcessInput();

  GEOSX_ERROR_IF_GT_MSG( m_maxCompFracChange, 1.0,
                         "The maximum absolute change in component fraction must smaller or equal to 1.0" );
  GEOSX_ERROR_IF_LT_MSG( m_maxCompFracChange, 0.0,
                         "The maximum absolute change in component fraction must larger or equal to 0.0" );
}

void CompositionalMultiphaseBase::registerDataOnMesh( Group & meshBodies )
{
  using namespace extrinsicMeshData::flow;

  FlowSolverBase::registerDataOnMesh( meshBodies );

  DomainPartition const & domain = this->getGroupByPath< DomainPartition >( "/Problem/domain" );
  ConstitutiveManager const & cm = domain.getConstitutiveManager();

  // 0. Find a "reference" fluid model name (at this point, models are already attached to subregions)
  forMeshTargets( meshBodies, [&]( string const &,
                                   MeshLevel & mesh,
                                   arrayView1d< string const > const & regionNames )
  {
    mesh.getElemManager().forElementSubRegions( regionNames,
                                                [&]( localIndex const,
                                                     ElementSubRegionBase & subRegion )
    {
      if( m_referenceFluidModelName.empty() )
      {
        m_referenceFluidModelName = getConstitutiveName< MultiFluidBase >( subRegion );
      }

      // If at least one region has a capillary pressure model, consider it enabled for all
      string const capPresName = getConstitutiveName< CapillaryPressureBase >( subRegion );
      if( !capPresName.empty() )
      {
        m_hasCapPressure = true;
      }
    } );
  } );

  // 1. Set key dimensions of the problem
  // Check needed to avoid errors when running in schema generation mode.
  if( !m_referenceFluidModelName.empty() )
  {
    MultiFluidBase const & referenceFluid = cm.getConstitutiveRelation< MultiFluidBase >( m_referenceFluidModelName );
    m_numPhases = referenceFluid.numFluidPhases();
    m_numComponents = referenceFluid.numFluidComponents();
  }
  // n_c components + one pressure ( + one temperature if needed )
  m_numDofPerCell = m_isThermal ? m_numComponents + 2 : m_numComponents + 1;

  // 2. Register and resize all fields as necessary
  forMeshTargets( meshBodies, [&]( string const &,
                                   MeshLevel & mesh,
                                   arrayView1d< string const > const & regionNames )
  {
    mesh.getElemManager().forElementSubRegions( regionNames,
                                                [&]( localIndex const,
                                                     ElementSubRegionBase & subRegion )
    {
      {

        if( m_hasCapPressure )
        {

          subRegion.registerWrapper< string >( viewKeyStruct::capPressureNamesString() ).
            setPlotLevel( PlotLevel::NOPLOT ).
            setRestartFlags( RestartFlags::NO_WRITE ).
            setSizedFromParent( 0 );

          string & capPresName = subRegion.getReference< string >( viewKeyStruct::capPressureNamesString() );
          capPresName = getConstitutiveName< CapillaryPressureBase >( subRegion );
          GEOSX_THROW_IF( capPresName.empty(),
                          GEOSX_FMT( "Capillary pressure model not found on subregion {}", subRegion.getName() ),
                          InputError );
        }
      }

      string const & fluidName = subRegion.getReference< string >( viewKeyStruct::fluidNamesString() );
      MultiFluidBase const & fluid = getConstitutiveModel< MultiFluidBase >( subRegion, fluidName );

      subRegion.registerExtrinsicData< pressure >( getName() );
      subRegion.registerExtrinsicData< initialPressure >( getName() );
      subRegion.registerExtrinsicData< pressure_n >( getName() );

      subRegion.registerExtrinsicData< bcPressure >( getName() ); // needed for the application of boundary conditions

      // these fields are always registered for the evaluation of the fluid properties
      subRegion.registerExtrinsicData< temperature >( getName() );
      subRegion.registerExtrinsicData< temperature_n >( getName() );

      subRegion.registerExtrinsicData< bcTemperature >( getName() ); // needed for the application of boundary conditions

      // The resizing of the arrays needs to happen here, before the call to initializePreSubGroups,
      // to make sure that the dimensions are properly set before the timeHistoryOutput starts its initialization.

      subRegion.registerExtrinsicData< globalCompDensity >( getName() ).
        setDimLabels( 1, fluid.componentNames() ).
        reference().resizeDimension< 1 >( m_numComponents );
      subRegion.registerExtrinsicData< globalCompDensity_n >( getName() ).
        reference().resizeDimension< 1 >( m_numComponents );

      subRegion.registerExtrinsicData< globalCompFraction >( getName() ).
        setDimLabels( 1, fluid.componentNames() ).
        reference().resizeDimension< 1 >( m_numComponents );
      subRegion.registerExtrinsicData< dGlobalCompFraction_dGlobalCompDensity >( getName() ).
        reference().resizeDimension< 1, 2 >( m_numComponents, m_numComponents );

      subRegion.registerExtrinsicData< phaseVolumeFraction >( getName() ).
        setDimLabels( 1, fluid.phaseNames() ).
        reference().resizeDimension< 1 >( m_numPhases );
      subRegion.registerExtrinsicData< dPhaseVolumeFraction_dPressure >( getName() ).
        reference().resizeDimension< 1 >( m_numPhases );
      subRegion.registerExtrinsicData< dPhaseVolumeFraction_dGlobalCompDensity >( getName() ).
        reference().resizeDimension< 1, 2 >( m_numPhases, m_numComponents );

      subRegion.registerExtrinsicData< phaseMobility >( getName() ).
        setDimLabels( 1, fluid.phaseNames() ).
        reference().resizeDimension< 1 >( m_numPhases );
      subRegion.registerExtrinsicData< dPhaseMobility_dPressure >( getName() ).
        reference().resizeDimension< 1 >( m_numPhases );
      subRegion.registerExtrinsicData< dPhaseMobility_dGlobalCompDensity >( getName() ).
        reference().resizeDimension< 1, 2 >( m_numPhases, m_numComponents );


      if( m_isThermal )
      {
        subRegion.registerExtrinsicData< dPhaseVolumeFraction_dTemperature >( getName() ).
          reference().resizeDimension< 1 >( m_numPhases );

        subRegion.registerExtrinsicData< dPhaseMobility_dTemperature >( getName() ).
          reference().resizeDimension< 1 >( m_numPhases );
      }

      subRegion.registerExtrinsicData< phaseVolumeFraction_n >( getName() ).
        reference().resizeDimension< 1 >( m_numPhases );
      subRegion.registerExtrinsicData< phaseMobility_n >( getName() ).
        reference().resizeDimension< 1 >( m_numPhases );
    } );

    FaceManager & faceManager = mesh.getFaceManager();
    {
      faceManager.registerExtrinsicData< facePressure >( getName() );
    }
  } );
}

void CompositionalMultiphaseBase::setConstitutiveNames( ElementSubRegionBase & subRegion ) const
{
  string & fluidName = subRegion.getReference< string >( viewKeyStruct::fluidNamesString() );
  fluidName = getConstitutiveName< MultiFluidBase >( subRegion );
  GEOSX_THROW_IF( fluidName.empty(),
                  GEOSX_FMT( "Fluid model not found on subregion {}", subRegion.getName() ),
                  InputError );

  string & relPermName = subRegion.registerWrapper< string >( viewKeyStruct::relPermNamesString() ).
                           setPlotLevel( PlotLevel::NOPLOT ).
                           setRestartFlags( RestartFlags::NO_WRITE ).
                           setSizedFromParent( 0 ).
                           setDescription( "Name of the relative permeability constitutive model to use" ).
                           reference();

  relPermName = getConstitutiveName< RelativePermeabilityBase >( subRegion );

  GEOSX_THROW_IF( relPermName.empty(),
                  GEOSX_FMT( "Relative permeability model not found on subregion {}", subRegion.getName() ),
                  InputError );


  if( m_hasCapPressure )
  {
    string & capPressureName = subRegion.registerWrapper< string >( viewKeyStruct::capPressureNamesString() ).
                                 setPlotLevel( PlotLevel::NOPLOT ).
                                 setRestartFlags( RestartFlags::NO_WRITE ).
                                 setSizedFromParent( 0 ).
                                 setDescription( "Name of the capillary pressure constitutive model to use" ).
                                 reference();
    capPressureName = getConstitutiveName< CapillaryPressureBase >( subRegion );
    GEOSX_THROW_IF( capPressureName.empty(),
                    GEOSX_FMT( "Capillary pressure model not found on subregion {}", subRegion.getName() ),
                    InputError );
  }

  if( m_isThermal )
  {
    string & thermalConductivityName = subRegion.registerWrapper< string >( viewKeyStruct::thermalConductivityNamesString() ).
                                         setPlotLevel( PlotLevel::NOPLOT ).
                                         setRestartFlags( RestartFlags::NO_WRITE ).
                                         setSizedFromParent( 0 ).
                                         setDescription( "Name of the thermal conductivity constitutive model to use" ).
                                         reference();

    thermalConductivityName = getConstitutiveName< MultiPhaseThermalConductivityBase >( subRegion );
    GEOSX_THROW_IF( thermalConductivityName.empty(),
                    GEOSX_FMT( "Thermal conductivity model not found on subregion {}", subRegion.getName() ),
                    InputError );
  }
}


namespace
{

template< typename MODEL1_TYPE, typename MODEL2_TYPE >
void compareMultiphaseModels( MODEL1_TYPE const & lhs, MODEL2_TYPE const & rhs )
{
  GEOSX_THROW_IF_NE_MSG( lhs.numFluidPhases(), rhs.numFluidPhases(),
                         GEOSX_FMT( "Mismatch in number of phases between constitutive models {} and {}", lhs.getName(), rhs.getName() ),
                         InputError );

  for( integer ip = 0; ip < lhs.numFluidPhases(); ++ip )
  {
    GEOSX_THROW_IF_NE_MSG( lhs.phaseNames()[ip], rhs.phaseNames()[ip],
                           GEOSX_FMT( "Mismatch in phase names between constitutive models {} and {}", lhs.getName(), rhs.getName() ),
                           InputError );
  }
}

template< typename MODEL1_TYPE, typename MODEL2_TYPE >
void compareMulticomponentModels( MODEL1_TYPE const & lhs, MODEL2_TYPE const & rhs )
{
  GEOSX_THROW_IF_NE_MSG( lhs.numFluidComponents(), rhs.numFluidComponents(),
                         GEOSX_FMT( "Mismatch in number of components between constitutive models {} and {}", lhs.getName(), rhs.getName() ),
                         InputError );

  for( integer ic = 0; ic < lhs.numFluidComponents(); ++ic )
  {
    GEOSX_THROW_IF_NE_MSG( lhs.componentNames()[ic], rhs.componentNames()[ic],
                           GEOSX_FMT( "Mismatch in component names between constitutive models {} and {}", lhs.getName(), rhs.getName() ),
                           InputError );
  }
}

}

void CompositionalMultiphaseBase::initializeAquiferBC( ConstitutiveManager const & cm ) const
{
  FieldSpecificationManager & fsManager = FieldSpecificationManager::getInstance();

  fsManager.forSubGroups< AquiferBoundaryCondition >( [&] ( AquiferBoundaryCondition & bc )
  {
    MultiFluidBase const & fluid0 = cm.getConstitutiveRelation< MultiFluidBase >( m_referenceFluidModelName );

    // set the gravity vector (needed later for the potential diff calculations)
    bc.setGravityVector( gravityVector() );

    // set the water phase index in the Aquifer boundary condition
    // note: if the water phase is not found, the fluid model is going to throw an error
    integer const waterPhaseIndex = fluid0.getWaterPhaseIndex();
    bc.setWaterPhaseIndex( waterPhaseIndex );

    arrayView1d< real64 const > const & aquiferWaterPhaseCompFrac = bc.getWaterPhaseComponentFraction();
    arrayView1d< string const > const & aquiferWaterPhaseCompNames = bc.getWaterPhaseComponentNames();

    GEOSX_ERROR_IF_NE_MSG( fluid0.numFluidComponents(), aquiferWaterPhaseCompFrac.size(),
                           "Mismatch in number of components between constitutive model "
                           << fluid0.getName() << " and the water phase composition in aquifer " << bc.getName() );

    for( integer ic = 0; ic < fluid0.numFluidComponents(); ++ic )
    {
      GEOSX_ERROR_IF_NE_MSG( fluid0.componentNames()[ic], aquiferWaterPhaseCompNames[ic],
                             "Mismatch in component names between constitutive model "
                             << fluid0.getName() << " and the water phase components in aquifer " << bc.getName() );
    }
  } );
}


void CompositionalMultiphaseBase::initializePreSubGroups()
{
  FlowSolverBase::initializePreSubGroups();

  DomainPartition & domain = this->getGroupByPath< DomainPartition >( "/Problem/domain" );
  ConstitutiveManager const & cm = domain.getConstitutiveManager();

  // 1. Validate various models against each other (must have same phases and components)
  validateConstitutiveModels( domain );

  // 2. Set the value of temperature
  forMeshTargets( domain.getMeshBodies(), [&]( string const &,
                                               MeshLevel & mesh,
                                               arrayView1d< string const > const & regionNames )

  {
    mesh.getElemManager().forElementSubRegions( regionNames,
                                                [&]( localIndex const,
                                                     ElementSubRegionBase & subRegion )
    {
      arrayView1d< real64 > const temp = subRegion.getExtrinsicData< extrinsicMeshData::flow::temperature >();
      temp.setValues< parallelHostPolicy >( m_inputTemperature );
    } );
  } );

  // 3. Initialize and validate the aquifer boundary condition
  initializeAquiferBC( cm );

}

void CompositionalMultiphaseBase::validateConstitutiveModels( DomainPartition const & domain ) const
{
  GEOSX_MARK_FUNCTION;

  ConstitutiveManager const & cm = domain.getConstitutiveManager();
  MultiFluidBase const & referenceFluid = cm.getConstitutiveRelation< MultiFluidBase >( m_referenceFluidModelName );

  forMeshTargets( domain.getMeshBodies(), [&]( string const &,
                                               MeshLevel const & mesh,
                                               arrayView1d< string const > const & regionNames )

  {
    mesh.getElemManager().forElementSubRegions( regionNames,
                                                [&]( localIndex const,
                                                     ElementSubRegionBase const & subRegion )
    {

      string const & fluidName = subRegion.getReference< string >( viewKeyStruct::fluidNamesString() );
      MultiFluidBase const & fluid = getConstitutiveModel< MultiFluidBase >( subRegion, fluidName );
      compareMultiphaseModels( fluid, referenceFluid );
      compareMulticomponentModels( fluid, referenceFluid );

      constitutiveUpdatePassThru( fluid, [&] ( auto & castedFluid )
      {
        bool const isFluidModelThermal = castedFluid.isThermal();
        GEOSX_THROW_IF( m_isThermal && !isFluidModelThermal,
                        GEOSX_FMT( "CompositionalMultiphaseBase {}: the thermal option is enabled in the solver, but the fluid model `{}` is incompatible with the thermal option",
                                   getName(), fluid.getName() ),
                        InputError );
        GEOSX_THROW_IF( !m_isThermal && isFluidModelThermal,
                        GEOSX_FMT( "CompositionalMultiphaseBase {}: the thermal option is enabled in fluid model `{}`, but the solver options are incompatible with the thermal option",
                                   getName(), fluid.getName() ),
                        InputError );
      } );

      string const & relpermName = subRegion.getReference< string >( viewKeyStruct::relPermNamesString() );
      RelativePermeabilityBase const & relPerm = getConstitutiveModel< RelativePermeabilityBase >( subRegion, relpermName );
      compareMultiphaseModels( relPerm, referenceFluid );

      if( m_hasCapPressure )
      {
        string const & capPressureName = subRegion.getReference< string >( viewKeyStruct::capPressureNamesString() );
        CapillaryPressureBase const & capPressure = getConstitutiveModel< CapillaryPressureBase >( subRegion, capPressureName );
        compareMultiphaseModels( capPressure, referenceFluid );
      }

      if( m_isThermal )
      {
        string const & thermalConductivityName = subRegion.getReference< string >( viewKeyStruct::thermalConductivityNamesString() );
        MultiPhaseThermalConductivityBase const & conductivity = getConstitutiveModel< MultiPhaseThermalConductivityBase >( subRegion, thermalConductivityName );
        compareMultiphaseModels( conductivity, referenceFluid );
      }
    } );
  } );
}

void CompositionalMultiphaseBase::updateComponentFraction( ObjectManagerBase & dataGroup ) const
{
  GEOSX_MARK_FUNCTION;

  isothermalCompositionalMultiphaseBaseKernels::
    ComponentFractionKernelFactory::
    createAndLaunch< parallelDevicePolicy<> >( m_numComponents,
                                               dataGroup );

}

void CompositionalMultiphaseBase::updatePhaseVolumeFraction( ObjectManagerBase & dataGroup ) const
{
  GEOSX_MARK_FUNCTION;

  string const & fluidName = dataGroup.getReference< string >( viewKeyStruct::fluidNamesString() );
  MultiFluidBase const & fluid = getConstitutiveModel< MultiFluidBase >( dataGroup, fluidName );

  if( m_isThermal )
  {
    thermalCompositionalMultiphaseBaseKernels::
      PhaseVolumeFractionKernelFactory::
      createAndLaunch< parallelDevicePolicy<> >( m_numComponents,
                                                 m_numPhases,
                                                 dataGroup,
                                                 fluid );
  }
  else
  {
    isothermalCompositionalMultiphaseBaseKernels::
      PhaseVolumeFractionKernelFactory::
      createAndLaunch< parallelDevicePolicy<> >( m_numComponents,
                                                 m_numPhases,
                                                 dataGroup,
                                                 fluid );
  }
}

void CompositionalMultiphaseBase::updateFluidModel( ObjectManagerBase & dataGroup ) const
{
  GEOSX_MARK_FUNCTION;

  arrayView1d< real64 const > const pres = dataGroup.getExtrinsicData< extrinsicMeshData::flow::pressure >();
  arrayView1d< real64 const > const temp = dataGroup.getExtrinsicData< extrinsicMeshData::flow::temperature >();
  arrayView2d< real64 const, compflow::USD_COMP > const compFrac =
    dataGroup.getExtrinsicData< extrinsicMeshData::flow::globalCompFraction >();

  string const & fluidName = dataGroup.getReference< string >( viewKeyStruct::fluidNamesString() );
  MultiFluidBase & fluid = getConstitutiveModel< MultiFluidBase >( dataGroup, fluidName );

  constitutiveUpdatePassThru( fluid, [&] ( auto & castedFluid )
  {
    using FluidType = TYPEOFREF( castedFluid );
    using ExecPolicy = typename FluidType::exec_policy;
    typename FluidType::KernelWrapper fluidWrapper = castedFluid.createKernelWrapper();

    thermalCompositionalMultiphaseBaseKernels::
      FluidUpdateKernel::
      launch< ExecPolicy >( dataGroup.size(),
                            fluidWrapper,
                            pres,
                            temp,
                            compFrac );
  } );
}

void CompositionalMultiphaseBase::updateRelPermModel( ObjectManagerBase & dataGroup ) const
{
  GEOSX_MARK_FUNCTION;

  arrayView2d< real64 const, compflow::USD_PHASE > const phaseVolFrac =
    dataGroup.getExtrinsicData< extrinsicMeshData::flow::phaseVolumeFraction >();

  string const & relPermName = dataGroup.getReference< string >( viewKeyStruct::relPermNamesString() );
  RelativePermeabilityBase & relPerm = getConstitutiveModel< RelativePermeabilityBase >( dataGroup, relPermName );

  constitutive::constitutiveUpdatePassThru( relPerm, [&] ( auto & castedRelPerm )
  {
    typename TYPEOFREF( castedRelPerm ) ::KernelWrapper relPermWrapper = castedRelPerm.createKernelWrapper();

    isothermalCompositionalMultiphaseBaseKernels::
      RelativePermeabilityUpdateKernel::
      launch< parallelDevicePolicy<> >( dataGroup.size(),
                                        relPermWrapper,
                                        phaseVolFrac );
  } );
}

void CompositionalMultiphaseBase::updateCapPressureModel( ObjectManagerBase & dataGroup ) const
{
  GEOSX_MARK_FUNCTION;

  if( m_hasCapPressure )
  {
    arrayView2d< real64 const, compflow::USD_PHASE > const phaseVolFrac =
      dataGroup.getExtrinsicData< extrinsicMeshData::flow::phaseVolumeFraction >();

    string const & cappresName = dataGroup.getReference< string >( viewKeyStruct::capPressureNamesString() );
    CapillaryPressureBase & capPressure = getConstitutiveModel< CapillaryPressureBase >( dataGroup, cappresName );

    constitutive::constitutiveUpdatePassThru( capPressure, [&] ( auto & castedCapPres )
    {
      typename TYPEOFREF( castedCapPres ) ::KernelWrapper capPresWrapper = castedCapPres.createKernelWrapper();

      isothermalCompositionalMultiphaseBaseKernels::
        CapillaryPressureUpdateKernel::
        launch< parallelDevicePolicy<> >( dataGroup.size(),
                                          capPresWrapper,
                                          phaseVolFrac );
    } );
  }
}

void CompositionalMultiphaseBase::updateSolidInternalEnergyModel( ObjectManagerBase & dataGroup ) const
{
  arrayView1d< real64 const > const temp = dataGroup.getExtrinsicData< extrinsicMeshData::flow::temperature >();

  string const & solidInternalEnergyName = dataGroup.getReference< string >( viewKeyStruct::solidInternalEnergyNamesString() );
  SolidInternalEnergy & solidInternalEnergy = getConstitutiveModel< SolidInternalEnergy >( dataGroup, solidInternalEnergyName );

  SolidInternalEnergy::KernelWrapper solidInternalEnergyWrapper = solidInternalEnergy.createKernelUpdates();

  // TODO: this should go somewhere, handle the case of flow in fracture, etc

  thermalCompositionalMultiphaseBaseKernels::
    SolidInternalEnergyUpdateKernel::
    launch< parallelDevicePolicy<> >( dataGroup.size(),
                                      solidInternalEnergyWrapper,
                                      temp );
}

void CompositionalMultiphaseBase::updateFluidState( ObjectManagerBase & subRegion ) const
{
  GEOSX_MARK_FUNCTION;

  updateComponentFraction( subRegion );
  updateFluidModel( subRegion );
  updatePhaseVolumeFraction( subRegion );
  updateRelPermModel( subRegion );
  updatePhaseMobility( subRegion );
  updateCapPressureModel( subRegion );
  // note: for now, thermal conductivity is treated explicitly, so no update here
}

void CompositionalMultiphaseBase::initializeFluidState( MeshLevel & mesh,
                                                        arrayView1d< string const > const & regionNames )
{
  GEOSX_MARK_FUNCTION;

  integer const numComp = m_numComponents;

  // 1. Compute hydrostatic equilibrium in the regions for which corresponding field specification tag has been specified
  computeHydrostaticEquilibrium();

  mesh.getElemManager().forElementSubRegions( regionNames,
                                              [&]( localIndex const,
                                                   ElementSubRegionBase & subRegion )
  {
    // 2. Assume global component fractions have been prescribed.
    // Initialize constitutive state to get fluid density.
    updateFluidModel( subRegion );

    // 3. Back-calculate global component densities from fractions and total fluid density
    // in order to initialize the primary solution variables
    string const & fluidName = subRegion.getReference< string >( viewKeyStruct::fluidNamesString() );
    MultiFluidBase const & fluid = getConstitutiveModel< MultiFluidBase >( subRegion, fluidName );
    arrayView2d< real64 const, multifluid::USD_FLUID > const totalDens = fluid.totalDensity();

    arrayView2d< real64 const, compflow::USD_COMP > const compFrac =
      subRegion.getExtrinsicData< extrinsicMeshData::flow::globalCompFraction >();
    arrayView2d< real64, compflow::USD_COMP > const compDens =
      subRegion.getExtrinsicData< extrinsicMeshData::flow::globalCompDensity >();

    forAll< parallelDevicePolicy<> >( subRegion.size(), [=] GEOSX_HOST_DEVICE ( localIndex const ei )
    {
      for( integer ic = 0; ic < numComp; ++ic )
      {
        compDens[ei][ic] = totalDens[ei][0] * compFrac[ei][ic];
      }
    } );

  } );

  // for some reason CUDA does not want the host_device lambda to be defined inside the generic lambda
  // I need the exact type of the subRegion for updateSolidflowProperties to work well.
  mesh.getElemManager().forElementSubRegions< CellElementSubRegion,
                                              SurfaceElementSubRegion >( regionNames, [&]( localIndex const,
                                                                                           auto & subRegion )
  {
    // 4. Initialize/update dependent state quantities

    // 4.1 Update the constitutive models that only depend on
    //      - the primary variables
    //      - the fluid constitutive quantities (as they have already been updated)
    // We postpone the other constitutive models for now
    updatePorosityAndPermeability( subRegion );
    updatePhaseVolumeFraction( subRegion );

    // Now, we initialize and update each constitutive model one by one

    // 4.2 Save the computed porosity into the old porosity
    //
    // Note:
    // - This must be called after updatePorosityAndPermeability
    // - This step depends on porosity
    string const & solidName = subRegion.template getReference< string >( viewKeyStruct::solidNamesString() );
    CoupledSolidBase const & porousMaterial = getConstitutiveModel< CoupledSolidBase >( subRegion, solidName );
    porousMaterial.initializeState();

    // 4.3 Initialize/update the relative permeability model using the initial phase volume fraction
    //     This is needed to handle relative permeability hysteresis
    //     Also, initialize the fluid model (to compute the initial total mass density, needed to compute the body force increment in
    // coupled simulations)
    //
    // Note:
    // - This must be called after updatePhaseVolumeFraction
    // - This step depends on phaseVolFraction

    // initialized phase volume fraction
    arrayView2d< real64 const, compflow::USD_PHASE > const phaseVolFrac =
      subRegion.template getExtrinsicData< extrinsicMeshData::flow::phaseVolumeFraction >();

    string const & relpermName = subRegion.template getReference< string >( viewKeyStruct::relPermNamesString() );
    RelativePermeabilityBase & relPermMaterial =
      getConstitutiveModel< RelativePermeabilityBase >( subRegion, relpermName );
    relPermMaterial.saveConvergedPhaseVolFractionState( phaseVolFrac ); // this needs to happen before calling updateRelPermModel
    updateRelPermModel( subRegion );

    string const & fluidName = subRegion.template getReference< string >( viewKeyStruct::fluidNamesString() );
    MultiFluidBase & fluidMaterial = getConstitutiveModel< MultiFluidBase >( subRegion, fluidName );
    fluidMaterial.initializeState( phaseVolFrac );

    // 4.4 Then, we initialize/update the capillary pressure model
    //
    // Note:
    // - This must be called after updatePorosityAndPermeability
    // - This step depends on porosity and permeability
    if( m_hasCapPressure )
    {
      // initialized porosity
      arrayView2d< real64 const > const porosity = porousMaterial.getPorosity();

      string const & permName = subRegion.template getReference< string >( viewKeyStruct::permeabilityNamesString() );
      PermeabilityBase const & permeabilityMaterial =
        getConstitutiveModel< PermeabilityBase >( subRegion, permName );
      // initialized permeability
      arrayView3d< real64 const > const permeability = permeabilityMaterial.permeability();

      string const & capPressureName = subRegion.template getReference< string >( viewKeyStruct::capPressureNamesString() );
      CapillaryPressureBase const & capPressureMaterial =
        getConstitutiveModel< CapillaryPressureBase >( subRegion, capPressureName );
      capPressureMaterial.initializeRockState( porosity, permeability ); // this needs to happen before calling updateCapPressureModel
      updateCapPressureModel( subRegion );
    }

    // 4.5 Update the phase mobility
    //
    // Note:
    // - This must be called after updateRelPermModel
    // - This step depends phaseRelPerm
    updatePhaseMobility( subRegion );

    // 4.6 Finally, we initialize the rock thermal quantities: conductivity and solid internal energy
    //
    // Note:
    // - This must be called after updatePorosityAndPermeability and updatePhaseVolumeFraction
    // - This step depends on porosity and phaseVolFraction
    if( m_isThermal )
    {
      // initialized porosity
      arrayView2d< real64 const > const porosity = porousMaterial.getPorosity();

      string const & thermalConductivityName = subRegion.template getReference< string >( viewKeyStruct::thermalConductivityNamesString() );
      MultiPhaseThermalConductivityBase const & conductivityMaterial =
        getConstitutiveModel< MultiPhaseThermalConductivityBase >( subRegion, thermalConductivityName );
      conductivityMaterial.initializeRockFluidState( porosity, phaseVolFrac );
      // note that there is nothing to update here because thermal conductivity is explicit for now

      updateSolidInternalEnergyModel( subRegion );
      string const & solidInternalEnergyName = subRegion.template getReference< string >( viewKeyStruct::solidInternalEnergyNamesString() );
      SolidInternalEnergy const & solidInternalEnergyMaterial =
        getConstitutiveModel< SolidInternalEnergy >( subRegion, solidInternalEnergyName );
      solidInternalEnergyMaterial.saveConvergedState();

    }

  } );

  // 5. Save initial pressure (needed by the poromechanics solvers)
  //    Specifically, the initial pressure is used to compute a deltaPressure = currentPres - initPres in the total stress
  mesh.getElemManager().forElementSubRegions( regionNames, [&]( localIndex const,
                                                                ElementSubRegionBase & subRegion )
  {
    arrayView1d< real64 const > const pres = subRegion.getExtrinsicData< extrinsicMeshData::flow::pressure >();
    arrayView1d< real64 > const initPres = subRegion.getExtrinsicData< extrinsicMeshData::flow::initialPressure >();
    initPres.setValues< parallelDevicePolicy<> >( pres );
  } );
}

void CompositionalMultiphaseBase::computeHydrostaticEquilibrium()
{
  FieldSpecificationManager & fsManager = FieldSpecificationManager::getInstance();
  DomainPartition & domain = this->getGroupByPath< DomainPartition >( "/Problem/domain" );

  integer const numComps = m_numComponents;
  integer const numPhases = m_numPhases;

  real64 const gravVector[3] = LVARRAY_TENSOROPS_INIT_LOCAL_3( gravityVector() );

  // Step 1: count individual equilibriums (there may be multiple ones)

  std::map< string, localIndex > equilNameToEquilId;
  localIndex equilCounter = 0;

  fsManager.forSubGroups< EquilibriumInitialCondition >( [&] ( EquilibriumInitialCondition const & bc )
  {

    // collect all the equilibrium names to idx
    equilNameToEquilId[bc.getName()] = equilCounter;
    equilCounter++;

    // check that the gravity vector is aligned with the z-axis
    GEOSX_THROW_IF( !isZero( gravVector[0] ) || !isZero( gravVector[1] ),
                    catalogName() << " " << getName() <<
                    ": the gravity vector specified in this simulation (" << gravVector[0] << " " << gravVector[1] << " " << gravVector[2] <<
                    ") is not aligned with the z-axis. \n"
                    "This is incompatible with the " << EquilibriumInitialCondition::catalogName() << " called " << bc.getName() <<
                    "used in this simulation. To proceed, you can either: \n" <<
                    "   - Use a gravityVector aligned with the z-axis, such as (0.0,0.0,-9.81)\n" <<
                    "   - Remove the hydrostatic equilibrium initial condition from the XML file",
                    InputError );

  } );

  if( equilCounter == 0 )
  {
    return;
  }

  // Step 2: find the min elevation and the max elevation in the targetSets

  array1d< real64 > globalMaxElevation( equilNameToEquilId.size() );
  array1d< real64 > globalMinElevation( equilNameToEquilId.size() );
  findMinMaxElevationInEquilibriumTarget( domain,
                                          equilNameToEquilId,
                                          globalMaxElevation,
                                          globalMinElevation );

  // Step 3: for each equil, compute a fine table with hydrostatic pressure vs elevation if the region is a target region

  // first compute the region filter
  std::set< string > regionFilter;
  forMeshTargets( domain.getMeshBodies(), [&] ( string const &,
                                                MeshLevel & mesh,
                                                arrayView1d< string const > const & regionNames )
  {
    for( string const & regionName : regionNames )
    {
      regionFilter.insert( regionName );
    }

    fsManager.apply< EquilibriumInitialCondition >( 0.0,
                                                    mesh,
                                                    "ElementRegions",
                                                    EquilibriumInitialCondition::catalogName(),
                                                    [&] ( EquilibriumInitialCondition const & fs,
                                                          string const &,
                                                          SortedArrayView< localIndex const > const & targetSet,
                                                          Group & subRegion,
                                                          string const & )
    {
      // Step 3.1: retrieve the data necessary to construct the pressure table in this subregion

      integer const maxNumEquilIterations = fs.getMaxNumEquilibrationIterations();
      real64 const equilTolerance = fs.getEquilibrationTolerance();
      real64 const datumElevation = fs.getDatumElevation();
      real64 const datumPressure = fs.getDatumPressure();
      string const initPhaseName = fs.getInitPhaseName(); // will go away when GOC/WOC are implemented

      localIndex const equilIndex = equilNameToEquilId.at( fs.getName() );
      real64 const minElevation = LvArray::math::min( globalMinElevation[equilIndex], datumElevation );
      real64 const maxElevation = LvArray::math::max( globalMaxElevation[equilIndex], datumElevation );
      real64 const elevationIncrement = LvArray::math::min( fs.getElevationIncrement(), maxElevation - minElevation );
      localIndex const numPointsInTable = std::ceil( (maxElevation - minElevation) / elevationIncrement ) + 1;

      real64 const eps = 0.1 * (maxElevation - minElevation); // we add a small buffer to only log in the pathological cases
      GEOSX_LOG_RANK_0_IF( ( (datumElevation > globalMaxElevation[equilIndex]+eps)  || (datumElevation < globalMinElevation[equilIndex]-eps) ),
                           CompositionalMultiphaseBase::catalogName() << " " << getName()
                                                                      << ": By looking at the elevation of the cell centers in this model, GEOSX found that "
                                                                      << "the min elevation is " << globalMinElevation[equilIndex] << " and the max elevation is " << globalMaxElevation[equilIndex] <<
                           "\n"
                                                                      << "But, a datum elevation of " << datumElevation << " was specified in the input file to equilibrate the model.\n "
                                                                      << "The simulation is going to proceed with this out-of-bound datum elevation, but the initial condition may be inaccurate." );

      array1d< array1d< real64 > > elevationValues;
      array1d< real64 > pressureValues;
      elevationValues.resize( 1 );
      elevationValues[0].resize( numPointsInTable );
      pressureValues.resize( numPointsInTable );

      // Step 3.2: retrieve the user-defined tables (temperature and comp fraction)

      FunctionManager & functionManager = FunctionManager::getInstance();

      array1d< TableFunction::KernelWrapper > compFracTableWrappers;
      arrayView1d< string const > compFracTableNames = fs.getComponentFractionVsElevationTableNames();
      for( integer ic = 0; ic < numComps; ++ic )
      {
        TableFunction const & compFracTable = functionManager.getGroup< TableFunction >( compFracTableNames[ic] );
        compFracTableWrappers.emplace_back( compFracTable.createKernelWrapper() );
      }

      string const tempTableName = fs.getTemperatureVsElevationTableName();
      TableFunction const & tempTable = functionManager.getGroup< TableFunction >( tempTableName );
      TableFunction::KernelWrapper tempTableWrapper = tempTable.createKernelWrapper();

      // Step 3.3: retrieve the fluid model to compute densities
      // we end up with the same issue as in applyDirichletBC: there is not a clean way to retrieve the fluid info

      Group const & region = subRegion.getParent().getParent();
      auto itRegionFilter = regionFilter.find( region.getName() );
      if( itRegionFilter == regionFilter.end() )
      {
        return; // the region is not in target, there is nothing to do
      }
      string const & fluidName = subRegion.getReference< string >( viewKeyStruct::fluidNamesString() );
      MultiFluidBase & fluid = getConstitutiveModel< MultiFluidBase >( subRegion, fluidName );

      arrayView1d< string const > componentNames = fs.getComponentNames();
      GEOSX_THROW_IF( fluid.componentNames().size() != componentNames.size(),
                      "Mismatch in number of components between constitutive model "
                      << fluid.getName() << " and the Equilibrium initial condition " << fs.getName(),
                      InputError );
      for( integer ic = 0; ic < fluid.numFluidComponents(); ++ic )
      {
        GEOSX_THROW_IF( fluid.componentNames()[ic] != componentNames[ic],
                        "Mismatch in component names between constitutive model "
                        << fluid.getName() << " and the Equilibrium initial condition " << fs.getName(),
                        InputError );
      }

      // Note: for now, we assume that the reservoir is in a single-phase state at initialization
      arrayView1d< string const > phaseNames = fluid.phaseNames();
      auto const itPhaseNames = std::find( std::begin( phaseNames ), std::end( phaseNames ), initPhaseName );
      GEOSX_THROW_IF( itPhaseNames == std::end( phaseNames ),
                      CompositionalMultiphaseBase::catalogName() << " " << getName() << ": phase name " << initPhaseName
                                                                 << " not found in the phases of " << fluid.getName(),
                      InputError );
      integer const ipInit = std::distance( std::begin( phaseNames ), itPhaseNames );

      // Step 3.4: compute the hydrostatic pressure values

      constitutiveUpdatePassThru( fluid, [&] ( auto & castedFluid )
      {
        using FluidType = TYPEOFREF( castedFluid );
        typename FluidType::KernelWrapper fluidWrapper = castedFluid.createKernelWrapper();

        // note: inside this kernel, serialPolicy is used, and elevation/pressure values don't go to the GPU
        isothermalCompositionalMultiphaseBaseKernels::
          HydrostaticPressureKernel::ReturnType const returnValue =
          isothermalCompositionalMultiphaseBaseKernels::
            HydrostaticPressureKernel::launch( numPointsInTable,
                                               numComps,
                                               numPhases,
                                               ipInit,
                                               maxNumEquilIterations,
                                               equilTolerance,
                                               gravVector,
                                               minElevation,
                                               elevationIncrement,
                                               datumElevation,
                                               datumPressure,
                                               fluidWrapper,
                                               compFracTableWrappers.toViewConst(),
                                               tempTableWrapper,
                                               elevationValues.toNestedView(),
                                               pressureValues.toView() );

        GEOSX_THROW_IF( returnValue ==  isothermalCompositionalMultiphaseBaseKernels::HydrostaticPressureKernel::ReturnType::FAILED_TO_CONVERGE,
                        CompositionalMultiphaseBase::catalogName() << " " << getName()
                                                                   << ": hydrostatic pressure initialization failed to converge in region " << region.getName() << "! \n"
                                                                   << "Try to loosen the equilibration tolerance, or increase the number of equilibration iterations. \n"
                                                                   << "If nothing works, something may be wrong in the fluid model, see <Constitutive> ",
                        std::runtime_error );

        GEOSX_LOG_RANK_0_IF( returnValue == isothermalCompositionalMultiphaseBaseKernels::HydrostaticPressureKernel::ReturnType::DETECTED_MULTIPHASE_FLOW,
                             CompositionalMultiphaseBase::catalogName() << " " << getName()
                                                                        << ": currently, GEOSX assumes that there is only one mobile phase when computing the hydrostatic pressure. \n"
                                                                        << "We detected multiple phases using the provided datum pressure, temperature, and component fractions. \n"
                                                                        << "Please make sure that only one phase is mobile at the beginning of the simulation. \n"
                                                                        << "If this is not the case, the problem will not be at equilibrium when the simulation starts" );

      } );

      // Step 3.5: create hydrostatic pressure table

      string const tableName = fs.getName() + "_" + subRegion.getName() + "_" + phaseNames[ipInit] + "_table";
      TableFunction * const presTable = dynamicCast< TableFunction * >( functionManager.createChild( TableFunction::catalogName(), tableName ) );
      presTable->setTableCoordinates( elevationValues );
      presTable->setTableValues( pressureValues );
      presTable->setInterpolationMethod( TableFunction::InterpolationType::Linear );
      TableFunction::KernelWrapper presTableWrapper = presTable->createKernelWrapper();

      // Step 4: assign pressure, temperature, and component fraction as a function of elevation
      // TODO: this last step should probably be delayed to wait for the creation of FaceElements
      // TODO: this last step should be modified to account for GOC and WOC
      arrayView2d< real64 const > const elemCenter =
        subRegion.getReference< array2d< real64 > >( ElementSubRegionBase::viewKeyStruct::elementCenterString() );

      arrayView1d< real64 > const pres = subRegion.getReference< array1d< real64 > >( extrinsicMeshData::flow::pressure::key() );
      arrayView1d< real64 > const temp = subRegion.getReference< array1d< real64 > >( extrinsicMeshData::flow::temperature::key() );
      arrayView2d< real64, compflow::USD_COMP > const compFrac =
        subRegion.getReference< array2d< real64, compflow::LAYOUT_COMP > >( extrinsicMeshData::flow::globalCompFraction::key() );
      arrayView1d< TableFunction::KernelWrapper const > compFracTableWrappersViewConst =
        compFracTableWrappers.toViewConst();

      forAll< parallelDevicePolicy<> >( targetSet.size(), [targetSet,
                                                           elemCenter,
                                                           presTableWrapper,
                                                           tempTableWrapper,
                                                           compFracTableWrappersViewConst,
                                                           numComps,
                                                           pres,
                                                           temp,
                                                           compFrac] GEOSX_HOST_DEVICE ( localIndex const i )
      {
        localIndex const k = targetSet[i];
        real64 const elevation = elemCenter[k][2];

        pres[k] = presTableWrapper.compute( &elevation );
        temp[k] = tempTableWrapper.compute( &elevation );
        for( integer ic = 0; ic < numComps; ++ic )
        {
          compFrac[k][ic] = compFracTableWrappersViewConst[ic].compute( &elevation );
        }
      } );
    } );
  } );
}

void CompositionalMultiphaseBase::initializePostInitialConditionsPreSubGroups()
{
  GEOSX_MARK_FUNCTION;

  FlowSolverBase::initializePostInitialConditionsPreSubGroups();

  DomainPartition & domain = this->getGroupByPath< DomainPartition >( "/Problem/domain" );

  // set mass fraction flag on fluid models
  forMeshTargets( domain.getMeshBodies(), [&]( string const &,
                                               MeshLevel & mesh,
                                               arrayView1d< string const > const & regionNames )
  {
    FieldIdentifiers fieldsToBeSync;
    fieldsToBeSync.addElementFields( { extrinsicMeshData::flow::pressure::key(),
                                       extrinsicMeshData::flow::globalCompDensity::key() },
                                     regionNames );

    CommunicationTools::getInstance().synchronizeFields( fieldsToBeSync, mesh, domain.getNeighbors(), false );

    mesh.getElemManager().forElementSubRegions( regionNames, [&]( localIndex const,
                                                                  ElementSubRegionBase & subRegion )
    {
      string const & fluidName = subRegion.getReference< string >( viewKeyStruct::fluidNamesString() );
      MultiFluidBase & fluid = getConstitutiveModel< MultiFluidBase >( subRegion, fluidName );
      fluid.setMassFlag( m_useMass );
    } );

    // Initialize primary variables from applied initial conditions
    initializeFluidState( mesh, regionNames );

  } );
}

real64 CompositionalMultiphaseBase::solverStep( real64 const & time_n,
                                                real64 const & dt,
                                                integer const cycleNumber,
                                                DomainPartition & domain )
{
  GEOSX_MARK_FUNCTION;

  // Only build the sparsity pattern once
  // TODO: this should be triggered by a topology change indicator
  if( !m_systemSetupDone )
  {
    setupSystem( domain, m_dofManager, m_localMatrix, m_rhs, m_solution );
    m_systemSetupDone = true;
  }

  implicitStepSetup( time_n, dt, domain );

  // currently the only method is implicit time integration
  real64 const dt_return = nonlinearImplicitStep( time_n, dt, cycleNumber, domain );

  // final step for completion of timestep. typically secondary variable updates and cleanup.
  implicitStepComplete( time_n, dt_return, domain );

  return dt_return;
}

void CompositionalMultiphaseBase::backupFields( MeshLevel & mesh,
                                                arrayView1d< string const > const & regionNames ) const
{
  GEOSX_MARK_FUNCTION;

  integer const numPhase = m_numPhases;

  // backup some fields used in time derivative approximation
  mesh.getElemManager().forElementSubRegions( regionNames,
                                              [&]( localIndex const,
                                                   ElementSubRegionBase & subRegion )
  {
    arrayView1d< integer const > const elemGhostRank = subRegion.ghostRank();

    arrayView2d< real64 const, compflow::USD_PHASE > const phaseVolFrac =
      subRegion.getExtrinsicData< extrinsicMeshData::flow::phaseVolumeFraction >();
    arrayView2d< real64 const, compflow::USD_PHASE > const phaseMob =
      subRegion.getExtrinsicData< extrinsicMeshData::flow::phaseMobility >();

    arrayView2d< real64, compflow::USD_PHASE > const phaseVolFrac_n =
      subRegion.getExtrinsicData< extrinsicMeshData::flow::phaseVolumeFraction_n >();
    arrayView2d< real64, compflow::USD_PHASE > const phaseMob_n =
      subRegion.getExtrinsicData< extrinsicMeshData::flow::phaseMobility_n >();

    forAll< parallelDevicePolicy<> >( subRegion.size(), [=] GEOSX_HOST_DEVICE ( localIndex const ei )
    {
      if( elemGhostRank[ei] >= 0 )
      {
        return;
      }

      for( integer ip = 0; ip < numPhase; ++ip )
      {
        phaseVolFrac_n[ei][ip] = phaseVolFrac[ei][ip];
        phaseMob_n[ei][ip] = phaseMob[ei][ip];
      }
    } );

  } );
}

void
CompositionalMultiphaseBase::implicitStepSetup( real64 const & GEOSX_UNUSED_PARAM( time_n ),
                                                real64 const & GEOSX_UNUSED_PARAM( dt ),
                                                DomainPartition & domain )
{
  forMeshTargets( domain.getMeshBodies(), [&]( string const &,
                                               MeshLevel & mesh,
                                               arrayView1d< string const > const & regionNames )
  {
    mesh.getElemManager().forElementSubRegions< CellElementSubRegion,
                                                SurfaceElementSubRegion >( regionNames,
                                                                           [&]( localIndex const,
                                                                                auto & subRegion )
    {
      arrayView1d< real64 const > const & pres =
        subRegion.template getExtrinsicData< extrinsicMeshData::flow::pressure >();
      arrayView1d< real64 > const & pres_n =
        subRegion.template getExtrinsicData< extrinsicMeshData::flow::pressure_n >();
      pres_n.setValues< parallelDevicePolicy<> >( pres );

      arrayView2d< real64 const, compflow::USD_COMP > const & compDens =
        subRegion.template getExtrinsicData< extrinsicMeshData::flow::globalCompDensity >();
      arrayView2d< real64, compflow::USD_COMP > const & compDens_n =
        subRegion.template getExtrinsicData< extrinsicMeshData::flow::globalCompDensity_n >();
      compDens_n.setValues< parallelDevicePolicy<> >( compDens );

      if( m_isThermal )
      {
        arrayView1d< real64 const > const & temp =
          subRegion.template getExtrinsicData< extrinsicMeshData::flow::temperature >();
        arrayView1d< real64 > const & temp_n =
          subRegion.template getExtrinsicData< extrinsicMeshData::flow::temperature_n >();
        temp_n.setValues< parallelDevicePolicy<> >( temp );
      }

      // update porosity, permeability
      updatePorosityAndPermeability( subRegion );
      // update all fluid properties
      updateFluidState( subRegion );
      // for thermal simulations, update solid internal energy
      if( m_isThermal )
      {
        updateSolidInternalEnergyModel( subRegion );
      }

    } );

    // backup fields used in time derivative approximation
    backupFields( mesh, regionNames );
  } );
}

void CompositionalMultiphaseBase::assembleSystem( real64 const GEOSX_UNUSED_PARAM( time_n ),
                                                  real64 const dt,
                                                  DomainPartition & domain,
                                                  DofManager const & dofManager,
                                                  CRSMatrixView< real64, globalIndex const > const & localMatrix,
                                                  arrayView1d< real64 > const & localRhs )
{
  GEOSX_MARK_FUNCTION;

  assembleAccumulationAndVolumeBalanceTerms( domain,
                                             dofManager,
                                             localMatrix,
                                             localRhs );

  assembleFluxTerms( dt,
                     domain,
                     dofManager,
                     localMatrix,
                     localRhs );
}

void CompositionalMultiphaseBase::assembleAccumulationAndVolumeBalanceTerms( DomainPartition & domain,
                                                                             DofManager const & dofManager,
                                                                             CRSMatrixView< real64, globalIndex const > const & localMatrix,
                                                                             arrayView1d< real64 > const & localRhs ) const
{
  GEOSX_MARK_FUNCTION;

  forMeshTargets( domain.getMeshBodies(), [&]( string const &,
                                               MeshLevel const & mesh,
                                               arrayView1d< string const > const & regionNames )
  {
    mesh.getElemManager().forElementSubRegions( regionNames,
                                                [&]( localIndex const,
                                                     ElementSubRegionBase const & subRegion )
    {
      string const dofKey = dofManager.getKey( viewKeyStruct::elemDofFieldString() );
      string const & fluidName = subRegion.getReference< string >( viewKeyStruct::fluidNamesString() );
      string const & solidName = subRegion.getReference< string >( viewKeyStruct::solidNamesString() );

      MultiFluidBase const & fluid = getConstitutiveModel< MultiFluidBase >( subRegion, fluidName );
      CoupledSolidBase const & solid = getConstitutiveModel< CoupledSolidBase >( subRegion, solidName );

      if( m_isThermal )
      {
        thermalCompositionalMultiphaseBaseKernels::
          ElementBasedAssemblyKernelFactory::
          createAndLaunch< parallelDevicePolicy<> >( m_numComponents,
                                                     m_numPhases,
                                                     dofManager.rankOffset(),
                                                     dofKey,
                                                     subRegion,
                                                     fluid,
                                                     solid,
                                                     localMatrix,
                                                     localRhs );
      }
      else
      {
        isothermalCompositionalMultiphaseBaseKernels::
          ElementBasedAssemblyKernelFactory::
          createAndLaunch< parallelDevicePolicy<> >( m_numComponents,
                                                     m_numPhases,
                                                     dofManager.rankOffset(),
                                                     dofKey,
                                                     subRegion,
                                                     fluid,
                                                     solid,
                                                     localMatrix,
                                                     localRhs );
      }
    } );
  } );
}

void CompositionalMultiphaseBase::applyBoundaryConditions( real64 const time_n,
                                                           real64 const dt,
                                                           DomainPartition & domain,
                                                           DofManager const & dofManager,
                                                           CRSMatrixView< real64, globalIndex const > const & localMatrix,
                                                           arrayView1d< real64 > const & localRhs )
{
  GEOSX_MARK_FUNCTION;

  // apply pressure boundary conditions.
  applyDirichletBC( time_n, dt, dofManager, domain, localMatrix.toViewConstSizes(), localRhs.toView() );

  // apply flux boundary conditions
  applySourceFluxBC( time_n, dt, dofManager, domain, localMatrix.toViewConstSizes(), localRhs.toView() );

  // apply aquifer boundary conditions
  applyAquiferBC( time_n, dt, dofManager, domain, localMatrix.toViewConstSizes(), localRhs.toView() );
}

namespace internal
{
string const bcLogMessage = string( "CompositionalMultiphaseBase {}: at time {}s, " )
                            + string( "the <{}> boundary condition '{}' is applied to the element set '{}' in subRegion '{}'. " )
                            + string( "\nThe scale of this boundary condition is {} and multiplies the value of the provided function (if any). " )
                            + string( "\nThe total number of target elements (including ghost elements) is {}. " )
                            + string( "\nNote that if this number is equal to zero for all subRegions, the boundary condition will not be applied on this element set." );
}

void CompositionalMultiphaseBase::applySourceFluxBC( real64 const time,
                                                     real64 const dt,
                                                     DofManager const & dofManager,
                                                     DomainPartition & domain,
                                                     CRSMatrixView< real64, globalIndex const > const & localMatrix,
                                                     arrayView1d< real64 > const & localRhs ) const
{
  GEOSX_MARK_FUNCTION;

  FieldSpecificationManager & fsManager = FieldSpecificationManager::getInstance();

  string const dofKey = dofManager.getKey( viewKeyStruct::elemDofFieldString() );

  // Step 1: count individual source flux boundary conditions

  std::map< string, localIndex > bcNameToBcId;
  localIndex bcCounter = 0;

  fsManager.forSubGroups< SourceFluxBoundaryCondition >( [&] ( SourceFluxBoundaryCondition const & bc )
  {
    // collect all the bc names to idx
    bcNameToBcId[bc.getName()] = bcCounter;
    bcCounter++;
  } );

  if( bcCounter == 0 )
  {
    return;
  }

  // Step 2: count the set size for each source flux (each source flux may have multiple target sets)

  array1d< globalIndex > bcAllSetsSize( bcNameToBcId.size() );

  computeSourceFluxSizeScalingFactor( time,
                                      dt,
                                      domain,
                                      bcNameToBcId,
                                      bcAllSetsSize.toView() );

  // Step 3: we are ready to impose the boundary condition, normalized by the set size

  forMeshTargets( domain.getMeshBodies(), [&]( string const &,
                                               MeshLevel & mesh,
                                               arrayView1d< string const > const & )
  {
    fsManager.apply( time + dt,
                     mesh,
                     "ElementRegions",
                     FieldSpecificationBase::viewKeyStruct::fluxBoundaryConditionString(),
                     [&]( FieldSpecificationBase const & fs,
                          string const & setName,
                          SortedArrayView< localIndex const > const & targetSet,
                          Group & subRegion,
                          string const & )
    {
      if( fs.getLogLevel() >= 1 && m_nonlinearSolverParameters.m_numNewtonIterations == 0 )
      {
        globalIndex const numTargetElems = MpiWrapper::sum< globalIndex >( targetSet.size() );
        GEOSX_LOG_RANK_0( GEOSX_FMT( geosx::internal::bcLogMessage,
                                     getName(), time+dt, SourceFluxBoundaryCondition::catalogName(),
                                     fs.getName(), setName, subRegion.getName(), fs.getScale(), numTargetElems ) );
      }

      if( targetSet.size() == 0 )
      {
        return;
      }

      arrayView1d< globalIndex const > const dofNumber = subRegion.getReference< array1d< globalIndex > >( dofKey );
      arrayView1d< integer const > const ghostRank =
        subRegion.getReference< array1d< integer > >( ObjectManagerBase::viewKeyStruct::ghostRankString() );

      // Step 3.1: get the values of the source boundary condition that need to be added to the rhs
      // We don't use FieldSpecificationBase::applyConditionToSystem here because we want to account for the row permutation used in the
      // compositional solvers

      array1d< globalIndex > dofArray( targetSet.size() );
      array1d< real64 > rhsContributionArray( targetSet.size() );
      arrayView1d< real64 > rhsContributionArrayView = rhsContributionArray.toView();
      localIndex const rankOffset = dofManager.rankOffset();

      // note that the dofArray will not be used after this step (simpler to use dofNumber instead)
      fs.computeRhsContribution< FieldSpecificationAdd,
                                 parallelDevicePolicy<> >( targetSet.toViewConst(),
                                                           time + dt,
                                                           dt,
                                                           subRegion,
                                                           dofNumber,
                                                           rankOffset,
                                                           localMatrix,
                                                           dofArray.toView(),
                                                           rhsContributionArrayView,
                                                           [] GEOSX_HOST_DEVICE ( localIndex const )
      {
        return 0.0;
      } );

      // Step 3.2: we are ready to add the right-hand side contributions, taking into account our equation layout

      // get the normalizer
      real64 const sizeScalingFactor = bcAllSetsSize[bcNameToBcId.at( fs.getName())];

      integer const fluidComponentId = fs.getComponent();
      integer const numFluidComponents = m_numComponents;
      forAll< parallelDevicePolicy<> >( targetSet.size(), [sizeScalingFactor,
                                                           targetSet,
                                                           rankOffset,
                                                           ghostRank,
                                                           fluidComponentId,
                                                           numFluidComponents,
                                                           dofNumber,
                                                           rhsContributionArrayView,
                                                           localRhs] GEOSX_HOST_DEVICE ( localIndex const a )
      {
        // we need to filter out ghosts here, because targetSet may contain them
        localIndex const ei = targetSet[a];
        if( ghostRank[ei] >= 0 )
        {
          return;
        }

        // for all "fluid components", we add the value to the total mass balance equation
        globalIndex const totalMassBalanceRow = dofNumber[ei] - rankOffset;
        localRhs[totalMassBalanceRow] += rhsContributionArrayView[a] / sizeScalingFactor; // scale the contribution by the sizeScalingFactor
                                                                                          // here

        // for all "fluid components" except the last one, we add the value to the component mass balance equation (shifted appropriately)
        if( fluidComponentId < numFluidComponents - 1 )
        {
          globalIndex const compMassBalanceRow = totalMassBalanceRow + fluidComponentId + 1; // component mass bal equations are shifted
          localRhs[compMassBalanceRow] += rhsContributionArrayView[a] / sizeScalingFactor; // scale the contribution by the
                                                                                           // sizeScalingFactor here
        }
      } );
    } );
  } );
}

namespace
{

bool validateDirichletBC( DomainPartition & domain,
                          integer const isThermal,
                          integer const numComp,
                          real64 const time )
{
  constexpr integer MAX_NC = MultiFluidBase::MAX_NUM_COMPONENTS;
  FieldSpecificationManager & fsManager = FieldSpecificationManager::getInstance();

  // maps to check consistent application of BC
  map< string, map< string, map< string, ComponentMask< MAX_NC > > > > bcStatusMap;
  map< string, map< string, set< string > > > bcTempStatusMap;
  bool bcConsistent = true;

  // 1. Check pressure Dirichlet BCs
  fsManager.apply( time,
                   domain.getMeshBody( 0 ).getMeshLevel( 0 ),
                   "ElementRegions",
                   extrinsicMeshData::flow::pressure::key(),
                   [&]( FieldSpecificationBase const &,
                        string const & setName,
                        SortedArrayView< localIndex const > const &,
                        Group & subRegion,
                        string const & )
  {
    // Check whether pressure has already been applied to this set
    string const & subRegionName = subRegion.getName();
    string const & regionName = subRegion.getParent().getParent().getName();

    auto & subRegionSetMap = bcStatusMap[regionName][subRegionName];
    if( subRegionSetMap.count( setName ) > 0 )
    {
      bcConsistent = false;
      GEOSX_WARNING( GEOSX_FMT( "Conflicting pressure boundary conditions on set {}/{}/{}", regionName, subRegionName, setName ) );
    }
    subRegionSetMap[setName].setNumComp( numComp );
  } );

  // 2. Check temperature Dirichlet BCs
  if( isThermal )
  {
    fsManager.apply( time,
                     domain.getMeshBody( 0 ).getMeshLevel( 0 ),
                     "ElementRegions",
                     extrinsicMeshData::flow::temperature::key(),
                     [&]( FieldSpecificationBase const &,
                          string const & setName,
                          SortedArrayView< localIndex const > const &,
                          Group & subRegion,
                          string const & )
    {
      string const & subRegionName = subRegion.getName();
      string const & regionName = subRegion.getParent().getParent().getName();

      // 2.1 Check whether temperature has already been applied to this set
      auto & tempSubRegionSetMap = bcTempStatusMap[regionName][subRegionName];
      if( tempSubRegionSetMap.count( setName ) > 0 )
      {
        bcConsistent = false;
        GEOSX_WARNING( GEOSX_FMT( "Conflicting pressure boundary conditions on set {}/{}/{}", regionName, subRegionName, setName ) );
      }
      tempSubRegionSetMap.insert( setName );

      // 2.2 Check that there is pressure bc applied to this set
      auto & presSubRegionSetMap = bcStatusMap[regionName][subRegionName];
      if( presSubRegionSetMap.count( setName ) == 0 )
      {
        bcConsistent = false;
        GEOSX_WARNING( GEOSX_FMT( "Pressure boundary condition not prescribed on set {}/{}/{}", regionName, subRegionName, setName ) );
      }

      // no need to set the number of components here, it was done while checking pressure
    } );
  }

  // 3. Check composition BC (global component fraction)
  fsManager.apply( time,
                   domain.getMeshBody( 0 ).getMeshLevel( 0 ),
                   "ElementRegions",
                   extrinsicMeshData::flow::globalCompFraction::key(),
                   [&] ( FieldSpecificationBase const & fs,
                         string const & setName,
                         SortedArrayView< localIndex const > const &,
                         Group & subRegion,
                         string const & )
  {
    // 3.1 Check pressure, temperature, and record composition bc application
    string const & subRegionName = subRegion.getName();
    string const & regionName = subRegion.getParent().getParent().getName();
    integer const comp = fs.getComponent();

    auto & subRegionSetMap = bcStatusMap[regionName][subRegionName];
    if( subRegionSetMap.count( setName ) == 0 )
    {
      bcConsistent = false;
      GEOSX_WARNING( GEOSX_FMT( "Pressure boundary condition not prescribed on set {}/{}/{}", regionName, subRegionName, setName ) );
    }
    if( isThermal )
    {
      auto & tempSubRegionSetMap = bcTempStatusMap[regionName][subRegionName];
      if( tempSubRegionSetMap.count( setName ) == 0 )
      {
        bcConsistent = false;
        GEOSX_WARNING( GEOSX_FMT( "Temperature boundary condition not prescribed on set {}/{}/{}", regionName, subRegionName, setName ) );
      }
    }
    if( comp < 0 || comp >= numComp )
    {
      bcConsistent = false;
      GEOSX_WARNING( GEOSX_FMT( "Invalid component index [{}] in composition boundary condition {}", comp, fs.getName() ) );
      return; // can't check next part with invalid component id
    }

    ComponentMask< MAX_NC > & compMask = subRegionSetMap[setName];
    if( compMask[comp] )
    {
      bcConsistent = false;
      GEOSX_WARNING( GEOSX_FMT( "Conflicting composition[{}] boundary conditions on set {}/{}/{}", comp, regionName, subRegionName, setName ) );
    }
    compMask.set( comp );
  } );

  // 3.2 Check consistency between composition BC applied to sets
  for( auto const & regionEntry : bcStatusMap )
  {
    for( auto const & subRegionEntry : regionEntry.second )
    {
      for( auto const & setEntry : subRegionEntry.second )
      {
        ComponentMask< MAX_NC > const & compMask = setEntry.second;
        for( integer ic = 0; ic < numComp; ++ic )
        {
          if( !compMask[ic] )
          {
            bcConsistent = false;
            GEOSX_WARNING( GEOSX_FMT( "Boundary condition not applied to composition[{}] on set {}/{}/{}",
                                      ic, regionEntry.first, subRegionEntry.first, setEntry.first ) );
          }
        }
      }
    }
  }

  return bcConsistent;
}

}


void CompositionalMultiphaseBase::applyDirichletBC( real64 const time,
                                                    real64 const dt,
                                                    DofManager const & dofManager,
                                                    DomainPartition & domain,
                                                    CRSMatrixView< real64, globalIndex const > const & localMatrix,
                                                    arrayView1d< real64 > const & localRhs ) const
{
  GEOSX_MARK_FUNCTION;

  // Only validate BC at the beginning of Newton loop
  if( m_nonlinearSolverParameters.m_numNewtonIterations == 0 )
  {
    bool const bcConsistent = validateDirichletBC( domain, m_isThermal, m_numComponents, time + dt );
    GEOSX_ERROR_IF( !bcConsistent, GEOSX_FMT( "CompositionalMultiphaseBase {}: inconsistent boundary conditions", getName() ) );
  }

  FieldSpecificationManager & fsManager = FieldSpecificationManager::getInstance();

  // 1. Apply pressure Dirichlet BCs, store in a separate field
  fsManager.apply( time + dt,
                   domain.getMeshBody( 0 ).getMeshLevel( 0 ),
                   "ElementRegions",
                   extrinsicMeshData::flow::pressure::key(),
                   [&]( FieldSpecificationBase const & fs,
                        string const & setName,
                        SortedArrayView< localIndex const > const & targetSet,
                        Group & subRegion,
                        string const & )
  {
    if( fs.getLogLevel() >= 1 && m_nonlinearSolverParameters.m_numNewtonIterations == 0 )
    {
      globalIndex const numTargetElems = MpiWrapper::sum< globalIndex >( targetSet.size() );
      GEOSX_LOG_RANK_0( GEOSX_FMT( geosx::internal::bcLogMessage,
                                   getName(), time+dt, FieldSpecificationBase::catalogName(),
                                   fs.getName(), setName, subRegion.getName(), fs.getScale(), numTargetElems ) );
    }

    fs.applyFieldValue< FieldSpecificationEqual, parallelDevicePolicy<> >( targetSet,
                                                                           time + dt,
                                                                           subRegion,
                                                                           extrinsicMeshData::flow::bcPressure::key() );
  } );

  // 2. Apply temperature Dirichlet BCs, store in a separate field
  if( m_isThermal )
  {
    fsManager.apply( time + dt,
                     domain.getMeshBody( 0 ).getMeshLevel( 0 ),
                     "ElementRegions",
                     extrinsicMeshData::flow::temperature::key(),
                     [&]( FieldSpecificationBase const & fs,
                          string const &,
                          SortedArrayView< localIndex const > const & targetSet,
                          Group & subRegion,
                          string const & )
    {
      fs.applyFieldValue< FieldSpecificationEqual, parallelDevicePolicy<> >( targetSet,
                                                                             time + dt,
                                                                             subRegion,
                                                                             extrinsicMeshData::flow::bcTemperature::key() );
    } );
  }

  // 3. Apply composition BC (global component fraction) and store them for constitutive call
  fsManager.apply( time + dt,
                   domain.getMeshBody( 0 ).getMeshLevel( 0 ),
                   "ElementRegions",
                   extrinsicMeshData::flow::globalCompFraction::key(),
                   [&] ( FieldSpecificationBase const & fs,
                         string const &,
                         SortedArrayView< localIndex const > const & targetSet,
                         Group & subRegion,
                         string const & )
  {
    fs.applyFieldValue< FieldSpecificationEqual, parallelDevicePolicy<> >( targetSet,
                                                                           time + dt,
                                                                           subRegion,
                                                                           extrinsicMeshData::flow::globalCompFraction::key() );
  } );

  globalIndex const rankOffset = dofManager.rankOffset();
  string const dofKey = dofManager.getKey( viewKeyStruct::elemDofFieldString() );

  // 4. Call constitutive update, back-calculate target global component densities and apply to the system
  fsManager.apply( time + dt,
                   domain.getMeshBody( 0 ).getMeshLevel( 0 ),
                   "ElementRegions",
                   extrinsicMeshData::flow::pressure::key(),
                   [&] ( FieldSpecificationBase const &,
                         string const &,
                         SortedArrayView< localIndex const > const & targetSet,
                         Group & subRegion,
                         string const & )
  {
    string const & fluidName = subRegion.getReference< string >( viewKeyStruct::fluidNamesString() );
    MultiFluidBase & fluid = getConstitutiveModel< MultiFluidBase >( subRegion, fluidName );

    // in the isothermal case, we use the reservoir temperature to enforce the boundary condition
    string const temperatureKey = m_isThermal ? extrinsicMeshData::flow::bcTemperature::key() : extrinsicMeshData::flow::temperature::key();

    arrayView1d< real64 const > const bcPres =
      subRegion.getReference< array1d< real64 > >( extrinsicMeshData::flow::bcPressure::key() );
    arrayView1d< real64 const > const bcTemp =
      subRegion.getReference< array1d< real64 > >( temperatureKey );
    arrayView2d< real64 const, compflow::USD_COMP > const compFrac =
      subRegion.getReference< array2d< real64, compflow::LAYOUT_COMP > >( extrinsicMeshData::flow::globalCompFraction::key() );

    constitutiveUpdatePassThru( fluid, [&] ( auto & castedFluid )
    {
      using FluidType = TYPEOFREF( castedFluid );
      using ExecPolicy = typename FluidType::exec_policy;
      typename FluidType::KernelWrapper fluidWrapper = castedFluid.createKernelWrapper();

      thermalCompositionalMultiphaseBaseKernels::
        FluidUpdateKernel::
        launch< ExecPolicy >( targetSet,
                              fluidWrapper,
                              bcPres,
                              bcTemp,
                              compFrac );
    } );

    arrayView1d< integer const > const ghostRank =
      subRegion.getReference< array1d< integer > >( ObjectManagerBase::viewKeyStruct::ghostRankString() );
    arrayView1d< globalIndex const > const dofNumber =
      subRegion.getReference< array1d< globalIndex > >( dofKey );
    arrayView1d< real64 const > const pres =
      subRegion.getReference< array1d< real64 > >( extrinsicMeshData::flow::pressure::key() );
    arrayView1d< real64 const > const temp =
      subRegion.getReference< array1d< real64 > >( extrinsicMeshData::flow::temperature::key() );
    arrayView2d< real64 const, compflow::USD_COMP > const compDens =
      subRegion.getReference< array2d< real64, compflow::LAYOUT_COMP > >( extrinsicMeshData::flow::globalCompDensity::key() );
    arrayView2d< real64 const, multifluid::USD_FLUID > const totalDens = fluid.totalDensity();

    integer const numComp = m_numComponents;
    integer const isThermal = m_isThermal;
    forAll< parallelDevicePolicy<> >( targetSet.size(), [=] GEOSX_HOST_DEVICE ( localIndex const a )
    {
      localIndex const ei = targetSet[a];
      if( ghostRank[ei] >= 0 )
      {
        return;
      }

      globalIndex const dofIndex = dofNumber[ei];
      localIndex const localRow = dofIndex - rankOffset;
      real64 rhsValue;

      // 4.1. Apply pressure value to the matrix/rhs
      FieldSpecificationEqual::SpecifyFieldValue( dofIndex,
                                                  rankOffset,
                                                  localMatrix,
                                                  rhsValue,
                                                  bcPres[ei],
                                                  pres[ei] );
      localRhs[localRow] = rhsValue;

      // 4.2. Apply temperature value to the matrix/rhs
      if( isThermal )
      {
        FieldSpecificationEqual::SpecifyFieldValue( dofIndex + numComp + 1,
                                                    rankOffset,
                                                    localMatrix,
                                                    rhsValue,
                                                    bcTemp[ei],
                                                    temp[ei] );
        localRhs[localRow + numComp + 1] = rhsValue;
      }

      // 4.3. For each component, apply target global density value
      for( integer ic = 0; ic < numComp; ++ic )
      {
        FieldSpecificationEqual::SpecifyFieldValue( dofIndex + ic + 1,
                                                    rankOffset,
                                                    localMatrix,
                                                    rhsValue,
                                                    totalDens[ei][0] * compFrac[ei][ic],
                                                    compDens[ei][ic] );
        localRhs[localRow + ic + 1] = rhsValue;
      }
    } );
  } );

}

void CompositionalMultiphaseBase::solveLinearSystem( DofManager const & dofManager,
                                                     ParallelMatrix & matrix,
                                                     ParallelVector & rhs,
                                                     ParallelVector & solution )
{
  GEOSX_MARK_FUNCTION;

  rhs.scale( -1.0 );
  solution.zero();

  SolverBase::solveLinearSystem( dofManager, matrix, rhs, solution );
}

void CompositionalMultiphaseBase::chopNegativeDensities( DomainPartition & domain )
{
  GEOSX_MARK_FUNCTION;

  using namespace isothermalCompositionalMultiphaseBaseKernels;

  integer const numComp = m_numComponents;

  forMeshTargets( domain.getMeshBodies(), [&]( string const &,
                                               MeshLevel & mesh,
                                               arrayView1d< string const > const & regionNames )
  {
    mesh.getElemManager().forElementSubRegions( regionNames,
                                                [&]( localIndex const,
                                                     ElementSubRegionBase & subRegion )
    {
      arrayView1d< integer const > const ghostRank = subRegion.ghostRank();

      arrayView2d< real64, compflow::USD_COMP > const compDens =
        subRegion.getExtrinsicData< extrinsicMeshData::flow::globalCompDensity >();

      forAll< parallelDevicePolicy<> >( subRegion.size(), [=] GEOSX_HOST_DEVICE ( localIndex const ei )
      {
        if( ghostRank[ei] < 0 )
        {
          for( integer ic = 0; ic < numComp; ++ic )
          {
            if( compDens[ei][ic] < minDensForDivision )
            {
              compDens[ei][ic] = minDensForDivision;
            }
          }
        }
      } );
    } );
  } );
}

void CompositionalMultiphaseBase::resetStateToBeginningOfStep( DomainPartition & domain )
{
  GEOSX_MARK_FUNCTION;

  forMeshTargets( domain.getMeshBodies(), [&]( string const &,
                                               MeshLevel & mesh,
                                               arrayView1d< string const > const & regionNames )
  {
    mesh.getElemManager().forElementSubRegions< CellElementSubRegion,
                                                SurfaceElementSubRegion >( regionNames,
                                                                           [&]( localIndex const,
                                                                                auto & subRegion )
    {
      arrayView1d< real64 > const & pres =
        subRegion.template getExtrinsicData< extrinsicMeshData::flow::pressure >();
      arrayView1d< real64 const > const & pres_n =
        subRegion.template getExtrinsicData< extrinsicMeshData::flow::pressure_n >();
      pres.setValues< parallelDevicePolicy<> >( pres_n );

      arrayView2d< real64, compflow::USD_COMP > const & compDens =
        subRegion.template getExtrinsicData< extrinsicMeshData::flow::globalCompDensity >();
      arrayView2d< real64 const, compflow::USD_COMP > const & compDens_n =
        subRegion.template getExtrinsicData< extrinsicMeshData::flow::globalCompDensity_n >();
      compDens.setValues< parallelDevicePolicy<> >( compDens_n );

      if( m_isThermal )
      {
        arrayView1d< real64 > const & temp =
          subRegion.template getExtrinsicData< extrinsicMeshData::flow::temperature >();
        arrayView1d< real64 const > const & temp_n =
          subRegion.template getExtrinsicData< extrinsicMeshData::flow::temperature_n >();
        temp.setValues< parallelDevicePolicy<> >( temp_n );
      }

      // update porosity, permeability
      updatePorosityAndPermeability( subRegion );
      // update all fluid properties
      updateFluidState( subRegion );
      // for thermal simulations, update solid internal energy
      if( m_isThermal )
      {
        updateSolidInternalEnergyModel( subRegion );
      }

    } );
  } );
}

void CompositionalMultiphaseBase::implicitStepComplete( real64 const & time,
                                                        real64 const & dt,
                                                        DomainPartition & domain )
{
  // Step 1: save the converged aquifer state
  // note: we have to save the aquifer state **before** updating the pressure,
  // otherwise the aquifer flux is saved with the wrong pressure time level
  saveAquiferConvergedState( time, dt, domain );

  forMeshTargets( domain.getMeshBodies(), [&]( string const &,
                                               MeshLevel & mesh,
                                               arrayView1d< string const > const & regionNames )
  {
    mesh.getElemManager().forElementSubRegions( regionNames,
                                                [&]( localIndex const,
                                                     ElementSubRegionBase & subRegion )
    {

      // Step 2: save the converged fluid state
      string const & fluidName = subRegion.getReference< string >( viewKeyStruct::fluidNamesString() );
      MultiFluidBase const & fluidMaterial = getConstitutiveModel< MultiFluidBase >( subRegion, fluidName );
      fluidMaterial.saveConvergedState();

      // Step 3: save the converged solid state
      string const & solidName = subRegion.getReference< string >( viewKeyStruct::solidNamesString() );
      CoupledSolidBase const & porousMaterial = getConstitutiveModel< CoupledSolidBase >( subRegion, solidName );
      porousMaterial.saveConvergedState();

      // Step 4: save converged state for the relperm model to handle hysteresis
      arrayView2d< real64 const, compflow::USD_PHASE > const phaseVolFrac =
        subRegion.getExtrinsicData< extrinsicMeshData::flow::phaseVolumeFraction >();
      string const & relPermName = subRegion.getReference< string >( viewKeyStruct::relPermNamesString() );
      RelativePermeabilityBase const & relPermMaterial =
        getConstitutiveModel< RelativePermeabilityBase >( subRegion, relPermName );
      relPermMaterial.saveConvergedPhaseVolFractionState( phaseVolFrac );

      // Step 5: if capillary pressure is supported, send the converged porosity and permeability to the capillary pressure model
      // note: this is needed when the capillary pressure depends on porosity and permeability (Leverett J-function for instance)
      if( m_hasCapPressure )
      {
        arrayView2d< real64 const > const porosity = porousMaterial.getPorosity();

        string const & permName = subRegion.getReference< string >( viewKeyStruct::permeabilityNamesString() );
        PermeabilityBase const & permeabilityMaterial =
          getConstitutiveModel< PermeabilityBase >( subRegion, permName );
        arrayView3d< real64 const > const permeability = permeabilityMaterial.permeability();

        string const & capPressName = subRegion.getReference< string >( viewKeyStruct::capPressureNamesString() );
        CapillaryPressureBase const & capPressureMaterial =
          getConstitutiveModel< CapillaryPressureBase >( subRegion, capPressName );
        capPressureMaterial.saveConvergedRockState( porosity, permeability );
      }

      // Step 6: if the thermal option is on, send the converged porosity and phase volume fraction to the thermal conductivity model
      // note: this is needed because the phaseVolFrac-weighted thermal conductivity treats phaseVolumeFraction explicitly for now
      if( m_isThermal )
      {
        arrayView2d< real64 const > const porosity = porousMaterial.getPorosity();

        string const & thermName = subRegion.getReference< string >( viewKeyStruct::thermalConductivityNamesString() );
        MultiPhaseThermalConductivityBase const & thermalConductivityMaterial =
          getConstitutiveModel< MultiPhaseThermalConductivityBase >( subRegion, thermName );
        thermalConductivityMaterial.saveConvergedRockFluidState( porosity, phaseVolFrac );
      }
    } );
  } );
}

void CompositionalMultiphaseBase::updateState( DomainPartition & domain )
{
  forMeshTargets( domain.getMeshBodies(), [&]( string const &,
                                               MeshLevel & mesh,
                                               arrayView1d< string const > const & regionNames )
  {
    mesh.getElemManager().forElementSubRegions< CellElementSubRegion,
                                                SurfaceElementSubRegion >( regionNames, [&]( localIndex const,
                                                                                             auto & subRegion )
    {
      // update porosity, permeability, and solid internal energy
      updatePorosityAndPermeability( subRegion );
      // update all fluid properties
      updateFluidState( subRegion );
      // for thermal, update solid internal energy
      if( m_isThermal )
      {
        updateSolidInternalEnergyModel( subRegion );
      }
    } );
  } );
}

} // namespace geosx<|MERGE_RESOLUTION|>--- conflicted
+++ resolved
@@ -75,18 +75,6 @@
     setInputFlag( InputFlags::OPTIONAL ).
     setDescription( "Use mass formulation instead of molar" );
 
-<<<<<<< HEAD
-  this->registerWrapper( viewKeyStruct::isThermalString(), &m_isThermal ).
-    setApplyDefaultValue( 0 ).
-    setInputFlag( InputFlags::OPTIONAL ).
-    setDescription( "Flag indicating whether the problem is thermal or not." );
-=======
-  this->registerWrapper( viewKeyStruct::computeCFLNumbersString(), &m_computeCFLNumbers ).
-    setApplyDefaultValue( 0 ).
-    setInputFlag( InputFlags::OPTIONAL ).
-    setDescription( "Flag indicating whether CFL numbers are computed or not" );
->>>>>>> 7eae4e28
-
   this->registerWrapper( viewKeyStruct::maxCompFracChangeString(), &m_maxCompFracChange ).
     setSizedFromParent( 0 ).
     setInputFlag( InputFlags::OPTIONAL ).
