/*
 * ------------------------------------------------------------------------------------------------------------
 * SPDX-License-Identifier: LGPL-2.1-only
 *
 * Copyright (c) 2018-2020 Lawrence Livermore National Security LLC
 * Copyright (c) 2018-2020 The Board of Trustees of the Leland Stanford Junior University
 * Copyright (c) 2018-2020 TotalEnergies
 * Copyright (c) 2019-     GEOSX Contributors
 * All rights reserved
 *
 * See top level LICENSE, COPYRIGHT, CONTRIBUTORS, NOTICE, and ACKNOWLEDGEMENTS files for details.
 * ------------------------------------------------------------------------------------------------------------
 */

/**
 * @file CompositionalMultiphaseBase.cpp
 */

#include "CompositionalMultiphaseBase.hpp"

#include "common/DataTypes.hpp"
#include "common/TimingMacros.hpp"
#include "constitutive/ConstitutiveManager.hpp"
#include "constitutive/capillaryPressure/CapillaryPressureExtrinsicData.hpp"
#include "constitutive/capillaryPressure/capillaryPressureSelector.hpp"
#include "constitutive/ConstitutivePassThru.hpp"
#include "constitutive/fluid/MultiFluidExtrinsicData.hpp"
#include "constitutive/fluid/multiFluidSelector.hpp"
#include "constitutive/relativePermeability/RelativePermeabilityExtrinsicData.hpp"
#include "constitutive/relativePermeability/relativePermeabilitySelector.hpp"
#include "constitutive/solid/SolidBase.hpp"
#include "constitutive/solid/SolidInternalEnergy.hpp"
#include "constitutive/thermalConductivity/multiPhaseThermalConductivitySelector.hpp"
#include "constitutive/permeability/PermeabilityExtrinsicData.hpp"
#include "fieldSpecification/AquiferBoundaryCondition.hpp"
#include "fieldSpecification/EquilibriumInitialCondition.hpp"
#include "fieldSpecification/FieldSpecificationManager.hpp"
#include "fieldSpecification/SourceFluxBoundaryCondition.hpp"
#include "mesh/DomainPartition.hpp"
#include "mesh/mpiCommunications/CommunicationTools.hpp"
#include "physicsSolvers/fluidFlow/CompositionalMultiphaseBaseExtrinsicData.hpp"
#include "physicsSolvers/fluidFlow/FlowSolverBaseExtrinsicData.hpp"
#include "physicsSolvers/fluidFlow/IsothermalCompositionalMultiphaseBaseKernels.hpp"
#include "physicsSolvers/fluidFlow/ThermalCompositionalMultiphaseBaseKernels.hpp"

#if defined( __INTEL_COMPILER )
#pragma GCC optimize "O0"
#endif

namespace geosx
{

using namespace dataRepository;
using namespace constitutive;

CompositionalMultiphaseBase::CompositionalMultiphaseBase( const string & name,
                                                          Group * const parent )
  :
  FlowSolverBase( name, parent ),
  m_systemSetupDone( false ),
  m_numPhases( 0 ),
  m_numComponents( 0 ),
  m_computeCFLNumbers( 0 ),
  m_hasCapPressure( 0 ),
<<<<<<< HEAD
  m_isThermal( 0 ),
  m_freezeFlowVariablesDuringStep( 0 ),
=======
>>>>>>> 75c9fb7c
  m_maxCompFracChange( 1.0 ),
  m_minScalingFactor( 0.01 ),
  m_allowCompDensChopping( 1 )
{
//START_SPHINX_INCLUDE_00
  this->registerWrapper( viewKeyStruct::inputTemperatureString(), &m_inputTemperature ).
    setInputFlag( InputFlags::REQUIRED ).
    setDescription( "Temperature" );
//END_SPHINX_INCLUDE_00
  this->registerWrapper( viewKeyStruct::useMassFlagString(), &m_useMass ).
    setApplyDefaultValue( 0 ).
    setInputFlag( InputFlags::OPTIONAL ).
    setDescription( "Use mass formulation instead of molar" );

  this->registerWrapper( viewKeyStruct::computeCFLNumbersString(), &m_computeCFLNumbers ).
    setApplyDefaultValue( 0 ).
    setInputFlag( InputFlags::OPTIONAL ).
    setDescription( "Flag indicating whether CFL numbers are computed or not" );

  this->registerWrapper( viewKeyStruct::maxCompFracChangeString(), &m_maxCompFracChange ).
    setSizedFromParent( 0 ).
    setInputFlag( InputFlags::OPTIONAL ).
    setApplyDefaultValue( 1.0 ).
    setDescription( "Maximum (absolute) change in a component fraction between two Newton iterations" );

  this->registerWrapper( viewKeyStruct::allowLocalCompDensChoppingString(), &m_allowCompDensChopping ).
    setSizedFromParent( 0 ).
    setInputFlag( InputFlags::OPTIONAL ).
    setApplyDefaultValue( 1 ).
    setDescription( "Flag indicating whether local (cell-wise) chopping of negative compositions is allowed" );

}

void CompositionalMultiphaseBase::postProcessInput()
{
  FlowSolverBase::postProcessInput();

  GEOSX_ERROR_IF_GT_MSG( m_maxCompFracChange, 1.0,
                         "The maximum absolute change in component fraction must smaller or equal to 1.0" );
  GEOSX_ERROR_IF_LT_MSG( m_maxCompFracChange, 0.0,
                         "The maximum absolute change in component fraction must larger or equal to 0.0" );
}

void CompositionalMultiphaseBase::registerDataOnMesh( Group & meshBodies )
{
  using namespace extrinsicMeshData::flow;

  FlowSolverBase::registerDataOnMesh( meshBodies );

  DomainPartition const & domain = this->getGroupByPath< DomainPartition >( "/Problem/domain" );
  ConstitutiveManager const & cm = domain.getConstitutiveManager();

  // 0. Find a "reference" fluid model name (at this point, models are already attached to subregions)
  forMeshTargets( meshBodies, [&]( string const &,
                                   MeshLevel & mesh,
                                   arrayView1d< string const > const & regionNames )
  {
    mesh.getElemManager().forElementSubRegions( regionNames,
                                                [&]( localIndex const,
                                                     ElementSubRegionBase & subRegion )
    {
      if( m_referenceFluidModelName.empty() )
      {
        m_referenceFluidModelName = getConstitutiveName< MultiFluidBase >( subRegion );
      }

      // If at least one region has a capillary pressure model, consider it enabled for all
      string const capPresName = getConstitutiveName< CapillaryPressureBase >( subRegion );
      if( !capPresName.empty() )
      {
        m_hasCapPressure = true;
      }
    } );
  } );

  // 1. Set key dimensions of the problem
  // Check needed to avoid errors when running in schema generation mode.
  if( !m_referenceFluidModelName.empty() )
  {
    MultiFluidBase const & referenceFluid = cm.getConstitutiveRelation< MultiFluidBase >( m_referenceFluidModelName );
    m_numPhases = referenceFluid.numFluidPhases();
    m_numComponents = referenceFluid.numFluidComponents();
  }
  // n_c components + one pressure ( + one temperature if needed )
  m_numDofPerCell = m_isThermal ? m_numComponents + 2 : m_numComponents + 1;

  // 2. Register and resize all fields as necessary
  forMeshTargets( meshBodies, [&]( string const &,
                                   MeshLevel & mesh,
                                   arrayView1d< string const > const & regionNames )
  {
    mesh.getElemManager().forElementSubRegions( regionNames,
                                                [&]( localIndex const,
                                                     ElementSubRegionBase & subRegion )
    {
      {

        if( m_hasCapPressure )
        {

          subRegion.registerWrapper< string >( viewKeyStruct::capPressureNamesString() ).
            setPlotLevel( PlotLevel::NOPLOT ).
            setRestartFlags( RestartFlags::NO_WRITE ).
            setSizedFromParent( 0 );

          string & capPresName = subRegion.getReference< string >( viewKeyStruct::capPressureNamesString() );
          capPresName = getConstitutiveName< CapillaryPressureBase >( subRegion );
          GEOSX_THROW_IF( capPresName.empty(),
                          GEOSX_FMT( "Capillary pressure model not found on subregion {}", subRegion.getName() ),
                          InputError );
        }
      }

      string const & fluidName = subRegion.getReference< string >( viewKeyStruct::fluidNamesString() );
      MultiFluidBase const & fluid = getConstitutiveModel< MultiFluidBase >( subRegion, fluidName );

      subRegion.registerExtrinsicData< pressure >( getName() );
      subRegion.registerExtrinsicData< initialPressure >( getName() );
      subRegion.registerExtrinsicData< pressure_n >( getName() );

      subRegion.registerExtrinsicData< bcPressure >( getName() ); // needed for the application of boundary conditions

      // these fields are always registered for the evaluation of the fluid properties
      subRegion.registerExtrinsicData< temperature >( getName() );
      subRegion.registerExtrinsicData< temperature_n >( getName() );

      subRegion.registerExtrinsicData< bcTemperature >( getName() ); // needed for the application of boundary conditions

      // The resizing of the arrays needs to happen here, before the call to initializePreSubGroups,
      // to make sure that the dimensions are properly set before the timeHistoryOutput starts its initialization.

      subRegion.registerExtrinsicData< globalCompDensity >( getName() ).
        setDimLabels( 1, fluid.componentNames() ).
        reference().resizeDimension< 1 >( m_numComponents );
      subRegion.registerExtrinsicData< globalCompDensity_n >( getName() ).
        reference().resizeDimension< 1 >( m_numComponents );

      subRegion.registerExtrinsicData< globalCompFraction >( getName() ).
        setDimLabels( 1, fluid.componentNames() ).
        reference().resizeDimension< 1 >( m_numComponents );
      subRegion.registerExtrinsicData< dGlobalCompFraction_dGlobalCompDensity >( getName() ).
        reference().resizeDimension< 1, 2 >( m_numComponents, m_numComponents );

      subRegion.registerExtrinsicData< phaseVolumeFraction >( getName() ).
        setDimLabels( 1, fluid.phaseNames() ).
        reference().resizeDimension< 1 >( m_numPhases );
      subRegion.registerExtrinsicData< dPhaseVolumeFraction_dPressure >( getName() ).
        reference().resizeDimension< 1 >( m_numPhases );
      subRegion.registerExtrinsicData< dPhaseVolumeFraction_dGlobalCompDensity >( getName() ).
        reference().resizeDimension< 1, 2 >( m_numPhases, m_numComponents );

      subRegion.registerExtrinsicData< phaseMobility >( getName() ).
        setDimLabels( 1, fluid.phaseNames() ).
        reference().resizeDimension< 1 >( m_numPhases );
      subRegion.registerExtrinsicData< dPhaseMobility_dPressure >( getName() ).
        reference().resizeDimension< 1 >( m_numPhases );
      subRegion.registerExtrinsicData< dPhaseMobility_dGlobalCompDensity >( getName() ).
        reference().resizeDimension< 1, 2 >( m_numPhases, m_numComponents );

      if( m_isThermal )
      {
        subRegion.registerExtrinsicData< dPhaseVolumeFraction_dTemperature >( getName() ).
          reference().resizeDimension< 1 >( m_numPhases );

        subRegion.registerExtrinsicData< dPhaseMobility_dTemperature >( getName() ).
          reference().resizeDimension< 1 >( m_numPhases );
      }

      if( m_computeCFLNumbers )
      {
        subRegion.registerExtrinsicData< phaseOutflux >( getName() ).
          reference().resizeDimension< 1 >( m_numPhases );
        subRegion.registerExtrinsicData< componentOutflux >( getName() ).
          reference().resizeDimension< 1 >( m_numComponents );
        subRegion.registerExtrinsicData< phaseCFLNumber >( getName() );
        subRegion.registerExtrinsicData< componentCFLNumber >( getName() );
      }

      subRegion.registerExtrinsicData< phaseVolumeFraction_n >( getName() ).
        reference().resizeDimension< 1 >( m_numPhases );
      subRegion.registerExtrinsicData< phaseMobility_n >( getName() ).
        reference().resizeDimension< 1 >( m_numPhases );

    } );

    FaceManager & faceManager = mesh.getFaceManager();
    {
      faceManager.registerExtrinsicData< facePressure >( getName() );
    }

  } );
}

void CompositionalMultiphaseBase::setConstitutiveNames( ElementSubRegionBase & subRegion ) const
{
  string & fluidName = subRegion.getReference< string >( viewKeyStruct::fluidNamesString() );
  fluidName = getConstitutiveName< MultiFluidBase >( subRegion );
  GEOSX_THROW_IF( fluidName.empty(),
                  GEOSX_FMT( "Fluid model not found on subregion {}", subRegion.getName() ),
                  InputError );

  string & relPermName = subRegion.registerWrapper< string >( viewKeyStruct::relPermNamesString() ).
                           setPlotLevel( PlotLevel::NOPLOT ).
                           setRestartFlags( RestartFlags::NO_WRITE ).
                           setSizedFromParent( 0 ).
                           setDescription( "Name of the relative permeability constitutive model to use" ).
                           reference();

  relPermName = getConstitutiveName< RelativePermeabilityBase >( subRegion );

  GEOSX_THROW_IF( relPermName.empty(),
                  GEOSX_FMT( "Relative permeability model not found on subregion {}", subRegion.getName() ),
                  InputError );


  if( m_hasCapPressure )
  {
    string & capPressureName = subRegion.registerWrapper< string >( viewKeyStruct::capPressureNamesString() ).
                                 setPlotLevel( PlotLevel::NOPLOT ).
                                 setRestartFlags( RestartFlags::NO_WRITE ).
                                 setSizedFromParent( 0 ).
                                 setDescription( "Name of the capillary pressure constitutive model to use" ).
                                 reference();
    capPressureName = getConstitutiveName< CapillaryPressureBase >( subRegion );
    GEOSX_THROW_IF( capPressureName.empty(),
                    GEOSX_FMT( "Capillary pressure model not found on subregion {}", subRegion.getName() ),
                    InputError );
  }

  if( m_isThermal )
  {
    string & thermalConductivityName = subRegion.registerWrapper< string >( viewKeyStruct::thermalConductivityNamesString() ).
                                         setPlotLevel( PlotLevel::NOPLOT ).
                                         setRestartFlags( RestartFlags::NO_WRITE ).
                                         setSizedFromParent( 0 ).
                                         setDescription( "Name of the thermal conductivity constitutive model to use" ).
                                         reference();

    thermalConductivityName = getConstitutiveName< MultiPhaseThermalConductivityBase >( subRegion );
    GEOSX_THROW_IF( thermalConductivityName.empty(),
                    GEOSX_FMT( "Thermal conductivity model not found on subregion {}", subRegion.getName() ),
                    InputError );
  }
}


namespace
{

template< typename MODEL1_TYPE, typename MODEL2_TYPE >
void compareMultiphaseModels( MODEL1_TYPE const & lhs, MODEL2_TYPE const & rhs )
{
  GEOSX_THROW_IF_NE_MSG( lhs.numFluidPhases(), rhs.numFluidPhases(),
                         GEOSX_FMT( "Mismatch in number of phases between constitutive models {} and {}", lhs.getName(), rhs.getName() ),
                         InputError );

  for( integer ip = 0; ip < lhs.numFluidPhases(); ++ip )
  {
    GEOSX_THROW_IF_NE_MSG( lhs.phaseNames()[ip], rhs.phaseNames()[ip],
                           GEOSX_FMT( "Mismatch in phase names between constitutive models {} and {}", lhs.getName(), rhs.getName() ),
                           InputError );
  }
}

template< typename MODEL1_TYPE, typename MODEL2_TYPE >
void compareMulticomponentModels( MODEL1_TYPE const & lhs, MODEL2_TYPE const & rhs )
{
  GEOSX_THROW_IF_NE_MSG( lhs.numFluidComponents(), rhs.numFluidComponents(),
                         GEOSX_FMT( "Mismatch in number of components between constitutive models {} and {}", lhs.getName(), rhs.getName() ),
                         InputError );

  for( integer ic = 0; ic < lhs.numFluidComponents(); ++ic )
  {
    GEOSX_THROW_IF_NE_MSG( lhs.componentNames()[ic], rhs.componentNames()[ic],
                           GEOSX_FMT( "Mismatch in component names between constitutive models {} and {}", lhs.getName(), rhs.getName() ),
                           InputError );
  }
}

}

void CompositionalMultiphaseBase::initializeAquiferBC( ConstitutiveManager const & cm ) const
{
  FieldSpecificationManager & fsManager = FieldSpecificationManager::getInstance();

  fsManager.forSubGroups< AquiferBoundaryCondition >( [&] ( AquiferBoundaryCondition & bc )
  {
    MultiFluidBase const & fluid0 = cm.getConstitutiveRelation< MultiFluidBase >( m_referenceFluidModelName );

    // set the gravity vector (needed later for the potential diff calculations)
    bc.setGravityVector( gravityVector() );

    // set the water phase index in the Aquifer boundary condition
    // note: if the water phase is not found, the fluid model is going to throw an error
    integer const waterPhaseIndex = fluid0.getWaterPhaseIndex();
    bc.setWaterPhaseIndex( waterPhaseIndex );

    arrayView1d< real64 const > const & aquiferWaterPhaseCompFrac = bc.getWaterPhaseComponentFraction();
    arrayView1d< string const > const & aquiferWaterPhaseCompNames = bc.getWaterPhaseComponentNames();

    GEOSX_ERROR_IF_NE_MSG( fluid0.numFluidComponents(), aquiferWaterPhaseCompFrac.size(),
                           "Mismatch in number of components between constitutive model "
                           << fluid0.getName() << " and the water phase composition in aquifer " << bc.getName() );

    for( integer ic = 0; ic < fluid0.numFluidComponents(); ++ic )
    {
      GEOSX_ERROR_IF_NE_MSG( fluid0.componentNames()[ic], aquiferWaterPhaseCompNames[ic],
                             "Mismatch in component names between constitutive model "
                             << fluid0.getName() << " and the water phase components in aquifer " << bc.getName() );
    }
  } );
}


void CompositionalMultiphaseBase::initializePreSubGroups()
{
  FlowSolverBase::initializePreSubGroups();

  DomainPartition & domain = this->getGroupByPath< DomainPartition >( "/Problem/domain" );
  ConstitutiveManager const & cm = domain.getConstitutiveManager();

  // 1. Validate various models against each other (must have same phases and components)
  validateConstitutiveModels( domain );

  // 2. Set the value of temperature
  forMeshTargets( domain.getMeshBodies(), [&]( string const &,
                                               MeshLevel & mesh,
                                               arrayView1d< string const > const & regionNames )

  {
    mesh.getElemManager().forElementSubRegions( regionNames,
                                                [&]( localIndex const,
                                                     ElementSubRegionBase & subRegion )
    {
      arrayView1d< real64 > const temp = subRegion.getExtrinsicData< extrinsicMeshData::flow::temperature >();
      temp.setValues< parallelHostPolicy >( m_inputTemperature );
    } );
  } );

  // 3. Initialize and validate the aquifer boundary condition
  initializeAquiferBC( cm );
}

void CompositionalMultiphaseBase::validateConstitutiveModels( DomainPartition const & domain ) const
{
  GEOSX_MARK_FUNCTION;

  ConstitutiveManager const & cm = domain.getConstitutiveManager();
  MultiFluidBase const & referenceFluid = cm.getConstitutiveRelation< MultiFluidBase >( m_referenceFluidModelName );

  forMeshTargets( domain.getMeshBodies(), [&]( string const &,
                                               MeshLevel const & mesh,
                                               arrayView1d< string const > const & regionNames )

  {
    mesh.getElemManager().forElementSubRegions( regionNames,
                                                [&]( localIndex const,
                                                     ElementSubRegionBase const & subRegion )
    {

      string const & fluidName = subRegion.getReference< string >( viewKeyStruct::fluidNamesString() );
      MultiFluidBase const & fluid = getConstitutiveModel< MultiFluidBase >( subRegion, fluidName );
      compareMultiphaseModels( fluid, referenceFluid );
      compareMulticomponentModels( fluid, referenceFluid );

      constitutiveUpdatePassThru( fluid, [&] ( auto & castedFluid )
      {
        bool const isFluidModelThermal = castedFluid.isThermal();
        GEOSX_THROW_IF( m_isThermal && !isFluidModelThermal,
                        GEOSX_FMT( "CompositionalMultiphaseBase {}: the thermal option is enabled in the solver, but the fluid model `{}` is incompatible with the thermal option",
                                   getName(), fluid.getName() ),
                        InputError );
        GEOSX_THROW_IF( !m_isThermal && isFluidModelThermal,
                        GEOSX_FMT( "CompositionalMultiphaseBase {}: the thermal option is enabled in fluid model `{}`, but the solver options are incompatible with the thermal option",
                                   getName(), fluid.getName() ),
                        InputError );
      } );

      string const & relpermName = subRegion.getReference< string >( viewKeyStruct::relPermNamesString() );
      RelativePermeabilityBase const & relPerm = getConstitutiveModel< RelativePermeabilityBase >( subRegion, relpermName );
      compareMultiphaseModels( relPerm, referenceFluid );

      if( m_hasCapPressure )
      {
        string const & capPressureName = subRegion.getReference< string >( viewKeyStruct::capPressureNamesString() );
        CapillaryPressureBase const & capPressure = getConstitutiveModel< CapillaryPressureBase >( subRegion, capPressureName );
        compareMultiphaseModels( capPressure, referenceFluid );
      }

      if( m_isThermal )
      {
        string const & thermalConductivityName = subRegion.getReference< string >( viewKeyStruct::thermalConductivityNamesString() );
        MultiPhaseThermalConductivityBase const & conductivity = getConstitutiveModel< MultiPhaseThermalConductivityBase >( subRegion, thermalConductivityName );
        compareMultiphaseModels( conductivity, referenceFluid );
      }
    } );
  } );

}

void CompositionalMultiphaseBase::updateComponentFraction( ObjectManagerBase & dataGroup ) const
{
  GEOSX_MARK_FUNCTION;

  isothermalCompositionalMultiphaseBaseKernels::
    ComponentFractionKernelFactory::
    createAndLaunch< parallelDevicePolicy<> >( m_numComponents,
                                               dataGroup );

}

void CompositionalMultiphaseBase::updatePhaseVolumeFraction( ObjectManagerBase & dataGroup ) const
{
  GEOSX_MARK_FUNCTION;

  string const & fluidName = dataGroup.getReference< string >( viewKeyStruct::fluidNamesString() );
  MultiFluidBase const & fluid = getConstitutiveModel< MultiFluidBase >( dataGroup, fluidName );

  if( m_isThermal )
  {
    thermalCompositionalMultiphaseBaseKernels::
      PhaseVolumeFractionKernelFactory::
      createAndLaunch< parallelDevicePolicy<> >( m_numComponents,
                                                 m_numPhases,
                                                 dataGroup,
                                                 fluid );
  }
  else
  {
    isothermalCompositionalMultiphaseBaseKernels::
      PhaseVolumeFractionKernelFactory::
      createAndLaunch< parallelDevicePolicy<> >( m_numComponents,
                                                 m_numPhases,
                                                 dataGroup,
                                                 fluid );
  }
}

void CompositionalMultiphaseBase::updateFluidModel( ObjectManagerBase & dataGroup ) const
{
  GEOSX_MARK_FUNCTION;

  arrayView1d< real64 const > const pres = dataGroup.getExtrinsicData< extrinsicMeshData::flow::pressure >();
  arrayView1d< real64 const > const temp = dataGroup.getExtrinsicData< extrinsicMeshData::flow::temperature >();
  arrayView2d< real64 const, compflow::USD_COMP > const compFrac =
    dataGroup.getExtrinsicData< extrinsicMeshData::flow::globalCompFraction >();

  string const & fluidName = dataGroup.getReference< string >( viewKeyStruct::fluidNamesString() );
  MultiFluidBase & fluid = getConstitutiveModel< MultiFluidBase >( dataGroup, fluidName );

  constitutiveUpdatePassThru( fluid, [&] ( auto & castedFluid )
  {
    using FluidType = TYPEOFREF( castedFluid );
    using ExecPolicy = typename FluidType::exec_policy;
    typename FluidType::KernelWrapper fluidWrapper = castedFluid.createKernelWrapper();

    thermalCompositionalMultiphaseBaseKernels::
      FluidUpdateKernel::
      launch< ExecPolicy >( dataGroup.size(),
                            fluidWrapper,
                            pres,
                            temp,
                            compFrac );
  } );
}

void CompositionalMultiphaseBase::updateRelPermModel( ObjectManagerBase & dataGroup ) const
{
  GEOSX_MARK_FUNCTION;

  arrayView2d< real64 const, compflow::USD_PHASE > const phaseVolFrac =
    dataGroup.getExtrinsicData< extrinsicMeshData::flow::phaseVolumeFraction >();

  string const & relPermName = dataGroup.getReference< string >( viewKeyStruct::relPermNamesString() );
  RelativePermeabilityBase & relPerm = getConstitutiveModel< RelativePermeabilityBase >( dataGroup, relPermName );

  constitutive::constitutiveUpdatePassThru( relPerm, [&] ( auto & castedRelPerm )
  {
    typename TYPEOFREF( castedRelPerm ) ::KernelWrapper relPermWrapper = castedRelPerm.createKernelWrapper();

    isothermalCompositionalMultiphaseBaseKernels::
      RelativePermeabilityUpdateKernel::
      launch< parallelDevicePolicy<> >( dataGroup.size(),
                                        relPermWrapper,
                                        phaseVolFrac );
  } );
}

void CompositionalMultiphaseBase::updateCapPressureModel( ObjectManagerBase & dataGroup ) const
{
  GEOSX_MARK_FUNCTION;

  if( m_hasCapPressure )
  {
    arrayView2d< real64 const, compflow::USD_PHASE > const phaseVolFrac =
      dataGroup.getExtrinsicData< extrinsicMeshData::flow::phaseVolumeFraction >();

    string const & cappresName = dataGroup.getReference< string >( viewKeyStruct::capPressureNamesString() );
    CapillaryPressureBase & capPressure = getConstitutiveModel< CapillaryPressureBase >( dataGroup, cappresName );

    constitutive::constitutiveUpdatePassThru( capPressure, [&] ( auto & castedCapPres )
    {
      typename TYPEOFREF( castedCapPres ) ::KernelWrapper capPresWrapper = castedCapPres.createKernelWrapper();

      isothermalCompositionalMultiphaseBaseKernels::
        CapillaryPressureUpdateKernel::
        launch< parallelDevicePolicy<> >( dataGroup.size(),
                                          capPresWrapper,
                                          phaseVolFrac );
    } );
  }
}

void CompositionalMultiphaseBase::updateSolidInternalEnergyModel( ObjectManagerBase & dataGroup ) const
{
  arrayView1d< real64 const > const temp = dataGroup.getExtrinsicData< extrinsicMeshData::flow::temperature >();

  string const & solidInternalEnergyName = dataGroup.getReference< string >( viewKeyStruct::solidInternalEnergyNamesString() );
  SolidInternalEnergy & solidInternalEnergy = getConstitutiveModel< SolidInternalEnergy >( dataGroup, solidInternalEnergyName );

  SolidInternalEnergy::KernelWrapper solidInternalEnergyWrapper = solidInternalEnergy.createKernelUpdates();

  // TODO: this should go somewhere, handle the case of flow in fracture, etc

  thermalCompositionalMultiphaseBaseKernels::
    SolidInternalEnergyUpdateKernel::
    launch< parallelDevicePolicy<> >( dataGroup.size(),
                                      solidInternalEnergyWrapper,
                                      temp );
}

void CompositionalMultiphaseBase::updateFluidState( ObjectManagerBase & subRegion ) const
{
  GEOSX_MARK_FUNCTION;

  updateComponentFraction( subRegion );
  updateFluidModel( subRegion );
  updatePhaseVolumeFraction( subRegion );
  updateRelPermModel( subRegion );
  updatePhaseMobility( subRegion );
  updateCapPressureModel( subRegion );
  // note: for now, thermal conductivity is treated explicitly, so no update here
}

void CompositionalMultiphaseBase::initializeFluidState( MeshLevel & mesh,
                                                        arrayView1d< string const > const & regionNames )
{
  GEOSX_MARK_FUNCTION;

  integer const numComp = m_numComponents;

  // 1. Compute hydrostatic equilibrium in the regions for which corresponding field specification tag has been specified
  computeHydrostaticEquilibrium();

  mesh.getElemManager().forElementSubRegions( regionNames,
                                              [&]( localIndex const,
                                                   ElementSubRegionBase & subRegion )
  {
    // 2. Assume global component fractions have been prescribed.
    // Initialize constitutive state to get fluid density.
    updateFluidModel( subRegion );

    // 3. Back-calculate global component densities from fractions and total fluid density
    // in order to initialize the primary solution variables
    string const & fluidName = subRegion.getReference< string >( viewKeyStruct::fluidNamesString() );
    MultiFluidBase const & fluid = getConstitutiveModel< MultiFluidBase >( subRegion, fluidName );
    arrayView2d< real64 const, multifluid::USD_FLUID > const totalDens = fluid.totalDensity();

    arrayView2d< real64 const, compflow::USD_COMP > const compFrac =
      subRegion.getExtrinsicData< extrinsicMeshData::flow::globalCompFraction >();
    arrayView2d< real64, compflow::USD_COMP > const compDens =
      subRegion.getExtrinsicData< extrinsicMeshData::flow::globalCompDensity >();

    forAll< parallelDevicePolicy<> >( subRegion.size(), [=] GEOSX_HOST_DEVICE ( localIndex const ei )
    {
      for( integer ic = 0; ic < numComp; ++ic )
      {
        compDens[ei][ic] = totalDens[ei][0] * compFrac[ei][ic];
      }
    } );

  } );

  // for some reason CUDA does not want the host_device lambda to be defined inside the generic lambda
  // I need the exact type of the subRegion for updateSolidflowProperties to work well.
  mesh.getElemManager().forElementSubRegions< CellElementSubRegion,
                                              SurfaceElementSubRegion >( regionNames, [&]( localIndex const,
                                                                                           auto & subRegion )
  {
    // 4. Initialize/update dependent state quantities

    // 4.1 Update the constitutive models that only depend on
    //      - the primary variables
    //      - the fluid constitutive quantities (as they have already been updated)
    // We postpone the other constitutive models for now
    updatePorosityAndPermeability( subRegion );
    updatePhaseVolumeFraction( subRegion );

    // Now, we initialize and update each constitutive model one by one

    // 4.2 Save the computed porosity into the old porosity
    //
    // Note:
    // - This must be called after updatePorosityAndPermeability
    // - This step depends on porosity
    string const & solidName = subRegion.template getReference< string >( viewKeyStruct::solidNamesString() );
    CoupledSolidBase const & porousMaterial = getConstitutiveModel< CoupledSolidBase >( subRegion, solidName );
    porousMaterial.initializeState();

    // 4.3 Initialize/update the relative permeability model using the initial phase volume fraction
    //     This is needed to handle relative permeability hysteresis
    //     Also, initialize the fluid model (to compute the initial total mass density, needed to compute the body force increment in
    // coupled simulations)
    //
    // Note:
    // - This must be called after updatePhaseVolumeFraction
    // - This step depends on phaseVolFraction

    // initialized phase volume fraction
    arrayView2d< real64 const, compflow::USD_PHASE > const phaseVolFrac =
      subRegion.template getExtrinsicData< extrinsicMeshData::flow::phaseVolumeFraction >();

    string const & relpermName = subRegion.template getReference< string >( viewKeyStruct::relPermNamesString() );
    RelativePermeabilityBase & relPermMaterial =
      getConstitutiveModel< RelativePermeabilityBase >( subRegion, relpermName );
    relPermMaterial.saveConvergedPhaseVolFractionState( phaseVolFrac ); // this needs to happen before calling updateRelPermModel
    updateRelPermModel( subRegion );

    string const & fluidName = subRegion.template getReference< string >( viewKeyStruct::fluidNamesString() );
    MultiFluidBase & fluidMaterial = getConstitutiveModel< MultiFluidBase >( subRegion, fluidName );
    fluidMaterial.initializeState( phaseVolFrac );

    // 4.4 Then, we initialize/update the capillary pressure model
    //
    // Note:
    // - This must be called after updatePorosityAndPermeability
    // - This step depends on porosity and permeability
    if( m_hasCapPressure )
    {
      // initialized porosity
      arrayView2d< real64 const > const porosity = porousMaterial.getPorosity();

      string const & permName = subRegion.template getReference< string >( viewKeyStruct::permeabilityNamesString() );
      PermeabilityBase const & permeabilityMaterial =
        getConstitutiveModel< PermeabilityBase >( subRegion, permName );
      // initialized permeability
      arrayView3d< real64 const > const permeability = permeabilityMaterial.permeability();

      string const & capPressureName = subRegion.template getReference< string >( viewKeyStruct::capPressureNamesString() );
      CapillaryPressureBase const & capPressureMaterial =
        getConstitutiveModel< CapillaryPressureBase >( subRegion, capPressureName );
      capPressureMaterial.initializeRockState( porosity, permeability ); // this needs to happen before calling updateCapPressureModel
      updateCapPressureModel( subRegion );
    }

    // 4.5 Update the phase mobility
    //
    // Note:
    // - This must be called after updateRelPermModel
    // - This step depends phaseRelPerm
    updatePhaseMobility( subRegion );

    // 4.6 Finally, we initialize the rock thermal quantities: conductivity and solid internal energy
    //
    // Note:
    // - This must be called after updatePorosityAndPermeability and updatePhaseVolumeFraction
    // - This step depends on porosity and phaseVolFraction
    if( m_isThermal )
    {
      // initialized porosity
      arrayView2d< real64 const > const porosity = porousMaterial.getPorosity();

      string const & thermalConductivityName = subRegion.template getReference< string >( viewKeyStruct::thermalConductivityNamesString() );
      MultiPhaseThermalConductivityBase const & conductivityMaterial =
        getConstitutiveModel< MultiPhaseThermalConductivityBase >( subRegion, thermalConductivityName );
      conductivityMaterial.initializeRockFluidState( porosity, phaseVolFrac );
      // note that there is nothing to update here because thermal conductivity is explicit for now

      updateSolidInternalEnergyModel( subRegion );
      string const & solidInternalEnergyName = subRegion.template getReference< string >( viewKeyStruct::solidInternalEnergyNamesString() );
      SolidInternalEnergy const & solidInternalEnergyMaterial =
        getConstitutiveModel< SolidInternalEnergy >( subRegion, solidInternalEnergyName );
      solidInternalEnergyMaterial.saveConvergedState();

    }

  } );

  // 5. Save initial pressure (needed by the poromechanics solvers)
  //    Specifically, the initial pressure is used to compute a deltaPressure = currentPres - initPres in the total stress
  mesh.getElemManager().forElementSubRegions( regionNames, [&]( localIndex const,
                                                                ElementSubRegionBase & subRegion )
  {
    arrayView1d< real64 const > const pres = subRegion.getExtrinsicData< extrinsicMeshData::flow::pressure >();
    arrayView1d< real64 > const initPres = subRegion.getExtrinsicData< extrinsicMeshData::flow::initialPressure >();
    initPres.setValues< parallelDevicePolicy<> >( pres );
  } );
}

void CompositionalMultiphaseBase::computeHydrostaticEquilibrium()
{
  FieldSpecificationManager & fsManager = FieldSpecificationManager::getInstance();
  DomainPartition & domain = this->getGroupByPath< DomainPartition >( "/Problem/domain" );

  integer const numComps = m_numComponents;
  integer const numPhases = m_numPhases;

  real64 const gravVector[3] = LVARRAY_TENSOROPS_INIT_LOCAL_3( gravityVector() );

  // Step 1: count individual equilibriums (there may be multiple ones)

  std::map< string, localIndex > equilNameToEquilId;
  localIndex equilCounter = 0;

  fsManager.forSubGroups< EquilibriumInitialCondition >( [&] ( EquilibriumInitialCondition const & bc )
  {

    // collect all the equilibrium names to idx
    equilNameToEquilId[bc.getName()] = equilCounter;
    equilCounter++;

    // check that the gravity vector is aligned with the z-axis
    GEOSX_THROW_IF( !isZero( gravVector[0] ) || !isZero( gravVector[1] ),
                    catalogName() << " " << getName() <<
                    ": the gravity vector specified in this simulation (" << gravVector[0] << " " << gravVector[1] << " " << gravVector[2] <<
                    ") is not aligned with the z-axis. \n"
                    "This is incompatible with the " << EquilibriumInitialCondition::catalogName() << " called " << bc.getName() <<
                    "used in this simulation. To proceed, you can either: \n" <<
                    "   - Use a gravityVector aligned with the z-axis, such as (0.0,0.0,-9.81)\n" <<
                    "   - Remove the hydrostatic equilibrium initial condition from the XML file",
                    InputError );

  } );

  if( equilCounter == 0 )
  {
    return;
  }

  // Step 2: find the min elevation and the max elevation in the targetSets

  array1d< real64 > globalMaxElevation( equilNameToEquilId.size() );
  array1d< real64 > globalMinElevation( equilNameToEquilId.size() );
  findMinMaxElevationInEquilibriumTarget( domain,
                                          equilNameToEquilId,
                                          globalMaxElevation,
                                          globalMinElevation );

  // Step 3: for each equil, compute a fine table with hydrostatic pressure vs elevation if the region is a target region

  // first compute the region filter
  std::set< string > regionFilter;
  forMeshTargets( domain.getMeshBodies(), [&] ( string const &,
                                                MeshLevel & mesh,
                                                arrayView1d< string const > const & regionNames )
  {
    for( string const & regionName : regionNames )
    {
      regionFilter.insert( regionName );
    }

    fsManager.apply< EquilibriumInitialCondition >( 0.0,
                                                    mesh,
                                                    "ElementRegions",
                                                    EquilibriumInitialCondition::catalogName(),
                                                    [&] ( EquilibriumInitialCondition const & fs,
                                                          string const &,
                                                          SortedArrayView< localIndex const > const & targetSet,
                                                          Group & subRegion,
                                                          string const & )
    {
      // Step 3.1: retrieve the data necessary to construct the pressure table in this subregion

      integer const maxNumEquilIterations = fs.getMaxNumEquilibrationIterations();
      real64 const equilTolerance = fs.getEquilibrationTolerance();
      real64 const datumElevation = fs.getDatumElevation();
      real64 const datumPressure = fs.getDatumPressure();
      string const initPhaseName = fs.getInitPhaseName(); // will go away when GOC/WOC are implemented

      localIndex const equilIndex = equilNameToEquilId.at( fs.getName() );
      real64 const minElevation = LvArray::math::min( globalMinElevation[equilIndex], datumElevation );
      real64 const maxElevation = LvArray::math::max( globalMaxElevation[equilIndex], datumElevation );
      real64 const elevationIncrement = LvArray::math::min( fs.getElevationIncrement(), maxElevation - minElevation );
      localIndex const numPointsInTable = std::ceil( (maxElevation - minElevation) / elevationIncrement ) + 1;

      real64 const eps = 0.1 * (maxElevation - minElevation); // we add a small buffer to only log in the pathological cases
      GEOSX_LOG_RANK_0_IF( ( (datumElevation > globalMaxElevation[equilIndex]+eps)  || (datumElevation < globalMinElevation[equilIndex]-eps) ),
                           CompositionalMultiphaseBase::catalogName() << " " << getName()
                                                                      << ": By looking at the elevation of the cell centers in this model, GEOSX found that "
                                                                      << "the min elevation is " << globalMinElevation[equilIndex] << " and the max elevation is " << globalMaxElevation[equilIndex] <<
                           "\n"
                                                                      << "But, a datum elevation of " << datumElevation << " was specified in the input file to equilibrate the model.\n "
                                                                      << "The simulation is going to proceed with this out-of-bound datum elevation, but the initial condition may be inaccurate." );

      array1d< array1d< real64 > > elevationValues;
      array1d< real64 > pressureValues;
      elevationValues.resize( 1 );
      elevationValues[0].resize( numPointsInTable );
      pressureValues.resize( numPointsInTable );

      // Step 3.2: retrieve the user-defined tables (temperature and comp fraction)

      FunctionManager & functionManager = FunctionManager::getInstance();

      array1d< TableFunction::KernelWrapper > compFracTableWrappers;
      arrayView1d< string const > compFracTableNames = fs.getComponentFractionVsElevationTableNames();
      for( integer ic = 0; ic < numComps; ++ic )
      {
        TableFunction const & compFracTable = functionManager.getGroup< TableFunction >( compFracTableNames[ic] );
        compFracTableWrappers.emplace_back( compFracTable.createKernelWrapper() );
      }

      string const tempTableName = fs.getTemperatureVsElevationTableName();
      TableFunction const & tempTable = functionManager.getGroup< TableFunction >( tempTableName );
      TableFunction::KernelWrapper tempTableWrapper = tempTable.createKernelWrapper();

      // Step 3.3: retrieve the fluid model to compute densities
      // we end up with the same issue as in applyDirichletBC: there is not a clean way to retrieve the fluid info

      Group const & region = subRegion.getParent().getParent();
      auto itRegionFilter = regionFilter.find( region.getName() );
      if( itRegionFilter == regionFilter.end() )
      {
        return; // the region is not in target, there is nothing to do
      }
      string const & fluidName = subRegion.getReference< string >( viewKeyStruct::fluidNamesString() );
      MultiFluidBase & fluid = getConstitutiveModel< MultiFluidBase >( subRegion, fluidName );

      arrayView1d< string const > componentNames = fs.getComponentNames();
      GEOSX_THROW_IF( fluid.componentNames().size() != componentNames.size(),
                      "Mismatch in number of components between constitutive model "
                      << fluid.getName() << " and the Equilibrium initial condition " << fs.getName(),
                      InputError );
      for( integer ic = 0; ic < fluid.numFluidComponents(); ++ic )
      {
        GEOSX_THROW_IF( fluid.componentNames()[ic] != componentNames[ic],
                        "Mismatch in component names between constitutive model "
                        << fluid.getName() << " and the Equilibrium initial condition " << fs.getName(),
                        InputError );
      }

      // Note: for now, we assume that the reservoir is in a single-phase state at initialization
      arrayView1d< string const > phaseNames = fluid.phaseNames();
      auto const itPhaseNames = std::find( std::begin( phaseNames ), std::end( phaseNames ), initPhaseName );
      GEOSX_THROW_IF( itPhaseNames == std::end( phaseNames ),
                      CompositionalMultiphaseBase::catalogName() << " " << getName() << ": phase name " << initPhaseName
                                                                 << " not found in the phases of " << fluid.getName(),
                      InputError );
      integer const ipInit = std::distance( std::begin( phaseNames ), itPhaseNames );

      // Step 3.4: compute the hydrostatic pressure values

      constitutiveUpdatePassThru( fluid, [&] ( auto & castedFluid )
      {
        using FluidType = TYPEOFREF( castedFluid );
        typename FluidType::KernelWrapper fluidWrapper = castedFluid.createKernelWrapper();

        // note: inside this kernel, serialPolicy is used, and elevation/pressure values don't go to the GPU
        isothermalCompositionalMultiphaseBaseKernels::
          HydrostaticPressureKernel::ReturnType const returnValue =
          isothermalCompositionalMultiphaseBaseKernels::
            HydrostaticPressureKernel::launch( numPointsInTable,
                                               numComps,
                                               numPhases,
                                               ipInit,
                                               maxNumEquilIterations,
                                               equilTolerance,
                                               gravVector,
                                               minElevation,
                                               elevationIncrement,
                                               datumElevation,
                                               datumPressure,
                                               fluidWrapper,
                                               compFracTableWrappers.toViewConst(),
                                               tempTableWrapper,
                                               elevationValues.toNestedView(),
                                               pressureValues.toView() );

        GEOSX_THROW_IF( returnValue ==  isothermalCompositionalMultiphaseBaseKernels::HydrostaticPressureKernel::ReturnType::FAILED_TO_CONVERGE,
                        CompositionalMultiphaseBase::catalogName() << " " << getName()
                                                                   << ": hydrostatic pressure initialization failed to converge in region " << region.getName() << "! \n"
                                                                   << "Try to loosen the equilibration tolerance, or increase the number of equilibration iterations. \n"
                                                                   << "If nothing works, something may be wrong in the fluid model, see <Constitutive> ",
                        std::runtime_error );

        GEOSX_LOG_RANK_0_IF( returnValue == isothermalCompositionalMultiphaseBaseKernels::HydrostaticPressureKernel::ReturnType::DETECTED_MULTIPHASE_FLOW,
                             CompositionalMultiphaseBase::catalogName() << " " << getName()
                                                                        << ": currently, GEOSX assumes that there is only one mobile phase when computing the hydrostatic pressure. \n"
                                                                        << "We detected multiple phases using the provided datum pressure, temperature, and component fractions. \n"
                                                                        << "Please make sure that only one phase is mobile at the beginning of the simulation. \n"
                                                                        << "If this is not the case, the problem will not be at equilibrium when the simulation starts" );

      } );

      // Step 3.5: create hydrostatic pressure table

      string const tableName = fs.getName() + "_" + subRegion.getName() + "_" + phaseNames[ipInit] + "_table";
      TableFunction * const presTable = dynamicCast< TableFunction * >( functionManager.createChild( TableFunction::catalogName(), tableName ) );
      presTable->setTableCoordinates( elevationValues );
      presTable->setTableValues( pressureValues );
      presTable->setInterpolationMethod( TableFunction::InterpolationType::Linear );
      TableFunction::KernelWrapper presTableWrapper = presTable->createKernelWrapper();

      // Step 4: assign pressure, temperature, and component fraction as a function of elevation
      // TODO: this last step should probably be delayed to wait for the creation of FaceElements
      // TODO: this last step should be modified to account for GOC and WOC
      arrayView2d< real64 const > const elemCenter =
        subRegion.getReference< array2d< real64 > >( ElementSubRegionBase::viewKeyStruct::elementCenterString() );

      arrayView1d< real64 > const pres = subRegion.getReference< array1d< real64 > >( extrinsicMeshData::flow::pressure::key() );
      arrayView1d< real64 > const temp = subRegion.getReference< array1d< real64 > >( extrinsicMeshData::flow::temperature::key() );
      arrayView2d< real64, compflow::USD_COMP > const compFrac =
        subRegion.getReference< array2d< real64, compflow::LAYOUT_COMP > >( extrinsicMeshData::flow::globalCompFraction::key() );
      arrayView1d< TableFunction::KernelWrapper const > compFracTableWrappersViewConst =
        compFracTableWrappers.toViewConst();

      forAll< parallelDevicePolicy<> >( targetSet.size(), [targetSet,
                                                           elemCenter,
                                                           presTableWrapper,
                                                           tempTableWrapper,
                                                           compFracTableWrappersViewConst,
                                                           numComps,
                                                           pres,
                                                           temp,
                                                           compFrac] GEOSX_HOST_DEVICE ( localIndex const i )
      {
        localIndex const k = targetSet[i];
        real64 const elevation = elemCenter[k][2];

        pres[k] = presTableWrapper.compute( &elevation );
        temp[k] = tempTableWrapper.compute( &elevation );
        for( integer ic = 0; ic < numComps; ++ic )
        {
          compFrac[k][ic] = compFracTableWrappersViewConst[ic].compute( &elevation );
        }
      } );
    } );
  } );
}

void CompositionalMultiphaseBase::initializePostInitialConditionsPreSubGroups()
{
  GEOSX_MARK_FUNCTION;

  FlowSolverBase::initializePostInitialConditionsPreSubGroups();

  DomainPartition & domain = this->getGroupByPath< DomainPartition >( "/Problem/domain" );

  // set mass fraction flag on fluid models
  forMeshTargets( domain.getMeshBodies(), [&]( string const &,
                                               MeshLevel & mesh,
                                               arrayView1d< string const > const & regionNames )
  {
    FieldIdentifiers fieldsToBeSync;
    fieldsToBeSync.addElementFields( { extrinsicMeshData::flow::pressure::key(),
                                       extrinsicMeshData::flow::globalCompDensity::key() },
                                     regionNames );

    CommunicationTools::getInstance().synchronizeFields( fieldsToBeSync, mesh, domain.getNeighbors(), false );

    mesh.getElemManager().forElementSubRegions( regionNames, [&]( localIndex const,
                                                                  ElementSubRegionBase & subRegion )
    {
      string const & fluidName = subRegion.getReference< string >( viewKeyStruct::fluidNamesString() );
      MultiFluidBase & fluid = getConstitutiveModel< MultiFluidBase >( subRegion, fluidName );
      fluid.setMassFlag( m_useMass );
    } );

    // Initialize primary variables from applied initial conditions
    initializeFluidState( mesh, regionNames );
  } );
}

real64 CompositionalMultiphaseBase::solverStep( real64 const & time_n,
                                                real64 const & dt,
                                                integer const cycleNumber,
                                                DomainPartition & domain )
{
  GEOSX_MARK_FUNCTION;

  // Only build the sparsity pattern once
  // TODO: this should be triggered by a topology change indicator
  if( !m_systemSetupDone )
  {
    setupSystem( domain, m_dofManager, m_localMatrix, m_rhs, m_solution );
    m_systemSetupDone = true;
  }

  implicitStepSetup( time_n, dt, domain );

  // currently the only method is implicit time integration
  real64 const dt_return = nonlinearImplicitStep( time_n, dt, cycleNumber, domain );

  // final step for completion of timestep. typically secondary variable updates and cleanup.
  implicitStepComplete( time_n, dt_return, domain );

  return dt_return;
}

void CompositionalMultiphaseBase::backupFields( MeshLevel & mesh,
                                                arrayView1d< string const > const & regionNames ) const
{
  GEOSX_MARK_FUNCTION;

  integer const numPhase = m_numPhases;

  // backup some fields used in time derivative approximation
  mesh.getElemManager().forElementSubRegions( regionNames,
                                              [&]( localIndex const,
                                                   ElementSubRegionBase & subRegion )
  {
    arrayView1d< integer const > const elemGhostRank = subRegion.ghostRank();

    arrayView2d< real64 const, compflow::USD_PHASE > const phaseVolFrac =
      subRegion.getExtrinsicData< extrinsicMeshData::flow::phaseVolumeFraction >();
    arrayView2d< real64 const, compflow::USD_PHASE > const phaseMob =
      subRegion.getExtrinsicData< extrinsicMeshData::flow::phaseMobility >();

    arrayView2d< real64, compflow::USD_PHASE > const phaseVolFrac_n =
      subRegion.getExtrinsicData< extrinsicMeshData::flow::phaseVolumeFraction_n >();
    arrayView2d< real64, compflow::USD_PHASE > const phaseMob_n =
      subRegion.getExtrinsicData< extrinsicMeshData::flow::phaseMobility_n >();

    forAll< parallelDevicePolicy<> >( subRegion.size(), [=] GEOSX_HOST_DEVICE ( localIndex const ei )
    {
      if( elemGhostRank[ei] >= 0 )
      {
        return;
      }

      for( integer ip = 0; ip < numPhase; ++ip )
      {
        phaseVolFrac_n[ei][ip] = phaseVolFrac[ei][ip];
        phaseMob_n[ei][ip] = phaseMob[ei][ip];
      }
    } );

  } );
}

void
CompositionalMultiphaseBase::implicitStepSetup( real64 const & GEOSX_UNUSED_PARAM( time_n ),
                                                real64 const & GEOSX_UNUSED_PARAM( dt ),
                                                DomainPartition & domain )
{
  forMeshTargets( domain.getMeshBodies(), [&]( string const &,
                                               MeshLevel & mesh,
                                               arrayView1d< string const > const & regionNames )
  {
    mesh.getElemManager().forElementSubRegions< CellElementSubRegion,
                                                SurfaceElementSubRegion >( regionNames,
                                                                           [&]( localIndex const,
                                                                                auto & subRegion )
    {
      arrayView1d< real64 const > const & pres =
        subRegion.template getExtrinsicData< extrinsicMeshData::flow::pressure >();
      arrayView1d< real64 > const & pres_n =
        subRegion.template getExtrinsicData< extrinsicMeshData::flow::pressure_n >();
      pres_n.setValues< parallelDevicePolicy<> >( pres );

      arrayView2d< real64 const, compflow::USD_COMP > const & compDens =
        subRegion.template getExtrinsicData< extrinsicMeshData::flow::globalCompDensity >();
      arrayView2d< real64, compflow::USD_COMP > const & compDens_n =
        subRegion.template getExtrinsicData< extrinsicMeshData::flow::globalCompDensity_n >();
      compDens_n.setValues< parallelDevicePolicy<> >( compDens );

      if( m_isThermal )
      {
        arrayView1d< real64 const > const & temp =
          subRegion.template getExtrinsicData< extrinsicMeshData::flow::temperature >();
        arrayView1d< real64 > const & temp_n =
          subRegion.template getExtrinsicData< extrinsicMeshData::flow::temperature_n >();
        temp_n.setValues< parallelDevicePolicy<> >( temp );
      }

      // update porosity, permeability
      updatePorosityAndPermeability( subRegion );
      // update all fluid properties
      updateFluidState( subRegion );
      // for thermal simulations, update solid internal energy
      if( m_isThermal )
      {
        updateSolidInternalEnergyModel( subRegion );
      }

    } );

    // backup fields used in time derivative approximation
    backupFields( mesh, regionNames );
  } );
}

void CompositionalMultiphaseBase::assembleSystem( real64 const GEOSX_UNUSED_PARAM( time_n ),
                                                  real64 const dt,
                                                  DomainPartition & domain,
                                                  DofManager const & dofManager,
                                                  CRSMatrixView< real64, globalIndex const > const & localMatrix,
                                                  arrayView1d< real64 > const & localRhs )
{
  GEOSX_MARK_FUNCTION;

  assembleAccumulationAndVolumeBalanceTerms( domain,
                                             dofManager,
                                             localMatrix,
                                             localRhs );

  assembleFluxTerms( dt,
                     domain,
                     dofManager,
                     localMatrix,
                     localRhs );
}

void CompositionalMultiphaseBase::assembleAccumulationAndVolumeBalanceTerms( DomainPartition & domain,
                                                                             DofManager const & dofManager,
                                                                             CRSMatrixView< real64, globalIndex const > const & localMatrix,
                                                                             arrayView1d< real64 > const & localRhs ) const
{
  GEOSX_MARK_FUNCTION;

  forMeshTargets( domain.getMeshBodies(), [&]( string const &,
                                               MeshLevel const & mesh,
                                               arrayView1d< string const > const & regionNames )
  {
    mesh.getElemManager().forElementSubRegions( regionNames,
                                                [&]( localIndex const,
                                                     ElementSubRegionBase const & subRegion )
    {
      string const dofKey = dofManager.getKey( viewKeyStruct::elemDofFieldString() );
      string const & fluidName = subRegion.getReference< string >( viewKeyStruct::fluidNamesString() );
      string const & solidName = subRegion.getReference< string >( viewKeyStruct::solidNamesString() );

      MultiFluidBase const & fluid = getConstitutiveModel< MultiFluidBase >( subRegion, fluidName );
      CoupledSolidBase const & solid = getConstitutiveModel< CoupledSolidBase >( subRegion, solidName );

      if( m_isThermal )
      {
        thermalCompositionalMultiphaseBaseKernels::
          ElementBasedAssemblyKernelFactory::
          createAndLaunch< parallelDevicePolicy<> >( m_numComponents,
                                                     m_numPhases,
                                                     dofManager.rankOffset(),
                                                     dofKey,
                                                     subRegion,
                                                     fluid,
                                                     solid,
                                                     localMatrix,
                                                     localRhs );
      }
      else
      {
        isothermalCompositionalMultiphaseBaseKernels::
          ElementBasedAssemblyKernelFactory::
          createAndLaunch< parallelDevicePolicy<> >( m_numComponents,
                                                     m_numPhases,
                                                     dofManager.rankOffset(),
                                                     dofKey,
                                                     subRegion,
                                                     fluid,
                                                     solid,
                                                     localMatrix,
                                                     localRhs );
      }
    } );
  } );
}

void CompositionalMultiphaseBase::applyBoundaryConditions( real64 const time_n,
                                                           real64 const dt,
                                                           DomainPartition & domain,
                                                           DofManager const & dofManager,
                                                           CRSMatrixView< real64, globalIndex const > const & localMatrix,
                                                           arrayView1d< real64 > const & localRhs )
{
  GEOSX_MARK_FUNCTION;

  if( m_freezeFlowVariablesDuringStep )
  {
    // this function is going to force the current flow state to be constant during the time step
    freezeFlowVariablesDuringStep( time_n, dt, dofManager, domain, localMatrix.toViewConstSizes(), localRhs.toView() );
  }
  else
  {
    // apply pressure boundary conditions.
    applyDirichletBC( time_n, dt, dofManager, domain, localMatrix.toViewConstSizes(), localRhs.toView() );

    // apply flux boundary conditions
    applySourceFluxBC( time_n, dt, dofManager, domain, localMatrix.toViewConstSizes(), localRhs.toView() );

    // apply aquifer boundary conditions
    applyAquiferBC( time_n, dt, dofManager, domain, localMatrix.toViewConstSizes(), localRhs.toView() );
  }
}

namespace internal
{
string const bcLogMessage = string( "CompositionalMultiphaseBase {}: at time {}s, " )
                            + string( "the <{}> boundary condition '{}' is applied to the element set '{}' in subRegion '{}'. " )
                            + string( "\nThe scale of this boundary condition is {} and multiplies the value of the provided function (if any). " )
                            + string( "\nThe total number of target elements (including ghost elements) is {}. " )
                            + string( "\nNote that if this number is equal to zero for all subRegions, the boundary condition will not be applied on this element set." );
}

void CompositionalMultiphaseBase::applySourceFluxBC( real64 const time,
                                                     real64 const dt,
                                                     DofManager const & dofManager,
                                                     DomainPartition & domain,
                                                     CRSMatrixView< real64, globalIndex const > const & localMatrix,
                                                     arrayView1d< real64 > const & localRhs ) const
{
  GEOSX_MARK_FUNCTION;

  FieldSpecificationManager & fsManager = FieldSpecificationManager::getInstance();

  string const dofKey = dofManager.getKey( viewKeyStruct::elemDofFieldString() );

  // Step 1: count individual source flux boundary conditions

  std::map< string, localIndex > bcNameToBcId;
  localIndex bcCounter = 0;

  fsManager.forSubGroups< SourceFluxBoundaryCondition >( [&] ( SourceFluxBoundaryCondition const & bc )
  {
    // collect all the bc names to idx
    bcNameToBcId[bc.getName()] = bcCounter;
    bcCounter++;
  } );

  if( bcCounter == 0 )
  {
    return;
  }

  // Step 2: count the set size for each source flux (each source flux may have multiple target sets)

  array1d< globalIndex > bcAllSetsSize( bcNameToBcId.size() );

  computeSourceFluxSizeScalingFactor( time,
                                      dt,
                                      domain,
                                      bcNameToBcId,
                                      bcAllSetsSize.toView() );

  // Step 3: we are ready to impose the boundary condition, normalized by the set size

  forMeshTargets( domain.getMeshBodies(), [&]( string const &,
                                               MeshLevel & mesh,
                                               arrayView1d< string const > const & )
  {
    fsManager.apply( time + dt,
                     mesh,
                     "ElementRegions",
                     FieldSpecificationBase::viewKeyStruct::fluxBoundaryConditionString(),
                     [&]( FieldSpecificationBase const & fs,
                          string const & setName,
                          SortedArrayView< localIndex const > const & targetSet,
                          Group & subRegion,
                          string const & )
    {
      if( fs.getLogLevel() >= 1 && m_nonlinearSolverParameters.m_numNewtonIterations == 0 )
      {
        globalIndex const numTargetElems = MpiWrapper::sum< globalIndex >( targetSet.size() );
        GEOSX_LOG_RANK_0( GEOSX_FMT( geosx::internal::bcLogMessage,
                                     getName(), time+dt, SourceFluxBoundaryCondition::catalogName(),
                                     fs.getName(), setName, subRegion.getName(), fs.getScale(), numTargetElems ) );
      }

      if( targetSet.size() == 0 )
      {
        return;
      }

      arrayView1d< globalIndex const > const dofNumber = subRegion.getReference< array1d< globalIndex > >( dofKey );
      arrayView1d< integer const > const ghostRank =
        subRegion.getReference< array1d< integer > >( ObjectManagerBase::viewKeyStruct::ghostRankString() );

      // Step 3.1: get the values of the source boundary condition that need to be added to the rhs
      // We don't use FieldSpecificationBase::applyConditionToSystem here because we want to account for the row permutation used in the
      // compositional solvers

      array1d< globalIndex > dofArray( targetSet.size() );
      array1d< real64 > rhsContributionArray( targetSet.size() );
      arrayView1d< real64 > rhsContributionArrayView = rhsContributionArray.toView();
      localIndex const rankOffset = dofManager.rankOffset();

      // note that the dofArray will not be used after this step (simpler to use dofNumber instead)
      fs.computeRhsContribution< FieldSpecificationAdd,
                                 parallelDevicePolicy<> >( targetSet.toViewConst(),
                                                           time + dt,
                                                           dt,
                                                           subRegion,
                                                           dofNumber,
                                                           rankOffset,
                                                           localMatrix,
                                                           dofArray.toView(),
                                                           rhsContributionArrayView,
                                                           [] GEOSX_HOST_DEVICE ( localIndex const )
      {
        return 0.0;
      } );

      // Step 3.2: we are ready to add the right-hand side contributions, taking into account our equation layout

      // get the normalizer
      real64 const sizeScalingFactor = bcAllSetsSize[bcNameToBcId.at( fs.getName())];

      integer const fluidComponentId = fs.getComponent();
      integer const numFluidComponents = m_numComponents;
      forAll< parallelDevicePolicy<> >( targetSet.size(), [sizeScalingFactor,
                                                           targetSet,
                                                           rankOffset,
                                                           ghostRank,
                                                           fluidComponentId,
                                                           numFluidComponents,
                                                           dofNumber,
                                                           rhsContributionArrayView,
                                                           localRhs] GEOSX_HOST_DEVICE ( localIndex const a )
      {
        // we need to filter out ghosts here, because targetSet may contain them
        localIndex const ei = targetSet[a];
        if( ghostRank[ei] >= 0 )
        {
          return;
        }

        // for all "fluid components", we add the value to the total mass balance equation
        globalIndex const totalMassBalanceRow = dofNumber[ei] - rankOffset;
        localRhs[totalMassBalanceRow] += rhsContributionArrayView[a] / sizeScalingFactor; // scale the contribution by the sizeScalingFactor
                                                                                          // here

        // for all "fluid components" except the last one, we add the value to the component mass balance equation (shifted appropriately)
        if( fluidComponentId < numFluidComponents - 1 )
        {
          globalIndex const compMassBalanceRow = totalMassBalanceRow + fluidComponentId + 1; // component mass bal equations are shifted
          localRhs[compMassBalanceRow] += rhsContributionArrayView[a] / sizeScalingFactor; // scale the contribution by the
                                                                                           // sizeScalingFactor here
        }
      } );
    } );
  } );
}

namespace
{

bool validateDirichletBC( DomainPartition & domain,
                          integer const isThermal,
                          integer const numComp,
                          real64 const time )
{
  constexpr integer MAX_NC = MultiFluidBase::MAX_NUM_COMPONENTS;
  FieldSpecificationManager & fsManager = FieldSpecificationManager::getInstance();

  // maps to check consistent application of BC
  map< string, map< string, map< string, ComponentMask< MAX_NC > > > > bcStatusMap;
  map< string, map< string, set< string > > > bcTempStatusMap;
  bool bcConsistent = true;

  // 1. Check pressure Dirichlet BCs
  fsManager.apply( time,
                   domain.getMeshBody( 0 ).getMeshLevel( 0 ),
                   "ElementRegions",
                   extrinsicMeshData::flow::pressure::key(),
                   [&]( FieldSpecificationBase const &,
                        string const & setName,
                        SortedArrayView< localIndex const > const &,
                        Group & subRegion,
                        string const & )
  {
    // Check whether pressure has already been applied to this set
    string const & subRegionName = subRegion.getName();
    string const & regionName = subRegion.getParent().getParent().getName();

    auto & subRegionSetMap = bcStatusMap[regionName][subRegionName];
    if( subRegionSetMap.count( setName ) > 0 )
    {
      bcConsistent = false;
      GEOSX_WARNING( GEOSX_FMT( "Conflicting pressure boundary conditions on set {}/{}/{}", regionName, subRegionName, setName ) );
    }
    subRegionSetMap[setName].setNumComp( numComp );
  } );

  // 2. Check temperature Dirichlet BCs
  if( isThermal )
  {
    fsManager.apply( time,
                     domain.getMeshBody( 0 ).getMeshLevel( 0 ),
                     "ElementRegions",
                     extrinsicMeshData::flow::temperature::key(),
                     [&]( FieldSpecificationBase const &,
                          string const & setName,
                          SortedArrayView< localIndex const > const &,
                          Group & subRegion,
                          string const & )
    {
      string const & subRegionName = subRegion.getName();
      string const & regionName = subRegion.getParent().getParent().getName();

      // 2.1 Check whether temperature has already been applied to this set
      auto & tempSubRegionSetMap = bcTempStatusMap[regionName][subRegionName];
      if( tempSubRegionSetMap.count( setName ) > 0 )
      {
        bcConsistent = false;
        GEOSX_WARNING( GEOSX_FMT( "Conflicting pressure boundary conditions on set {}/{}/{}", regionName, subRegionName, setName ) );
      }
      tempSubRegionSetMap.insert( setName );

      // 2.2 Check that there is pressure bc applied to this set
      auto & presSubRegionSetMap = bcStatusMap[regionName][subRegionName];
      if( presSubRegionSetMap.count( setName ) == 0 )
      {
        bcConsistent = false;
        GEOSX_WARNING( GEOSX_FMT( "Pressure boundary condition not prescribed on set {}/{}/{}", regionName, subRegionName, setName ) );
      }

      // no need to set the number of components here, it was done while checking pressure
    } );
  }

  // 3. Check composition BC (global component fraction)
  fsManager.apply( time,
                   domain.getMeshBody( 0 ).getMeshLevel( 0 ),
                   "ElementRegions",
                   extrinsicMeshData::flow::globalCompFraction::key(),
                   [&] ( FieldSpecificationBase const & fs,
                         string const & setName,
                         SortedArrayView< localIndex const > const &,
                         Group & subRegion,
                         string const & )
  {
    // 3.1 Check pressure, temperature, and record composition bc application
    string const & subRegionName = subRegion.getName();
    string const & regionName = subRegion.getParent().getParent().getName();
    integer const comp = fs.getComponent();

    auto & subRegionSetMap = bcStatusMap[regionName][subRegionName];
    if( subRegionSetMap.count( setName ) == 0 )
    {
      bcConsistent = false;
      GEOSX_WARNING( GEOSX_FMT( "Pressure boundary condition not prescribed on set {}/{}/{}", regionName, subRegionName, setName ) );
    }
    if( isThermal )
    {
      auto & tempSubRegionSetMap = bcTempStatusMap[regionName][subRegionName];
      if( tempSubRegionSetMap.count( setName ) == 0 )
      {
        bcConsistent = false;
        GEOSX_WARNING( GEOSX_FMT( "Temperature boundary condition not prescribed on set {}/{}/{}", regionName, subRegionName, setName ) );
      }
    }
    if( comp < 0 || comp >= numComp )
    {
      bcConsistent = false;
      GEOSX_WARNING( GEOSX_FMT( "Invalid component index [{}] in composition boundary condition {}", comp, fs.getName() ) );
      return; // can't check next part with invalid component id
    }

    ComponentMask< MAX_NC > & compMask = subRegionSetMap[setName];
    if( compMask[comp] )
    {
      bcConsistent = false;
      GEOSX_WARNING( GEOSX_FMT( "Conflicting composition[{}] boundary conditions on set {}/{}/{}", comp, regionName, subRegionName, setName ) );
    }
    compMask.set( comp );
  } );

  // 3.2 Check consistency between composition BC applied to sets
  for( auto const & regionEntry : bcStatusMap )
  {
    for( auto const & subRegionEntry : regionEntry.second )
    {
      for( auto const & setEntry : subRegionEntry.second )
      {
        ComponentMask< MAX_NC > const & compMask = setEntry.second;
        for( integer ic = 0; ic < numComp; ++ic )
        {
          if( !compMask[ic] )
          {
            bcConsistent = false;
            GEOSX_WARNING( GEOSX_FMT( "Boundary condition not applied to composition[{}] on set {}/{}/{}",
                                      ic, regionEntry.first, subRegionEntry.first, setEntry.first ) );
          }
        }
      }
    }
  }

  return bcConsistent;
}

}


void CompositionalMultiphaseBase::applyDirichletBC( real64 const time,
                                                    real64 const dt,
                                                    DofManager const & dofManager,
                                                    DomainPartition & domain,
                                                    CRSMatrixView< real64, globalIndex const > const & localMatrix,
                                                    arrayView1d< real64 > const & localRhs ) const
{
  GEOSX_MARK_FUNCTION;

  // Only validate BC at the beginning of Newton loop
  if( m_nonlinearSolverParameters.m_numNewtonIterations == 0 )
  {
    bool const bcConsistent = validateDirichletBC( domain, m_isThermal, m_numComponents, time + dt );
    GEOSX_ERROR_IF( !bcConsistent, GEOSX_FMT( "CompositionalMultiphaseBase {}: inconsistent boundary conditions", getName() ) );
  }

  FieldSpecificationManager & fsManager = FieldSpecificationManager::getInstance();

  // 1. Apply pressure Dirichlet BCs, store in a separate field
  fsManager.apply( time + dt,
                   domain.getMeshBody( 0 ).getMeshLevel( 0 ),
                   "ElementRegions",
                   extrinsicMeshData::flow::pressure::key(),
                   [&]( FieldSpecificationBase const & fs,
                        string const & setName,
                        SortedArrayView< localIndex const > const & targetSet,
                        Group & subRegion,
                        string const & )
  {
    if( fs.getLogLevel() >= 1 && m_nonlinearSolverParameters.m_numNewtonIterations == 0 )
    {
      globalIndex const numTargetElems = MpiWrapper::sum< globalIndex >( targetSet.size() );
      GEOSX_LOG_RANK_0( GEOSX_FMT( geosx::internal::bcLogMessage,
                                   getName(), time+dt, FieldSpecificationBase::catalogName(),
                                   fs.getName(), setName, subRegion.getName(), fs.getScale(), numTargetElems ) );
    }

    fs.applyFieldValue< FieldSpecificationEqual, parallelDevicePolicy<> >( targetSet,
                                                                           time + dt,
                                                                           subRegion,
                                                                           extrinsicMeshData::flow::bcPressure::key() );
  } );

  // 2. Apply temperature Dirichlet BCs, store in a separate field
  if( m_isThermal )
  {
    fsManager.apply( time + dt,
                     domain.getMeshBody( 0 ).getMeshLevel( 0 ),
                     "ElementRegions",
                     extrinsicMeshData::flow::temperature::key(),
                     [&]( FieldSpecificationBase const & fs,
                          string const &,
                          SortedArrayView< localIndex const > const & targetSet,
                          Group & subRegion,
                          string const & )
    {
      fs.applyFieldValue< FieldSpecificationEqual, parallelDevicePolicy<> >( targetSet,
                                                                             time + dt,
                                                                             subRegion,
                                                                             extrinsicMeshData::flow::bcTemperature::key() );
    } );
  }

  // 3. Apply composition BC (global component fraction) and store them for constitutive call
  fsManager.apply( time + dt,
                   domain.getMeshBody( 0 ).getMeshLevel( 0 ),
                   "ElementRegions",
                   extrinsicMeshData::flow::globalCompFraction::key(),
                   [&] ( FieldSpecificationBase const & fs,
                         string const &,
                         SortedArrayView< localIndex const > const & targetSet,
                         Group & subRegion,
                         string const & )
  {
    fs.applyFieldValue< FieldSpecificationEqual, parallelDevicePolicy<> >( targetSet,
                                                                           time + dt,
                                                                           subRegion,
                                                                           extrinsicMeshData::flow::globalCompFraction::key() );
  } );

  globalIndex const rankOffset = dofManager.rankOffset();
  string const dofKey = dofManager.getKey( viewKeyStruct::elemDofFieldString() );

  // 4. Call constitutive update, back-calculate target global component densities and apply to the system
  fsManager.apply( time + dt,
                   domain.getMeshBody( 0 ).getMeshLevel( 0 ),
                   "ElementRegions",
                   extrinsicMeshData::flow::pressure::key(),
                   [&] ( FieldSpecificationBase const &,
                         string const &,
                         SortedArrayView< localIndex const > const & targetSet,
                         Group & subRegion,
                         string const & )
  {
    string const & fluidName = subRegion.getReference< string >( viewKeyStruct::fluidNamesString() );
    MultiFluidBase & fluid = getConstitutiveModel< MultiFluidBase >( subRegion, fluidName );

    // in the isothermal case, we use the reservoir temperature to enforce the boundary condition
    string const temperatureKey = m_isThermal ? extrinsicMeshData::flow::bcTemperature::key() : extrinsicMeshData::flow::temperature::key();

    arrayView1d< real64 const > const bcPres =
      subRegion.getReference< array1d< real64 > >( extrinsicMeshData::flow::bcPressure::key() );
    arrayView1d< real64 const > const bcTemp =
      subRegion.getReference< array1d< real64 > >( temperatureKey );
    arrayView2d< real64 const, compflow::USD_COMP > const compFrac =
      subRegion.getReference< array2d< real64, compflow::LAYOUT_COMP > >( extrinsicMeshData::flow::globalCompFraction::key() );

    constitutiveUpdatePassThru( fluid, [&] ( auto & castedFluid )
    {
      using FluidType = TYPEOFREF( castedFluid );
      using ExecPolicy = typename FluidType::exec_policy;
      typename FluidType::KernelWrapper fluidWrapper = castedFluid.createKernelWrapper();

      thermalCompositionalMultiphaseBaseKernels::
        FluidUpdateKernel::
        launch< ExecPolicy >( targetSet,
                              fluidWrapper,
                              bcPres,
                              bcTemp,
                              compFrac );
    } );

    arrayView1d< integer const > const ghostRank =
      subRegion.getReference< array1d< integer > >( ObjectManagerBase::viewKeyStruct::ghostRankString() );
    arrayView1d< globalIndex const > const dofNumber =
      subRegion.getReference< array1d< globalIndex > >( dofKey );
    arrayView1d< real64 const > const pres =
      subRegion.getReference< array1d< real64 > >( extrinsicMeshData::flow::pressure::key() );
    arrayView1d< real64 const > const temp =
      subRegion.getReference< array1d< real64 > >( extrinsicMeshData::flow::temperature::key() );
    arrayView2d< real64 const, compflow::USD_COMP > const compDens =
      subRegion.getReference< array2d< real64, compflow::LAYOUT_COMP > >( extrinsicMeshData::flow::globalCompDensity::key() );
    arrayView2d< real64 const, multifluid::USD_FLUID > const totalDens = fluid.totalDensity();

    integer const numComp = m_numComponents;
    integer const isThermal = m_isThermal;
    forAll< parallelDevicePolicy<> >( targetSet.size(), [=] GEOSX_HOST_DEVICE ( localIndex const a )
    {
      localIndex const ei = targetSet[a];
      if( ghostRank[ei] >= 0 )
      {
        return;
      }

      globalIndex const dofIndex = dofNumber[ei];
      localIndex const localRow = dofIndex - rankOffset;
      real64 rhsValue;

      // 4.1. Apply pressure value to the matrix/rhs
      FieldSpecificationEqual::SpecifyFieldValue( dofIndex,
                                                  rankOffset,
                                                  localMatrix,
                                                  rhsValue,
                                                  bcPres[ei],
                                                  pres[ei] );
      localRhs[localRow] = rhsValue;

      // 4.2. Apply temperature value to the matrix/rhs
      if( isThermal )
      {
        FieldSpecificationEqual::SpecifyFieldValue( dofIndex + numComp + 1,
                                                    rankOffset,
                                                    localMatrix,
                                                    rhsValue,
                                                    bcTemp[ei],
                                                    temp[ei] );
        localRhs[localRow + numComp + 1] = rhsValue;
      }

      // 4.3. For each component, apply target global density value
      for( integer ic = 0; ic < numComp; ++ic )
      {
        FieldSpecificationEqual::SpecifyFieldValue( dofIndex + ic + 1,
                                                    rankOffset,
                                                    localMatrix,
                                                    rhsValue,
                                                    totalDens[ei][0] * compFrac[ei][ic],
                                                    compDens[ei][ic] );
        localRhs[localRow + ic + 1] = rhsValue;
      }
    } );
  } );

}

void CompositionalMultiphaseBase::freezeFlowVariablesDuringStep( real64 const time,
                                                                 real64 const dt,
                                                                 DofManager const & dofManager,
                                                                 DomainPartition & domain,
                                                                 CRSMatrixView< real64, globalIndex const > const & localMatrix,
                                                                 arrayView1d< real64 > const & localRhs ) const
{
  GEOSX_MARK_FUNCTION;

  GEOSX_UNUSED_VAR( time, dt );

  forMeshTargets( domain.getMeshBodies(), [&]( string const &,
                                               MeshLevel const & mesh,
                                               arrayView1d< string const > const & regionNames )
  {
    mesh.getElemManager().forElementSubRegions( regionNames,
                                                [&]( localIndex const,
                                                     ElementSubRegionBase const & subRegion )
    {
      globalIndex const rankOffset = dofManager.rankOffset();
      string const dofKey = dofManager.getKey( viewKeyStruct::elemDofFieldString() );

      arrayView1d< integer const > const ghostRank =
        subRegion.getReference< array1d< integer > >( ObjectManagerBase::viewKeyStruct::ghostRankString() );
      arrayView1d< globalIndex const > const dofNumber =
        subRegion.getReference< array1d< globalIndex > >( dofKey );

      arrayView1d< real64 const > const pres =
        subRegion.getReference< array1d< real64 > >( extrinsicMeshData::flow::pressure::key() );
      arrayView1d< real64 const > const temp =
        subRegion.getReference< array1d< real64 > >( extrinsicMeshData::flow::temperature::key() );
      arrayView2d< real64 const, compflow::USD_COMP > const compDens =
        subRegion.getReference< array2d< real64, compflow::LAYOUT_COMP > >( extrinsicMeshData::flow::globalCompDensity::key() );

      integer const numComp = m_numComponents;
      integer const isThermal = m_isThermal;
      forAll< parallelDevicePolicy<> >( subRegion.size(), [=] GEOSX_HOST_DEVICE ( localIndex const ei )
      {
        if( ghostRank[ei] >= 0 )
        {
          return;
        }

        globalIndex const dofIndex = dofNumber[ei];
        localIndex const localRow = dofIndex - rankOffset;
        real64 rhsValue;

        // 4.1. Apply pressure value to the matrix/rhs
        FieldSpecificationEqual::SpecifyFieldValue( dofIndex,
                                                    rankOffset,
                                                    localMatrix,
                                                    rhsValue,
                                                    pres[ei], // freeze the current pressure value
                                                    pres[ei] );
        localRhs[localRow] = rhsValue;

        // 4.2. Apply temperature value to the matrix/rhs
        if( isThermal )
        {
          FieldSpecificationEqual::SpecifyFieldValue( dofIndex + numComp + 1,
                                                      rankOffset,
                                                      localMatrix,
                                                      rhsValue,
                                                      temp[ei], // freeze the current temperature value
                                                      temp[ei] );
          localRhs[localRow + numComp + 1] = rhsValue;
        }

        // 4.3. For each component, apply target global density value
        for( integer ic = 0; ic < numComp; ++ic )
        {
          FieldSpecificationEqual::SpecifyFieldValue( dofIndex + ic + 1,
                                                      rankOffset,
                                                      localMatrix,
                                                      rhsValue,
                                                      compDens[ei][ic], // freeze the current component density values
                                                      compDens[ei][ic] );
          localRhs[localRow + ic + 1] = rhsValue;
        }
      } );
    } );
  } );
}


void CompositionalMultiphaseBase::solveLinearSystem( DofManager const & dofManager,
                                                     ParallelMatrix & matrix,
                                                     ParallelVector & rhs,
                                                     ParallelVector & solution )
{
  GEOSX_MARK_FUNCTION;

  rhs.scale( -1.0 );
  solution.zero();

  SolverBase::solveLinearSystem( dofManager, matrix, rhs, solution );
}

void CompositionalMultiphaseBase::chopNegativeDensities( DomainPartition & domain )
{
  GEOSX_MARK_FUNCTION;

  using namespace isothermalCompositionalMultiphaseBaseKernels;

  integer const numComp = m_numComponents;

  forMeshTargets( domain.getMeshBodies(), [&]( string const &,
                                               MeshLevel & mesh,
                                               arrayView1d< string const > const & regionNames )
  {
    mesh.getElemManager().forElementSubRegions( regionNames,
                                                [&]( localIndex const,
                                                     ElementSubRegionBase & subRegion )
    {
      arrayView1d< integer const > const ghostRank = subRegion.ghostRank();

      arrayView2d< real64, compflow::USD_COMP > const compDens =
        subRegion.getExtrinsicData< extrinsicMeshData::flow::globalCompDensity >();

      forAll< parallelDevicePolicy<> >( subRegion.size(), [=] GEOSX_HOST_DEVICE ( localIndex const ei )
      {
        if( ghostRank[ei] < 0 )
        {
          for( integer ic = 0; ic < numComp; ++ic )
          {
            if( compDens[ei][ic] < minDensForDivision )
            {
              compDens[ei][ic] = minDensForDivision;
            }
          }
        }
      } );
    } );
  } );
}

void CompositionalMultiphaseBase::resetStateToBeginningOfStep( DomainPartition & domain )
{
  GEOSX_MARK_FUNCTION;

  forMeshTargets( domain.getMeshBodies(), [&]( string const &,
                                               MeshLevel & mesh,
                                               arrayView1d< string const > const & regionNames )
  {
    mesh.getElemManager().forElementSubRegions< CellElementSubRegion,
                                                SurfaceElementSubRegion >( regionNames,
                                                                           [&]( localIndex const,
                                                                                auto & subRegion )
    {
      arrayView1d< real64 > const & pres =
        subRegion.template getExtrinsicData< extrinsicMeshData::flow::pressure >();
      arrayView1d< real64 const > const & pres_n =
        subRegion.template getExtrinsicData< extrinsicMeshData::flow::pressure_n >();
      pres.setValues< parallelDevicePolicy<> >( pres_n );

      arrayView2d< real64, compflow::USD_COMP > const & compDens =
        subRegion.template getExtrinsicData< extrinsicMeshData::flow::globalCompDensity >();
      arrayView2d< real64 const, compflow::USD_COMP > const & compDens_n =
        subRegion.template getExtrinsicData< extrinsicMeshData::flow::globalCompDensity_n >();
      compDens.setValues< parallelDevicePolicy<> >( compDens_n );

      if( m_isThermal )
      {
        arrayView1d< real64 > const & temp =
          subRegion.template getExtrinsicData< extrinsicMeshData::flow::temperature >();
        arrayView1d< real64 const > const & temp_n =
          subRegion.template getExtrinsicData< extrinsicMeshData::flow::temperature_n >();
        temp.setValues< parallelDevicePolicy<> >( temp_n );
      }

      // update porosity, permeability
      updatePorosityAndPermeability( subRegion );
      // update all fluid properties
      updateFluidState( subRegion );
      // for thermal simulations, update solid internal energy
      if( m_isThermal )
      {
        updateSolidInternalEnergyModel( subRegion );
      }

    } );
  } );
}

void CompositionalMultiphaseBase::implicitStepComplete( real64 const & time,
                                                        real64 const & dt,
                                                        DomainPartition & domain )
{
  // Step 1: save the converged aquifer state
  // note: we have to save the aquifer state **before** updating the pressure,
  // otherwise the aquifer flux is saved with the wrong pressure time level
  saveAquiferConvergedState( time, dt, domain );

  forMeshTargets( domain.getMeshBodies(), [&]( string const &,
                                               MeshLevel & mesh,
                                               arrayView1d< string const > const & regionNames )
  {
    mesh.getElemManager().forElementSubRegions( regionNames,
                                                [&]( localIndex const,
                                                     ElementSubRegionBase & subRegion )
    {

      // Step 2: save the converged fluid state
      string const & fluidName = subRegion.getReference< string >( viewKeyStruct::fluidNamesString() );
      MultiFluidBase const & fluidMaterial = getConstitutiveModel< MultiFluidBase >( subRegion, fluidName );
      fluidMaterial.saveConvergedState();

      // Step 3: save the converged solid state
      string const & solidName = subRegion.getReference< string >( viewKeyStruct::solidNamesString() );
      CoupledSolidBase const & porousMaterial = getConstitutiveModel< CoupledSolidBase >( subRegion, solidName );
      porousMaterial.saveConvergedState();

      // Step 4: save converged state for the relperm model to handle hysteresis
      arrayView2d< real64 const, compflow::USD_PHASE > const phaseVolFrac =
        subRegion.getExtrinsicData< extrinsicMeshData::flow::phaseVolumeFraction >();
      string const & relPermName = subRegion.getReference< string >( viewKeyStruct::relPermNamesString() );
      RelativePermeabilityBase const & relPermMaterial =
        getConstitutiveModel< RelativePermeabilityBase >( subRegion, relPermName );
      relPermMaterial.saveConvergedPhaseVolFractionState( phaseVolFrac );

      // Step 5: if capillary pressure is supported, send the converged porosity and permeability to the capillary pressure model
      // note: this is needed when the capillary pressure depends on porosity and permeability (Leverett J-function for instance)
      if( m_hasCapPressure )
      {
        arrayView2d< real64 const > const porosity = porousMaterial.getPorosity();

        string const & permName = subRegion.getReference< string >( viewKeyStruct::permeabilityNamesString() );
        PermeabilityBase const & permeabilityMaterial =
          getConstitutiveModel< PermeabilityBase >( subRegion, permName );
        arrayView3d< real64 const > const permeability = permeabilityMaterial.permeability();

        string const & capPressName = subRegion.getReference< string >( viewKeyStruct::capPressureNamesString() );
        CapillaryPressureBase const & capPressureMaterial =
          getConstitutiveModel< CapillaryPressureBase >( subRegion, capPressName );
        capPressureMaterial.saveConvergedRockState( porosity, permeability );
      }

      // Step 6: if the thermal option is on, send the converged porosity and phase volume fraction to the thermal conductivity model
      // note: this is needed because the phaseVolFrac-weighted thermal conductivity treats phaseVolumeFraction explicitly for now
      if( m_isThermal )
      {
        arrayView2d< real64 const > const porosity = porousMaterial.getPorosity();

        string const & thermName = subRegion.getReference< string >( viewKeyStruct::thermalConductivityNamesString() );
        MultiPhaseThermalConductivityBase const & thermalConductivityMaterial =
          getConstitutiveModel< MultiPhaseThermalConductivityBase >( subRegion, thermName );
        thermalConductivityMaterial.saveConvergedRockFluidState( porosity, phaseVolFrac );
      }
    } );
  } );
}

void CompositionalMultiphaseBase::updateState( DomainPartition & domain )
{
  forMeshTargets( domain.getMeshBodies(), [&]( string const &,
                                               MeshLevel & mesh,
                                               arrayView1d< string const > const & regionNames )
  {
    mesh.getElemManager().forElementSubRegions< CellElementSubRegion,
                                                SurfaceElementSubRegion >( regionNames, [&]( localIndex const,
                                                                                             auto & subRegion )
    {
      // update porosity, permeability, and solid internal energy
      updatePorosityAndPermeability( subRegion );
      // update all fluid properties
      updateFluidState( subRegion );
      // for thermal, update solid internal energy
      if( m_isThermal )
      {
        updateSolidInternalEnergyModel( subRegion );
      }
    } );
  } );
}

} // namespace geosx<|MERGE_RESOLUTION|>--- conflicted
+++ resolved
@@ -62,11 +62,7 @@
   m_numComponents( 0 ),
   m_computeCFLNumbers( 0 ),
   m_hasCapPressure( 0 ),
-<<<<<<< HEAD
-  m_isThermal( 0 ),
   m_freezeFlowVariablesDuringStep( 0 ),
-=======
->>>>>>> 75c9fb7c
   m_maxCompFracChange( 1.0 ),
   m_minScalingFactor( 0.01 ),
   m_allowCompDensChopping( 1 )
