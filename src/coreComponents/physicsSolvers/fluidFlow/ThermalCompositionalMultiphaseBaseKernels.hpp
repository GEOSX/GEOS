/*
 * ------------------------------------------------------------------------------------------------------------
 * SPDX-License-Identifier: LGPL-2.1-only
 *
 * Copyright (c) 2016-2024 Lawrence Livermore National Security LLC
 * Copyright (c) 2018-2024 Total, S.A
 * Copyright (c) 2018-2024 The Board of Trustees of the Leland Stanford Junior University
 * Copyright (c) 2023-2024 Chevron
 * Copyright (c) 2019-     GEOS/GEOSX Contributors
 * All rights reserved
 *
 * See top level LICENSE, COPYRIGHT, CONTRIBUTORS, NOTICE, and ACKNOWLEDGEMENTS files for details.
 * ------------------------------------------------------------------------------------------------------------
 */

/**
 * @file ThermalCompositionalMultiphaseBaseKernels.hpp
 */

#ifndef GEOS_PHYSICSSOLVERS_FLUIDFLOW_THERMALCOMPOSITIONALMULTIPHASEBASEKERNELS_HPP
#define GEOS_PHYSICSSOLVERS_FLUIDFLOW_THERMALCOMPOSITIONALMULTIPHASEBASEKERNELS_HPP

#include "physicsSolvers/fluidFlow/IsothermalCompositionalMultiphaseBaseKernels.hpp"

#include "common/Units.hpp"

namespace geos
{

namespace thermalCompositionalMultiphaseBaseKernels
{


/******************************** PhaseVolumeFractionKernel ********************************/

/**
 * @class PhaseVolumeFractionKernel
 * @tparam NUM_COMP number of fluid components
 * @tparam NUM_PHASE number of fluid phases
 * @brief Define the interface for the property kernel in charge of computing the phase volume fractions
 */
template< integer NUM_COMP, integer NUM_PHASE >
class PhaseVolumeFractionKernel : public isothermalCompositionalMultiphaseBaseKernels::PhaseVolumeFractionKernel< NUM_COMP, NUM_PHASE >
{
public:

  using Base = isothermalCompositionalMultiphaseBaseKernels::PhaseVolumeFractionKernel< NUM_COMP, NUM_PHASE >;
  using Base::m_dPhaseDens;
  using Base::m_dPhaseFrac;
  using Base::m_dPhaseVolFrac;

  /**
   * @brief Constructor
   * @param[in] subRegion the element subregion
   * @param[in] fluid the fluid model
   */
  PhaseVolumeFractionKernel( ObjectManagerBase & subRegion,
                             constitutive::MultiFluidBase const & fluid )
    : Base( subRegion, fluid )
  {}

  /**
   * @brief Compute the phase volume fractions in an element
   * @param[in] ei the element index
   */
  GEOS_HOST_DEVICE
  real64 compute( localIndex const ei ) const
  {
    using Deriv = constitutive::multifluid::DerivativeOffset;

    arraySlice2d< real64 const, constitutive::multifluid::USD_PHASE_DC - 2 > const dPhaseDens = m_dPhaseDens[ei][0];
    arraySlice2d< real64 const, constitutive::multifluid::USD_PHASE_DC - 2 > const dPhaseFrac = m_dPhaseFrac[ei][0];

    arraySlice2d< real64, compflow::USD_PHASE_DC - 1 > const dPhaseVolFrac = m_dPhaseVolFrac[ei];

    // Call the base compute the compute the phase volume fraction
    return Base::compute( ei, [&] ( localIndex const ip,
                                    real64 const & phaseVolFrac,
                                    real64 const & phaseDensInv,
                                    real64 const & totalDensity )
    {
      // when this lambda is called, we are in the phase loop
      // for each phase ip, compute the derivative of phase volume fraction wrt temperature
      dPhaseVolFrac[ip][Deriv::dT] = (dPhaseFrac[ip][Deriv::dT] - phaseVolFrac * dPhaseDens[ip][Deriv::dT]) * phaseDensInv;
      dPhaseVolFrac[ip][Deriv::dT] *= totalDensity;
    } );
  }

};

/**
 * @class PhaseVolumeFractionKernelFactory
 */
class PhaseVolumeFractionKernelFactory
{
public:

  /**
   * @brief Create a new kernel and launch
   * @tparam POLICY the policy used in the RAJA kernel
   * @param[in] numComp the number of fluid components
   * @param[in] numPhase the number of fluid phases
   * @param[in] subRegion the element subregion
   * @param[in] fluid the fluid model
   */
  template< typename POLICY >
  static real64
  createAndLaunch( integer const numComp,
                   integer const numPhase,
                   ObjectManagerBase & subRegion,
                   constitutive::MultiFluidBase const & fluid )
  {
    real64 maxDeltaPhaseVolFrac = 0.0;
    if( numPhase == 2 )
    {
      isothermalCompositionalMultiphaseBaseKernels::
        internal::kernelLaunchSelectorCompSwitch( numComp, [&] ( auto NC )
      {
        integer constexpr NUM_COMP = NC();
        PhaseVolumeFractionKernel< NUM_COMP, 2 > kernel( subRegion, fluid );
        maxDeltaPhaseVolFrac = PhaseVolumeFractionKernel< NUM_COMP, 2 >::template launch< POLICY >( subRegion.size(), kernel );
      } );
    }
    else if( numPhase == 3 )
    {
      isothermalCompositionalMultiphaseBaseKernels::
        internal::kernelLaunchSelectorCompSwitch( numComp, [&] ( auto NC )
      {
        integer constexpr NUM_COMP = NC();
        PhaseVolumeFractionKernel< NUM_COMP, 3 > kernel( subRegion, fluid );
        maxDeltaPhaseVolFrac = PhaseVolumeFractionKernel< NUM_COMP, 3 >::template launch< POLICY >( subRegion.size(), kernel );
      } );
    }
    return maxDeltaPhaseVolFrac;
  }
};


/******************************** ElementBasedAssemblyKernel ********************************/

/**
 * @class ElementBasedAssemblyKernel
 * @tparam NUM_COMP number of fluid components
 * @tparam NUM_DOF number of degrees of freedom
 * @brief Define the interface for the assembly kernel in charge of thermal accumulation and volume balance
 */
template< localIndex NUM_COMP, localIndex NUM_DOF >
class ElementBasedAssemblyKernel : public isothermalCompositionalMultiphaseBaseKernels::ElementBasedAssemblyKernel< NUM_COMP, NUM_DOF >
{
public:

  using Base = isothermalCompositionalMultiphaseBaseKernels::ElementBasedAssemblyKernel< NUM_COMP, NUM_DOF >;
  using Base::numComp;
  using Base::numDof;
  using Base::numEqn;
  using Base::m_numPhases;
  using Base::m_rankOffset;
  using Base::m_dofNumber;
  using Base::m_elemGhostRank;
  using Base::m_volume;
  using Base::m_porosity;
  using Base::m_dPoro_dPres;
  using Base::m_dCompFrac_dCompDens;
  using Base::m_phaseVolFrac;
  using Base::m_dPhaseVolFrac;
  using Base::m_phaseDens;
  using Base::m_dPhaseDens;
  using Base::m_phaseCompFrac;
  using Base::m_dPhaseCompFrac;
  using Base::m_localMatrix;
  using Base::m_localRhs;

  /**
   * @brief Constructor
   * @param[in] numPhases the number of fluid phases
   * @param[in] rankOffset the offset of my MPI rank
   * @param[in] dofKey the string key to retrieve the degress of freedom numbers
   * @param[in] subRegion the element subregion
   * @param[in] fluid the fluid model
   * @param[in] solid the solid model
   * @param[inout] localMatrix the local CRS matrix
   * @param[inout] localRhs the local right-hand side vector
   */
  ElementBasedAssemblyKernel( localIndex const numPhases,
                              globalIndex const rankOffset,
                              string const dofKey,
                              ElementSubRegionBase const & subRegion,
                              constitutive::MultiFluidBase const & fluid,
                              constitutive::CoupledSolidBase const & solid,
                              CRSMatrixView< real64, globalIndex const > const & localMatrix,
                              arrayView1d< real64 > const & localRhs,
                              BitFlags< isothermalCompositionalMultiphaseBaseKernels::ElementBasedAssemblyKernelFlags > const kernelFlags )
    : Base( numPhases, rankOffset, dofKey, subRegion, fluid, solid, localMatrix, localRhs, kernelFlags ),
    m_dPoro_dTemp( solid.getDporosity_dTemperature() ),
    m_phaseInternalEnergy( fluid.phaseInternalEnergy() ),
    m_dPhaseInternalEnergy( fluid.dPhaseInternalEnergy() ),
    m_rockInternalEnergy( solid.getInternalEnergy() ),
    m_dRockInternalEnergy_dTemp( solid.getDinternalEnergy_dTemperature() ),
    m_energy_n( subRegion.getField< fields::flow::energy_n >() )
  {}

  struct StackVariables : public Base::StackVariables
  {
public:

    GEOS_HOST_DEVICE
    StackVariables()
      : Base::StackVariables()
    {}

    using Base::StackVariables::localRow;
    using Base::StackVariables::dofIndices;
    using Base::StackVariables::localResidual;
    using Base::StackVariables::localJacobian;

    // derivative of pore volume wrt temperature
    real64 dPoreVolume_dTemp = 0.0;

    // Solid energy

    /// Solid energy at time n+1
    real64 solidEnergy = 0.0;

    /// Derivative of solid internal energy with respect to pressure
    real64 dSolidEnergy_dPres = 0.0;

    /// Derivative of solid internal energy with respect to temperature
    real64 dSolidEnergy_dTemp = 0.0;

  };

  /**
   * @brief Performs the setup phase for the kernel.
   * @param[in] ei the element index
   * @param[in] stack the stack variables
   */
  GEOS_HOST_DEVICE
  void setup( localIndex const ei,
              StackVariables & stack ) const
  {
    Base::setup( ei, stack );

    // derivative of pore volume wrt temperature
    stack.dPoreVolume_dTemp = m_volume[ei] * m_dPoro_dTemp[ei][0];

    // initialize the solid volume
    real64 const solidVolume = m_volume[ei] * ( 1.0 - m_porosity[ei][0] );
    real64 const dSolidVolume_dPres = -m_volume[ei] * m_dPoro_dPres[ei][0];
    real64 const dSolidVolume_dTemp = -stack.dPoreVolume_dTemp;

    // initialize the solid internal energy
    stack.solidEnergy = solidVolume * m_rockInternalEnergy[ei][0];
    stack.dSolidEnergy_dPres = dSolidVolume_dPres * m_rockInternalEnergy[ei][0];
    stack.dSolidEnergy_dTemp = solidVolume * m_dRockInternalEnergy_dTemp[ei][0]
                               + dSolidVolume_dTemp * m_rockInternalEnergy[ei][0];
  }

  /**
   * @brief Compute the local accumulation contributions to the residual and Jacobian
   * @tparam FUNC the type of the function that can be used to customize the kernel
   * @param[in] ei the element index
   * @param[inout] stack the stack variables
   */
  GEOS_HOST_DEVICE
  void computeAccumulation( localIndex const ei,
                            StackVariables & stack ) const
  {
    using Deriv = constitutive::multifluid::DerivativeOffset;

    // start with old time step value
    stack.localResidual[numEqn-1] = -m_energy_n[ei];

    Base::computeAccumulation( ei, stack, [&] ( integer const ip,
                                                real64 const & phaseAmount,
                                                real64 const & dPhaseAmount_dP,
                                                real64 const (&dPhaseAmount_dC)[numComp] )
    {
      // We are in the loop over phases, ip provides the current phase index.
      // We have to do two things:
      //   1- Assemble the derivatives of the component mass balance equations with respect to temperature
      //   2- Assemble the phase-dependent part of the accumulation term of the energy equation

      real64 dPhaseInternalEnergy_dC[numComp]{};

      // construct the slices
      arraySlice2d< real64 const, compflow::USD_COMP_DC - 1 > dCompFrac_dCompDens = m_dCompFrac_dCompDens[ei];
      arraySlice1d< real64 const, compflow::USD_PHASE - 1 > phaseVolFrac = m_phaseVolFrac[ei];
      arraySlice2d< real64 const, compflow::USD_PHASE_DC - 1 > dPhaseVolFrac = m_dPhaseVolFrac[ei];
      arraySlice1d< real64 const, constitutive::multifluid::USD_PHASE - 2 > phaseDens = m_phaseDens[ei][0];
      arraySlice2d< real64 const, constitutive::multifluid::USD_PHASE_DC - 2 > dPhaseDens = m_dPhaseDens[ei][0];
      arraySlice2d< real64 const, constitutive::multifluid::USD_PHASE_COMP - 2 > phaseCompFrac = m_phaseCompFrac[ei][0];
      arraySlice3d< real64 const, constitutive::multifluid::USD_PHASE_COMP_DC - 2 > dPhaseCompFrac = m_dPhaseCompFrac[ei][0];
      arraySlice1d< real64 const, constitutive::multifluid::USD_PHASE - 2 > phaseInternalEnergy = m_phaseInternalEnergy[ei][0];
      arraySlice2d< real64 const, constitutive::multifluid::USD_PHASE_DC - 2 > dPhaseInternalEnergy = m_dPhaseInternalEnergy[ei][0];

      // Step 1: assemble the derivatives of the component mass balance equations with respect to temperature

      real64 const dPhaseAmount_dT = stack.dPoreVolume_dTemp * phaseVolFrac[ip] * phaseDens[ip]
                                     + stack.poreVolume * (dPhaseVolFrac[ip][Deriv::dT] * phaseDens[ip] + phaseVolFrac[ip] * dPhaseDens[ip][Deriv::dT] );
      for( integer ic = 0; ic < numComp; ++ic )
      {
        stack.localJacobian[ic][numDof-1] += dPhaseAmount_dT * phaseCompFrac[ip][ic]
                                             + phaseAmount * dPhaseCompFrac[ip][ic][Deriv::dT];
      }

      // Step 2: assemble the phase-dependent part of the accumulation term of the energy equation

      real64 const phaseEnergy = phaseAmount * phaseInternalEnergy[ip];
      real64 const dPhaseEnergy_dP = dPhaseAmount_dP * phaseInternalEnergy[ip]
                                     + phaseAmount * dPhaseInternalEnergy[ip][Deriv::dP];
      real64 const dPhaseEnergy_dT = dPhaseAmount_dT * phaseInternalEnergy[ip]
                                     + phaseAmount * dPhaseInternalEnergy[ip][Deriv::dT];

      // local accumulation
      stack.localResidual[numEqn-1] += phaseEnergy;

      // derivatives w.r.t. pressure and temperature
      stack.localJacobian[numEqn-1][0]        += dPhaseEnergy_dP;
      stack.localJacobian[numEqn-1][numDof-1] += dPhaseEnergy_dT;

      // derivatives w.r.t. component densities
      applyChainRule( numComp, dCompFrac_dCompDens, dPhaseInternalEnergy[ip], dPhaseInternalEnergy_dC, Deriv::dC );
      for( integer jc = 0; jc < numComp; ++jc )
      {
        stack.localJacobian[numEqn-1][jc + 1] += phaseInternalEnergy[ip] * dPhaseAmount_dC[jc]
                                                 + dPhaseInternalEnergy_dC[jc] * phaseAmount;
      }
    } );

    // Step 3: assemble the solid part of the accumulation term

    // local accumulation and derivatives w.r.t. pressure and temperature
    stack.localResidual[numEqn-1] += stack.solidEnergy;
    stack.localJacobian[numEqn-1][0] += stack.dSolidEnergy_dPres;
    stack.localJacobian[numEqn-1][numDof-1] += stack.dSolidEnergy_dTemp;

  }

  /**
   * @brief Compute the local volume balance contributions to the residual and Jacobian
   * @tparam FUNC the type of the function that can be used to customize the kernel
   * @param[in] ei the element index
   * @param[inout] stack the stack variables
   */
  GEOS_HOST_DEVICE
  void computeVolumeBalance( localIndex const ei,
                             StackVariables & stack ) const
  {
    using Deriv = constitutive::multifluid::DerivativeOffset;

    Base::computeVolumeBalance( ei, stack, [&] ( real64 const & oneMinusPhaseVolFraction )
    {
      GEOS_UNUSED_VAR( oneMinusPhaseVolFraction );

      arraySlice2d< real64 const, compflow::USD_PHASE_DC - 1 > dPhaseVolFrac = m_dPhaseVolFrac[ei];

      for( integer ip = 0; ip < m_numPhases; ++ip )
      {
        stack.localJacobian[numEqn-2][numDof-1] -= dPhaseVolFrac[ip][Deriv::dT];
      }
    } );
  }

  GEOS_HOST_DEVICE
  void complete( localIndex const ei,
                 StackVariables & stack ) const
  {
    // Step 1: assemble the component mass balance equations and volume balance equations
    Base::complete( ei, stack );

    // Step 2: assemble the energy equation
    m_localRhs[stack.localRow + numEqn-1] += stack.localResidual[numEqn-1];
    m_localMatrix.template addToRow< serialAtomic >( stack.localRow + numEqn-1,
                                                     stack.dofIndices,
                                                     stack.localJacobian[numEqn-1],
                                                     numDof );
  }

protected:

  /// View on derivative of porosity w.r.t temperature
  arrayView2d< real64 const > const m_dPoro_dTemp;

  /// Views on phase internal energy
  arrayView3d< real64 const, constitutive::multifluid::USD_PHASE > m_phaseInternalEnergy;
  arrayView4d< real64 const, constitutive::multifluid::USD_PHASE_DC > m_dPhaseInternalEnergy;

  /// Views on rock internal energy
  arrayView2d< real64 const > m_rockInternalEnergy;
  arrayView2d< real64 const > m_dRockInternalEnergy_dTemp;

  /// Views on energy
  arrayView1d< real64 const > m_energy_n;

};

/**
 * @class ElementBasedAssemblyKernelFactory
 */
class ElementBasedAssemblyKernelFactory
{
public:

  /**
   * @brief Create a new kernel and launch
   * @tparam POLICY the policy used in the RAJA kernel
   * @param[in] numComps the number of fluid components
   * @param[in] numPhases the number of fluid phases
   * @param[in] rankOffset the offset of my MPI rank
   * @param[in] dofKey the string key to retrieve the degress of freedom numbers
   * @param[in] subRegion the element subregion
   * @param[in] fluid the fluid model
   * @param[in] solid the solid model
   * @param[inout] localMatrix the local CRS matrix
   * @param[inout] localRhs the local right-hand side vector
   */
  template< typename POLICY >
  static void
  createAndLaunch( localIndex const numComps,
                   localIndex const numPhases,
                   globalIndex const rankOffset,
                   integer const useTotalMassEquation,
                   string const dofKey,
                   ElementSubRegionBase const & subRegion,
                   constitutive::MultiFluidBase const & fluid,
                   constitutive::CoupledSolidBase const & solid,
                   CRSMatrixView< real64, globalIndex const > const & localMatrix,
                   arrayView1d< real64 > const & localRhs )
  {
    isothermalCompositionalMultiphaseBaseKernels::
      internal::kernelLaunchSelectorCompSwitch( numComps, [&] ( auto NC )
    {
      localIndex constexpr NUM_COMP = NC();
      localIndex constexpr NUM_DOF = NC()+2;

      BitFlags< isothermalCompositionalMultiphaseBaseKernels::ElementBasedAssemblyKernelFlags > kernelFlags;
      if( useTotalMassEquation )
        kernelFlags.set( isothermalCompositionalMultiphaseBaseKernels::ElementBasedAssemblyKernelFlags::TotalMassEquation );

      ElementBasedAssemblyKernel< NUM_COMP, NUM_DOF >
      kernel( numPhases, rankOffset, dofKey, subRegion, fluid, solid, localMatrix, localRhs, kernelFlags );
      ElementBasedAssemblyKernel< NUM_COMP, NUM_DOF >::template
      launch< POLICY, ElementBasedAssemblyKernel< NUM_COMP, NUM_DOF > >( subRegion.size(), kernel );
    } );
  }

};

/******************************** FluidUpdateKernel ********************************/

struct FluidUpdateKernel
{
  template< typename POLICY, typename FLUID_WRAPPER >
  static void
  launch( localIndex const size,
          FLUID_WRAPPER const & fluidWrapper,
          arrayView1d< real64 const > const & pres,
          arrayView1d< real64 const > const & temp,
          arrayView2d< real64 const, compflow::USD_COMP > const & compFrac )
  {
    forAll< POLICY >( size, [=] GEOS_HOST_DEVICE ( localIndex const k )
    {
      for( localIndex q = 0; q < fluidWrapper.numGauss(); ++q )
      {
        fluidWrapper.update( k, q, pres[k], temp[k], compFrac[k] );
      }
    } );
  }

  template< typename POLICY, typename FLUID_WRAPPER >
  static void
  launch( SortedArrayView< localIndex const > const & targetSet,
          FLUID_WRAPPER const & fluidWrapper,
          arrayView1d< real64 const > const & pres,
          arrayView1d< real64 const > const & temp,
          arrayView2d< real64 const, compflow::USD_COMP > const & compFrac )
  {
    forAll< POLICY >( targetSet.size(), [=] GEOS_HOST_DEVICE ( localIndex const a )
    {
      localIndex const k = targetSet[a];
      for( localIndex q = 0; q < fluidWrapper.numGauss(); ++q )
      {
        fluidWrapper.update( k, q, pres[k], temp[k], compFrac[k] );
      }
    } );
  }
};

/******************************** SolidInternalEnergyUpdateKernel ********************************/

struct SolidInternalEnergyUpdateKernel
{

  template< typename POLICY, typename SOLID_INTERNAL_ENERGY_WRAPPER >
  static void
  launch( localIndex const size,
          SOLID_INTERNAL_ENERGY_WRAPPER const & solidInternalEnergyWrapper,
          arrayView1d< real64 const > const & temp )
  {
    forAll< POLICY >( size, [=] GEOS_HOST_DEVICE ( localIndex const k )
    {
      solidInternalEnergyWrapper.update( k, temp[k] );
    } );
  }
};

/******************************** ScalingForSystemSolutionKernel ********************************/

/**
 * @class ScalingForSystemSolutionKernel
 * @brief Define the kernel for scaling the Newton update
 */
class ScalingForSystemSolutionKernel : public isothermalCompositionalMultiphaseBaseKernels::ScalingForSystemSolutionKernel
{
public:

  using Base = isothermalCompositionalMultiphaseBaseKernels::ScalingForSystemSolutionKernel;
  using Base::m_numComp;
  using Base::m_localSolution;

  /**
   * @brief Create a new kernel instance
   * @param[in] maxRelativePresChange the max allowed relative pressure change
   * @param[in] maxAbsolutePresChange the max allowed absolute pressure change
   * @param[in] maxRelativeTempChange the max allowed relative temperature change
   * @param[in] maxCompFracChange the max allowed comp fraction change
   * @param[in] maxRelativeCompDensChange the max allowed comp density change
   * @param[in] rankOffset the rank offset
   * @param[in] numComp the number of components
   * @param[in] dofKey the dof key to get dof numbers
   * @param[in] subRegion the subRegion
   * @param[in] localSolution the Newton update
   * @param[in] pressure the pressure vector
   * @param[in] temperature the temperature vector
   * @param[in] compDens the component density vector
   * @param[in] pressureScalingFactor the pressure local scaling factor
   * @param[in] compDensScalingFactor the component density local scaling factor
   * @param[in] temperatureFactor the temperature local scaling factor
   */
  ScalingForSystemSolutionKernel( real64 const maxRelativePresChange,
                                  real64 const maxAbsolutePresChange,
                                  real64 const maxRelativeTempChange,
                                  real64 const maxCompFracChange,
                                  real64 const maxRelativeCompDensChange,
                                  globalIndex const rankOffset,
                                  integer const numComp,
                                  string const dofKey,
                                  ElementSubRegionBase const & subRegion,
                                  arrayView1d< real64 const > const localSolution,
                                  arrayView1d< real64 const > const pressure,
                                  arrayView1d< real64 const > const temperature,
                                  arrayView2d< real64 const, compflow::USD_COMP > const compDens,
                                  arrayView1d< real64 > pressureScalingFactor,
                                  arrayView1d< real64 > compDensScalingFactor,
                                  arrayView1d< real64 > temperatureScalingFactor,
                                  integer const temperatureOffset )
    : Base( maxRelativePresChange,
            maxAbsolutePresChange,
            maxCompFracChange,
            maxRelativeCompDensChange,
            rankOffset,
            numComp,
            dofKey,
            subRegion,
            localSolution,
            pressure,
            compDens,
            pressureScalingFactor,
            compDensScalingFactor ),
    m_maxRelativeTempChange( maxRelativeTempChange ),
    m_temperature( temperature ),
    m_temperatureScalingFactor( temperatureScalingFactor ),
    m_temperatureOffset( temperatureOffset )
  {}

  /**
   * @brief Compute the local value
   * @param[in] ei the element index
   * @param[inout] stack the stack variables
   */
  GEOS_HOST_DEVICE
  void compute( localIndex const ei,
                StackVariables & stack ) const
  {
    computeScalingFactor( ei, stack );
  }

  /**
   * @brief Compute the local value of the scaling factor
   * @param[in] ei the element index
   * @param[inout] stack the stack variables
   */
  GEOS_HOST_DEVICE
  void computeScalingFactor( localIndex const ei,
                             StackVariables & stack ) const
  {
    real64 constexpr eps = isothermalCompositionalMultiphaseBaseKernels::minDensForDivision;
    Base::computeScalingFactor( ei, stack, [&] ()
    {
      // compute the change in temperature
      real64 const temp = m_temperature[ei];
      real64 const absTempChange = LvArray::math::abs( m_localSolution[stack.localRow + m_temperatureOffset] );
      if( stack.localMaxDeltaTemp < absTempChange )
      {
        stack.localMaxDeltaTemp = absTempChange;
      }

      m_temperatureScalingFactor[ei] = 1.0;

      if( temp > eps )
      {
        real64 const relativeTempChange = absTempChange / temp;
        if( relativeTempChange > m_maxRelativeTempChange )
        {
          real64 const tempScalingFactor = m_maxRelativeTempChange / relativeTempChange;
          m_temperatureScalingFactor[ei] = tempScalingFactor;
          if( stack.localMinVal > tempScalingFactor )
          {
            stack.localMinVal = tempScalingFactor;
          }
          if( stack.localMinTempScalingFactor > tempScalingFactor )
          {
            stack.localMinTempScalingFactor = tempScalingFactor;
          }
        }
      }
    } );
  }

protected:

  /// Max allowed changes in primary variables
  real64 const m_maxRelativeTempChange;

  /// View on the primary variables
  arrayView1d< real64 const > const m_temperature;

  /// View on the scaling factor
  arrayView1d< real64 > const m_temperatureScalingFactor;

  /// Temperature offset in solution array
  integer const m_temperatureOffset;

};

/**
 * @class ScalingForSystemSolutionKernelFactory
 */

class ScalingForSystemSolutionKernelFactory
{
public:

  /**
   * @brief Create a new kernel and launch
   * @tparam POLICY the policy used in the RAJA kernel
   * @param[in] maxRelativePresChange the max allowed relative pressure change
   * @param[in] maxAbsolutePresChange the max allowed absolute pressure change
   * @param[in] maxRelativeTempChange the max allowed relative temperature change
   * @param[in] maxCompFracChange the max allowed comp fraction change
   * @param[in] maxRelativeCompdensChange the max allowed relative component density change
   * @param[in] rankOffset the rank offset
   * @param[in] numComp the number of components
   * @param[in] dofKey the dof key to get dof numbers
   * @param[in] subRegion the subRegion
   * @param[in] localSolution the Newton update
   */
  template< typename POLICY >
  static ScalingForSystemSolutionKernel::StackVariables
  createAndLaunch( real64 const maxRelativePresChange,
                   real64 const maxAbsolutePresChange,
                   real64 const maxRelativeTempChange,
                   real64 const maxCompFracChange,
                   real64 const maxRelativeCompDensChange,
                   arrayView1d< real64 const > const pressure,
                   arrayView1d< real64 const > const temperature,
                   arrayView2d< real64 const, compflow::USD_COMP > const compDens,
                   arrayView1d< real64 > pressureScalingFactor,
                   arrayView1d< real64 > compDensScalingFactor,
                   arrayView1d< real64 > temperatureScalingFactor,


                   globalIndex const rankOffset,
                   integer const numComp,
                   string const dofKey,
                   ElementSubRegionBase & subRegion,
                   arrayView1d< real64 const > const localSolution,
                   integer const temperatureOffset )
  {

    ScalingForSystemSolutionKernel kernel( maxRelativePresChange, maxAbsolutePresChange, maxRelativeTempChange,
                                           maxCompFracChange, maxRelativeCompDensChange,
                                           rankOffset, numComp, dofKey, subRegion, localSolution,
                                           pressure, temperature, compDens, pressureScalingFactor,
                                           compDensScalingFactor, temperatureScalingFactor, temperatureOffset );
    return thermalCompositionalMultiphaseBaseKernels::
             ScalingForSystemSolutionKernel::launch< POLICY >( subRegion.size(), kernel );
  }

};

/******************************** SolutionCheckKernel ********************************/

/**
 * @class SolutionCheckKernel
 * @brief Define the kernel for checking the updated solution
 */
class SolutionCheckKernel : public isothermalCompositionalMultiphaseBaseKernels::SolutionCheckKernel
{
public:

  using Base = isothermalCompositionalMultiphaseBaseKernels::SolutionCheckKernel;
  using Base::m_numComp;
  using Base::m_localSolution;
  using Base::m_scalingFactor;

  static real64 constexpr minTemperature = constants::zeroDegreesCelsiusInKelvin;

  /**
   * @brief Create a new kernel instance
   * @param[in] allowCompDensChopping flag to allow the component density chopping
   * @param[in] scalingFactor the scaling factor
   * @param[in] rankOffset the rank offset
   * @param[in] numComp the number of components
   * @param[in] dofKey the dof key to get dof numbers
   * @param[in] subRegion the subRegion
   * @param[in] localSolution the Newton update
   * @param[in] pressure the pressure vector
   * @param[in] temperature the temperature vector
   * @param[in] compDens the component density vector
   */
  SolutionCheckKernel( integer const allowCompDensChopping,
                       integer const allowNegativePressure,
                       CompositionalMultiphaseFVM::ScalingType const scalingType,
                       real64 const scalingFactor,
                       arrayView1d< real64 const > const pressure,
                       arrayView1d< real64 const > const temperature,
                       arrayView2d< real64 const, compflow::USD_COMP > const compDens,
                       arrayView1d< real64 > pressureScalingFactor,
                       arrayView1d< real64 > compDensScalingFactor,
                       arrayView1d< real64 > temperatureScalingFactor,
                       globalIndex const rankOffset,
                       integer const numComp,
                       string const dofKey,
                       ElementSubRegionBase const & subRegion,
                       arrayView1d< real64 const > const localSolution,

                       integer const temperatureOffset )
    : Base( allowCompDensChopping,
            allowNegativePressure,
            scalingType,
            scalingFactor,

            pressure,
            compDens,
            pressureScalingFactor,
            compDensScalingFactor,
            rankOffset,
            numComp,
            dofKey,
            subRegion,
            localSolution ),
    m_temperature( temperature ),
    m_temperatureScalingFactor( temperatureScalingFactor ),
    m_temperatureOffset( temperatureOffset )
  {}

  /**
   * @brief Compute the local value of the solution check
   * @param[in] ei the element index
   * @param[inout] stack the stack variables
   */
  GEOS_HOST_DEVICE
  void computeSolutionCheck( localIndex const ei,
                             StackVariables & stack ) const
  {
    Base::computeSolutionCheck( ei, stack, [&] ()
    {
      bool const localScaling = m_scalingType == CompositionalMultiphaseFVM::ScalingType::Local;
      // compute the change in temperature
      real64 const newTemp = m_temperature[ei] + (localScaling ? m_temperatureScalingFactor[ei] : m_scalingFactor * m_localSolution[stack.localRow + m_temperatureOffset]);
      if( newTemp < minTemperature )
      {
        stack.localMinVal = 0;
      }
    } );
  }

protected:

  /// View on the primary variables
  arrayView1d< real64 const > const m_temperature;

  /// View on the scaling factor
  arrayView1d< real64 const > const m_temperatureScalingFactor;

  /// Offset to temperature variable
  integer m_temperatureOffset;

};

/**
 * @class SolutionCheckKernelFactory
 */
class SolutionCheckKernelFactory
{
public:

  /**
   * @brief Create a new kernel and launch
   * @tparam POLICY the policy used in the RAJA kernel
   * @param[in] maxRelativePresChange the max allowed relative pressure change
   * @param[in] maxRelativeTempChange the max allowed relative temperature change
   * @param[in] maxCompFracChange the max allowed comp fraction change
   * @param[in] rankOffset the rank offset
   * @param[in] numComp the number of components
   * @param[in] dofKey the dof key to get dof numbers
   * @param[in] subRegion the subRegion
   * @param[in] localSolution the Newton update
   */
  template< typename POLICY >
  static SolutionCheckKernel::StackVariables
  createAndLaunch( integer const allowCompDensChopping,
                   integer const allowNegativePressure,
                   CompositionalMultiphaseFVM::ScalingType const scalingType,
                   real64 const scalingFactor,
                   arrayView1d< real64 const > const pressure,
                   arrayView1d< real64 const > const temperature,
                   arrayView2d< real64 const, compflow::USD_COMP > const compDens,
                   arrayView1d< real64 > pressureScalingFactor,
                   arrayView1d< real64 > temperatureScalingFactor,
                   arrayView1d< real64 > compDensScalingFactor,



                   globalIndex const rankOffset,
                   integer const numComp,
                   string const dofKey,
                   ElementSubRegionBase & subRegion,
                   arrayView1d< real64 const > const localSolution,
                   integer temperatureOffset )
  {

    SolutionCheckKernel kernel( allowCompDensChopping, allowNegativePressure, scalingType, scalingFactor,
                                pressure, temperature, compDens, pressureScalingFactor, compDensScalingFactor, temperatureScalingFactor,
                                rankOffset, numComp, dofKey, subRegion, localSolution,
                                temperatureOffset );
    return SolutionCheckKernel::launch< POLICY >( subRegion.size(), kernel );
  }

};


/******************************** ResidualNormKernel ********************************/

/**
 * @class ResidualNormKernel
 */
<<<<<<< HEAD
class ResidualNormKernel : public physicsSolverBaseKernels::ResidualNormKernelBase< 2 >
=======
class ResidualNormKernel : public solverBaseKernels::ResidualNormKernelBase< 3 >
>>>>>>> 890c5e75
{
public:

  using Base = ResidualNormKernelBase< 3 >;
  using Base::m_minNormalizer;
  using Base::m_rankOffset;
  using Base::m_localResidual;
  using Base::m_dofNumber;

  ResidualNormKernel( globalIndex const rankOffset,
                      arrayView1d< real64 const > const & localResidual,
                      arrayView1d< globalIndex const > const & dofNumber,
                      arrayView1d< localIndex const > const & ghostRank,
                      integer const numComponents,
                      integer const numPhases,
                      ElementSubRegionBase const & subRegion,
                      constitutive::MultiFluidBase const & fluid,
                      constitutive::CoupledSolidBase const & solid,
                      constitutive::SolidInternalEnergy const & solidInternalEnergy,
                      real64 const minNormalizer )
    : Base( rankOffset,
            localResidual,
            dofNumber,
            ghostRank,
            minNormalizer ),
    m_numComponents( numComponents ),
    m_numPhases( numPhases ),
    m_volume( subRegion.getElementVolume() ),
    m_porosity_n( solid.getPorosity_n() ),
    m_phaseVolFrac_n( subRegion.getField< fields::flow::phaseVolumeFraction_n >() ),
    m_totalDens_n( fluid.totalDensity_n() ),
    m_phaseDens_n( fluid.phaseDensity_n() ),
    m_phaseInternalEnergy_n( fluid.phaseInternalEnergy_n() ),
    m_solidInternalEnergy_n( solidInternalEnergy.getInternalEnergy_n() )
  {}

  GEOS_HOST_DEVICE
  void computeMassEnergyNormalizers( localIndex const ei,
                                     real64 & massNormalizer,
                                     real64 & energyNormalizer ) const
  {
    massNormalizer = LvArray::math::max( m_minNormalizer, m_totalDens_n[ei][0] * m_porosity_n[ei][0] * m_volume[ei] );
    real64 const poreVolume = m_porosity_n[ei][0] * m_volume[ei];
    energyNormalizer = m_solidInternalEnergy_n[ei][0] * ( 1.0 - m_porosity_n[ei][0] ) * m_volume[ei];
    for( integer ip = 0; ip < m_numPhases; ++ip )
    {
      energyNormalizer += m_phaseInternalEnergy_n[ei][0][ip] * m_phaseDens_n[ei][0][ip] * m_phaseVolFrac_n[ei][ip] * poreVolume;
    }
    // warning: internal energy can be negative
    energyNormalizer = LvArray::math::max( m_minNormalizer, LvArray::math::abs( energyNormalizer ) );
  }

  GEOS_HOST_DEVICE
  virtual void computeLinf( localIndex const ei,
                            LinfStackVariables & stack ) const override
  {
    real64 massNormalizer = 0.0, energyNormalizer = 0.0;
    computeMassEnergyNormalizers( ei, massNormalizer, energyNormalizer );
    real64 const volumeNormalizer = LvArray::math::max( m_minNormalizer, m_porosity_n[ei][0] * m_volume[ei] );

    // step 1: mass residual

    for( integer idof = 0; idof < m_numComponents; ++idof )
    {
      real64 const valMass = LvArray::math::abs( m_localResidual[stack.localRow + idof] ) / massNormalizer;
      if( valMass > stack.localValue[0] )
      {
        stack.localValue[0] = valMass;
      }
    }

    // step 2: volume residual

    real64 const valVol = LvArray::math::abs( m_localResidual[stack.localRow + m_numComponents] ) / volumeNormalizer;
    if( valVol > stack.localValue[1] )
    {
      stack.localValue[1] = valVol;
    }

    // step 3: energy residual

    real64 const valEnergy = LvArray::math::abs( m_localResidual[stack.localRow + m_numComponents + 1] ) / energyNormalizer;
    if( valEnergy > stack.localValue[2] )
    {
      stack.localValue[2] = valEnergy;
    }
  }

  GEOS_HOST_DEVICE
  virtual void computeL2( localIndex const ei,
                          L2StackVariables & stack ) const override
  {
    // note: for the L2 norm, we bundle the volume and mass residuals/normalizers
    real64 massNormalizer = 0.0, energyNormalizer = 0.0;
    computeMassEnergyNormalizers( ei, massNormalizer, energyNormalizer );

    // step 1: mass residual

    for( integer idof = 0; idof < m_numComponents; ++idof )
    {
      stack.localValue[0] += m_localResidual[stack.localRow + idof] * m_localResidual[stack.localRow + idof];
      stack.localNormalizer[0] += massNormalizer;
    }

    // step 2: volume residual

    real64 const valVol = m_localResidual[stack.localRow + m_numComponents] * m_totalDens_n[ei][0]; // we need a mass here, hence the
                                                                                                    // multiplication
    stack.localValue[1] += valVol * valVol;
    stack.localNormalizer[1] += massNormalizer;

    // step 3: energy residual

    stack.localValue[2] += m_localResidual[stack.localRow + m_numComponents + 1] * m_localResidual[stack.localRow + m_numComponents + 1];
    stack.localNormalizer[2] += energyNormalizer;
  }

protected:

  /// Number of fluid components
  integer const m_numComponents;

  /// Number of fluid phases
  integer const m_numPhases;

  /// View on the volume
  arrayView1d< real64 const > const m_volume;

  /// View on porosity at the previous converged time step
  arrayView2d< real64 const > const m_porosity_n;

  /// View on phase properties at the previous converged time step
  arrayView2d< real64 const, compflow::USD_PHASE > const m_phaseVolFrac_n;
  arrayView2d< real64 const, constitutive::multifluid::USD_FLUID > const m_totalDens_n;
  arrayView3d< real64 const, constitutive::multifluid::USD_PHASE > const m_phaseDens_n;
  arrayView3d< real64 const, constitutive::multifluid::USD_PHASE > const m_phaseInternalEnergy_n;

  /// View on solid properties at the previous converged time step
  arrayView2d< real64 const > const m_solidInternalEnergy_n;

};

/**
 * @class ResidualNormKernelFactory
 */
class ResidualNormKernelFactory
{
public:

  /**
   * @brief Create a new kernel and launch
   * @tparam POLICY the policy used in the RAJA kernel
   * @param[in] normType the type of norm used (Linf or L2)
   * @param[in] numComps the number of fluid components
   * @param[in] numPhases the number of fluid phases
   * @param[in] rankOffset the offset of my MPI rank
   * @param[in] dofKey the string key to retrieve the degress of freedom numbers
   * @param[in] localResidual the residual vector on my MPI rank
   * @param[in] subRegion the element subregion
   * @param[in] fluid the fluid model
   * @param[in] solid the solid model
   * @param[in] solidInternalEnergy the solid internal energy model
   * @param[out] residualNorm the residual norm on the subRegion
   * @param[out] residualNormalizer the residual normalizer on the subRegion
   */
  template< typename POLICY >
  static void
  createAndLaunch( physicsSolverBaseKernels::NormType const normType,
                   integer const numComps,
                   integer const numPhases,
                   globalIndex const rankOffset,
                   string const & dofKey,
                   arrayView1d< real64 const > const & localResidual,
                   ElementSubRegionBase const & subRegion,
                   constitutive::MultiFluidBase const & fluid,
                   constitutive::CoupledSolidBase const & solid,
                   constitutive::SolidInternalEnergy const & solidInternalEnergy,
                   real64 const minNormalizer,
                   real64 (& residualNorm)[3],
                   real64 (& residualNormalizer)[3] )
  {
    arrayView1d< globalIndex const > const dofNumber = subRegion.getReference< array1d< globalIndex > >( dofKey );
    arrayView1d< integer const > const ghostRank = subRegion.ghostRank();

    ResidualNormKernel kernel( rankOffset, localResidual, dofNumber, ghostRank,
                               numComps, numPhases, subRegion, fluid, solid, solidInternalEnergy, minNormalizer );
    if( normType == physicsSolverBaseKernels::NormType::Linf )
    {
      ResidualNormKernel::launchLinf< POLICY >( subRegion.size(), kernel, residualNorm );
    }
    else // L2 norm
    {
      ResidualNormKernel::launchL2< POLICY >( subRegion.size(), kernel, residualNorm, residualNormalizer );
    }

  }
};


} // namespace thermalCompositionalMultiphaseBaseKernels

} // namespace geos


#endif //GEOS_PHYSICSSOLVERS_FLUIDFLOW_THERMALCOMPOSITIONALMULTIPHASEBASEKERNELS_HPP<|MERGE_RESOLUTION|>--- conflicted
+++ resolved
@@ -856,11 +856,7 @@
 /**
  * @class ResidualNormKernel
  */
-<<<<<<< HEAD
-class ResidualNormKernel : public physicsSolverBaseKernels::ResidualNormKernelBase< 2 >
-=======
-class ResidualNormKernel : public solverBaseKernels::ResidualNormKernelBase< 3 >
->>>>>>> 890c5e75
+class ResidualNormKernel : public physicsSolverBaseKernels::ResidualNormKernelBase< 3 >
 {
 public:
 
