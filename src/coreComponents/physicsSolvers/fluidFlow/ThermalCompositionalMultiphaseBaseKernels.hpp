--- conflicted
+++ resolved
@@ -853,11 +853,7 @@
             localResidual,
             dofNumber,
             ghostRank,
-<<<<<<< HEAD
-            minNormalizer),
-=======
             minNormalizer ),
->>>>>>> 2801afa9
     m_numComponents( numComponents ),
     m_numPhases( numPhases ),
     m_volume( subRegion.getElementVolume() ),
