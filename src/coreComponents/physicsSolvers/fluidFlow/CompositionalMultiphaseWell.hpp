--- conflicted
+++ resolved
@@ -173,25 +173,6 @@
                                   ParallelVector * const rhs ) override;
 
   /**
-<<<<<<< HEAD
-=======
-   * @brief assembles the perforation rate terms
-   * @param time_n previous time value
-   * @param dt time step
-   * @param domain the physical domain object
-   * @param dofManager degree-of-freedom manager associated with the linear system
-   * @param matrix the system matrix
-   * @param rhs the system right-hand side vector
-   */
-  virtual void AssemblePerforationTerms( real64 const time_n,
-                                         real64 const dt,
-                                         DomainPartition * const domain,
-                                         DofManager const * const dofManager,
-                                         ParallelMatrix * const matrix,
-                                         ParallelVector * const rhs ) override;
-
-  /**
->>>>>>> 7144ba31
    * @brief assembles the volume balance terms for all well elements
    * @param time_n previous time value
    * @param dt time step
@@ -369,61 +350,17 @@
 
   /// views into reservoir primary variable fields
 
-<<<<<<< HEAD
-  ElementRegionManager::ElementViewAccessor<arrayView1d<real64>> m_resPressure;
-
-  ElementRegionManager::ElementViewAccessor<arrayView2d<real64>> m_resGlobalCompDensity;
+  ElementRegionManager::ElementViewAccessor< arrayView1d< real64 > > m_resPressure;
+
+  ElementRegionManager::ElementViewAccessor< arrayView2d< real64 > > m_resGlobalCompDensity;
 
   /// views into other reservoir variable fields
 
-  ElementRegionManager::ElementViewAccessor<arrayView2d<real64>> m_resPhaseVolFrac;
+  ElementRegionManager::ElementViewAccessor< arrayView2d< real64 > > m_resPhaseVolFrac;
 
   /// views into reservoir material fields
 
-  ElementRegionManager::MaterialViewAccessor<arrayView3d<real64>> m_resPhaseDens;
-=======
-  ElementRegionManager::ElementViewAccessor< arrayView1d< real64 > > m_resPressure;
-  ElementRegionManager::ElementViewAccessor< arrayView1d< real64 > > m_deltaResPressure;
-
-  ElementRegionManager::ElementViewAccessor< arrayView2d< real64 > > m_resGlobalCompDensity;
-  ElementRegionManager::ElementViewAccessor< arrayView2d< real64 > > m_deltaResGlobalCompDensity;
-
-  /// views into other reservoir variable fields
-
-  ElementRegionManager::ElementViewAccessor< arrayView2d< real64 > > m_resCompFrac;
-  ElementRegionManager::ElementViewAccessor< arrayView3d< real64 > > m_dResCompFrac_dCompDens;
-
-  ElementRegionManager::ElementViewAccessor< arrayView2d< real64 > > m_resPhaseMob;
-  ElementRegionManager::ElementViewAccessor< arrayView2d< real64 > > m_dResPhaseMob_dPres;
-  ElementRegionManager::ElementViewAccessor< arrayView3d< real64 > > m_dResPhaseMob_dCompDens;
-
-  ElementRegionManager::ElementViewAccessor< arrayView2d< real64 > > m_resPhaseVolFrac;
-  ElementRegionManager::ElementViewAccessor< arrayView2d< real64 > > m_dResPhaseVolFrac_dPres;
-  ElementRegionManager::ElementViewAccessor< arrayView3d< real64 > > m_dResPhaseVolFrac_dCompDens;
-
-  /// views into reservoir material fields
-
-  ElementRegionManager::MaterialViewAccessor< arrayView3d< real64 > > m_resPhaseFrac;
-  ElementRegionManager::MaterialViewAccessor< arrayView3d< real64 > > m_dResPhaseFrac_dPres;
-  ElementRegionManager::MaterialViewAccessor< arrayView4d< real64 > > m_dResPhaseFrac_dComp;
-
   ElementRegionManager::MaterialViewAccessor< arrayView3d< real64 > > m_resPhaseDens;
-  ElementRegionManager::MaterialViewAccessor< arrayView3d< real64 > > m_dResPhaseDens_dPres;
-  ElementRegionManager::MaterialViewAccessor< arrayView4d< real64 > > m_dResPhaseDens_dComp;
-
-  ElementRegionManager::MaterialViewAccessor< arrayView3d< real64 > > m_resPhaseVisc;
-  ElementRegionManager::MaterialViewAccessor< arrayView3d< real64 > > m_dResPhaseVisc_dPres;
-  ElementRegionManager::MaterialViewAccessor< arrayView4d< real64 > > m_dResPhaseVisc_dComp;
-
-  ElementRegionManager::MaterialViewAccessor< arrayView4d< real64 > > m_resPhaseCompFrac;
-  ElementRegionManager::MaterialViewAccessor< arrayView4d< real64 > > m_dResPhaseCompFrac_dPres;
-  ElementRegionManager::MaterialViewAccessor< arrayView5d< real64 > > m_dResPhaseCompFrac_dComp;
-
-  ElementRegionManager::MaterialViewAccessor< arrayView2d< real64 > > m_resTotalDens;
-
-  ElementRegionManager::MaterialViewAccessor< arrayView3d< real64 > > m_resPhaseRelPerm;
-  ElementRegionManager::MaterialViewAccessor< arrayView4d< real64 > > m_dResPhaseRelPerm_dPhaseVolFrac;
->>>>>>> 7144ba31
 
 };
 
