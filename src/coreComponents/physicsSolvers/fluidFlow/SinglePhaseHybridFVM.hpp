/*
 * ------------------------------------------------------------------------------------------------------------
 * SPDX-License-Identifier: LGPL-2.1-only
 *
 * Copyright (c) 2018-2020 Lawrence Livermore National Security LLC
 * Copyright (c) 2018-2020 The Board of Trustees of the Leland Stanford Junior University
 * Copyright (c) 2018-2020 TotalEnergies
 * Copyright (c) 2019-     GEOSX Contributors
 * All rights reserved
 *
 * See top level LICENSE, COPYRIGHT, CONTRIBUTORS, NOTICE, and ACKNOWLEDGEMENTS files for details.
 * ------------------------------------------------------------------------------------------------------------
 */

/**
 * @file SinglePhaseHybridFVM.hpp
 */

#ifndef GEOS_PHYSICSSOLVERS_FLUIDFLOW_SINGLEPHASEHYBRIDFVM_HPP_
#define GEOS_PHYSICSSOLVERS_FLUIDFLOW_SINGLEPHASEHYBRIDFVM_HPP_

#include "physicsSolvers/fluidFlow/SinglePhaseBase.hpp"
#include "physicsSolvers/fluidFlow/SinglePhaseHybridFVMKernels.hpp"

namespace geos
{


/**
 * @class SinglePhaseHybridFVM
 *
 * class to assemble the single-phase flow equations based
 * on a mixed hybrid formulation known as the mimetic method
 */
class SinglePhaseHybridFVM : public SinglePhaseBase
{
public:

  /**
   * @brief main constructor for Group Objects
   * @param name the name of this instantiation of Group in the repository
   * @param parent the parent group of this instantiation of Group
   */
  SinglePhaseHybridFVM( const string & name,
                        Group * const parent );


  /// deleted default constructor
  SinglePhaseHybridFVM() = delete;

  /// deleted copy constructor
  SinglePhaseHybridFVM( SinglePhaseHybridFVM const & ) = delete;

  /// default move constructor
  SinglePhaseHybridFVM( SinglePhaseHybridFVM && ) = default;

  /// deleted assignment operator
  SinglePhaseHybridFVM & operator=( SinglePhaseHybridFVM const & ) = delete;

  /// deleted move operator
  SinglePhaseHybridFVM & operator=( SinglePhaseHybridFVM && ) = delete;

  /**
   * @brief default destructor
   */
  virtual ~SinglePhaseHybridFVM() override = default;

  /**
   * @brief name of the node manager in the object catalog
   * @return string that contains the catalog name to generate a new NodeManager object through the object catalog.
   */
  static string catalogName()
  { return "SinglePhaseHybridFVM"; }
  /**
   * @copydoc SolverBase::getCatalogName()
   */
  string getCatalogName() const override { return catalogName(); }

  virtual void registerDataOnMesh( Group & meshBodies ) override;

  /**
   * @defgroup Solver Interface Functions
   *
   * These functions provide the primary interface that is required for derived classes
   */
  /**@{*/

  virtual void
  setupDofs( DomainPartition const & domain,
             DofManager & dofManager ) const override;

  virtual void
  applyBoundaryConditions( real64 const time_n,
                           real64 const dt,
                           DomainPartition & domain,
                           DofManager const & dofManager,
                           CRSMatrixView< real64, globalIndex const > const & localMatrix,
                           arrayView1d< real64 > const & localRhs ) override;

  virtual real64
  calculateResidualNorm( real64 const & time_n,
                         real64 const & dt,
                         DomainPartition const & domain,
                         DofManager const & dofManager,
                         arrayView1d< real64 const > const & localRhs ) override;

  virtual void
  applySystemSolution( DofManager const & dofManager,
                       arrayView1d< real64 const > const & localSolution,
                       real64 const scalingFactor,
                       real64 const dt,
                       DomainPartition & domain ) override;

  virtual void
  resetStateToBeginningOfStep( DomainPartition & domain ) override;

  virtual void
  implicitStepSetup( real64 const & time_n,
                     real64 const & dt,
                     DomainPartition & domain ) override;

  virtual void
<<<<<<< HEAD
  implicitStepComplete( real64 const & time,
                        real64 const & dt,
                        DomainPartition & domain ) override;

  virtual void
  assembleFluxTerms( real64 const time_n,
                     real64 const dt,
=======
  assembleFluxTerms( real64 const dt,
>>>>>>> d1262e7c
                     DomainPartition const & domain,
                     DofManager const & dofManager,
                     CRSMatrixView< real64, globalIndex const > const & localMatrix,
                     arrayView1d< real64 > const & localRhs ) override;

  virtual void
  assembleEDFMFluxTerms( real64 const time_n,
                         real64 const dt,
                         DomainPartition const & domain,
                         DofManager const & dofManager,
                         CRSMatrixView< real64, globalIndex const > const & localMatrix,
                         arrayView1d< real64 > const & localRhs,
                         string const & jumpDofKey ) override final;

  virtual void
  assembleHydrofracFluxTerms( real64 const time_n,
                              real64 const dt,
                              DomainPartition const & domain,
                              DofManager const & dofManager,
                              CRSMatrixView< real64, globalIndex const > const & localMatrix,
                              arrayView1d< real64 > const & localRhs,
                              CRSMatrixView< real64, localIndex const > const & dR_dAper ) override final;

  virtual void
  applyAquiferBC( real64 const time,
                  real64 const dt,
                  DomainPartition & domain,
                  DofManager const & dofManager,
                  CRSMatrixView< real64, globalIndex const > const & localMatrix,
                  arrayView1d< real64 > const & localRhs ) const override final;

  virtual void
  saveAquiferConvergedState( real64 const & time,
                             real64 const & dt,
                             DomainPartition & domain ) override;

  virtual void updatePressureGradient( DomainPartition & domain ) override final;

  /**
   * @brief Function to perform the application of Dirichlet BCs on faces
   * @param[in] time_n current time
   * @param[in] dt time step
   * @param[in] faceSet degree-of-freedom manager associated with the linear system
   * @param[in] domain the domain
   * @param[inout] localMatrix the system matrix
   * @param[inout] localRhs the system right-hand side vector
   */
  void
  applyFaceDirichletBC( real64 const time_n,
                        real64 const dt,
                        DofManager const & faceSet,
                        DomainPartition & domain,
                        CRSMatrixView< real64, globalIndex const > const & localMatrix,
                        arrayView1d< real64 > const & localRhs );

  /**@}*/

  virtual void initializePreSubGroups() override;

  virtual void initializePostInitialConditionsPreSubGroups() override;

private:

  /// relative tolerance (redundant with FluxApproximationBase)
  real64 m_areaRelTol;

  /// region filter used in flux assembly
  SortedArray< localIndex > m_regionFilter;

};

} /* namespace geos */

#endif //GEOS_PHYSICSSOLVERS_FLUIDFLOW_SINGLEPHASEHYBRIDFVM_HPP_<|MERGE_RESOLUTION|>--- conflicted
+++ resolved
@@ -120,17 +120,12 @@
                      DomainPartition & domain ) override;
 
   virtual void
-<<<<<<< HEAD
   implicitStepComplete( real64 const & time,
                         real64 const & dt,
                         DomainPartition & domain ) override;
 
   virtual void
-  assembleFluxTerms( real64 const time_n,
-                     real64 const dt,
-=======
   assembleFluxTerms( real64 const dt,
->>>>>>> d1262e7c
                      DomainPartition const & domain,
                      DofManager const & dofManager,
                      CRSMatrixView< real64, globalIndex const > const & localMatrix,
