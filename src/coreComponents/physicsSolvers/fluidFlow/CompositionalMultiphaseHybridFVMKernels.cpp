/*
 * ------------------------------------------------------------------------------------------------------------
 * SPDX-License-Identifier: LGPL-2.1-only
 *
 * Copyright (c) 2018-2020 Lawrence Livermore National Security LLC
 * Copyright (c) 2018-2020 The Board of Trustees of the Leland Stanford Junior University
 * Copyright (c) 2018-2020 TotalEnergies
 * Copyright (c) 2019-     GEOSX Contributors
 * All rights reserved
 *
 * See top level LICENSE, COPYRIGHT, CONTRIBUTORS, NOTICE, and ACKNOWLEDGEMENTS files for details.
 * ------------------------------------------------------------------------------------------------------------
 */

/**
 * @file CompositionalMultiphaseHybridFVMKernels.cpp
 */

#include "CompositionalMultiphaseHybridFVMKernels.hpp"
#include "CompositionalMultiphaseUtilities.hpp"

#include "finiteVolume/mimeticInnerProducts/MimeticInnerProductBase.hpp"
#include "finiteVolume/mimeticInnerProducts/BdVLMInnerProduct.hpp"
#include "finiteVolume/mimeticInnerProducts/TPFAInnerProduct.hpp"

#include "physicsSolvers/fluidFlow/FlowSolverBaseFields.hpp"
#include "physicsSolvers/fluidFlow/HybridFVMHelperKernels.hpp"

namespace geos
{

namespace compositionalMultiphaseHybridFVMKernels
{

/******************************** UpwindingHelper ********************************/

template< integer NC, integer NP >
GEOSX_HOST_DEVICE
inline
void
UpwindingHelper::
  upwindViscousCoefficient( localIndex const (&localIds)[ 3 ],
                            localIndex const (&neighborIds)[ 3 ],
                            ElementViewConst< arrayView3d< real64 const, multifluid::USD_PHASE > > const & phaseDens,
                            ElementViewConst< arrayView4d< real64 const, multifluid::USD_PHASE_DC > > const & dPhaseDens,
                            ElementViewConst< arrayView2d< real64 const, compflow::USD_PHASE > > const & phaseMob,
                            ElementViewConst< arrayView3d< real64 const, compflow::USD_PHASE_DC > > const & dPhaseMob,
                            ElementViewConst< arrayView3d< real64 const, compflow::USD_COMP_DC > > const & dCompFrac_dCompDens,
                            ElementViewConst< arrayView4d< real64 const, multifluid::USD_PHASE_COMP > > const & phaseCompFrac,
                            ElementViewConst< arrayView5d< real64 const, multifluid::USD_PHASE_COMP_DC > > const & dPhaseCompFrac,
                            ElementViewConst< arrayView1d< globalIndex const > > const & elemDofNumber,
                            real64 const & oneSidedVolFlux,
                            real64 ( & upwPhaseViscCoef )[ NP ][ NC ],
                            real64 ( & dUpwPhaseViscCoef_dPres )[ NP ][ NC ],
                            real64 ( & dUpwPhaseViscCoef_dCompDens )[ NP ][ NC ][ NC ],
                            globalIndex & upwViscDofNumber )
{
  using Deriv = multifluid::DerivativeOffset;

  real64 dUpwMobRatio_dCompDens[ NC ]{};
  real64 dUpwDensMobRatio_dCompDens[ NC ]{};
  real64 dPhaseDens_dC[ NC ]{};
  real64 dPhaseCompFrac_dC[ NC ]{};

  // 1) Upwind
  localIndex const er  = ( oneSidedVolFlux > 0 ) ? localIds[0] : neighborIds[0];
  localIndex const esr = ( oneSidedVolFlux > 0 ) ? localIds[1] : neighborIds[1];
  localIndex const ei  = ( oneSidedVolFlux > 0 ) ? localIds[2] : neighborIds[2];

  // 2) Compute total mobility: \lambda_T = \sum_{\ell} \lambda_{\ell}
  real64 totalMob = 0;
  real64 dTotalMob_dPres = 0;
  real64 dTotalMob_dCompDens[ NC ]{};
  for( integer ip = 0; ip < NP; ++ip )
  {
    totalMob = totalMob + phaseMob[er][esr][ei][ip];
    dTotalMob_dPres = dTotalMob_dPres + dPhaseMob[er][esr][ei][ip][Deriv::dP];
    for( integer ic = 0; ic < NC; ++ic )
    {
      dTotalMob_dCompDens[ic] = dTotalMob_dCompDens[ic] + dPhaseMob[er][esr][ei][ip][Deriv::dC+ic];
    }
  }
  real64 const totalMobInv = 1.0 / totalMob;

  for( integer ip = 0; ip < NP; ++ip )
  {
    // 3) Compute viscous mobility ratio: \frac{\lambda_{\ell}}{\lambda_T}
    real64 const upwMobRatio = phaseMob[er][esr][ei][ip] * totalMobInv;
    real64 const dUpwMobRatio_dPres = ( dPhaseMob[er][esr][ei][ip][Deriv::dP] - upwMobRatio * dTotalMob_dPres )
                                      * totalMobInv;
    for( integer ic = 0; ic < NC; ++ic )
    {
      dUpwMobRatio_dCompDens[ic] = ( dPhaseMob[er][esr][ei][ip][Deriv::dC+ic] - upwMobRatio * dTotalMob_dCompDens[ic] )
                                   * totalMobInv;
    }

    // 4) Multiply mobility ratio by phase density: \rho^{up}_{\ell} \frac{\lambda_{\ell}}{\lambda_T}
    applyChainRule( NC,
                    dCompFrac_dCompDens[er][esr][ei],
                    dPhaseDens[er][esr][ei][0][ip],
                    dPhaseDens_dC,
                    Deriv::dC );
    real64 const upwDensMobRatio = phaseDens[er][esr][ei][0][ip] * upwMobRatio;
    real64 const dUpwDensMobRatio_dPres = dPhaseDens[er][esr][ei][0][ip][Deriv::dP] * upwMobRatio
                                          + phaseDens[er][esr][ei][0][ip] * dUpwMobRatio_dPres;
    for( integer ic = 0; ic < NC; ++ic )
    {
      dUpwDensMobRatio_dCompDens[ic] = dPhaseDens_dC[ic] * upwMobRatio
                                       + phaseDens[er][esr][ei][0][ip] * dUpwMobRatio_dCompDens[ic];
    }

    // 5) Multiply density mobility ratio by phase comp fraction: x_{c,\ell} \rho^{up}_{\ell} \frac{\lambda_{\ell}}{\lambda_T}
    for( integer ic = 0; ic < NC; ++ic )
    {
      applyChainRule( NC,
                      dCompFrac_dCompDens[er][esr][ei],
                      dPhaseCompFrac[er][esr][ei][0][ip][ic],
                      dPhaseCompFrac_dC,
                      Deriv::dC );
      upwPhaseViscCoef[ip][ic] = phaseCompFrac[er][esr][ei][0][ip][ic] * upwDensMobRatio;
      dUpwPhaseViscCoef_dPres[ip][ic] = dPhaseCompFrac[er][esr][ei][0][ip][ic][Deriv::dP] * upwDensMobRatio
                                        + phaseCompFrac[er][esr][ei][0][ip][ic] * dUpwDensMobRatio_dPres;
      for( integer jc = 0; jc < NC; ++jc )
      {
        dUpwPhaseViscCoef_dCompDens[ip][ic][jc] = dPhaseCompFrac_dC[jc] * upwDensMobRatio
                                                  + phaseCompFrac[er][esr][ei][0][ip][ic] * dUpwDensMobRatio_dCompDens[jc];
      }
    }
  }
  // 6) Save the dof number of the upwind cell
  upwViscDofNumber = elemDofNumber[er][esr][ei];

}

template< integer NC, integer NP >
<<<<<<< HEAD
GEOSX_HOST_DEVICE
inline
=======
GEOS_HOST_DEVICE
>>>>>>> 478ff4e8
void
UpwindingHelper::
  upwindBuoyancyCoefficient( localIndex const (&localIds)[ 3 ],
                             localIndex const (&neighborIds)[ 3 ],
                             real64 const & transGravCoef,
                             ElementViewConst< arrayView3d< real64 const, multifluid::USD_PHASE > > const & phaseDens,
                             ElementViewConst< arrayView4d< real64 const, multifluid::USD_PHASE_DC > > const & dPhaseDens,
                             ElementViewConst< arrayView3d< real64 const, multifluid::USD_PHASE > > const & phaseMassDens,
                             ElementViewConst< arrayView4d< real64 const, multifluid::USD_PHASE_DC > > const & dPhaseMassDens,
                             ElementViewConst< arrayView2d< real64 const, compflow::USD_PHASE > > const & phaseMob,
                             ElementViewConst< arrayView3d< real64 const, compflow::USD_PHASE_DC > > const & dPhaseMob,
                             ElementViewConst< arrayView3d< real64 const, compflow::USD_COMP_DC > > const & dCompFrac_dCompDens,
                             ElementViewConst< arrayView4d< real64 const, multifluid::USD_PHASE_COMP > > const & phaseCompFrac,
                             ElementViewConst< arrayView5d< real64 const, multifluid::USD_PHASE_COMP_DC > > const & dPhaseCompFrac,
                             real64 ( & phaseGravTerm )[ NP ][ NP-1 ],
                             real64 ( & dPhaseGravTerm_dPres )[ NP ][ NP-1 ][ 2 ],
                             real64 ( & dPhaseGravTerm_dCompDens )[ NP ][ NP-1 ][ 2 ][ NC ],
                             real64 ( & upwPhaseGravCoef )[ NP ][ NP-1 ][ NC ],
                             real64 ( & dUpwPhaseGravCoef_dPres )[ NP ][ NP-1 ][ NC ][ 2 ],
                             real64 ( & dUpwPhaseGravCoef_dCompDens )[ NP ][ NP-1 ][ NC ][ 2 ][ NC ] )
{
  using Deriv = multifluid::DerivativeOffset;

  // 1) Compute the driving force: T ( \rho^{avg}_{\ell} - \rho^{avg}_m ) g \Delta z
  computePhaseGravTerm( localIds,
                        neighborIds,
                        transGravCoef,
                        phaseMassDens,
                        dPhaseMassDens,
                        dCompFrac_dCompDens,
                        phaseGravTerm,
                        dPhaseGravTerm_dPres,
                        dPhaseGravTerm_dCompDens );

  // 2) Compute the total mobility: \lambda_T = \sum_{\ell} \lambda_{\ell}
  real64 totalMob = 0.0;
  real64 dTotalMob_dPres[ 2 ]{};
  real64 dTotalMob_dCompDens[ 2 ][ NC ]{};

  computeUpwindedTotalMobility( localIds,
                                neighborIds,
                                phaseMob,
                                dPhaseMob,
                                phaseGravTerm,
                                totalMob,
                                dTotalMob_dPres,
                                dTotalMob_dCompDens );
  real64 const totalMobInv = 1.0 / totalMob;

  // 3) Compute the quantities \x_{up}_{c,p} \rho_p \frac{\lambda_p \lambda_m}{\lambda_T}
  real64 dMobRatio_dPres[ 2 ]{};
  real64 dMobRatio_dCompDens[ 2 ][ NC ]{};
  real64 dDensMobRatio_dPres[ 2 ]{};
  real64 dDensMobRatio_dCompDens[ 2 ][ NC ]{};

  real64 dPhaseDens_dC[ NC ]{};
  real64 dPhaseCompFrac_dC[ NC ]{};

  for( integer ip = 0; ip < NP; ++ip )
  {
    localIndex k = 0;
    for( integer jp = 0; jp < NP; ++jp )
    {
      if( ip == jp )
      {
        continue;
      }

      // 3.a) Upwinding using the gravity term
      localIndex eru, esru, eiu, posu; // upwind
      localIndex erd, esrd, eid, posd; // downwind
      setIndicesForMobilityRatioUpwinding( localIds, neighborIds,
                                           phaseGravTerm[ip][k],
                                           eru, esru, eiu, posu,
                                           erd, esrd, eid, posd );

      // 3.b) Compute mobility ratio \frac{\lambda_l \lambda_m}{\lambda_T}
      real64 const mobRatio = phaseMob[eru][esru][eiu][ip] * phaseMob[erd][esrd][eid][jp]
                              * totalMobInv;
      dMobRatio_dPres[posu] = ( dPhaseMob[eru][esru][eiu][ip][Deriv::dP] * phaseMob[erd][esrd][eid][jp]
                                - mobRatio * dTotalMob_dPres[posu] ) * totalMobInv;
      dMobRatio_dPres[posd] = ( dPhaseMob[erd][esrd][eid][jp][Deriv::dP] * phaseMob[eru][esru][eiu][ip]
                                - mobRatio * dTotalMob_dPres[posd] ) * totalMobInv;

      for( integer ic = 0; ic < NC; ++ic )
      {
        dMobRatio_dCompDens[posu][ic] = ( dPhaseMob[eru][esru][eiu][ip][Deriv::dC+ic] * phaseMob[erd][esrd][eid][jp]
                                          - mobRatio * dTotalMob_dCompDens[posu][ic] ) * totalMobInv;
        dMobRatio_dCompDens[posd][ic] = ( dPhaseMob[erd][esrd][eid][jp][Deriv::dC+ic] * phaseMob[eru][esru][eiu][ip]
                                          - mobRatio * dTotalMob_dCompDens[posd][ic] ) * totalMobInv;
      }

      // 3.c) Compute mobility ratio multiplied by upwinded phase density \rho_l \frac{\lambda_l \lambda_m}{\lambda_T}
      applyChainRule( NC,
                      dCompFrac_dCompDens[eru][esru][eiu],
                      dPhaseDens[eru][esru][eiu][0][ip],
                      dPhaseDens_dC,
                      Deriv::dC );
      real64 const densMobRatio = phaseDens[eru][esru][eiu][0][ip] * mobRatio;
      dDensMobRatio_dPres[posu] = dPhaseDens[eru][esru][eiu][0][ip][Deriv::dP] * mobRatio
                                  + phaseDens[eru][esru][eiu][0][ip] * dMobRatio_dPres[posu];
      dDensMobRatio_dPres[posd] = phaseDens[eru][esru][eiu][0][ip] * dMobRatio_dPres[posd];
      for( integer ic = 0; ic < NC; ++ic )
      {
        dDensMobRatio_dCompDens[posu][ic] = dPhaseDens_dC[ic] * mobRatio
                                            + phaseDens[eru][esru][eiu][0][ip] * dMobRatio_dCompDens[posu][ic];
        dDensMobRatio_dCompDens[posd][ic] = phaseDens[eru][esru][eiu][0][ip] * dMobRatio_dCompDens[posd][ic];
      }

      // 3.d) Compute the final gravity coefficient \x_{up}_{c,p} \rho_p \frac{\lambda_l \lambda_m}{\lambda_T}
      for( integer ic = 0; ic < NC; ++ic )
      {
        applyChainRule( NC,
                        dCompFrac_dCompDens[eru][esru][eiu],
                        dPhaseCompFrac[eru][esru][eiu][0][ip][ic],
                        dPhaseCompFrac_dC,
                        Deriv::dC );
        upwPhaseGravCoef[ip][k][ic] = phaseCompFrac[eru][esru][eiu][0][ip][ic] * densMobRatio;
        dUpwPhaseGravCoef_dPres[ip][k][ic][posu] = dPhaseCompFrac[eru][esru][eiu][0][ip][ic][Deriv::dP] * densMobRatio
                                                   + phaseCompFrac[eru][esru][eiu][0][ip][ic] * dDensMobRatio_dPres[posu];
        dUpwPhaseGravCoef_dPres[ip][k][ic][posd] = phaseCompFrac[eru][esru][eiu][0][ip][ic] * dDensMobRatio_dPres[posd];

        for( integer jc = 0; jc < NC; ++jc )
        {
          dUpwPhaseGravCoef_dCompDens[ip][k][ic][posu][jc] = dPhaseCompFrac_dC[jc] * densMobRatio
                                                             + phaseCompFrac[eru][esru][eiu][0][ip][ic] * dDensMobRatio_dCompDens[posu][jc];
          dUpwPhaseGravCoef_dCompDens[ip][k][ic][posd][jc] = phaseCompFrac[eru][esru][eiu][0][ip][ic] * dDensMobRatio_dCompDens[posd][jc];
        }
      }
      ++k;
    }
  }

}

template< integer NC, integer NP >
<<<<<<< HEAD
GEOSX_HOST_DEVICE
inline
=======
GEOS_HOST_DEVICE
>>>>>>> 478ff4e8
void
UpwindingHelper::
  computePhaseGravTerm( localIndex const (&localIds)[ 3 ],
                        localIndex const (&neighborIds)[ 3 ],
                        real64 const & transGravCoef,
                        ElementViewConst< arrayView3d< real64 const, multifluid::USD_PHASE > > const & phaseMassDens,
                        ElementViewConst< arrayView4d< real64 const, multifluid::USD_PHASE_DC > > const & dPhaseMassDens,
                        ElementViewConst< arrayView3d< real64 const, compflow::USD_COMP_DC > > const & dCompFrac_dCompDens,
                        real64 ( & phaseGravTerm )[ NP ][ NP-1 ],
                        real64 ( & dPhaseGravTerm_dPres )[ NP ][ NP-1 ][ 2 ],
                        real64 ( & dPhaseGravTerm_dCompDens )[ NP ][ NP-1 ][ 2 ][ NC ] )
{
  using Deriv = multifluid::DerivativeOffset;

  localIndex const er   = localIds[0];
  localIndex const esr  = localIds[1];
  localIndex const ei   = localIds[2];
  localIndex const ern  = neighborIds[0];
  localIndex const esrn = neighborIds[1];
  localIndex const ein  = neighborIds[2];

  real64 dPhaseMassDens_dCLoc[ NC ]{};
  real64 dPhaseMassDens_dCNeighbor[ NC ]{};
  real64 dPhaseMassDens_dC[ NC ]{};

  for( integer ip = 0; ip < NP; ++ip )
  {
    applyChainRule( NC,
                    dCompFrac_dCompDens[er][esr][ei],
                    dPhaseMassDens[er][esr][ei][0][ip],
                    dPhaseMassDens_dCLoc,
                    Deriv::dC );
    applyChainRule( NC,
                    dCompFrac_dCompDens[ern][esrn][ein],
                    dPhaseMassDens[ern][esrn][ein][0][ip],
                    dPhaseMassDens_dCNeighbor,
                    Deriv::dC );

    localIndex k = 0;
    for( integer jp = 0; jp < NP; ++jp )
    {
      if( ip == jp )
      {
        continue;
      }

      phaseGravTerm[ip][k] = -( phaseMassDens[er][esr][ei][0][ip] + phaseMassDens[ern][esrn][ein][0][ip] );
      phaseGravTerm[ip][k] += ( phaseMassDens[er][esr][ei][0][jp] + phaseMassDens[ern][esrn][ein][0][jp] );
      phaseGravTerm[ip][k] *= 0.5 * transGravCoef;

      dPhaseGravTerm_dPres[ip][k][Pos::LOCAL] = ( -dPhaseMassDens[er][esr][ei][0][ip][Deriv::dP] + dPhaseMassDens[er][esr][ei][0][jp][Deriv::dP] );
      dPhaseGravTerm_dPres[ip][k][Pos::LOCAL] *= 0.5 * transGravCoef;

      dPhaseGravTerm_dPres[ip][k][Pos::NEIGHBOR] = ( -dPhaseMassDens[ern][esrn][ein][0][ip][Deriv::dP] + dPhaseMassDens[ern][esrn][ein][0][jp][Deriv::dP] );
      dPhaseGravTerm_dPres[ip][k][Pos::NEIGHBOR] *= 0.5 * transGravCoef;

      for( integer ic = 0; ic < NC; ++ic )
      {
        dPhaseGravTerm_dCompDens[ip][k][Pos::LOCAL][ic] = -0.5 * transGravCoef * dPhaseMassDens_dCLoc[ic];
        dPhaseGravTerm_dCompDens[ip][k][Pos::NEIGHBOR][ic] = -0.5 * transGravCoef * dPhaseMassDens_dCNeighbor[ic];
      }
      applyChainRule( NC,
                      dCompFrac_dCompDens[er][esr][ei],
                      dPhaseMassDens[er][esr][ei][0][jp],
                      dPhaseMassDens_dC,
                      Deriv::dC );
      for( integer ic = 0; ic < NC; ++ic )
      {
        dPhaseGravTerm_dCompDens[ip][k][Pos::LOCAL][ic] += 0.5 * transGravCoef * dPhaseMassDens_dC[ic];
      }
      applyChainRule( NC,
                      dCompFrac_dCompDens[ern][esrn][ein],
                      dPhaseMassDens[ern][esrn][ein][0][jp],
                      dPhaseMassDens_dC,
                      Deriv::dC );
      for( integer ic = 0; ic < NC; ++ic )
      {
        dPhaseGravTerm_dCompDens[ip][k][Pos::NEIGHBOR][ic] += 0.5 * transGravCoef * dPhaseMassDens_dC[ic];
      }
      ++k;
    }
  }
}

template< integer NC, integer NP >
<<<<<<< HEAD
GEOSX_HOST_DEVICE
inline
=======
GEOS_HOST_DEVICE
>>>>>>> 478ff4e8
void
UpwindingHelper::
  computeUpwindedTotalMobility( localIndex const (&localIds)[ 3 ],
                                localIndex const (&neighborIds)[ 3 ],
                                ElementViewConst< arrayView2d< real64 const, compflow::USD_PHASE > > const & phaseMob,
                                ElementViewConst< arrayView3d< real64 const, compflow::USD_PHASE_DC > > const & dPhaseMob,
                                real64 const (&phaseGravTerm)[ NP ][ NP-1 ],
                                real64 & totalMob,
                                real64 ( & dTotalMob_dPres )[ 2 ],
                                real64 ( & dTotalMob_dCompDens )[ 2 ][ NC ] )
{
  using Deriv = multifluid::DerivativeOffset;

  localIndex totalMobIds[ NP ][ 3 ]{};
  localIndex totalMobPos[ NP ]{};
  setIndicesForTotalMobilityUpwinding< NP >( localIds,
                                             neighborIds,
                                             phaseGravTerm,
                                             totalMobIds,
                                             totalMobPos );
  for( integer ip = 0; ip < NP; ++ip )
  {
    localIndex const er  = totalMobIds[ip][0];
    localIndex const esr = totalMobIds[ip][1];
    localIndex const ei  = totalMobIds[ip][2];
    localIndex const pos = totalMobPos[ip];
    totalMob = totalMob + phaseMob[er][esr][ei][ip];
    dTotalMob_dPres[pos] = dTotalMob_dPres[pos] + dPhaseMob[er][esr][ei][pos][Deriv::dP];
    for( integer ic = 0; ic < NC; ++ic )
    {
      dTotalMob_dCompDens[pos][ic] = dTotalMob_dCompDens[pos][ic] + dPhaseMob[er][esr][ei][ip][Deriv::dC+ic];
    }
  }
  if( totalMob < 1e-12 )
  {
    totalMob = 1e-12;
  }
}

<<<<<<< HEAD
GEOSX_HOST_DEVICE
inline
=======
GEOS_HOST_DEVICE
>>>>>>> 478ff4e8
void
UpwindingHelper::
  setIndicesForMobilityRatioUpwinding( localIndex const (&localIds)[ 3 ],
                                       localIndex const (&neighborIds)[ 3 ],
                                       real64 const & gravTerm,
                                       localIndex & eru, localIndex & esru, localIndex & eiu, localIndex & posu,
                                       localIndex & erd, localIndex & esrd, localIndex & eid, localIndex & posd )
{
  if( gravTerm > 0 )
  {
    eru  = localIds[0];
    esru = localIds[1];
    eiu  = localIds[2];
    posu = Pos::LOCAL;
    erd  = neighborIds[0];
    esrd = neighborIds[1];
    eid  = neighborIds[2];
    posd = Pos::NEIGHBOR;
  }
  else
  {
    eru  = neighborIds[0];
    esru = neighborIds[1];
    eiu  = neighborIds[2];
    posu = Pos::NEIGHBOR;
    erd  = localIds[0];
    esrd = localIds[1];
    eid  = localIds[2];
    posd = Pos::LOCAL;
  }
}

template< integer NP >
<<<<<<< HEAD
GEOSX_HOST_DEVICE
inline
=======
GEOS_HOST_DEVICE
>>>>>>> 478ff4e8
void
UpwindingHelper::
  setIndicesForTotalMobilityUpwinding( localIndex const (&localIds)[ 3 ],
                                       localIndex const (&neighborIds)[ 3 ],
                                       real64 const (&gravTerm)[ NP ][ NP-1 ],
                                       localIndex ( & totalMobIds )[ NP ][ 3 ],
                                       localIndex ( & totalMobPos )[ NP ] )
{
  if( NP == 2 )
  {
    if( gravTerm[0][0] > 0 )
    {
      totalMobIds[0][0] = localIds[0];
      totalMobIds[0][1] = localIds[1];
      totalMobIds[0][2] = localIds[2];
      totalMobPos[0] = Pos::LOCAL;
      totalMobIds[1][0] = neighborIds[0];
      totalMobIds[1][1] = neighborIds[1];
      totalMobIds[1][2] = neighborIds[2];
      totalMobPos[1] = Pos::NEIGHBOR;
    }
    else
    {
      totalMobIds[0][0] = neighborIds[0];
      totalMobIds[0][1] = neighborIds[1];
      totalMobIds[0][2] = neighborIds[2];
      totalMobPos[0] = Pos::NEIGHBOR;
      totalMobIds[1][0] = localIds[0];
      totalMobIds[1][1] = localIds[1];
      totalMobIds[1][2] = localIds[2];
      totalMobPos[1] = Pos::LOCAL;
    }
  }
  else if( NP == 3 )
  {
    // TODO Francois: this should be improved
    // currently this implements the algorithm proposed by SH Lee
    for( integer ip = 0; ip < NP; ++ip )
    {
      if( ( gravTerm[ip][0] >= 0 && gravTerm[ip][1] >= 0 ) || // includes the no-buoyancy case
          ( ( LvArray::math::abs( gravTerm[ip][0] ) >= LvArray::math::abs( gravTerm[ip][1] ) ) && gravTerm[ip][1] >= 0 ) ||
          ( ( LvArray::math::abs( gravTerm[ip][1] ) >= LvArray::math::abs( gravTerm[ip][0] ) ) && gravTerm[ip][0] >= 0 ) )
      {
        totalMobIds[ip][0] = localIds[0];
        totalMobIds[ip][1] = localIds[1];
        totalMobIds[ip][2] = localIds[2];
        totalMobPos[ip] = Pos::LOCAL;
      }
      else
      {
        totalMobIds[ip][0] = neighborIds[0];
        totalMobIds[ip][1] = neighborIds[1];
        totalMobIds[ip][2] = neighborIds[2];
        totalMobPos[ip] = Pos::NEIGHBOR;
      }
    }
  }
}


#define INST_UpwindingHelperNCNP( NC, NP ) \
  template \
  GEOSX_HOST_DEVICE \
  void \
  UpwindingHelper:: \
    upwindViscousCoefficient< NC, NP >( localIndex const (&localIds)[ 3 ], \
                                        localIndex const (&neighborIds)[ 3 ], \
                                        ElementViewConst< arrayView3d< real64 const, multifluid::USD_PHASE > > const & phaseDens, \
                                        ElementViewConst< arrayView4d< real64 const, multifluid::USD_PHASE_DC > > const & dPhaseDens, \
                                        ElementViewConst< arrayView2d< real64 const, compflow::USD_PHASE > > const & phaseMob, \
                                        ElementViewConst< arrayView3d< real64 const, compflow::USD_PHASE_DC > > const & dPhaseMob, \
                                        ElementViewConst< arrayView3d< real64 const, compflow::USD_COMP_DC > > const & dCompFrac_dCompDens, \
                                        ElementViewConst< arrayView4d< real64 const, multifluid::USD_PHASE_COMP > > const & phaseCompFrac, \
                                        ElementViewConst< arrayView5d< real64 const, multifluid::USD_PHASE_COMP_DC > > const & dPhaseCompFrac, \
                                        ElementViewConst< arrayView1d< globalIndex const > > const & elemDofNumber, \
                                        real64 const & oneSidedVolFlux, \
                                        real64 ( &upwPhaseViscCoef )[ NP ][ NC ], \
                                        real64 ( &dUpwPhaseViscCoef_dPres )[ NP ][ NC ], \
                                        real64 ( &dUpwPhaseViscCoef_dCompDens )[ NP ][ NC ][ NC ], \
                                        globalIndex & upwViscDofNumber ); \
  template \
  GEOSX_HOST_DEVICE \
  void \
  UpwindingHelper:: \
    upwindBuoyancyCoefficient< NC, NP >( localIndex const (&localIds)[ 3 ], \
                                         localIndex const (&neighborIds)[ 3 ], \
                                         real64 const & transGravCoef,  \
                                         ElementViewConst< arrayView3d< real64 const, multifluid::USD_PHASE > > const & phaseDens, \
                                         ElementViewConst< arrayView4d< real64 const, multifluid::USD_PHASE_DC > > const & dPhaseDens, \
                                         ElementViewConst< arrayView3d< real64 const, multifluid::USD_PHASE > > const & phaseMassDens, \
                                         ElementViewConst< arrayView4d< real64 const, multifluid::USD_PHASE_DC > > const & dPhaseMassDens, \
                                         ElementViewConst< arrayView2d< real64 const, compflow::USD_PHASE > > const & phaseMob, \
                                         ElementViewConst< arrayView3d< real64 const, compflow::USD_PHASE_DC > > const & dPhaseMob, \
                                         ElementViewConst< arrayView3d< real64 const, compflow::USD_COMP_DC > > const & dCompFrac_dCompDens, \
                                         ElementViewConst< arrayView4d< real64 const, multifluid::USD_PHASE_COMP > > const & phaseCompFrac, \
                                         ElementViewConst< arrayView5d< real64 const, multifluid::USD_PHASE_COMP_DC > > const & dPhaseCompFrac, \
                                         real64 ( &phaseGravTerm )[ NP ][ NP-1 ], \
                                         real64 ( &dPhaseGravTerm_dPres )[ NP ][ NP-1 ][ 2 ], \
                                         real64 ( &dPhaseGravTerm_dCompDens )[ NP ][ NP-1 ][ 2 ][ NC ], \
                                         real64 ( &upwPhaseGravCoef )[ NP ][ NP-1 ][ NC ], \
                                         real64 ( &dUpwPhaseGravCoef_dPres )[ NP ][ NP-1 ][ NC ][ 2 ], \
                                         real64 ( &dUpwPhaseGravCoef_dCompDens )[ NP ][ NP-1 ][ NC ][ 2 ][ NC ] ); \
  template \
  GEOSX_HOST_DEVICE \
  void \
  UpwindingHelper:: \
    computePhaseGravTerm< NC, NP >( localIndex const (&localIds)[ 3 ], \
                                    localIndex const (&neighborIds)[ 3 ], \
                                    real64 const & transGravCoef, \
                                    ElementViewConst< arrayView3d< real64 const, multifluid::USD_PHASE > > const & phaseMassDens, \
                                    ElementViewConst< arrayView4d< real64 const, multifluid::USD_PHASE_DC > > const & dPhaseMassDens, \
                                    ElementViewConst< arrayView3d< real64 const, compflow::USD_COMP_DC > > const & dCompFrac_dCompDens, \
                                    real64 ( &phaseGravTerm )[ NP ][ NP-1 ], \
                                    real64 ( &dPhaseGravTerm_dPres )[ NP ][ NP-1 ][ 2 ], \
                                    real64 ( &dPhaseGravTerm_dCompDens )[ NP ][ NP-1 ][ 2 ][ NC ] ); \
  template \
  GEOSX_HOST_DEVICE \
  void \
  UpwindingHelper:: \
    computeUpwindedTotalMobility< NC, NP >( localIndex const (&localIds)[ 3 ], \
                                            localIndex const (&neighborIds)[ 3 ], \
                                            ElementViewConst< arrayView2d< real64 const, compflow::USD_PHASE > > const & phaseMob, \
                                            ElementViewConst< arrayView3d< real64 const, compflow::USD_PHASE_DC > > const & dPhaseMob, \
                                            real64 const (&phaseGravTerm)[ NP ][ NP-1 ], \
                                            real64 & totalMob,    \
                                            real64 ( &dTotalMob_dPres )[ 2 ], \
                                            real64 ( &dTotalMob_dCompDens )[ 2 ][ NC ] )

INST_UpwindingHelperNCNP( 1, 2 );
INST_UpwindingHelperNCNP( 2, 2 );
INST_UpwindingHelperNCNP( 3, 2 );
INST_UpwindingHelperNCNP( 4, 2 );
INST_UpwindingHelperNCNP( 5, 2 );

INST_UpwindingHelperNCNP( 1, 3 );
INST_UpwindingHelperNCNP( 2, 3 );
INST_UpwindingHelperNCNP( 3, 3 );
INST_UpwindingHelperNCNP( 4, 3 );
INST_UpwindingHelperNCNP( 5, 3 );

#undef INST_UpwindingHelperNCNP

#define INST_UpwindingHelperNP( NP ) \
  template \
  GEOSX_HOST_DEVICE \
  void \
  UpwindingHelper:: \
    setIndicesForTotalMobilityUpwinding< NP >( localIndex const (&localIds)[ 3 ], \
                                               localIndex const (&neighborIds)[ 3 ], \
                                               real64 const (&gravTerm)[ NP ][ NP-1 ], \
                                               localIndex ( &totalMobIds )[ NP ][ 3 ], \
                                               localIndex ( &totalMobPos )[ NP ] )

INST_UpwindingHelperNP( 2 );
INST_UpwindingHelperNP( 3 );

#undef INST_UpwindingHelperNP

/******************************** AssemblerKernelHelper ********************************/

template< integer NF, integer NC, integer NP >
<<<<<<< HEAD
GEOSX_HOST_DEVICE
inline
=======
GEOS_HOST_DEVICE
>>>>>>> 478ff4e8
void
AssemblerKernelHelper::
  applyGradient( arrayView1d< real64 const > const & facePres,
                 arrayView1d< real64 const > const & faceGravCoef,
                 arraySlice1d< localIndex const > const & elemToFaces,
                 real64 const & elemPres,
                 real64 const & elemGravCoef,
                 arraySlice1d< real64 const, multifluid::USD_PHASE - 2 > const & elemPhaseMassDens,
                 arraySlice2d< real64 const, multifluid::USD_PHASE_DC - 2 > const & dElemPhaseMassDens,
                 arraySlice1d< real64 const, compflow::USD_PHASE - 1 > const & elemPhaseMob,
                 arraySlice2d< real64 const, compflow::USD_PHASE_DC - 1 > const & dElemPhaseMob,
                 arraySlice2d< real64 const, compflow::USD_COMP_DC - 1 > const & dElemCompFrac_dCompDens,
                 arraySlice2d< real64 const > const & transMatrix,
                 real64 ( & oneSidedVolFlux )[ NF ],
                 real64 ( & dOneSidedVolFlux_dPres )[ NF ],
                 real64 ( & dOneSidedVolFlux_dFacePres )[ NF ][ NF ],
                 real64 ( & dOneSidedVolFlux_dCompDens )[ NF ][ NC ] )
{
  using Deriv = multifluid::DerivativeOffset;

  real64 dPhaseMassDens_dC[ NP ][ NC ]{};
  real64 dPresDif_dCompDens[ NC ]{};
  real64 dPhaseGravDif_dCompDens[ NC ]{};
  real64 dPhaseMobPotDif_dCompDens[ NC ]{};

  // 0) precompute dPhaseDens_dC since it is always computed at the element center
  for( integer ip = 0; ip < NP; ++ip )
  {
    applyChainRule( NC,
                    dElemCompFrac_dCompDens,
                    dElemPhaseMassDens[ip],
                    dPhaseMassDens_dC[ip],
                    Deriv::dC );
  }

  for( integer ifaceLoc = 0; ifaceLoc < NF; ++ifaceLoc )
  {
    // now in the following nested loop,
    // we compute the contribution of face jfaceLoc to the one sided total volumetric flux at face iface
    for( integer jfaceLoc = 0; jfaceLoc < NF; ++jfaceLoc )
    {

      // depth difference between element center and face center
      real64 const ccGravCoef = elemGravCoef;
      real64 const fGravCoef = faceGravCoef[elemToFaces[jfaceLoc]];
      real64 const gravCoefDif = ccGravCoef - fGravCoef;

      for( integer ip = 0; ip < NP; ++ip )
      {

        // 1) compute the potential diff between the cell center and the face center
        real64 const ccPres = elemPres;
        real64 const fPres  = facePres[elemToFaces[jfaceLoc]];

        // pressure difference
        real64 const presDif = ccPres - fPres;
        real64 const dPresDif_dPres = 1;
        real64 const dPresDif_dFacePres = -1;
        for( integer ic = 0; ic < NC; ++ic )
        {
          dPresDif_dCompDens[ic] = 0.0; // no capillary pressure
        }

        // gravity term
        real64 const phaseGravDif = elemPhaseMassDens[ip] * gravCoefDif;
        real64 const dPhaseGravDif_dPres = dElemPhaseMassDens[ip][Deriv::dP] * gravCoefDif;
        for( localIndex ic = 0; ic < NC; ++ic )
        {
          dPhaseGravDif_dCompDens[ic] = dPhaseMassDens_dC[ip][ic] * gravCoefDif;
        }
        // no density evaluated at the face center

        // potential difference
        real64 const phasePotDif = presDif - phaseGravDif;
        real64 const phaseMobPotDif = elemPhaseMob[ip] * phasePotDif;
        real64 const dPhaseMobPotDif_dPres = dElemPhaseMob[ip][Deriv::dP] * phasePotDif
                                             + elemPhaseMob[ip] * (dPresDif_dPres - dPhaseGravDif_dPres);
        real64 const dPhaseMobPotDif_dFacePres = elemPhaseMob[ip] * dPresDif_dFacePres;
        for( integer ic = 0; ic < NC; ++ic )
        {
          dPhaseMobPotDif_dCompDens[ic] = dElemPhaseMob[ip][Deriv::dC+ic] * phasePotDif
                                          + elemPhaseMob[ip] * (dPresDif_dCompDens[ic] - dPhaseGravDif_dCompDens[ic]);
        }

        // this is going to store T \sum_p \lambda_p (\nabla p - \rho_p g \nabla d)
        oneSidedVolFlux[ifaceLoc] = oneSidedVolFlux[ifaceLoc]
                                    + transMatrix[ifaceLoc][jfaceLoc] * phaseMobPotDif;
        dOneSidedVolFlux_dPres[ifaceLoc] = dOneSidedVolFlux_dPres[ifaceLoc]
                                           + transMatrix[ifaceLoc][jfaceLoc] * dPhaseMobPotDif_dPres;
        dOneSidedVolFlux_dFacePres[ifaceLoc][jfaceLoc] = dOneSidedVolFlux_dFacePres[ifaceLoc][jfaceLoc]
                                                         + transMatrix[ifaceLoc][jfaceLoc] * dPhaseMobPotDif_dFacePres;
        for( localIndex ic = 0; ic < NC; ++ic )
        {
          dOneSidedVolFlux_dCompDens[ifaceLoc][ic] = dOneSidedVolFlux_dCompDens[ifaceLoc][ic]
                                                     + transMatrix[ifaceLoc][jfaceLoc] * dPhaseMobPotDif_dCompDens[ic];
        }
      }
    }
  }
}

template< integer NF, integer NC, integer NP >
<<<<<<< HEAD
GEOSX_HOST_DEVICE
inline
=======
GEOS_HOST_DEVICE
>>>>>>> 478ff4e8
void
AssemblerKernelHelper::
  assembleFluxDivergence( localIndex const (&localIds)[ 3 ],
                          globalIndex const rankOffset,
                          arrayView2d< localIndex const > const & elemRegionList,
                          arrayView2d< localIndex const > const & elemSubRegionList,
                          arrayView2d< localIndex const > const & elemList,
                          SortedArrayView< localIndex const > const & regionFilter,
                          arrayView1d< globalIndex const > const & faceDofNumber,
                          arrayView1d< real64 const > const & mimFaceGravCoef,
                          arraySlice1d< localIndex const > const & elemToFaces,
                          real64 const & elemGravCoef,
                          ElementViewConst< arrayView3d< real64 const, multifluid::USD_PHASE > > const & phaseDens,
                          ElementViewConst< arrayView4d< real64 const, multifluid::USD_PHASE_DC > > const & dPhaseDens,
                          ElementViewConst< arrayView3d< real64 const, multifluid::USD_PHASE > > const & phaseMassDens,
                          ElementViewConst< arrayView4d< real64 const, multifluid::USD_PHASE_DC > > const & dPhaseMassDens,
                          ElementViewConst< arrayView2d< real64 const, compflow::USD_PHASE > > const & phaseMob,
                          ElementViewConst< arrayView3d< real64 const, compflow::USD_PHASE_DC > > const & dPhaseMob,
                          ElementViewConst< arrayView3d< real64 const, compflow::USD_COMP_DC > > const & dCompFrac_dCompDens,
                          ElementViewConst< arrayView4d< real64 const, multifluid::USD_PHASE_COMP > > const & phaseCompFrac,
                          ElementViewConst< arrayView5d< real64 const, multifluid::USD_PHASE_COMP_DC > > const & dPhaseCompFrac,
                          ElementViewConst< arrayView1d< globalIndex const > > const & elemDofNumber,
                          arraySlice2d< real64 const > const & transMatrixGrav,
                          real64 const (&oneSidedVolFlux)[ NF ],
                          real64 const (&dOneSidedVolFlux_dPres)[ NF ],
                          real64 const (&dOneSidedVolFlux_dFacePres)[ NF ][ NF ],
                          real64 const (&dOneSidedVolFlux_dCompDens)[ NF ][ NC ],
                          real64 const & dt,
                          CRSMatrixView< real64, globalIndex const > const & localMatrix,
                          arrayView1d< real64 > const & localRhs )
{
  using namespace compositionalMultiphaseUtilities;
  integer constexpr NDOF = NC+1;

  // dof numbers
  globalIndex dofColIndicesElemVars[ NDOF*(NF+1) ]{};
  globalIndex dofColIndicesFaceVars[ NF ]{};
  for( integer idof = 0; idof < NDOF; ++idof )
  {
    dofColIndicesElemVars[idof] = elemDofNumber[localIds[0]][localIds[1]][localIds[2]] + idof;
  }

  // divergence of fluxes
  real64 divMassFluxes[ NC ]{};
  real64 dDivMassFluxes_dElemVars[ NC ][ NDOF*(NF+1) ]{};
  real64 dDivMassFluxes_dFaceVars[ NC ][ NF ]{};

  // auxiliary variables for upwinding

  // upwinding phase buoyancy transport coefficients
  real64 upwPhaseViscCoef[ NP ][ NC ]{};
  real64 dUpwPhaseViscCoef_dPres[ NP ][ NC ]{};
  real64 dUpwPhaseViscCoef_dCompDens[ NP ][ NC ][ NC ]{};
  globalIndex upwViscDofNumber = 0;

  // gravity term: ( \rho_l - \rho_m ) g \Delta z
  real64 phaseGravTerm[ NP ][ NP-1 ]{};
  real64 dPhaseGravTerm_dPres[ NP ][ NP-1 ][ 2 ]{};
  real64 dPhaseGravTerm_dCompDens[ NP ][ NP-1 ][ 2 ][ NC ]{};

  // upwinding phase buoyancy transport coefficients
  real64 upwPhaseGravCoef[ NP ][ NP-1 ][ NC ]{};
  real64 dUpwPhaseGravCoef_dPres[ NP ][ NP-1 ][ NC ][ 2 ]{};
  real64 dUpwPhaseGravCoef_dCompDens[ NP ][ NP-1 ][ NC ][ 2 ][ NC ]{};

  // for each element, loop over the one-sided faces
  for( integer ifaceLoc = 0; ifaceLoc < NF; ++ifaceLoc )
  {

    // 1) Find if there is a neighbor, and if there is, grab the indices of the neighbor element

    localIndex neighborIds[ 3 ] = { localIds[0], localIds[1], localIds[2] };
    hybridFVMKernels::CellConnectivity::isNeighborFound( localIds,
                                                         ifaceLoc,
                                                         elemRegionList,
                                                         elemSubRegionList,
                                                         elemList,
                                                         regionFilter,
                                                         elemToFaces,
                                                         neighborIds );
    localIndex const neighborDofNumber = elemDofNumber[neighborIds[0]][neighborIds[1]][neighborIds[2]];

    // 2) *************** Assemble viscous terms ******************

    // 2.a) Compute the upwinded x_{c, \ell} \rho_{\ell} \frac{\lambda_{\ell}}{\lambda_T} for each phase at this face
    UpwindingHelper::upwindViscousCoefficient< NC, NP >( localIds,
                                                         neighborIds,
                                                         phaseDens,
                                                         dPhaseDens,
                                                         phaseMob,
                                                         dPhaseMob,
                                                         dCompFrac_dCompDens,
                                                         phaseCompFrac,
                                                         dPhaseCompFrac,
                                                         elemDofNumber,
                                                         oneSidedVolFlux[ifaceLoc],
                                                         upwPhaseViscCoef,
                                                         dUpwPhaseViscCoef_dPres,
                                                         dUpwPhaseViscCoef_dCompDens,
                                                         upwViscDofNumber );

    // 2.b) Add the \x_{c,\ell} \rho_{\ell} \frac{\lambda_{\ell}}{\lambda_T} q_T of this face to the divergence of the flux in this cell
    assembleViscousFlux< NF, NC, NP >( ifaceLoc,
                                       oneSidedVolFlux,
                                       dOneSidedVolFlux_dPres,
                                       dOneSidedVolFlux_dFacePres,
                                       dOneSidedVolFlux_dCompDens,
                                       upwPhaseViscCoef,
                                       dUpwPhaseViscCoef_dPres,
                                       dUpwPhaseViscCoef_dCompDens,
                                       elemDofNumber[localIds[0]][localIds[1]][localIds[2]],
                                       neighborDofNumber,
                                       upwViscDofNumber,
                                       faceDofNumber[elemToFaces[ifaceLoc]],
                                       dt,
                                       divMassFluxes,
                                       dDivMassFluxes_dElemVars,
                                       dDivMassFluxes_dFaceVars,
                                       dofColIndicesElemVars,
                                       dofColIndicesFaceVars );

    // 3) *************** Assemble buoyancy terms ******************

    real64 const transGravCoef = (localIds[0] != neighborIds[0] || localIds[1] != neighborIds[1] || localIds[2] != neighborIds[2])
                                 * transMatrixGrav[ifaceLoc][ifaceLoc] * (elemGravCoef - mimFaceGravCoef[elemToFaces[ifaceLoc]]);

    // 3.a) Compute the upwinded x_{c, \ell} \rho_{\ell} \frac{\lambda_{\ell}\lambda_m}{\lambda_T}
    //      and (\rho_{\ell} - \rho_m) g \Delta z for each phase at this face
    UpwindingHelper::upwindBuoyancyCoefficient< NC, NP >( localIds,
                                                          neighborIds,
                                                          transGravCoef,
                                                          phaseDens,
                                                          dPhaseDens,
                                                          phaseMassDens,
                                                          dPhaseMassDens,
                                                          phaseMob,
                                                          dPhaseMob,
                                                          dCompFrac_dCompDens,
                                                          phaseCompFrac,
                                                          dPhaseCompFrac,
                                                          phaseGravTerm,
                                                          dPhaseGravTerm_dPres,
                                                          dPhaseGravTerm_dCompDens,
                                                          upwPhaseGravCoef,
                                                          dUpwPhaseGravCoef_dPres,
                                                          dUpwPhaseGravCoef_dCompDens );

    // 3.b) Add the buoyancy term of this face to the divergence of the flux in this cell
    assembleBuoyancyFlux< NF, NC, NP >( ifaceLoc,
                                        phaseGravTerm,
                                        dPhaseGravTerm_dPres,
                                        dPhaseGravTerm_dCompDens,
                                        upwPhaseGravCoef,
                                        dUpwPhaseGravCoef_dPres,
                                        dUpwPhaseGravCoef_dCompDens,
                                        dt,
                                        divMassFluxes,
                                        dDivMassFluxes_dElemVars );

  }

  // Apply equation/variable change transformation(s)
  real64 work[NDOF*(NF+1)];
  shiftRowsAheadByOneAndReplaceFirstRowWithColumnSum( NC, NDOF * ( NF + 1 ), dDivMassFluxes_dElemVars, work );
  shiftRowsAheadByOneAndReplaceFirstRowWithColumnSum( NC, NF, dDivMassFluxes_dFaceVars, work );
  shiftElementsAheadByOneAndReplaceFirstElementWithSum( NC, divMassFluxes );

  // we are ready to assemble the local flux and its derivatives
  // no need for atomic adds - each row is assembled by a single thread

  for( integer ic = 0; ic < NC; ++ic )
  {
    localIndex const eqnRowLocalIndex =
      LvArray::integerConversion< localIndex >( elemDofNumber[localIds[0]][localIds[1]][localIds[2]] + ic - rankOffset );

    GEOS_ASSERT_GE( eqnRowLocalIndex, 0 );
    GEOS_ASSERT_GT( localMatrix.numRows(), eqnRowLocalIndex );

    // residual
    localRhs[eqnRowLocalIndex] = localRhs[eqnRowLocalIndex] + divMassFluxes[ic];

    // jacobian -- derivative wrt elem centered vars
    localMatrix.addToRowBinarySearchUnsorted< serialAtomic >( eqnRowLocalIndex,
                                                              &dofColIndicesElemVars[0],
                                                              &dDivMassFluxes_dElemVars[0][0] + ic * NDOF * (NF+1),
                                                              NDOF * (NF+1) );

    // jacobian -- derivatives wrt face centered vars
    localMatrix.addToRowBinarySearchUnsorted< serialAtomic >( eqnRowLocalIndex,
                                                              &dofColIndicesFaceVars[0],
                                                              &dDivMassFluxes_dFaceVars[0][0] + ic * NF,
                                                              NF );
  }
}

template< integer NF, integer NC, integer NP >
<<<<<<< HEAD
GEOSX_HOST_DEVICE
inline
=======
GEOS_HOST_DEVICE
>>>>>>> 478ff4e8
void
AssemblerKernelHelper::
  assembleViscousFlux( localIndex const ifaceLoc,
                       real64 const (&oneSidedVolFlux)[ NF ],
                       real64 const (&dOneSidedVolFlux_dPres)[ NF ],
                       real64 const (&dOneSidedVolFlux_dFacePres)[ NF ][ NF ],
                       real64 const (&dOneSidedVolFlux_dCompDens)[ NF ][ NC ],
                       real64 const (&upwPhaseViscCoef)[ NP ][ NC ],
                       real64 const (&dUpwPhaseViscCoef_dPres)[ NP ][ NC ],
                       real64 const (&dUpwPhaseViscCoef_dCompDens)[ NP ][ NC ][ NC ],
                       globalIndex const elemDofNumber,
                       globalIndex const neighborDofNumber,
                       globalIndex const upwViscDofNumber,
                       globalIndex const faceDofNumber,
                       real64 const & dt,
                       real64 ( & divMassFluxes )[ NC ],
                       real64 ( & dDivMassFluxes_dElemVars )[ NC ][ (NC+1)*(NF+1) ],
                       real64 ( & dDivMassFluxes_dFaceVars )[ NC ][ NF ],
                       globalIndex ( & dofColIndicesElemVars )[ (NC+1)*(NF+1) ],
                       globalIndex ( & dofColIndicesFaceVars )[ NF ] )
{
  integer constexpr NDOF = NC+1;
  localIndex const elemVarsOffset = NDOF*(ifaceLoc+1);

  for( integer ip = 0; ip < NP; ++ip )
  {
    for( integer ic = 0; ic < NC; ++ic )
    {
      // compute the mass flux at the one-sided face plus its derivatives
      // add the newly computed flux to the sum

      real64 const dt_upwPhaseViscCoef = dt * upwPhaseViscCoef[ip][ic];

      // residual
      divMassFluxes[ic] = divMassFluxes[ic] + dt_upwPhaseViscCoef * oneSidedVolFlux[ifaceLoc];

      // local derivatives
      dDivMassFluxes_dElemVars[ic][0] = dDivMassFluxes_dElemVars[ic][0]
                                        + dt_upwPhaseViscCoef * dOneSidedVolFlux_dPres[ifaceLoc];
      dDivMassFluxes_dElemVars[ic][0] = dDivMassFluxes_dElemVars[ic][0]
                                        + ( elemDofNumber == upwViscDofNumber )
                                        * dt * dUpwPhaseViscCoef_dPres[ip][ic] * oneSidedVolFlux[ifaceLoc];
      for( integer jc = 0; jc < NC; ++jc )
      {
        dDivMassFluxes_dElemVars[ic][jc+1] = dDivMassFluxes_dElemVars[ic][jc+1]
                                             + dt_upwPhaseViscCoef * dOneSidedVolFlux_dCompDens[ifaceLoc][jc];
        dDivMassFluxes_dElemVars[ic][jc+1] = dDivMassFluxes_dElemVars[ic][jc+1]
                                             + ( elemDofNumber == upwViscDofNumber )
                                             * dt * dUpwPhaseViscCoef_dCompDens[ip][ic][jc] * oneSidedVolFlux[ifaceLoc];
      }

      // neighbor derivatives
      dDivMassFluxes_dElemVars[ic][elemVarsOffset] = dDivMassFluxes_dElemVars[ic][elemVarsOffset]
                                                     + ( elemDofNumber != upwViscDofNumber )
                                                     * dt * dUpwPhaseViscCoef_dPres[ip][ic] * oneSidedVolFlux[ifaceLoc];

      for( integer jc = 0; jc < NC; ++jc )
      {
        dDivMassFluxes_dElemVars[ic][elemVarsOffset+jc+1] = dDivMassFluxes_dElemVars[ic][elemVarsOffset+jc+1]
                                                            + ( elemDofNumber != upwViscDofNumber )
                                                            * dt * dUpwPhaseViscCoef_dCompDens[ip][ic][jc] * oneSidedVolFlux[ifaceLoc];
      }

      for( integer jfaceLoc = 0; jfaceLoc < NF; ++jfaceLoc )
      {
        dDivMassFluxes_dFaceVars[ic][jfaceLoc] = dDivMassFluxes_dFaceVars[ic][jfaceLoc]
                                                 + dt_upwPhaseViscCoef * dOneSidedVolFlux_dFacePres[ifaceLoc][jfaceLoc];
      }
    }
  }

  // collect the relevant dof numbers
  for( integer idof = 0; idof < NDOF; ++idof )
  {
    dofColIndicesElemVars[elemVarsOffset+idof] = neighborDofNumber + idof;
  }
  dofColIndicesFaceVars[ifaceLoc] = faceDofNumber;
}

template< integer NF, integer NC, integer NP >
<<<<<<< HEAD
GEOSX_HOST_DEVICE
inline
=======
GEOS_HOST_DEVICE
>>>>>>> 478ff4e8
void
AssemblerKernelHelper::
  assembleBuoyancyFlux( localIndex const ifaceLoc,
                        real64 const (&phaseGravTerm)[ NP ][ NP-1 ],
                        real64 const (&dPhaseGravTerm_dPres)[ NP ][ NP-1 ][ 2 ],
                        real64 const (&dPhaseGravTerm_dCompDens)[ NP ][ NP-1 ][ 2 ][ NC ],
                        real64 const (&upwPhaseGravCoef)[ NP ][ NP-1 ][ NC ],
                        real64 const (&dUpwPhaseGravCoef_dPres)[ NP ][ NP-1 ][ NC ][ 2 ],
                        real64 const (&dUpwPhaseGravCoef_dCompDens)[ NP ][ NP-1 ][ NC ][ 2 ][ NC ],
                        real64 const & dt,
                        real64 ( & divMassFluxes )[ NC ],
                        real64 ( & dDivMassFluxes_dElemVars )[ NC ][ (NC+1)*(NF+1) ] )
{
  integer constexpr NDOF = NC+1;
  localIndex const elemVarsOffset = NDOF*(ifaceLoc+1);

  for( integer ip = 0; ip < NP; ++ip )
  {
    for( integer jp = 0; jp < NP - 1; ++jp )
    {
      for( integer ic = 0; ic < NC; ++ic )
      {
        real64 const dt_upwPhaseGravCoef = dt * upwPhaseGravCoef[ip][jp][ic];

        // residual
        divMassFluxes[ic] = divMassFluxes[ic] + dt_upwPhaseGravCoef * phaseGravTerm[ip][jp];

        // local derivatives
        dDivMassFluxes_dElemVars[ic][0] = dDivMassFluxes_dElemVars[ic][0]
                                          + dt * dUpwPhaseGravCoef_dPres[ip][jp][ic][Pos::LOCAL] * phaseGravTerm[ip][jp];
        dDivMassFluxes_dElemVars[ic][0] = dDivMassFluxes_dElemVars[ic][0]
                                          + dt_upwPhaseGravCoef * dPhaseGravTerm_dPres[ip][jp][Pos::LOCAL];

        for( integer jc = 0; jc < NC; ++jc )
        {
          dDivMassFluxes_dElemVars[ic][jc+1] = dDivMassFluxes_dElemVars[ic][jc+1]
                                               + dt * dUpwPhaseGravCoef_dCompDens[ip][jp][ic][Pos::LOCAL][jc] * phaseGravTerm[ip][jp];
          dDivMassFluxes_dElemVars[ic][jc+1] = dDivMassFluxes_dElemVars[ic][jc+1]
                                               + dt_upwPhaseGravCoef * dPhaseGravTerm_dCompDens[ip][jp][Pos::LOCAL][jc];
        }

        // neighbor derivatives
        dDivMassFluxes_dElemVars[ic][elemVarsOffset] = dDivMassFluxes_dElemVars[ic][elemVarsOffset]
                                                       + dt * dUpwPhaseGravCoef_dPres[ip][jp][ic][Pos::NEIGHBOR] * phaseGravTerm[ip][jp];
        dDivMassFluxes_dElemVars[ic][elemVarsOffset] = dDivMassFluxes_dElemVars[ic][elemVarsOffset]
                                                       + dt_upwPhaseGravCoef * dPhaseGravTerm_dPres[ip][jp][Pos::NEIGHBOR];

        for( integer jc = 0; jc < NC; ++jc )
        {
          dDivMassFluxes_dElemVars[ic][elemVarsOffset+jc+1] = dDivMassFluxes_dElemVars[ic][elemVarsOffset+jc+1]
                                                              + dt * dUpwPhaseGravCoef_dCompDens[ip][jp][ic][Pos::NEIGHBOR][jc] * phaseGravTerm[ip][jp];
          dDivMassFluxes_dElemVars[ic][elemVarsOffset+jc+1] = dDivMassFluxes_dElemVars[ic][elemVarsOffset+jc+1]
                                                              + dt_upwPhaseGravCoef * dPhaseGravTerm_dCompDens[ip][jp][Pos::NEIGHBOR][jc];
        }
      }
    }
  }
}

template< integer NF, integer NC, integer NP >
<<<<<<< HEAD
GEOSX_HOST_DEVICE
inline
=======
GEOS_HOST_DEVICE
>>>>>>> 478ff4e8
void
AssemblerKernelHelper::
  assembleFaceConstraints( arrayView1d< globalIndex const > const & faceDofNumber,
                           arrayView1d< integer const > const & faceGhostRank,
                           arraySlice1d< localIndex const > const & elemToFaces,
                           globalIndex const elemDofNumber,
                           globalIndex const rankOffset,
                           real64 const (&oneSidedVolFlux)[ NF ],
                           real64 const (&dOneSidedVolFlux_dPres)[ NF ],
                           real64 const (&dOneSidedVolFlux_dFacePres)[ NF ][ NF ],
                           real64 const (&dOneSidedVolFlux_dCompDens)[ NF ][ NC ],
                           CRSMatrixView< real64, globalIndex const > const & localMatrix,
                           arrayView1d< real64 > const & localRhs )
{
  integer constexpr NDOF = NC+1;

  // fluxes
  real64 dFlux_dElemVars[ NDOF ]{};
  real64 dFlux_dFaceVars[ NF ]{};

  // dof numbers
  globalIndex dofColIndicesElemVars[ NDOF ]{};
  globalIndex dofColIndicesFaceVars[ NF ]{};
  for( integer idof = 0; idof < NDOF; ++idof )
  {
    dofColIndicesElemVars[idof] = elemDofNumber + idof;
  }

  // for each element, loop over the local (one-sided) faces
  for( integer ifaceLoc = 0; ifaceLoc < NF; ++ifaceLoc )
  {
    if( faceGhostRank[elemToFaces[ifaceLoc]] >= 0 )
    {
      continue;
    }

    // flux at this face
    real64 const flux = oneSidedVolFlux[ifaceLoc];
    dFlux_dElemVars[0] = dOneSidedVolFlux_dPres[ifaceLoc];
    for( integer ic = 0; ic < NC; ++ic )
    {
      dFlux_dElemVars[ic+1] = dOneSidedVolFlux_dCompDens[ifaceLoc][ic];
    }

    for( integer jfaceLoc = 0; jfaceLoc < NF; ++jfaceLoc )
    {
      dFlux_dFaceVars[jfaceLoc] = dOneSidedVolFlux_dFacePres[ifaceLoc][jfaceLoc];
      dofColIndicesFaceVars[jfaceLoc] = faceDofNumber[elemToFaces[jfaceLoc]];
    }

    // dof number of this face constraint
    localIndex const eqnLocalRowIndex = LvArray::integerConversion< localIndex >( faceDofNumber[elemToFaces[ifaceLoc]] - rankOffset );

    GEOS_ASSERT_GE( eqnLocalRowIndex, 0 );
    GEOS_ASSERT_GT( localMatrix.numRows(), eqnLocalRowIndex );

    // residual
    RAJA::atomicAdd( parallelDeviceAtomic{}, &localRhs[eqnLocalRowIndex], flux );

    // jacobian -- derivatives wrt elem-centered terms
    localMatrix.addToRowBinarySearchUnsorted< parallelDeviceAtomic >( eqnLocalRowIndex,
                                                                      &dofColIndicesElemVars[0],
                                                                      &dFlux_dElemVars[0],
                                                                      NDOF );

    // jacobian -- derivatives wrt face pressure terms
    localMatrix.addToRowBinarySearchUnsorted< parallelDeviceAtomic >( eqnLocalRowIndex,
                                                                      &dofColIndicesFaceVars[0],
                                                                      &dFlux_dFaceVars[0],
                                                                      NF );
  }
}


#define INST_AssemblerKernelHelper( NF, NC, NP ) \
  template \
  GEOSX_HOST_DEVICE \
  void \
  AssemblerKernelHelper:: \
    applyGradient< NF, NC, NP >( arrayView1d< real64 const > const & facePres, \
                                 arrayView1d< real64 const > const & faceGravCoef, \
                                 arraySlice1d< localIndex const > const & elemToFaces, \
                                 real64 const & elemPres, \
                                 real64 const & elemGravCoef, \
                                 arraySlice1d< real64 const, multifluid::USD_PHASE-2 > const & elemPhaseMassDens, \
                                 arraySlice2d< real64 const, multifluid::USD_PHASE_DC-2 > const & dElemPhaseMassDens_dCompFrac, \
                                 arraySlice1d< real64 const, compflow::USD_PHASE-1 > const & elemPhaseMob, \
                                 arraySlice2d< real64 const, compflow::USD_PHASE_DC-1 > const & dElemPhaseMob, \
                                 arraySlice2d< real64 const, compflow::USD_COMP_DC-1 > const & dElemCompFrac_dCompDens, \
                                 arraySlice2d< real64 const > const & transMatrix, \
                                 real64 ( &oneSidedVolFlux )[ NF ], \
                                 real64 ( &dOneSidedVolFlux_dPres )[ NF ], \
                                 real64 ( &dOneSidedVolFlux_dFacePres )[ NF ][ NF ], \
                                 real64 ( &dOneSidedVolFlux_dCompDens )[ NF ][ NC ] ); \
  template \
  GEOSX_HOST_DEVICE \
  void \
  AssemblerKernelHelper:: \
    assembleFluxDivergence< NF, NC, NP >( localIndex const (&localIds)[ 3 ], \
                                          globalIndex const rankOffset, \
                                          arrayView2d< localIndex const > const & elemRegionList, \
                                          arrayView2d< localIndex const > const & elemSubRegionList, \
                                          arrayView2d< localIndex const > const & elemList, \
                                          SortedArrayView< localIndex const > const & regionFilter, \
                                          arrayView1d< globalIndex const > const & faceDofNumber, \
                                          arrayView1d< real64 const > const & mimFaceGravCoef, \
                                          arraySlice1d< localIndex const > const & elemToFaces, \
                                          real64 const & elemGravCoef, \
                                          ElementViewConst< arrayView3d< real64 const, multifluid::USD_PHASE > > const & phaseDens, \
                                          ElementViewConst< arrayView4d< real64 const, multifluid::USD_PHASE_DC > > const & dPhaseDens, \
                                          ElementViewConst< arrayView3d< real64 const, multifluid::USD_PHASE > > const & phaseMassDens, \
                                          ElementViewConst< arrayView4d< real64 const, multifluid::USD_PHASE_DC > > const & dPhaseMassDens, \
                                          ElementViewConst< arrayView2d< real64 const, compflow::USD_PHASE > > const & phaseMob, \
                                          ElementViewConst< arrayView3d< real64 const, compflow::USD_PHASE_DC > > const & dPhaseMob, \
                                          ElementViewConst< arrayView3d< real64 const, compflow::USD_COMP_DC > > const & dCompFrac_dCompDens, \
                                          ElementViewConst< arrayView4d< real64 const, multifluid::USD_PHASE_COMP > > const & phaseCompFrac, \
                                          ElementViewConst< arrayView5d< real64 const, multifluid::USD_PHASE_COMP_DC > > const & dPhaseCompFrac, \
                                          ElementViewConst< arrayView1d< globalIndex const > > const & elemDofNumber, \
                                          arraySlice2d< real64 const > const & transMatrixGrav, \
                                          real64 const (&oneSidedVolFlux)[ NF ], \
                                          real64 const (&dOneSidedVolFlux_dPres)[ NF ], \
                                          real64 const (&dOneSidedVolFlux_dFacePres)[ NF ][ NF ], \
                                          real64 const (&dOneSidedVolFlux_dCompDens)[ NF ][ NC ], \
                                          real64 const & dt, \
                                          CRSMatrixView< real64, globalIndex const > const & localMatrix, \
                                          arrayView1d< real64 > const & localRhs ); \
  template \
  GEOSX_HOST_DEVICE \
  void \
  AssemblerKernelHelper:: \
    assembleViscousFlux< NF, NC, NP >( localIndex const ifaceLoc, \
                                       real64 const (&oneSidedVolFlux)[ NF ], \
                                       real64 const (&dOneSidedVolFlux_dPres)[ NF ], \
                                       real64 const (&dOneSidedVolFlux_dFacePres)[ NF ][ NF ], \
                                       real64 const (&dOneSidedVolFlux_dCompDens)[ NF ][ NC ], \
                                       real64 const (&upwPhaseViscCoef)[ NP ][ NC ], \
                                       real64 const (&dUpwPhaseViscCoef_dPres)[ NP ][ NC ], \
                                       real64 const (&dUpwPhaseViscCoef_dCompDens)[ NP ][ NC ][ NC ], \
                                       globalIndex const elemDofNumber, \
                                       globalIndex const neighborDofNumber, \
                                       globalIndex const upwViscDofNumber, \
                                       globalIndex const faceDofNumber, \
                                       real64 const & dt, \
                                       real64 ( &divMassFluxes )[ NC ], \
                                       real64 ( &dDivMassFluxes_dElemVars )[ NC ][ (NC+1)*(NF+1) ], \
                                       real64 ( &dDivMassFluxes_dFaceVars )[ NC ][ NF ], \
                                       globalIndex ( &dofColIndicesElemVars )[ (NC+1)*(NF+1) ], \
                                       globalIndex ( &dofColIndicesFaceVars )[ NF ] ); \
  template \
  GEOSX_HOST_DEVICE \
  void \
  AssemblerKernelHelper:: \
    assembleBuoyancyFlux< NF, NC, NP >( localIndex const ifaceLoc, \
                                        real64 const (&phaseGravTerm)[ NP ][ NP-1 ], \
                                        real64 const (&dPhaseGravTerm_dPres)[ NP ][ NP-1 ][ 2 ], \
                                        real64 const (&dPhaseGravTerm_dCompDens)[ NP ][ NP-1 ][ 2 ][ NC ], \
                                        real64 const (&upwPhaseGravCoef)[ NP ][ NP-1 ][ NC ], \
                                        real64 const (&dUpwPhaseGravCoef_dPres)[ NP ][ NP-1 ][ NC ][ 2 ], \
                                        real64 const (&dUpwPhaseGravCoef_dCompDens)[ NP ][ NP-1 ][ NC ][ 2 ][ NC ], \
                                        real64 const & dt, \
                                        real64 ( &divMassFluxes )[ NC ], \
                                        real64 ( &dDivMassFluxes_dElemVars )[ NC ][ (NC+1)*(NF+1) ] ); \
  template \
  GEOSX_HOST_DEVICE \
  void \
  AssemblerKernelHelper:: \
    assembleFaceConstraints< NF, NC, NP >( arrayView1d< globalIndex const > const & faceDofNumber, \
                                           arrayView1d< integer const > const & faceGhostRank, \
                                           arraySlice1d< localIndex const > const & elemToFaces, \
                                           globalIndex const elemDofNumber, \
                                           globalIndex const rankOffset,  \
                                           real64 const (&oneSidedVolFlux)[ NF ], \
                                           real64 const (&dOneSidedVolFlux_dPres)[ NF ], \
                                           real64 const (&dOneSidedVolFlux_dFacePres)[ NF ][ NF ], \
                                           real64 const (&dOneSidedVolFlux_dCompDens)[ NF ][ NC ], \
                                           CRSMatrixView< real64, globalIndex const > const & localMatrix, \
                                           arrayView1d< real64 > const & localRhs )

INST_AssemblerKernelHelper( 4, 1, 2 );
INST_AssemblerKernelHelper( 4, 2, 2 );
INST_AssemblerKernelHelper( 4, 3, 2 );
INST_AssemblerKernelHelper( 4, 4, 2 );
INST_AssemblerKernelHelper( 4, 5, 2 );

INST_AssemblerKernelHelper( 4, 1, 3 );
INST_AssemblerKernelHelper( 4, 2, 3 );
INST_AssemblerKernelHelper( 4, 3, 3 );
INST_AssemblerKernelHelper( 4, 4, 3 );
INST_AssemblerKernelHelper( 4, 5, 3 );

INST_AssemblerKernelHelper( 5, 1, 2 );
INST_AssemblerKernelHelper( 5, 2, 2 );
INST_AssemblerKernelHelper( 5, 3, 2 );
INST_AssemblerKernelHelper( 5, 4, 2 );
INST_AssemblerKernelHelper( 5, 5, 2 );

INST_AssemblerKernelHelper( 5, 1, 3 );
INST_AssemblerKernelHelper( 5, 2, 3 );
INST_AssemblerKernelHelper( 5, 3, 3 );
INST_AssemblerKernelHelper( 5, 4, 3 );
INST_AssemblerKernelHelper( 5, 5, 3 );

INST_AssemblerKernelHelper( 6, 1, 2 );
INST_AssemblerKernelHelper( 6, 2, 2 );
INST_AssemblerKernelHelper( 6, 3, 2 );
INST_AssemblerKernelHelper( 6, 4, 2 );
INST_AssemblerKernelHelper( 6, 5, 2 );

INST_AssemblerKernelHelper( 6, 1, 3 );
INST_AssemblerKernelHelper( 6, 2, 3 );
INST_AssemblerKernelHelper( 6, 3, 3 );
INST_AssemblerKernelHelper( 6, 4, 3 );
INST_AssemblerKernelHelper( 6, 5, 3 );

#undef INST_AssemblerKernelHelper

/******************************** AssemblerKernel ********************************/

template< integer NF, integer NC, integer NP >
<<<<<<< HEAD
GEOSX_HOST_DEVICE
inline
=======
GEOS_HOST_DEVICE
>>>>>>> 478ff4e8
void
AssemblerKernel::
  compute( localIndex const er, localIndex const esr, localIndex const ei,
           SortedArrayView< localIndex const > const & regionFilter,
           arrayView2d< localIndex const > const & elemRegionList,
           arrayView2d< localIndex const > const & elemSubRegionList,
           arrayView2d< localIndex const > const & elemList,
           arrayView1d< globalIndex const > const & faceDofNumber,
           arrayView1d< integer const > const & faceGhostRank,
           arrayView1d< real64 const > const & facePres,
           arrayView1d< real64 const > const & faceGravCoef,
           arrayView1d< real64 const > const & mimFaceGravCoef,
           arraySlice1d< localIndex const > const & elemToFaces,
           real64 const & elemPres,
           real64 const & elemGravCoef,
           ElementViewConst< arrayView3d< real64 const, multifluid::USD_PHASE > > const & phaseDens,
           ElementViewConst< arrayView4d< real64 const, multifluid::USD_PHASE_DC > > const & dPhaseDens,
           ElementViewConst< arrayView3d< real64 const, multifluid::USD_PHASE > > const & phaseMassDens,
           ElementViewConst< arrayView4d< real64 const, multifluid::USD_PHASE_DC > > const & dPhaseMassDens,
           ElementViewConst< arrayView2d< real64 const, compflow::USD_PHASE > > const & phaseMob,
           ElementViewConst< arrayView3d< real64 const, compflow::USD_PHASE_DC > > const & dPhaseMob,
           ElementViewConst< arrayView3d< real64 const, compflow::USD_COMP_DC > > const & dCompFrac_dCompDens,
           ElementViewConst< arrayView4d< real64 const, multifluid::USD_PHASE_COMP > > const & phaseCompFrac,
           ElementViewConst< arrayView5d< real64 const, multifluid::USD_PHASE_COMP_DC > > const & dPhaseCompFrac,
           ElementViewConst< arrayView1d< globalIndex const > > const & elemDofNumber,
           integer const elemGhostRank,
           globalIndex const rankOffset,
           real64 const & dt,
           arraySlice2d< real64 const > const & transMatrix,
           arraySlice2d< real64 const > const & transMatrixGrav,
           CRSMatrixView< real64, globalIndex const > const & localMatrix,
           arrayView1d< real64 > const & localRhs )
{
  // one sided flux
  real64 oneSidedVolFlux[ NF ]{};
  real64 dOneSidedVolFlux_dPres[ NF ]{};
  real64 dOneSidedVolFlux_dFacePres[ NF ][ NF ]{};
  real64 dOneSidedVolFlux_dCompDens[ NF ][ NC ]{};

  localIndex const localIds[3] = { er, esr, ei };

  /*
   * compute auxiliary quantities at the one sided faces of this element:
   * 1) One-sided volumetric fluxes
   * 2) Upwinded mobilities
   */

  // for each one-sided face of the elem,
  // compute the volumetric flux using transMatrix
  AssemblerKernelHelper::applyGradient< NF, NC, NP >( facePres,
                                                      faceGravCoef,
                                                      elemToFaces,
                                                      elemPres,
                                                      elemGravCoef,
                                                      phaseMassDens[er][esr][ei][0],
                                                      dPhaseMassDens[er][esr][ei][0],
                                                      phaseMob[er][esr][ei],
                                                      dPhaseMob[er][esr][ei],
                                                      dCompFrac_dCompDens[er][esr][ei],
                                                      transMatrix,
                                                      oneSidedVolFlux,
                                                      dOneSidedVolFlux_dPres,
                                                      dOneSidedVolFlux_dFacePres,
                                                      dOneSidedVolFlux_dCompDens );

  // at this point, we know the local flow direction in the element
  // so we can upwind the transport coefficients (mobilities) at the one sided faces
  // ** this function needs non-local information **
  if( elemGhostRank < 0 )
  {
    /*
     * perform assembly in this element in two steps:
     * 1) mass conservation equations
     * 2) face constraints
     */

    // use the computed one sided vol fluxes and the upwinded mobilities
    // to assemble the upwinded mass fluxes in the mass conservation eqn of the elem
    AssemblerKernelHelper::assembleFluxDivergence< NF, NC, NP >( localIds,
                                                                 rankOffset,
                                                                 elemRegionList,
                                                                 elemSubRegionList,
                                                                 elemList,
                                                                 regionFilter,
                                                                 faceDofNumber,
                                                                 mimFaceGravCoef,
                                                                 elemToFaces,
                                                                 elemGravCoef,
                                                                 phaseDens,
                                                                 dPhaseDens,
                                                                 phaseMassDens,
                                                                 dPhaseMassDens,
                                                                 phaseMob,
                                                                 dPhaseMob,
                                                                 dCompFrac_dCompDens,
                                                                 phaseCompFrac,
                                                                 dPhaseCompFrac,
                                                                 elemDofNumber,
                                                                 transMatrixGrav,
                                                                 oneSidedVolFlux,
                                                                 dOneSidedVolFlux_dPres,
                                                                 dOneSidedVolFlux_dFacePres,
                                                                 dOneSidedVolFlux_dCompDens,
                                                                 dt,
                                                                 localMatrix,
                                                                 localRhs );
  }

  // use the computed one sided vol fluxes to assemble the constraints
  // enforcing flux continuity at this element's faces
  AssemblerKernelHelper::assembleFaceConstraints< NF, NC, NP >( faceDofNumber,
                                                                faceGhostRank,
                                                                elemToFaces,
                                                                elemDofNumber[er][esr][ei],
                                                                rankOffset,
                                                                oneSidedVolFlux,
                                                                dOneSidedVolFlux_dPres,
                                                                dOneSidedVolFlux_dFacePres,
                                                                dOneSidedVolFlux_dCompDens,
                                                                localMatrix,
                                                                localRhs );
}

#define INST_AssemblerKernel( NF, NC, NP ) \
  template \
  GEOSX_HOST_DEVICE \
  void \
  AssemblerKernel:: \
    compute< NF, NC, NP >( localIndex const er, localIndex const esr, localIndex const ei, \
                           SortedArrayView< localIndex const > const & regionFilter, \
                           arrayView2d< localIndex const > const & elemRegionList, \
                           arrayView2d< localIndex const > const & elemSubRegionList, \
                           arrayView2d< localIndex const > const & elemList, \
                           arrayView1d< globalIndex const > const & faceDofNumber, \
                           arrayView1d< integer const > const & faceGhostRank, \
                           arrayView1d< real64 const > const & facePres, \
                           arrayView1d< real64 const > const & faceGravCoef, \
                           arrayView1d< real64 const > const & mimFaceGravCoef, \
                           arraySlice1d< localIndex const > const & elemToFaces, \
                           real64 const & elemPres, \
                           real64 const & elemGravCoef, \
                           ElementViewConst< arrayView3d< real64 const, multifluid::USD_PHASE > > const & phaseDens, \
                           ElementViewConst< arrayView4d< real64 const, multifluid::USD_PHASE_DC > > const & dPhaseDens, \
                           ElementViewConst< arrayView3d< real64 const, multifluid::USD_PHASE > > const & phaseMassDens, \
                           ElementViewConst< arrayView4d< real64 const, multifluid::USD_PHASE_DC > > const & dPhaseMassDens, \
                           ElementViewConst< arrayView2d< real64 const, compflow::USD_PHASE > > const & phaseMob, \
                           ElementViewConst< arrayView3d< real64 const, compflow::USD_PHASE_DC > > const & dPhaseMob, \
                           ElementViewConst< arrayView3d< real64 const, compflow::USD_COMP_DC > > const & dCompFrac_dCompDens, \
                           ElementViewConst< arrayView4d< real64 const, multifluid::USD_PHASE_COMP > > const & phaseCompFrac, \
                           ElementViewConst< arrayView5d< real64 const, multifluid::USD_PHASE_COMP_DC > > const & dPhaseCompFrac, \
                           ElementViewConst< arrayView1d< globalIndex const > > const & elemDofNumber, \
                           integer const elemGhostRank, \
                           globalIndex const rankOffset, \
                           real64 const & dt, \
                           arraySlice2d< real64 const > const & transMatrix, \
                           arraySlice2d< real64 const > const & transMatrixGrav, \
                           CRSMatrixView< real64, globalIndex const > const & localMatrix, \
                           arrayView1d< real64 > const & localRhs )

INST_AssemblerKernel( 4, 1, 2 );
INST_AssemblerKernel( 4, 2, 2 );
INST_AssemblerKernel( 4, 3, 2 );
INST_AssemblerKernel( 4, 4, 2 );
INST_AssemblerKernel( 4, 5, 2 );

INST_AssemblerKernel( 4, 1, 3 );
INST_AssemblerKernel( 4, 2, 3 );
INST_AssemblerKernel( 4, 3, 3 );
INST_AssemblerKernel( 4, 4, 3 );
INST_AssemblerKernel( 4, 5, 3 );

INST_AssemblerKernel( 5, 1, 2 );
INST_AssemblerKernel( 5, 2, 2 );
INST_AssemblerKernel( 5, 3, 2 );
INST_AssemblerKernel( 5, 4, 2 );
INST_AssemblerKernel( 5, 5, 2 );

INST_AssemblerKernel( 5, 1, 3 );
INST_AssemblerKernel( 5, 2, 3 );
INST_AssemblerKernel( 5, 3, 3 );
INST_AssemblerKernel( 5, 4, 3 );
INST_AssemblerKernel( 5, 5, 3 );

INST_AssemblerKernel( 6, 1, 2 );
INST_AssemblerKernel( 6, 2, 2 );
INST_AssemblerKernel( 6, 3, 2 );
INST_AssemblerKernel( 6, 4, 2 );
INST_AssemblerKernel( 6, 5, 2 );

INST_AssemblerKernel( 6, 1, 3 );
INST_AssemblerKernel( 6, 2, 3 );
INST_AssemblerKernel( 6, 3, 3 );
INST_AssemblerKernel( 6, 4, 3 );
INST_AssemblerKernel( 6, 5, 3 );

#undef INST_AssemblerKernel



/******************************** FluxKernel ********************************/

template< integer NF, integer NC, integer NP, typename IP_TYPE >
void
FluxKernel::
  launch( localIndex er, localIndex esr,
          CellElementSubRegion const & subRegion,
          constitutive::PermeabilityBase const & permeabilityModel,
          SortedArrayView< localIndex const > const & regionFilter,
          arrayView2d< real64 const, nodes::REFERENCE_POSITION_USD > const & nodePosition,
          arrayView2d< localIndex const > const & elemRegionList,
          arrayView2d< localIndex const > const & elemSubRegionList,
          arrayView2d< localIndex const > const & elemList,
          ArrayOfArraysView< localIndex const > const & faceToNodes,
          arrayView1d< globalIndex const > const & faceDofNumber,
          arrayView1d< integer const > const & faceGhostRank,
          arrayView1d< real64 const > const & facePres,
          arrayView1d< real64 const > const & faceGravCoef,
          arrayView1d< real64 const > const & mimFaceGravCoef,
          arrayView1d< real64 const > const & transMultiplier,
          ElementViewConst< arrayView2d< real64 const, compflow::USD_PHASE > > const & phaseMob,
          ElementViewConst< arrayView3d< real64 const, compflow::USD_PHASE_DC > > const & dPhaseMob,
          ElementViewConst< arrayView3d< real64 const, compflow::USD_COMP_DC > > const & dCompFrac_dCompDens,
          ElementViewConst< arrayView3d< real64 const, multifluid::USD_PHASE > > const & phaseDens,
          ElementViewConst< arrayView4d< real64 const, multifluid::USD_PHASE_DC > > const & dPhaseDens,
          ElementViewConst< arrayView3d< real64 const, multifluid::USD_PHASE > > const & phaseMassDens,
          ElementViewConst< arrayView4d< real64 const, multifluid::USD_PHASE_DC > > const & dPhaseMassDens,
          ElementViewConst< arrayView4d< real64 const, multifluid::USD_PHASE_COMP > > const & phaseCompFrac,
          ElementViewConst< arrayView5d< real64 const, multifluid::USD_PHASE_COMP_DC > > const & dPhaseCompFrac,
          ElementViewConst< arrayView1d< globalIndex const > > const & elemDofNumber,
          globalIndex const rankOffset,
          real64 const lengthTolerance,
          real64 const dt,
          CRSMatrixView< real64, globalIndex const > const & localMatrix,
          arrayView1d< real64 > const & localRhs )
{
  // get the cell-centered DOF numbers and ghost rank for the assembly
  arrayView1d< integer const > const & elemGhostRank = subRegion.ghostRank();

  // get the map from elem to faces
  arrayView2d< localIndex const > const & elemToFaces = subRegion.faceList();

  // get the cell-centered pressures
  arrayView1d< real64 const > const & elemPres  =
    subRegion.getReference< array1d< real64 > >( fields::flow::pressure::key() );

  // get the element data needed for transmissibility computation
  arrayView2d< real64 const > const & elemCenter =
    subRegion.getReference< array2d< real64 > >( CellElementSubRegion::viewKeyStruct::elementCenterString() );
  arrayView1d< real64 const > const & elemVolume =
    subRegion.getReference< array1d< real64 > >( CellElementSubRegion::viewKeyStruct::elementVolumeString() );

  // TODO add this dependency to the compute function
  //arrayView3d< real64 const > const elemdPermdPres = permeabilityModel.dPerm_dPressure();

  arrayView3d< real64 const > const & elemPerm = permeabilityModel.permeability();

  // get the cell-centered depth
  arrayView1d< real64 const > const & elemGravCoef =
    subRegion.getReference< array1d< real64 > >( fields::flow::gravityCoefficient::key() );

  // assemble the residual and Jacobian element by element
  // in this loop we assemble both equation types: mass conservation in the elements and constraints at the faces
  forAll< parallelDevicePolicy<> >( subRegion.size(), [=] GEOS_DEVICE ( localIndex const ei )
  {
    // transmissibility matrix
    stackArray2d< real64, NF *NF > transMatrix( NF, NF );
    stackArray2d< real64, NF *NF > transMatrixGrav( NF, NF );

    real64 const perm[ 3 ] = { elemPerm[ei][0][0], elemPerm[ei][0][1], elemPerm[ei][0][2] };

    // recompute the local transmissibility matrix at each iteration
    // we can decide later to precompute transMatrix if needed
    IP_TYPE::template compute< NF >( nodePosition,
                                     transMultiplier,
                                     faceToNodes,
                                     elemToFaces[ei],
                                     elemCenter[ei],
                                     elemVolume[ei],
                                     perm,
                                     lengthTolerance,
                                     transMatrix );

    // currently the gravity term in the transport scheme is treated as in MRST, that is, always with TPFA
    // this is why below we have to recompute the TPFA transmissibility in addition to the transmissibility matrix above
    // TODO: treat the gravity term with a consistent inner product
    mimeticInnerProduct::TPFAInnerProduct::compute< NF >( nodePosition,
                                                          transMultiplier,
                                                          faceToNodes,
                                                          elemToFaces[ei],
                                                          elemCenter[ei],
                                                          elemVolume[ei],
                                                          perm,
                                                          lengthTolerance,
                                                          transMatrixGrav );

    // perform flux assembly in this element
    compositionalMultiphaseHybridFVMKernels::AssemblerKernel::compute< NF, NC, NP >( er, esr, ei,
                                                                                     regionFilter,
                                                                                     elemRegionList,
                                                                                     elemSubRegionList,
                                                                                     elemList,
                                                                                     faceDofNumber,
                                                                                     faceGhostRank,
                                                                                     facePres,
                                                                                     faceGravCoef,
                                                                                     mimFaceGravCoef,
                                                                                     elemToFaces[ei],
                                                                                     elemPres[ei],
                                                                                     elemGravCoef[ei],
                                                                                     phaseDens,
                                                                                     dPhaseDens,
                                                                                     phaseMassDens,
                                                                                     dPhaseMassDens,
                                                                                     phaseMob,
                                                                                     dPhaseMob,
                                                                                     dCompFrac_dCompDens,
                                                                                     phaseCompFrac,
                                                                                     dPhaseCompFrac,
                                                                                     elemDofNumber,
                                                                                     elemGhostRank[ei],
                                                                                     rankOffset,
                                                                                     dt,
                                                                                     transMatrix,
                                                                                     transMatrixGrav,
                                                                                     localMatrix,
                                                                                     localRhs );
  } );
}

#define INST_FluxKernel( NF, NC, NP, IP_TYPE ) \
  template \
  void \
  FluxKernel:: \
    launch< NF, NC, NP, IP_TYPE >( localIndex er, localIndex esr, \
                                   CellElementSubRegion const & subRegion, \
                                   constitutive::PermeabilityBase const & permeabilityModel, \
                                   SortedArrayView< localIndex const > const & regionFilter, \
                                   arrayView2d< real64 const, nodes::REFERENCE_POSITION_USD > const & nodePosition, \
                                   arrayView2d< localIndex const > const & elemRegionList, \
                                   arrayView2d< localIndex const > const & elemSubRegionList, \
                                   arrayView2d< localIndex const > const & elemList, \
                                   ArrayOfArraysView< localIndex const > const & faceToNodes, \
                                   arrayView1d< globalIndex const > const & faceDofNumber, \
                                   arrayView1d< integer const > const & faceGhostRank, \
                                   arrayView1d< real64 const > const & facePres, \
                                   arrayView1d< real64 const > const & faceGravCoef, \
                                   arrayView1d< real64 const > const & mimFaceGravCoef, \
                                   arrayView1d< real64 const > const & transMultiplier, \
                                   ElementViewConst< arrayView2d< real64 const, compflow::USD_PHASE > > const & phaseMob, \
                                   ElementViewConst< arrayView3d< real64 const, compflow::USD_PHASE_DC > > const & dPhaseMob, \
                                   ElementViewConst< arrayView3d< real64 const, compflow::USD_COMP_DC > > const & dCompFrac_dCompDens, \
                                   ElementViewConst< arrayView3d< real64 const, multifluid::USD_PHASE > > const & phaseDens, \
                                   ElementViewConst< arrayView4d< real64 const, multifluid::USD_PHASE_DC > > const & dPhaseDens, \
                                   ElementViewConst< arrayView3d< real64 const, multifluid::USD_PHASE > > const & phaseMassDens, \
                                   ElementViewConst< arrayView4d< real64 const, multifluid::USD_PHASE_DC > > const & dPhaseMassDens, \
                                   ElementViewConst< arrayView4d< real64 const, multifluid::USD_PHASE_COMP > > const & phaseCompFrac, \
                                   ElementViewConst< arrayView5d< real64 const, multifluid::USD_PHASE_COMP_DC > > const & dPhaseCompFrac, \
                                   ElementViewConst< arrayView1d< globalIndex const > > const & elemDofNumber, \
                                   globalIndex const rankOffset, \
                                   real64 const lengthTolerance, \
                                   real64 const dt, \
                                   CRSMatrixView< real64, globalIndex const > const & localMatrix, \
                                   arrayView1d< real64 > const & localRhs )

INST_FluxKernel( 4, 1, 2, mimeticInnerProduct::TPFAInnerProduct const );
INST_FluxKernel( 4, 2, 2, mimeticInnerProduct::TPFAInnerProduct const );
INST_FluxKernel( 4, 3, 2, mimeticInnerProduct::TPFAInnerProduct const );
INST_FluxKernel( 4, 4, 2, mimeticInnerProduct::TPFAInnerProduct const );
INST_FluxKernel( 4, 5, 2, mimeticInnerProduct::TPFAInnerProduct const );

INST_FluxKernel( 4, 1, 3, mimeticInnerProduct::TPFAInnerProduct const );
INST_FluxKernel( 4, 2, 3, mimeticInnerProduct::TPFAInnerProduct const );
INST_FluxKernel( 4, 3, 3, mimeticInnerProduct::TPFAInnerProduct const );
INST_FluxKernel( 4, 4, 3, mimeticInnerProduct::TPFAInnerProduct const );
INST_FluxKernel( 4, 5, 3, mimeticInnerProduct::TPFAInnerProduct const );

INST_FluxKernel( 5, 1, 2, mimeticInnerProduct::TPFAInnerProduct const );
INST_FluxKernel( 5, 2, 2, mimeticInnerProduct::TPFAInnerProduct const );
INST_FluxKernel( 5, 3, 2, mimeticInnerProduct::TPFAInnerProduct const );
INST_FluxKernel( 5, 4, 2, mimeticInnerProduct::TPFAInnerProduct const );
INST_FluxKernel( 5, 5, 2, mimeticInnerProduct::TPFAInnerProduct const );

INST_FluxKernel( 5, 1, 3, mimeticInnerProduct::TPFAInnerProduct const );
INST_FluxKernel( 5, 2, 3, mimeticInnerProduct::TPFAInnerProduct const );
INST_FluxKernel( 5, 3, 3, mimeticInnerProduct::TPFAInnerProduct const );
INST_FluxKernel( 5, 4, 3, mimeticInnerProduct::TPFAInnerProduct const );
INST_FluxKernel( 5, 5, 3, mimeticInnerProduct::TPFAInnerProduct const );

INST_FluxKernel( 6, 1, 2, mimeticInnerProduct::TPFAInnerProduct const );
INST_FluxKernel( 6, 2, 2, mimeticInnerProduct::TPFAInnerProduct const );
INST_FluxKernel( 6, 3, 2, mimeticInnerProduct::TPFAInnerProduct const );
INST_FluxKernel( 6, 4, 2, mimeticInnerProduct::TPFAInnerProduct const );
INST_FluxKernel( 6, 5, 2, mimeticInnerProduct::TPFAInnerProduct const );

INST_FluxKernel( 6, 1, 3, mimeticInnerProduct::TPFAInnerProduct const );
INST_FluxKernel( 6, 2, 3, mimeticInnerProduct::TPFAInnerProduct const );
INST_FluxKernel( 6, 3, 3, mimeticInnerProduct::TPFAInnerProduct const );
INST_FluxKernel( 6, 4, 3, mimeticInnerProduct::TPFAInnerProduct const );
INST_FluxKernel( 6, 5, 3, mimeticInnerProduct::TPFAInnerProduct const );


INST_FluxKernel( 4, 1, 2, mimeticInnerProduct::BdVLMInnerProduct const );
INST_FluxKernel( 4, 2, 2, mimeticInnerProduct::BdVLMInnerProduct const );
INST_FluxKernel( 4, 3, 2, mimeticInnerProduct::BdVLMInnerProduct const );
INST_FluxKernel( 4, 4, 2, mimeticInnerProduct::BdVLMInnerProduct const );
INST_FluxKernel( 4, 5, 2, mimeticInnerProduct::BdVLMInnerProduct const );

INST_FluxKernel( 4, 1, 3, mimeticInnerProduct::BdVLMInnerProduct const );
INST_FluxKernel( 4, 2, 3, mimeticInnerProduct::BdVLMInnerProduct const );
INST_FluxKernel( 4, 3, 3, mimeticInnerProduct::BdVLMInnerProduct const );
INST_FluxKernel( 4, 4, 3, mimeticInnerProduct::BdVLMInnerProduct const );
INST_FluxKernel( 4, 5, 3, mimeticInnerProduct::BdVLMInnerProduct const );

INST_FluxKernel( 5, 1, 2, mimeticInnerProduct::BdVLMInnerProduct const );
INST_FluxKernel( 5, 2, 2, mimeticInnerProduct::BdVLMInnerProduct const );
INST_FluxKernel( 5, 3, 2, mimeticInnerProduct::BdVLMInnerProduct const );
INST_FluxKernel( 5, 4, 2, mimeticInnerProduct::BdVLMInnerProduct const );
INST_FluxKernel( 5, 5, 2, mimeticInnerProduct::BdVLMInnerProduct const );

INST_FluxKernel( 5, 1, 3, mimeticInnerProduct::BdVLMInnerProduct const );
INST_FluxKernel( 5, 2, 3, mimeticInnerProduct::BdVLMInnerProduct const );
INST_FluxKernel( 5, 3, 3, mimeticInnerProduct::BdVLMInnerProduct const );
INST_FluxKernel( 5, 4, 3, mimeticInnerProduct::BdVLMInnerProduct const );
INST_FluxKernel( 5, 5, 3, mimeticInnerProduct::BdVLMInnerProduct const );

INST_FluxKernel( 6, 1, 2, mimeticInnerProduct::BdVLMInnerProduct const );
INST_FluxKernel( 6, 2, 2, mimeticInnerProduct::BdVLMInnerProduct const );
INST_FluxKernel( 6, 3, 2, mimeticInnerProduct::BdVLMInnerProduct const );
INST_FluxKernel( 6, 4, 2, mimeticInnerProduct::BdVLMInnerProduct const );
INST_FluxKernel( 6, 5, 2, mimeticInnerProduct::BdVLMInnerProduct const );

INST_FluxKernel( 6, 1, 3, mimeticInnerProduct::BdVLMInnerProduct const );
INST_FluxKernel( 6, 2, 3, mimeticInnerProduct::BdVLMInnerProduct const );
INST_FluxKernel( 6, 3, 3, mimeticInnerProduct::BdVLMInnerProduct const );
INST_FluxKernel( 6, 4, 3, mimeticInnerProduct::BdVLMInnerProduct const );
INST_FluxKernel( 6, 5, 3, mimeticInnerProduct::BdVLMInnerProduct const );


#undef INST_FluxKernel

} // namespace compositionalMultiphaseHybridFVMKernels

} // namespace geos<|MERGE_RESOLUTION|>--- conflicted
+++ resolved
@@ -35,7 +35,7 @@
 /******************************** UpwindingHelper ********************************/
 
 template< integer NC, integer NP >
-GEOSX_HOST_DEVICE
+GEOS_HOST_DEVICE
 inline
 void
 UpwindingHelper::
@@ -133,12 +133,8 @@
 }
 
 template< integer NC, integer NP >
-<<<<<<< HEAD
-GEOSX_HOST_DEVICE
+GEOS_HOST_DEVICE
 inline
-=======
-GEOS_HOST_DEVICE
->>>>>>> 478ff4e8
 void
 UpwindingHelper::
   upwindBuoyancyCoefficient( localIndex const (&localIds)[ 3 ],
@@ -275,12 +271,8 @@
 }
 
 template< integer NC, integer NP >
-<<<<<<< HEAD
-GEOSX_HOST_DEVICE
+GEOS_HOST_DEVICE
 inline
-=======
-GEOS_HOST_DEVICE
->>>>>>> 478ff4e8
 void
 UpwindingHelper::
   computePhaseGravTerm( localIndex const (&localIds)[ 3 ],
@@ -366,12 +358,8 @@
 }
 
 template< integer NC, integer NP >
-<<<<<<< HEAD
-GEOSX_HOST_DEVICE
+GEOS_HOST_DEVICE
 inline
-=======
-GEOS_HOST_DEVICE
->>>>>>> 478ff4e8
 void
 UpwindingHelper::
   computeUpwindedTotalMobility( localIndex const (&localIds)[ 3 ],
@@ -411,12 +399,8 @@
   }
 }
 
-<<<<<<< HEAD
-GEOSX_HOST_DEVICE
+GEOS_HOST_DEVICE
 inline
-=======
-GEOS_HOST_DEVICE
->>>>>>> 478ff4e8
 void
 UpwindingHelper::
   setIndicesForMobilityRatioUpwinding( localIndex const (&localIds)[ 3 ],
@@ -450,12 +434,8 @@
 }
 
 template< integer NP >
-<<<<<<< HEAD
-GEOSX_HOST_DEVICE
+GEOS_HOST_DEVICE
 inline
-=======
-GEOS_HOST_DEVICE
->>>>>>> 478ff4e8
 void
 UpwindingHelper::
   setIndicesForTotalMobilityUpwinding( localIndex const (&localIds)[ 3 ],
@@ -518,7 +498,7 @@
 
 #define INST_UpwindingHelperNCNP( NC, NP ) \
   template \
-  GEOSX_HOST_DEVICE \
+  GEOS_HOST_DEVICE \
   void \
   UpwindingHelper:: \
     upwindViscousCoefficient< NC, NP >( localIndex const (&localIds)[ 3 ], \
@@ -537,7 +517,7 @@
                                         real64 ( &dUpwPhaseViscCoef_dCompDens )[ NP ][ NC ][ NC ], \
                                         globalIndex & upwViscDofNumber ); \
   template \
-  GEOSX_HOST_DEVICE \
+  GEOS_HOST_DEVICE \
   void \
   UpwindingHelper:: \
     upwindBuoyancyCoefficient< NC, NP >( localIndex const (&localIds)[ 3 ], \
@@ -559,7 +539,7 @@
                                          real64 ( &dUpwPhaseGravCoef_dPres )[ NP ][ NP-1 ][ NC ][ 2 ], \
                                          real64 ( &dUpwPhaseGravCoef_dCompDens )[ NP ][ NP-1 ][ NC ][ 2 ][ NC ] ); \
   template \
-  GEOSX_HOST_DEVICE \
+  GEOS_HOST_DEVICE \
   void \
   UpwindingHelper:: \
     computePhaseGravTerm< NC, NP >( localIndex const (&localIds)[ 3 ], \
@@ -572,7 +552,7 @@
                                     real64 ( &dPhaseGravTerm_dPres )[ NP ][ NP-1 ][ 2 ], \
                                     real64 ( &dPhaseGravTerm_dCompDens )[ NP ][ NP-1 ][ 2 ][ NC ] ); \
   template \
-  GEOSX_HOST_DEVICE \
+  GEOS_HOST_DEVICE \
   void \
   UpwindingHelper:: \
     computeUpwindedTotalMobility< NC, NP >( localIndex const (&localIds)[ 3 ], \
@@ -600,7 +580,7 @@
 
 #define INST_UpwindingHelperNP( NP ) \
   template \
-  GEOSX_HOST_DEVICE \
+  GEOS_HOST_DEVICE \
   void \
   UpwindingHelper:: \
     setIndicesForTotalMobilityUpwinding< NP >( localIndex const (&localIds)[ 3 ], \
@@ -617,12 +597,8 @@
 /******************************** AssemblerKernelHelper ********************************/
 
 template< integer NF, integer NC, integer NP >
-<<<<<<< HEAD
-GEOSX_HOST_DEVICE
+GEOS_HOST_DEVICE
 inline
-=======
-GEOS_HOST_DEVICE
->>>>>>> 478ff4e8
 void
 AssemblerKernelHelper::
   applyGradient( arrayView1d< real64 const > const & facePres,
@@ -725,12 +701,8 @@
 }
 
 template< integer NF, integer NC, integer NP >
-<<<<<<< HEAD
-GEOSX_HOST_DEVICE
+GEOS_HOST_DEVICE
 inline
-=======
-GEOS_HOST_DEVICE
->>>>>>> 478ff4e8
 void
 AssemblerKernelHelper::
   assembleFluxDivergence( localIndex const (&localIds)[ 3 ],
@@ -927,12 +899,8 @@
 }
 
 template< integer NF, integer NC, integer NP >
-<<<<<<< HEAD
-GEOSX_HOST_DEVICE
+GEOS_HOST_DEVICE
 inline
-=======
-GEOS_HOST_DEVICE
->>>>>>> 478ff4e8
 void
 AssemblerKernelHelper::
   assembleViscousFlux( localIndex const ifaceLoc,
@@ -1013,12 +981,8 @@
 }
 
 template< integer NF, integer NC, integer NP >
-<<<<<<< HEAD
-GEOSX_HOST_DEVICE
+GEOS_HOST_DEVICE
 inline
-=======
-GEOS_HOST_DEVICE
->>>>>>> 478ff4e8
 void
 AssemblerKernelHelper::
   assembleBuoyancyFlux( localIndex const ifaceLoc,
@@ -1079,12 +1043,8 @@
 }
 
 template< integer NF, integer NC, integer NP >
-<<<<<<< HEAD
-GEOSX_HOST_DEVICE
+GEOS_HOST_DEVICE
 inline
-=======
-GEOS_HOST_DEVICE
->>>>>>> 478ff4e8
 void
 AssemblerKernelHelper::
   assembleFaceConstraints( arrayView1d< globalIndex const > const & faceDofNumber,
@@ -1161,7 +1121,7 @@
 
 #define INST_AssemblerKernelHelper( NF, NC, NP ) \
   template \
-  GEOSX_HOST_DEVICE \
+  GEOS_HOST_DEVICE \
   void \
   AssemblerKernelHelper:: \
     applyGradient< NF, NC, NP >( arrayView1d< real64 const > const & facePres, \
@@ -1180,7 +1140,7 @@
                                  real64 ( &dOneSidedVolFlux_dFacePres )[ NF ][ NF ], \
                                  real64 ( &dOneSidedVolFlux_dCompDens )[ NF ][ NC ] ); \
   template \
-  GEOSX_HOST_DEVICE \
+  GEOS_HOST_DEVICE \
   void \
   AssemblerKernelHelper:: \
     assembleFluxDivergence< NF, NC, NP >( localIndex const (&localIds)[ 3 ], \
@@ -1212,7 +1172,7 @@
                                           CRSMatrixView< real64, globalIndex const > const & localMatrix, \
                                           arrayView1d< real64 > const & localRhs ); \
   template \
-  GEOSX_HOST_DEVICE \
+  GEOS_HOST_DEVICE \
   void \
   AssemblerKernelHelper:: \
     assembleViscousFlux< NF, NC, NP >( localIndex const ifaceLoc, \
@@ -1234,7 +1194,7 @@
                                        globalIndex ( &dofColIndicesElemVars )[ (NC+1)*(NF+1) ], \
                                        globalIndex ( &dofColIndicesFaceVars )[ NF ] ); \
   template \
-  GEOSX_HOST_DEVICE \
+  GEOS_HOST_DEVICE \
   void \
   AssemblerKernelHelper:: \
     assembleBuoyancyFlux< NF, NC, NP >( localIndex const ifaceLoc, \
@@ -1248,7 +1208,7 @@
                                         real64 ( &divMassFluxes )[ NC ], \
                                         real64 ( &dDivMassFluxes_dElemVars )[ NC ][ (NC+1)*(NF+1) ] ); \
   template \
-  GEOSX_HOST_DEVICE \
+  GEOS_HOST_DEVICE \
   void \
   AssemblerKernelHelper:: \
     assembleFaceConstraints< NF, NC, NP >( arrayView1d< globalIndex const > const & faceDofNumber, \
@@ -1304,12 +1264,8 @@
 /******************************** AssemblerKernel ********************************/
 
 template< integer NF, integer NC, integer NP >
-<<<<<<< HEAD
-GEOSX_HOST_DEVICE
+GEOS_HOST_DEVICE
 inline
-=======
-GEOS_HOST_DEVICE
->>>>>>> 478ff4e8
 void
 AssemblerKernel::
   compute( localIndex const er, localIndex const esr, localIndex const ei,
@@ -1435,7 +1391,7 @@
 
 #define INST_AssemblerKernel( NF, NC, NP ) \
   template \
-  GEOSX_HOST_DEVICE \
+  GEOS_HOST_DEVICE \
   void \
   AssemblerKernel:: \
     compute< NF, NC, NP >( localIndex const er, localIndex const esr, localIndex const ei, \
