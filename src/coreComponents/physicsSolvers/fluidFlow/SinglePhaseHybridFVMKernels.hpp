--- conflicted
+++ resolved
@@ -663,11 +663,7 @@
             localResidual,
             dofNumber,
             ghostRank,
-<<<<<<< HEAD
-            minNormalizer),
-=======
             minNormalizer ),
->>>>>>> 2801afa9
     m_dt( dt ),
     m_regionFilter( regionFilter ),
     m_defaultViscosity( defaultViscosity ),
