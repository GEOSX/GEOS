/*
 * ------------------------------------------------------------------------------------------------------------
 * SPDX-License-Identifier: LGPL-2.1-only
 *
 * Copyright (c) 2018-2020 Lawrence Livermore National Security LLC
 * Copyright (c) 2018-2020 The Board of Trustees of the Leland Stanford Junior University
 * Copyright (c) 2018-2020 TotalEnergies
 * Copyright (c) 2019-     GEOSX Contributors
 * All rights reserved
 *
 * See top level LICENSE, COPYRIGHT, CONTRIBUTORS, NOTICE, and ACKNOWLEDGEMENTS files for details.
 * ------------------------------------------------------------------------------------------------------------
 */

/**
 * @file SinglePhaseHybridFVMKernels.hpp
 */

#ifndef GEOSX_PHYSICSSOLVERS_FLUIDFLOW_SINGLEPHASEHYBRIDFVMKERNELS_HPP
#define GEOSX_PHYSICSSOLVERS_FLUIDFLOW_SINGLEPHASEHYBRIDFVMKERNELS_HPP

#include "common/DataTypes.hpp"
#include "constitutive/fluid/SingleFluidBase.hpp"
#include "constitutive/permeability/PermeabilityBase.hpp"
#include "finiteVolume/mimeticInnerProducts/MimeticInnerProductBase.hpp"
#include "finiteVolume/mimeticInnerProducts/TPFAInnerProduct.hpp"
#include "finiteVolume/mimeticInnerProducts/QuasiTPFAInnerProduct.hpp"
#include "finiteVolume/mimeticInnerProducts/QuasiRTInnerProduct.hpp"
#include "finiteVolume/mimeticInnerProducts/SimpleInnerProduct.hpp"
#include "mesh/MeshLevel.hpp"
#include "physicsSolvers/fluidFlow/FlowSolverBaseExtrinsicData.hpp"
#include "physicsSolvers/fluidFlow/HybridFVMHelperKernels.hpp"
#include "physicsSolvers/fluidFlow/SinglePhaseBaseExtrinsicData.hpp"
#include "physicsSolvers/fluidFlow/SinglePhaseBaseKernels.hpp"
#include "physicsSolvers/fluidFlow/StencilAccessors.hpp"

namespace geosx
{
namespace singlePhaseHybridFVMKernels
{

/******************************** Kernel switches ********************************/

namespace internal
{

template< typename T, typename LAMBDA >
void kernelLaunchSelectorFaceSwitch( T value, LAMBDA && lambda )
{
  static_assert( std::is_integral< T >::value, "KernelLaunchSelectorFaceSwitch: type should be integral" );

  switch( value )
  {
    case 4:
    { lambda( std::integral_constant< T, 4 >() ); return;}
    case 5:
    { lambda( std::integral_constant< T, 5 >() ); return;}
    case 6:
    { lambda( std::integral_constant< T, 6 >() ); return;}
    case 7:
    { lambda( std::integral_constant< T, 7 >() ); return;}
    case 8:
    { lambda( std::integral_constant< T, 8 >() ); return;}
    case 9:
    { lambda( std::integral_constant< T, 9 >() ); return;}
    case 10:
    { lambda( std::integral_constant< T, 10 >() ); return;}
    case 11:
    { lambda( std::integral_constant< T, 11 >() ); return;}
    case 12:
    { lambda( std::integral_constant< T, 12 >() ); return;}
    case 13:
    { lambda( std::integral_constant< T, 13 >() ); return;}
    default: GEOSX_ERROR( "Unknown numFacesInElem value: " << value );
  }
}

} // namespace internal

/******************************** ElementBasedAssemblyKernel ********************************/

/**
 * @class ElementBasedAssemblyKernel
 * @tparam NUM_FACE number of faces per element
 * @tparam IP the type of inner product
 * @brief Define the interface for the assembly kernel in charge of flux terms
 */
template< integer NUM_FACE, typename IP >
class ElementBasedAssemblyKernel
{
public:

  /**
   * @brief The type for element-based data. Consists entirely of ArrayView's.
   *
   * Can be converted from ElementRegionManager::ElementViewConstAccessor
   * by calling .toView() or .toViewConst() on an accessor instance
   */
  template< typename VIEWTYPE >
  using ElementViewConst = ElementRegionManager::ElementViewConst< VIEWTYPE >;

  using DofNumberAccessor = ElementRegionManager::ElementViewAccessor< arrayView1d< globalIndex const > >;

  using FlowAccessors =
    StencilAccessors< extrinsicMeshData::flow::mobility,
                      extrinsicMeshData::flow::dMobility_dPressure >;

  /**
   * @brief Constructor
   * @param[in] rankOffset the offset of my MPI rank
   * @param[in] er the index of the region
   * @param[in] esr the index of the subregion
   * @param[in] lengthTolerance tolerance used in the transmissibility computations
   * @param[in] faceDofKey the string key to retrieve the face degrees of freedom numbers
   * @param[in] nodeManager the node manager
   * @param[in] faceManager the face manager
   * @param[in] subRegion the element subregion
   * @param[in] dofNumberAccessor accessors for the element dof numbers
   * @param[in] flowAccessors accessors for the flow variables
   * @param[in] fluid the fluid model
   * @param[in] permeability the permeability model
   * @param[in] regionFilter the region filter
   * @param[in] dt the time step size
   * @param[inout] localMatrix the local CRS matrix
   * @param[inout] localRhs the local right-hand side vector
   */
  ElementBasedAssemblyKernel( globalIndex const rankOffset,
                              localIndex const er,
                              localIndex const esr,
                              real64 const & lengthTolerance,
                              string const faceDofKey,
                              NodeManager const & nodeManager,
                              FaceManager const & faceManager,
                              CellElementSubRegion const & subRegion,
                              DofNumberAccessor const & dofNumberAccessor,
                              FlowAccessors const & flowAccessors,
                              constitutive::SingleFluidBase const & fluid,
                              constitutive::PermeabilityBase const & permeability,
                              SortedArrayView< localIndex const > const & regionFilter,
                              real64 const & dt,
                              CRSMatrixView< real64, globalIndex const > const & localMatrix,
                              arrayView1d< real64 > const & localRhs )
    :
    m_rankOffset( rankOffset ),
    m_er( er ),
    m_esr( esr ),
    m_lengthTolerance( lengthTolerance ),
    m_dt( dt ),
    m_elemGhostRank( subRegion.ghostRank() ),
    m_elemDofNumber( dofNumberAccessor.toNestedViewConst() ),
    m_faceGhostRank( faceManager.ghostRank() ),
    m_faceDofNumber( faceManager.getReference< array1d< globalIndex > >( faceDofKey ) ),
    m_elemToFaces( subRegion.faceList().toViewConst() ),
    m_elemCenter( subRegion.getElementCenter() ),
    m_elemVolume( subRegion.getElementVolume() ),
    m_elemGravCoef( subRegion.getExtrinsicData< extrinsicMeshData::flow::gravityCoefficient >() ),
    m_faceToNodes( faceManager.nodeList().toViewConst() ),
    m_faceGravCoef( faceManager.getExtrinsicData< extrinsicMeshData::flow::gravityCoefficient >() ),
    m_regionFilter( regionFilter ),
    m_nodePosition( nodeManager.referencePosition() ),
    m_elemRegionList( faceManager.elementRegionList() ),
    m_elemSubRegionList( faceManager.elementSubRegionList() ),
    m_elemList( faceManager.elementList() ),
    m_elemPerm( permeability.permeability() ),
    m_transMultiplier( faceManager.getExtrinsicData< extrinsicMeshData::flow::transMultiplier >() ),
    m_elemPres( subRegion.getExtrinsicData< extrinsicMeshData::flow::pressure >() ),
    m_facePres( faceManager.getExtrinsicData< extrinsicMeshData::flow::facePressure >() ),
    m_elemDens ( fluid.density() ),
    m_dElemDens_dPres( fluid.dDensity_dPressure() ),
    m_mob( flowAccessors.get( extrinsicMeshData::flow::mobility {} ) ),
    m_dMob_dPres( flowAccessors.get( extrinsicMeshData::flow::dMobility_dPressure {} ) ),
    m_localMatrix( localMatrix ),
    m_localRhs( localRhs )
  {}


  /**
   * @struct StackVariables
   * @brief Kernel variables (dof numbers, jacobian and residual) located on the stack
   */
  struct StackVariables
  {

    GEOSX_HOST_DEVICE
    StackVariables()
      : transMatrix( NUM_FACE, NUM_FACE )
    {}

    stackArray2d< real64, NUM_FACE *NUM_FACE > transMatrix;

    real64 oneSidedVolFlux[NUM_FACE]{};
    real64 dOneSidedVolFlux_dPres[NUM_FACE]{};
    real64 dOneSidedVolFlux_dFacePres[NUM_FACE][NUM_FACE]{};

    real64 divMassFluxes = 0;
    real64 dDivMassFluxes_dElemVars[NUM_FACE+1]{};
    real64 dDivMassFluxes_dFaceVars[NUM_FACE]{};

    localIndex cellCenteredEqnRowIndex = 0;
    localIndex faceCenteredEqnRowIndex[NUM_FACE]{};
    globalIndex elemDofColIndices[NUM_FACE+1]{};
    globalIndex faceDofColIndices[NUM_FACE]{};
  };

  /**
   * @brief Performs the setup phase for the kernel.
   * @param[in] ei the element index
   * @param[in] stack the stack variables
   */
  GEOSX_HOST_DEVICE
  void setup( localIndex const ei,
              StackVariables & stack ) const
  {
    stack.cellCenteredEqnRowIndex = m_elemDofNumber[m_er][m_esr][ei] - m_rankOffset;
    stack.elemDofColIndices[0] = m_elemDofNumber[m_er][m_esr][ei];
    for( integer iFaceLoc = 0; iFaceLoc < NUM_FACE; ++iFaceLoc )
    {
      stack.faceCenteredEqnRowIndex[iFaceLoc] = m_faceDofNumber[m_elemToFaces[ei][iFaceLoc]] - m_rankOffset;
      stack.faceDofColIndices[iFaceLoc] = m_faceDofNumber[m_elemToFaces[ei][iFaceLoc]];
    }
  }

  /**
   * @brief In a given element, compute the one-sided volumetric fluxes at this element's faces
   * @param[in] ei the element index
   * @param[in] stack the stack variables
   */
  GEOSX_HOST_DEVICE
<<<<<<< HEAD
  GEOSX_FORCE_INLINE
  static void
  applyGradient( arrayView1d< real64 const > const & facePres,
                 arrayView1d< real64 const > const & faceGravCoef,
                 arraySlice1d< localIndex const > const & elemToFaces,
                 real64 const & elemPres,
                 real64 const & elemGravCoef,
                 real64 const & elemDens,
                 real64 const & dElemDens_dp,
                 arraySlice2d< real64 const > const & transMatrix,
                 real64 ( & oneSidedVolFlux )[ NF ],
                 real64 ( & dOneSidedVolFlux_dp )[ NF ],
                 real64 ( & dOneSidedVolFlux_dfp )[ NF ][ NF ] )
=======
  void computeGradient( localIndex const ei,
                        StackVariables & stack ) const
>>>>>>> 86bc7133
  {
    for( integer iFaceLoc = 0; iFaceLoc < NUM_FACE; ++iFaceLoc )
    {
      // now in the following nested loop,
      // we compute the contribution of face jFaceLoc to the one sided total volumetric flux at face iFaceLoc
      for( integer jFaceLoc = 0; jFaceLoc < NUM_FACE; ++jFaceLoc )
      {
        // 1) compute the potential diff between the cell center and the face center
        real64 const ccPres = m_elemPres[ei];
        real64 const fPres = m_facePres[m_elemToFaces[ei][jFaceLoc]];

        real64 const ccGravCoef = m_elemGravCoef[ei];
        real64 const fGravCoef = m_faceGravCoef[m_elemToFaces[ei][jFaceLoc]];

        real64 const ccDens = m_elemDens[ei][0];
        real64 const dCcDens_dPres = m_dElemDens_dPres[ei][0];
        // no density evaluated at the face center

        // pressure difference
        real64 const presDif = ccPres - fPres;
        real64 const dPresDif_dPres = 1;
        real64 const dPresDif_dFacePres = -1;

        // gravity term
        real64 const gravCoefDif = ccGravCoef - fGravCoef;
        real64 const gravTerm = ccDens * gravCoefDif;
        real64 const dGravTerm_dPres = dCcDens_dPres * gravCoefDif;

        // potential difference
        real64 const potDif = presDif - gravTerm;
        real64 const dPotDif_dPres = dPresDif_dPres - dGravTerm_dPres;
        real64 const dPotDif_dFacePres = dPresDif_dFacePres;

        // this is going to store T \sum_p \lambda_p (\nabla p - \rho_p g \nabla d)
        stack.oneSidedVolFlux[iFaceLoc] = stack.oneSidedVolFlux[iFaceLoc]
                                          + stack.transMatrix[iFaceLoc][jFaceLoc] * potDif;
        stack.dOneSidedVolFlux_dPres[iFaceLoc] = stack.dOneSidedVolFlux_dPres[iFaceLoc]
                                                 + stack.transMatrix[iFaceLoc][jFaceLoc] * dPotDif_dPres;
        stack.dOneSidedVolFlux_dFacePres[iFaceLoc][jFaceLoc] = stack.dOneSidedVolFlux_dFacePres[iFaceLoc][jFaceLoc]
                                                               + stack.transMatrix[iFaceLoc][jFaceLoc] * dPotDif_dFacePres;
      }
    }
  }

  /**
   * @brief In a given element, assemble the mass conservation equation
   * @param[in] ei the element index
   * @param[in] stack the stack variables
   */
  GEOSX_HOST_DEVICE
<<<<<<< HEAD
  GEOSX_FORCE_INLINE
  static void
  assembleFluxDivergence( localIndex const (&localIds)[ 3 ],
                          globalIndex const rankOffset,
                          arrayView2d< localIndex const > const & elemRegionList,
                          arrayView2d< localIndex const > const & elemSubRegionList,
                          arrayView2d< localIndex const > const & elemList,
                          SortedArrayView< localIndex const > const & regionFilter,
                          arrayView1d< globalIndex const > const & faceDofNumber,
                          arraySlice1d< localIndex const > const & elemToFaces,
                          ElementViewConst< arrayView1d< real64 const > > const & mob,
                          ElementViewConst< arrayView1d< real64 const > > const & dMob_dp,
                          ElementViewConst< arrayView1d< globalIndex const > > const & elemDofNumber,
                          real64 const (&oneSidedVolFlux)[ NF ],
                          real64 const (&dOneSidedVolFlux_dp)[ NF ],
                          real64 const (&dOneSidedVolFlux_dfp)[ NF ][ NF ],
                          real64 const & dt,
                          CRSMatrixView< real64, globalIndex const > const & localMatrix,
                          arrayView1d< real64 > const & localRhs )
=======
  void computeFluxDivergence( localIndex const ei,
                              StackVariables & stack ) const
>>>>>>> 86bc7133
  {
    // upwinded mobility
    real64 upwMobility = 0.0;
    real64 dUpwMobility_dPres = 0.0;
    globalIndex upwDofNumber = 0;

    // for each element, loop over the one-sided faces
    for( integer iFaceLoc = 0; iFaceLoc < NUM_FACE; ++iFaceLoc )
    {

      // 1) Find if there is a neighbor, and if there is, grab the indices of the neighbor element
      localIndex local[3] = { m_er, m_esr, ei };
      localIndex neighbor[3] = { m_er, m_esr, ei };
      bool const isNeighborFound =
        hybridFVMKernels::CellConnectivity::
          isNeighborFound( local,
                           iFaceLoc,
                           m_elemRegionList,
                           m_elemSubRegionList,
                           m_elemList,
                           m_regionFilter,
                           m_elemToFaces[ei],
                           neighbor );

      // 2) Upwind the mobility at this face
      if( stack.oneSidedVolFlux[iFaceLoc] >= 0 || !isNeighborFound )
      {
        upwMobility = m_mob[m_er][m_esr][ei];
        dUpwMobility_dPres = m_dMob_dPres[m_er][m_esr][ei];
        upwDofNumber = m_elemDofNumber[m_er][m_esr][ei];
      }
      else
      {
        upwMobility = m_mob[neighbor[0]][neighbor[1]][neighbor[2]];
        dUpwMobility_dPres = m_dMob_dPres[neighbor[0]][neighbor[1]][neighbor[2]];
        upwDofNumber = m_elemDofNumber[neighbor[0]][neighbor[1]][neighbor[2]];
      }

      // 3) Add to the flux divergence
      real64 const dt_upwMobility = m_dt * upwMobility;

      // compute the mass flux at the one-sided face plus its derivatives and add the newly computed flux to the sum
      stack.divMassFluxes = stack.divMassFluxes + dt_upwMobility * stack.oneSidedVolFlux[iFaceLoc];
      stack.dDivMassFluxes_dElemVars[0] = stack.dDivMassFluxes_dElemVars[0] + m_dt * upwMobility * stack.dOneSidedVolFlux_dPres[iFaceLoc];
      stack.dDivMassFluxes_dElemVars[iFaceLoc+1] = m_dt * dUpwMobility_dPres * stack.oneSidedVolFlux[iFaceLoc];
      for( integer jFaceLoc = 0; jFaceLoc < NUM_FACE; ++jFaceLoc )
      {
        stack.dDivMassFluxes_dFaceVars[jFaceLoc] = stack.dDivMassFluxes_dFaceVars[jFaceLoc]
                                                   + dt_upwMobility * stack.dOneSidedVolFlux_dFacePres[iFaceLoc][jFaceLoc];
      }

      // collect the relevant dof numbers
      stack.elemDofColIndices[iFaceLoc+1] = upwDofNumber;
    }
  }

  /**
   * @brief Compute the fluxes contributions to the residual and Jacobian
   * @tparam FUNC the type of the function that can be used to customize the kernel
   * @param[in] ei the element index
   * @param[inout] stack the stack variables
   * @param[in] kernelOp the function used to customize the kernel
   */
  template< typename FUNC = singlePhaseBaseKernels::NoOpFunc >
  GEOSX_HOST_DEVICE
<<<<<<< HEAD
  GEOSX_FORCE_INLINE
  static void
  assembleFaceConstraints( arrayView1d< globalIndex const > const & faceDofNumber,
                           arrayView1d< integer const > const & faceGhostRank,
                           arraySlice1d< localIndex const > const & elemToFaces,
                           globalIndex const elemDofNumber,
                           globalIndex const rankOffset,
                           real64 const (&oneSidedVolFlux)[ NF ],
                           real64 const (&dOneSidedVolFlux_dp)[ NF ],
                           real64 const (&dOneSidedVolFlux_dfp)[ NF ][ NF ],
                           CRSMatrixView< real64, globalIndex const > const & localMatrix,
                           arrayView1d< real64 > const & localRhs )
  {
    // fluxes
    real64 dFlux_dfp[ NF ]{};

    // dof numbers
    globalIndex dofColIndicesFacePres[ NF ]{};
    globalIndex const dofColIndexElemPres = elemDofNumber;    // fluxes

    // for each element, loop over the local (one-sided) faces
    for( localIndex ifaceLoc = 0; ifaceLoc < NF; ++ifaceLoc )
    {
      if( faceGhostRank[elemToFaces[ifaceLoc]] >= 0 )
      {
        continue;
      }

      // flux at this face
      real64 const flux      = oneSidedVolFlux[ifaceLoc];
      real64 const dFlux_dp  = dOneSidedVolFlux_dp[ifaceLoc];

      // dof number of this face constraint
      localIndex const eqnLocalRowIndex = LvArray::integerConversion< localIndex >( faceDofNumber[elemToFaces[ifaceLoc]] - rankOffset );

      for( localIndex jfaceLoc = 0; jfaceLoc < NF; ++jfaceLoc )
      {
        dFlux_dfp[jfaceLoc] = dOneSidedVolFlux_dfp[ifaceLoc][jfaceLoc];
        dofColIndicesFacePres[jfaceLoc] = faceDofNumber[elemToFaces[jfaceLoc]];
      }

      // residual
      RAJA::atomicAdd( parallelDeviceAtomic{}, &localRhs[eqnLocalRowIndex], flux );

      // jacobian -- derivative wrt local cell centered pressure term
      localMatrix.addToRow< parallelDeviceAtomic >( eqnLocalRowIndex, &dofColIndexElemPres, &dFlux_dp, 1 );

      // jacobian -- derivatives wrt face pressure terms
      localMatrix.addToRowBinarySearchUnsorted< parallelDeviceAtomic >( eqnLocalRowIndex,
                                                                        &dofColIndicesFacePres[0],
                                                                        &dFlux_dfp[0],
                                                                        NF );
    }
  }

};

/******************************** AssemblerKernel ********************************/

struct AssemblerKernel
{

  /**
   * @brief The type for element-based non-constitutive data parameters.
   * Consists entirely of ArrayView's.
   *
   * Can be converted from ElementRegionManager::ElementViewAccessor
   * by calling .toView() or .toViewConst() on an accessor instance
   */
  template< typename VIEWTYPE >
  using ElementViewConst = ElementRegionManager::ElementViewConst< VIEWTYPE >;

  /**
   * @brief In a given element, assemble the mass conservation equation and the contribution of this element to the face
   * constraints
   * @param[in] er index of this element's region
   * @param[in] esr index of this element's subregion
   * @param[in] ei index of this element
   * @param[in] regionFilter set containing the indices of the target regions
   * @param[in] elemRegionList face-to-elemRegions map
   * @param[in] elemSubRegionList face-to-elemSubRegions map
   * @param[in] elemList face-to-elemIds map
   * @param[in] faceDofNumber the dof numbers of the face pressures
   * @param[in] faceGhostRank ghost rank of each face
   * @param[in] facePres the pressure at the mesh faces
   * @param[in] faceGravCoef the depth at the mesh faces
   * @param[in] elemToFaces the map from one-sided face to face
   * @param[in] elemPres the pressure at this element's center
   * @param[in] elemGravCoef the depth at this element's center
   * @param[in] elemDens the density at this elenent's center
   * @param[in] dElemDens_dp the derivative of the density at this element's center
   * @param[in] mob the mobilities in the domain (non-local)
   * @param[in] dMob_dp the derivatives of the mobilities in the domain wrt cell-centered pressure (non-local)
   * @param[in] elemDofNumber the dof numbers of the cells in the domain (non-local)
   * @param[in] elemGhostRank the ghost rank of the cell
   * @param[in] rankOffset the offset of this rank
   * @param[in] dt time step size
   * @param[in] transMatrix the transmissibility matrix in this element
   * @param[inout] localMatrix the local Jacobian matrix
   * @param[inout] localRhs the local right-hand side vector
   */
  template< localIndex NF >
  GEOSX_HOST_DEVICE
  GEOSX_FORCE_INLINE
  static void
  compute( localIndex const er,
           localIndex const esr,
           localIndex const ei,
           SortedArrayView< localIndex const > const & regionFilter,
           arrayView2d< localIndex const > const & elemRegionList,
           arrayView2d< localIndex const > const & elemSubRegionList,
           arrayView2d< localIndex const > const & elemList,
           arrayView1d< globalIndex const > const & faceDofNumber,
           arrayView1d< integer const > const & faceGhostRank,
           arrayView1d< real64 const > const & facePres,
           arrayView1d< real64 const > const & faceGravCoef,
           arraySlice1d< localIndex const > const & elemToFaces,
           real64 const & elemPres,
           real64 const & elemGravCoef,
           real64 const & elemDens,
           real64 const & dElemDens_dp,
           ElementViewConst< arrayView1d< real64 const > > const & mob,
           ElementViewConst< arrayView1d< real64 const > > const & dMob_dp,
           ElementViewConst< arrayView1d< globalIndex const > > const & elemDofNumber,
           integer const elemGhostRank,
           globalIndex const rankOffset,
           real64 const & dt,
           arraySlice2d< real64 const > const & transMatrix,
           CRSMatrixView< real64, globalIndex const > const & localMatrix,
           arrayView1d< real64 > const & localRhs )
  {
    // one sided flux
    real64 oneSidedVolFlux[ NF ]{};
    real64 dOneSidedVolFlux_dp[ NF ]{};
    real64 dOneSidedVolFlux_dfp[ NF ][ NF ]{};

    localIndex const localIds[3] = { er, esr, ei };
=======
  void compute( localIndex const ei,
                StackVariables & stack,
                FUNC && kernelOp = singlePhaseBaseKernels::NoOpFunc{} ) const
  {
    GEOSX_UNUSED_VAR( ei, stack, kernelOp );

    real64 const perm[ 3 ] = { m_elemPerm[ei][0][0], m_elemPerm[ei][0][1], m_elemPerm[ei][0][2] };

    // recompute the local transmissibility matrix at each iteration
    // we can decide later to precompute transMatrix if needed
    IP::template compute< NUM_FACE >( m_nodePosition,
                                      m_transMultiplier,
                                      m_faceToNodes,
                                      m_elemToFaces[ei],
                                      m_elemCenter[ei],
                                      m_elemVolume[ei],
                                      perm,
                                      m_lengthTolerance,
                                      stack.transMatrix );
>>>>>>> 86bc7133

    /*
     * compute auxiliary quantities at the one sided faces of this element:
     * 1) One-sided volumetric fluxes
     * 2) Upwinded mobilities
     */

    // for each one-sided face of the elem,
    // compute the volumetric flux using transMatrix
    computeGradient( ei, stack );

    // at this point, we know the local flow direction in the element
    // so we can upwind the transport coefficients (mobilities) at the one sided faces
    if( m_elemGhostRank[ei] < 0 )
    {

      /*
       * perform assembly in this element in two steps:
       * 1) mass conservation equations
       * 2) face constraints
       */

      // use the computed one sided vol fluxes and the upwinded mobilities
      // to assemble the upwinded mass fluxes in the mass conservation eqn of the elem
      computeFluxDivergence( ei, stack );
    }

  }

  /**
   * @brief Performs the complete phase for the kernel.
   * @param[in] ei the element index
   * @param[inout] stack the stack variables
   */
  GEOSX_HOST_DEVICE
  void complete( localIndex const ei,
                 StackVariables & stack ) const
  {
    // Step 1: assemble cell-centered residual and its derivatives

    // we are ready to assemble the local flux and its derivatives
    // no need for atomic adds - each row is assembled by a single thread

    if( m_elemGhostRank[ei] < 0 )
    {

      // residual
      m_localRhs[stack.cellCenteredEqnRowIndex] =
        m_localRhs[stack.cellCenteredEqnRowIndex] + stack.divMassFluxes;

      // jacobian -- derivative wrt elem centered vars
      m_localMatrix.addToRowBinarySearchUnsorted< serialAtomic >( stack.cellCenteredEqnRowIndex,
                                                                  &stack.elemDofColIndices[0],
                                                                  &stack.dDivMassFluxes_dElemVars[0],
                                                                  NUM_FACE+1 );

      // jacobian -- derivatives wrt face centered vars
      m_localMatrix.addToRowBinarySearchUnsorted< serialAtomic >( stack.cellCenteredEqnRowIndex,
                                                                  &stack.faceDofColIndices[0],
                                                                  &stack.dDivMassFluxes_dFaceVars[0],
                                                                  NUM_FACE );

    }

    // Step 2: assemble face-centered residuals and their derivatives

    globalIndex const dofColIndexElemPres = stack.elemDofColIndices[0];

    // for each element, loop over the local (one-sided) faces
    for( integer iFaceLoc = 0; iFaceLoc < NUM_FACE; ++iFaceLoc )
    {
      if( m_faceGhostRank[m_elemToFaces[ei][iFaceLoc]] < 0 )
      {
        // residual
        RAJA::atomicAdd( parallelDeviceAtomic{}, &m_localRhs[stack.faceCenteredEqnRowIndex[iFaceLoc]], stack.oneSidedVolFlux[iFaceLoc] );

        // jacobian -- derivative wrt local cell centered pressure term
        m_localMatrix.addToRow< parallelDeviceAtomic >( stack.faceCenteredEqnRowIndex[iFaceLoc],
                                                        &dofColIndexElemPres,
                                                        &stack.dOneSidedVolFlux_dPres[iFaceLoc],
                                                        1 );

        // jacobian -- derivatives wrt face pressure terms
        m_localMatrix.addToRowBinarySearchUnsorted< parallelDeviceAtomic >( stack.faceCenteredEqnRowIndex[iFaceLoc],
                                                                            &stack.faceDofColIndices[0],
                                                                            stack.dOneSidedVolFlux_dFacePres[iFaceLoc],
                                                                            NUM_FACE );
      }
    }
  }

  /**
   * @brief Performs the kernel launch
   * @tparam POLICY the policy used in the RAJA kernels
   * @tparam KERNEL_TYPE the kernel type
   * @param[in] numElems the number of elements
   * @param[inout] kernelComponent the kernel component providing access to setup/compute/complete functions and stack variables
   */
  template< typename POLICY, typename KERNEL_TYPE >
  static void
  launch( localIndex const numElems,
          KERNEL_TYPE const & kernelComponent )
  {
    GEOSX_MARK_FUNCTION;

    forAll< POLICY >( numElems, [=] GEOSX_HOST_DEVICE ( localIndex const ei )
    {
      typename KERNEL_TYPE::StackVariables stack;

      kernelComponent.setup( ei, stack );
      kernelComponent.compute( ei, stack );
      kernelComponent.complete( ei, stack );
    } );
  }

protected:

  /// offset for my MPI rank
  globalIndex const m_rankOffset;

  /// index of the region and sub-region
  localIndex const m_er;
  localIndex const m_esr;

  /// length tolerance
  real64 const m_lengthTolerance;

  /// time step size
  real64 const m_dt;

  /// ghost rank numbers
  arrayView1d< integer const > const m_elemGhostRank;
  ElementViewConst< arrayView1d< globalIndex const > > const m_elemDofNumber;
  arrayView1d< integer const > const m_faceGhostRank;
  arrayView1d< globalIndex const > const m_faceDofNumber;

  /// topological and geometrical data
  arrayView2d< localIndex const > const m_elemToFaces;
  arrayView2d< real64 const > const m_elemCenter;
  arrayView1d< real64 const > const m_elemVolume;
  arrayView1d< real64 const > const m_elemGravCoef;
  ArrayOfArraysView< localIndex const > const m_faceToNodes;
  arrayView1d< real64 const > const m_faceGravCoef;

  SortedArrayView< localIndex const > const m_regionFilter;
  arrayView2d< real64 const, nodes::REFERENCE_POSITION_USD > const m_nodePosition;
  arrayView2d< localIndex const > const m_elemRegionList;
  arrayView2d< localIndex const > const m_elemSubRegionList;
  arrayView2d< localIndex const > const m_elemList;

  /// permeability
  arrayView3d< real64 const > const m_elemPerm;
  arrayView1d< real64 const > const m_transMultiplier;

  /// pressure and fluid data
  arrayView1d< real64 const > const m_elemPres;
  arrayView1d< real64 const > const m_facePres;
  arrayView2d< real64 const > const m_elemDens;
  arrayView2d< real64 const > const m_dElemDens_dPres;
  ElementViewConst< arrayView1d< real64 const > > const m_mob;
  ElementViewConst< arrayView1d< real64 const > > const m_dMob_dPres;

  /// View on the local CRS matrix
  CRSMatrixView< real64, globalIndex const > const m_localMatrix;
  /// View on the local RHS
  arrayView1d< real64 > const m_localRhs;

};

class ElementBasedAssemblyKernelFactory
{
public:

  /**
   * @brief Create a new kernel and launch
   * @tparam POLICY the policy used in the RAJA kernel
   * @param[in] rankOffset the offset of my MPI rank
   * @param[in] er the index of the region
   * @param[in] esr the index of the subregion
   * @param[in] lengthTolerance tolerance used in the transmissibility computations
   * @param[in] elemDofKey the string key to retrieve the element dof numbers
   * @param[in] faceDofKey the string key to retrieve the face dof numbers
   * @param[in] solverName the name of the solver
   * @param[in] nodeManager the node manager
   * @param[in] faceManager the face manager
   * @param[in] elemManager the element region manager
   * @param[in] subRegion the element sub-region
   * @param[in] mimeticInnerProductBase the inner product to dispatch
   * @param[in] fluid the fluid model
   * @param[in] permeability the permeability model
   * @param[in] regionFilter the region filter
   * @param[in] dt the time step size
   * @param[inout] localMatrix the local CRS matrix
   * @param[inout] localRhs the local right-hand side vector
   */
  template< typename POLICY >
  static void
  createAndLaunch( globalIndex const rankOffset,
                   localIndex const er,
                   localIndex const esr,
                   real64 const lengthTolerance,
                   string const elemDofKey,
                   string const faceDofKey,
                   string const solverName,
                   NodeManager const & nodeManager,
                   FaceManager const & faceManager,
                   ElementRegionManager const & elemManager,
                   CellElementSubRegion const & subRegion,
                   mimeticInnerProduct::MimeticInnerProductBase const & mimeticInnerProductBase,
                   constitutive::SingleFluidBase const & fluid,
                   constitutive::PermeabilityBase const & permeability,
                   SortedArrayView< localIndex const > const & regionFilter,
                   real64 const & dt,
                   CRSMatrixView< real64, globalIndex const > const & localMatrix,
                   arrayView1d< real64 > const & localRhs )
  {
    mimeticInnerProductDispatch( mimeticInnerProductBase,
                                 [&] ( auto const mimeticInnerProduct )
    {
      using IP = TYPEOFREF( mimeticInnerProduct );

      internal::kernelLaunchSelectorFaceSwitch( subRegion.numFacesPerElement(), [&] ( auto NUM_FACES )
      {
        ElementRegionManager::ElementViewAccessor< arrayView1d< globalIndex const > > dofNumberAccessor =
          elemManager.constructArrayViewAccessor< globalIndex, 1 >( elemDofKey );
        dofNumberAccessor.setName( solverName + "/accessors/" + elemDofKey );

        using kernelType = ElementBasedAssemblyKernel< NUM_FACES, IP >;
        typename kernelType::FlowAccessors flowAccessors( elemManager, solverName );

        ElementBasedAssemblyKernel< NUM_FACES, IP >
        kernel( rankOffset, er, esr, lengthTolerance, faceDofKey, nodeManager, faceManager,
                subRegion, dofNumberAccessor, flowAccessors, fluid, permeability,
                regionFilter, dt, localMatrix, localRhs );
        ElementBasedAssemblyKernel< NUM_FACES, IP >::template launch< POLICY >( subRegion.size(), kernel );
      } );
    } );
  }

};

/******************************** ResidualNormKernel ********************************/

struct ResidualNormKernel
{
  template< typename VIEWTYPE >
  using ElementViewConst = typename ElementRegionManager::ElementViewConst< VIEWTYPE >;

  template< typename POLICY >
  static void
  launch( arrayView1d< real64 const > const & localResidual,
          globalIndex const rankOffset,
          arrayView1d< globalIndex const > const & facePresDofNumber,
          arrayView1d< integer const > const & faceGhostRank,
          arrayView2d< localIndex const > const & elemRegionList,
          arrayView2d< localIndex const > const & elemSubRegionList,
          arrayView2d< localIndex const > const & elemList,
          ElementViewConst< arrayView1d< real64 const > > const & elemVolume,
          real64 const & defaultViscosity,
          real64 * localResidualNorm )
  {

    RAJA::ReduceSum< ReducePolicy< POLICY >, real64 > sumScaled( 0.0 );

    forAll< POLICY >( facePresDofNumber.size(), [=] GEOSX_HOST_DEVICE ( localIndex const iface )
    {
      // if not ghost face and if adjacent to target region
      if( faceGhostRank[iface] < 0 && facePresDofNumber[iface] >= 0 )
      {
        real64 normalizer = 0;
        localIndex elemCounter = 0;
        for( localIndex k=0; k<elemRegionList.size( 1 ); ++k )
        {
          localIndex const er  = elemRegionList[iface][k];
          localIndex const esr = elemSubRegionList[iface][k];
          localIndex const ei  = elemList[iface][k];

          bool const onBoundary = (er == -1 || esr == -1 || ei == -1);

          // if not on boundary, save the mobility and the upwDofNumber
          if( !onBoundary )
          {
            normalizer += elemVolume[er][esr][ei];
            elemCounter++;
          }
        }
        normalizer /= elemCounter;
        normalizer /= defaultViscosity;

        localIndex const lid = LvArray::integerConversion< localIndex >( facePresDofNumber[iface] - rankOffset );
        real64 const val = localResidual[lid] / normalizer; // to get something dimensionless
        sumScaled += val * val;
      }
    } );

    *localResidualNorm = *localResidualNorm + sumScaled.get();
  }

};

} // namespace singlePhaseHybridFVMKernels

} // namespace geosx

#endif //GEOSX_PHYSICSSOLVERS_FLUIDFLOW_SINGLEPHASEHYBRIDFVMKERNELS_HPP<|MERGE_RESOLUTION|>--- conflicted
+++ resolved
@@ -226,24 +226,8 @@
    * @param[in] stack the stack variables
    */
   GEOSX_HOST_DEVICE
-<<<<<<< HEAD
-  GEOSX_FORCE_INLINE
-  static void
-  applyGradient( arrayView1d< real64 const > const & facePres,
-                 arrayView1d< real64 const > const & faceGravCoef,
-                 arraySlice1d< localIndex const > const & elemToFaces,
-                 real64 const & elemPres,
-                 real64 const & elemGravCoef,
-                 real64 const & elemDens,
-                 real64 const & dElemDens_dp,
-                 arraySlice2d< real64 const > const & transMatrix,
-                 real64 ( & oneSidedVolFlux )[ NF ],
-                 real64 ( & dOneSidedVolFlux_dp )[ NF ],
-                 real64 ( & dOneSidedVolFlux_dfp )[ NF ][ NF ] )
-=======
   void computeGradient( localIndex const ei,
                         StackVariables & stack ) const
->>>>>>> 86bc7133
   {
     for( integer iFaceLoc = 0; iFaceLoc < NUM_FACE; ++iFaceLoc )
     {
@@ -294,30 +278,9 @@
    * @param[in] stack the stack variables
    */
   GEOSX_HOST_DEVICE
-<<<<<<< HEAD
   GEOSX_FORCE_INLINE
-  static void
-  assembleFluxDivergence( localIndex const (&localIds)[ 3 ],
-                          globalIndex const rankOffset,
-                          arrayView2d< localIndex const > const & elemRegionList,
-                          arrayView2d< localIndex const > const & elemSubRegionList,
-                          arrayView2d< localIndex const > const & elemList,
-                          SortedArrayView< localIndex const > const & regionFilter,
-                          arrayView1d< globalIndex const > const & faceDofNumber,
-                          arraySlice1d< localIndex const > const & elemToFaces,
-                          ElementViewConst< arrayView1d< real64 const > > const & mob,
-                          ElementViewConst< arrayView1d< real64 const > > const & dMob_dp,
-                          ElementViewConst< arrayView1d< globalIndex const > > const & elemDofNumber,
-                          real64 const (&oneSidedVolFlux)[ NF ],
-                          real64 const (&dOneSidedVolFlux_dp)[ NF ],
-                          real64 const (&dOneSidedVolFlux_dfp)[ NF ][ NF ],
-                          real64 const & dt,
-                          CRSMatrixView< real64, globalIndex const > const & localMatrix,
-                          arrayView1d< real64 > const & localRhs )
-=======
   void computeFluxDivergence( localIndex const ei,
                               StackVariables & stack ) const
->>>>>>> 86bc7133
   {
     // upwinded mobility
     real64 upwMobility = 0.0;
@@ -383,145 +346,6 @@
    */
   template< typename FUNC = singlePhaseBaseKernels::NoOpFunc >
   GEOSX_HOST_DEVICE
-<<<<<<< HEAD
-  GEOSX_FORCE_INLINE
-  static void
-  assembleFaceConstraints( arrayView1d< globalIndex const > const & faceDofNumber,
-                           arrayView1d< integer const > const & faceGhostRank,
-                           arraySlice1d< localIndex const > const & elemToFaces,
-                           globalIndex const elemDofNumber,
-                           globalIndex const rankOffset,
-                           real64 const (&oneSidedVolFlux)[ NF ],
-                           real64 const (&dOneSidedVolFlux_dp)[ NF ],
-                           real64 const (&dOneSidedVolFlux_dfp)[ NF ][ NF ],
-                           CRSMatrixView< real64, globalIndex const > const & localMatrix,
-                           arrayView1d< real64 > const & localRhs )
-  {
-    // fluxes
-    real64 dFlux_dfp[ NF ]{};
-
-    // dof numbers
-    globalIndex dofColIndicesFacePres[ NF ]{};
-    globalIndex const dofColIndexElemPres = elemDofNumber;    // fluxes
-
-    // for each element, loop over the local (one-sided) faces
-    for( localIndex ifaceLoc = 0; ifaceLoc < NF; ++ifaceLoc )
-    {
-      if( faceGhostRank[elemToFaces[ifaceLoc]] >= 0 )
-      {
-        continue;
-      }
-
-      // flux at this face
-      real64 const flux      = oneSidedVolFlux[ifaceLoc];
-      real64 const dFlux_dp  = dOneSidedVolFlux_dp[ifaceLoc];
-
-      // dof number of this face constraint
-      localIndex const eqnLocalRowIndex = LvArray::integerConversion< localIndex >( faceDofNumber[elemToFaces[ifaceLoc]] - rankOffset );
-
-      for( localIndex jfaceLoc = 0; jfaceLoc < NF; ++jfaceLoc )
-      {
-        dFlux_dfp[jfaceLoc] = dOneSidedVolFlux_dfp[ifaceLoc][jfaceLoc];
-        dofColIndicesFacePres[jfaceLoc] = faceDofNumber[elemToFaces[jfaceLoc]];
-      }
-
-      // residual
-      RAJA::atomicAdd( parallelDeviceAtomic{}, &localRhs[eqnLocalRowIndex], flux );
-
-      // jacobian -- derivative wrt local cell centered pressure term
-      localMatrix.addToRow< parallelDeviceAtomic >( eqnLocalRowIndex, &dofColIndexElemPres, &dFlux_dp, 1 );
-
-      // jacobian -- derivatives wrt face pressure terms
-      localMatrix.addToRowBinarySearchUnsorted< parallelDeviceAtomic >( eqnLocalRowIndex,
-                                                                        &dofColIndicesFacePres[0],
-                                                                        &dFlux_dfp[0],
-                                                                        NF );
-    }
-  }
-
-};
-
-/******************************** AssemblerKernel ********************************/
-
-struct AssemblerKernel
-{
-
-  /**
-   * @brief The type for element-based non-constitutive data parameters.
-   * Consists entirely of ArrayView's.
-   *
-   * Can be converted from ElementRegionManager::ElementViewAccessor
-   * by calling .toView() or .toViewConst() on an accessor instance
-   */
-  template< typename VIEWTYPE >
-  using ElementViewConst = ElementRegionManager::ElementViewConst< VIEWTYPE >;
-
-  /**
-   * @brief In a given element, assemble the mass conservation equation and the contribution of this element to the face
-   * constraints
-   * @param[in] er index of this element's region
-   * @param[in] esr index of this element's subregion
-   * @param[in] ei index of this element
-   * @param[in] regionFilter set containing the indices of the target regions
-   * @param[in] elemRegionList face-to-elemRegions map
-   * @param[in] elemSubRegionList face-to-elemSubRegions map
-   * @param[in] elemList face-to-elemIds map
-   * @param[in] faceDofNumber the dof numbers of the face pressures
-   * @param[in] faceGhostRank ghost rank of each face
-   * @param[in] facePres the pressure at the mesh faces
-   * @param[in] faceGravCoef the depth at the mesh faces
-   * @param[in] elemToFaces the map from one-sided face to face
-   * @param[in] elemPres the pressure at this element's center
-   * @param[in] elemGravCoef the depth at this element's center
-   * @param[in] elemDens the density at this elenent's center
-   * @param[in] dElemDens_dp the derivative of the density at this element's center
-   * @param[in] mob the mobilities in the domain (non-local)
-   * @param[in] dMob_dp the derivatives of the mobilities in the domain wrt cell-centered pressure (non-local)
-   * @param[in] elemDofNumber the dof numbers of the cells in the domain (non-local)
-   * @param[in] elemGhostRank the ghost rank of the cell
-   * @param[in] rankOffset the offset of this rank
-   * @param[in] dt time step size
-   * @param[in] transMatrix the transmissibility matrix in this element
-   * @param[inout] localMatrix the local Jacobian matrix
-   * @param[inout] localRhs the local right-hand side vector
-   */
-  template< localIndex NF >
-  GEOSX_HOST_DEVICE
-  GEOSX_FORCE_INLINE
-  static void
-  compute( localIndex const er,
-           localIndex const esr,
-           localIndex const ei,
-           SortedArrayView< localIndex const > const & regionFilter,
-           arrayView2d< localIndex const > const & elemRegionList,
-           arrayView2d< localIndex const > const & elemSubRegionList,
-           arrayView2d< localIndex const > const & elemList,
-           arrayView1d< globalIndex const > const & faceDofNumber,
-           arrayView1d< integer const > const & faceGhostRank,
-           arrayView1d< real64 const > const & facePres,
-           arrayView1d< real64 const > const & faceGravCoef,
-           arraySlice1d< localIndex const > const & elemToFaces,
-           real64 const & elemPres,
-           real64 const & elemGravCoef,
-           real64 const & elemDens,
-           real64 const & dElemDens_dp,
-           ElementViewConst< arrayView1d< real64 const > > const & mob,
-           ElementViewConst< arrayView1d< real64 const > > const & dMob_dp,
-           ElementViewConst< arrayView1d< globalIndex const > > const & elemDofNumber,
-           integer const elemGhostRank,
-           globalIndex const rankOffset,
-           real64 const & dt,
-           arraySlice2d< real64 const > const & transMatrix,
-           CRSMatrixView< real64, globalIndex const > const & localMatrix,
-           arrayView1d< real64 > const & localRhs )
-  {
-    // one sided flux
-    real64 oneSidedVolFlux[ NF ]{};
-    real64 dOneSidedVolFlux_dp[ NF ]{};
-    real64 dOneSidedVolFlux_dfp[ NF ][ NF ]{};
-
-    localIndex const localIds[3] = { er, esr, ei };
-=======
   void compute( localIndex const ei,
                 StackVariables & stack,
                 FUNC && kernelOp = singlePhaseBaseKernels::NoOpFunc{} ) const
@@ -541,7 +365,6 @@
                                       perm,
                                       m_lengthTolerance,
                                       stack.transMatrix );
->>>>>>> 86bc7133
 
     /*
      * compute auxiliary quantities at the one sided faces of this element:
@@ -577,6 +400,7 @@
    * @param[inout] stack the stack variables
    */
   GEOSX_HOST_DEVICE
+  GEOSX_FORCE_INLINE
   void complete( localIndex const ei,
                  StackVariables & stack ) const
   {
