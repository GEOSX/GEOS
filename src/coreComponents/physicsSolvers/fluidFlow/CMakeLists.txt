--- conflicted
+++ resolved
@@ -74,10 +74,7 @@
      fluidFlow/SinglePhaseProppantBase.cpp
      fluidFlow/SinglePhaseProppantFluxKernels.cpp
      fluidFlow/SourceFluxStatistics.cpp
-<<<<<<< HEAD
      fluidFlow/StencilDataCollection.cpp
-=======
->>>>>>> 4526c5b0
      fluidFlow/StatOutputController.cpp
      fluidFlow/wells/CompositionalMultiphaseWell.cpp
      fluidFlow/wells/CompositionalMultiphaseWellKernels.cpp
