--- conflicted
+++ resolved
@@ -454,14 +454,11 @@
           createAndLaunch< parallelDevicePolicy<> >( m_maxRelativePresChange,
                                                      m_maxAbsolutePresChange,
                                                      m_maxCompFracChange,
-<<<<<<< HEAD
+                                                     m_maxRelativeCompDensChange,
                                                      pressure,
                                                      compDens,
                                                      pressureScalingFactor,
                                                      compDensScalingFactor,
-=======
-                                                     m_maxRelativeCompDensChange,
->>>>>>> 6c820212
                                                      dofManager.rankOffset(),
                                                      m_numComponents,
                                                      dofKey,
