--- conflicted
+++ resolved
@@ -473,31 +473,6 @@
 
       localCheck = std::min( localCheck, subRegionSolutionCheck );
     } );
-<<<<<<< HEAD
-
-    // 2. check face-centered variables in the domain
-
-    FaceManager const & faceManager = mesh.getFaceManager();
-    string const faceDofKey = dofManager.getKey( viewKeyStruct::faceDofFieldString() );
-    arrayView1d< integer const > const faceGhostRank = faceManager.ghostRank();
-    arrayView1d< globalIndex const > const faceDofNumber =
-      faceManager.getReference< array1d< globalIndex > >( faceDofKey );
-    arrayView1d< real64 const > const facePres =
-      faceManager.getField< fields::flow::facePressure >();
-
-    // check that face pressure is non-negative
-    integer const faceSolutionCheck =
-      isothermalCompositionalMultiphaseHybridFVMKernels::
-        SolutionCheckKernel::launch< parallelDevicePolicy<> >( localSolution,
-                                                               dofManager.rankOffset(),
-                                                               faceDofNumber,
-                                                               faceGhostRank,
-                                                               facePres,
-                                                               scalingFactor );
-    localCheck = std::min( localCheck, faceSolutionCheck );
-
-=======
->>>>>>> 5d448905
   } );
 
   return MpiWrapper::min( localCheck );
