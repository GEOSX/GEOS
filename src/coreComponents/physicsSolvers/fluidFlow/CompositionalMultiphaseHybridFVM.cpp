/*
 * ------------------------------------------------------------------------------------------------------------
 * SPDX-License-Identifier: LGPL-2.1-only
 *
 * Copyright (c) 2016-2024 Lawrence Livermore National Security LLC
 * Copyright (c) 2018-2024 Total, S.A
 * Copyright (c) 2018-2024 The Board of Trustees of the Leland Stanford Junior University
<<<<<<< HEAD
 * Copyright (c) 2018-2024 Chevron
=======
 * Copyright (c) 2023-2024 Chevron
>>>>>>> fe987d81
 * Copyright (c) 2019-     GEOS/GEOSX Contributors
 * All rights reserved
 *
 * See top level LICENSE, COPYRIGHT, CONTRIBUTORS, NOTICE, and ACKNOWLEDGEMENTS files for details.
 * ------------------------------------------------------------------------------------------------------------
 */

/**
 * @file CompositionalMultiphaseHybridFVM.cpp
 */

#include "CompositionalMultiphaseHybridFVM.hpp"

<<<<<<< HEAD
=======
#include "mesh/DomainPartition.hpp"
>>>>>>> fe987d81
#include "constitutive/ConstitutivePassThru.hpp"
#include "constitutive/fluid/multifluid/MultiFluidBase.hpp"
#include "constitutive/relativePermeability/RelativePermeabilityBase.hpp"
#include "fieldSpecification/AquiferBoundaryCondition.hpp"
#include "fieldSpecification/FieldSpecificationManager.hpp"
#include "finiteVolume/HybridMimeticDiscretization.hpp"
#include "finiteVolume/MimeticInnerProductDispatch.hpp"
#include "mesh/mpiCommunications/CommunicationTools.hpp"
#include "physicsSolvers/fluidFlow/FlowSolverBaseFields.hpp"
<<<<<<< HEAD
#include "physicsSolvers/fluidFlow/IsothermalCompositionalMultiphaseBaseKernels.hpp"
#include "physicsSolvers/fluidFlow/CompositionalMultiphaseHybridFVMKernels.hpp"
=======
#include "physicsSolvers/fluidFlow/CompositionalMultiphaseBaseFields.hpp"
#include "physicsSolvers/fluidFlow/kernels/compositional/CompositionalMultiphaseHybridFVMKernels.hpp"
#include "physicsSolvers/fluidFlow/kernels/compositional/AccumulationKernel.hpp"
#include "physicsSolvers/fluidFlow/kernels/compositional/SolutionScalingKernel.hpp"
#include "physicsSolvers/fluidFlow/kernels/compositional/SolutionCheckKernel.hpp"
#include "physicsSolvers/fluidFlow/kernels/compositional/ResidualNormKernel.hpp"
>>>>>>> fe987d81

/**
 * @namespace the geos namespace that encapsulates the majority of the code
 */
namespace geos
{

using namespace dataRepository;
using namespace constitutive;
using namespace isothermalCompositionalMultiphaseBaseKernels;
using namespace compositionalMultiphaseHybridFVMKernels;
using namespace mimeticInnerProduct;

CompositionalMultiphaseHybridFVM::CompositionalMultiphaseHybridFVM( const std::string & name,
                                                                    Group * const parent ):
  CompositionalMultiphaseBase( name, parent ),
  m_lengthTolerance( 0 )
{
  m_linearSolverParameters.get().mgr.strategy = LinearSolverParameters::MGR::StrategyType::compositionalMultiphaseHybridFVM;
}

void CompositionalMultiphaseHybridFVM::registerDataOnMesh( Group & meshBodies )
{
  GEOS_MARK_FUNCTION;

  // 1) Register the elem-centered data
  CompositionalMultiphaseBase::registerDataOnMesh( meshBodies );

  // 2) Register the face data
  meshBodies.forSubGroups< MeshBody >( [&]( MeshBody & meshBody )
  {
    MeshLevel & meshLevel = meshBody.getBaseDiscretization();

    FaceManager & faceManager = meshLevel.getFaceManager();

    // primary variables: face pressure changes

    faceManager.registerField< fields::flow::facePressure_n >( getName() );

    // auxiliary data for the buoyancy coefficient
    faceManager.registerField< fields::flow::mimGravityCoefficient >( getName() );
  } );
}

void CompositionalMultiphaseHybridFVM::initializePreSubGroups()
{
  CompositionalMultiphaseBase::initializePreSubGroups();

  DomainPartition & domain = this->getGroupByPath< DomainPartition >( "/Problem/domain" );
  NumericalMethodsManager const & numericalMethodManager = domain.getNumericalMethodManager();
  FiniteVolumeManager const & fvManager = numericalMethodManager.getFiniteVolumeManager();

  GEOS_THROW_IF( !fvManager.hasGroup< HybridMimeticDiscretization >( m_discretizationName ),
                 getCatalogName() << " " << getDataContext() <<
                 ": the HybridMimeticDiscretization must be selected with CompositionalMultiphaseHybridFVM",
                 InputError );

  GEOS_THROW_IF( m_hasCapPressure,
                 getCatalogName() << " " << getDataContext() <<
                 ": capillary pressure is not yet supported by CompositionalMultiphaseHybridFVM",
                 InputError );
}

void CompositionalMultiphaseHybridFVM::initializePostInitialConditionsPreSubGroups()
{
  GEOS_MARK_FUNCTION;

  DomainPartition & domain = this->getGroupByPath< DomainPartition >( "/Problem/domain" );

  NumericalMethodsManager const & numericalMethodManager = domain.getNumericalMethodManager();
  FiniteVolumeManager const & fvManager = numericalMethodManager.getFiniteVolumeManager();
  HybridMimeticDiscretization const & hmDiscretization = fvManager.getHybridMimeticDiscretization( m_discretizationName );
  MimeticInnerProductBase const & mimeticInnerProductBase =
    hmDiscretization.getReference< MimeticInnerProductBase >( HybridMimeticDiscretization::viewKeyStruct::innerProductString() );
  if( dynamicCast< QuasiRTInnerProduct const * >( &mimeticInnerProductBase )  ||
      dynamicCast< QuasiTPFAInnerProduct const * >( &mimeticInnerProductBase )  ||
      dynamicCast< SimpleInnerProduct const * >( &mimeticInnerProductBase ) )
  {
    GEOS_ERROR( getCatalogName() << " " << getDataContext() <<
                "The QuasiRT, QuasiTPFA, and Simple inner products are only available in SinglePhaseHybridFVM" );
  }

  m_lengthTolerance = domain.getMeshBody( 0 ).getGlobalLengthScale() * 1e-8;

  forDiscretizationOnMeshTargets( domain.getMeshBodies(), [&] ( string const &,
                                                                MeshLevel & mesh,
                                                                arrayView1d< string const > const & regionNames )
  {
    ElementRegionManager const & elemManager = mesh.getElemManager();
    FaceManager const & faceManager = mesh.getFaceManager();

    CompositionalMultiphaseBase::initializePostInitialConditionsPreSubGroups();

    // in the flux kernel, we need to make sure that we act only on the target regions
    // for that, we need the following region filter
    for( string const & regionName : regionNames )
    {
      m_regionFilter.insert( elemManager.getRegions().getIndex( regionName ) );
    }

    // check that multipliers are stricly larger than 0, which would work with SinglePhaseFVM, but not with SinglePhaseHybridFVM.
    // To deal with a 0 multiplier, we would just have to skip the corresponding face in the FluxKernel
    arrayView1d< real64 const > const & transMultiplier = faceManager.getField< fields::flow::transMultiplier >();

    RAJA::ReduceMin< parallelDeviceReduce, real64 > minVal( 1.0 );
    forAll< parallelDevicePolicy<> >( faceManager.size(), [=] GEOS_HOST_DEVICE ( localIndex const iface )
    {
      minVal.min( transMultiplier[iface] );
    } );

    GEOS_THROW_IF( minVal.get() <= 0.0,
                   getCatalogName() << " " << getDataContext() <<
                   ": the transmissibility multipliers used in SinglePhaseHybridFVM must strictly larger than 0.0",
                   std::runtime_error );

    FieldSpecificationManager & fsManager = FieldSpecificationManager::getInstance();
    fsManager.forSubGroups< AquiferBoundaryCondition >( [&] ( AquiferBoundaryCondition const & bc )
    {
      GEOS_LOG_RANK_0( getCatalogName() << " " << getDataContext() << ": An aquifer boundary condition named " <<
                       bc.getName() << " was requested in the XML file. \n" <<
                       "This type of boundary condition is not yet supported by CompositionalMultiphaseHybridFVM and will be ignored" );
    } );
  } );

}

void CompositionalMultiphaseHybridFVM::precomputeData( MeshLevel & mesh, arrayView1d< string const > const & regionNames )
{
  FlowSolverBase::precomputeData( mesh, regionNames );

  NodeManager const & nodeManager = mesh.getNodeManager();
  FaceManager & faceManager = mesh.getFaceManager();

  array1d< RAJA::ReduceSum< serialReduce, real64 > > mimFaceGravCoefNumerator;
  array1d< RAJA::ReduceSum< serialReduce, real64 > > mimFaceGravCoefDenominator;
  mimFaceGravCoefNumerator.resize( faceManager.size() );
  mimFaceGravCoefDenominator.resize( faceManager.size() );

  // node data

  arrayView2d< real64 const, nodes::REFERENCE_POSITION_USD > const & nodePosition = nodeManager.referencePosition();

  // face data

  arrayView1d< real64 const > const & transMultiplier =
    faceManager.getField< fields::flow::transMultiplier >();

  arrayView1d< real64 > const mimFaceGravCoef =
    faceManager.getField< fields::flow::mimGravityCoefficient >();

  ArrayOfArraysView< localIndex const > const & faceToNodes = faceManager.nodeList().toViewConst();

  real64 const lengthTolerance = m_lengthTolerance;

  mesh.getElemManager().forElementSubRegions< CellElementSubRegion >( regionNames, [&]( localIndex const,
                                                                                        CellElementSubRegion & subRegion )
  {
    arrayView2d< real64 const > const & elemCenter =
      subRegion.template getReference< array2d< real64 > >( CellElementSubRegion::viewKeyStruct::elementCenterString() );
    string & permModelName = subRegion.getReference< string >( viewKeyStruct::permeabilityNamesString() );
    arrayView3d< real64 const > const & elemPerm =
      getConstitutiveModel< PermeabilityBase >( subRegion, permModelName ).permeability();
    arrayView1d< real64 const > const elemGravCoef =
      subRegion.template getReference< array1d< real64 > >( fields::flow::gravityCoefficient::key() );
    arrayView1d< real64 const > const & elemVolume = subRegion.getElementVolume();
    arrayView2d< localIndex const > const & elemToFaces = subRegion.faceList();

    // here we precompute some quantities (mimFaceFracCoef) used in the FluxKernel to assemble the one-sided gravity term in the transport
    // scheme
    // This one-sided gravity term is currently always treated with TPFA, as in MRST.
    // In the future, I will change that (here and in the FluxKernel) to have a consistent inner product for the gravity term as well
    compositionalMultiphaseHybridFVMKernels::
      simpleKernelLaunchSelector< PrecomputeKernel,
                                  mimeticInnerProduct::TPFAInnerProduct >( subRegion.numFacesPerElement(),
                                                                           subRegion.size(),
                                                                           faceManager.size(),
                                                                           nodePosition,
                                                                           faceToNodes,
                                                                           elemCenter,
                                                                           elemVolume,
                                                                           elemPerm,
                                                                           elemGravCoef,
                                                                           elemToFaces,
                                                                           transMultiplier,
                                                                           lengthTolerance,
                                                                           mimFaceGravCoefNumerator.toView(),
                                                                           mimFaceGravCoefDenominator.toView(),
                                                                           mimFaceGravCoef );

  } );

}

void CompositionalMultiphaseHybridFVM::implicitStepSetup( real64 const & time_n,
                                                          real64 const & dt,
                                                          DomainPartition & domain )
{
  GEOS_MARK_FUNCTION;

  // setup the elem-centered fields
  CompositionalMultiphaseBase::implicitStepSetup( time_n, dt, domain );

  // setup the face fields
  forDiscretizationOnMeshTargets( domain.getMeshBodies(), [&] ( string const &,
                                                                MeshLevel & mesh,
                                                                arrayView1d< string const > const & )
  {
    FaceManager & faceManager = mesh.getFaceManager();

    arrayView1d< real64 > const & facePres_n =
      faceManager.getField< fields::flow::facePressure_n >();
    arrayView1d< real64 const > const & facePres =
      faceManager.getField< fields::flow::facePressure >();
    facePres_n.setValues< parallelDevicePolicy<> >( facePres );
  } );

}


void CompositionalMultiphaseHybridFVM::setupDofs( DomainPartition const & GEOS_UNUSED_PARAM( domain ),
                                                  DofManager & dofManager ) const
{
  GEOS_MARK_FUNCTION;

  // setup the connectivity of elem fields
  // we need Connectivity::Face because of the two-point upwinding
  // in AssembleOneSidedMassFluxes
  dofManager.addField( viewKeyStruct::elemDofFieldString(),
                       FieldLocation::Elem,
                       m_numDofPerCell,
                       getMeshTargets() );

  dofManager.addCoupling( viewKeyStruct::elemDofFieldString(),
                          viewKeyStruct::elemDofFieldString(),
                          DofManager::Connector::Face );

  // this call with instruct GEOS to reorder the dof numbers
  //dofManager.setLocalReorderingType( viewKeyStruct::elemDofFieldString(),
  //                                   DofManager::LocalReorderingType::ReverseCutHillMcKee );

  // for the volume balance equation, disable global coupling
  // this equation is purely local (not coupled to neighbors or other physics)
  dofManager.disableGlobalCouplingForEquation( viewKeyStruct::elemDofFieldString(),
                                               m_numComponents );

  // setup the connectivity of face fields
  dofManager.addField( viewKeyStruct::faceDofFieldString(),
                       FieldLocation::Face,
                       1,
                       getMeshTargets() );

  dofManager.addCoupling( viewKeyStruct::faceDofFieldString(),
                          viewKeyStruct::faceDofFieldString(),
                          DofManager::Connector::Elem );

  // setup coupling between pressure and face pressure
  dofManager.addCoupling( viewKeyStruct::faceDofFieldString(),
                          viewKeyStruct::elemDofFieldString(),
                          DofManager::Connector::Elem );

}


void CompositionalMultiphaseHybridFVM::assembleFluxTerms( real64 const dt,
                                                          DomainPartition const & domain,
                                                          DofManager const & dofManager,
                                                          CRSMatrixView< real64, globalIndex const > const & localMatrix,
                                                          arrayView1d< real64 > const & localRhs ) const
{
  GEOS_MARK_FUNCTION;

  NumericalMethodsManager const & numericalMethodManager = domain.getNumericalMethodManager();
  FiniteVolumeManager const & fvManager = numericalMethodManager.getFiniteVolumeManager();
  HybridMimeticDiscretization const & hmDiscretization = fvManager.getHybridMimeticDiscretization( m_discretizationName );
  MimeticInnerProductBase const & mimeticInnerProductBase =
    hmDiscretization.getReference< MimeticInnerProductBase >( HybridMimeticDiscretization::viewKeyStruct::innerProductString() );

  forDiscretizationOnMeshTargets( domain.getMeshBodies(), [&] ( string const &,
                                                                MeshLevel const & mesh,
                                                                arrayView1d< string const > const & regionNames )
  {

    NodeManager const & nodeManager = mesh.getNodeManager();
    FaceManager const & faceManager = mesh.getFaceManager();

    // node data (for transmissibility computation)

    arrayView2d< real64 const, nodes::REFERENCE_POSITION_USD > const & nodePosition = nodeManager.referencePosition();

    // face data

    // get the face-based DOF numbers for the assembly
    string const faceDofKey = dofManager.getKey( viewKeyStruct::faceDofFieldString() );
    arrayView1d< globalIndex const > const & faceDofNumber =
      faceManager.getReference< array1d< globalIndex > >( faceDofKey );
    arrayView1d< integer const > const & faceGhostRank = faceManager.ghostRank();

    // get the element dof numbers for the assembly
    string const & elemDofKey = dofManager.getKey( viewKeyStruct::elemDofFieldString() );
    ElementRegionManager::ElementViewAccessor< arrayView1d< globalIndex const > > elemDofNumber =
      mesh.getElemManager().constructArrayViewAccessor< globalIndex, 1 >( elemDofKey );
    elemDofNumber.setName( getName() + "/accessors/" + elemDofKey );

    // get the face-centered pressures
    arrayView1d< real64 const > const & facePres =
      faceManager.getField< fields::flow::facePressure >();

    // get the face-centered depth
    arrayView1d< real64 const > const & faceGravCoef =
      faceManager.getField< fields::flow::gravityCoefficient >();
    arrayView1d< real64 const > const & mimFaceGravCoef =
      faceManager.getField< fields::flow::mimGravityCoefficient >();

    // get the face-centered transMultiplier
    arrayView1d< real64 const > const & transMultiplier =
      faceManager.getField< fields::flow::transMultiplier >();

    // get the face-to-nodes connectivity for the transmissibility calculation
    ArrayOfArraysView< localIndex const > const & faceToNodes = faceManager.nodeList().toViewConst();

    arrayView2d< localIndex const > const & elemRegionList    = faceManager.elementRegionList().toViewConst();
    arrayView2d< localIndex const > const & elemSubRegionList = faceManager.elementSubRegionList().toViewConst();
    arrayView2d< localIndex const > const & elemList          = faceManager.elementList().toViewConst();


    // tolerance for transmissibility calculation
    real64 const lengthTolerance = m_lengthTolerance;

    FluxKernel::CompFlowAccessors compFlowAccessors( mesh.getElemManager(), getName() );
    FluxKernel::MultiFluidAccessors multiFluidAccessors( mesh.getElemManager(), getName() );

    mesh.getElemManager().forElementSubRegionsComplete< CellElementSubRegion >( regionNames,
                                                                                [&]( localIndex const,
                                                                                     localIndex const er,
                                                                                     localIndex const esr,
                                                                                     ElementRegionBase const &,
                                                                                     CellElementSubRegion const & subRegion )
    {
      PermeabilityBase const & permeabilityModel =
        getConstitutiveModel< PermeabilityBase >( subRegion, subRegion.getReference< string >( viewKeyStruct::permeabilityNamesString() ) );

      mimeticInnerProductReducedDispatch( mimeticInnerProductBase,
                                          [&] ( auto const mimeticInnerProduct )
      {
        using IP_TYPE = TYPEOFREF( mimeticInnerProduct );
        kernelLaunchSelector< FluxKernel,
                              IP_TYPE >( subRegion.numFacesPerElement(),
                                         m_numComponents, m_numPhases,
                                         er, esr, subRegion,
                                         permeabilityModel,
                                         m_regionFilter.toViewConst(),
                                         nodePosition,
                                         elemRegionList,
                                         elemSubRegionList,
                                         elemList,
                                         faceToNodes,
                                         faceDofNumber,
                                         faceGhostRank,
                                         facePres,
                                         faceGravCoef,
                                         mimFaceGravCoef,
                                         transMultiplier,
                                         compFlowAccessors.get( fields::flow::phaseMobility{} ),
                                         compFlowAccessors.get( fields::flow::dPhaseMobility{} ),
                                         compFlowAccessors.get( fields::flow::dGlobalCompFraction_dGlobalCompDensity{} ),
                                         multiFluidAccessors.get( fields::multifluid::phaseDensity{} ),
                                         multiFluidAccessors.get( fields::multifluid::dPhaseDensity{} ),
                                         multiFluidAccessors.get( fields::multifluid::phaseMassDensity{} ),
                                         multiFluidAccessors.get( fields::multifluid::dPhaseMassDensity{} ),
                                         multiFluidAccessors.get( fields::multifluid::phaseCompFraction{} ),
                                         multiFluidAccessors.get( fields::multifluid::dPhaseCompFraction{} ),
                                         elemDofNumber.toNestedViewConst(),
                                         dofManager.rankOffset(),
                                         lengthTolerance,
                                         dt,
                                         m_useTotalMassEquation,
                                         localMatrix,
                                         localRhs );

      } );
    } );

  } );
}

void CompositionalMultiphaseHybridFVM::assembleStabilizedFluxTerms( real64 const dt,
                                                                    DomainPartition const & domain,
                                                                    DofManager const & dofManager,
                                                                    CRSMatrixView< real64, globalIndex const > const & localMatrix,
                                                                    arrayView1d< real64 > const & localRhs ) const
{
  // stab not implemented
  GEOS_UNUSED_VAR( dt, domain, dofManager, localMatrix, localRhs );
  GEOS_ERROR( "Stabilized flux not available for this flow solver" );
}

real64 CompositionalMultiphaseHybridFVM::scalingForSystemSolution( DomainPartition & domain,
                                                                   DofManager const & dofManager,
                                                                   arrayView1d< real64 const > const & localSolution )
{
  GEOS_MARK_FUNCTION;

  string const dofKey = dofManager.getKey( viewKeyStruct::elemDofFieldString() );

  real64 scalingFactor = 1.0;

  forDiscretizationOnMeshTargets( domain.getMeshBodies(), [&] ( string const &,
                                                                MeshLevel & mesh,
                                                                arrayView1d< string const > const & regionNames )
  {
    mesh.getElemManager().forElementSubRegions< ElementSubRegionBase >( regionNames, [&]( localIndex const,
                                                                                          ElementSubRegionBase & subRegion )
    {
<<<<<<< HEAD
=======
      arrayView1d< real64 const > const pressure = subRegion.getField< fields::flow::pressure >();
      arrayView2d< real64 const, compflow::USD_COMP > const compDens = subRegion.getField< fields::flow::globalCompDensity >();
      arrayView1d< real64 > pressureScalingFactor = subRegion.getField< fields::flow::pressureScalingFactor >();
      arrayView1d< real64 > compDensScalingFactor = subRegion.getField< fields::flow::globalCompDensityScalingFactor >();
>>>>>>> fe987d81
      auto const subRegionData =
        isothermalCompositionalMultiphaseBaseKernels::
          SolutionScalingKernelFactory::
          createAndLaunch< parallelDevicePolicy<> >( m_maxRelativePresChange,
                                                     m_maxAbsolutePresChange,
                                                     m_maxCompFracChange,
                                                     m_maxRelativeCompDensChange,
<<<<<<< HEAD
=======
                                                     pressure,
                                                     compDens,
                                                     pressureScalingFactor,
                                                     compDensScalingFactor,
>>>>>>> fe987d81
                                                     dofManager.rankOffset(),
                                                     m_numComponents,
                                                     dofKey,
                                                     subRegion,
                                                     localSolution );

      scalingFactor = std::min( scalingFactor, subRegionData.localMinVal );
    } );

    FaceManager const & faceManager = mesh.getFaceManager();

    string const faceDofKey = dofManager.getKey( viewKeyStruct::faceDofFieldString() );
    real64 const maxRelativePresChange = m_maxRelativePresChange;

    arrayView1d< globalIndex const > const & faceDofNumber =
      faceManager.getReference< array1d< globalIndex > >( faceDofKey );
    arrayView1d< integer const > const & faceGhostRank = faceManager.ghostRank();
    arrayView1d< real64 const > const & facePressure =
      faceManager.getField< fields::flow::facePressure >();
    globalIndex const rankOffset = dofManager.rankOffset();

    RAJA::ReduceMin< parallelDeviceReduce, real64 > minFaceVal( 1.0 );
    forAll< parallelDevicePolicy<> >( faceManager.size(), [=] GEOS_HOST_DEVICE ( localIndex const iface )
    {
      if( faceGhostRank[iface] < 0 && faceDofNumber[iface] >= 0 )
      {
        real64 const facePres = facePressure[iface];
        real64 const absPresChange = LvArray::math::abs( localSolution[faceDofNumber[iface] - rankOffset] );
        if( facePres > isothermalCompositionalMultiphaseBaseKernels::minDensForDivision )
        {
          real64 const relativePresChange = absPresChange / facePres;
          if( relativePresChange > maxRelativePresChange )
          {
            minFaceVal.min( maxRelativePresChange / relativePresChange );
          }
        }
      }
    } );

    if( minFaceVal.get() < scalingFactor )
    {
      scalingFactor = minFaceVal.get();
    }
  } );
  return LvArray::math::max( MpiWrapper::min( scalingFactor ), m_minScalingFactor );
}


bool CompositionalMultiphaseHybridFVM::checkSystemSolution( DomainPartition & domain,
                                                            DofManager const & dofManager,
                                                            arrayView1d< real64 const > const & localSolution,
                                                            real64 const scalingFactor )
{
  GEOS_MARK_FUNCTION;

  string const elemDofKey = dofManager.getKey( viewKeyStruct::elemDofFieldString() );
  integer localCheck = 1;

  forDiscretizationOnMeshTargets( domain.getMeshBodies(), [&] ( string const &,
                                                                MeshLevel & mesh,
                                                                arrayView1d< string const > const & regionNames )
  {
    // check cell-centered variables for each region
    mesh.getElemManager().forElementSubRegions< ElementSubRegionBase >( regionNames, [&]( localIndex const,
                                                                                          ElementSubRegionBase & subRegion )
    {
      arrayView1d< real64 const > const pressure =
        subRegion.getField< fields::flow::pressure >();
      arrayView2d< real64 const, compflow::USD_COMP > const compDens =
        subRegion.getField< fields::flow::globalCompDensity >();
      arrayView1d< real64 > pressureScalingFactor = subRegion.getField< fields::flow::pressureScalingFactor >();
      arrayView1d< real64 > temperatureScalingFactor = subRegion.getField< fields::flow::temperatureScalingFactor >();
      arrayView1d< real64 > compDensScalingFactor = subRegion.getField< fields::flow::globalCompDensityScalingFactor >();
      // check that pressure and component densities are non-negative
      auto const subRegionData =
        isothermalCompositionalMultiphaseBaseKernels::
          SolutionCheckKernelFactory::
          createAndLaunch< parallelDevicePolicy<> >( m_allowCompDensChopping,
                                                     m_allowNegativePressure,
                                                     CompositionalMultiphaseFVM::ScalingType::Global,
                                                     scalingFactor,
                                                     pressure,
                                                     compDens,
                                                     pressureScalingFactor,
                                                     compDensScalingFactor,
                                                     dofManager.rankOffset(),
                                                     m_numComponents,
                                                     elemDofKey,
                                                     subRegion,
                                                     localSolution );

      localCheck = std::min( localCheck, subRegionData.localMinVal );
    } );
  } );

  return MpiWrapper::min( localCheck );
}

void CompositionalMultiphaseHybridFVM::applyBoundaryConditions( real64 const time_n,
                                                                real64 const dt,
                                                                DomainPartition & domain,
                                                                DofManager const & dofManager,
                                                                CRSMatrixView< real64, globalIndex const > const & localMatrix,
                                                                arrayView1d< real64 > const & localRhs )
{
  GEOS_MARK_FUNCTION;

  CompositionalMultiphaseBase::applyBoundaryConditions( time_n, dt, domain, dofManager, localMatrix, localRhs );

  // TODO: implement face boundary conditions here
}

void CompositionalMultiphaseHybridFVM::applyAquiferBC( real64 const time,
                                                       real64 const dt,
                                                       DofManager const & dofManager,
                                                       DomainPartition & domain,
                                                       CRSMatrixView< real64, globalIndex const > const & localMatrix,
                                                       arrayView1d< real64 > const & localRhs ) const
{
  GEOS_MARK_FUNCTION;

  GEOS_UNUSED_VAR( time, dt, dofManager, domain, localMatrix, localRhs );

}

void CompositionalMultiphaseHybridFVM::saveAquiferConvergedState( real64 const & time,
                                                                  real64 const & dt,
                                                                  DomainPartition & domain )
{
  GEOS_MARK_FUNCTION;

  GEOS_UNUSED_VAR( time, dt, domain );
}


real64 CompositionalMultiphaseHybridFVM::calculateResidualNorm( real64 const & GEOS_UNUSED_PARAM( time_n ),
                                                                real64 const & dt,
                                                                DomainPartition const & domain,
                                                                DofManager const & dofManager,
                                                                arrayView1d< real64 const > const & localRhs )
{
  GEOS_MARK_FUNCTION;

  real64 localResidualNorm = 0.0;
  real64 localResidualNormalizer = 0.0;

  physicsSolverBaseKernels::NormType const normType = getNonlinearSolverParameters().normType();

  // local residual
  globalIndex const rankOffset = dofManager.rankOffset();
  string const elemDofKey = dofManager.getKey( viewKeyStruct::elemDofFieldString() );
  string const faceDofKey = dofManager.getKey( viewKeyStruct::faceDofFieldString() );

  forDiscretizationOnMeshTargets( domain.getMeshBodies(), [&] ( string const &,
                                                                MeshLevel const & mesh,
                                                                arrayView1d< string const > const & regionNames )
  {
    ElementRegionManager const & elemManager = mesh.getElemManager();
    FaceManager const & faceManager = mesh.getFaceManager();

    // here we compute the cell-centered residual norm in the derived class
    // to avoid duplicating a synchronization point

    // get a view into local residual vector

    elemManager.forElementSubRegions< ElementSubRegionBase >( regionNames,
                                                              [&]( localIndex const,
                                                                   ElementSubRegionBase const & subRegion )
    {
      real64 subRegionResidualNorm[2]{};
      real64 subRegionResidualNormalizer[2]{};

      string const & fluidName = subRegion.getReference< string >( viewKeyStruct::fluidNamesString() );
      MultiFluidBase const & fluid = getConstitutiveModel< MultiFluidBase >( subRegion, fluidName );

      string const & solidName = subRegion.getReference< string >( viewKeyStruct::solidNamesString() );
      CoupledSolidBase const & solid = getConstitutiveModel< CoupledSolidBase >( subRegion, solidName );

      // step 1.1: compute the norm in the subRegion

      isothermalCompositionalMultiphaseBaseKernels::
        ResidualNormKernelFactory::
        createAndLaunch< parallelDevicePolicy<> >( normType,
                                                   numFluidComponents(),
                                                   rankOffset,
                                                   elemDofKey,
                                                   localRhs,
                                                   subRegion,
                                                   fluid,
                                                   solid,
                                                   m_nonlinearSolverParameters.m_minNormalizer,
                                                   subRegionResidualNorm,
                                                   subRegionResidualNormalizer );

      // step 1.2: reduction across meshBodies/regions/subRegions

      if( normType == physicsSolverBaseKernels::NormType::Linf )
      {
        // take max between mass and volume residual
        subRegionResidualNorm[0] = LvArray::math::max( subRegionResidualNorm[0], subRegionResidualNorm[1] );
        if( subRegionResidualNorm[0] > localResidualNorm )
        {
          localResidualNorm = subRegionResidualNorm[0];
        }
      }
      else
      {
        // sum up mass and volume residual
        subRegionResidualNorm[0] = subRegionResidualNorm[0] + subRegionResidualNorm[1];
        localResidualNorm += subRegionResidualNorm[0];
        localResidualNormalizer += subRegionResidualNormalizer[0];
      }
    } );

    // step 2: compute the residual for the face-based constraints

    real64 faceResidualNorm[1]{};
    real64 faceResidualNormalizer[1]{};

    // step 2.1: compute the norm for the local faces

    compositionalMultiphaseHybridFVMKernels::
      ResidualNormKernelFactory::
      createAndLaunch< parallelDevicePolicy<> >( normType,
                                                 rankOffset,
                                                 faceDofKey,
                                                 localRhs,
                                                 m_regionFilter.toViewConst(),
                                                 getName(),
                                                 elemManager,
                                                 faceManager,
                                                 dt,
                                                 m_nonlinearSolverParameters.m_minNormalizer,
                                                 faceResidualNorm,
                                                 faceResidualNormalizer );

    // step 2.2: reduction across meshBodies/regions/subRegions

    if( normType == physicsSolverBaseKernels::NormType::Linf )
    {
      if( faceResidualNorm[0] > localResidualNorm )
      {
        localResidualNorm = faceResidualNorm[0];
      }
    }
    else
    {
      localResidualNorm += faceResidualNorm[0];
      localResidualNormalizer += faceResidualNormalizer[0];
    }
  } );

  // step 3: second reduction across MPI ranks

  real64 residualNorm = 0.0;
  if( normType == physicsSolverBaseKernels::NormType::Linf )
  {
    physicsSolverBaseKernels::LinfResidualNormHelper::computeGlobalNorm( localResidualNorm, residualNorm );
  }
  else
  {
    physicsSolverBaseKernels::L2ResidualNormHelper::computeGlobalNorm( localResidualNorm, localResidualNormalizer, residualNorm );
  }

  if( getLogLevel() >= 1 && logger::internal::rank == 0 )
  {
    std::cout << GEOS_FMT( "        ( R{} ) = ( {:4.2e} )", coupledSolverAttributePrefix(), residualNorm );
  }

  return residualNorm;
}

void CompositionalMultiphaseHybridFVM::applySystemSolution( DofManager const & dofManager,
                                                            arrayView1d< real64 const > const & localSolution,
                                                            real64 const scalingFactor,
                                                            real64 const GEOS_UNUSED_PARAM( dt ),
                                                            DomainPartition & domain )
{
  GEOS_MARK_FUNCTION;

  // 1. apply the elem-based update
  DofManager::CompMask pressureMask( m_numDofPerCell, 0, 1 );

  dofManager.addVectorToField( localSolution,
                               viewKeyStruct::elemDofFieldString(),
                               fields::flow::pressure::key(),
                               scalingFactor,
                               pressureMask );

  dofManager.addVectorToField( localSolution,
                               viewKeyStruct::elemDofFieldString(),
                               fields::flow::globalCompDensity::key(),
                               scalingFactor,
                               ~pressureMask );

  // if component density chopping is allowed, some component densities may be negative after the update
  // these negative component densities are set to zero in this function
  if( m_allowCompDensChopping )
  {
    chopNegativeDensities( domain );
  }

  // 2. apply the face-based update

  dofManager.addVectorToField( localSolution,
                               viewKeyStruct::faceDofFieldString(),
                               fields::flow::facePressure::key(),
                               scalingFactor );

  // 3. synchronize
  forDiscretizationOnMeshTargets( domain.getMeshBodies(), [&] ( string const &,
                                                                MeshLevel & mesh,
                                                                arrayView1d< string const > const & regionNames )
  {
    FieldIdentifiers fieldsToBeSync;

    {
      fieldsToBeSync.addElementFields( { fields::flow::pressure::key(),
                                         fields::flow::globalCompDensity::key() },
                                       regionNames );

      fieldsToBeSync.addFields( FieldLocation::Face, { fields::flow::facePressure::key() } );
    };

    CommunicationTools::getInstance().synchronizeFields( fieldsToBeSync,
                                                         mesh,
                                                         domain.getNeighbors(),
                                                         true );
  } );
}


void CompositionalMultiphaseHybridFVM::resetStateToBeginningOfStep( DomainPartition & domain )
{
  GEOS_MARK_FUNCTION;

  // 1. Reset the cell-centered fields
  CompositionalMultiphaseBase::resetStateToBeginningOfStep( domain );

  // 2. Reset the face-based fields
  forDiscretizationOnMeshTargets( domain.getMeshBodies(), [&] ( string const &,
                                                                MeshLevel & mesh,
                                                                arrayView1d< string const > const & )
  {
    FaceManager & faceManager = mesh.getFaceManager();

    arrayView1d< real64 const > const & facePres_n =
      faceManager.getField< fields::flow::facePressure_n >();
    arrayView1d< real64 > const & facePres =
      faceManager.getField< fields::flow::facePressure >();
    facePres.setValues< parallelDevicePolicy<> >( facePres_n );
  } );
}

void CompositionalMultiphaseHybridFVM::updatePhaseMobility( ObjectManagerBase & dataGroup ) const
{
  GEOS_MARK_FUNCTION;

  MultiFluidBase const & fluid =
    getConstitutiveModel< MultiFluidBase >( dataGroup,
                                            dataGroup.getReference< string >( viewKeyStruct::fluidNamesString() ) );
  RelativePermeabilityBase const & relperm =
    getConstitutiveModel< RelativePermeabilityBase >( dataGroup,
                                                      dataGroup.getReference< string >( viewKeyStruct::relPermNamesString() ) );

  compositionalMultiphaseHybridFVMKernels::
    PhaseMobilityKernelFactory::
    createAndLaunch< parallelDevicePolicy<> >( m_numComponents,
                                               m_numPhases,
                                               dataGroup,
                                               fluid,
                                               relperm );
}

REGISTER_CATALOG_ENTRY( PhysicsSolverBase, CompositionalMultiphaseHybridFVM, std::string const &, Group * const )
} /* namespace geos */<|MERGE_RESOLUTION|>--- conflicted
+++ resolved
@@ -5,11 +5,7 @@
  * Copyright (c) 2016-2024 Lawrence Livermore National Security LLC
  * Copyright (c) 2018-2024 Total, S.A
  * Copyright (c) 2018-2024 The Board of Trustees of the Leland Stanford Junior University
-<<<<<<< HEAD
- * Copyright (c) 2018-2024 Chevron
-=======
  * Copyright (c) 2023-2024 Chevron
->>>>>>> fe987d81
  * Copyright (c) 2019-     GEOS/GEOSX Contributors
  * All rights reserved
  *
@@ -23,10 +19,7 @@
 
 #include "CompositionalMultiphaseHybridFVM.hpp"
 
-<<<<<<< HEAD
-=======
 #include "mesh/DomainPartition.hpp"
->>>>>>> fe987d81
 #include "constitutive/ConstitutivePassThru.hpp"
 #include "constitutive/fluid/multifluid/MultiFluidBase.hpp"
 #include "constitutive/relativePermeability/RelativePermeabilityBase.hpp"
@@ -36,17 +29,12 @@
 #include "finiteVolume/MimeticInnerProductDispatch.hpp"
 #include "mesh/mpiCommunications/CommunicationTools.hpp"
 #include "physicsSolvers/fluidFlow/FlowSolverBaseFields.hpp"
-<<<<<<< HEAD
-#include "physicsSolvers/fluidFlow/IsothermalCompositionalMultiphaseBaseKernels.hpp"
-#include "physicsSolvers/fluidFlow/CompositionalMultiphaseHybridFVMKernels.hpp"
-=======
 #include "physicsSolvers/fluidFlow/CompositionalMultiphaseBaseFields.hpp"
 #include "physicsSolvers/fluidFlow/kernels/compositional/CompositionalMultiphaseHybridFVMKernels.hpp"
 #include "physicsSolvers/fluidFlow/kernels/compositional/AccumulationKernel.hpp"
 #include "physicsSolvers/fluidFlow/kernels/compositional/SolutionScalingKernel.hpp"
 #include "physicsSolvers/fluidFlow/kernels/compositional/SolutionCheckKernel.hpp"
 #include "physicsSolvers/fluidFlow/kernels/compositional/ResidualNormKernel.hpp"
->>>>>>> fe987d81
 
 /**
  * @namespace the geos namespace that encapsulates the majority of the code
@@ -460,13 +448,10 @@
     mesh.getElemManager().forElementSubRegions< ElementSubRegionBase >( regionNames, [&]( localIndex const,
                                                                                           ElementSubRegionBase & subRegion )
     {
-<<<<<<< HEAD
-=======
       arrayView1d< real64 const > const pressure = subRegion.getField< fields::flow::pressure >();
       arrayView2d< real64 const, compflow::USD_COMP > const compDens = subRegion.getField< fields::flow::globalCompDensity >();
       arrayView1d< real64 > pressureScalingFactor = subRegion.getField< fields::flow::pressureScalingFactor >();
       arrayView1d< real64 > compDensScalingFactor = subRegion.getField< fields::flow::globalCompDensityScalingFactor >();
->>>>>>> fe987d81
       auto const subRegionData =
         isothermalCompositionalMultiphaseBaseKernels::
           SolutionScalingKernelFactory::
@@ -474,13 +459,10 @@
                                                      m_maxAbsolutePresChange,
                                                      m_maxCompFracChange,
                                                      m_maxRelativeCompDensChange,
-<<<<<<< HEAD
-=======
                                                      pressure,
                                                      compDens,
                                                      pressureScalingFactor,
                                                      compDensScalingFactor,
->>>>>>> fe987d81
                                                      dofManager.rankOffset(),
                                                      m_numComponents,
                                                      dofKey,
