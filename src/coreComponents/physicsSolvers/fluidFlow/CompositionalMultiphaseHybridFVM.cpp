/*
 * ------------------------------------------------------------------------------------------------------------
 * SPDX-License-Identifier: LGPL-2.1-only
 *
 * Copyright (c) 2018-2020 Lawrence Livermore National Security LLC
 * Copyright (c) 2018-2020 The Board of Trustees of the Leland Stanford Junior University
 * Copyright (c) 2018-2020 TotalEnergies
 * Copyright (c) 2019-     GEOSX Contributors
 * All rights reserved
 *
 * See top level LICENSE, COPYRIGHT, CONTRIBUTORS, NOTICE, and ACKNOWLEDGEMENTS files for details.
 * ------------------------------------------------------------------------------------------------------------
 */

/**
 * @file CompositionalMultiphaseHybridFVM.cpp
 */

#include "CompositionalMultiphaseHybridFVM.hpp"

#include "common/TimingMacros.hpp"
#include "constitutive/ConstitutivePassThru.hpp"
#include "constitutive/fluid/MultiFluidBase.hpp"
#include "constitutive/relativePermeability/RelativePermeabilityBase.hpp"
#include "fieldSpecification/AquiferBoundaryCondition.hpp"
#include "fieldSpecification/FieldSpecificationManager.hpp"
#include "finiteVolume/HybridMimeticDiscretization.hpp"
#include "finiteVolume/MimeticInnerProductDispatch.hpp"
#include "mesh/mpiCommunications/CommunicationTools.hpp"
#include "physicsSolvers/fluidFlow/CompositionalMultiphaseBaseExtrinsicData.hpp"
#include "physicsSolvers/fluidFlow/CompositionalMultiphaseBaseKernels.hpp"
#include "physicsSolvers/fluidFlow/CompositionalMultiphaseHybridFVMKernels.hpp"
#include "physicsSolvers/fluidFlow/FlowSolverBaseExtrinsicData.hpp"
#include "physicsSolvers/fluidFlow/SinglePhaseHybridFVMKernels.hpp"

/**
 * @namespace the geosx namespace that encapsulates the majority of the code
 */
namespace geosx
{

using namespace dataRepository;
using namespace constitutive;
using namespace CompositionalMultiphaseBaseKernels;
using namespace CompositionalMultiphaseHybridFVMKernels;
using namespace mimeticInnerProduct;

CompositionalMultiphaseHybridFVM::CompositionalMultiphaseHybridFVM( const std::string & name,
                                                                    Group * const parent ):
  CompositionalMultiphaseBase( name, parent ),
  m_lengthTolerance( 0 )
{

  this->registerWrapper( viewKeyStruct::maxRelativePresChangeString(), &m_maxRelativePresChange ).
    setSizedFromParent( 0 ).
    setInputFlag( InputFlags::OPTIONAL ).
    setApplyDefaultValue( 1.0 ).
    setDescription( "Maximum (relative) change in (face) pressure between two Newton iterations" );

  m_linearSolverParameters.get().mgr.strategy = LinearSolverParameters::MGR::StrategyType::compositionalMultiphaseHybridFVM;

}

void CompositionalMultiphaseHybridFVM::registerDataOnMesh( Group & meshBodies )
{
  GEOSX_MARK_FUNCTION;

  // 1) Register the elem-centered data
  CompositionalMultiphaseBase::registerDataOnMesh( meshBodies );

  // 2) Register the face data
  meshBodies.forSubGroups< MeshBody >( [&]( MeshBody & meshBody )
  {
    MeshLevel & meshLevel = meshBody.getMeshLevel( 0 );

    FaceManager & faceManager = meshLevel.getFaceManager();

    // primary variables: face pressure changes

    faceManager.registerExtrinsicData< extrinsicMeshData::flow::deltaFacePressure >( getName() );

    // auxiliary data for the buoyancy coefficient
    faceManager.registerExtrinsicData< extrinsicMeshData::flow::mimGravityCoefficient >( getName() );
  } );
}

void CompositionalMultiphaseHybridFVM::initializePreSubGroups()
{
  CompositionalMultiphaseBase::initializePreSubGroups();

  DomainPartition & domain = this->getGroupByPath< DomainPartition >( "/Problem/domain" );
  NumericalMethodsManager const & numericalMethodManager = domain.getNumericalMethodManager();
  FiniteVolumeManager const & fvManager = numericalMethodManager.getFiniteVolumeManager();

  GEOSX_THROW_IF( !fvManager.hasGroup< HybridMimeticDiscretization >( m_discretizationName ),
                  catalogName() << " " << getName() <<
                  ": the HybridMimeticDiscretization must be selected with CompositionalMultiphaseHybridFVM",
                  InputError );

  GEOSX_THROW_IF( m_capPressureFlag,
                  catalogName() << " " << getName() <<
                  ": capillary pressure is not yet supported by CompositionalMultiphaseHybridFVM",
                  InputError );
}

void CompositionalMultiphaseHybridFVM::initializePostInitialConditionsPreSubGroups()
{
  GEOSX_MARK_FUNCTION;

  if( m_computeCFLNumbers )
  {
    GEOSX_LOG_RANK_0( catalogName() << " " << getName()
                                    << ": the computation of CFL numbers in not supported by CompositionalMultiphaseHybridFVM yet" );
  }

  DomainPartition & domain = this->getGroupByPath< DomainPartition >( "/Problem/domain" );

  NumericalMethodsManager const & numericalMethodManager = domain.getNumericalMethodManager();
  FiniteVolumeManager const & fvManager = numericalMethodManager.getFiniteVolumeManager();
  HybridMimeticDiscretization const & hmDiscretization = fvManager.getHybridMimeticDiscretization( m_discretizationName );
  MimeticInnerProductBase const & mimeticInnerProductBase =
    hmDiscretization.getReference< MimeticInnerProductBase >( HybridMimeticDiscretization::viewKeyStruct::innerProductString() );
  if( dynamicCast< QuasiRTInnerProduct const * >( &mimeticInnerProductBase )  ||
      dynamicCast< QuasiTPFAInnerProduct const * >( &mimeticInnerProductBase )  ||
      dynamicCast< SimpleInnerProduct const * >( &mimeticInnerProductBase ) )
  {
    GEOSX_ERROR( "The QuasiRT, QuasiTPFA, and Simple inner products are only available in SinglePhaseHybridFVM" );
  }

  m_transMultName = viewKeyStruct::transMultiplierString();

  m_lengthTolerance = domain.getMeshBody( 0 ).getGlobalLengthScale() * 1e-8;

  forMeshTargets( domain.getMeshBodies(), [&] ( string const &,
                                                MeshLevel & mesh,
                                                arrayView1d< string const > const & regionNames )
  {
    ElementRegionManager const & elemManager = mesh.getElemManager();
    FaceManager const & faceManager = mesh.getFaceManager();

    CompositionalMultiphaseBase::initializePostInitialConditionsPreSubGroups();

    // in the flux kernel, we need to make sure that we act only on the target regions
    // for that, we need the following region filter
    for( string const & regionName : regionNames )
    {
      m_regionFilter.insert( elemManager.getRegions().getIndex( regionName ) );
    }

    // check that multipliers are stricly larger than 0, which would work with SinglePhaseFVM, but not with SinglePhaseHybridFVM.
    // To deal with a 0 multiplier, we would just have to skip the corresponding face in the FluxKernel
    arrayView1d< real64 const > const & transMultiplier =
      faceManager.getReference< array1d< real64 > >( m_transMultName );

    RAJA::ReduceMin< parallelDeviceReduce, real64 > minVal( 1.0 );
    forAll< parallelDevicePolicy<> >( faceManager.size(), [=] GEOSX_HOST_DEVICE ( localIndex const iface )
    {
      minVal.min( transMultiplier[iface] );
    } );

    GEOSX_THROW_IF( minVal.get() <= 0.0,
                    catalogName() << " " << getName()
                                  << ": the transmissibility multipliers used in SinglePhaseHybridFVM must strictly larger than 0.0",
                    std::runtime_error );

    FieldSpecificationManager & fsManager = FieldSpecificationManager::getInstance();
    fsManager.forSubGroups< AquiferBoundaryCondition >( [&] ( AquiferBoundaryCondition const & bc )
    {
      GEOSX_LOG_RANK_0( catalogName() << " " << getName() <<
                        "An aquifer boundary condition named " << bc.getName() << " was requested in the XML file. \n"
                                                                                  "This type of boundary condition is not yet supported by CompositionalMultiphaseHybridFVM and will be ignored" );
    } );
  } );

}

void CompositionalMultiphaseHybridFVM::precomputeData( MeshLevel & mesh, arrayView1d< string const > const & regionNames )
{
  FlowSolverBase::precomputeData( mesh, regionNames );

  NodeManager const & nodeManager = mesh.getNodeManager();
  FaceManager & faceManager = mesh.getFaceManager();

  array1d< RAJA::ReduceSum< serialReduce, real64 > > mimFaceGravCoefNumerator;
  array1d< RAJA::ReduceSum< serialReduce, real64 > > mimFaceGravCoefDenominator;
  mimFaceGravCoefNumerator.resize( faceManager.size() );
  mimFaceGravCoefDenominator.resize( faceManager.size() );

  // node data

  arrayView2d< real64 const, nodes::REFERENCE_POSITION_USD > const & nodePosition = nodeManager.referencePosition();

  // face data

  arrayView1d< real64 const > const & transMultiplier =
    faceManager.getReference< array1d< real64 > >( m_transMultName );

  arrayView1d< real64 > const mimFaceGravCoef =
    faceManager.getExtrinsicData< extrinsicMeshData::flow::mimGravityCoefficient >();

  ArrayOfArraysView< localIndex const > const & faceToNodes = faceManager.nodeList().toViewConst();

  real64 const lengthTolerance = m_lengthTolerance;

  mesh.getElemManager().forElementSubRegions< CellElementSubRegion >( regionNames, [&]( localIndex const,
                                                                                        CellElementSubRegion & subRegion )
  {
    arrayView2d< real64 const > const & elemCenter =
<<<<<<< HEAD
      subRegion.template getReference< array2d< real64 > >( CellBlock::viewKeyStruct::elementCenterString() );
    string & permModelName = subRegion.getReference< string >( viewKeyStruct::permeabilityNamesString() );
=======
      subRegion.template getReference< array2d< real64 > >( CellElementSubRegion::viewKeyStruct::elementCenterString() );
>>>>>>> c0002e5c
    arrayView3d< real64 const > const & elemPerm =
      getConstitutiveModel< PermeabilityBase >( subRegion, permModelName ).permeability();
    arrayView1d< real64 const > const elemGravCoef =
      subRegion.template getReference< array1d< real64 > >( extrinsicMeshData::flow::gravityCoefficient::key() );
    arrayView1d< real64 const > const & elemVolume = subRegion.getElementVolume();
    arrayView2d< localIndex const > const & elemToFaces = subRegion.faceList();

    // here we precompute some quantities (mimFaceFracCoef) used in the FluxKernel to assemble the one-sided gravity term in the transport
    // scheme
    // This one-sided gravity term is currently always treated with TPFA, as in MRST.
    // In the future, I will change that (here and in the FluxKernel) to have a consistent inner product for the gravity term as well
    SinglePhaseHybridFVMKernels::KernelLaunchSelector< mimeticInnerProduct::TPFAInnerProduct,
                                                       PrecomputeKernel >( subRegion.numFacesPerElement(),
                                                                           subRegion.size(),
                                                                           faceManager.size(),
                                                                           nodePosition,
                                                                           faceToNodes,
                                                                           elemCenter,
                                                                           elemVolume,
                                                                           elemPerm,
                                                                           elemGravCoef,
                                                                           elemToFaces,
                                                                           transMultiplier,
                                                                           lengthTolerance,
                                                                           mimFaceGravCoefNumerator.toView(),
                                                                           mimFaceGravCoefDenominator.toView(),
                                                                           mimFaceGravCoef );

  } );

}

void CompositionalMultiphaseHybridFVM::implicitStepSetup( real64 const & time_n,
                                                          real64 const & dt,
                                                          DomainPartition & domain )
{
  GEOSX_MARK_FUNCTION;

  // setup the elem-centered fields
  CompositionalMultiphaseBase::implicitStepSetup( time_n, dt, domain );

  // setup the face fields
  forMeshTargets( domain.getMeshBodies(), [&] ( string const &,
                                                MeshLevel & mesh,
                                                arrayView1d< string const > const & )
  {
    FaceManager & faceManager = mesh.getFaceManager();

    // get the accumulated pressure updates
    arrayView1d< real64 > const & dFacePres =
      faceManager.getExtrinsicData< extrinsicMeshData::flow::deltaFacePressure >();

    // zero out the face pressures
    dFacePres.zero();
  } );

}


void CompositionalMultiphaseHybridFVM::implicitStepComplete( real64 const & time_n,
                                                             real64 const & dt,
                                                             DomainPartition & domain )
{
  GEOSX_MARK_FUNCTION;

  // increment the elem-centered fields
  CompositionalMultiphaseBase::implicitStepComplete( time_n, dt, domain );

  // increment the face fields
  forMeshTargets( domain.getMeshBodies(), [&] ( string const &,
                                                MeshLevel & mesh,
                                                arrayView1d< string const > const & )
  {
    FaceManager & faceManager = mesh.getFaceManager();

    // get the face-based pressure
    arrayView1d< real64 > const facePres =
      faceManager.getExtrinsicData< extrinsicMeshData::flow::facePressure >();
    arrayView1d< real64 > const dFacePres =
      faceManager.getExtrinsicData< extrinsicMeshData::flow::deltaFacePressure >();

    forAll< parallelDevicePolicy<> >( faceManager.size(), [=] GEOSX_HOST_DEVICE ( localIndex const iface )
    {
      facePres[iface] += dFacePres[iface];
    } );
  } );
}


void CompositionalMultiphaseHybridFVM::setupDofs( DomainPartition const & GEOSX_UNUSED_PARAM( domain ),
                                                  DofManager & dofManager ) const
{
  GEOSX_MARK_FUNCTION;

  // setup the connectivity of elem fields
  // we need Connectivity::Face because of the two-point upwinding
  // in AssembleOneSidedMassFluxes
  dofManager.addField( viewKeyStruct::elemDofFieldString(),
                       DofManager::Location::Elem,
                       m_numDofPerCell,
                       m_meshTargets );

  dofManager.addCoupling( viewKeyStruct::elemDofFieldString(),
                          viewKeyStruct::elemDofFieldString(),
                          DofManager::Connector::Face );

  // setup the connectivity of face fields
  dofManager.addField( viewKeyStruct::faceDofFieldString(),
                       DofManager::Location::Face,
                       1,
                       m_meshTargets );

  dofManager.addCoupling( viewKeyStruct::faceDofFieldString(),
                          viewKeyStruct::faceDofFieldString(),
                          DofManager::Connector::Elem );

  // setup coupling between pressure and face pressure
  dofManager.addCoupling( viewKeyStruct::faceDofFieldString(),
                          viewKeyStruct::elemDofFieldString(),
                          DofManager::Connector::Elem );

}


void CompositionalMultiphaseHybridFVM::assembleFluxTerms( real64 const dt,
                                                          DomainPartition const & domain,
                                                          DofManager const & dofManager,
                                                          CRSMatrixView< real64, globalIndex const > const & localMatrix,
                                                          arrayView1d< real64 > const & localRhs ) const
{
  GEOSX_MARK_FUNCTION;

  NumericalMethodsManager const & numericalMethodManager = domain.getNumericalMethodManager();
  FiniteVolumeManager const & fvManager = numericalMethodManager.getFiniteVolumeManager();
  HybridMimeticDiscretization const & hmDiscretization = fvManager.getHybridMimeticDiscretization( m_discretizationName );
  MimeticInnerProductBase const & mimeticInnerProductBase =
    hmDiscretization.getReference< MimeticInnerProductBase >( HybridMimeticDiscretization::viewKeyStruct::innerProductString() );

  forMeshTargets( domain.getMeshBodies(), [&] ( string const &,
                                                MeshLevel const & mesh,
                                                arrayView1d< string const > const & regionNames )
  {
    /*
     * Force phase compositions and densities to be moved to device.
     *
     * An issue with ElementViewAccessors is that if the outer arrays are already on device,
     * but an inner array gets touched and updated on host, capturing outer arrays in a device kernel
     * DOES NOT call move() on the inner array (see implementation of NewChaiBuffer::moveNested()).
     * Here we force the move by launching a dummy kernel.
     *
     * This is not a problem in normal solver execution, as these arrays get moved by AccumulationKernel.
     * But it fails unit tests, which test flux assembly separately.
     *
     * TODO: See if this can be fixed in NewChaiBuffer (I have not found a way - Sergey).
     *       Alternatively, stop using ElementViewAccessors altogether and just roll with
     *       accessors' outer arrays being moved on every jacobian assembly (maybe disable output).
     *       Or stop testing through the solver interface and test separate kernels instead.
     *       Finally, the problem should go away when fluid updates are executed on device.
     */
    mesh.getElemManager().forElementSubRegions< ElementSubRegionBase >( regionNames, [&]( localIndex const,
                                                                                          ElementSubRegionBase const & subRegion )
    {
      string const fluidName = subRegion.getReference< string >( viewKeyStruct::fluidNamesString() );
      MultiFluidBase const & fluid = getConstitutiveModel< MultiFluidBase >( subRegion, fluidName );
      arrayView4d< real64 const, multifluid::USD_PHASE_COMP > const & phaseCompFrac = fluid.phaseCompFraction();
      arrayView4d< real64 const, multifluid::USD_PHASE_COMP > const & dPhaseCompFrac_dPres = fluid.dPhaseCompFraction_dPressure();
      arrayView5d< real64 const, multifluid::USD_PHASE_COMP_DC > const & dPhaseCompFrac_dComp = fluid.dPhaseCompFraction_dGlobalCompFraction();

      arrayView3d< real64 const, multifluid::USD_PHASE > const & phaseMassDens = fluid.phaseMassDensity();
      arrayView3d< real64 const, multifluid::USD_PHASE > const & dPhaseMassDens_dPres = fluid.dPhaseMassDensity_dPressure();
      arrayView4d< real64 const, multifluid::USD_PHASE_DC > const & dPhaseMassDens_dComp = fluid.dPhaseMassDensity_dGlobalCompFraction();

      arrayView3d< real64 const, multifluid::USD_PHASE > const & phaseDens = fluid.phaseDensity();
      arrayView3d< real64 const, multifluid::USD_PHASE > const & dPhaseDens_dPres = fluid.dPhaseDensity_dPressure();
      arrayView4d< real64 const, multifluid::USD_PHASE_DC > const & dPhaseDens_dComp = fluid.dPhaseDensity_dGlobalCompFraction();

      forAll< parallelDevicePolicy<> >( subRegion.size(),
                                        [phaseCompFrac, dPhaseCompFrac_dPres, dPhaseCompFrac_dComp,
                                         phaseMassDens, dPhaseMassDens_dPres, dPhaseMassDens_dComp,
                                         phaseDens, dPhaseDens_dPres, dPhaseDens_dComp]
                                        GEOSX_HOST_DEVICE ( localIndex const )
      {
        GEOSX_UNUSED_VAR( phaseCompFrac, dPhaseCompFrac_dPres, dPhaseCompFrac_dComp,
                          phaseMassDens, dPhaseMassDens_dPres, dPhaseMassDens_dComp,
                          phaseDens, dPhaseDens_dPres, dPhaseDens_dComp );
      } );
    } );


    NodeManager const & nodeManager = mesh.getNodeManager();
    FaceManager const & faceManager = mesh.getFaceManager();

    // node data (for transmissibility computation)

    arrayView2d< real64 const, nodes::REFERENCE_POSITION_USD > const & nodePosition = nodeManager.referencePosition();

    // face data

    // get the face-based DOF numbers for the assembly
    string const faceDofKey = dofManager.getKey( viewKeyStruct::faceDofFieldString() );
    arrayView1d< globalIndex const > const & faceDofNumber =
      faceManager.getReference< array1d< globalIndex > >( faceDofKey );
    arrayView1d< integer const > const & faceGhostRank = faceManager.ghostRank();

    // get the element dof numbers for the assembly
    string const & elemDofKey = dofManager.getKey( viewKeyStruct::elemDofFieldString() );
    ElementRegionManager::ElementViewAccessor< arrayView1d< globalIndex const > > elemDofNumber =
      mesh.getElemManager().constructArrayViewAccessor< globalIndex, 1 >( elemDofKey );
    elemDofNumber.setName( getName() + "/accessors/" + elemDofKey );

    // get the face-centered pressures
    arrayView1d< real64 const > const & facePres =
      faceManager.getExtrinsicData< extrinsicMeshData::flow::facePressure >();
    arrayView1d< real64 const > const & dFacePres =
      faceManager.getExtrinsicData< extrinsicMeshData::flow::deltaFacePressure >();

    // get the face-centered depth
    arrayView1d< real64 const > const & faceGravCoef =
      faceManager.getExtrinsicData< extrinsicMeshData::flow::gravityCoefficient >();
    arrayView1d< real64 const > const & mimFaceGravCoef =
      faceManager.getExtrinsicData< extrinsicMeshData::flow::mimGravityCoefficient >();

    // get the face-centered transMultiplier
    arrayView1d< real64 const > const & transMultiplier =
      faceManager.getReference< array1d< real64 > >( m_transMultName );

    // get the face-to-nodes connectivity for the transmissibility calculation
    ArrayOfArraysView< localIndex const > const & faceToNodes = faceManager.nodeList().toViewConst();

    arrayView2d< localIndex const > const & elemRegionList    = faceManager.elementRegionList().toViewConst();
    arrayView2d< localIndex const > const & elemSubRegionList = faceManager.elementSubRegionList().toViewConst();
    arrayView2d< localIndex const > const & elemList          = faceManager.elementList().toViewConst();


    // tolerance for transmissibility calculation
    real64 const lengthTolerance = m_lengthTolerance;

    FluxKernel::CompFlowAccessors compFlowAccessors( mesh.getElemManager(), getName() );
    FluxKernel::MultiFluidAccessors multiFluidAccessors( mesh.getElemManager(), getName() );

    mesh.getElemManager().forElementSubRegionsComplete< CellElementSubRegion >( regionNames,
                                                                                [&]( localIndex const,
                                                                                     localIndex const er,
                                                                                     localIndex const esr,
                                                                                     ElementRegionBase const &,
                                                                                     CellElementSubRegion const & subRegion )
    {
      PermeabilityBase const & permeabilityModel =
        getConstitutiveModel< PermeabilityBase >( subRegion, subRegion.getReference< string >( viewKeyStruct::permeabilityNamesString() ) );

      mimeticInnerProductReducedDispatch( mimeticInnerProductBase,
                                          [&] ( auto const mimeticInnerProduct )
      {
        using IP_TYPE = TYPEOFREF( mimeticInnerProduct );
        KernelLaunchSelector< FluxKernel,
                              IP_TYPE >( subRegion.numFacesPerElement(),
                                         m_numComponents, m_numPhases,
                                         er, esr, subRegion,
                                         permeabilityModel,
                                         m_regionFilter.toViewConst(),
                                         nodePosition,
                                         elemRegionList,
                                         elemSubRegionList,
                                         elemList,
                                         faceToNodes,
                                         faceDofNumber,
                                         faceGhostRank,
                                         facePres,
                                         dFacePres,
                                         faceGravCoef,
                                         mimFaceGravCoef,
                                         transMultiplier,
                                         compFlowAccessors.get( extrinsicMeshData::flow::phaseMobility{} ),
                                         compFlowAccessors.get( extrinsicMeshData::flow::dPhaseMobility_dPressure{} ),
                                         compFlowAccessors.get( extrinsicMeshData::flow::dPhaseMobility_dGlobalCompDensity{} ),
                                         compFlowAccessors.get( extrinsicMeshData::flow::dGlobalCompFraction_dGlobalCompDensity{} ),
                                         multiFluidAccessors.get( extrinsicMeshData::multifluid::phaseDensity{} ),
                                         multiFluidAccessors.get( extrinsicMeshData::multifluid::dPhaseDensity_dPressure{} ),
                                         multiFluidAccessors.get( extrinsicMeshData::multifluid::dPhaseDensity_dGlobalCompFraction{} ),
                                         multiFluidAccessors.get( extrinsicMeshData::multifluid::phaseMassDensity{} ),
                                         multiFluidAccessors.get( extrinsicMeshData::multifluid::dPhaseMassDensity_dPressure{} ),
                                         multiFluidAccessors.get( extrinsicMeshData::multifluid::dPhaseMassDensity_dGlobalCompFraction{} ),
                                         multiFluidAccessors.get( extrinsicMeshData::multifluid::phaseCompFraction{} ),
                                         multiFluidAccessors.get( extrinsicMeshData::multifluid::dPhaseCompFraction_dPressure{} ),
                                         multiFluidAccessors.get( extrinsicMeshData::multifluid::dPhaseCompFraction_dGlobalCompFraction{} ),
                                         elemDofNumber.toNestedViewConst(),
                                         dofManager.rankOffset(),
                                         lengthTolerance,
                                         dt,
                                         localMatrix,
                                         localRhs );

      } );
    } );

  } );
}

real64 CompositionalMultiphaseHybridFVM::scalingForSystemSolution( DomainPartition const & domain,
                                                                   DofManager const & dofManager,
                                                                   arrayView1d< real64 const > const & localSolution )
{
  GEOSX_MARK_FUNCTION;

  // check if we want to rescale the Newton update
  if( m_maxCompFracChange >= 1.0 && m_maxRelativePresChange >= 1.0 )
  {
    // no rescaling wanted, we just return 1.0;
    return 1.0;
  }

  real64 constexpr eps = CompositionalMultiphaseBaseKernels::minDensForDivision;
  real64 const maxCompFracChange = m_maxCompFracChange;
  real64 const maxRelativePresChange = m_maxRelativePresChange;

  localIndex const NC = m_numComponents;

  real64 solutionScaling;

  forMeshTargets( domain.getMeshBodies(), [&] ( string const &,
                                                MeshLevel const & mesh,
                                                arrayView1d< string const > const & regionNames )
  {
    FaceManager const & faceManager = mesh.getFaceManager();

    string const faceDofKey = dofManager.getKey( viewKeyStruct::faceDofFieldString() );
    arrayView1d< globalIndex const > const & faceDofNumber =
      faceManager.getReference< array1d< globalIndex > >( faceDofKey );
    arrayView1d< integer const > const & faceGhostRank = faceManager.ghostRank();
    arrayView1d< real64 const > const & facePressure =
      faceManager.getExtrinsicData< extrinsicMeshData::flow::facePressure >();
    arrayView1d< real64 const > const & dFacePressure =
      faceManager.getExtrinsicData< extrinsicMeshData::flow::deltaFacePressure >();
    globalIndex const rankOffset = dofManager.rankOffset();
    string const dofKey = dofManager.getKey( viewKeyStruct::elemDofFieldString() );
    real64 scalingFactor = 1.0;

    mesh.getElemManager().forElementSubRegions< ElementSubRegionBase >( regionNames, [&]( localIndex const,
                                                                                          ElementSubRegionBase const & subRegion )
    {
      arrayView1d< globalIndex const > const & dofNumber =
        subRegion.getReference< array1d< globalIndex > >( dofKey );
      arrayView1d< integer const > const & elemGhostRank = subRegion.ghostRank();

      arrayView1d< real64 const > const & pressure =
        subRegion.getReference< array1d< real64 > >( extrinsicMeshData::flow::pressure::key() );
      arrayView1d< real64 const > const & dPressure =
        subRegion.getReference< array1d< real64 > >( extrinsicMeshData::flow::deltaPressure::key() );

      arrayView2d< real64 const, compflow::USD_COMP > const & compDens =
        subRegion.getExtrinsicData< extrinsicMeshData::flow::globalCompDensity >();
      arrayView2d< real64 const, compflow::USD_COMP > const & dCompDens =
        subRegion.getExtrinsicData< extrinsicMeshData::flow::deltaGlobalCompDensity >();

      RAJA::ReduceMin< parallelDeviceReduce, real64 > minElemVal( 1.0 );

      forAll< parallelDevicePolicy<> >( dofNumber.size(), [=] GEOSX_HOST_DEVICE ( localIndex const ei )
      {
        if( elemGhostRank[ei] < 0 )
        {

          // compute the change in pressure
          real64 const pres = pressure[ei] + dPressure[ei];
          real64 const absPresChange = fabs( localSolution[dofNumber[ei] - rankOffset] );
          if( pres > eps )
          {
            real64 const relativePresChange = fabs( absPresChange ) / pres;
            if( relativePresChange > maxRelativePresChange )
            {
              minElemVal.min( maxRelativePresChange / relativePresChange );
            }
          }

          real64 prevTotalDens = 0;
          for( localIndex ic = 0; ic < NC; ++ic )
          {
            prevTotalDens += compDens[ei][ic] + dCompDens[ei][ic];
          }

          // compute the change in component densities and component fractions
          for( localIndex ic = 0; ic < NC; ++ic )
          {
            localIndex const lid = dofNumber[ei] + ic + 1 - rankOffset;

            // compute scaling factor based on relative change in component densities
            real64 const absCompDensChange = fabs( localSolution[lid] );
            real64 const maxAbsCompDensChange = maxCompFracChange * prevTotalDens;

            // This actually checks the change in component fraction, using a lagged total density
            // Indeed we can rewrite the following check as:
            //    | prevCompDens / prevTotalDens - newCompDens / prevTotalDens | > maxCompFracChange
            // Note that the total density in the second term is lagged (i.e, we use prevTotalDens)
            // because I found it more robust than using directly newTotalDens (which can vary also
            // wildly when the compDens change is large)
            if( absCompDensChange > maxAbsCompDensChange && absCompDensChange > eps )
            {
              minElemVal.min( maxAbsCompDensChange / absCompDensChange );
            }
          }
        }
      } );

      if( minElemVal.get() < scalingFactor )
      {
        scalingFactor = minElemVal.get();
      }
    } );

    RAJA::ReduceMin< parallelDeviceReduce, real64 > minFaceVal( 1.0 );
    forAll< parallelDevicePolicy<> >( faceManager.size(), [=] GEOSX_HOST_DEVICE ( localIndex const iface )
    {
      if( faceGhostRank[iface] < 0 && faceDofNumber[iface] >= 0 )
      {
        real64 const facePres = facePressure[iface] + dFacePressure[iface];
        real64 const absPresChange = fabs( localSolution[faceDofNumber[iface] - rankOffset] );
        if( facePres > eps )
        {
          real64 const relativePresChange = fabs( absPresChange ) / facePres;
          if( relativePresChange > maxRelativePresChange )
          {
            minFaceVal.min( maxRelativePresChange / relativePresChange );
          }
        }
      }
    } );

    if( minFaceVal.get() < scalingFactor )
    {
      scalingFactor = minFaceVal.get();
    }

    solutionScaling = LvArray::math::max( MpiWrapper::min( scalingFactor, MPI_COMM_GEOSX ), m_minScalingFactor );
  } );

  return solutionScaling;
}


bool CompositionalMultiphaseHybridFVM::checkSystemSolution( DomainPartition const & domain,
                                                            DofManager const & dofManager,
                                                            arrayView1d< real64 const > const & localSolution,
                                                            real64 const scalingFactor )
{
  GEOSX_MARK_FUNCTION;

  // 1. check cell-centered variables for each region
  string const elemDofKey = dofManager.getKey( viewKeyStruct::elemDofFieldString() );
  localIndex localCheck = 1;

  forMeshTargets( domain.getMeshBodies(), [&] ( string const &,
                                                MeshLevel const & mesh,
                                                arrayView1d< string const > const & regionNames )
  {
    FaceManager const & faceManager = mesh.getFaceManager();

    // 1. check cell-centered variables for each region
    mesh.getElemManager().forElementSubRegions< ElementSubRegionBase >( regionNames, [&]( localIndex const,
                                                                                          ElementSubRegionBase const & subRegion )
    {
      arrayView1d< globalIndex const > const & elemDofNumber = subRegion.getReference< array1d< globalIndex > >( elemDofKey );
      arrayView1d< integer const > const & elemGhostRank = subRegion.ghostRank();

      arrayView1d< real64 const > const & elemPres =
        subRegion.getReference< array1d< real64 > >( extrinsicMeshData::flow::pressure::key() );
      arrayView1d< real64 const > const & dElemPres =
        subRegion.getReference< array1d< real64 > >( extrinsicMeshData::flow::deltaPressure::key() );

      arrayView2d< real64 const, compflow::USD_COMP > const & compDens =
        subRegion.getExtrinsicData< extrinsicMeshData::flow::globalCompDensity >();
      arrayView2d< real64 const, compflow::USD_COMP > const & dCompDens =
        subRegion.getExtrinsicData< extrinsicMeshData::flow::deltaGlobalCompDensity >();

      localIndex const subRegionSolutionCheck =
        CompositionalMultiphaseBaseKernels::SolutionCheckKernel::launch< parallelDevicePolicy<>,
                                                                         parallelDeviceReduce >( localSolution,
                                                                                                 dofManager.rankOffset(),
                                                                                                 numFluidComponents(),
                                                                                                 elemDofNumber,
                                                                                                 elemGhostRank,
                                                                                                 elemPres,
                                                                                                 dElemPres,
                                                                                                 compDens,
                                                                                                 dCompDens,
                                                                                                 m_allowCompDensChopping,
                                                                                                 scalingFactor );
      localCheck = std::min( localCheck, subRegionSolutionCheck );
    } );

    // 2. check face-centered variables in the domain

    string const faceDofKey = dofManager.getKey( viewKeyStruct::faceDofFieldString() );
    arrayView1d< integer const > const & faceGhostRank = faceManager.ghostRank();
    arrayView1d< globalIndex const > const & faceDofNumber =
      faceManager.getReference< array1d< globalIndex > >( faceDofKey );

    arrayView1d< real64 const > const & facePres =
      faceManager.getExtrinsicData< extrinsicMeshData::flow::facePressure >();
    arrayView1d< real64 const > const & dFacePres =
      faceManager.getExtrinsicData< extrinsicMeshData::flow::deltaFacePressure >();

    localIndex const faceSolutionCheck =
      CompositionalMultiphaseHybridFVMKernels::SolutionCheckKernel::launch< parallelDevicePolicy<>,
                                                                            parallelDeviceReduce >( localSolution,
                                                                                                    dofManager.rankOffset(),
                                                                                                    faceDofNumber,
                                                                                                    faceGhostRank,
                                                                                                    facePres,
                                                                                                    dFacePres,
                                                                                                    scalingFactor );
    localCheck = std::min( localCheck, faceSolutionCheck );

  } );

  return MpiWrapper::min( localCheck, MPI_COMM_GEOSX );
}

void CompositionalMultiphaseHybridFVM::applyBoundaryConditions( real64 const time_n,
                                                                real64 const dt,
                                                                DomainPartition & domain,
                                                                DofManager const & dofManager,
                                                                CRSMatrixView< real64, globalIndex const > const & localMatrix,
                                                                arrayView1d< real64 > const & localRhs )
{
  GEOSX_MARK_FUNCTION;

  CompositionalMultiphaseBase::applyBoundaryConditions( time_n, dt, domain, dofManager, localMatrix, localRhs );

  // TODO: implement face boundary conditions here
}

void CompositionalMultiphaseHybridFVM::applyAquiferBC( real64 const time,
                                                       real64 const dt,
                                                       DofManager const & dofManager,
                                                       DomainPartition & domain,
                                                       CRSMatrixView< real64, globalIndex const > const & localMatrix,
                                                       arrayView1d< real64 > const & localRhs ) const
{
  GEOSX_MARK_FUNCTION;

  GEOSX_UNUSED_VAR( time, dt, dofManager, domain, localMatrix, localRhs );

}

void CompositionalMultiphaseHybridFVM::saveAquiferConvergedState( real64 const & time,
                                                                  real64 const & dt,
                                                                  DomainPartition & domain )
{
  GEOSX_MARK_FUNCTION;

  GEOSX_UNUSED_VAR( time, dt, domain );
}


real64 CompositionalMultiphaseHybridFVM::calculateResidualNorm( DomainPartition const & domain,
                                                                DofManager const & dofManager,
                                                                arrayView1d< real64 const > const & localRhs )
{
  GEOSX_MARK_FUNCTION;

  // local residual
  real64 localResidualNorm = 0;

  forMeshTargets( domain.getMeshBodies(), [&] ( string const &,
                                                MeshLevel const & mesh,
                                                arrayView1d< string const > const & regionNames )
  {
    FaceManager const & faceManager = mesh.getFaceManager();

    // here we compute the cell-centered residual norm in the derived class
    // to avoid duplicating a synchronization point

    // get a view into local residual vector

    string const elemDofKey = dofManager.getKey( viewKeyStruct::elemDofFieldString() );
    string const faceDofKey = dofManager.getKey( viewKeyStruct::faceDofFieldString() );

<<<<<<< HEAD
    globalIndex const rankOffset = dofManager.rankOffset();
=======
  StencilAccessors< extrinsicMeshData::elementVolume,
                    extrinsicMeshData::flow::phaseMobilityOld >
  compFlowAccessors( mesh.getElemManager(), getName() );
>>>>>>> c0002e5c

    StencilAccessors< extrinsicMeshData::flow::phaseMobilityOld >
    compFlowAccessors( mesh.getElemManager(), getName() );

    // 1. Compute the residual for the mass conservation equations

    mesh.getElemManager().forElementSubRegionsComplete< ElementSubRegionBase >( regionNames,
                                                                                [&]( localIndex const,
                                                                                     localIndex const,
                                                                                     localIndex const,
                                                                                     ElementRegionBase const &,
                                                                                     ElementSubRegionBase const & subRegion )
    {
      arrayView1d< globalIndex const > const & elemDofNumber = subRegion.getReference< array1d< globalIndex > >( elemDofKey );
      arrayView1d< integer const > const & elemGhostRank = subRegion.ghostRank();
      arrayView1d< real64 const > const & volume = subRegion.getElementVolume();
      arrayView1d< real64 const > const & totalDensOld = subRegion.getExtrinsicData< extrinsicMeshData::flow::totalDensityOld >();

      CoupledSolidBase const & solidModel =
        getConstitutiveModel< CoupledSolidBase >( subRegion,
                                                  subRegion.getReference< string >( viewKeyStruct::solidNamesString() ) );

      arrayView1d< real64 const > const & referencePorosity = solidModel.getReferencePorosity();

      real64 subRegionResidualNorm = 0.0;
      CompositionalMultiphaseBaseKernels::ResidualNormKernel::launch< parallelDevicePolicy<>,
                                                                      parallelDeviceReduce >( localRhs,
                                                                                              rankOffset,
                                                                                              numFluidComponents(),
                                                                                              elemDofNumber,
                                                                                              elemGhostRank,
                                                                                              referencePorosity,
                                                                                              volume,
                                                                                              totalDensOld,
                                                                                              subRegionResidualNorm );
      localResidualNorm += subRegionResidualNorm;
    } );

    arrayView1d< integer const > const & faceGhostRank = faceManager.ghostRank();
    arrayView1d< globalIndex const > const & faceDofNumber =
      faceManager.getReference< array1d< globalIndex > >( faceDofKey );

    arrayView2d< localIndex const > const & elemRegionList    = faceManager.elementRegionList();
    arrayView2d< localIndex const > const & elemSubRegionList = faceManager.elementSubRegionList();
    arrayView2d< localIndex const > const & elemList          = faceManager.elementList();

    // 2. Compute the residual for the face-based constraints
    real64 faceResidualNorm = 0.0;
    CompositionalMultiphaseHybridFVMKernels::
      ResidualNormKernel::launch< parallelDevicePolicy<>,
                                  parallelDeviceReduce >( localRhs,
                                                          rankOffset,
                                                          numFluidPhases(),
                                                          faceDofNumber.toNestedViewConst(),
                                                          faceGhostRank.toNestedViewConst(),
                                                          m_regionFilter.toViewConst(),
                                                          elemRegionList.toNestedViewConst(),
                                                          elemSubRegionList.toNestedViewConst(),
                                                          elemList.toNestedViewConst(),
                                                          m_volume.toNestedViewConst(),
                                                          compFlowAccessors.get( extrinsicMeshData::flow::phaseMobilityOld{} ),
                                                          faceResidualNorm );
    localResidualNorm += faceResidualNorm;

<<<<<<< HEAD
  } );
=======
  // 2. Compute the residual for the face-based constraints
  real64 faceResidualNorm = 0.0;
  CompositionalMultiphaseHybridFVMKernels::
    ResidualNormKernel::launch< parallelDevicePolicy<>,
                                parallelDeviceReduce >( localRhs,
                                                        rankOffset,
                                                        numFluidPhases(),
                                                        faceDofNumber.toNestedViewConst(),
                                                        faceGhostRank.toNestedViewConst(),
                                                        m_regionFilter.toViewConst(),
                                                        elemRegionList.toNestedViewConst(),
                                                        elemSubRegionList.toNestedViewConst(),
                                                        elemList.toNestedViewConst(),
                                                        compFlowAccessors.get( extrinsicMeshData::elementVolume{} ),
                                                        compFlowAccessors.get( extrinsicMeshData::flow::phaseMobilityOld{} ),
                                                        faceResidualNorm );
  localResidualNorm += faceResidualNorm;
>>>>>>> c0002e5c

  // 3. Combine the two norms

  // compute global residual norm
  real64 const residual = std::sqrt( MpiWrapper::sum( localResidualNorm ) );

  if( getLogLevel() >= 1 && logger::internal::rank == 0 )
  {
    std::cout << GEOSX_FMT( "    ( Rfluid ) = ( {:4.2e} ) ;", residual );
  }

  return residual;
}

void CompositionalMultiphaseHybridFVM::applySystemSolution( DofManager const & dofManager,
                                                            arrayView1d< real64 const > const & localSolution,
                                                            real64 const scalingFactor,
                                                            DomainPartition & domain )
{
  GEOSX_MARK_FUNCTION;
  // 1. apply the elem-based update
  DofManager::CompMask pressureMask( m_numDofPerCell, 0, 1 );

  dofManager.addVectorToField( localSolution,
                               viewKeyStruct::elemDofFieldString(),
                               extrinsicMeshData::flow::deltaPressure::key(),
                               scalingFactor,
                               pressureMask );

  dofManager.addVectorToField( localSolution,
                               viewKeyStruct::elemDofFieldString(),
                               extrinsicMeshData::flow::deltaGlobalCompDensity::key(),
                               scalingFactor,
                               ~pressureMask );

  // if component density chopping is allowed, some component densities may be negative after the update
  // these negative component densities are set to zero in this function
  if( m_allowCompDensChopping )
  {
    chopNegativeDensities( domain );
  }

  // 2. apply the face-based update

  dofManager.addVectorToField( localSolution,
                               viewKeyStruct::faceDofFieldString(),
                               extrinsicMeshData::flow::deltaFacePressure::key(),
                               scalingFactor );

  // 3. synchronize
  forMeshTargets( domain.getMeshBodies(), [&] ( string const &,
                                                MeshLevel & mesh,
                                                arrayView1d< string const > const & )
  {
    std::map< string, string_array > fieldNames;
    fieldNames["face"].emplace_back( extrinsicMeshData::flow::deltaFacePressure::key() );
    fieldNames["elems"].emplace_back( extrinsicMeshData::flow::deltaPressure::key() );
    fieldNames["elems"].emplace_back( extrinsicMeshData::flow::deltaGlobalCompDensity::key() );
    CommunicationTools::getInstance().synchronizeFields( fieldNames,
                                                         mesh,
                                                         domain.getNeighbors(),
                                                         true );
  } );
}


void CompositionalMultiphaseHybridFVM::resetStateToBeginningOfStep( DomainPartition & domain )
{
  GEOSX_MARK_FUNCTION;

  // 1. Reset the cell-centered fields
  CompositionalMultiphaseBase::resetStateToBeginningOfStep( domain );

  // 2. Reset the face-based fields
  forMeshTargets( domain.getMeshBodies(), [&] ( string const &,
                                                MeshLevel & mesh,
                                                arrayView1d< string const > const & )
  {
    FaceManager & faceManager = mesh.getFaceManager();

    // get the accumulated face pressure updates
    arrayView1d< real64 > const & dFacePres =
      faceManager.getExtrinsicData< extrinsicMeshData::flow::deltaFacePressure >();
    // zero out the face pressures
    dFacePres.zero();
  } );
}

void CompositionalMultiphaseHybridFVM::updatePhaseMobility( ObjectManagerBase & dataGroup ) const
{
  GEOSX_MARK_FUNCTION;

  MultiFluidBase const & fluid =
    getConstitutiveModel< MultiFluidBase >( dataGroup,
                                            dataGroup.getReference< string >( viewKeyStruct::fluidNamesString() ) );
  RelativePermeabilityBase const & relperm =
    getConstitutiveModel< RelativePermeabilityBase >( dataGroup,
                                                      dataGroup.getReference< string >( viewKeyStruct::relPermNamesString() ) );

  CompositionalMultiphaseHybridFVMKernels::
    PhaseMobilityKernelFactory::
    createAndLaunch< parallelDevicePolicy<> >( m_numComponents,
                                               m_numPhases,
                                               dataGroup,
                                               fluid,
                                               relperm );
}

REGISTER_CATALOG_ENTRY( SolverBase, CompositionalMultiphaseHybridFVM, std::string const &, Group * const )
} /* namespace geosx */<|MERGE_RESOLUTION|>--- conflicted
+++ resolved
@@ -206,12 +206,8 @@
                                                                                         CellElementSubRegion & subRegion )
   {
     arrayView2d< real64 const > const & elemCenter =
-<<<<<<< HEAD
-      subRegion.template getReference< array2d< real64 > >( CellBlock::viewKeyStruct::elementCenterString() );
+      subRegion.template getReference< array2d< real64 > >( CellElementSubRegion::viewKeyStruct::elementCenterString() );
     string & permModelName = subRegion.getReference< string >( viewKeyStruct::permeabilityNamesString() );
-=======
-      subRegion.template getReference< array2d< real64 > >( CellElementSubRegion::viewKeyStruct::elementCenterString() );
->>>>>>> c0002e5c
     arrayView3d< real64 const > const & elemPerm =
       getConstitutiveModel< PermeabilityBase >( subRegion, permModelName ).permeability();
     arrayView1d< real64 const > const elemGravCoef =
@@ -773,6 +769,7 @@
 
   // local residual
   real64 localResidualNorm = 0;
+  globalIndex const rankOffset = dofManager.rankOffset();
 
   forMeshTargets( domain.getMeshBodies(), [&] ( string const &,
                                                 MeshLevel const & mesh,
@@ -788,16 +785,11 @@
     string const elemDofKey = dofManager.getKey( viewKeyStruct::elemDofFieldString() );
     string const faceDofKey = dofManager.getKey( viewKeyStruct::faceDofFieldString() );
 
-<<<<<<< HEAD
-    globalIndex const rankOffset = dofManager.rankOffset();
-=======
-  StencilAccessors< extrinsicMeshData::elementVolume,
-                    extrinsicMeshData::flow::phaseMobilityOld >
-  compFlowAccessors( mesh.getElemManager(), getName() );
->>>>>>> c0002e5c
-
-    StencilAccessors< extrinsicMeshData::flow::phaseMobilityOld >
+
+    StencilAccessors< extrinsicMeshData::elementVolume,
+                      extrinsicMeshData::flow::phaseMobilityOld >
     compFlowAccessors( mesh.getElemManager(), getName() );
+
 
     // 1. Compute the residual for the mass conservation equations
 
@@ -854,32 +846,11 @@
                                                           elemRegionList.toNestedViewConst(),
                                                           elemSubRegionList.toNestedViewConst(),
                                                           elemList.toNestedViewConst(),
-                                                          m_volume.toNestedViewConst(),
+                                                          compFlowAccessors.get( extrinsicMeshData::elementVolume{} ),
                                                           compFlowAccessors.get( extrinsicMeshData::flow::phaseMobilityOld{} ),
                                                           faceResidualNorm );
     localResidualNorm += faceResidualNorm;
-
-<<<<<<< HEAD
-  } );
-=======
-  // 2. Compute the residual for the face-based constraints
-  real64 faceResidualNorm = 0.0;
-  CompositionalMultiphaseHybridFVMKernels::
-    ResidualNormKernel::launch< parallelDevicePolicy<>,
-                                parallelDeviceReduce >( localRhs,
-                                                        rankOffset,
-                                                        numFluidPhases(),
-                                                        faceDofNumber.toNestedViewConst(),
-                                                        faceGhostRank.toNestedViewConst(),
-                                                        m_regionFilter.toViewConst(),
-                                                        elemRegionList.toNestedViewConst(),
-                                                        elemSubRegionList.toNestedViewConst(),
-                                                        elemList.toNestedViewConst(),
-                                                        compFlowAccessors.get( extrinsicMeshData::elementVolume{} ),
-                                                        compFlowAccessors.get( extrinsicMeshData::flow::phaseMobilityOld{} ),
-                                                        faceResidualNorm );
-  localResidualNorm += faceResidualNorm;
->>>>>>> c0002e5c
+  } );
 
   // 3. Combine the two norms
 
