/*
 * ------------------------------------------------------------------------------------------------------------
 * SPDX-License-Identifier: LGPL-2.1-only
 *
 * Copyright (c) 2018-2020 Lawrence Livermore National Security LLC
 * Copyright (c) 2018-2020 The Board of Trustees of the Leland Stanford Junior University
 * Copyright (c) 2018-2020 TotalEnergies
 * Copyright (c) 2019-     GEOSX Contributors
 * All rights reserved
 *
 * See top level LICENSE, COPYRIGHT, CONTRIBUTORS, NOTICE, and ACKNOWLEDGEMENTS files for details.
 * ------------------------------------------------------------------------------------------------------------
 */

/**
 * @file CompositionalMultiphaseHybridFVM.cpp
 */

#include "CompositionalMultiphaseHybridFVM.hpp"

#include "common/TimingMacros.hpp"
#include "constitutive/ConstitutivePassThru.hpp"
#include "constitutive/fluid/MultiFluidBase.hpp"
#include "constitutive/relativePermeability/RelativePermeabilityBase.hpp"
#include "fieldSpecification/AquiferBoundaryCondition.hpp"
#include "fieldSpecification/FieldSpecificationManager.hpp"
#include "finiteVolume/HybridMimeticDiscretization.hpp"
#include "finiteVolume/MimeticInnerProductDispatch.hpp"
#include "mesh/mpiCommunications/CommunicationTools.hpp"
#include "physicsSolvers/fluidFlow/CompositionalMultiphaseBaseExtrinsicData.hpp"
#include "physicsSolvers/fluidFlow/CompositionalMultiphaseHybridFVMKernels.hpp"
#include "physicsSolvers/fluidFlow/FlowSolverBaseExtrinsicData.hpp"
#include "physicsSolvers/fluidFlow/IsothermalCompositionalMultiphaseBaseKernels.hpp"
#include "physicsSolvers/fluidFlow/SinglePhaseHybridFVMKernels.hpp"

/**
 * @namespace the geosx namespace that encapsulates the majority of the code
 */
namespace geosx
{

using namespace dataRepository;
using namespace constitutive;
<<<<<<< HEAD
using namespace IsothermalCompositionalMultiphaseBaseKernels;
using namespace CompositionalMultiphaseHybridFVMKernels;
=======
using namespace compositionalMultiphaseBaseKernels;
using namespace compositionalMultiphaseHybridFVMKernels;
>>>>>>> 6062fa42
using namespace mimeticInnerProduct;

CompositionalMultiphaseHybridFVM::CompositionalMultiphaseHybridFVM( const std::string & name,
                                                                    Group * const parent ):
  CompositionalMultiphaseBase( name, parent ),
  m_lengthTolerance( 0 )
{

  this->registerWrapper( viewKeyStruct::maxRelativePresChangeString(), &m_maxRelativePresChange ).
    setSizedFromParent( 0 ).
    setInputFlag( InputFlags::OPTIONAL ).
    setApplyDefaultValue( 1.0 ).
    setDescription( "Maximum (relative) change in (face) pressure between two Newton iterations" );

  m_linearSolverParameters.get().mgr.strategy = LinearSolverParameters::MGR::StrategyType::compositionalMultiphaseHybridFVM;

}

void CompositionalMultiphaseHybridFVM::registerDataOnMesh( Group & meshBodies )
{
  GEOSX_MARK_FUNCTION;

  // 1) Register the elem-centered data
  CompositionalMultiphaseBase::registerDataOnMesh( meshBodies );

  // 2) Register the face data
  meshBodies.forSubGroups< MeshBody >( [&]( MeshBody & meshBody )
  {
    MeshLevel & meshLevel = meshBody.getMeshLevel( 0 );

    FaceManager & faceManager = meshLevel.getFaceManager();

    // primary variables: face pressure changes

    faceManager.registerExtrinsicData< extrinsicMeshData::flow::deltaFacePressure >( getName() );

    // auxiliary data for the buoyancy coefficient
    faceManager.registerExtrinsicData< extrinsicMeshData::flow::mimGravityCoefficient >( getName() );
  } );
}

void CompositionalMultiphaseHybridFVM::initializePreSubGroups()
{
  CompositionalMultiphaseBase::initializePreSubGroups();

  DomainPartition & domain = this->getGroupByPath< DomainPartition >( "/Problem/domain" );
  NumericalMethodsManager const & numericalMethodManager = domain.getNumericalMethodManager();
  FiniteVolumeManager const & fvManager = numericalMethodManager.getFiniteVolumeManager();

  GEOSX_THROW_IF( !fvManager.hasGroup< HybridMimeticDiscretization >( m_discretizationName ),
                  catalogName() << " " << getName() <<
                  ": the HybridMimeticDiscretization must be selected with CompositionalMultiphaseHybridFVM",
                  InputError );

  GEOSX_THROW_IF( m_capPressureFlag,
                  catalogName() << " " << getName() <<
                  ": capillary pressure is not yet supported by CompositionalMultiphaseHybridFVM",
                  InputError );
}

void CompositionalMultiphaseHybridFVM::initializePostInitialConditionsPreSubGroups()
{
  GEOSX_MARK_FUNCTION;

  if( m_computeCFLNumbers )
  {
    GEOSX_LOG_RANK_0( catalogName() << " " << getName()
                                    << ": the computation of CFL numbers in not supported by CompositionalMultiphaseHybridFVM yet" );
  }

  DomainPartition & domain = this->getGroupByPath< DomainPartition >( "/Problem/domain" );

  NumericalMethodsManager const & numericalMethodManager = domain.getNumericalMethodManager();
  FiniteVolumeManager const & fvManager = numericalMethodManager.getFiniteVolumeManager();
  HybridMimeticDiscretization const & hmDiscretization = fvManager.getHybridMimeticDiscretization( m_discretizationName );
  MimeticInnerProductBase const & mimeticInnerProductBase =
    hmDiscretization.getReference< MimeticInnerProductBase >( HybridMimeticDiscretization::viewKeyStruct::innerProductString() );
  if( dynamicCast< QuasiRTInnerProduct const * >( &mimeticInnerProductBase )  ||
      dynamicCast< QuasiTPFAInnerProduct const * >( &mimeticInnerProductBase )  ||
      dynamicCast< SimpleInnerProduct const * >( &mimeticInnerProductBase ) )
  {
    GEOSX_ERROR( "The QuasiRT, QuasiTPFA, and Simple inner products are only available in SinglePhaseHybridFVM" );
  }

  m_transMultName = viewKeyStruct::transMultiplierString();

  m_lengthTolerance = domain.getMeshBody( 0 ).getGlobalLengthScale() * 1e-8;

  forMeshTargets( domain.getMeshBodies(), [&] ( string const &,
                                                MeshLevel & mesh,
                                                arrayView1d< string const > const & regionNames )
  {
    ElementRegionManager const & elemManager = mesh.getElemManager();
    FaceManager const & faceManager = mesh.getFaceManager();

    CompositionalMultiphaseBase::initializePostInitialConditionsPreSubGroups();

    // in the flux kernel, we need to make sure that we act only on the target regions
    // for that, we need the following region filter
    for( string const & regionName : regionNames )
    {
      m_regionFilter.insert( elemManager.getRegions().getIndex( regionName ) );
    }

    // check that multipliers are stricly larger than 0, which would work with SinglePhaseFVM, but not with SinglePhaseHybridFVM.
    // To deal with a 0 multiplier, we would just have to skip the corresponding face in the FluxKernel
    arrayView1d< real64 const > const & transMultiplier =
      faceManager.getReference< array1d< real64 > >( m_transMultName );

    RAJA::ReduceMin< parallelDeviceReduce, real64 > minVal( 1.0 );
    forAll< parallelDevicePolicy<> >( faceManager.size(), [=] GEOSX_HOST_DEVICE ( localIndex const iface )
    {
      minVal.min( transMultiplier[iface] );
    } );

    GEOSX_THROW_IF( minVal.get() <= 0.0,
                    catalogName() << " " << getName()
                                  << ": the transmissibility multipliers used in SinglePhaseHybridFVM must strictly larger than 0.0",
                    std::runtime_error );

    FieldSpecificationManager & fsManager = FieldSpecificationManager::getInstance();
    fsManager.forSubGroups< AquiferBoundaryCondition >( [&] ( AquiferBoundaryCondition const & bc )
    {
      GEOSX_LOG_RANK_0( catalogName() << " " << getName() <<
                        "An aquifer boundary condition named " << bc.getName() << " was requested in the XML file. \n"
                                                                                  "This type of boundary condition is not yet supported by CompositionalMultiphaseHybridFVM and will be ignored" );
    } );
  } );

}

void CompositionalMultiphaseHybridFVM::precomputeData( MeshLevel & mesh, arrayView1d< string const > const & regionNames )
{
  FlowSolverBase::precomputeData( mesh, regionNames );

  NodeManager const & nodeManager = mesh.getNodeManager();
  FaceManager & faceManager = mesh.getFaceManager();

  array1d< RAJA::ReduceSum< serialReduce, real64 > > mimFaceGravCoefNumerator;
  array1d< RAJA::ReduceSum< serialReduce, real64 > > mimFaceGravCoefDenominator;
  mimFaceGravCoefNumerator.resize( faceManager.size() );
  mimFaceGravCoefDenominator.resize( faceManager.size() );

  // node data

  arrayView2d< real64 const, nodes::REFERENCE_POSITION_USD > const & nodePosition = nodeManager.referencePosition();

  // face data

  arrayView1d< real64 const > const & transMultiplier =
    faceManager.getReference< array1d< real64 > >( m_transMultName );

  arrayView1d< real64 > const mimFaceGravCoef =
    faceManager.getExtrinsicData< extrinsicMeshData::flow::mimGravityCoefficient >();

  ArrayOfArraysView< localIndex const > const & faceToNodes = faceManager.nodeList().toViewConst();

  real64 const lengthTolerance = m_lengthTolerance;

  mesh.getElemManager().forElementSubRegions< CellElementSubRegion >( regionNames, [&]( localIndex const,
                                                                                        CellElementSubRegion & subRegion )
  {
    arrayView2d< real64 const > const & elemCenter =
      subRegion.template getReference< array2d< real64 > >( CellElementSubRegion::viewKeyStruct::elementCenterString() );
    string & permModelName = subRegion.getReference< string >( viewKeyStruct::permeabilityNamesString() );
    arrayView3d< real64 const > const & elemPerm =
      getConstitutiveModel< PermeabilityBase >( subRegion, permModelName ).permeability();
    arrayView1d< real64 const > const elemGravCoef =
      subRegion.template getReference< array1d< real64 > >( extrinsicMeshData::flow::gravityCoefficient::key() );
    arrayView1d< real64 const > const & elemVolume = subRegion.getElementVolume();
    arrayView2d< localIndex const > const & elemToFaces = subRegion.faceList();

    // here we precompute some quantities (mimFaceFracCoef) used in the FluxKernel to assemble the one-sided gravity term in the transport
    // scheme
    // This one-sided gravity term is currently always treated with TPFA, as in MRST.
    // In the future, I will change that (here and in the FluxKernel) to have a consistent inner product for the gravity term as well
    singlePhaseHybridFVMKernels::KernelLaunchSelector< mimeticInnerProduct::TPFAInnerProduct,
                                                       PrecomputeKernel >( subRegion.numFacesPerElement(),
                                                                           subRegion.size(),
                                                                           faceManager.size(),
                                                                           nodePosition,
                                                                           faceToNodes,
                                                                           elemCenter,
                                                                           elemVolume,
                                                                           elemPerm,
                                                                           elemGravCoef,
                                                                           elemToFaces,
                                                                           transMultiplier,
                                                                           lengthTolerance,
                                                                           mimFaceGravCoefNumerator.toView(),
                                                                           mimFaceGravCoefDenominator.toView(),
                                                                           mimFaceGravCoef );

  } );

}

void CompositionalMultiphaseHybridFVM::implicitStepSetup( real64 const & time_n,
                                                          real64 const & dt,
                                                          DomainPartition & domain )
{
  GEOSX_MARK_FUNCTION;

  // setup the elem-centered fields
  CompositionalMultiphaseBase::implicitStepSetup( time_n, dt, domain );

  // setup the face fields
  forMeshTargets( domain.getMeshBodies(), [&] ( string const &,
                                                MeshLevel & mesh,
                                                arrayView1d< string const > const & )
  {
    FaceManager & faceManager = mesh.getFaceManager();

    // get the accumulated pressure updates
    arrayView1d< real64 > const & dFacePres =
      faceManager.getExtrinsicData< extrinsicMeshData::flow::deltaFacePressure >();

    // zero out the face pressures
    dFacePres.zero();
  } );

}


void CompositionalMultiphaseHybridFVM::implicitStepComplete( real64 const & time_n,
                                                             real64 const & dt,
                                                             DomainPartition & domain )
{
  GEOSX_MARK_FUNCTION;

  // increment the elem-centered fields
  CompositionalMultiphaseBase::implicitStepComplete( time_n, dt, domain );

  // increment the face fields
  forMeshTargets( domain.getMeshBodies(), [&] ( string const &,
                                                MeshLevel & mesh,
                                                arrayView1d< string const > const & )
  {
    FaceManager & faceManager = mesh.getFaceManager();

    // get the face-based pressure
    arrayView1d< real64 > const facePres =
      faceManager.getExtrinsicData< extrinsicMeshData::flow::facePressure >();
    arrayView1d< real64 > const dFacePres =
      faceManager.getExtrinsicData< extrinsicMeshData::flow::deltaFacePressure >();

    forAll< parallelDevicePolicy<> >( faceManager.size(), [=] GEOSX_HOST_DEVICE ( localIndex const iface )
    {
      facePres[iface] += dFacePres[iface];
    } );
  } );
}


void CompositionalMultiphaseHybridFVM::setupDofs( DomainPartition const & GEOSX_UNUSED_PARAM( domain ),
                                                  DofManager & dofManager ) const
{
  GEOSX_MARK_FUNCTION;

  // setup the connectivity of elem fields
  // we need Connectivity::Face because of the two-point upwinding
  // in AssembleOneSidedMassFluxes
  dofManager.addField( viewKeyStruct::elemDofFieldString(),
                       DofManager::Location::Elem,
                       m_numDofPerCell,
                       m_meshTargets );

  dofManager.addCoupling( viewKeyStruct::elemDofFieldString(),
                          viewKeyStruct::elemDofFieldString(),
                          DofManager::Connector::Face );

  // setup the connectivity of face fields
  dofManager.addField( viewKeyStruct::faceDofFieldString(),
                       DofManager::Location::Face,
                       1,
                       m_meshTargets );

  dofManager.addCoupling( viewKeyStruct::faceDofFieldString(),
                          viewKeyStruct::faceDofFieldString(),
                          DofManager::Connector::Elem );

  // setup coupling between pressure and face pressure
  dofManager.addCoupling( viewKeyStruct::faceDofFieldString(),
                          viewKeyStruct::elemDofFieldString(),
                          DofManager::Connector::Elem );

}


void CompositionalMultiphaseHybridFVM::assembleFluxTerms( real64 const dt,
                                                          DomainPartition const & domain,
                                                          DofManager const & dofManager,
                                                          CRSMatrixView< real64, globalIndex const > const & localMatrix,
                                                          arrayView1d< real64 > const & localRhs ) const
{
  GEOSX_MARK_FUNCTION;

  NumericalMethodsManager const & numericalMethodManager = domain.getNumericalMethodManager();
  FiniteVolumeManager const & fvManager = numericalMethodManager.getFiniteVolumeManager();
  HybridMimeticDiscretization const & hmDiscretization = fvManager.getHybridMimeticDiscretization( m_discretizationName );
  MimeticInnerProductBase const & mimeticInnerProductBase =
    hmDiscretization.getReference< MimeticInnerProductBase >( HybridMimeticDiscretization::viewKeyStruct::innerProductString() );

  forMeshTargets( domain.getMeshBodies(), [&] ( string const &,
                                                MeshLevel const & mesh,
                                                arrayView1d< string const > const & regionNames )
  {
    /*
     * Force phase compositions and densities to be moved to device.
     *
     * An issue with ElementViewAccessors is that if the outer arrays are already on device,
     * but an inner array gets touched and updated on host, capturing outer arrays in a device kernel
     * DOES NOT call move() on the inner array (see implementation of NewChaiBuffer::moveNested()).
     * Here we force the move by launching a dummy kernel.
     *
     * This is not a problem in normal solver execution, as these arrays get moved by AccumulationKernel.
     * But it fails unit tests, which test flux assembly separately.
     *
     * TODO: See if this can be fixed in NewChaiBuffer (I have not found a way - Sergey).
     *       Alternatively, stop using ElementViewAccessors altogether and just roll with
     *       accessors' outer arrays being moved on every jacobian assembly (maybe disable output).
     *       Or stop testing through the solver interface and test separate kernels instead.
     *       Finally, the problem should go away when fluid updates are executed on device.
     */
    mesh.getElemManager().forElementSubRegions< ElementSubRegionBase >( regionNames, [&]( localIndex const,
                                                                                          ElementSubRegionBase const & subRegion )
    {
      string const fluidName = subRegion.getReference< string >( viewKeyStruct::fluidNamesString() );
      MultiFluidBase const & fluid = getConstitutiveModel< MultiFluidBase >( subRegion, fluidName );
      arrayView4d< real64 const, multifluid::USD_PHASE_COMP > const & phaseCompFrac = fluid.phaseCompFraction();
      arrayView5d< real64 const, multifluid::USD_PHASE_COMP_DC > const & dPhaseCompFrac = fluid.dPhaseCompFraction();

      arrayView3d< real64 const, multifluid::USD_PHASE > const & phaseMassDens = fluid.phaseMassDensity();
      arrayView4d< real64 const, multifluid::USD_PHASE_DC > const & dPhaseMassDens = fluid.dPhaseMassDensity();

      arrayView3d< real64 const, multifluid::USD_PHASE > const & phaseDens = fluid.phaseDensity();
      arrayView4d< real64 const, multifluid::USD_PHASE_DC > const & dPhaseDens = fluid.dPhaseDensity();

      forAll< parallelDevicePolicy<> >( subRegion.size(),
                                        [phaseCompFrac, dPhaseCompFrac,
                                         phaseMassDens, dPhaseMassDens,
                                         phaseDens, dPhaseDens]
                                        GEOSX_HOST_DEVICE ( localIndex const )
      {
        GEOSX_UNUSED_VAR( phaseCompFrac, dPhaseCompFrac,
                          phaseMassDens, dPhaseMassDens,
                          phaseDens, dPhaseDens );
      } );
    } );


    NodeManager const & nodeManager = mesh.getNodeManager();
    FaceManager const & faceManager = mesh.getFaceManager();

    // node data (for transmissibility computation)

    arrayView2d< real64 const, nodes::REFERENCE_POSITION_USD > const & nodePosition = nodeManager.referencePosition();

    // face data

    // get the face-based DOF numbers for the assembly
    string const faceDofKey = dofManager.getKey( viewKeyStruct::faceDofFieldString() );
    arrayView1d< globalIndex const > const & faceDofNumber =
      faceManager.getReference< array1d< globalIndex > >( faceDofKey );
    arrayView1d< integer const > const & faceGhostRank = faceManager.ghostRank();

    // get the element dof numbers for the assembly
    string const & elemDofKey = dofManager.getKey( viewKeyStruct::elemDofFieldString() );
    ElementRegionManager::ElementViewAccessor< arrayView1d< globalIndex const > > elemDofNumber =
      mesh.getElemManager().constructArrayViewAccessor< globalIndex, 1 >( elemDofKey );
    elemDofNumber.setName( getName() + "/accessors/" + elemDofKey );

    // get the face-centered pressures
    arrayView1d< real64 const > const & facePres =
      faceManager.getExtrinsicData< extrinsicMeshData::flow::facePressure >();
    arrayView1d< real64 const > const & dFacePres =
      faceManager.getExtrinsicData< extrinsicMeshData::flow::deltaFacePressure >();

    // get the face-centered depth
    arrayView1d< real64 const > const & faceGravCoef =
      faceManager.getExtrinsicData< extrinsicMeshData::flow::gravityCoefficient >();
    arrayView1d< real64 const > const & mimFaceGravCoef =
      faceManager.getExtrinsicData< extrinsicMeshData::flow::mimGravityCoefficient >();

    // get the face-centered transMultiplier
    arrayView1d< real64 const > const & transMultiplier =
      faceManager.getReference< array1d< real64 > >( m_transMultName );

    // get the face-to-nodes connectivity for the transmissibility calculation
    ArrayOfArraysView< localIndex const > const & faceToNodes = faceManager.nodeList().toViewConst();

    arrayView2d< localIndex const > const & elemRegionList    = faceManager.elementRegionList().toViewConst();
    arrayView2d< localIndex const > const & elemSubRegionList = faceManager.elementSubRegionList().toViewConst();
    arrayView2d< localIndex const > const & elemList          = faceManager.elementList().toViewConst();


    // tolerance for transmissibility calculation
    real64 const lengthTolerance = m_lengthTolerance;

    FluxKernel::CompFlowAccessors compFlowAccessors( mesh.getElemManager(), getName() );
    FluxKernel::MultiFluidAccessors multiFluidAccessors( mesh.getElemManager(), getName() );

    mesh.getElemManager().forElementSubRegionsComplete< CellElementSubRegion >( regionNames,
                                                                                [&]( localIndex const,
                                                                                     localIndex const er,
                                                                                     localIndex const esr,
                                                                                     ElementRegionBase const &,
                                                                                     CellElementSubRegion const & subRegion )
    {
      PermeabilityBase const & permeabilityModel =
        getConstitutiveModel< PermeabilityBase >( subRegion, subRegion.getReference< string >( viewKeyStruct::permeabilityNamesString() ) );

      mimeticInnerProductReducedDispatch( mimeticInnerProductBase,
                                          [&] ( auto const mimeticInnerProduct )
      {
        using IP_TYPE = TYPEOFREF( mimeticInnerProduct );
        KernelLaunchSelector< FluxKernel,
                              IP_TYPE >( subRegion.numFacesPerElement(),
                                         m_numComponents, m_numPhases,
                                         er, esr, subRegion,
                                         permeabilityModel,
                                         m_regionFilter.toViewConst(),
                                         nodePosition,
                                         elemRegionList,
                                         elemSubRegionList,
                                         elemList,
                                         faceToNodes,
                                         faceDofNumber,
                                         faceGhostRank,
                                         facePres,
                                         dFacePres,
                                         faceGravCoef,
                                         mimFaceGravCoef,
                                         transMultiplier,
                                         compFlowAccessors.get( extrinsicMeshData::flow::phaseMobility{} ),
                                         compFlowAccessors.get( extrinsicMeshData::flow::dPhaseMobility_dPressure{} ),
                                         compFlowAccessors.get( extrinsicMeshData::flow::dPhaseMobility_dGlobalCompDensity{} ),
                                         compFlowAccessors.get( extrinsicMeshData::flow::dGlobalCompFraction_dGlobalCompDensity{} ),
                                         multiFluidAccessors.get( extrinsicMeshData::multifluid::phaseDensity{} ),
                                         multiFluidAccessors.get( extrinsicMeshData::multifluid::dPhaseDensity{} ),
                                         multiFluidAccessors.get( extrinsicMeshData::multifluid::phaseMassDensity{} ),
                                         multiFluidAccessors.get( extrinsicMeshData::multifluid::dPhaseMassDensity{} ),
                                         multiFluidAccessors.get( extrinsicMeshData::multifluid::phaseCompFraction{} ),
                                         multiFluidAccessors.get( extrinsicMeshData::multifluid::dPhaseCompFraction{} ),
                                         elemDofNumber.toNestedViewConst(),
                                         dofManager.rankOffset(),
                                         lengthTolerance,
                                         dt,
                                         localMatrix,
                                         localRhs );

      } );
    } );

  } );
}

real64 CompositionalMultiphaseHybridFVM::scalingForSystemSolution( DomainPartition const & domain,
                                                                   DofManager const & dofManager,
                                                                   arrayView1d< real64 const > const & localSolution )
{
  GEOSX_MARK_FUNCTION;

  // check if we want to rescale the Newton update
  if( m_maxCompFracChange >= 1.0 && m_maxRelativePresChange >= 1.0 )
  {
    // no rescaling wanted, we just return 1.0;
    return 1.0;
  }

<<<<<<< HEAD
  real64 constexpr eps = IsothermalCompositionalMultiphaseBaseKernels::minDensForDivision;
=======
  real64 constexpr eps = compositionalMultiphaseBaseKernels::minDensForDivision;
>>>>>>> 6062fa42
  real64 const maxCompFracChange = m_maxCompFracChange;
  real64 const maxRelativePresChange = m_maxRelativePresChange;

  localIndex const NC = m_numComponents;

  real64 solutionScaling;

  forMeshTargets( domain.getMeshBodies(), [&] ( string const &,
                                                MeshLevel const & mesh,
                                                arrayView1d< string const > const & regionNames )
  {
    FaceManager const & faceManager = mesh.getFaceManager();

    string const faceDofKey = dofManager.getKey( viewKeyStruct::faceDofFieldString() );
    arrayView1d< globalIndex const > const & faceDofNumber =
      faceManager.getReference< array1d< globalIndex > >( faceDofKey );
    arrayView1d< integer const > const & faceGhostRank = faceManager.ghostRank();
    arrayView1d< real64 const > const & facePressure =
      faceManager.getExtrinsicData< extrinsicMeshData::flow::facePressure >();
    arrayView1d< real64 const > const & dFacePressure =
      faceManager.getExtrinsicData< extrinsicMeshData::flow::deltaFacePressure >();
    globalIndex const rankOffset = dofManager.rankOffset();
    string const dofKey = dofManager.getKey( viewKeyStruct::elemDofFieldString() );
    real64 scalingFactor = 1.0;

    mesh.getElemManager().forElementSubRegions< ElementSubRegionBase >( regionNames, [&]( localIndex const,
                                                                                          ElementSubRegionBase const & subRegion )
    {
      arrayView1d< globalIndex const > const & dofNumber =
        subRegion.getReference< array1d< globalIndex > >( dofKey );
      arrayView1d< integer const > const & elemGhostRank = subRegion.ghostRank();

      arrayView1d< real64 const > const & pressure =
        subRegion.getReference< array1d< real64 > >( extrinsicMeshData::flow::pressure::key() );
      arrayView1d< real64 const > const & dPressure =
        subRegion.getReference< array1d< real64 > >( extrinsicMeshData::flow::deltaPressure::key() );

      arrayView2d< real64 const, compflow::USD_COMP > const & compDens =
        subRegion.getExtrinsicData< extrinsicMeshData::flow::globalCompDensity >();
      arrayView2d< real64 const, compflow::USD_COMP > const & dCompDens =
        subRegion.getExtrinsicData< extrinsicMeshData::flow::deltaGlobalCompDensity >();

      RAJA::ReduceMin< parallelDeviceReduce, real64 > minElemVal( 1.0 );

      forAll< parallelDevicePolicy<> >( dofNumber.size(), [=] GEOSX_HOST_DEVICE ( localIndex const ei )
      {
        if( elemGhostRank[ei] < 0 )
        {

          // compute the change in pressure
          real64 const pres = pressure[ei] + dPressure[ei];
          real64 const absPresChange = fabs( localSolution[dofNumber[ei] - rankOffset] );
          if( pres > eps )
          {
            real64 const relativePresChange = fabs( absPresChange ) / pres;
            if( relativePresChange > maxRelativePresChange )
            {
              minElemVal.min( maxRelativePresChange / relativePresChange );
            }
          }

          real64 prevTotalDens = 0;
          for( localIndex ic = 0; ic < NC; ++ic )
          {
            prevTotalDens += compDens[ei][ic] + dCompDens[ei][ic];
          }

          // compute the change in component densities and component fractions
          for( localIndex ic = 0; ic < NC; ++ic )
          {
            localIndex const lid = dofNumber[ei] + ic + 1 - rankOffset;

            // compute scaling factor based on relative change in component densities
            real64 const absCompDensChange = fabs( localSolution[lid] );
            real64 const maxAbsCompDensChange = maxCompFracChange * prevTotalDens;

            // This actually checks the change in component fraction, using a lagged total density
            // Indeed we can rewrite the following check as:
            //    | prevCompDens / prevTotalDens - newCompDens / prevTotalDens | > maxCompFracChange
            // Note that the total density in the second term is lagged (i.e, we use prevTotalDens)
            // because I found it more robust than using directly newTotalDens (which can vary also
            // wildly when the compDens change is large)
            if( absCompDensChange > maxAbsCompDensChange && absCompDensChange > eps )
            {
              minElemVal.min( maxAbsCompDensChange / absCompDensChange );
            }
          }
        }
      } );

      if( minElemVal.get() < scalingFactor )
      {
        scalingFactor = minElemVal.get();
      }
    } );

    RAJA::ReduceMin< parallelDeviceReduce, real64 > minFaceVal( 1.0 );
    forAll< parallelDevicePolicy<> >( faceManager.size(), [=] GEOSX_HOST_DEVICE ( localIndex const iface )
    {
      if( faceGhostRank[iface] < 0 && faceDofNumber[iface] >= 0 )
      {
        real64 const facePres = facePressure[iface] + dFacePressure[iface];
        real64 const absPresChange = fabs( localSolution[faceDofNumber[iface] - rankOffset] );
        if( facePres > eps )
        {
          real64 const relativePresChange = fabs( absPresChange ) / facePres;
          if( relativePresChange > maxRelativePresChange )
          {
            minFaceVal.min( maxRelativePresChange / relativePresChange );
          }
        }
      }
    } );

    if( minFaceVal.get() < scalingFactor )
    {
      scalingFactor = minFaceVal.get();
    }

    solutionScaling = LvArray::math::max( MpiWrapper::min( scalingFactor, MPI_COMM_GEOSX ), m_minScalingFactor );
  } );

  return solutionScaling;
}


bool CompositionalMultiphaseHybridFVM::checkSystemSolution( DomainPartition const & domain,
                                                            DofManager const & dofManager,
                                                            arrayView1d< real64 const > const & localSolution,
                                                            real64 const scalingFactor )
{
  GEOSX_MARK_FUNCTION;

  // 1. check cell-centered variables for each region
  string const elemDofKey = dofManager.getKey( viewKeyStruct::elemDofFieldString() );
  localIndex localCheck = 1;

  forMeshTargets( domain.getMeshBodies(), [&] ( string const &,
                                                MeshLevel const & mesh,
                                                arrayView1d< string const > const & regionNames )
  {
<<<<<<< HEAD
    arrayView1d< globalIndex const > const & elemDofNumber = subRegion.getReference< array1d< globalIndex > >( elemDofKey );
    arrayView1d< integer const > const & elemGhostRank = subRegion.ghostRank();

    arrayView1d< real64 const > const & elemPres =
      subRegion.getReference< array1d< real64 > >( extrinsicMeshData::flow::pressure::key() );
    arrayView1d< real64 const > const & dElemPres =
      subRegion.getReference< array1d< real64 > >( extrinsicMeshData::flow::deltaPressure::key() );

    arrayView2d< real64 const, compflow::USD_COMP > const & compDens =
      subRegion.getExtrinsicData< extrinsicMeshData::flow::globalCompDensity >();
    arrayView2d< real64 const, compflow::USD_COMP > const & dCompDens =
      subRegion.getExtrinsicData< extrinsicMeshData::flow::deltaGlobalCompDensity >();

    localIndex const subRegionSolutionCheck =
      IsothermalCompositionalMultiphaseBaseKernels::
        SolutionCheckKernel::
        launch< parallelDevicePolicy<>,
                parallelDeviceReduce >( localSolution,
                                        dofManager.rankOffset(),
                                        numFluidComponents(),
                                        elemDofNumber,
                                        elemGhostRank,
                                        elemPres,
                                        dElemPres,
                                        compDens,
                                        dCompDens,
                                        m_allowCompDensChopping,
                                        scalingFactor );
    localCheck = std::min( localCheck, subRegionSolutionCheck );
  } );
=======
    FaceManager const & faceManager = mesh.getFaceManager();
>>>>>>> 6062fa42

    // 1. check cell-centered variables for each region
    mesh.getElemManager().forElementSubRegions< ElementSubRegionBase >( regionNames, [&]( localIndex const,
                                                                                          ElementSubRegionBase const & subRegion )
    {
      arrayView1d< globalIndex const > const & elemDofNumber = subRegion.getReference< array1d< globalIndex > >( elemDofKey );
      arrayView1d< integer const > const & elemGhostRank = subRegion.ghostRank();

      arrayView1d< real64 const > const & elemPres =
        subRegion.getReference< array1d< real64 > >( extrinsicMeshData::flow::pressure::key() );
      arrayView1d< real64 const > const & dElemPres =
        subRegion.getReference< array1d< real64 > >( extrinsicMeshData::flow::deltaPressure::key() );

      arrayView2d< real64 const, compflow::USD_COMP > const & compDens =
        subRegion.getExtrinsicData< extrinsicMeshData::flow::globalCompDensity >();
      arrayView2d< real64 const, compflow::USD_COMP > const & dCompDens =
        subRegion.getExtrinsicData< extrinsicMeshData::flow::deltaGlobalCompDensity >();

      localIndex const subRegionSolutionCheck =
        compositionalMultiphaseBaseKernels::SolutionCheckKernel::launch< parallelDevicePolicy<>,
                                                                         parallelDeviceReduce >( localSolution,
                                                                                                 dofManager.rankOffset(),
                                                                                                 numFluidComponents(),
                                                                                                 elemDofNumber,
                                                                                                 elemGhostRank,
                                                                                                 elemPres,
                                                                                                 dElemPres,
                                                                                                 compDens,
                                                                                                 dCompDens,
                                                                                                 m_allowCompDensChopping,
                                                                                                 scalingFactor );
      localCheck = std::min( localCheck, subRegionSolutionCheck );
    } );

    // 2. check face-centered variables in the domain

    string const faceDofKey = dofManager.getKey( viewKeyStruct::faceDofFieldString() );
    arrayView1d< integer const > const & faceGhostRank = faceManager.ghostRank();
    arrayView1d< globalIndex const > const & faceDofNumber =
      faceManager.getReference< array1d< globalIndex > >( faceDofKey );

    arrayView1d< real64 const > const & facePres =
      faceManager.getExtrinsicData< extrinsicMeshData::flow::facePressure >();
    arrayView1d< real64 const > const & dFacePres =
      faceManager.getExtrinsicData< extrinsicMeshData::flow::deltaFacePressure >();

    localIndex const faceSolutionCheck =
      compositionalMultiphaseHybridFVMKernels::SolutionCheckKernel::launch< parallelDevicePolicy<>,
                                                                            parallelDeviceReduce >( localSolution,
                                                                                                    dofManager.rankOffset(),
                                                                                                    faceDofNumber,
                                                                                                    faceGhostRank,
                                                                                                    facePres,
                                                                                                    dFacePres,
                                                                                                    scalingFactor );
    localCheck = std::min( localCheck, faceSolutionCheck );

  } );

  return MpiWrapper::min( localCheck, MPI_COMM_GEOSX );
}

void CompositionalMultiphaseHybridFVM::applyBoundaryConditions( real64 const time_n,
                                                                real64 const dt,
                                                                DomainPartition & domain,
                                                                DofManager const & dofManager,
                                                                CRSMatrixView< real64, globalIndex const > const & localMatrix,
                                                                arrayView1d< real64 > const & localRhs )
{
  GEOSX_MARK_FUNCTION;

  CompositionalMultiphaseBase::applyBoundaryConditions( time_n, dt, domain, dofManager, localMatrix, localRhs );

  // TODO: implement face boundary conditions here
}

void CompositionalMultiphaseHybridFVM::applyAquiferBC( real64 const time,
                                                       real64 const dt,
                                                       DofManager const & dofManager,
                                                       DomainPartition & domain,
                                                       CRSMatrixView< real64, globalIndex const > const & localMatrix,
                                                       arrayView1d< real64 > const & localRhs ) const
{
  GEOSX_MARK_FUNCTION;

  GEOSX_UNUSED_VAR( time, dt, dofManager, domain, localMatrix, localRhs );

}

void CompositionalMultiphaseHybridFVM::saveAquiferConvergedState( real64 const & time,
                                                                  real64 const & dt,
                                                                  DomainPartition & domain )
{
  GEOSX_MARK_FUNCTION;

  GEOSX_UNUSED_VAR( time, dt, domain );
}


real64 CompositionalMultiphaseHybridFVM::calculateResidualNorm( DomainPartition const & domain,
                                                                DofManager const & dofManager,
                                                                arrayView1d< real64 const > const & localRhs )
{
  GEOSX_MARK_FUNCTION;

  // local residual
  real64 localResidualNorm = 0;
  globalIndex const rankOffset = dofManager.rankOffset();

  forMeshTargets( domain.getMeshBodies(), [&] ( string const &,
                                                MeshLevel const & mesh,
                                                arrayView1d< string const > const & regionNames )
  {
    FaceManager const & faceManager = mesh.getFaceManager();

    // here we compute the cell-centered residual norm in the derived class
    // to avoid duplicating a synchronization point

    // get a view into local residual vector

    string const elemDofKey = dofManager.getKey( viewKeyStruct::elemDofFieldString() );
    string const faceDofKey = dofManager.getKey( viewKeyStruct::faceDofFieldString() );


    StencilAccessors< extrinsicMeshData::elementVolume,
                      extrinsicMeshData::flow::phaseMobilityOld >
    compFlowAccessors( mesh.getElemManager(), getName() );


<<<<<<< HEAD
  forTargetSubRegionsComplete( mesh,
                               [&]( localIndex const targetIndex,
                                    localIndex const,
                                    localIndex const,
                                    ElementRegionBase const &,
                                    ElementSubRegionBase const & subRegion )
  {
    arrayView1d< globalIndex const > const & elemDofNumber = subRegion.getReference< array1d< globalIndex > >( elemDofKey );
    arrayView1d< integer const > const & elemGhostRank = subRegion.ghostRank();
    arrayView1d< real64 const > const & volume = subRegion.getElementVolume();
    arrayView1d< real64 const > const & totalDensOld = subRegion.getExtrinsicData< extrinsicMeshData::flow::totalDensityOld >();

    CoupledSolidBase const & solidModel = getConstitutiveModel< CoupledSolidBase >( subRegion, m_solidModelNames[targetIndex] );

    arrayView1d< real64 const > const & referencePorosity = solidModel.getReferencePorosity();

    real64 subRegionResidualNorm = 0.0;
    IsothermalCompositionalMultiphaseBaseKernels::
      ResidualNormKernel::
      launch< parallelDevicePolicy<>,
              parallelDeviceReduce >( localRhs,
                                      rankOffset,
                                      numFluidComponents(),
                                      elemDofNumber,
                                      elemGhostRank,
                                      referencePorosity,
                                      volume,
                                      totalDensOld,
                                      subRegionResidualNorm );
    localResidualNorm += subRegionResidualNorm;
  } );
=======
    // 1. Compute the residual for the mass conservation equations
>>>>>>> 6062fa42

    mesh.getElemManager().forElementSubRegionsComplete< ElementSubRegionBase >( regionNames,
                                                                                [&]( localIndex const,
                                                                                     localIndex const,
                                                                                     localIndex const,
                                                                                     ElementRegionBase const &,
                                                                                     ElementSubRegionBase const & subRegion )
    {
      arrayView1d< globalIndex const > const & elemDofNumber = subRegion.getReference< array1d< globalIndex > >( elemDofKey );
      arrayView1d< integer const > const & elemGhostRank = subRegion.ghostRank();
      arrayView1d< real64 const > const & volume = subRegion.getElementVolume();
      arrayView1d< real64 const > const & totalDensOld = subRegion.getExtrinsicData< extrinsicMeshData::flow::totalDensityOld >();

      CoupledSolidBase const & solidModel =
        getConstitutiveModel< CoupledSolidBase >( subRegion,
                                                  subRegion.getReference< string >( viewKeyStruct::solidNamesString() ) );

      arrayView1d< real64 const > const & referencePorosity = solidModel.getReferencePorosity();

      real64 subRegionResidualNorm = 0.0;
      compositionalMultiphaseBaseKernels::ResidualNormKernel::launch< parallelDevicePolicy<>,
                                                                      parallelDeviceReduce >( localRhs,
                                                                                              rankOffset,
                                                                                              numFluidComponents(),
                                                                                              elemDofNumber,
                                                                                              elemGhostRank,
                                                                                              referencePorosity,
                                                                                              volume,
                                                                                              totalDensOld,
                                                                                              subRegionResidualNorm );
      localResidualNorm += subRegionResidualNorm;
    } );

    arrayView1d< integer const > const & faceGhostRank = faceManager.ghostRank();
    arrayView1d< globalIndex const > const & faceDofNumber =
      faceManager.getReference< array1d< globalIndex > >( faceDofKey );

    arrayView2d< localIndex const > const & elemRegionList    = faceManager.elementRegionList();
    arrayView2d< localIndex const > const & elemSubRegionList = faceManager.elementSubRegionList();
    arrayView2d< localIndex const > const & elemList          = faceManager.elementList();

    // 2. Compute the residual for the face-based constraints
    real64 faceResidualNorm = 0.0;
    compositionalMultiphaseHybridFVMKernels::
      ResidualNormKernel::launch< parallelDevicePolicy<>,
                                  parallelDeviceReduce >( localRhs,
                                                          rankOffset,
                                                          numFluidPhases(),
                                                          faceDofNumber.toNestedViewConst(),
                                                          faceGhostRank.toNestedViewConst(),
                                                          m_regionFilter.toViewConst(),
                                                          elemRegionList.toNestedViewConst(),
                                                          elemSubRegionList.toNestedViewConst(),
                                                          elemList.toNestedViewConst(),
                                                          compFlowAccessors.get( extrinsicMeshData::elementVolume{} ),
                                                          compFlowAccessors.get( extrinsicMeshData::flow::phaseMobilityOld{} ),
                                                          faceResidualNorm );
    localResidualNorm += faceResidualNorm;
  } );

  // 3. Combine the two norms

  // compute global residual norm
  real64 const residual = std::sqrt( MpiWrapper::sum( localResidualNorm ) );

  if( getLogLevel() >= 1 && logger::internal::rank == 0 )
  {
    std::cout << GEOSX_FMT( "    ( Rfluid ) = ( {:4.2e} ) ;", residual );
  }

  return residual;
}

void CompositionalMultiphaseHybridFVM::applySystemSolution( DofManager const & dofManager,
                                                            arrayView1d< real64 const > const & localSolution,
                                                            real64 const scalingFactor,
                                                            DomainPartition & domain )
{
  GEOSX_MARK_FUNCTION;
  // 1. apply the elem-based update
  DofManager::CompMask pressureMask( m_numDofPerCell, 0, 1 );

  dofManager.addVectorToField( localSolution,
                               viewKeyStruct::elemDofFieldString(),
                               extrinsicMeshData::flow::deltaPressure::key(),
                               scalingFactor,
                               pressureMask );

  dofManager.addVectorToField( localSolution,
                               viewKeyStruct::elemDofFieldString(),
                               extrinsicMeshData::flow::deltaGlobalCompDensity::key(),
                               scalingFactor,
                               ~pressureMask );

  // if component density chopping is allowed, some component densities may be negative after the update
  // these negative component densities are set to zero in this function
  if( m_allowCompDensChopping )
  {
    chopNegativeDensities( domain );
  }

  // 2. apply the face-based update

  dofManager.addVectorToField( localSolution,
                               viewKeyStruct::faceDofFieldString(),
                               extrinsicMeshData::flow::deltaFacePressure::key(),
                               scalingFactor );

  // 3. synchronize
  forMeshTargets( domain.getMeshBodies(), [&] ( string const &,
                                                MeshLevel & mesh,
                                                arrayView1d< string const > const & )
  {
    std::map< string, string_array > fieldNames;
    fieldNames["face"].emplace_back( extrinsicMeshData::flow::deltaFacePressure::key() );
    fieldNames["elems"].emplace_back( extrinsicMeshData::flow::deltaPressure::key() );
    fieldNames["elems"].emplace_back( extrinsicMeshData::flow::deltaGlobalCompDensity::key() );
    CommunicationTools::getInstance().synchronizeFields( fieldNames,
                                                         mesh,
                                                         domain.getNeighbors(),
                                                         true );
  } );
}


void CompositionalMultiphaseHybridFVM::resetStateToBeginningOfStep( DomainPartition & domain )
{
  GEOSX_MARK_FUNCTION;

  // 1. Reset the cell-centered fields
  CompositionalMultiphaseBase::resetStateToBeginningOfStep( domain );

  // 2. Reset the face-based fields
  forMeshTargets( domain.getMeshBodies(), [&] ( string const &,
                                                MeshLevel & mesh,
                                                arrayView1d< string const > const & )
  {
    FaceManager & faceManager = mesh.getFaceManager();

    // get the accumulated face pressure updates
    arrayView1d< real64 > const & dFacePres =
      faceManager.getExtrinsicData< extrinsicMeshData::flow::deltaFacePressure >();
    // zero out the face pressures
    dFacePres.zero();
  } );
}

void CompositionalMultiphaseHybridFVM::updatePhaseMobility( ObjectManagerBase & dataGroup ) const
{
  GEOSX_MARK_FUNCTION;

  MultiFluidBase const & fluid =
    getConstitutiveModel< MultiFluidBase >( dataGroup,
                                            dataGroup.getReference< string >( viewKeyStruct::fluidNamesString() ) );
  RelativePermeabilityBase const & relperm =
    getConstitutiveModel< RelativePermeabilityBase >( dataGroup,
                                                      dataGroup.getReference< string >( viewKeyStruct::relPermNamesString() ) );

  compositionalMultiphaseHybridFVMKernels::
    PhaseMobilityKernelFactory::
    createAndLaunch< parallelDevicePolicy<> >( m_numComponents,
                                               m_numPhases,
                                               dataGroup,
                                               fluid,
                                               relperm );
}

REGISTER_CATALOG_ENTRY( SolverBase, CompositionalMultiphaseHybridFVM, std::string const &, Group * const )
} /* namespace geosx */<|MERGE_RESOLUTION|>--- conflicted
+++ resolved
@@ -41,13 +41,8 @@
 
 using namespace dataRepository;
 using namespace constitutive;
-<<<<<<< HEAD
-using namespace IsothermalCompositionalMultiphaseBaseKernels;
-using namespace CompositionalMultiphaseHybridFVMKernels;
-=======
-using namespace compositionalMultiphaseBaseKernels;
+using namespace isothermalCompositionalMultiphaseBaseKernels;
 using namespace compositionalMultiphaseHybridFVMKernels;
->>>>>>> 6062fa42
 using namespace mimeticInnerProduct;
 
 CompositionalMultiphaseHybridFVM::CompositionalMultiphaseHybridFVM( const std::string & name,
@@ -518,11 +513,7 @@
     return 1.0;
   }
 
-<<<<<<< HEAD
-  real64 constexpr eps = IsothermalCompositionalMultiphaseBaseKernels::minDensForDivision;
-=======
-  real64 constexpr eps = compositionalMultiphaseBaseKernels::minDensForDivision;
->>>>>>> 6062fa42
+  real64 constexpr eps = isothermalCompositionalMultiphaseBaseKernels::minDensForDivision;
   real64 const maxCompFracChange = m_maxCompFracChange;
   real64 const maxRelativePresChange = m_maxRelativePresChange;
 
@@ -664,40 +655,7 @@
                                                 MeshLevel const & mesh,
                                                 arrayView1d< string const > const & regionNames )
   {
-<<<<<<< HEAD
-    arrayView1d< globalIndex const > const & elemDofNumber = subRegion.getReference< array1d< globalIndex > >( elemDofKey );
-    arrayView1d< integer const > const & elemGhostRank = subRegion.ghostRank();
-
-    arrayView1d< real64 const > const & elemPres =
-      subRegion.getReference< array1d< real64 > >( extrinsicMeshData::flow::pressure::key() );
-    arrayView1d< real64 const > const & dElemPres =
-      subRegion.getReference< array1d< real64 > >( extrinsicMeshData::flow::deltaPressure::key() );
-
-    arrayView2d< real64 const, compflow::USD_COMP > const & compDens =
-      subRegion.getExtrinsicData< extrinsicMeshData::flow::globalCompDensity >();
-    arrayView2d< real64 const, compflow::USD_COMP > const & dCompDens =
-      subRegion.getExtrinsicData< extrinsicMeshData::flow::deltaGlobalCompDensity >();
-
-    localIndex const subRegionSolutionCheck =
-      IsothermalCompositionalMultiphaseBaseKernels::
-        SolutionCheckKernel::
-        launch< parallelDevicePolicy<>,
-                parallelDeviceReduce >( localSolution,
-                                        dofManager.rankOffset(),
-                                        numFluidComponents(),
-                                        elemDofNumber,
-                                        elemGhostRank,
-                                        elemPres,
-                                        dElemPres,
-                                        compDens,
-                                        dCompDens,
-                                        m_allowCompDensChopping,
-                                        scalingFactor );
-    localCheck = std::min( localCheck, subRegionSolutionCheck );
-  } );
-=======
     FaceManager const & faceManager = mesh.getFaceManager();
->>>>>>> 6062fa42
 
     // 1. check cell-centered variables for each region
     mesh.getElemManager().forElementSubRegions< ElementSubRegionBase >( regionNames, [&]( localIndex const,
@@ -717,18 +675,19 @@
         subRegion.getExtrinsicData< extrinsicMeshData::flow::deltaGlobalCompDensity >();
 
       localIndex const subRegionSolutionCheck =
-        compositionalMultiphaseBaseKernels::SolutionCheckKernel::launch< parallelDevicePolicy<>,
-                                                                         parallelDeviceReduce >( localSolution,
-                                                                                                 dofManager.rankOffset(),
-                                                                                                 numFluidComponents(),
-                                                                                                 elemDofNumber,
-                                                                                                 elemGhostRank,
-                                                                                                 elemPres,
-                                                                                                 dElemPres,
-                                                                                                 compDens,
-                                                                                                 dCompDens,
-                                                                                                 m_allowCompDensChopping,
-                                                                                                 scalingFactor );
+        isothermalCompositionalMultiphaseBaseKernels::
+          SolutionCheckKernel::launch< parallelDevicePolicy<>,
+                                       parallelDeviceReduce >( localSolution,
+                                                               dofManager.rankOffset(),
+                                                               numFluidComponents(),
+                                                               elemDofNumber,
+                                                               elemGhostRank,
+                                                               elemPres,
+                                                               dElemPres,
+                                                               compDens,
+                                                               dCompDens,
+                                                               m_allowCompDensChopping,
+                                                               scalingFactor );
       localCheck = std::min( localCheck, subRegionSolutionCheck );
     } );
 
@@ -745,14 +704,15 @@
       faceManager.getExtrinsicData< extrinsicMeshData::flow::deltaFacePressure >();
 
     localIndex const faceSolutionCheck =
-      compositionalMultiphaseHybridFVMKernels::SolutionCheckKernel::launch< parallelDevicePolicy<>,
-                                                                            parallelDeviceReduce >( localSolution,
-                                                                                                    dofManager.rankOffset(),
-                                                                                                    faceDofNumber,
-                                                                                                    faceGhostRank,
-                                                                                                    facePres,
-                                                                                                    dFacePres,
-                                                                                                    scalingFactor );
+      compositionalMultiphaseHybridFVMKernels::
+        SolutionCheckKernel::launch< parallelDevicePolicy<>,
+                                     parallelDeviceReduce >( localSolution,
+                                                             dofManager.rankOffset(),
+                                                             faceDofNumber,
+                                                             faceGhostRank,
+                                                             facePres,
+                                                             dFacePres,
+                                                             scalingFactor );
     localCheck = std::min( localCheck, faceSolutionCheck );
 
   } );
@@ -827,41 +787,7 @@
     compFlowAccessors( mesh.getElemManager(), getName() );
 
 
-<<<<<<< HEAD
-  forTargetSubRegionsComplete( mesh,
-                               [&]( localIndex const targetIndex,
-                                    localIndex const,
-                                    localIndex const,
-                                    ElementRegionBase const &,
-                                    ElementSubRegionBase const & subRegion )
-  {
-    arrayView1d< globalIndex const > const & elemDofNumber = subRegion.getReference< array1d< globalIndex > >( elemDofKey );
-    arrayView1d< integer const > const & elemGhostRank = subRegion.ghostRank();
-    arrayView1d< real64 const > const & volume = subRegion.getElementVolume();
-    arrayView1d< real64 const > const & totalDensOld = subRegion.getExtrinsicData< extrinsicMeshData::flow::totalDensityOld >();
-
-    CoupledSolidBase const & solidModel = getConstitutiveModel< CoupledSolidBase >( subRegion, m_solidModelNames[targetIndex] );
-
-    arrayView1d< real64 const > const & referencePorosity = solidModel.getReferencePorosity();
-
-    real64 subRegionResidualNorm = 0.0;
-    IsothermalCompositionalMultiphaseBaseKernels::
-      ResidualNormKernel::
-      launch< parallelDevicePolicy<>,
-              parallelDeviceReduce >( localRhs,
-                                      rankOffset,
-                                      numFluidComponents(),
-                                      elemDofNumber,
-                                      elemGhostRank,
-                                      referencePorosity,
-                                      volume,
-                                      totalDensOld,
-                                      subRegionResidualNorm );
-    localResidualNorm += subRegionResidualNorm;
-  } );
-=======
     // 1. Compute the residual for the mass conservation equations
->>>>>>> 6062fa42
 
     mesh.getElemManager().forElementSubRegionsComplete< ElementSubRegionBase >( regionNames,
                                                                                 [&]( localIndex const,
@@ -882,16 +808,17 @@
       arrayView1d< real64 const > const & referencePorosity = solidModel.getReferencePorosity();
 
       real64 subRegionResidualNorm = 0.0;
-      compositionalMultiphaseBaseKernels::ResidualNormKernel::launch< parallelDevicePolicy<>,
-                                                                      parallelDeviceReduce >( localRhs,
-                                                                                              rankOffset,
-                                                                                              numFluidComponents(),
-                                                                                              elemDofNumber,
-                                                                                              elemGhostRank,
-                                                                                              referencePorosity,
-                                                                                              volume,
-                                                                                              totalDensOld,
-                                                                                              subRegionResidualNorm );
+      isothermalCompositionalMultiphaseBaseKernels::
+        ResidualNormKernel::launch< parallelDevicePolicy<>,
+                                    parallelDeviceReduce >( localRhs,
+                                                            rankOffset,
+                                                            numFluidComponents(),
+                                                            elemDofNumber,
+                                                            elemGhostRank,
+                                                            referencePorosity,
+                                                            volume,
+                                                            totalDensOld,
+                                                            subRegionResidualNorm );
       localResidualNorm += subRegionResidualNorm;
     } );
 
@@ -941,6 +868,7 @@
                                                             DomainPartition & domain )
 {
   GEOSX_MARK_FUNCTION;
+
   // 1. apply the elem-based update
   DofManager::CompMask pressureMask( m_numDofPerCell, 0, 1 );
 
