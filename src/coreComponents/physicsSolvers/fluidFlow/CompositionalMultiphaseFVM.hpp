--- conflicted
+++ resolved
@@ -173,17 +173,6 @@
     static constexpr char const * scalingTypeString()               { return "scalingType"; }
   };
 
-<<<<<<< HEAD
-=======
-  /**
-   * @brief Solution scaling type
-   */
-  enum class ScalingType : integer
-  {
-    Global,         ///< Scale the Newton update with a unique scaling factor
-    Local            ///< Scale the Newton update locally (modifies the Newton direction)
-  };
-
   /**
    * @brief Storage for value and element location, used to determine global max + location
    */
@@ -197,7 +186,6 @@
   };
   typedef valueAndLocation< real64, globalIndex > valueAndLocationType;
 
->>>>>>> e9492b53
 protected:
 
   virtual void postInputInitialization() override;
