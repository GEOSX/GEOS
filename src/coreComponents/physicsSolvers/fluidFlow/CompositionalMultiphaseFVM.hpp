/*
 * ------------------------------------------------------------------------------------------------------------
 * SPDX-License-Identifier: LGPL-2.1-only
 *
 * Copyright (c) 2018-2020 Lawrence Livermore National Security LLC
 * Copyright (c) 2018-2020 The Board of Trustees of the Leland Stanford Junior University
 * Copyright (c) 2018-2020 TotalEnergies
 * Copyright (c) 2019-     GEOSX Contributors
 * All rights reserved
 *
 * See top level LICENSE, COPYRIGHT, CONTRIBUTORS, NOTICE, and ACKNOWLEDGEMENTS files for details.
 * ------------------------------------------------------------------------------------------------------------
 */

/**
 * @file CompositionalMultiphaseFVM.hpp
 */

#ifndef GEOSX_PHYSICSSOLVERS_FLUIDFLOW_COMPOSITIONALMULTIPHASEFVM_HPP_
#define GEOSX_PHYSICSSOLVERS_FLUIDFLOW_COMPOSITIONALMULTIPHASEFVM_HPP_

#include "physicsSolvers/fluidFlow/CompositionalMultiphaseBase.hpp"

namespace geosx
{

/**
 * @class CompositionalMultiphaseFVM
 *
 * A compositional multiphase solver
 * using only cell-centered variables
 * works with both TPFA and MPFA
 */
//START_SPHINX_INCLUDE_00
class CompositionalMultiphaseFVM : public CompositionalMultiphaseBase
{
//END_SPHINX_INCLUDE_00
public:

  /**
   * @brief main constructor for Group Objects
   * @param name the name of this instantiation of Group in the repository
   * @param parent the parent group of this instantiation of Group
   */
  CompositionalMultiphaseFVM( const string & name,
                              Group * const parent );

  /// deleted default constructor
  CompositionalMultiphaseFVM() = delete;

  /// deleted copy constructor
  CompositionalMultiphaseFVM( CompositionalMultiphaseFVM const & ) = delete;

  /// default move constructor
  CompositionalMultiphaseFVM( CompositionalMultiphaseFVM && ) = default;

  /// deleted assignment operator
  CompositionalMultiphaseFVM & operator=( CompositionalMultiphaseFVM const & ) = delete;

  /// deleted move operator
  CompositionalMultiphaseFVM & operator=( CompositionalMultiphaseFVM && ) = delete;

  /**
   * @brief default destructor
   */
  virtual ~CompositionalMultiphaseFVM() override = default;

//START_SPHINX_INCLUDE_01
  /**
   * @brief name of the solver in the object catalog
   * @return string that contains the catalog name to generate a new object through the object catalog.
   */
  static string catalogName() { return "CompositionalMultiphaseFVM"; }
//END_SPHINX_INCLUDE_01

  /**
   * @defgroup Solver Interface Functions
   *
   * These functions provide the primary interface that is required for derived classes
   */
  /**@{*/

  virtual void
  setupDofs( DomainPartition const & domain,
             DofManager & dofManager ) const override;

  virtual real64
  calculateResidualNorm( DomainPartition const & domain,
                         DofManager const & dofManager,
                         arrayView1d< real64 const > const & localRhs ) override;

  virtual real64
  scalingForSystemSolution( DomainPartition const & domain,
                            DofManager const & dofManager,
                            arrayView1d< real64 const > const & localSolution ) override;

  virtual bool
  checkSystemSolution( DomainPartition const & domain,
                       DofManager const & dofManager,
                       arrayView1d< real64 const > const & localSolution,
                       real64 const scalingFactor ) override;

  virtual void
  applySystemSolution( DofManager const & dofManager,
                       arrayView1d< real64 const > const & localSolution,
                       real64 const scalingFactor,
                       DomainPartition & domain ) override;

  virtual void
  implicitStepComplete( real64 const & time,
                        real64 const & dt,
                        DomainPartition & domain ) override;


  /**@}*/

  virtual void
  assembleFluxTerms( real64 const dt,
                     DomainPartition const & domain,
                     DofManager const & dofManager,
                     CRSMatrixView< real64, globalIndex const > const & localMatrix,
                     arrayView1d< real64 > const & localRhs ) const override;


  virtual void
<<<<<<< HEAD
  updatePhaseMobility( Group & dataGroup ) const override;
=======
  updatePhaseMobility( ObjectManagerBase & dataGroup, localIndex const targetIndex ) const override;
>>>>>>> 0ebaf87e

  virtual void
  applyAquiferBC( real64 const time,
                  real64 const dt,
                  DofManager const & dofManager,
                  DomainPartition & domain,
                  CRSMatrixView< real64, globalIndex const > const & localMatrix,
                  arrayView1d< real64 > const & localRhs ) const override;


  /**
   * @brief Compute the largest CFL number in the domain
   * @param dt the time step size
   * @param domain the domain containing the mesh and fields
   */
  void
  computeCFLNumbers( real64 const & dt, DomainPartition & domain );


  virtual void initializePreSubGroups() override;

private:

  // no data needed here, see CompositionalMultiphaseBase

};


} // namespace geosx


#endif //GEOSX_PHYSICSSOLVERS_FLUIDFLOW_COMPOSITIONALMULTIPHASEFVM_HPP_<|MERGE_RESOLUTION|>--- conflicted
+++ resolved
@@ -123,11 +123,7 @@
 
 
   virtual void
-<<<<<<< HEAD
-  updatePhaseMobility( Group & dataGroup ) const override;
-=======
-  updatePhaseMobility( ObjectManagerBase & dataGroup, localIndex const targetIndex ) const override;
->>>>>>> 0ebaf87e
+  updatePhaseMobility( ObjectManagerBase & dataGroup ) const override;
 
   virtual void
   applyAquiferBC( real64 const time,
