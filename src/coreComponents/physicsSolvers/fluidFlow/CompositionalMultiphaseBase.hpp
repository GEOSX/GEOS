/*
 * ------------------------------------------------------------------------------------------------------------
 * SPDX-License-Identifier: LGPL-2.1-only
 *
 * Copyright (c) 2016-2024 Lawrence Livermore National Security LLC
 * Copyright (c) 2018-2024 TotalEnergies
 * Copyright (c) 2018-2024 The Board of Trustees of the Leland Stanford Junior University
 * Copyright (c) 2023-2024 Chevron
 * Copyright (c) 2019-     GEOS/GEOSX Contributors
 * All rights reserved
 *
 * See top level LICENSE, COPYRIGHT, CONTRIBUTORS, NOTICE, and ACKNOWLEDGEMENTS files for details.
 * ------------------------------------------------------------------------------------------------------------
 */

/**
 * @file CompositionalMultiphaseBase.hpp
 */

#ifndef GEOS_PHYSICSSOLVERS_FLUIDFLOW_COMPOSITIONALMULTIPHASEBASE_HPP_
#define GEOS_PHYSICSSOLVERS_FLUIDFLOW_COMPOSITIONALMULTIPHASEBASE_HPP_

#include "physicsSolvers/fluidFlow/FlowSolverBase.hpp"
#include "fieldSpecification/FieldSpecificationManager.hpp"

namespace geos
{

//START_SPHINX_INCLUDE_00
/**
 * @class CompositionalMultiphaseBase
 *
 * A compositional multiphase solver
 */
class CompositionalMultiphaseBase : public FlowSolverBase
{
public:

  /**
   * @brief main constructor for Group Objects
   * @param name the name of this instantiation of Group in the repository
   * @param parent the parent group of this instantiation of Group
   */
  CompositionalMultiphaseBase( const string & name,
                               Group * const parent );

  /// deleted default constructor
  CompositionalMultiphaseBase() = delete;

  /// deleted copy constructor
  CompositionalMultiphaseBase( CompositionalMultiphaseBase const & ) = delete;

  /// default move constructor
  CompositionalMultiphaseBase( CompositionalMultiphaseBase && ) = default;

  /// deleted assignment operator
  CompositionalMultiphaseBase & operator=( CompositionalMultiphaseBase const & ) = delete;

  /// deleted move operator
  CompositionalMultiphaseBase & operator=( CompositionalMultiphaseBase && ) = delete;

  /**
   * @brief default destructor
   */
  virtual ~CompositionalMultiphaseBase() override = default;

//START_SPHINX_INCLUDE_01

  virtual void registerDataOnMesh( Group & meshBodies ) override;

  virtual void registerDataForCFL( Group & meshBodies ) { GEOS_UNUSED_VAR( meshBodies ); }

  /**
   * @defgroup Solver Interface Functions
   *
   * These functions provide the primary interface that is required for derived classes
   */
  /**@{*/

  virtual void
  implicitStepSetup( real64 const & time_n,
                     real64 const & dt,
                     DomainPartition & domain ) override;

  virtual void
  assembleSystem( real64 const time_n,
                  real64 const dt,
                  DomainPartition & domain,
                  DofManager const & dofManager,
                  CRSMatrixView< real64, globalIndex const > const & localMatrix,
                  arrayView1d< real64 > const & localRhs ) override;

  virtual void
  applyBoundaryConditions( real64 const time_n,
                           real64 const dt,
                           DomainPartition & domain,
                           DofManager const & dofManager,
                           CRSMatrixView< real64, globalIndex const > const & localMatrix,
                           arrayView1d< real64 > const & localRhs ) override;

  virtual void
  resetStateToBeginningOfStep( DomainPartition & domain ) override;

  virtual void
  implicitStepComplete( real64 const & time,
                        real64 const & dt,
                        DomainPartition & domain ) override;

  /**
   * @brief Recompute global component fractions from primary variables (component densities)
   * @param dataGroup the group storing the required fields
   */
  void updateGlobalComponentFraction( ObjectManagerBase & dataGroup ) const;

  /**
   * @brief Recompute phase volume fractions (saturations) from constitutive and primary variables
   * @param dataGroup the group storing the required fields
   */
  real64 updatePhaseVolumeFraction( ObjectManagerBase & dataGroup ) const;

  /**
   * @brief Update all relevant fluid models using current values of pressure and composition
   * @param dataGroup the group storing the required fields
   */
  void updateFluidModel( ObjectManagerBase & dataGroup ) const;

  /**
   * @brief Update all relevant relperm models using current values of phase volume fraction
   * @param dataGroup the group storing the required fields
   */
  void updateRelPermModel( ObjectManagerBase & dataGroup ) const;

  /**
   * @brief Update all relevant capillary pressure models using current values of phase volume fraction
   * @param dataGroup the group storing the required fields
   */
  void updateCapPressureModel( ObjectManagerBase & dataGroup ) const;

  /**
   * @brief Update components mass/moles
   * @param subRegion the subregion storing the required fields
   */
  void updateCompAmount( ElementSubRegionBase & subRegion ) const;

  /**
   * @brief Update energy
   * @param subRegion the subregion storing the required fields
   */
  void updateEnergy( ElementSubRegionBase & subRegion ) const;

  /**
   * @brief Update all relevant solid internal energy models using current values of temperature
   * @param dataGroup the group storing the required fields
   */
  void updateSolidInternalEnergyModel( ObjectManagerBase & dataGroup ) const;

  /**
   * @brief Recompute phase mobility from constitutive and primary variables
   * @param dataGroup the group storing the required field
   */
  virtual void updatePhaseMobility( ObjectManagerBase & dataGroup ) const = 0;

  real64 updateFluidState( ElementSubRegionBase & subRegion ) const;

  virtual void saveConvergedState( ElementSubRegionBase & subRegion ) const override final;

  virtual void saveSequentialIterationState( DomainPartition & domain ) override final;

  virtual void updateState( DomainPartition & domain ) override final;

  /**
   * @brief Getter for the number of fluid components (species)
   * @return the number of components
   */
  integer numFluidComponents() const { return m_numComponents; }

  /**
   * @brief Getter for the number of fluid phases
   * @return the number of phases
   */
  integer numFluidPhases() const { return m_numPhases; }

  /**
   * @brief Getter for the name of the reference fluid model name
   * @return the name of the reference fluid
   */
  string referenceFluidModelName() const { return m_referenceFluidModelName; }

  /**
   * @return The unit in which we evaluate the amount of fluid per element (Mass or Mole, depending on useMass).
   */
  virtual units::Unit getMassUnit() const override
  { return m_useMass ? units::Unit::Mass : units::Unit::Mole; }

  /**
   * @brief assembles the accumulation and volume balance terms for all cells
   * @param time_n previous time value
   * @param dt time step
   * @param domain the physical domain object
   * @param dofManager degree-of-freedom manager associated with the linear system
   * @param localMatrix the system matrix
   * @param localRhs the system right-hand side vector
   */
  void assembleAccumulationAndVolumeBalanceTerms( DomainPartition & domain,
                                                  DofManager const & dofManager,
                                                  CRSMatrixView< real64, globalIndex const > const & localMatrix,
                                                  arrayView1d< real64 > const & localRhs ) const;

  /**
   * @brief assembles the flux terms for all cells
   * @param time_n previous time value
   * @param dt time step
   * @param domain the physical domain object
   * @param dofManager degree-of-freedom manager associated with the linear system
   * @param matrix the system matrix
   * @param rhs the system right-hand side vector
   */
  virtual void
  assembleFluxTerms( real64 const dt,
                     DomainPartition const & domain,
                     DofManager const & dofManager,
                     CRSMatrixView< real64, globalIndex const > const & localMatrix,
                     arrayView1d< real64 > const & localRhs ) const = 0;

  /**
   * @brief assembles the flux terms for all cells with pressure jump stabilization
   * @param dt time step
   * @param domain the physical domain object
   * @param dofManager degree-of-freedom manager associated with the linear system
   * @param matrix the system matrix
   * @param rhs the system right-hand side vector
   */
  virtual void
  assembleStabilizedFluxTerms( real64 const dt,
                               DomainPartition const & domain,
                               DofManager const & dofManager,
                               CRSMatrixView< real64, globalIndex const > const & localMatrix,
                               arrayView1d< real64 > const & localRhs ) const = 0;
  /**@}*/

  struct viewKeyStruct : FlowSolverBase::viewKeyStruct
  {
    static constexpr char const * elemDofFieldString() { return "compositionalVariables"; }

    // inputs

    static constexpr char const * useMassFlagString() { return "useMass"; }
    static constexpr char const * relPermNamesString() { return "relPermNames"; }
    static constexpr char const * capPressureNamesString() { return "capPressureNames"; }
    static constexpr char const * diffusionNamesString() { return "diffusionNames"; }
    static constexpr char const * dispersionNamesString() { return "dispersionNames"; }


    // time stepping controls

    static constexpr char const * solutionChangeScalingFactorString() { return "solutionChangeScalingFactor"; }
    static constexpr char const * targetRelativePresChangeString() { return "targetRelativePressureChangeInTimeStep"; }
    static constexpr char const * targetRelativeTempChangeString() { return "targetRelativeTemperatureChangeInTimeStep"; }
    static constexpr char const * targetPhaseVolFracChangeString() { return "targetPhaseVolFractionChangeInTimeStep"; }
    static constexpr char const * targetRelativeCompDensChangeString() { return "targetRelativeCompDensChangeInTimeStep"; }
    static constexpr char const * targetFlowCFLString() { return "targetFlowCFL"; }


    // nonlinear solver parameters

    static constexpr char const * maxCompFracChangeString() { return "maxCompFractionChange"; }
    static constexpr char const * maxRelativePresChangeString() { return "maxRelativePressureChange"; }
    static constexpr char const * maxRelativeTempChangeString() { return "maxRelativeTemperatureChange"; }
    static constexpr char const * maxRelativeCompDensChangeString() { return "maxRelativeCompDensChange"; }
    static constexpr char const * allowLocalCompDensChoppingString() { return "allowLocalCompDensityChopping"; }
    static constexpr char const * useTotalMassEquationString() { return "useTotalMassEquation"; }
    static constexpr char const * useSimpleAccumulationString() { return "useSimpleAccumulation"; }
    static constexpr char const * minCompDensString() { return "minCompDens"; }
    static constexpr char const * maxSequentialCompDensChangeString() { return "maxSequentialCompDensChange"; }
    static constexpr char const * minScalingFactorString() { return "minScalingFactor"; }

  };

  /**
   * @brief Initialize all variables from initial conditions
   * @param domain the domain containing the mesh and fields
   *
   * Initialize all variables from initial conditions. This calculating primary variable values
   * from prescribed intermediate values (i.e. global densities from global fractions)
   * and any applicable hydrostatic equilibration of the domain
   */
  virtual void initializeFluidState( MeshLevel & mesh, arrayView1d< string const > const & regionNames ) override;

  virtual void initializeThermalState( MeshLevel & mesh, arrayView1d< string const > const & regionNames ) override;

  /**
   * @brief Compute the hydrostatic equilibrium using the compositions and temperature input tables
   */
  virtual void computeHydrostaticEquilibrium( DomainPartition & domain ) override;

  /**
   * @brief Function to perform the Application of Dirichlet type BC's
   * @param time current time
   * @param dt time step
   * @param dofManager degree-of-freedom manager associated with the linear system
   * @param domain the domain
   * @param localMatrix local system matrix
   * @param localRhs local system right-hand side vector
   */
  void applyDirichletBC( real64 const time,
                         real64 const dt,
                         DofManager const & dofManager,
                         DomainPartition & domain,
                         CRSMatrixView< real64, globalIndex const > const & localMatrix,
                         arrayView1d< real64 > const & localRhs ) const;

  /**
   * @brief Apply source flux boundary conditions to the system
   * @param time current time
   * @param dt time step
   * @param dofManager degree-of-freedom manager associated with the linear system
   * @param domain the domain
   * @param localMatrix local system matrix
   * @param localRhs local system right-hand side vector
   */
  void applySourceFluxBC( real64 const time,
                          real64 const dt,
                          DofManager const & dofManager,
                          DomainPartition & domain,
                          CRSMatrixView< real64, globalIndex const > const & localMatrix,
                          arrayView1d< real64 > const & localRhs ) const;

  /**
   * @brief Apply aquifer boundary conditions to the system
   * @param time current time
   * @param dt time step
   * @param dofManager degree-of-freedom manager associated with the linear system
   * @param domain the domain
   * @param localMatrix local system matrix
   * @param localRhs local system right-hand side vector
   */
  virtual void applyAquiferBC( real64 const time,
                               real64 const dt,
                               DofManager const & dofManager,
                               DomainPartition & domain,
                               CRSMatrixView< real64, globalIndex const > const & localMatrix,
                               arrayView1d< real64 > const & localRhs ) const = 0;

  /**
   * @brief Function to fix the initial state during the initialization step in coupled problems
   * @param[in] time current time
   * @param[in] dt time step
   * @param[in] dofManager degree-of-freedom manager associated with the linear system
   * @param[in] domain the domain
   * @param[in] localMatrix local system matrix
   * @param[in] localRhs local system right-hand side vector
   * @detail This function is meant to be called when the flag m_keepVariablesConstantDuringInitStep is on
   *         The main use case is the initialization step in coupled problems during which we solve an elastic problem for a fixed pressure
   */
  void keepVariablesConstantDuringInitStep( real64 const time,
                                            real64 const dt,
                                            DofManager const & dofManager,
                                            DomainPartition & domain,
                                            CRSMatrixView< real64, globalIndex const > const & localMatrix,
                                            arrayView1d< real64 > const & localRhs ) const;


  /**
   * @brief Sets all the negative component densities (if any) to zero.
   * @param domain the physical domain object
   */
  void chopNegativeDensities( DomainPartition & domain );

  void chopNegativeDensities( ElementSubRegionBase & subRegion );

<<<<<<< HEAD
  void computeCFLNumbers( DomainPartition & domain, real64 const & dt, real64 & maxPhaseCFL, real64 & maxCompCFL );

  /**
   * @brief function to set the next time step size
   * @param[in] currentTime the current time
   * @param[in] currentDt the current time step size
   * @param[in] domain the domain object
   * @return the prescribed time step size
   */
  virtual real64 setNextDt( real64 const & currentTime,
                            real64 const & currentDt,
                            DomainPartition & domain ) override;

  virtual real64 setNextDtBasedOnStateChange( real64 const & currentDt,
                                              DomainPartition & domain ) override;

  real64 setNextDtBasedOnCFL( real64 const & currentDt,
                              DomainPartition & domain );
=======
  virtual real64 setNextDtBasedOnStateChange( real64 const & currentDt,
                                              DomainPartition & domain ) override;


  virtual void computeCFLNumbers( DomainPartition & domain, real64 const & dt, real64 & maxPhaseCFL, real64 & maxCompCFL )
  {
    GEOS_UNUSED_VAR( domain, dt, maxPhaseCFL, maxCompCFL );
    GEOS_ERROR( GEOS_FMT( "{}: computeCFLNumbers is not implemented for {}", getDataContext(), getCatalogName() ) );
  }
>>>>>>> 907fb3f2

  virtual void initializePostInitialConditionsPreSubGroups() override;

  integer useSimpleAccumulation() const { return m_useSimpleAccumulation; }

  integer useTotalMassEquation() const { return m_useTotalMassEquation; }

  virtual bool checkSequentialSolutionIncrements( DomainPartition & domain ) const override;

protected:

  virtual void postInputInitialization() override;

  virtual void initializePreSubGroups() override;


  /**
   * @brief Utility function that checks the consistency of the constitutive models
   * @param[in] domain the domain partition
   * This function will produce an error if one of the constitutive models
   * (fluid, relperm) is incompatible with the reference fluid model.
   */
  void validateConstitutiveModels( DomainPartition const & domain ) const;

  /**
   * @brief Initialize the aquifer boundary condition (gravity vector, water phase index)
   * @param[in] cm reference to the global constitutive model manager
   */
  void initializeAquiferBC( constitutive::ConstitutiveManager const & cm ) const;

  /**
   * @brief Utility function that encapsulates the call to FieldSpecificationBase::applyFieldValue in BC application
   * @param[in] time_n the time at the beginning of the step
   * @param[in] dt the time step
   * @param[in] mesh the mesh level object
   * @param[in] logMessage the log message issued by the solver if the bc is called
   * @param[in] fieldKey the key of the field specified in the xml file
   * @param[in] boundaryFieldKey the key of the boundary field
   */
  template< typename OBJECT_TYPE >
  void applyFieldValue( real64 const & time_n,
                        real64 const & dt,
                        MeshLevel & mesh,
                        char const logMessage[],
                        string const fieldKey,
                        string const boundaryFieldKey ) const;

  /// the max number of fluid phases
  integer m_numPhases;

  /// the number of fluid components
  integer m_numComponents;

  /// flag indicating whether mass or molar formulation should be used
  integer m_useMass;

  /// flag to determine whether or not to apply capillary pressure
  integer m_hasCapPressure;

  /// flag to determine whether or not to apply diffusion
  integer m_hasDiffusion;

  /// flag to determine whether or not to apply dispersion
  integer m_hasDispersion;

  /// maximum (absolute) change in a component fraction in a Newton iteration
  real64 m_maxCompFracChange;

  /// maximum (relative) change in pressure in a Newton iteration
  real64 m_maxRelativePresChange;

  /// maximum (relative) change in temperature in a Newton iteration
  real64 m_maxRelativeTempChange;

  /// maximum (relative) change in component density in a Newton iteration
  real64 m_maxRelativeCompDensChange;

  /// damping factor for solution change targets
  real64 m_solutionChangeScalingFactor;

  /// target (relative) change in pressure in a time step
  real64 m_targetRelativePresChange;

  /// target (relative) change in temperature in a time step
  real64 m_targetRelativeTempChange;

  /// target (absolute) change in phase volume fraction in a time step
  real64 m_targetPhaseVolFracChange;

  /// target (relative) change in component density in a time step
  real64 m_targetRelativeCompDensChange;

  /// minimum value of the scaling factor obtained by enforcing maxCompFracChange
  real64 m_minScalingFactor;

  /// flag indicating whether local (cell-wise) chopping of negative compositions is allowed
  integer m_allowCompDensChopping;

  /// flag indicating whether total mass equation is used
  integer m_useTotalMassEquation;

  /// flag indicating whether simple accumulation form is used
  integer m_useSimpleAccumulation;

  /// minimum allowed global component density
  real64 m_minCompDens;

  /// name of the fluid constitutive model used as a reference for component/phase description
  string m_referenceFluidModelName;

  /// maximum (absolute) component density change in a sequential iteration
  real64 m_sequentialCompDensChange;
  real64 m_maxSequentialCompDensChange;

private:

  /**
   * @brief Utility function to validate the consistency of Dirichlet BC input
   * @param[in] domain the domain partition
   * @param[in] time the time at the end of the time step (time_n + dt)
   */
  bool validateDirichletBC( DomainPartition & domain,
                            real64 const time ) const;

  virtual void setConstitutiveNames( ElementSubRegionBase & subRegion ) const override;

};

template< typename OBJECT_TYPE >
void CompositionalMultiphaseBase::applyFieldValue( real64 const & time_n,
                                                   real64 const & dt,
                                                   MeshLevel & mesh,
                                                   char const logMessage[],
                                                   string const fieldKey,
                                                   string const boundaryFieldKey ) const
{
  FieldSpecificationManager & fsManager = FieldSpecificationManager::getInstance();

  fsManager.apply< OBJECT_TYPE >( time_n + dt,
                                  mesh,
                                  fieldKey,
                                  [&]( FieldSpecificationBase const & fs,
                                       string const & setName,
                                       SortedArrayView< localIndex const > const & lset,
                                       OBJECT_TYPE & targetGroup,
                                       string const & )
  {
    if( fs.getLogLevel() >= 1 && m_nonlinearSolverParameters.m_numNewtonIterations == 0 )
    {
      globalIndex const numTargetElems = MpiWrapper::sum< globalIndex >( lset.size() );
      GEOS_LOG_RANK_0( GEOS_FMT( logMessage,
                                 getName(), time_n+dt, fs.getCatalogName(), fs.getName(),
                                 setName, targetGroup.getName(), fs.getScale(), numTargetElems ) );
    }

    // Specify the bc value of the field
    fs.applyFieldValue< FieldSpecificationEqual,
                        parallelDevicePolicy<> >( lset,
                                                  time_n + dt,
                                                  targetGroup,
                                                  boundaryFieldKey );
  } );
}


} // namespace geos

#endif //GEOS_PHYSICSSOLVERS_FLUIDFLOW_COMPOSITIONALMULTIPHASEBASE_HPP_<|MERGE_RESOLUTION|>--- conflicted
+++ resolved
@@ -368,26 +368,6 @@
 
   void chopNegativeDensities( ElementSubRegionBase & subRegion );
 
-<<<<<<< HEAD
-  void computeCFLNumbers( DomainPartition & domain, real64 const & dt, real64 & maxPhaseCFL, real64 & maxCompCFL );
-
-  /**
-   * @brief function to set the next time step size
-   * @param[in] currentTime the current time
-   * @param[in] currentDt the current time step size
-   * @param[in] domain the domain object
-   * @return the prescribed time step size
-   */
-  virtual real64 setNextDt( real64 const & currentTime,
-                            real64 const & currentDt,
-                            DomainPartition & domain ) override;
-
-  virtual real64 setNextDtBasedOnStateChange( real64 const & currentDt,
-                                              DomainPartition & domain ) override;
-
-  real64 setNextDtBasedOnCFL( real64 const & currentDt,
-                              DomainPartition & domain );
-=======
   virtual real64 setNextDtBasedOnStateChange( real64 const & currentDt,
                                               DomainPartition & domain ) override;
 
@@ -397,7 +377,6 @@
     GEOS_UNUSED_VAR( domain, dt, maxPhaseCFL, maxCompCFL );
     GEOS_ERROR( GEOS_FMT( "{}: computeCFLNumbers is not implemented for {}", getDataContext(), getCatalogName() ) );
   }
->>>>>>> 907fb3f2
 
   virtual void initializePostInitialConditionsPreSubGroups() override;
 
