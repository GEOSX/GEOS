--- conflicted
+++ resolved
@@ -350,8 +350,6 @@
 
 private:
 
-<<<<<<< HEAD
-=======
   /**
    * @brief Utility function to validate the consistency of Dirichlet BC input
    * @param[in] domain the domain partition
@@ -360,8 +358,6 @@
   bool validateDirichletBC( DomainPartition & domain,
                             real64 const time ) const;
 
-
->>>>>>> d66bcda5
   virtual void setConstitutiveNames( ElementSubRegionBase & subRegion ) const override;
 
 };
