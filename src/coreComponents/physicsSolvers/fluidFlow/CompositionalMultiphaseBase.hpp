/*
 * ------------------------------------------------------------------------------------------------------------
 * SPDX-License-Identifier: LGPL-2.1-only
 *
 * Copyright (c) 2016-2024 Lawrence Livermore National Security LLC
 * Copyright (c) 2018-2024 Total, S.A
 * Copyright (c) 2018-2024 The Board of Trustees of the Leland Stanford Junior University
 * Copyright (c) 2023-2024 Chevron
 * Copyright (c) 2019-     GEOS/GEOSX Contributors
 * All rights reserved
 *
 * See top level LICENSE, COPYRIGHT, CONTRIBUTORS, NOTICE, and ACKNOWLEDGEMENTS files for details.
 * ------------------------------------------------------------------------------------------------------------
 */

/**
 * @file CompositionalMultiphaseBase.hpp
 */

#ifndef GEOS_PHYSICSSOLVERS_FLUIDFLOW_COMPOSITIONALMULTIPHASEBASE_HPP_
#define GEOS_PHYSICSSOLVERS_FLUIDFLOW_COMPOSITIONALMULTIPHASEBASE_HPP_

#include "physicsSolvers/fluidFlow/FlowSolverBase.hpp"
#include "fieldSpecification/FieldSpecificationManager.hpp"

namespace geos
{

//START_SPHINX_INCLUDE_00
/**
 * @class CompositionalMultiphaseBase
 *
 * A compositional multiphase solver
 */
class CompositionalMultiphaseBase : public FlowSolverBase
{
public:

  /**
   * @brief main constructor for Group Objects
   * @param name the name of this instantiation of Group in the repository
   * @param parent the parent group of this instantiation of Group
   */
  CompositionalMultiphaseBase( const string & name,
                               Group * const parent );

  /// deleted default constructor
  CompositionalMultiphaseBase() = delete;

  /// deleted copy constructor
  CompositionalMultiphaseBase( CompositionalMultiphaseBase const & ) = delete;

  /// default move constructor
  CompositionalMultiphaseBase( CompositionalMultiphaseBase && ) = default;

  /// deleted assignment operator
  CompositionalMultiphaseBase & operator=( CompositionalMultiphaseBase const & ) = delete;

  /// deleted move operator
  CompositionalMultiphaseBase & operator=( CompositionalMultiphaseBase && ) = delete;

  /**
   * @brief default destructor
   */
  virtual ~CompositionalMultiphaseBase() override = default;

//START_SPHINX_INCLUDE_01

  virtual void registerDataOnMesh( Group & meshBodies ) override;

  /**
   * @defgroup Solver Interface Functions
   *
   * These functions provide the primary interface that is required for derived classes
   */
  /**@{*/

  virtual void
  implicitStepSetup( real64 const & time_n,
                     real64 const & dt,
                     DomainPartition & domain ) override;

  virtual void
  assembleSystem( real64 const time_n,
                  real64 const dt,
                  DomainPartition & domain,
                  DofManager const & dofManager,
                  CRSMatrixView< real64, globalIndex const > const & localMatrix,
                  arrayView1d< real64 > const & localRhs ) override;

  virtual void
  applyBoundaryConditions( real64 const time_n,
                           real64 const dt,
                           DomainPartition & domain,
                           DofManager const & dofManager,
                           CRSMatrixView< real64, globalIndex const > const & localMatrix,
                           arrayView1d< real64 > const & localRhs ) override;

  virtual void
  resetStateToBeginningOfStep( DomainPartition & domain ) override;

  virtual void
  implicitStepComplete( real64 const & time,
                        real64 const & dt,
                        DomainPartition & domain ) override;

  /**
   * @brief Recompute global component fractions from primary variables (component densities)
   * @param dataGroup the group storing the required fields
   */
  void updateGlobalComponentFraction( ObjectManagerBase & dataGroup ) const;

  /**
   * @brief Recompute phase volume fractions (saturations) from constitutive and primary variables
   * @param dataGroup the group storing the required fields
   */
  real64 updatePhaseVolumeFraction( ObjectManagerBase & dataGroup ) const;

  /**
   * @brief Update all relevant fluid models using current values of pressure and composition
   * @param dataGroup the group storing the required fields
   */
  void updateFluidModel( ObjectManagerBase & dataGroup ) const;

  /**
   * @brief Update all relevant relperm models using current values of phase volume fraction
   * @param dataGroup the group storing the required fields
   */
  void updateRelPermModel( ObjectManagerBase & dataGroup ) const;

  /**
   * @brief Update all relevant capillary pressure models using current values of phase volume fraction
   * @param dataGroup the group storing the required fields
   */
  void updateCapPressureModel( ObjectManagerBase & dataGroup ) const;

  /**
   * @brief Update components mass/moles
   * @param subRegion the subregion storing the required fields
   */
  void updateCompAmount( ElementSubRegionBase & subRegion ) const;

  /**
   * @brief Update energy
   * @param subRegion the subregion storing the required fields
   */
  void updateEnergy( ElementSubRegionBase & subRegion ) const;

  /**
   * @brief Update all relevant solid internal energy models using current values of temperature
   * @param dataGroup the group storing the required fields
   */
  void updateSolidInternalEnergyModel( ObjectManagerBase & dataGroup ) const;

  /**
   * @brief Recompute phase mobility from constitutive and primary variables
   * @param dataGroup the group storing the required field
   */
  virtual void updatePhaseMobility( ObjectManagerBase & dataGroup ) const = 0;

  real64 updateFluidState( ElementSubRegionBase & subRegion ) const;

  virtual void saveConvergedState( ElementSubRegionBase & subRegion ) const override final;

  virtual void saveSequentialIterationState( DomainPartition & domain ) override final;

  virtual void updateState( DomainPartition & domain ) override final;

  /**
   * @brief Getter for the number of fluid components (species)
   * @return the number of components
   */
  integer numFluidComponents() const { return m_numComponents; }

  /**
   * @brief Getter for the number of fluid phases
   * @return the number of phases
   */
  integer numFluidPhases() const { return m_numPhases; }

  /**
   * @brief Getter for the name of the reference fluid model name
   * @return the name of the reference fluid
   */
  string referenceFluidModelName() const { return m_referenceFluidModelName; }

  /**
   * @return The unit in which we evaluate the amount of fluid per element (Mass or Mole, depending on useMass).
   */
  virtual units::Unit getMassUnit() const override
  { return m_useMass ? units::Unit::Mass : units::Unit::Mole; }

  /**
   * @brief assembles the accumulation and volume balance terms for all cells
   * @param time_n previous time value
   * @param dt time step
   * @param domain the physical domain object
   * @param dofManager degree-of-freedom manager associated with the linear system
   * @param localMatrix the system matrix
   * @param localRhs the system right-hand side vector
   */
  void assembleAccumulationAndVolumeBalanceTerms( DomainPartition & domain,
                                                  DofManager const & dofManager,
                                                  CRSMatrixView< real64, globalIndex const > const & localMatrix,
                                                  arrayView1d< real64 > const & localRhs ) const;

  /**
   * @brief assembles the flux terms for all cells
   * @param time_n previous time value
   * @param dt time step
   * @param domain the physical domain object
   * @param dofManager degree-of-freedom manager associated with the linear system
   * @param matrix the system matrix
   * @param rhs the system right-hand side vector
   */
  virtual void
  assembleFluxTerms( real64 const dt,
                     DomainPartition const & domain,
                     DofManager const & dofManager,
                     CRSMatrixView< real64, globalIndex const > const & localMatrix,
                     arrayView1d< real64 > const & localRhs ) const = 0;

  /**
   * @brief assembles the flux terms for all cells with pressure jump stabilization
   * @param dt time step
   * @param domain the physical domain object
   * @param dofManager degree-of-freedom manager associated with the linear system
   * @param matrix the system matrix
   * @param rhs the system right-hand side vector
   */
  virtual void
  assembleStabilizedFluxTerms( real64 const dt,
                               DomainPartition const & domain,
                               DofManager const & dofManager,
                               CRSMatrixView< real64, globalIndex const > const & localMatrix,
                               arrayView1d< real64 > const & localRhs ) const = 0;
  /**@}*/

  struct viewKeyStruct : FlowSolverBase::viewKeyStruct
  {
    static constexpr char const * elemDofFieldString() { return "compositionalVariables"; }

    // inputs

    static constexpr char const * useMassFlagString() { return "useMass"; }
    static constexpr char const * relPermNamesString() { return "relPermNames"; }
    static constexpr char const * capPressureNamesString() { return "capPressureNames"; }
    static constexpr char const * diffusionNamesString() { return "diffusionNames"; }
    static constexpr char const * dispersionNamesString() { return "dispersionNames"; }


    // time stepping controls

    static constexpr char const * solutionChangeScalingFactorString() { return "solutionChangeScalingFactor"; }
    static constexpr char const * targetRelativePresChangeString() { return "targetRelativePressureChangeInTimeStep"; }
    static constexpr char const * targetRelativeTempChangeString() { return "targetRelativeTemperatureChangeInTimeStep"; }
    static constexpr char const * targetPhaseVolFracChangeString() { return "targetPhaseVolFractionChangeInTimeStep"; }
    static constexpr char const * targetRelativeCompDensChangeString() { return "targetRelativeCompDensChangeInTimeStep"; }
    static constexpr char const * targetFlowCFLString() { return "targetFlowCFL"; }


    // nonlinear solver parameters

    static constexpr char const * maxCompFracChangeString() { return "maxCompFractionChange"; }
    static constexpr char const * maxRelativePresChangeString() { return "maxRelativePressureChange"; }
    static constexpr char const * maxRelativeTempChangeString() { return "maxRelativeTemperatureChange"; }
    static constexpr char const * maxRelativeCompDensChangeString() { return "maxRelativeCompDensChange"; }
    static constexpr char const * allowLocalCompDensChoppingString() { return "allowLocalCompDensityChopping"; }
    static constexpr char const * useTotalMassEquationString() { return "useTotalMassEquation"; }
    static constexpr char const * useSimpleAccumulationString() { return "useSimpleAccumulation"; }
    static constexpr char const * minCompDensString() { return "minCompDens"; }
    static constexpr char const * maxSequentialCompDensChangeString() { return "maxSequentialCompDensChange"; }
    static constexpr char const * minScalingFactorString() { return "minScalingFactor"; }

  };

  /**
   * @brief Initialize all variables from initial conditions
   * @param domain the domain containing the mesh and fields
   *
   * Initialize all variables from initial conditions. This calculating primary variable values
   * from prescribed intermediate values (i.e. global densities from global fractions)
   * and any applicable hydrostatic equilibration of the domain
   */
  virtual void initializeFluidState( MeshLevel & mesh, arrayView1d< string const > const & regionNames ) override;

  virtual void initializeThermalState( MeshLevel & mesh, arrayView1d< string const > const & regionNames ) override;

  /**
   * @brief Compute the hydrostatic equilibrium using the compositions and temperature input tables
   */
  virtual void computeHydrostaticEquilibrium( DomainPartition & domain ) override;

  /**
   * @brief Function to perform the Application of Dirichlet type BC's
   * @param time current time
   * @param dt time step
   * @param dofManager degree-of-freedom manager associated with the linear system
   * @param domain the domain
   * @param localMatrix local system matrix
   * @param localRhs local system right-hand side vector
   */
  void applyDirichletBC( real64 const time,
                         real64 const dt,
                         DofManager const & dofManager,
                         DomainPartition & domain,
                         CRSMatrixView< real64, globalIndex const > const & localMatrix,
                         arrayView1d< real64 > const & localRhs ) const;

  /**
   * @brief Apply source flux boundary conditions to the system
   * @param time current time
   * @param dt time step
   * @param dofManager degree-of-freedom manager associated with the linear system
   * @param domain the domain
   * @param localMatrix local system matrix
   * @param localRhs local system right-hand side vector
   */
  void applySourceFluxBC( real64 const time,
                          real64 const dt,
                          DofManager const & dofManager,
                          DomainPartition & domain,
                          CRSMatrixView< real64, globalIndex const > const & localMatrix,
                          arrayView1d< real64 > const & localRhs ) const;

  /**
   * @brief Apply aquifer boundary conditions to the system
   * @param time current time
   * @param dt time step
   * @param dofManager degree-of-freedom manager associated with the linear system
   * @param domain the domain
   * @param localMatrix local system matrix
   * @param localRhs local system right-hand side vector
   */
  virtual void applyAquiferBC( real64 const time,
                               real64 const dt,
                               DofManager const & dofManager,
                               DomainPartition & domain,
                               CRSMatrixView< real64, globalIndex const > const & localMatrix,
                               arrayView1d< real64 > const & localRhs ) const = 0;

  /**
   * @brief Function to fix the initial state during the initialization step in coupled problems
   * @param[in] time current time
   * @param[in] dt time step
   * @param[in] dofManager degree-of-freedom manager associated with the linear system
   * @param[in] domain the domain
   * @param[in] localMatrix local system matrix
   * @param[in] localRhs local system right-hand side vector
   * @detail This function is meant to be called when the flag m_keepVariablesConstantDuringInitStep is on
   *         The main use case is the initialization step in coupled problems during which we solve an elastic problem for a fixed pressure
   */
  void keepVariablesConstantDuringInitStep( real64 const time,
                                            real64 const dt,
                                            DofManager const & dofManager,
                                            DomainPartition & domain,
                                            CRSMatrixView< real64, globalIndex const > const & localMatrix,
                                            arrayView1d< real64 > const & localRhs ) const;


  /**
   * @brief Sets all the negative component densities (if any) to zero.
   * @param domain the physical domain object
   */
  void chopNegativeDensities( DomainPartition & domain );

<<<<<<< HEAD
=======
  void chopNegativeDensities( ElementSubRegionBase & subRegion );

  virtual real64 setNextDtBasedOnStateChange( real64 const & currentDt,
                                              DomainPartition & domain ) override;

>>>>>>> 738175ee
  void computeCFLNumbers( DomainPartition & domain, real64 const & dt, real64 & maxPhaseCFL, real64 & maxCompCFL );

  /**
   * @brief function to set the next time step size
   * @param[in] currentTime the current time
   * @param[in] currentDt the current time step size
   * @param[in] domain the domain object
   * @return the prescribed time step size
   */
  virtual real64 setNextDt( real64 const & currentTime,
                            real64 const & currentDt,
                            DomainPartition & domain ) override;

  virtual real64 setNextDtBasedOnStateChange( real64 const & currentDt,
                                              DomainPartition & domain ) override;

  real64 setNextDtBasedOnCFL( real64 const & currentDt,
                              DomainPartition & domain );

  virtual void initializePostInitialConditionsPreSubGroups() override;

  integer useSimpleAccumulation() const { return m_useSimpleAccumulation; }

  integer useTotalMassEquation() const { return m_useTotalMassEquation; }

  virtual bool checkSequentialSolutionIncrements( DomainPartition & domain ) const override;

protected:

  virtual void postInputInitialization() override;

  virtual void initializePreSubGroups() override;


  /**
   * @brief Utility function that checks the consistency of the constitutive models
   * @param[in] domain the domain partition
   * This function will produce an error if one of the constitutive models
   * (fluid, relperm) is incompatible with the reference fluid model.
   */
  void validateConstitutiveModels( DomainPartition const & domain ) const;

  /**
   * @brief Initialize the aquifer boundary condition (gravity vector, water phase index)
   * @param[in] cm reference to the global constitutive model manager
   */
  void initializeAquiferBC( constitutive::ConstitutiveManager const & cm ) const;

  /**
   * @brief Utility function that encapsulates the call to FieldSpecificationBase::applyFieldValue in BC application
   * @param[in] time_n the time at the beginning of the step
   * @param[in] dt the time step
   * @param[in] mesh the mesh level object
   * @param[in] logMessage the log message issued by the solver if the bc is called
   * @param[in] fieldKey the key of the field specified in the xml file
   * @param[in] boundaryFieldKey the key of the boundary field
   */
  template< typename OBJECT_TYPE >
  void applyFieldValue( real64 const & time_n,
                        real64 const & dt,
                        MeshLevel & mesh,
                        char const logMessage[],
                        string const fieldKey,
                        string const boundaryFieldKey ) const;

  /// the max number of fluid phases
  integer m_numPhases;

  /// the number of fluid components
  integer m_numComponents;

  /// flag indicating whether mass or molar formulation should be used
  integer m_useMass;

  /// flag to determine whether or not to apply capillary pressure
  integer m_hasCapPressure;

  /// flag to determine whether or not to apply diffusion
  integer m_hasDiffusion;

  /// flag to determine whether or not to apply dispersion
  integer m_hasDispersion;

  /// maximum (absolute) change in a component fraction in a Newton iteration
  real64 m_maxCompFracChange;

  /// maximum (relative) change in pressure in a Newton iteration
  real64 m_maxRelativePresChange;

  /// maximum (relative) change in temperature in a Newton iteration
  real64 m_maxRelativeTempChange;

  /// maximum (relative) change in component density in a Newton iteration
  real64 m_maxRelativeCompDensChange;

  /// damping factor for solution change targets
  real64 m_solutionChangeScalingFactor;

  /// target (relative) change in pressure in a time step
  real64 m_targetRelativePresChange;

  /// target (relative) change in temperature in a time step
  real64 m_targetRelativeTempChange;

  /// target (absolute) change in phase volume fraction in a time step
  real64 m_targetPhaseVolFracChange;

  /// target (relative) change in component density in a time step
  real64 m_targetRelativeCompDensChange;

  /// minimum value of the scaling factor obtained by enforcing maxCompFracChange
  real64 m_minScalingFactor;

  /// flag indicating whether local (cell-wise) chopping of negative compositions is allowed
  integer m_allowCompDensChopping;

  /// flag indicating whether total mass equation is used
  integer m_useTotalMassEquation;

  /// flag indicating whether simple accumulation form is used
  integer m_useSimpleAccumulation;

  /// minimum allowed global component density
  real64 m_minCompDens;

  /// name of the fluid constitutive model used as a reference for component/phase description
  string m_referenceFluidModelName;

  /// maximum (absolute) component density change in a sequential iteration
  real64 m_sequentialCompDensChange;
  real64 m_maxSequentialCompDensChange;

  /// the targeted CFL for timestep
  real64 m_targetFlowCFL;

private:

  /**
   * @brief Utility function to validate the consistency of Dirichlet BC input
   * @param[in] domain the domain partition
   * @param[in] time the time at the end of the time step (time_n + dt)
   */
  bool validateDirichletBC( DomainPartition & domain,
                            real64 const time ) const;

  virtual void setConstitutiveNames( ElementSubRegionBase & subRegion ) const override;

};

template< typename OBJECT_TYPE >
void CompositionalMultiphaseBase::applyFieldValue( real64 const & time_n,
                                                   real64 const & dt,
                                                   MeshLevel & mesh,
                                                   char const logMessage[],
                                                   string const fieldKey,
                                                   string const boundaryFieldKey ) const
{
  FieldSpecificationManager & fsManager = FieldSpecificationManager::getInstance();

  fsManager.apply< OBJECT_TYPE >( time_n + dt,
                                  mesh,
                                  fieldKey,
                                  [&]( FieldSpecificationBase const & fs,
                                       string const & setName,
                                       SortedArrayView< localIndex const > const & lset,
                                       OBJECT_TYPE & targetGroup,
                                       string const & )
  {
    if( fs.getLogLevel() >= 1 && m_nonlinearSolverParameters.m_numNewtonIterations == 0 )
    {
      globalIndex const numTargetElems = MpiWrapper::sum< globalIndex >( lset.size() );
      GEOS_LOG_RANK_0( GEOS_FMT( logMessage,
                                 getName(), time_n+dt, fs.getCatalogName(), fs.getName(),
                                 setName, targetGroup.getName(), fs.getScale(), numTargetElems ) );
    }

    // Specify the bc value of the field
    fs.applyFieldValue< FieldSpecificationEqual,
                        parallelDevicePolicy<> >( lset,
                                                  time_n + dt,
                                                  targetGroup,
                                                  boundaryFieldKey );
  } );
}


} // namespace geos

#endif //GEOS_PHYSICSSOLVERS_FLUIDFLOW_COMPOSITIONALMULTIPHASEBASE_HPP_<|MERGE_RESOLUTION|>--- conflicted
+++ resolved
@@ -364,14 +364,8 @@
    */
   void chopNegativeDensities( DomainPartition & domain );
 
-<<<<<<< HEAD
-=======
   void chopNegativeDensities( ElementSubRegionBase & subRegion );
 
-  virtual real64 setNextDtBasedOnStateChange( real64 const & currentDt,
-                                              DomainPartition & domain ) override;
-
->>>>>>> 738175ee
   void computeCFLNumbers( DomainPartition & domain, real64 const & dt, real64 & maxPhaseCFL, real64 & maxCompCFL );
 
   /**
