--- conflicted
+++ resolved
@@ -267,11 +267,7 @@
    * from prescribed intermediate values (i.e. global densities from global fractions)
    * and any applicable hydrostatic equilibration of the domain
    */
-<<<<<<< HEAD
-  void initializeFluidState( MeshLevel & mesh, string_array const & regionNames );
-=======
-  void initializeFluidState( MeshLevel & mesh, DomainPartition & domain, arrayView1d< string const > const & regionNames );
->>>>>>> 3eea6dec
+  void initializeFluidState( MeshLevel & mesh, DomainPartition & domain, string_array const & regionNames );
 
   /**
    * @brief Compute the hydrostatic equilibrium using the compositions and temperature input tables
