/*
 * ------------------------------------------------------------------------------------------------------------
 * SPDX-License-Identifier: LGPL-2.1-only
 *
 * Copyright (c) 2018-2020 Lawrence Livermore National Security LLC
 * Copyright (c) 2018-2020 The Board of Trustees of the Leland Stanford Junior University
 * Copyright (c) 2018-2020 TotalEnergies
 * Copyright (c) 2019-     GEOSX Contributors
 * All rights reserved
 *
 * See top level LICENSE, COPYRIGHT, CONTRIBUTORS, NOTICE, and ACKNOWLEDGEMENTS files for details.
 * ------------------------------------------------------------------------------------------------------------
 */

/**
 * @file CompositionalMultiphaseBase.hpp
 */

#ifndef GEOS_PHYSICSSOLVERS_FLUIDFLOW_COMPOSITIONALMULTIPHASEBASE_HPP_
#define GEOS_PHYSICSSOLVERS_FLUIDFLOW_COMPOSITIONALMULTIPHASEBASE_HPP_

#include "common/DataLayouts.hpp"
#include "constitutive/fluid/multifluid/Layouts.hpp"
#include "constitutive/relativePermeability/layouts.hpp"
#include "constitutive/capillaryPressure/layouts.hpp"
#include "fieldSpecification/FieldSpecificationManager.hpp"
#include "physicsSolvers/fluidFlow/FlowSolverBase.hpp"

namespace geos
{

//START_SPHINX_INCLUDE_00
/**
 * @class CompositionalMultiphaseBase
 *
 * A compositional multiphase solver
 */
class CompositionalMultiphaseBase : public FlowSolverBase
{
public:

  /**
   * @brief main constructor for Group Objects
   * @param name the name of this instantiation of Group in the repository
   * @param parent the parent group of this instantiation of Group
   */
  CompositionalMultiphaseBase( const string & name,
                               Group * const parent );

  /// deleted default constructor
  CompositionalMultiphaseBase() = delete;

  /// deleted copy constructor
  CompositionalMultiphaseBase( CompositionalMultiphaseBase const & ) = delete;

  /// default move constructor
  CompositionalMultiphaseBase( CompositionalMultiphaseBase && ) = default;

  /// deleted assignment operator
  CompositionalMultiphaseBase & operator=( CompositionalMultiphaseBase const & ) = delete;

  /// deleted move operator
  CompositionalMultiphaseBase & operator=( CompositionalMultiphaseBase && ) = delete;

  /**
   * @brief default destructor
   */
  virtual ~CompositionalMultiphaseBase() override = default;

//START_SPHINX_INCLUDE_01

  virtual void registerDataOnMesh( Group & meshBodies ) override;

  /**
   * @defgroup Solver Interface Functions
   *
   * These functions provide the primary interface that is required for derived classes
   */
  /**@{*/

  virtual void
  implicitStepSetup( real64 const & time_n,
                     real64 const & dt,
                     DomainPartition & domain ) override;

  virtual void
  assembleSystem( real64 const time_n,
                  real64 const dt,
                  DomainPartition & domain,
                  DofManager const & dofManager,
                  CRSMatrixView< real64, globalIndex const > const & localMatrix,
                  arrayView1d< real64 > const & localRhs ) override;

  virtual void
  applyBoundaryConditions( real64 const time_n,
                           real64 const dt,
                           DomainPartition & domain,
                           DofManager const & dofManager,
                           CRSMatrixView< real64, globalIndex const > const & localMatrix,
                           arrayView1d< real64 > const & localRhs ) override;

  virtual void
  resetStateToBeginningOfStep( DomainPartition & domain ) override;

  virtual void
  implicitStepComplete( real64 const & time,
                        real64 const & dt,
                        DomainPartition & domain ) override;

  /**
   * @brief Recompute component fractions from primary variables (component densities)
   * @param dataGroup the group storing the required fields
   */
  void updateComponentFraction( ObjectManagerBase & dataGroup ) const;

  /**
   * @brief Recompute phase volume fractions (saturations) from constitutive and primary variables
   * @param dataGroup the group storing the required fields
   */
  real64 updatePhaseVolumeFraction( ObjectManagerBase & dataGroup ) const;

  /**
   * @brief Update all relevant fluid models using current values of pressure and composition
   * @param dataGroup the group storing the required fields
   */
  void updateFluidModel( ObjectManagerBase & dataGroup ) const;

  /**
   * @brief Update all relevant relperm models using current values of phase volume fraction
   * @param dataGroup the group storing the required fields
   */
  void updateRelPermModel( ObjectManagerBase & dataGroup ) const;

  /**
   * @brief Update all relevant capillary pressure models using current values of phase volume fraction
   * @param dataGroup the group storing the required fields
   */
  void updateCapPressureModel( ObjectManagerBase & dataGroup ) const;

  /**
   * @brief Update all relevant solid internal energy models using current values of temperature
   * @param dataGroup the group storing the required fields
   */
  void updateSolidInternalEnergyModel( ObjectManagerBase & dataGroup ) const;

  /**
   * @brief Recompute phase mobility from constitutive and primary variables
   * @param dataGroup the group storing the required field
   */
  virtual void updatePhaseMobility( ObjectManagerBase & dataGroup ) const = 0;

  real64 updateFluidState( ObjectManagerBase & dataGroup ) const;

  virtual void saveConvergedState( ElementSubRegionBase & subRegion ) const override final;

  virtual void saveSequentialIterationState( DomainPartition & domain ) const override final;

  virtual void updateState( DomainPartition & domain ) override final;

  /**
   * @brief Getter for the number of fluid components (species)
   * @return the number of components
   */
  integer numFluidComponents() const { return m_numComponents; }

  /**
   * @brief Getter for the number of fluid phases
   * @return the number of phases
   */
  integer numFluidPhases() const { return m_numPhases; }

  /**
   * @brief Getter for the name of the reference fluid model name
   * @return the name of the reference fluid
   */
  string referenceFluidModelName() const { return m_referenceFluidModelName; }

  /**
   * @brief assembles the accumulation and volume balance terms for all cells
   * @param time_n previous time value
   * @param dt time step
   * @param domain the physical domain object
   * @param dofManager degree-of-freedom manager associated with the linear system
   * @param localMatrix the system matrix
   * @param localRhs the system right-hand side vector
   */
  void assembleAccumulationAndVolumeBalanceTerms( DomainPartition & domain,
                                                  DofManager const & dofManager,
                                                  CRSMatrixView< real64, globalIndex const > const & localMatrix,
                                                  arrayView1d< real64 > const & localRhs ) const;

  /**
   * @brief assembles the flux terms for all cells
   * @param time_n previous time value
   * @param dt time step
   * @param domain the physical domain object
   * @param dofManager degree-of-freedom manager associated with the linear system
   * @param matrix the system matrix
   * @param rhs the system right-hand side vector
   */
  virtual void
  assembleFluxTerms( real64 const dt,
                     DomainPartition const & domain,
                     DofManager const & dofManager,
                     CRSMatrixView< real64, globalIndex const > const & localMatrix,
                     arrayView1d< real64 > const & localRhs ) const = 0;

  /**
   * @brief assembles the flux terms for all cells with pressure jump stabilization
   * @param dt time step
   * @param domain the physical domain object
   * @param dofManager degree-of-freedom manager associated with the linear system
   * @param matrix the system matrix
   * @param rhs the system right-hand side vector
   */
  virtual void
  assembleStabilizedFluxTerms( real64 const dt,
                               DomainPartition const & domain,
                               DofManager const & dofManager,
                               CRSMatrixView< real64, globalIndex const > const & localMatrix,
                               arrayView1d< real64 > const & localRhs ) const = 0;
  /**@}*/

  struct viewKeyStruct : FlowSolverBase::viewKeyStruct
  {
    static constexpr char const * elemDofFieldString() { return "compositionalVariables"; }

    // inputs

    static constexpr char const * inputTemperatureString() { return "temperature"; }
    static constexpr char const * useMassFlagString() { return "useMass"; }
    static constexpr char const * relPermNamesString() { return "relPermNames"; }
    static constexpr char const * capPressureNamesString() { return "capPressureNames"; }
    static constexpr char const * thermalConductivityNamesString() { return "thermalConductivityNames"; }
    static constexpr char const * diffusionNamesString() { return "diffusionNames"; }
    static constexpr char const * dispersionNamesString() { return "dispersionNames"; }


    // time stepping controls

    static constexpr char const * solutionChangeScalingFactorString() { return "solutionChangeScalingFactor"; }
    static constexpr char const * targetRelativePresChangeString() { return "targetRelativePressureChangeInTimeStep"; }
    static constexpr char const * targetRelativeTempChangeString() { return "targetRelativeTemperatureChangeInTimeStep"; }
    static constexpr char const * targetPhaseVolFracChangeString() { return "targetPhaseVolFractionChangeInTimeStep"; }
    static constexpr char const * targetFlowCFLString() { return "targetFlowCFL"; }


    // nonlinear solver parameters

    static constexpr char const * maxCompFracChangeString() { return "maxCompFractionChange"; }
    static constexpr char const * maxRelativePresChangeString() { return "maxRelativePressureChange"; }
    static constexpr char const * maxRelativeTempChangeString() { return "maxRelativeTemperatureChange"; }
    static constexpr char const * allowLocalCompDensChoppingString() { return "allowLocalCompDensityChopping"; }
    static constexpr char const * useTotalMassEquationString() { return "useTotalMassEquation"; }
    static constexpr char const * useSimpleAccumulationString() { return "useSimpleAccumulation"; }
    static constexpr char const * minCompDensString() { return "minCompDens"; }
    static constexpr char const * maxSequentialCompDensChangeString() { return "maxSequentialCompDensChange"; }

  };

  /**
   * @brief Initialize all variables from initial conditions
   * @param domain the domain containing the mesh and fields
   *
   * Initialize all variables from initial conditions. This calculating primary variable values
   * from prescribed intermediate values (i.e. global densities from global fractions)
   * and any applicable hydrostatic equilibration of the domain
   */
  void initializeFluidState( MeshLevel & mesh, arrayView1d< string const > const & regionNames );

  /**
   * @brief Compute the hydrostatic equilibrium using the compositions and temperature input tables
   */
  void computeHydrostaticEquilibrium();

  /**
   * @brief Function to perform the Application of Dirichlet type BC's
   * @param time current time
   * @param dt time step
   * @param dofManager degree-of-freedom manager associated with the linear system
   * @param domain the domain
   * @param localMatrix local system matrix
   * @param localRhs local system right-hand side vector
   */
  void applyDirichletBC( real64 const time,
                         real64 const dt,
                         DofManager const & dofManager,
                         DomainPartition & domain,
                         CRSMatrixView< real64, globalIndex const > const & localMatrix,
                         arrayView1d< real64 > const & localRhs ) const;

  /**
   * @brief Apply source flux boundary conditions to the system
   * @param time current time
   * @param dt time step
   * @param dofManager degree-of-freedom manager associated with the linear system
   * @param domain the domain
   * @param localMatrix local system matrix
   * @param localRhs local system right-hand side vector
   */
  void applySourceFluxBC( real64 const time,
                          real64 const dt,
                          DofManager const & dofManager,
                          DomainPartition & domain,
                          CRSMatrixView< real64, globalIndex const > const & localMatrix,
                          arrayView1d< real64 > const & localRhs ) const;

  /**
   * @brief Apply aquifer boundary conditions to the system
   * @param time current time
   * @param dt time step
   * @param dofManager degree-of-freedom manager associated with the linear system
   * @param domain the domain
   * @param localMatrix local system matrix
   * @param localRhs local system right-hand side vector
   */
  virtual void applyAquiferBC( real64 const time,
                               real64 const dt,
                               DofManager const & dofManager,
                               DomainPartition & domain,
                               CRSMatrixView< real64, globalIndex const > const & localMatrix,
                               arrayView1d< real64 > const & localRhs ) const = 0;

  /**
   * @brief Utility function to keep the flow variables during a time step (used in poromechanics simulations)
   * @param[in] keepFlowVariablesConstantDuringInitStep flag to tell the solver to freeze its primary variables during a time step
   * @detail This function is meant to be called by a specific task before/after the initialization step
   */
  void keepFlowVariablesConstantDuringInitStep( bool const keepFlowVariablesConstantDuringInitStep )
  { m_keepFlowVariablesConstantDuringInitStep = keepFlowVariablesConstantDuringInitStep; }

  /**
   * @brief Function to fix the initial state during the initialization step in coupled problems
   * @param[in] time current time
   * @param[in] dt time step
   * @param[in] dofManager degree-of-freedom manager associated with the linear system
   * @param[in] domain the domain
   * @param[in] localMatrix local system matrix
   * @param[in] localRhs local system right-hand side vector
   * @detail This function is meant to be called when the flag m_keepFlowVariablesConstantDuringInitStep is on
   *         The main use case is the initialization step in coupled problems during which we solve an elastic problem for a fixed pressure
   */
  void keepFlowVariablesConstantDuringInitStep( real64 const time,
                                                real64 const dt,
                                                DofManager const & dofManager,
                                                DomainPartition & domain,
                                                CRSMatrixView< real64, globalIndex const > const & localMatrix,
                                                arrayView1d< real64 > const & localRhs ) const;


  /**
   * @brief Sets all the negative component densities (if any) to zero.
   * @param domain the physical domain object
   */
  void chopNegativeDensities( DomainPartition & domain );

  virtual real64 setNextDtBasedOnStateChange( real64 const & currentDt,
                                              DomainPartition & domain ) override;

  void computeCFLNumbers( DomainPartition & domain, real64 const & dt, real64 & maxPhaseCFL, real64 & maxCompCFL );

  /**
   * @brief function to set the next time step size
   * @param[in] currentDt the current time step size
   * @param[in] domain the domain object
   * @return the prescribed time step size
   */
  real64 setNextDt( real64 const & currentDt,
                    DomainPartition & domain ) override;

  virtual real64 setNextDtBasedOnCFL( real64 const & currentDt,
                                      DomainPartition & domain ) override;

  virtual void initializePostInitialConditionsPreSubGroups() override;

  integer useTotalMassEquation() const { return m_useTotalMassEquation; }

  virtual bool checkSequentialSolutionIncrements( DomainPartition & domain ) const override;

protected:

  virtual void postProcessInput() override;

  virtual void initializePreSubGroups() override;


  /**
   * @brief Utility function that checks the consistency of the constitutive models
   * @param[in] domain the domain partition
   * This function will produce an error if one of the constitutive models
   * (fluid, relperm) is incompatible with the reference fluid model.
   */
  void validateConstitutiveModels( DomainPartition const & domain ) const;

  /**
   * @brief Initialize the aquifer boundary condition (gravity vector, water phase index)
   * @param[in] cm reference to the global constitutive model manager
   */
  void initializeAquiferBC( constitutive::ConstitutiveManager const & cm ) const;

  /**
   * @brief Utility function that encapsulates the call to FieldSpecificationBase::applyFieldValue in BC application
   * @param[in] time_n the time at the beginning of the step
   * @param[in] dt the time step
   * @param[in] mesh the mesh level object
   * @param[in] logMessage the log message issued by the solver if the bc is called
   * @param[in] fieldKey the key of the field specified in the xml file
   * @param[in] boundaryFieldKey the key of the boundary field
   */
  template< typename OBJECT_TYPE >
  void applyFieldValue( real64 const & time_n,
                        real64 const & dt,
                        MeshLevel & mesh,
                        char const logMessage[],
                        string const fieldKey,
                        string const boundaryFieldKey ) const;

  virtual void saveSequentialIterationState( ElementSubRegionBase & subRegion ) const override final;

  /// the max number of fluid phases
  integer m_numPhases;

  /// the number of fluid components
  integer m_numComponents;

  /// the input temperature
  real64 m_inputTemperature;

  /// flag indicating whether mass or molar formulation should be used
  integer m_useMass;

  /// flag to determine whether or not to apply capillary pressure
  integer m_hasCapPressure;

  /// flag to determine whether or not to apply diffusion
  integer m_hasDiffusion;

  /// flag to determine whether or not to apply dispersion
  integer m_hasDispersion;

  /// flag to freeze the initial state during initialization in coupled problems
  integer m_keepFlowVariablesConstantDuringInitStep;

  /// maximum (absolute) change in a component fraction in a Newton iteration
  real64 m_maxCompFracChange;

  /// maximum (relative) change in pressure in a Newton iteration
  real64 m_maxRelativePresChange;

  /// maximum (relative) change in temperature in a Newton iteration
  real64 m_maxRelativeTempChange;

  /// damping factor for solution change targets
  real64 m_solutionChangeScalingFactor;

  /// target (relative) change in pressure in a time step
  real64 m_targetRelativePresChange;

  /// target (relative) change in temperature in a time step
  real64 m_targetRelativeTempChange;

  /// target (absolute) change in phase volume fraction in a time step
  real64 m_targetPhaseVolFracChange;

  /// minimum value of the scaling factor obtained by enforcing maxCompFracChange
  real64 m_minScalingFactor;

  /// flag indicating whether local (cell-wise) chopping of negative compositions is allowed
  integer m_allowCompDensChopping;

  /// flag indicating whether total mass equation is used
  integer m_useTotalMassEquation;

  /// flag indicating whether simple accumulation form is used
  integer m_useSimpleAccumulation;

  /// minimum allowed global component density
  real64 m_minCompDens;

  /// name of the fluid constitutive model used as a reference for component/phase description
  string m_referenceFluidModelName;

<<<<<<< HEAD
  /// maximum (absolute) component density change in a sequential iteration
  real64 m_maxSequentialCompDensChange;
=======
  /// the targeted CFL for timestep
  real64 m_targetFlowCFL;
>>>>>>> 96e7c4df

private:

  /**
   * @brief Utility function to validate the consistency of Dirichlet BC input
   * @param[in] domain the domain partition
   * @param[in] time the time at the end of the time step (time_n + dt)
   */
  bool validateDirichletBC( DomainPartition & domain,
                            real64 const time ) const;

  virtual void setConstitutiveNames( ElementSubRegionBase & subRegion ) const override;

};

template< typename OBJECT_TYPE >
void CompositionalMultiphaseBase::applyFieldValue( real64 const & time_n,
                                                   real64 const & dt,
                                                   MeshLevel & mesh,
                                                   char const logMessage[],
                                                   string const fieldKey,
                                                   string const boundaryFieldKey ) const
{
  FieldSpecificationManager & fsManager = FieldSpecificationManager::getInstance();

  fsManager.apply< OBJECT_TYPE >( time_n + dt,
                                  mesh,
                                  fieldKey,
                                  [&]( FieldSpecificationBase const & fs,
                                       string const & setName,
                                       SortedArrayView< localIndex const > const & lset,
                                       OBJECT_TYPE & targetGroup,
                                       string const & )
  {
    if( fs.getLogLevel() >= 1 && m_nonlinearSolverParameters.m_numNewtonIterations == 0 )
    {
      globalIndex const numTargetElems = MpiWrapper::sum< globalIndex >( lset.size() );
      GEOS_LOG_RANK_0( GEOS_FMT( logMessage,
                                 getName(), time_n+dt, FieldSpecificationBase::catalogName(),
                                 fs.getName(), setName, targetGroup.getName(), fs.getScale(), numTargetElems ) );
    }

    // Specify the bc value of the field
    fs.applyFieldValue< FieldSpecificationEqual,
                        parallelDevicePolicy<> >( lset,
                                                  time_n + dt,
                                                  targetGroup,
                                                  boundaryFieldKey );
  } );
}


} // namespace geos

#endif //GEOS_PHYSICSSOLVERS_FLUIDFLOW_COMPOSITIONALMULTIPHASEBASE_HPP_<|MERGE_RESOLUTION|>--- conflicted
+++ resolved
@@ -480,13 +480,11 @@
   /// name of the fluid constitutive model used as a reference for component/phase description
   string m_referenceFluidModelName;
 
-<<<<<<< HEAD
   /// maximum (absolute) component density change in a sequential iteration
   real64 m_maxSequentialCompDensChange;
-=======
+
   /// the targeted CFL for timestep
   real64 m_targetFlowCFL;
->>>>>>> 96e7c4df
 
 private:
 
