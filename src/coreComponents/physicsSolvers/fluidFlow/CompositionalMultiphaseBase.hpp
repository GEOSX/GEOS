/*
 * ------------------------------------------------------------------------------------------------------------
 * SPDX-License-Identifier: LGPL-2.1-only
 *
 * Copyright (c) 2016-2024 Lawrence Livermore National Security LLC
 * Copyright (c) 2018-2024 TotalEnergies
 * Copyright (c) 2018-2024 The Board of Trustees of the Leland Stanford Junior University
 * Copyright (c) 2023-2024 Chevron
 * Copyright (c) 2019-     GEOS/GEOSX Contributors
 * All rights reserved
 *
 * See top level LICENSE, COPYRIGHT, CONTRIBUTORS, NOTICE, and ACKNOWLEDGEMENTS files for details.
 * ------------------------------------------------------------------------------------------------------------
 */

/**
 * @file CompositionalMultiphaseBase.hpp
 */

#ifndef GEOS_PHYSICSSOLVERS_FLUIDFLOW_COMPOSITIONALMULTIPHASEBASE_HPP_
#define GEOS_PHYSICSSOLVERS_FLUIDFLOW_COMPOSITIONALMULTIPHASEBASE_HPP_

#include "physicsSolvers/fluidFlow/FlowSolverBase.hpp"
#include "fieldSpecification/FieldSpecificationManager.hpp"

namespace geos
{

//START_SPHINX_INCLUDE_00
/**
 * @class CompositionalMultiphaseBase
 *
 * A compositional multiphase solver
 */
class CompositionalMultiphaseBase : public FlowSolverBase
{
public:

  /**
   * @brief main constructor for Group Objects
   * @param name the name of this instantiation of Group in the repository
   * @param parent the parent group of this instantiation of Group
   */
  CompositionalMultiphaseBase( const string & name,
                               Group * const parent );

  /// deleted default constructor
  CompositionalMultiphaseBase() = delete;

  /// deleted copy constructor
  CompositionalMultiphaseBase( CompositionalMultiphaseBase const & ) = delete;

  /// default move constructor
  CompositionalMultiphaseBase( CompositionalMultiphaseBase && ) = default;

  /// deleted assignment operator
  CompositionalMultiphaseBase & operator=( CompositionalMultiphaseBase const & ) = delete;

  /// deleted move operator
  CompositionalMultiphaseBase & operator=( CompositionalMultiphaseBase && ) = delete;

  /**
   * @brief default destructor
   */
  virtual ~CompositionalMultiphaseBase() override = default;

//START_SPHINX_INCLUDE_01

  virtual void registerDataOnMesh( Group & meshBodies ) override;

  /**
   * @defgroup Solver Interface Functions
   *
   * These functions provide the primary interface that is required for derived classes
   */
  /**@{*/

  virtual void
  implicitStepSetup( real64 const & time_n,
                     real64 const & dt,
                     DomainPartition & domain ) override;

  virtual void
  assembleSystem( real64 const time_n,
                  real64 const dt,
                  DomainPartition & domain,
                  DofManager const & dofManager,
                  CRSMatrixView< real64, globalIndex const > const & localMatrix,
                  arrayView1d< real64 > const & localRhs ) override;

  virtual void
  applyBoundaryConditions( real64 const time_n,
                           real64 const dt,
                           DomainPartition & domain,
                           DofManager const & dofManager,
                           CRSMatrixView< real64, globalIndex const > const & localMatrix,
                           arrayView1d< real64 > const & localRhs ) override;

  virtual void
  resetStateToBeginningOfStep( DomainPartition & domain ) override;

  virtual void
  implicitStepComplete( real64 const & time,
                        real64 const & dt,
                        DomainPartition & domain ) override;

  /**
   * @brief Recompute global component fractions from primary variables (component densities)
   * @param dataGroup the group storing the required fields
   */
  void updateGlobalComponentFraction( ObjectManagerBase & dataGroup ) const;

  /**
   * @brief Recompute phase volume fractions (saturations) from constitutive and primary variables
   * @param dataGroup the group storing the required fields
   */
  real64 updatePhaseVolumeFraction( ObjectManagerBase & dataGroup ) const;

  /**
   * @brief Recompute phase volume fractions (saturations) from constitutive and primary variables (pressure and global component fractions)
   * @param dataGroup the group storing the required fields
   */
  real64 updatePhaseVolumeFractionZFormulation( ObjectManagerBase & dataGroup ) const;

  /**
   * @brief Update all relevant fluid models using current values of pressure and composition
   * @param dataGroup the group storing the required fields
   */
  void updateFluidModel( ObjectManagerBase & dataGroup ) const;

  /**
   * @brief Update all relevant relperm models using current values of phase volume fraction
   * @param dataGroup the group storing the required fields
   */
  void updateRelPermModel( ObjectManagerBase & dataGroup ) const;

  /**
   * @brief Update all relevant capillary pressure models using current values of phase volume fraction
   * @param dataGroup the group storing the required fields
   */
  void updateCapPressureModel( ObjectManagerBase & dataGroup ) const;

  /**
   * @brief Update components mass/moles
   * @param subRegion the subregion storing the required fields
   */
  void updateCompAmount( ElementSubRegionBase & subRegion ) const;

  /**
   * @brief Update components mass/moles if Z formulation is used
   * @param subRegion the subregion storing the required fields
   */
  void updateCompAmountZFormulation( ElementSubRegionBase & subRegion ) const;

  /**
   * @brief Update energy
   * @param subRegion the subregion storing the required fields
   */
  void updateEnergy( ElementSubRegionBase & subRegion ) const;

  /**
   * @brief Update all relevant solid internal energy models using current values of temperature
   * @param dataGroup the group storing the required fields
   */
  void updateSolidInternalEnergyModel( ObjectManagerBase & dataGroup ) const;

  /**
   * @brief Recompute phase mobility from constitutive and primary variables
   * @param dataGroup the group storing the required field
   */
  virtual void updatePhaseMobility( ObjectManagerBase & dataGroup ) const = 0;

  real64 updateFluidState( ElementSubRegionBase & subRegion ) const;

  virtual void saveConvergedState( ElementSubRegionBase & subRegion ) const override final;

  virtual void saveSequentialIterationState( DomainPartition & domain ) override final;

  virtual void updateState( DomainPartition & domain ) override final;

  /**
   * @brief Getter for the number of fluid components (species)
   * @return the number of components
   */
  integer numFluidComponents() const { return m_numComponents; }

  /**
   * @brief Getter for the number of fluid phases
   * @return the number of phases
   */
  integer numFluidPhases() const { return m_numPhases; }

  /**
   * @brief Getter for the name of the reference fluid model name
   * @return the name of the reference fluid
   */
  string referenceFluidModelName() const { return m_referenceFluidModelName; }

  /**
   * @return The unit in which we evaluate the amount of fluid per element (Mass or Mole, depending on useMass).
   */
  virtual units::Unit getMassUnit() const override
  { return m_useMass ? units::Unit::Mass : units::Unit::Mole; }

  /**
   * @brief assembles the accumulation and volume balance terms for all cells
   * @param time_n previous time value
   * @param dt time step
   * @param domain the physical domain object
   * @param dofManager degree-of-freedom manager associated with the linear system
   * @param localMatrix the system matrix
   * @param localRhs the system right-hand side vector
   */
  void assembleAccumulationAndVolumeBalanceTerms( DomainPartition & domain,
                                                  DofManager const & dofManager,
                                                  CRSMatrixView< real64, globalIndex const > const & localMatrix,
                                                  arrayView1d< real64 > const & localRhs ) const;

  /**
   * @brief assembles the flux terms for all cells
   * @param time_n previous time value
   * @param dt time step
   * @param domain the physical domain object
   * @param dofManager degree-of-freedom manager associated with the linear system
   * @param matrix the system matrix
   * @param rhs the system right-hand side vector
   */
  virtual void
  assembleFluxTerms( real64 const dt,
                     DomainPartition const & domain,
                     DofManager const & dofManager,
                     CRSMatrixView< real64, globalIndex const > const & localMatrix,
                     arrayView1d< real64 > const & localRhs ) const = 0;

  /**
   * @brief assembles the flux terms for all cells with pressure jump stabilization
   * @param dt time step
   * @param domain the physical domain object
   * @param dofManager degree-of-freedom manager associated with the linear system
   * @param matrix the system matrix
   * @param rhs the system right-hand side vector
   */
  virtual void
  assembleStabilizedFluxTerms( real64 const dt,
                               DomainPartition const & domain,
                               DofManager const & dofManager,
                               CRSMatrixView< real64, globalIndex const > const & localMatrix,
                               arrayView1d< real64 > const & localRhs ) const = 0;

  /**
   * @brief assembles the accumulation term (Z formulation) for all cells
   * @param time_n previous time value
   * @param dt time step
   * @param domain the physical domain object
   * @param dofManager degree-of-freedom manager associated with the linear system
   * @param localMatrix the system matrix
   * @param localRhs the system right-hand side vector
   */
  void assembleZFormulationAccumulation( DomainPartition & domain,
                                         DofManager const & dofManager,
                                         CRSMatrixView< real64, globalIndex const > const & localMatrix,
                                         arrayView1d< real64 > const & localRhs ) const;

  /**
   * @brief assembles the flux terms (Z formulation) for all cells
   * @param time_n previous time value
   * @param dt time step
   * @param domain the physical domain object
   * @param dofManager degree-of-freedom manager associated with the linear system
   * @param matrix the system matrix
   * @param rhs the system right-hand side vector
   */
  virtual void
  assembleZFormulationFluxTerms( real64 const dt,
                                 DomainPartition const & domain,
                                 DofManager const & dofManager,
                                 CRSMatrixView< real64, globalIndex const > const & localMatrix,
                                 arrayView1d< real64 > const & localRhs ) const = 0;
  /**@}*/


  struct viewKeyStruct : FlowSolverBase::viewKeyStruct
  {
    static constexpr char const * elemDofFieldString() { return "compositionalVariables"; }

    // inputs

    static constexpr char const * useMassFlagString() { return "useMass"; }
    static constexpr char const * useZFormulationFlagString() { return "useZFormulation"; }
    static constexpr char const * relPermNamesString() { return "relPermNames"; }
    static constexpr char const * capPressureNamesString() { return "capPressureNames"; }
    static constexpr char const * diffusionNamesString() { return "diffusionNames"; }
    static constexpr char const * dispersionNamesString() { return "dispersionNames"; }


    // time stepping controls

    static constexpr char const * solutionChangeScalingFactorString() { return "solutionChangeScalingFactor"; }
    static constexpr char const * targetRelativePresChangeString() { return "targetRelativePressureChangeInTimeStep"; }
    static constexpr char const * targetRelativeTempChangeString() { return "targetRelativeTemperatureChangeInTimeStep"; }
    static constexpr char const * targetPhaseVolFracChangeString() { return "targetPhaseVolFractionChangeInTimeStep"; }
    static constexpr char const * targetRelativeCompDensChangeString() { return "targetRelativeCompDensChangeInTimeStep"; }
    static constexpr char const * targetCompFracChangeString() { return "targetCompFracChangeInTimeStep"; }
    static constexpr char const * targetFlowCFLString() { return "targetFlowCFL"; }


    // nonlinear solver parameters

    static constexpr char const * maxCompFracChangeString() { return "maxCompFractionChange"; }
    static constexpr char const * maxRelativePresChangeString() { return "maxRelativePressureChange"; }
    static constexpr char const * maxRelativeTempChangeString() { return "maxRelativeTemperatureChange"; }
    static constexpr char const * maxRelativeCompDensChangeString() { return "maxRelativeCompDensChange"; }
    static constexpr char const * allowLocalCompDensChoppingString() { return "allowLocalCompDensityChopping"; }
    static constexpr char const * useTotalMassEquationString() { return "useTotalMassEquation"; }
    static constexpr char const * useSimpleAccumulationString() { return "useSimpleAccumulation"; }
    static constexpr char const * useNewGravityString() { return "useNewGravity"; }
    static constexpr char const * minCompDensString() { return "minCompDens"; }
    static constexpr char const * minCompFracString() { return "minCompFrac"; }
    static constexpr char const * maxSequentialCompDensChangeString() { return "maxSequentialCompDensChange"; }
    static constexpr char const * minScalingFactorString() { return "minScalingFactor"; }

  };

  /**
   * @brief Initialize all variables from initial conditions
   * @param domain the domain containing the mesh and fields
   *
   * Initialize all variables from initial conditions. This calculating primary variable values
   * from prescribed intermediate values (i.e. global densities from global fractions)
   * and any applicable hydrostatic equilibration of the domain
   */
  virtual void initializeFluidState( MeshLevel & mesh, arrayView1d< string const > const & regionNames ) override;

  virtual void initializeThermalState( MeshLevel & mesh, arrayView1d< string const > const & regionNames ) override;

  /**
   * @brief Compute the hydrostatic equilibrium using the compositions and temperature input tables
   */
  virtual void computeHydrostaticEquilibrium( DomainPartition & domain ) override;

  /**
   * @brief Function to perform the Application of Dirichlet type BC's
   * @param time current time
   * @param dt time step
   * @param dofManager degree-of-freedom manager associated with the linear system
   * @param domain the domain
   * @param localMatrix local system matrix
   * @param localRhs local system right-hand side vector
   */
  void applyDirichletBC( real64 const time,
                         real64 const dt,
                         DofManager const & dofManager,
                         DomainPartition & domain,
                         CRSMatrixView< real64, globalIndex const > const & localMatrix,
                         arrayView1d< real64 > const & localRhs ) const;

  /**
   * @brief Apply source flux boundary conditions to the system
   * @param time current time
   * @param dt time step
   * @param dofManager degree-of-freedom manager associated with the linear system
   * @param domain the domain
   * @param localMatrix local system matrix
   * @param localRhs local system right-hand side vector
   */
  void applySourceFluxBC( real64 const time,
                          real64 const dt,
                          DofManager const & dofManager,
                          DomainPartition & domain,
                          CRSMatrixView< real64, globalIndex const > const & localMatrix,
                          arrayView1d< real64 > const & localRhs ) const;

  /**
   * @brief Apply aquifer boundary conditions to the system
   * @param time current time
   * @param dt time step
   * @param dofManager degree-of-freedom manager associated with the linear system
   * @param domain the domain
   * @param localMatrix local system matrix
   * @param localRhs local system right-hand side vector
   */
  virtual void applyAquiferBC( real64 const time,
                               real64 const dt,
                               DofManager const & dofManager,
                               DomainPartition & domain,
                               CRSMatrixView< real64, globalIndex const > const & localMatrix,
                               arrayView1d< real64 > const & localRhs ) const = 0;

  /**
   * @brief Function to fix the initial state during the initialization step in coupled problems
   * @param[in] time current time
   * @param[in] dt time step
   * @param[in] dofManager degree-of-freedom manager associated with the linear system
   * @param[in] domain the domain
   * @param[in] localMatrix local system matrix
   * @param[in] localRhs local system right-hand side vector
   * @detail This function is meant to be called when the flag m_keepVariablesConstantDuringInitStep is on
   *         The main use case is the initialization step in coupled problems during which we solve an elastic problem for a fixed pressure
   */
  void keepVariablesConstantDuringInitStep( real64 const time,
                                            real64 const dt,
                                            DofManager const & dofManager,
                                            DomainPartition & domain,
                                            CRSMatrixView< real64, globalIndex const > const & localMatrix,
                                            arrayView1d< real64 > const & localRhs ) const;


  /**
   * @brief Sets all the negative component densities (if any) to zero.
   * @param domain the physical domain object
   */
  void chopNegativeDensities( DomainPartition & domain );

<<<<<<< HEAD
  /**
   * @brief Sets all the negative component fractions (if any) to zero.
   * @param domain the physical domain object
   */
  void chopNegativeCompFractions( DomainPartition & domain );
=======
  void chopNegativeDensities( ElementSubRegionBase & subRegion );
>>>>>>> 93f0252a

  virtual real64 setNextDtBasedOnStateChange( real64 const & currentDt,
                                              DomainPartition & domain ) override;

  void computeCFLNumbers( DomainPartition & domain, real64 const & dt, real64 & maxPhaseCFL, real64 & maxCompCFL );

  /**
   * @brief function to set the next time step size
   * @param[in] currentDt the current time step size
   * @param[in] domain the domain object
   * @return the prescribed time step size
   */
  real64 setNextDt( real64 const & currentDt,
                    DomainPartition & domain ) override;

  virtual real64 setNextDtBasedOnCFL( real64 const & currentDt,
                                      DomainPartition & domain ) override;

  virtual void initializePostInitialConditionsPreSubGroups() override;

  integer useSimpleAccumulation() const { return m_useSimpleAccumulation; }

  integer useTotalMassEquation() const { return m_useTotalMassEquation; }

  virtual bool checkSequentialSolutionIncrements( DomainPartition & domain ) const override;

protected:

  virtual void postInputInitialization() override;

  virtual void initializePreSubGroups() override;


  /**
   * @brief Utility function that checks the consistency of the constitutive models
   * @param[in] domain the domain partition
   * This function will produce an error if one of the constitutive models
   * (fluid, relperm) is incompatible with the reference fluid model.
   */
  void validateConstitutiveModels( DomainPartition const & domain ) const;

  /**
   * @brief Initialize the aquifer boundary condition (gravity vector, water phase index)
   * @param[in] cm reference to the global constitutive model manager
   */
  void initializeAquiferBC( constitutive::ConstitutiveManager const & cm ) const;

  /**
   * @brief Utility function that encapsulates the call to FieldSpecificationBase::applyFieldValue in BC application
   * @param[in] time_n the time at the beginning of the step
   * @param[in] dt the time step
   * @param[in] mesh the mesh level object
   * @param[in] logMessage the log message issued by the solver if the bc is called
   * @param[in] fieldKey the key of the field specified in the xml file
   * @param[in] boundaryFieldKey the key of the boundary field
   */
  template< typename OBJECT_TYPE >
  void applyFieldValue( real64 const & time_n,
                        real64 const & dt,
                        MeshLevel & mesh,
                        char const logMessage[],
                        string const fieldKey,
                        string const boundaryFieldKey ) const;

  /// the max number of fluid phases
  integer m_numPhases;

  /// the number of fluid components
  integer m_numComponents;

  /// flag indicating whether mass or molar formulation should be used
  integer m_useMass;

  /// flag indicating whether overall composition (Z) formulation should be used
  integer m_useZFormulation;

  /// flag to determine whether or not to apply capillary pressure
  integer m_hasCapPressure;

  /// flag to determine whether or not to apply diffusion
  integer m_hasDiffusion;

  /// flag to determine whether or not to apply dispersion
  integer m_hasDispersion;

  /// maximum (absolute) change in a component fraction in a Newton iteration
  real64 m_maxCompFracChange;

  /// maximum (relative) change in pressure in a Newton iteration
  real64 m_maxRelativePresChange;

  /// maximum (relative) change in temperature in a Newton iteration
  real64 m_maxRelativeTempChange;

  /// maximum (relative) change in component density in a Newton iteration
  real64 m_maxRelativeCompDensChange;

  /// damping factor for solution change targets
  real64 m_solutionChangeScalingFactor;

  /// target (relative) change in pressure in a time step
  real64 m_targetRelativePresChange;

  /// target (relative) change in temperature in a time step
  real64 m_targetRelativeTempChange;

  /// target (absolute) change in phase volume fraction in a time step
  real64 m_targetPhaseVolFracChange;

  /// target (relative) change in component density in a time step
  real64 m_targetRelativeCompDensChange;

  /// target (absolute) change in component fraction in a time step
  real64 m_targetCompFracChange;

  /// minimum value of the scaling factor obtained by enforcing maxCompFracChange
  real64 m_minScalingFactor;

  /// flag indicating whether local (cell-wise) chopping of negative compositions is allowed
  integer m_allowCompDensChopping;

  /// flag indicating whether total mass equation is used
  integer m_useTotalMassEquation;

  /// flag indicating whether simple accumulation form is used
  integer m_useSimpleAccumulation;

  /// flag indicating whether new gravity treatment is used
  integer m_useNewGravity;

  /// minimum allowed global component density
  real64 m_minCompDens;

  /// minimum allowed global component fraction
  real64 m_minCompFrac;

  /// name of the fluid constitutive model used as a reference for component/phase description
  string m_referenceFluidModelName;

  /// maximum (absolute) component density change in a sequential iteration
  real64 m_sequentialCompDensChange;
  real64 m_maxSequentialCompDensChange;

  /// the targeted CFL for timestep
  real64 m_targetFlowCFL;

private:

  /**
   * @brief Utility function to validate the consistency of Dirichlet BC input
   * @param[in] domain the domain partition
   * @param[in] time the time at the end of the time step (time_n + dt)
   */
  bool validateDirichletBC( DomainPartition & domain,
                            real64 const time ) const;

  virtual void setConstitutiveNames( ElementSubRegionBase & subRegion ) const override;

};

template< typename OBJECT_TYPE >
void CompositionalMultiphaseBase::applyFieldValue( real64 const & time_n,
                                                   real64 const & dt,
                                                   MeshLevel & mesh,
                                                   char const logMessage[],
                                                   string const fieldKey,
                                                   string const boundaryFieldKey ) const
{
  FieldSpecificationManager & fsManager = FieldSpecificationManager::getInstance();

  fsManager.apply< OBJECT_TYPE >( time_n + dt,
                                  mesh,
                                  fieldKey,
                                  [&]( FieldSpecificationBase const & fs,
                                       string const & setName,
                                       SortedArrayView< localIndex const > const & lset,
                                       OBJECT_TYPE & targetGroup,
                                       string const & )
  {
    if( fs.getLogLevel() >= 1 && m_nonlinearSolverParameters.m_numNewtonIterations == 0 )
    {
      globalIndex const numTargetElems = MpiWrapper::sum< globalIndex >( lset.size() );
      GEOS_LOG_RANK_0( GEOS_FMT( logMessage,
                                 getName(), time_n+dt, fs.getCatalogName(), fs.getName(),
                                 setName, targetGroup.getName(), fs.getScale(), numTargetElems ) );
    }

    // Specify the bc value of the field
    fs.applyFieldValue< FieldSpecificationEqual,
                        parallelDevicePolicy<> >( lset,
                                                  time_n + dt,
                                                  targetGroup,
                                                  boundaryFieldKey );
  } );
}


} // namespace geos

#endif //GEOS_PHYSICSSOLVERS_FLUIDFLOW_COMPOSITIONALMULTIPHASEBASE_HPP_<|MERGE_RESOLUTION|>--- conflicted
+++ resolved
@@ -410,16 +410,13 @@
    * @param domain the physical domain object
    */
   void chopNegativeDensities( DomainPartition & domain );
-
-<<<<<<< HEAD
+  void chopNegativeDensities( ElementSubRegionBase & subRegion );
+
   /**
    * @brief Sets all the negative component fractions (if any) to zero.
    * @param domain the physical domain object
    */
   void chopNegativeCompFractions( DomainPartition & domain );
-=======
-  void chopNegativeDensities( ElementSubRegionBase & subRegion );
->>>>>>> 93f0252a
 
   virtual real64 setNextDtBasedOnStateChange( real64 const & currentDt,
                                               DomainPartition & domain ) override;
