--- conflicted
+++ resolved
@@ -944,143 +944,7 @@
   } );
 }
 
-<<<<<<< HEAD
-=======
-
-void CompositionalMultiphaseWell::AssemblePerforationTerms( real64 const GEOSX_UNUSED_PARAM( time_n ),
-                                                            real64 const dt,
-                                                            DomainPartition * const domain,
-                                                            DofManager const * const dofManager,
-                                                            ParallelMatrix * const matrix,
-                                                            ParallelVector * const rhs )
-{
-  MeshLevel * const meshLevel = domain->getMeshBodies()->GetGroup< MeshBody >( 0 )->getMeshLevel( 0 );
-  ElementRegionManager * const elemManager = meshLevel->getElemManager();
-
-  localIndex constexpr maxNumComp = MultiFluidBase::MAX_NUM_COMPONENTS;
-  localIndex constexpr maxNumDof  = maxNumComp + 1;
-
-  localIndex const NC      = m_numComponents;
-  localIndex const resNDOF = NumDofPerResElement();
-
-  string const resDofKey  = dofManager->getKey( ResElementDofName() );
-  string const wellDofKey = dofManager->getKey( WellElementDofName() );
-
-  ElementRegionManager::ElementViewAccessor< arrayView1d< globalIndex > > resDofNumberAccessor =
-    elemManager->ConstructViewAccessor< array1d< globalIndex >, arrayView1d< globalIndex > >( resDofKey );
-
-  ElementRegionManager::ElementViewAccessor< arrayView1d< globalIndex const > >::ViewTypeConst resDofNumber =
-    resDofNumberAccessor.toViewConst();
-
-  elemManager->forElementSubRegions< WellElementSubRegion >( [&]( WellElementSubRegion & subRegion )
-  {
-
-    PerforationData const * const perforationData = subRegion.GetPerforationData();
-
-    // compute the local rates for this well
-    ComputeAllPerforationRates( &subRegion );
-
-    // get the degrees of freedom
-    arrayView1d< globalIndex const > const & wellElemDofNumber =
-      subRegion.getReference< array1d< globalIndex > >( wellDofKey );
-
-    // get well variables on perforations
-    arrayView2d< real64 const > const & compPerfRate =
-      perforationData->getReference< array2d< real64 > >( viewKeyStruct::compPerforationRateString );
-
-    arrayView3d< real64 const > const & dCompPerfRate_dPres =
-      perforationData->getReference< array3d< real64 > >( viewKeyStruct::dCompPerforationRate_dPresString );
-
-    arrayView4d< real64 const > const & dCompPerfRate_dComp =
-      perforationData->getReference< array4d< real64 > >( viewKeyStruct::dCompPerforationRate_dCompString );
-
-    arrayView1d< localIndex const > const & perfWellElemIndex =
-      perforationData->getReference< array1d< localIndex > >( PerforationData::viewKeyStruct::wellElementIndexString );
-
-    // get the element region, subregion, index
-    arrayView1d< localIndex const > const & resElementRegion =
-      perforationData->getReference< array1d< localIndex > >( PerforationData::viewKeyStruct::reservoirElementRegionString );
-
-    arrayView1d< localIndex const > const & resElementSubRegion =
-      perforationData->getReference< array1d< localIndex > >( PerforationData::viewKeyStruct::reservoirElementSubregionString );
-
-    arrayView1d< localIndex const > const & resElementIndex =
-      perforationData->getReference< array1d< localIndex > >( PerforationData::viewKeyStruct::reservoirElementIndexString );
-
-    // local working variables and arrays
-    stackArray1d< long long, 2 * maxNumComp > eqnRowIndices( 2 * NC );
-    stackArray1d< long long, 2 * maxNumDof >  dofColIndices( 2 * resNDOF );
-
-    stackArray1d< double, 2 * maxNumComp >                 localPerf( 2 * NC );
-    stackArray2d< double, 2 * maxNumComp * 2 * maxNumDof > localPerfJacobian( 2 * NC, 2 * resNDOF );
-
-    // loop over the perforations and add the rates to the residual and jacobian
-    for( localIndex iperf = 0; iperf < perforationData->size(); ++iperf )
-    {
-
-      // local working variables and arrays
-      eqnRowIndices = -1;
-      dofColIndices = -1;
-
-      localPerf = 0;
-      localPerfJacobian = 0;
-
-      // get the reservoir (sub)region and element indices
-      localIndex const er  = resElementRegion[iperf];
-      localIndex const esr = resElementSubRegion[iperf];
-      localIndex const ei  = resElementIndex[iperf];
-
-      // get the well element index for this perforation
-      localIndex const iwelem = perfWellElemIndex[iperf];
-      globalIndex const resOffset = resDofNumber[er][esr][ei];
-      globalIndex const wellElemOffset = wellElemDofNumber[iwelem];
-
-      for( localIndex ic = 0; ic < NC; ++ic )
-      {
-        eqnRowIndices[SubRegionTag::RES * NC + ic] = resOffset + ic;
-        eqnRowIndices[SubRegionTag::WELL * NC + ic] = wellElemOffset + RowOffset::MASSBAL + ic;
-      }
-      for( localIndex jdof = 0; jdof < resNDOF; ++jdof )
-      {
-        dofColIndices[SubRegionTag::RES * resNDOF + jdof] = resOffset + jdof;
-        dofColIndices[SubRegionTag::WELL * resNDOF + jdof] = wellElemOffset + ColOffset::DPRES + jdof;
-      }
-
-      // populate local flux vector and derivatives
-      for( localIndex ic = 0; ic < NC; ++ic )
-      {
-        localPerf[SubRegionTag::RES * NC + ic] =   dt * compPerfRate[iperf][ic];
-        localPerf[SubRegionTag::WELL * NC + ic] = -dt * compPerfRate[iperf][ic];
-
-        for( localIndex ke = 0; ke < 2; ++ke )
-        {
-          localIndex const localDofIndexPres = ke * resNDOF;
-          localPerfJacobian[SubRegionTag::RES * NC + ic][localDofIndexPres] =   dt * dCompPerfRate_dPres[iperf][ke][ic];
-          localPerfJacobian[SubRegionTag::WELL * NC + ic][localDofIndexPres] = -dt * dCompPerfRate_dPres[iperf][ke][ic];
-
-          for( localIndex jc = 0; jc < NC; ++jc )
-          {
-            localIndex const localDofIndexComp = localDofIndexPres + jc + 1;
-            localPerfJacobian[SubRegionTag::RES * NC + ic][localDofIndexComp] =   dt * dCompPerfRate_dComp[iperf][ke][ic][jc];
-            localPerfJacobian[SubRegionTag::WELL * NC + ic][localDofIndexComp] = -dt * dCompPerfRate_dComp[iperf][ke][ic][jc];
-          }
-        }
-      }
-
-      rhs->add( eqnRowIndices.data(),
-                localPerf.data(),
-                2 * NC );
-
-      matrix->add( eqnRowIndices.data(),
-                   dofColIndices.data(),
-                   localPerfJacobian.data(),
-                   2 * NC, 2 * resNDOF );
-    }
-  } );
-}
-
-
->>>>>>> 7144ba31
+
 real64
 CompositionalMultiphaseWell::CalculateResidualNorm( DomainPartition const * const domain,
                                                     DofManager const & dofManager,
@@ -1296,107 +1160,15 @@
   m_resPressure =
     elemManager->ConstructViewAccessor< array1d< real64 >, arrayView1d< real64 > >( CompositionalMultiphaseFlow::viewKeyStruct::pressureString );
 
-<<<<<<< HEAD
-=======
-  m_deltaResPressure =
-    elemManager->ConstructViewAccessor< array1d< real64 >, arrayView1d< real64 > >( CompositionalMultiphaseFlow::viewKeyStruct::deltaPressureString );
-
->>>>>>> 7144ba31
   m_resGlobalCompDensity =
     elemManager->ConstructViewAccessor< array2d< real64 >, arrayView2d< real64 > >( CompositionalMultiphaseFlow::viewKeyStruct::globalCompDensityString );
 
-<<<<<<< HEAD
-=======
-  m_deltaResGlobalCompDensity =
-    elemManager->ConstructViewAccessor< array2d< real64 >, arrayView2d< real64 > >( CompositionalMultiphaseFlow::viewKeyStruct::deltaGlobalCompDensityString );
-
-  m_resCompFrac =
-    elemManager->ConstructViewAccessor< array2d< real64 >, arrayView2d< real64 > >( CompositionalMultiphaseFlow::viewKeyStruct::globalCompFractionString );
-
-  m_dResCompFrac_dCompDens =
-    elemManager->ConstructViewAccessor< array3d< real64 >, arrayView3d< real64 > >(
-      CompositionalMultiphaseFlow::viewKeyStruct::dGlobalCompFraction_dGlobalCompDensityString );
-
-  m_resPhaseMob =
-    elemManager->ConstructViewAccessor< array2d< real64 >, arrayView2d< real64 > >( CompositionalMultiphaseFlow::viewKeyStruct::phaseMobilityString );
-
-  m_dResPhaseMob_dPres =
-    elemManager->ConstructViewAccessor< array2d< real64 >,
-                                        arrayView2d< real64 > >( CompositionalMultiphaseFlow::viewKeyStruct::dPhaseMobility_dPressureString );
-
-  m_dResPhaseMob_dCompDens =
-    elemManager->ConstructViewAccessor< array3d< real64 >, arrayView3d< real64 > >(
-      CompositionalMultiphaseFlow::viewKeyStruct::dPhaseMobility_dGlobalCompDensityString );
-
->>>>>>> 7144ba31
   m_resPhaseVolFrac =
     elemManager->ConstructViewAccessor< array2d< real64 >, arrayView2d< real64 > >( CompositionalMultiphaseFlow::viewKeyStruct::phaseVolumeFractionString );
 
-<<<<<<< HEAD
-  m_resPhaseDens =
-    elemManager->ConstructFullMaterialViewAccessor<array3d<real64>, arrayView3d<real64>>( MultiFluidBase::viewKeyStruct::phaseDensityString,
-                                                                                          constitutiveManager );
-=======
-  m_dResPhaseVolFrac_dPres =
-    elemManager->ConstructViewAccessor< array2d< real64 >, arrayView2d< real64 > >(
-      CompositionalMultiphaseFlow::viewKeyStruct::dPhaseVolumeFraction_dPressureString );
-
-  m_dResPhaseVolFrac_dCompDens =
-    elemManager->ConstructViewAccessor< array3d< real64 >, arrayView3d< real64 > >(
-      CompositionalMultiphaseFlow::viewKeyStruct::dPhaseVolumeFraction_dGlobalCompDensityString );
-
-  m_resPhaseFrac =
-    elemManager->ConstructFullMaterialViewAccessor< array3d< real64 >, arrayView3d< real64 > >( MultiFluidBase::viewKeyStruct::phaseFractionString,
-                                                                                                constitutiveManager );
-  m_dResPhaseFrac_dPres =
-    elemManager->ConstructFullMaterialViewAccessor< array3d< real64 >, arrayView3d< real64 > >( MultiFluidBase::viewKeyStruct::dPhaseFraction_dPressureString,
-                                                                                                constitutiveManager );
-  m_dResPhaseFrac_dComp =
-    elemManager->ConstructFullMaterialViewAccessor< array4d< real64 >, arrayView4d< real64 > >(
-      MultiFluidBase::viewKeyStruct::dPhaseFraction_dGlobalCompFractionString,
-      constitutiveManager );
   m_resPhaseDens =
     elemManager->ConstructFullMaterialViewAccessor< array3d< real64 >, arrayView3d< real64 > >( MultiFluidBase::viewKeyStruct::phaseDensityString,
                                                                                                 constitutiveManager );
-  m_dResPhaseDens_dPres =
-    elemManager->ConstructFullMaterialViewAccessor< array3d< real64 >, arrayView3d< real64 > >( MultiFluidBase::viewKeyStruct::dPhaseDensity_dPressureString,
-                                                                                                constitutiveManager );
-  m_dResPhaseDens_dComp =
-    elemManager->ConstructFullMaterialViewAccessor< array4d< real64 >, arrayView4d< real64 > >(
-      MultiFluidBase::viewKeyStruct::dPhaseDensity_dGlobalCompFractionString,
-      constitutiveManager );
-  m_resPhaseVisc =
-    elemManager->ConstructFullMaterialViewAccessor< array3d< real64 >, arrayView3d< real64 > >( MultiFluidBase::viewKeyStruct::phaseViscosityString,
-                                                                                                constitutiveManager );
-  m_dResPhaseVisc_dPres =
-    elemManager->ConstructFullMaterialViewAccessor< array3d< real64 >, arrayView3d< real64 > >( MultiFluidBase::viewKeyStruct::dPhaseViscosity_dPressureString,
-                                                                                                constitutiveManager );
-  m_dResPhaseVisc_dComp =
-    elemManager->ConstructFullMaterialViewAccessor< array4d< real64 >, arrayView4d< real64 > >(
-      MultiFluidBase::viewKeyStruct::dPhaseViscosity_dGlobalCompFractionString,
-      constitutiveManager );
-  m_resPhaseCompFrac =
-    elemManager->ConstructFullMaterialViewAccessor< array4d< real64 >, arrayView4d< real64 > >( MultiFluidBase::viewKeyStruct::phaseCompFractionString,
-                                                                                                constitutiveManager );
-  m_dResPhaseCompFrac_dPres =
-    elemManager->ConstructFullMaterialViewAccessor< array4d< real64 >, arrayView4d< real64 > >(
-      MultiFluidBase::viewKeyStruct::dPhaseCompFraction_dPressureString,
-      constitutiveManager );
-  m_dResPhaseCompFrac_dComp =
-    elemManager->ConstructFullMaterialViewAccessor< array5d< real64 >, arrayView5d< real64 > >(
-      MultiFluidBase::viewKeyStruct::dPhaseCompFraction_dGlobalCompFractionString,
-      constitutiveManager );
-  m_resTotalDens =
-    elemManager->ConstructFullMaterialViewAccessor< array2d< real64 >, arrayView2d< real64 > >( MultiFluidBase::viewKeyStruct::totalDensityString,
-                                                                                                constitutiveManager );
-  m_resPhaseRelPerm =
-    elemManager->ConstructFullMaterialViewAccessor< array3d< real64 >, arrayView3d< real64 > >( RelativePermeabilityBase::viewKeyStruct::phaseRelPermString,
-                                                                                                constitutiveManager );
-  m_dResPhaseRelPerm_dPhaseVolFrac =
-    elemManager->ConstructFullMaterialViewAccessor< array4d< real64 >, arrayView4d< real64 > >(
-      RelativePermeabilityBase::viewKeyStruct::dPhaseRelPerm_dPhaseVolFractionString,
-      constitutiveManager );
->>>>>>> 7144ba31
 }
 
 
@@ -1704,351 +1476,6 @@
 }
 
 
-<<<<<<< HEAD
-=======
-void CompositionalMultiphaseWell::ComputeAllPerforationRates( WellElementSubRegion * const subRegion )
-{
-  localIndex constexpr maxNumComp = MultiFluidBase::MAX_NUM_COMPONENTS;
-
-  localIndex const NC = m_numComponents;
-  localIndex const NP = m_numPhases;
-
-  ElementRegionManager::ElementViewAccessor< arrayView1d< real64 > > const & resPressure  = m_resPressure;
-  ElementRegionManager::ElementViewAccessor< arrayView1d< real64 > > const & dResPressure = m_deltaResPressure;
-  ElementRegionManager::ElementViewAccessor< arrayView2d< real64 > > const & resPhaseMob = m_resPhaseMob;
-  ElementRegionManager::ElementViewAccessor< arrayView2d< real64 > > const & dResPhaseMob_dPres = m_dResPhaseMob_dPres;
-  ElementRegionManager::ElementViewAccessor< arrayView3d< real64 > > const & dResPhaseMob_dComp = m_dResPhaseMob_dCompDens;
-  ElementRegionManager::ElementViewAccessor< arrayView2d< real64 > > const & dResPhaseVolFrac_dPres = m_dResPhaseVolFrac_dPres;
-  ElementRegionManager::ElementViewAccessor< arrayView3d< real64 > > const & dResPhaseVolFrac_dComp = m_dResPhaseVolFrac_dCompDens;
-  ElementRegionManager::ElementViewAccessor< arrayView3d< real64 > > const & dResCompFrac_dCompDens = m_dResCompFrac_dCompDens;
-
-  ElementRegionManager::MaterialViewAccessor< arrayView3d< real64 > > const & resPhaseVisc        = m_resPhaseVisc;
-  ElementRegionManager::MaterialViewAccessor< arrayView3d< real64 > > const & dResPhaseVisc_dPres = m_dResPhaseVisc_dPres;
-  ElementRegionManager::MaterialViewAccessor< arrayView4d< real64 > > const & dResPhaseVisc_dComp = m_dResPhaseVisc_dComp;
-  ElementRegionManager::MaterialViewAccessor< arrayView4d< real64 > > const & resPhaseCompFrac    = m_resPhaseCompFrac;
-  ElementRegionManager::MaterialViewAccessor< arrayView4d< real64 > > const & dResPhaseCompFrac_dPres = m_dResPhaseCompFrac_dPres;
-  ElementRegionManager::MaterialViewAccessor< arrayView5d< real64 > > const & dResPhaseCompFrac_dComp = m_dResPhaseCompFrac_dComp;
-  ElementRegionManager::MaterialViewAccessor< arrayView3d< real64 > > const & resPhaseRelPerm                = m_resPhaseRelPerm;
-  ElementRegionManager::MaterialViewAccessor< arrayView4d< real64 > > const & dResPhaseRelPerm_dPhaseVolFrac = m_dResPhaseRelPerm_dPhaseVolFrac;
-
-  PerforationData * const perforationData = subRegion->GetPerforationData();
-
-  // get depth
-  arrayView1d< real64 const > const & wellElemGravCoef =
-    subRegion->getReference< array1d< real64 > >( viewKeyStruct::gravityCoefString );
-
-  // get well primary variables on well elements
-  arrayView1d< real64 const > const & wellElemPressure =
-    subRegion->getReference< array1d< real64 > >( viewKeyStruct::pressureString );
-
-  arrayView1d< real64 const > const & dWellElemPressure =
-    subRegion->getReference< array1d< real64 > >( viewKeyStruct::deltaPressureString );
-
-  // get secondary well data on well elements
-  arrayView1d< real64 const > const & wellElemMixtureDensity =
-    subRegion->getReference< array1d< real64 > >( viewKeyStruct::mixtureDensityString );
-
-  arrayView1d< real64 const > const & dWellElemMixtureDensity_dPres =
-    subRegion->getReference< array1d< real64 > >( viewKeyStruct::dMixtureDensity_dPressureString );
-
-  arrayView2d< real64 const > const & dWellElemMixtureDensity_dComp =
-    subRegion->getReference< array2d< real64 > >( viewKeyStruct::dMixtureDensity_dGlobalCompDensityString );
-
-  arrayView2d< real64 const > const & wellElemCompFrac =
-    subRegion->getReference< array2d< real64 > >( viewKeyStruct::globalCompFractionString );
-
-  arrayView3d< real64 const > const & dWellElemCompFrac_dCompDens =
-    subRegion->getReference< array3d< real64 > >( viewKeyStruct::dGlobalCompFraction_dGlobalCompDensityString );
-
-  // get well variables on perforations
-  arrayView1d< real64 const > const & perfGravCoef =
-    perforationData->getReference< array1d< real64 > >( viewKeyStruct::gravityCoefString );
-
-  arrayView1d< localIndex const > const & perfWellElemIndex =
-    perforationData->getReference< array1d< localIndex > >( PerforationData::viewKeyStruct::wellElementIndexString );
-
-  arrayView1d< real64 const > const & perfTransmissibility =
-    perforationData->getReference< array1d< real64 > >( PerforationData::viewKeyStruct::transmissibilityString );
-
-  arrayView2d< real64 > const & compPerfRate =
-    perforationData->getReference< array2d< real64 > >( viewKeyStruct::compPerforationRateString );
-
-  arrayView3d< real64 > const & dCompPerfRate_dPres =
-    perforationData->getReference< array3d< real64 > >( viewKeyStruct::dCompPerforationRate_dPresString );
-
-  arrayView4d< real64 > const & dCompPerfRate_dComp =
-    perforationData->getReference< array4d< real64 > >( viewKeyStruct::dCompPerforationRate_dCompString );
-
-  // get the element region, subregion, index
-  arrayView1d< localIndex const > const & resElementRegion =
-    perforationData->getReference< array1d< localIndex > >( PerforationData::viewKeyStruct::reservoirElementRegionString );
-
-  arrayView1d< localIndex const > const & resElementSubRegion =
-    perforationData->getReference< array1d< localIndex > >( PerforationData::viewKeyStruct::reservoirElementSubregionString );
-
-  arrayView1d< localIndex const > const & resElementIndex =
-    perforationData->getReference< array1d< localIndex > >( PerforationData::viewKeyStruct::reservoirElementIndexString );
-
-  // local working variables and arrays
-  stackArray1d< real64, maxNumComp > dPhaseCompFrac_dCompDens( NC );
-
-  stackArray1d< real64, 2 >              pressure( 2 );
-  stackArray1d< real64, 2 >              dPressure_dP( 2 );
-  stackArray2d< real64, 2 * maxNumComp > dPressure_dC( 2, NC );
-
-  stackArray1d< real64, 2 >              dFlux_dP( 2 );
-  stackArray2d< real64, 2 * maxNumComp > dFlux_dC( 2, NC );
-
-  stackArray1d< real64, 2 >              dMult_dP( 2 );
-  stackArray2d< real64, 2 * maxNumComp > dMult_dC( 2, NC );
-
-  stackArray1d< real64, maxNumComp > dMixtureDensity_dC( NC );
-  stackArray1d< real64, maxNumComp > dResTotalMobility_dC( NC );
-
-  stackArray2d< real64, 2 * maxNumComp >              phaseCompFrac( 2, NC );
-  stackArray2d< real64, 2 * maxNumComp >              dPhaseCompFrac_dP( 2, NC );
-  stackArray3d< real64, 2 * maxNumComp * maxNumComp > dPhaseCompFrac_dC( 2, NC, NC );
-
-  stackArray1d< real64, maxNumComp > dVisc_dC( NC );
-  stackArray1d< real64, maxNumComp > dRelPerm_dC( NC );
-
-  stackArray1d< real64, 2 >              dPotDiff_dP( 2 );
-  stackArray2d< real64, 2 * maxNumComp > dPotDiff_dC( 2, NC );
-
-  stackArray1d< real64, 2 > multiplier( 2 );
-
-
-  // loop over the perforations to compute the perforation rates
-  for( localIndex iperf = 0; iperf < perforationData->size(); ++iperf )
-  {
-
-    // reset the perforation rates
-    for( localIndex ic = 0; ic < NC; ++ic )
-    {
-      compPerfRate[iperf][ic] = 0.0;
-      for( localIndex ke = 0; ke < 2; ++ke )
-      {
-        dCompPerfRate_dPres[iperf][ke][ic] = 0.0;
-        for( localIndex jc = 0; jc < NC; ++jc )
-        {
-          dCompPerfRate_dComp[iperf][ke][ic][jc] = 0.0;
-        }
-      }
-    }
-
-    // clear working arrays
-    pressure = 0.0;
-    dPressure_dP = 0.0;
-    dPressure_dC = 0.0;
-
-    // 1) copy the variables from the reservoir and well element
-
-    // a) get reservoir variables
-
-    // get the reservoir (sub)region and element indices
-    localIndex const er  = resElementRegion[iperf];
-    localIndex const esr = resElementSubRegion[iperf];
-    localIndex const ei  = resElementIndex[iperf];
-    // get the index of the well elem
-    localIndex const iwelem = perfWellElemIndex[iperf];
-
-    pressure[SubRegionTag::RES] = resPressure[er][esr][ei] + dResPressure[er][esr][ei];
-    dPressure_dP[SubRegionTag::RES] = 1.0;
-
-    // TODO: add a buoyancy term for the reservoir side here
-
-    multiplier[SubRegionTag::RES] = 1.0;
-
-    // b) get well variables
-
-    pressure[SubRegionTag::WELL] = wellElemPressure[iwelem] + dWellElemPressure[iwelem];
-    dPressure_dP[SubRegionTag::WELL] = 1.0;
-
-    multiplier[SubRegionTag::WELL] = -1.0;
-
-    real64 const gravD = ( perfGravCoef[iperf] - wellElemGravCoef[iwelem] );
-    pressure[SubRegionTag::WELL]  += wellElemMixtureDensity[iwelem] * gravD;
-    dPressure_dP[SubRegionTag::WELL] += dWellElemMixtureDensity_dPres[iwelem] * gravD;
-    for( localIndex ic = 0; ic < NC; ++ic )
-    {
-      dPressure_dC[SubRegionTag::WELL][ic] += dWellElemMixtureDensity_dComp[iwelem][ic] * gravD;
-    }
-
-    // get transmissibility at the interface
-    real64 const trans = perfTransmissibility[iperf];
-
-    // 2) compute potential difference
-
-    real64 potDiff = 0.0;
-    dPotDiff_dP = 0.0;
-    dPotDiff_dC = 0.0;
-
-    for( localIndex i = 0; i < 2; ++i )
-    {
-      potDiff += multiplier[i] * trans * pressure[i]; // pressure = pres + dPres
-      dPotDiff_dP[i] += multiplier[i] * trans * dPressure_dP[i];
-
-      for( localIndex ic = 0; ic < NC; ++ic )
-      {
-        dPotDiff_dC[i][ic] += multiplier[i] * trans * dPressure_dC[i][ic];
-      }
-    }
-
-    real64 flux = 0.0;
-    dFlux_dP = 0.0;
-    dFlux_dC = 0.0;
-
-    // 3) upwinding
-
-    if( potDiff >= 0 )  // ** reservoir cell is upstream **
-    {
-
-      phaseCompFrac = 0.0;
-      dPhaseCompFrac_dP = 0.0;
-      dPhaseCompFrac_dC = 0.0;
-
-      dPhaseCompFrac_dCompDens = 0;
-
-      // loop over phases, compute and upwind phase flux
-      // and sum contributions to each component's perforation rate
-      for( localIndex ip = 0; ip < NP; ++ip )
-      {
-
-        // compute the phase flux and derivatives using upstream cell mobility
-        flux = resPhaseMob[er][esr][ei][ip] * potDiff;
-        dFlux_dP[SubRegionTag::RES]  = dResPhaseMob_dPres[er][esr][ei][ip] * potDiff
-                                       + resPhaseMob[er][esr][ei][ip]        * dPotDiff_dP[SubRegionTag::RES];
-        dFlux_dP[SubRegionTag::WELL] = resPhaseMob[er][esr][ei][ip]        * dPotDiff_dP[SubRegionTag::WELL];
-
-        for( localIndex ic = 0; ic < NC; ++ic )
-        {
-          dFlux_dC[SubRegionTag::RES][ic]  = dResPhaseMob_dComp[er][esr][ei][ip][ic] * potDiff
-                                             + resPhaseMob[er][esr][ei][ip]            * dPotDiff_dC[SubRegionTag::RES][ic];
-          dFlux_dC[SubRegionTag::WELL][ic] = resPhaseMob[er][esr][ei][ip]            * dPotDiff_dC[SubRegionTag::RES][ic];
-        }
-
-        // increment component fluxes
-        for( localIndex ic = 0; ic < NC; ++ic )
-        {
-          compPerfRate[iperf][ic] += flux * resPhaseCompFrac[er][esr][m_resFluidIndex][ei][0][ip][ic];
-
-          dCompPerfRate_dPres[iperf][SubRegionTag::RES][ic]  += resPhaseCompFrac[er][esr][m_resFluidIndex][ei][0][ip][ic]
-                                                                * dFlux_dP[SubRegionTag::RES];
-          dCompPerfRate_dPres[iperf][SubRegionTag::RES][ic]  += dResPhaseCompFrac_dPres[er][esr][m_resFluidIndex][ei][0][ip][ic]
-                                                                * flux;
-          dCompPerfRate_dPres[iperf][SubRegionTag::WELL][ic] += resPhaseCompFrac[er][esr][m_resFluidIndex][ei][0][ip][ic]
-                                                                * dFlux_dP[SubRegionTag::WELL];
-
-          applyChainRule( NC,
-                          dResCompFrac_dCompDens[er][esr][ei],
-                          dResPhaseCompFrac_dComp[er][esr][m_resFluidIndex][ei][0][ip][ic],
-                          dPhaseCompFrac_dCompDens );
-
-          for( localIndex jc = 0; jc < NC; ++jc )
-          {
-            dCompPerfRate_dComp[iperf][SubRegionTag::RES][ic][jc]  += dFlux_dC[SubRegionTag::RES][jc]
-                                                                      * resPhaseCompFrac[er][esr][m_resFluidIndex][ei][0][ip][ic];
-            dCompPerfRate_dComp[iperf][SubRegionTag::RES][ic][jc]  += flux
-                                                                      * dPhaseCompFrac_dCompDens[jc];
-            dCompPerfRate_dComp[iperf][SubRegionTag::WELL][ic][jc] += dFlux_dC[SubRegionTag::WELL][jc]
-                                                                      * resPhaseCompFrac[er][esr][m_resFluidIndex][ei][0][ip][ic];
-          }
-        }
-      }
-    }
-    else // ** well is upstream **
-    {
-
-      real64 resTotalMobility     = 0.0;
-      real64 dResTotalMobility_dP = 0.0;
-      dResTotalMobility_dC        = 0.0;
-
-      // first, compute the reservoir total mobitity (excluding phase density)
-      for( localIndex ip = 0; ip < NP; ++ip )
-      {
-        // viscosity
-        real64 const resViscosity = resPhaseVisc[er][esr][m_resFluidIndex][ei][0][ip];
-        real64 const dResVisc_dP  = dResPhaseVisc_dPres[er][esr][m_resFluidIndex][ei][0][ip];
-        applyChainRule( NC, dResCompFrac_dCompDens[er][esr][ei],
-                        dResPhaseVisc_dComp[er][esr][m_resFluidIndex][ei][0][ip],
-                        dVisc_dC );
-
-        // relative permeability
-        real64 const resRelPerm = resPhaseRelPerm[er][esr][m_resRelPermIndex][ei][0][ip];
-        real64 dResRelPerm_dP = 0.0;
-        dRelPerm_dC = 0.0;
-        for( localIndex jp = 0; jp < NP; ++jp )
-        {
-          real64 const dResRelPerm_dS = dResPhaseRelPerm_dPhaseVolFrac[er][esr][m_resRelPermIndex][ei][0][ip][jp];
-          dResRelPerm_dP += dResRelPerm_dS * dResPhaseVolFrac_dPres[er][esr][ei][jp];
-
-          for( localIndex jc = 0; jc < NC; ++jc )
-          {
-            dRelPerm_dC[jc] += dResRelPerm_dS * dResPhaseVolFrac_dComp[er][esr][ei][jp][jc];
-          }
-        }
-
-        // increment total mobility
-        resTotalMobility     += resRelPerm / resViscosity;
-        dResTotalMobility_dP += ( dResRelPerm_dP * resViscosity - resRelPerm * dResVisc_dP )
-                                / ( resViscosity * resViscosity );
-        for( localIndex ic = 0; ic < NC; ++ic )
-        {
-          dResTotalMobility_dC[ic] += ( dRelPerm_dC[ic] * resViscosity - resRelPerm * dVisc_dC[ic] )
-                                      / ( resViscosity * resViscosity );
-        }
-      }
-
-      // compute a potdiff multiplier = wellElemMixtureDensity * resTotalMobility
-      real64 const mult = wellElemMixtureDensity[iwelem] * resTotalMobility;
-      dMult_dP[SubRegionTag::RES]  = wellElemMixtureDensity[iwelem] * dResTotalMobility_dP;
-      dMult_dP[SubRegionTag::WELL] = dWellElemMixtureDensity_dPres[iwelem] * resTotalMobility;
-      for( localIndex ic = 0; ic < NC; ++ic )
-      {
-        dMult_dC[SubRegionTag::RES][ic]  = wellElemMixtureDensity[iwelem] * dResTotalMobility_dC[ic];
-        dMult_dC[SubRegionTag::WELL][ic] = dWellElemMixtureDensity_dComp[iwelem][ic] * resTotalMobility;
-      }
-
-      // compute the volumetric flux and derivatives using upstream cell mobility
-      flux = mult * potDiff;
-      dFlux_dP[SubRegionTag::RES]  =  dMult_dP[SubRegionTag::RES] * potDiff
-                                     +  mult * dPotDiff_dP[SubRegionTag::RES];
-      dFlux_dP[SubRegionTag::WELL] =  dMult_dP[SubRegionTag::WELL] * potDiff
-                                     +  mult * dPotDiff_dP[SubRegionTag::WELL];
-
-      for( localIndex ic = 0; ic < NC; ++ic )
-      {
-        dFlux_dC[SubRegionTag::RES][ic]  = dMult_dC[SubRegionTag::RES][ic] * potDiff
-                                           + mult * dPotDiff_dC[SubRegionTag::RES][ic];
-        dFlux_dC[SubRegionTag::WELL][ic] = dMult_dC[SubRegionTag::WELL][ic] * potDiff
-                                           + mult * dPotDiff_dC[SubRegionTag::RES][ic];
-      }
-
-      // compute component fluxes
-      for( localIndex ic = 0; ic < NC; ++ic )
-      {
-        compPerfRate[iperf][ic] += wellElemCompFrac[iwelem][ic] * flux;
-
-        dCompPerfRate_dPres[iperf][SubRegionTag::RES][ic] = wellElemCompFrac[iwelem][ic]
-                                                            * dFlux_dP[SubRegionTag::RES];
-        dCompPerfRate_dPres[iperf][SubRegionTag::WELL][ic] = wellElemCompFrac[iwelem][ic]
-                                                             * dFlux_dP[SubRegionTag::WELL];
-
-        for( localIndex jc = 0; jc < NC; ++jc )
-        {
-          dCompPerfRate_dComp[iperf][SubRegionTag::RES][ic][jc]  += wellElemCompFrac[iwelem][ic]
-                                                                    * dFlux_dC[SubRegionTag::RES][jc];
-          dCompPerfRate_dComp[iperf][SubRegionTag::WELL][ic][jc] += wellElemCompFrac[iwelem][ic]
-                                                                    * dFlux_dC[SubRegionTag::WELL][jc];
-          dCompPerfRate_dComp[iperf][SubRegionTag::WELL][ic][jc] += dWellElemCompFrac_dCompDens[iwelem][ic][jc]
-                                                                    * flux;
-        }
-      }
-    }
-  }
-}
-
->>>>>>> 7144ba31
 void CompositionalMultiphaseWell::RecordWellData( WellElementSubRegion const * const subRegion )
 {
   // note: this function is for debug and will go away
