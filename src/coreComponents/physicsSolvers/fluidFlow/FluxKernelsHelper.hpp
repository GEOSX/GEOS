/*
 * ------------------------------------------------------------------------------------------------------------
 * SPDX-License-Identifier: LGPL-2.1-only
 *
 * Copyright (c) 2018-2020 Lawrence Livermore National Security LLC
 * Copyright (c) 2018-2020 The Board of Trustees of the Leland Stanford Junior University
 * Copyright (c) 2018-2020 TotalEnergies
 * Copyright (c) 2019-     GEOSX Contributors
 * All rights reserved
 *
 * See top level LICENSE, COPYRIGHT, CONTRIBUTORS, NOTICE, and ACKNOWLEDGEMENTS files for details.
 * ------------------------------------------------------------------------------------------------------------
 */

/**
 * @file FluxKernelsHelper.hpp
 */

#ifndef GEOS_PHYSICSSOLVERS_FLUIDFLOW_FLUXKERNELSHELPER_HPP
#define GEOS_PHYSICSSOLVERS_FLUIDFLOW_FLUXKERNELSHELPER_HPP

#include "common/DataTypes.hpp"
#include "common/GEOS_RAJA_Interface.hpp"
#include "finiteVolume/BoundaryStencil.hpp"
#include "linearAlgebra/interfaces/InterfaceTypes.hpp"
#include "mesh/ElementRegionManager.hpp"

namespace geos
{

namespace fluxKernelsHelper
{

template< typename VIEWTYPE >
using ElementViewConst = ElementRegionManager::ElementViewConst< VIEWTYPE >;

<<<<<<< HEAD
GEOSX_HOST_DEVICE
inline
=======
GEOS_HOST_DEVICE
GEOS_FORCE_INLINE
>>>>>>> 478ff4e8
void computeSinglePhaseFlux( localIndex const ( &seri )[2],
                             localIndex const ( &sesri )[2],
                             localIndex const ( &sei )[2],
                             real64 const ( &transmissibility )[2],
                             real64 const ( &dTrans_dPres )[2],
                             ElementViewConst< arrayView1d< real64 const > > const & pres,
                             ElementViewConst< arrayView1d< real64 const > > const & gravCoef,
                             ElementViewConst< arrayView2d< real64 const > > const & dens,
                             ElementViewConst< arrayView2d< real64 const > > const & dDens_dPres,
                             ElementViewConst< arrayView1d< real64 const > > const & mob,
                             ElementViewConst< arrayView1d< real64 const > > const & dMob_dPres,
                             real64 & fluxVal,
                             real64 ( & dFlux_dP )[2],
                             real64 & dFlux_dTrans )
{
  // average density
  real64 densMean = 0.0;
  real64 dDensMean_dP[2];

  for( localIndex ke = 0; ke < 2; ++ke )
  {
    densMean        += 0.5 * dens[seri[ke]][sesri[ke]][sei[ke]][0];
    dDensMean_dP[ke] = 0.5 * dDens_dPres[seri[ke]][sesri[ke]][sei[ke]][0];
  }

  // compute potential difference
  real64 potDif = 0.0;
  real64 dPotDif_dTrans = 0.0;
  real64 sumWeightGrav = 0.0;
  real64 potScale = 0.0;
  int signPotDiff[2] = {1, -1};

  for( localIndex ke = 0; ke < 2; ++ke )
  {
    localIndex const er  = seri[ke];
    localIndex const esr = sesri[ke];
    localIndex const ei  = sei[ke];

    real64 const pressure = pres[er][esr][ei];
    real64 const gravD = gravCoef[er][esr][ei];
    real64 const pot = transmissibility[ke] * ( pressure - densMean * gravD );

    potDif += pot;
    dPotDif_dTrans += signPotDiff[ke] * ( pressure - densMean * gravD );
    sumWeightGrav += transmissibility[ke] * gravD;

    potScale = fmax( potScale, fabs( pot ) );
  }

  // compute upwinding tolerance
  real64 constexpr upwRelTol = 1e-8;
  real64 const upwAbsTol = fmax( potScale * upwRelTol, LvArray::NumericLimits< real64 >::epsilon );

  // decide mobility coefficients - smooth variation in [-upwAbsTol; upwAbsTol]
  real64 const alpha = ( potDif + upwAbsTol ) / ( 2 * upwAbsTol );

  real64 mobility{};
  real64 dMobility_dP[2]{};
  if( alpha <= 0.0 || alpha >= 1.0 )
  {
    // happy path: single upwind direction
    localIndex const ke = 1 - localIndex( fmax( fmin( alpha, 1.0 ), 0.0 ) );
    mobility = mob[seri[ke]][sesri[ke]][sei[ke]];
    dMobility_dP[ke] = dMob_dPres[seri[ke]][sesri[ke]][sei[ke]];
  }
  else
  {
    // sad path: weighted averaging
    real64 const mobWeights[2] = { alpha, 1.0 - alpha };
    for( localIndex ke = 0; ke < 2; ++ke )
    {
      mobility += mobWeights[ke] * mob[seri[ke]][sesri[ke]][sei[ke]];
      dMobility_dP[ke] = mobWeights[ke] * dMob_dPres[seri[ke]][sesri[ke]][sei[ke]];
    }
  }

  // compute the final flux and derivative w.r.t transmissibility
  fluxVal = mobility * potDif;

  dFlux_dTrans = mobility * dPotDif_dTrans;

  for( localIndex ke = 0; ke < 2; ++ke )
  {
    dFlux_dP[ke] = mobility * ( transmissibility[ke] - dDensMean_dP[ke] * sumWeightGrav )
                   + dMobility_dP[ke] * potDif + dFlux_dTrans * dTrans_dPres[ke];
  }

}

/******************************** AquiferBCKernel ********************************/

/**
 * @brief Function to sum the aquiferBC fluxes (as later save them) at the end of the time step
 * This function is applicable for both single-phase and multiphase flow
 */
struct AquiferBCKernel
{

  /**
   * @brief The type for element-based data. Consists entirely of ArrayView's.
   *
   * Can be converted from ElementRegionManager::ElementViewConstAccessor
   * by calling .toView() or .toViewConst() on an accessor instance
   */
  template< typename VIEWTYPE >
  using ElementViewConst = ElementRegionManager::ElementViewConst< VIEWTYPE >;


  static real64
  sumFluxes( BoundaryStencil const & stencil,
             AquiferBoundaryCondition::KernelWrapper const & aquiferBCWrapper,
             ElementViewConst< arrayView1d< real64 const > > const & pres,
             ElementViewConst< arrayView1d< real64 const > > const & presOld,
             ElementViewConst< arrayView1d< real64 const > > const & gravCoef,
             real64 const & timeAtBeginningOfStep,
             real64 const & dt )
  {
    using Order = BoundaryStencil::Order;

    BoundaryStencil::IndexContainerViewConstType const & seri = stencil.getElementRegionIndices();
    BoundaryStencil::IndexContainerViewConstType const & sesri = stencil.getElementSubRegionIndices();
    BoundaryStencil::IndexContainerViewConstType const & sefi = stencil.getElementIndices();
    BoundaryStencil::WeightContainerViewConstType const & weight = stencil.getWeights();

    RAJA::ReduceSum< parallelDeviceReduce, real64 > targetSetSumFluxes( 0.0 );

    forAll< parallelDevicePolicy<> >( stencil.size(), [=] GEOS_HOST_DEVICE ( localIndex const iconn )
    {
      localIndex const er  = seri( iconn, Order::ELEM );
      localIndex const esr = sesri( iconn, Order::ELEM );
      localIndex const ei  = sefi( iconn, Order::ELEM );
      real64 const areaFraction = weight( iconn, Order::ELEM );

      // compute the aquifer influx rate using the pressure influence function and the aquifer props
      real64 dAquiferVolFlux_dPres = 0.0;
      real64 const aquiferVolFlux = aquiferBCWrapper.compute( timeAtBeginningOfStep,
                                                              dt,
                                                              pres[er][esr][ei],
                                                              presOld[er][esr][ei],
                                                              gravCoef[er][esr][ei],
                                                              areaFraction,
                                                              dAquiferVolFlux_dPres );
      targetSetSumFluxes += aquiferVolFlux;
    } );
    return targetSetSumFluxes.get();
  }

};


} // namespace fluxKernelsHelper

} // namespace geos

#endif //GEOS_PHYSICSSOLVERS_FLUIDFLOW_FLUXKERNELSHELPER_HPP<|MERGE_RESOLUTION|>--- conflicted
+++ resolved
@@ -34,13 +34,8 @@
 template< typename VIEWTYPE >
 using ElementViewConst = ElementRegionManager::ElementViewConst< VIEWTYPE >;
 
-<<<<<<< HEAD
-GEOSX_HOST_DEVICE
+GEOS_HOST_DEVICE
 inline
-=======
-GEOS_HOST_DEVICE
-GEOS_FORCE_INLINE
->>>>>>> 478ff4e8
 void computeSinglePhaseFlux( localIndex const ( &seri )[2],
                              localIndex const ( &sesri )[2],
                              localIndex const ( &sei )[2],
