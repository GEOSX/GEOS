/*
 * ------------------------------------------------------------------------------------------------------------
 * SPDX-License-Identifier: LGPL-2.1-only
 *
 * Copyright (c) 2018-2020 Lawrence Livermore National Security LLC
 * Copyright (c) 2018-2020 The Board of Trustees of the Leland Stanford Junior University
 * Copyright (c) 2018-2020 Total, S.A
 * Copyright (c) 2019-     GEOSX Contributors
 * All rights reserved
 *
 * See top level LICENSE, COPYRIGHT, CONTRIBUTORS, NOTICE, and ACKNOWLEDGEMENTS files for details.
 * ------------------------------------------------------------------------------------------------------------
 */

/**
 * @file CompositionalMultiphaseFVMKernels.hpp
 */

#ifndef GEOSX_PHYSICSSOLVERS_FLUIDFLOW_COMPOSITIONALMULTIPHASEFVMKERNELS_HPP
#define GEOSX_PHYSICSSOLVERS_FLUIDFLOW_COMPOSITIONALMULTIPHASEFVMKERNELS_HPP

#include "common/DataLayouts.hpp"
#include "common/DataTypes.hpp"
#include "common/GEOS_RAJA_Interface.hpp"
#include "constitutive/fluid/layouts.hpp"
#include "constitutive/relativePermeability/layouts.hpp"
#include "constitutive/capillaryPressure/layouts.hpp"
#include "mesh/ElementRegionManager.hpp"

namespace geosx
{

namespace CompositionalMultiphaseFVMKernels
{

using namespace constitutive;

/******************************** PhaseMobilityKernel ********************************/

/**
 * @brief Functions to compute phase mobilities and derivatives from density, viscosity and relperm
 */
struct PhaseMobilityKernel
{
  template< localIndex NC, localIndex NP >
  GEOSX_HOST_DEVICE
  static void
  compute( arraySlice2d< real64 const, compflow::USD_COMP_DC - 1 > const & dCompFrac_dCompDens,
           arraySlice1d< real64 const, multifluid::USD_PHASE - 2 > const & phaseDens,
           arraySlice1d< real64 const, multifluid::USD_PHASE - 2 > const & dPhaseDens_dPres,
           arraySlice2d< real64 const, multifluid::USD_PHASE_DC - 2 > const & dPhaseDens_dComp,
           arraySlice1d< real64 const, multifluid::USD_PHASE - 2 > const & phaseVisc,
           arraySlice1d< real64 const, multifluid::USD_PHASE - 2 > const & dPhaseVisc_dPres,
           arraySlice2d< real64 const, multifluid::USD_PHASE_DC - 2 > const & dPhaseVisc_dComp,
           arraySlice1d< real64 const, relperm::USD_RELPERM - 2 > const & phaseRelPerm,
           arraySlice2d< real64 const, relperm::USD_RELPERM_DS - 2 > const & dPhaseRelPerm_dPhaseVolFrac,
           arraySlice1d< real64 const, compflow::USD_PHASE - 1 > const & dPhaseVolFrac_dPres,
           arraySlice2d< real64 const, compflow::USD_PHASE_DC - 1 > const & dPhaseVolFrac_dComp,
           arraySlice1d< real64, compflow::USD_PHASE - 1 > const & phaseMob,
           arraySlice1d< real64, compflow::USD_PHASE - 1 > const & dPhaseMob_dPres,
           arraySlice2d< real64, compflow::USD_PHASE_DC - 1 > const & dPhaseMob_dComp );

  template< localIndex NC, localIndex NP >
  static void
  launch( localIndex const size,
          arrayView3d< real64 const, compflow::USD_COMP_DC > const & dCompFrac_dCompDens,
          arrayView3d< real64 const, multifluid::USD_PHASE > const & phaseDens,
          arrayView3d< real64 const, multifluid::USD_PHASE > const & dPhaseDens_dPres,
          arrayView4d< real64 const, multifluid::USD_PHASE_DC > const & dPhaseDens_dComp,
          arrayView3d< real64 const, multifluid::USD_PHASE > const & phaseVisc,
          arrayView3d< real64 const, multifluid::USD_PHASE > const & dPhaseVisc_dPres,
          arrayView4d< real64 const, multifluid::USD_PHASE_DC > const & dPhaseVisc_dComp,
          arrayView3d< real64 const, relperm::USD_RELPERM > const & phaseRelPerm,
          arrayView4d< real64 const, relperm::USD_RELPERM_DS > const & dPhaseRelPerm_dPhaseVolFrac,
          arrayView2d< real64 const, compflow::USD_PHASE > const & dPhaseVolFrac_dPres,
          arrayView3d< real64 const, compflow::USD_PHASE_DC > const & dPhaseVolFrac_dComp,
          arrayView2d< real64, compflow::USD_PHASE > const & phaseMob,
          arrayView2d< real64, compflow::USD_PHASE > const & dPhaseMob_dPres,
          arrayView3d< real64, compflow::USD_PHASE_DC > const & dPhaseMob_dComp );

  template< localIndex NC, localIndex NP >
  static void
  launch( SortedArrayView< localIndex const > const & targetSet,
          arrayView3d< real64 const, compflow::USD_COMP_DC > const & dCompFrac_dCompDens,
          arrayView3d< real64 const, multifluid::USD_PHASE > const & phaseDens,
          arrayView3d< real64 const, multifluid::USD_PHASE > const & dPhaseDens_dPres,
          arrayView4d< real64 const, multifluid::USD_PHASE_DC > const & dPhaseDens_dComp,
          arrayView3d< real64 const, multifluid::USD_PHASE > const & phaseVisc,
          arrayView3d< real64 const, multifluid::USD_PHASE > const & dPhaseVisc_dPres,
          arrayView4d< real64 const, multifluid::USD_PHASE_DC > const & dPhaseVisc_dComp,
          arrayView3d< real64 const, relperm::USD_RELPERM > const & phaseRelPerm,
          arrayView4d< real64 const, relperm::USD_RELPERM_DS > const & dPhaseRelPerm_dPhaseVolFrac,
          arrayView2d< real64 const, compflow::USD_PHASE > const & dPhaseVolFrac_dPres,
          arrayView3d< real64 const, compflow::USD_PHASE_DC > const & dPhaseVolFrac_dComp,
          arrayView2d< real64, compflow::USD_PHASE > const & phaseMob,
          arrayView2d< real64, compflow::USD_PHASE > const & dPhaseMob_dPres,
          arrayView3d< real64, compflow::USD_PHASE_DC > const & dPhaseMob_dComp );
};


/******************************** FluxKernel ********************************/

/**
 * @brief Functions to assemble flux term contributions to residual and Jacobian
 */
struct FluxKernel
{

  /**
   * @brief The type for element-based data. Consists entirely of ArrayView's.
   *
   * Can be converted from ElementRegionManager::ElementViewConstAccessor
   * by calling .toView() or .toViewConst() on an accessor instance
   */
  template< typename VIEWTYPE >
  using ElementViewConst = ElementRegionManager::ElementViewConst< VIEWTYPE >;

  template< localIndex NC, localIndex MAX_NUM_ELEMS, localIndex MAX_STENCIL_SIZE >
  GEOSX_HOST_DEVICE
  static void
  compute( localIndex const numPhases,
           localIndex const stencilSize,
<<<<<<< HEAD
           localIndex const numFluxElems,
=======
>>>>>>> 04ef9445
           arraySlice1d< localIndex const > const seri,
           arraySlice1d< localIndex const > const sesri,
           arraySlice1d< localIndex const > const sei,
           real64 const (&transmissibility)[2],
           real64 const (&dTrans_dPres)[2],
           ElementViewConst< arrayView1d< real64 const > > const & pres,
           ElementViewConst< arrayView1d< real64 const > > const & dPres,
           ElementViewConst< arrayView1d< real64 const > > const & gravCoef,
           ElementViewConst< arrayView2d< real64 const, compflow::USD_PHASE > > const & phaseMob,
           ElementViewConst< arrayView2d< real64 const, compflow::USD_PHASE > > const & dPhaseMob_dPres,
           ElementViewConst< arrayView3d< real64 const, compflow::USD_PHASE_DC > > const & dPhaseMob_dComp,
           ElementViewConst< arrayView2d< real64 const, compflow::USD_PHASE > > const & dPhaseVolFrac_dPres,
           ElementViewConst< arrayView3d< real64 const, compflow::USD_PHASE_DC > > const & dPhaseVolFrac_dComp,
           ElementViewConst< arrayView3d< real64 const, compflow::USD_COMP_DC > > const & dCompFrac_dCompDens,
           ElementViewConst< arrayView3d< real64 const, multifluid::USD_PHASE > > const & phaseMassDens,
           ElementViewConst< arrayView3d< real64 const, multifluid::USD_PHASE > > const & dPhaseMassDens_dPres,
           ElementViewConst< arrayView4d< real64 const, multifluid::USD_PHASE_DC > > const & dPhaseMassDens_dComp,
           ElementViewConst< arrayView4d< real64 const, multifluid::USD_PHASE_COMP > > const & phaseCompFrac,
           ElementViewConst< arrayView4d< real64 const, multifluid::USD_PHASE_COMP > > const & dPhaseCompFrac_dPres,
           ElementViewConst< arrayView5d< real64 const, multifluid::USD_PHASE_COMP_DC > > const & dPhaseCompFrac_dComp,
           ElementViewConst< arrayView3d< real64 const, cappres::USD_CAPPRES > > const & phaseCapPressure,
           ElementViewConst< arrayView4d< real64 const, cappres::USD_CAPPRES_DS > > const & dPhaseCapPressure_dPhaseVolFrac,
           integer const capPressureFlag,
           real64 const dt,
           arraySlice1d< real64 > const localFlux,
           arraySlice2d< real64 > const localFluxJacobian );

  template< localIndex NC, typename STENCILWRAPPER_TYPE >
  static void
  launch( localIndex const numPhases,
          STENCILWRAPPER_TYPE const & stencilWrapper,
          globalIndex const rankOffset,
          ElementViewConst< arrayView1d< globalIndex const > > const & dofNumber,
          ElementViewConst< arrayView1d< integer const > > const & ghostRank,
          ElementViewConst< arrayView1d< real64 const > > const & pres,
          ElementViewConst< arrayView1d< real64 const > > const & dPres,
          ElementViewConst< arrayView3d< real64 const > > const & permeability,
          ElementViewConst< arrayView3d< real64 const > > const & dPerm_dPres,
          ElementViewConst< arrayView1d< real64 const > > const & gravCoef,
          ElementViewConst< arrayView2d< real64 const, compflow::USD_PHASE > > const & phaseMob,
          ElementViewConst< arrayView2d< real64 const, compflow::USD_PHASE > > const & dPhaseMob_dPres,
          ElementViewConst< arrayView3d< real64 const, compflow::USD_PHASE_DC > > const & dPhaseMob_dComp,
          ElementViewConst< arrayView2d< real64 const, compflow::USD_PHASE > > const & dPhaseVolFrac_dPres,
          ElementViewConst< arrayView3d< real64 const, compflow::USD_PHASE_DC > > const & dPhaseVolFrac_dComp,
          ElementViewConst< arrayView3d< real64 const, compflow::USD_COMP_DC > > const & dCompFrac_dCompDens,
          ElementViewConst< arrayView3d< real64 const, multifluid::USD_PHASE > > const & phaseMassDens,
          ElementViewConst< arrayView3d< real64 const, multifluid::USD_PHASE > > const & dPhaseMassDens_dPres,
          ElementViewConst< arrayView4d< real64 const, multifluid::USD_PHASE_DC > > const & dPhaseMassDens_dComp,
          ElementViewConst< arrayView4d< real64 const, multifluid::USD_PHASE_COMP > > const & phaseCompFrac,
          ElementViewConst< arrayView4d< real64 const, multifluid::USD_PHASE_COMP > > const & dPhaseCompFrac_dPres,
          ElementViewConst< arrayView5d< real64 const, multifluid::USD_PHASE_COMP_DC > > const & dPhaseCompFrac_dComp,
          ElementViewConst< arrayView3d< real64 const, cappres::USD_CAPPRES > > const & phaseCapPressure,
          ElementViewConst< arrayView4d< real64 const, cappres::USD_CAPPRES_DS > > const & dPhaseCapPressure_dPhaseVolFrac,
          integer const capPressureFlag,
          real64 const dt,
          CRSMatrixView< real64, globalIndex const > const & localMatrix,
          arrayView1d< real64 > const & localRhs );
};

/******************************** CFLFluxKernel ********************************/

/**
 * @brief Functions to compute the (outflux) total volumetric flux needed in the calculation of CFL numbers
 */
struct CFLFluxKernel
{

  /**
   * @brief The type for element-based data. Consists entirely of ArrayView's.
   *
   * Can be converted from ElementRegionManager::ElementViewConstAccessor
   * by calling .toView() or .toViewConst() on an accessor instance
   */
  template< typename VIEWTYPE >
  using ElementViewConst = ElementRegionManager::ElementViewConst< VIEWTYPE >;

  template< typename VIEWTYPE >
  using ElementView = ElementRegionManager::ElementView< VIEWTYPE >;

  template< localIndex NC, localIndex NUM_ELEMS, localIndex MAX_STENCIL >
  GEOSX_HOST_DEVICE
  static void
  compute( localIndex const numPhases,
           localIndex const stencilSize,
           real64 const & dt,
           arraySlice1d< localIndex const > const seri,
           arraySlice1d< localIndex const > const sesri,
           arraySlice1d< localIndex const > const sei,
           arraySlice1d< real64 const > const stencilWeights,
           ElementViewConst< arrayView1d< real64 const > > const & pres,
           ElementViewConst< arrayView1d< real64 const > > const & gravCoef,
           ElementViewConst< arrayView3d< real64 const, relperm::USD_RELPERM > > const & phaseRelPerm,
           ElementViewConst< arrayView3d< real64 const, multifluid::USD_PHASE > > const & phaseVisc,
           ElementViewConst< arrayView3d< real64 const, multifluid::USD_PHASE > > const & phaseDens,
           ElementViewConst< arrayView3d< real64 const, multifluid::USD_PHASE > > const & phaseMassDens,
           ElementViewConst< arrayView4d< real64 const, multifluid::USD_PHASE_COMP > > const & phaseCompFrac,
           ElementView< arrayView2d< real64, compflow::USD_PHASE > > const & phaseOutflux,
           ElementView< arrayView2d< real64, compflow::USD_COMP > > const & compOutflux );

  template< localIndex NC, typename STENCIL_TYPE >
  static void
  launch( localIndex const numPhases,
          real64 const & dt,
          STENCIL_TYPE const & stencil,
          ElementViewConst< arrayView1d< real64 const > > const & pres,
          ElementViewConst< arrayView1d< real64 const > > const & gravCoef,
          ElementViewConst< arrayView3d< real64 const, relperm::USD_RELPERM > > const & phaseRelPerm,
          ElementViewConst< arrayView3d< real64 const, multifluid::USD_PHASE > > const & phaseVisc,
          ElementViewConst< arrayView3d< real64 const, multifluid::USD_PHASE > > const & phaseDens,
          ElementViewConst< arrayView3d< real64 const, multifluid::USD_PHASE > > const & phaseMassDens,
          ElementViewConst< arrayView4d< real64 const, multifluid::USD_PHASE_COMP > > const & phaseCompFrac,
          ElementView< arrayView2d< real64, compflow::USD_PHASE > > const & phaseOutflux,
          ElementView< arrayView2d< real64, compflow::USD_COMP > > const & compOutflux );
};

/******************************** CFLKernel ********************************/

/**
 * @brief Functions to compute the CFL number using the phase volumetric outflux and the component mass outflux in each cell
 */
struct CFLKernel
{

  static constexpr real64 minPhaseMobility = 1e-12;
  static constexpr real64 minComponentFraction = 1e-12;

  template< localIndex NP >
  GEOSX_HOST_DEVICE
  GEOSX_FORCE_INLINE
  static void
  computePhaseCFL( real64 const & poreVol,
                   arraySlice1d< real64 const, relperm::USD_RELPERM - 2 > phaseRelPerm,
                   arraySlice2d< real64 const, relperm::USD_RELPERM_DS - 2 > dPhaseRelPerm_dPhaseVolFrac,
                   arraySlice1d< real64 const, multifluid::USD_PHASE - 2 > phaseVisc,
                   arraySlice1d< real64 const, compflow::USD_PHASE- 1 > phaseOutflux,
                   real64 & phaseCFLNumber );

  template< localIndex NC >
  GEOSX_HOST_DEVICE
  GEOSX_FORCE_INLINE
  static void
  computeCompCFL( real64 const & poreVol,
                  arraySlice1d< real64 const, compflow::USD_COMP - 1 > compDens,
                  arraySlice1d< real64 const, compflow::USD_COMP - 1 > compFrac,
                  arraySlice1d< real64 const, compflow::USD_COMP - 1 > compOutflux,
                  real64 & compCFLNumber );

  template< localIndex NC, localIndex NP >
  static void
  launch( localIndex const size,
          arrayView1d< real64 const > const & volume,
          arrayView1d< real64 const > const & porosityRef,
          arrayView2d< real64 const > const & pvMult,
          arrayView2d< real64 const, compflow::USD_COMP > const & compDens,
          arrayView2d< real64 const, compflow::USD_COMP > const & compFrac,
          arrayView3d< real64 const, relperm::USD_RELPERM > const & phaseRelPerm,
          arrayView4d< real64 const, relperm::USD_RELPERM_DS > const & dPhaseRelPerm_dPhaseVolFrac,
          arrayView3d< real64 const, multifluid::USD_PHASE > const & phaseVisc,
          arrayView2d< real64 const, compflow::USD_PHASE > const & phaseOutflux,
          arrayView2d< real64 const, compflow::USD_COMP > const & compOutflux,
          arrayView1d< real64 > const & phaseCFLNumber,
          arrayView1d< real64 > const & compCFLNumber,
          real64 & maxPhaseCFLNumber,
          real64 & maxCompCFLNumber );

};

} // namespace CompositionalMultiphaseFVMKernels

} // namespace geosx


#endif //GEOSX_PHYSICSSOLVERS_FLUIDFLOW_COMPOSITIONALMULTIPHASEFVMKERNELS_HPP<|MERGE_RESOLUTION|>--- conflicted
+++ resolved
@@ -120,10 +120,7 @@
   static void
   compute( localIndex const numPhases,
            localIndex const stencilSize,
-<<<<<<< HEAD
            localIndex const numFluxElems,
-=======
->>>>>>> 04ef9445
            arraySlice1d< localIndex const > const seri,
            arraySlice1d< localIndex const > const sesri,
            arraySlice1d< localIndex const > const sei,
