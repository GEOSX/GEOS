/*
 * ------------------------------------------------------------------------------------------------------------
 * SPDX-License-Identifier: LGPL-2.1-only
 *
 * Copyright (c) 2018-2020 Lawrence Livermore National Security LLC
 * Copyright (c) 2018-2020 The Board of Trustees of the Leland Stanford Junior University
 * Copyright (c) 2018-2020 Total, S.A
 * Copyright (c) 2019-     GEOSX Contributors
 * All rights reserved
 *
 * See top level LICENSE, COPYRIGHT, CONTRIBUTORS, NOTICE, and ACKNOWLEDGEMENTS files for details.
 * ------------------------------------------------------------------------------------------------------------
 */

/**
 * @file CompositionalMultiphaseFVMKernels.hpp
 */

#ifndef GEOSX_PHYSICSSOLVERS_FLUIDFLOW_COMPOSITIONALMULTIPHASEFVMKERNELS_HPP
#define GEOSX_PHYSICSSOLVERS_FLUIDFLOW_COMPOSITIONALMULTIPHASEFVMKERNELS_HPP

#include "common/DataLayouts.hpp"
#include "common/DataTypes.hpp"
#include "common/GEOS_RAJA_Interface.hpp"
#include "constitutive/fluid/layouts.hpp"
#include "constitutive/relativePermeability/layouts.hpp"
#include "constitutive/capillaryPressure/layouts.hpp"
#include "mesh/ElementRegionManager.hpp"

namespace geosx
{

namespace CompositionalMultiphaseFVMKernels
{

using namespace constitutive;

/******************************** PhaseMobilityKernel ********************************/

/**
 * @brief Functions to compute phase mobilities and derivatives from density, viscosity and relperm
 */
struct PhaseMobilityKernel
{
  template< localIndex NC, localIndex NP >
  GEOSX_HOST_DEVICE
  static void
  compute( arraySlice2d< real64 const, compflow::USD_COMP_DC - 1 > const & dCompFrac_dCompDens,
           arraySlice1d< real64 const, multifluid::USD_PHASE - 2 > const & phaseDens,
           arraySlice1d< real64 const, multifluid::USD_PHASE - 2 > const & dPhaseDens_dPres,
           arraySlice2d< real64 const, multifluid::USD_PHASE_DC - 2 > const & dPhaseDens_dComp,
           arraySlice1d< real64 const, multifluid::USD_PHASE - 2 > const & phaseVisc,
           arraySlice1d< real64 const, multifluid::USD_PHASE - 2 > const & dPhaseVisc_dPres,
           arraySlice2d< real64 const, multifluid::USD_PHASE_DC - 2 > const & dPhaseVisc_dComp,
           arraySlice1d< real64 const, relperm::USD_RELPERM - 2 > const & phaseRelPerm,
           arraySlice2d< real64 const, relperm::USD_RELPERM_DS - 2 > const & dPhaseRelPerm_dPhaseVolFrac,
           arraySlice1d< real64 const, compflow::USD_PHASE - 1 > const & phaseVolFrac,
           arraySlice1d< real64 const, compflow::USD_PHASE - 1 > const & dPhaseVolFrac_dPres,
           arraySlice2d< real64 const, compflow::USD_PHASE_DC - 1 > const & dPhaseVolFrac_dComp,
           arraySlice1d< real64, compflow::USD_PHASE - 1 > const & phaseMob,
           arraySlice1d< real64, compflow::USD_PHASE - 1 > const & dPhaseMob_dPres,
           arraySlice2d< real64, compflow::USD_PHASE_DC - 1 > const & dPhaseMob_dComp );

  template< localIndex NC, localIndex NP >
  static void
  launch( localIndex const size,
          arrayView3d< real64 const, compflow::USD_COMP_DC > const & dCompFrac_dCompDens,
          arrayView3d< real64 const, multifluid::USD_PHASE > const & phaseDens,
          arrayView3d< real64 const, multifluid::USD_PHASE > const & dPhaseDens_dPres,
          arrayView4d< real64 const, multifluid::USD_PHASE_DC > const & dPhaseDens_dComp,
          arrayView3d< real64 const, multifluid::USD_PHASE > const & phaseVisc,
          arrayView3d< real64 const, multifluid::USD_PHASE > const & dPhaseVisc_dPres,
          arrayView4d< real64 const, multifluid::USD_PHASE_DC > const & dPhaseVisc_dComp,
          arrayView3d< real64 const, relperm::USD_RELPERM > const & phaseRelPerm,
          arrayView4d< real64 const, relperm::USD_RELPERM_DS > const & dPhaseRelPerm_dPhaseVolFrac,
          arrayView2d< real64 const, compflow::USD_PHASE > const & phaseVolFrac,
          arrayView2d< real64 const, compflow::USD_PHASE > const & dPhaseVolFrac_dPres,
          arrayView3d< real64 const, compflow::USD_PHASE_DC > const & dPhaseVolFrac_dComp,
          arrayView2d< real64, compflow::USD_PHASE > const & phaseMob,
          arrayView2d< real64, compflow::USD_PHASE > const & dPhaseMob_dPres,
          arrayView3d< real64, compflow::USD_PHASE_DC > const & dPhaseMob_dComp );

  template< localIndex NC, localIndex NP >
  static void
  launch( SortedArrayView< localIndex const > const & targetSet,
          arrayView3d< real64 const, compflow::USD_COMP_DC > const & dCompFrac_dCompDens,
          arrayView3d< real64 const, multifluid::USD_PHASE > const & phaseDens,
          arrayView3d< real64 const, multifluid::USD_PHASE > const & dPhaseDens_dPres,
          arrayView4d< real64 const, multifluid::USD_PHASE_DC > const & dPhaseDens_dComp,
          arrayView3d< real64 const, multifluid::USD_PHASE > const & phaseVisc,
          arrayView3d< real64 const, multifluid::USD_PHASE > const & dPhaseVisc_dPres,
          arrayView4d< real64 const, multifluid::USD_PHASE_DC > const & dPhaseVisc_dComp,
          arrayView3d< real64 const, relperm::USD_RELPERM > const & phaseRelPerm,
          arrayView4d< real64 const, relperm::USD_RELPERM_DS > const & dPhaseRelPerm_dPhaseVolFrac,
          arrayView2d< real64 const, compflow::USD_PHASE > const & phaseVolFrac,
          arrayView2d< real64 const, compflow::USD_PHASE > const & dPhaseVolFrac_dPres,
          arrayView3d< real64 const, compflow::USD_PHASE_DC > const & dPhaseVolFrac_dComp,
          arrayView2d< real64, compflow::USD_PHASE > const & phaseMob,
          arrayView2d< real64, compflow::USD_PHASE > const & dPhaseMob_dPres,
          arrayView3d< real64, compflow::USD_PHASE_DC > const & dPhaseMob_dComp );
};


/******************************** FluxKernel ********************************/

/**
 * @brief Functions to assemble flux term contributions to residual and Jacobian
 */
struct FluxKernel
{

  /**
   * @brief The type for element-based data. Consists entirely of ArrayView's.
   *
   * Can be converted from ElementRegionManager::ElementViewConstAccessor
   * by calling .toView() or .toViewConst() on an accessor instance
   */
  template< typename VIEWTYPE >
  using ElementViewConst = ElementRegionManager::ElementViewConst< VIEWTYPE >;

  template< localIndex NC, localIndex MAX_NUM_ELEMS, localIndex MAX_STENCIL_SIZE >
  GEOSX_HOST_DEVICE
  static void
  compute( localIndex const numPhases,
           localIndex const stencilSize,
           localIndex const numFluxElems,
           arraySlice1d< localIndex const > const seri,
           arraySlice1d< localIndex const > const sesri,
           arraySlice1d< localIndex const > const sei,
           real64 const (&transmissibility)[2],
           real64 const (&dTrans_dPres)[2],
           ElementViewConst< arrayView1d< real64 const > > const & pres,
           ElementViewConst< arrayView1d< real64 const > > const & dPres,
           ElementViewConst< arrayView1d< real64 const > > const & gravCoef,
           ElementViewConst< arrayView2d< real64 const, compflow::USD_PHASE > > const & phaseMob,
           ElementViewConst< arrayView2d< real64 const, compflow::USD_PHASE > > const & dPhaseMob_dPres,
           ElementViewConst< arrayView3d< real64 const, compflow::USD_PHASE_DC > > const & dPhaseMob_dComp,
           ElementViewConst< arrayView2d< real64 const, compflow::USD_PHASE > > const & dPhaseVolFrac_dPres,
           ElementViewConst< arrayView3d< real64 const, compflow::USD_PHASE_DC > > const & dPhaseVolFrac_dComp,
           ElementViewConst< arrayView3d< real64 const, compflow::USD_COMP_DC > > const & dCompFrac_dCompDens,
           ElementViewConst< arrayView3d< real64 const, multifluid::USD_PHASE > > const & phaseMassDens,
           ElementViewConst< arrayView3d< real64 const, multifluid::USD_PHASE > > const & dPhaseMassDens_dPres,
           ElementViewConst< arrayView4d< real64 const, multifluid::USD_PHASE_DC > > const & dPhaseMassDens_dComp,
           ElementViewConst< arrayView4d< real64 const, multifluid::USD_PHASE_COMP > > const & phaseCompFrac,
           ElementViewConst< arrayView4d< real64 const, multifluid::USD_PHASE_COMP > > const & dPhaseCompFrac_dPres,
           ElementViewConst< arrayView5d< real64 const, multifluid::USD_PHASE_COMP_DC > > const & dPhaseCompFrac_dComp,
           ElementViewConst< arrayView3d< real64 const, cappres::USD_CAPPRES > > const & phaseCapPressure,
           ElementViewConst< arrayView4d< real64 const, cappres::USD_CAPPRES_DS > > const & dPhaseCapPressure_dPhaseVolFrac,
           integer const capPressureFlag,
           real64 const dt,
           arraySlice1d< real64 > const localFlux,
           arraySlice2d< real64 > const localFluxJacobian );

  template< localIndex NC, typename STENCILWRAPPER_TYPE >
  static void
  launch( localIndex const numPhases,
          STENCILWRAPPER_TYPE const & stencilWrapper,
          globalIndex const rankOffset,
          ElementViewConst< arrayView1d< globalIndex const > > const & dofNumber,
          ElementViewConst< arrayView1d< integer const > > const & ghostRank,
          ElementViewConst< arrayView1d< real64 const > > const & pres,
          ElementViewConst< arrayView1d< real64 const > > const & dPres,
          ElementViewConst< arrayView3d< real64 const > > const & permeability,
          ElementViewConst< arrayView3d< real64 const > > const & dPerm_dPres,
          ElementViewConst< arrayView1d< real64 const > > const & gravCoef,
          ElementViewConst< arrayView2d< real64 const, compflow::USD_PHASE > > const & phaseMob,
          ElementViewConst< arrayView2d< real64 const, compflow::USD_PHASE > > const & dPhaseMob_dPres,
          ElementViewConst< arrayView3d< real64 const, compflow::USD_PHASE_DC > > const & dPhaseMob_dComp,
          ElementViewConst< arrayView2d< real64 const, compflow::USD_PHASE > > const & dPhaseVolFrac_dPres,
          ElementViewConst< arrayView3d< real64 const, compflow::USD_PHASE_DC > > const & dPhaseVolFrac_dComp,
          ElementViewConst< arrayView3d< real64 const, compflow::USD_COMP_DC > > const & dCompFrac_dCompDens,
          ElementViewConst< arrayView3d< real64 const, multifluid::USD_PHASE > > const & phaseMassDens,
          ElementViewConst< arrayView3d< real64 const, multifluid::USD_PHASE > > const & dPhaseMassDens_dPres,
          ElementViewConst< arrayView4d< real64 const, multifluid::USD_PHASE_DC > > const & dPhaseMassDens_dComp,
          ElementViewConst< arrayView4d< real64 const, multifluid::USD_PHASE_COMP > > const & phaseCompFrac,
          ElementViewConst< arrayView4d< real64 const, multifluid::USD_PHASE_COMP > > const & dPhaseCompFrac_dPres,
          ElementViewConst< arrayView5d< real64 const, multifluid::USD_PHASE_COMP_DC > > const & dPhaseCompFrac_dComp,
          ElementViewConst< arrayView3d< real64 const, cappres::USD_CAPPRES > > const & phaseCapPressure,
          ElementViewConst< arrayView4d< real64 const, cappres::USD_CAPPRES_DS > > const & dPhaseCapPressure_dPhaseVolFrac,
          integer const capPressureFlag,
          real64 const dt,
          CRSMatrixView< real64, globalIndex const > const & localMatrix,
          arrayView1d< real64 > const & localRhs );
};

/******************************** CFLFluxKernel ********************************/

/**
 * @brief Functions to compute the (outflux) total volumetric flux needed in the calculation of CFL numbers
 */
struct CFLFluxKernel
{

  /**
   * @brief The type for element-based data. Consists entirely of ArrayView's.
   *
   * Can be converted from ElementRegionManager::ElementViewConstAccessor
   * by calling .toView() or .toViewConst() on an accessor instance
   */
  template< typename VIEWTYPE >
  using ElementViewConst = ElementRegionManager::ElementViewConst< VIEWTYPE >;

  template< typename VIEWTYPE >
  using ElementView = ElementRegionManager::ElementView< VIEWTYPE >;

  template< localIndex NC, localIndex NUM_ELEMS, localIndex MAX_STENCIL_SIZE >
  GEOSX_HOST_DEVICE
  static void
  compute( localIndex const numPhases,
           localIndex const stencilSize,
           real64 const & dt,
           arraySlice1d< localIndex const > const seri,
           arraySlice1d< localIndex const > const sesri,
           arraySlice1d< localIndex const > const sei,
           real64 const (&transmissibility)[2],
           ElementViewConst< arrayView1d< real64 const > > const & pres,
           ElementViewConst< arrayView1d< real64 const > > const & gravCoef,
           ElementViewConst< arrayView2d< real64 const, compflow::USD_PHASE > > const & phaseVolFrac,
           ElementViewConst< arrayView3d< real64 const, relperm::USD_RELPERM > > const & phaseRelPerm,
           ElementViewConst< arrayView3d< real64 const, multifluid::USD_PHASE > > const & phaseVisc,
           ElementViewConst< arrayView3d< real64 const, multifluid::USD_PHASE > > const & phaseDens,
           ElementViewConst< arrayView3d< real64 const, multifluid::USD_PHASE > > const & phaseMassDens,
           ElementViewConst< arrayView4d< real64 const, multifluid::USD_PHASE_COMP > > const & phaseCompFrac,
           ElementView< arrayView2d< real64, compflow::USD_PHASE > > const & phaseOutflux,
           ElementView< arrayView2d< real64, compflow::USD_COMP > > const & compOutflux );

  template< localIndex NC, typename STENCILWRAPPER_TYPE >
  static void
  launch( localIndex const numPhases,
          real64 const & dt,
          STENCILWRAPPER_TYPE const & stencil,
          ElementViewConst< arrayView1d< real64 const > > const & pres,
          ElementViewConst< arrayView1d< real64 const > > const & gravCoef,
<<<<<<< HEAD
          ElementViewConst< arrayView2d< real64 const, compflow::USD_PHASE > > const & phaseVolFrac,
=======
          ElementViewConst< arrayView3d< real64 const > > const & permeability,
          ElementViewConst< arrayView3d< real64 const > > const & dPerm_dPres,
>>>>>>> a23824a6
          ElementViewConst< arrayView3d< real64 const, relperm::USD_RELPERM > > const & phaseRelPerm,
          ElementViewConst< arrayView3d< real64 const, multifluid::USD_PHASE > > const & phaseVisc,
          ElementViewConst< arrayView3d< real64 const, multifluid::USD_PHASE > > const & phaseDens,
          ElementViewConst< arrayView3d< real64 const, multifluid::USD_PHASE > > const & phaseMassDens,
          ElementViewConst< arrayView4d< real64 const, multifluid::USD_PHASE_COMP > > const & phaseCompFrac,
          ElementView< arrayView2d< real64, compflow::USD_PHASE > > const & phaseOutflux,
          ElementView< arrayView2d< real64, compflow::USD_COMP > > const & compOutflux );
};

/******************************** CFLKernel ********************************/

/**
 * @brief Functions to compute the CFL number using the phase volumetric outflux and the component mass outflux in each cell
 */
struct CFLKernel
{

  static constexpr real64 minPhaseMobility = 1e-12;
  static constexpr real64 minComponentFraction = 1e-12;

  template< localIndex NP >
  GEOSX_HOST_DEVICE
  GEOSX_FORCE_INLINE
  static void
  computePhaseCFL( real64 const & poreVol,
                   arraySlice1d< real64 const, compflow::USD_PHASE - 1 > phaseVolFrac,
                   arraySlice1d< real64 const, relperm::USD_RELPERM - 2 > phaseRelPerm,
                   arraySlice2d< real64 const, relperm::USD_RELPERM_DS - 2 > dPhaseRelPerm_dPhaseVolFrac,
                   arraySlice1d< real64 const, multifluid::USD_PHASE - 2 > phaseVisc,
                   arraySlice1d< real64 const, compflow::USD_PHASE- 1 > phaseOutflux,
                   real64 & phaseCFLNumber );

  template< localIndex NC >
  GEOSX_HOST_DEVICE
  GEOSX_FORCE_INLINE
  static void
  computeCompCFL( real64 const & poreVol,
                  arraySlice1d< real64 const, compflow::USD_COMP - 1 > compDens,
                  arraySlice1d< real64 const, compflow::USD_COMP - 1 > compFrac,
                  arraySlice1d< real64 const, compflow::USD_COMP - 1 > compOutflux,
                  real64 & compCFLNumber );

  template< localIndex NC, localIndex NP >
  static void
  launch( localIndex const size,
          arrayView1d< real64 const > const & volume,
          arrayView2d< real64 const > const & porosity,
          arrayView2d< real64 const, compflow::USD_COMP > const & compDens,
          arrayView2d< real64 const, compflow::USD_COMP > const & compFrac,
          arrayView2d< real64 const, compflow::USD_PHASE > const & phaseVolFrac,
          arrayView3d< real64 const, relperm::USD_RELPERM > const & phaseRelPerm,
          arrayView4d< real64 const, relperm::USD_RELPERM_DS > const & dPhaseRelPerm_dPhaseVolFrac,
          arrayView3d< real64 const, multifluid::USD_PHASE > const & phaseVisc,
          arrayView2d< real64 const, compflow::USD_PHASE > const & phaseOutflux,
          arrayView2d< real64 const, compflow::USD_COMP > const & compOutflux,
          arrayView1d< real64 > const & phaseCFLNumber,
          arrayView1d< real64 > const & compCFLNumber,
          real64 & maxPhaseCFLNumber,
          real64 & maxCompCFLNumber );

};

} // namespace CompositionalMultiphaseFVMKernels

} // namespace geosx


#endif //GEOSX_PHYSICSSOLVERS_FLUIDFLOW_COMPOSITIONALMULTIPHASEFVMKERNELS_HPP<|MERGE_RESOLUTION|>--- conflicted
+++ resolved
@@ -231,12 +231,9 @@
           STENCILWRAPPER_TYPE const & stencil,
           ElementViewConst< arrayView1d< real64 const > > const & pres,
           ElementViewConst< arrayView1d< real64 const > > const & gravCoef,
-<<<<<<< HEAD
-          ElementViewConst< arrayView2d< real64 const, compflow::USD_PHASE > > const & phaseVolFrac,
-=======
           ElementViewConst< arrayView3d< real64 const > > const & permeability,
           ElementViewConst< arrayView3d< real64 const > > const & dPerm_dPres,
->>>>>>> a23824a6
+          ElementViewConst< arrayView2d< real64 const, compflow::USD_PHASE > > const & phaseVolFrac,
           ElementViewConst< arrayView3d< real64 const, relperm::USD_RELPERM > > const & phaseRelPerm,
           ElementViewConst< arrayView3d< real64 const, multifluid::USD_PHASE > > const & phaseVisc,
           ElementViewConst< arrayView3d< real64 const, multifluid::USD_PHASE > > const & phaseDens,
