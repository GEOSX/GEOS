/*
 * ------------------------------------------------------------------------------------------------------------
 * SPDX-License-Identifier: LGPL-2.1-only
 *
 * Copyright (c) 2016-2024 Lawrence Livermore National Security LLC
 * Copyright (c) 2018-2024 Total, S.A
 * Copyright (c) 2018-2024 The Board of Trustees of the Leland Stanford Junior University
<<<<<<< HEAD
 * Copyright (c) 2018-2024 Chevron
=======
 * Copyright (c) 2023-2024 Chevron
>>>>>>> fe987d81
 * Copyright (c) 2019-     GEOS/GEOSX Contributors
 * All rights reserved
 *
 * See top level LICENSE, COPYRIGHT, CONTRIBUTORS, NOTICE, and ACKNOWLEDGEMENTS files for details.
 * ------------------------------------------------------------------------------------------------------------
 */

/**
 * @file SinglePhaseStatistics.cpp
 */

#include "SinglePhaseStatistics.hpp"

#include "mesh/DomainPartition.hpp"
#include "mainInterface/ProblemManager.hpp"
#include "physicsSolvers/PhysicsSolverManager.hpp"
#include "physicsSolvers/fluidFlow/SinglePhaseBase.hpp"
#include "physicsSolvers/fluidFlow/FlowSolverBaseFields.hpp"
#include "physicsSolvers/fluidFlow/SinglePhaseBaseFields.hpp"
#include "physicsSolvers/fluidFlow/kernels/singlePhase/StatisticsKernel.hpp"
#include "physicsSolvers/fluidFlow/LogLevelsInfo.hpp"

namespace geos
{

using namespace constitutive;
using namespace dataRepository;

SinglePhaseStatistics::SinglePhaseStatistics( const string & name,
                                              Group * const parent ):
  Base( name, parent )
{
  addLogLevel< logInfo::Statistics >();
}

void SinglePhaseStatistics::registerDataOnMesh( Group & meshBodies )
{
  // the fields have to be registered in "registerDataOnMesh" (and not later)
  // otherwise they cannot be targeted by TimeHistory

  // for now, this guard is needed to avoid breaking the xml schema generation
  if( m_solver == nullptr )
  {
    return;
  }

  m_solver->forDiscretizationOnMeshTargets( meshBodies, [&] ( string const &,
                                                              MeshLevel & mesh,
                                                              arrayView1d< string const > const & regionNames )
  {
    ElementRegionManager & elemManager = mesh.getElemManager();

    for( integer i = 0; i < regionNames.size(); ++i )
    {
      ElementRegionBase & region = elemManager.getRegion( regionNames[i] );
      region.registerWrapper< RegionStatistics >( viewKeyStruct::regionStatisticsString() ).
        setRestartFlags( RestartFlags::NO_WRITE );
      region.excludeWrappersFromPacking( { viewKeyStruct::regionStatisticsString() } );

      // write output header
      if( m_writeCSV > 0 && MpiWrapper::commRank() == 0 )
      {
        std::ofstream outputFile( m_outputDir + "/" + regionNames[i] + ".csv" );
        outputFile <<
          "Time [s],Min pressure [Pa],Average pressure [Pa],Max pressure [Pa],Min delta pressure [Pa],Max delta pressure [Pa]," <<
          "Min temperature [Pa],Average temperature [Pa],Max temperature [Pa],Total dynamic pore volume [rm^3],Total fluid mass [kg]";
        outputFile << std::endl;
        outputFile.close();
      }
    }
  } );
}

bool SinglePhaseStatistics::execute( real64 const time_n,
                                     real64 const dt,
                                     integer const GEOS_UNUSED_PARAM( cycleNumber ),
                                     integer const GEOS_UNUSED_PARAM( eventCounter ),
                                     real64 const GEOS_UNUSED_PARAM( eventProgress ),
                                     DomainPartition & domain )
{
  m_solver->forDiscretizationOnMeshTargets( domain.getMeshBodies(), [&] ( string const &,
                                                                          MeshLevel & mesh,
                                                                          arrayView1d< string const > const & regionNames )
  {
    // current time is time_n + dt
    computeRegionStatistics( time_n + dt, mesh, regionNames );
  } );
  return false;
}

void SinglePhaseStatistics::computeRegionStatistics( real64 const time,
                                                     MeshLevel & mesh,
                                                     arrayView1d< string const > const & regionNames ) const
{
  GEOS_MARK_FUNCTION;

  // Step 1: initialize the average/min/max quantities
  ElementRegionManager & elemManager = mesh.getElemManager();
  for( integer i = 0; i < regionNames.size(); ++i )
  {
    ElementRegionBase & region = elemManager.getRegion( regionNames[i] );
    RegionStatistics & regionStatistics = region.getReference< RegionStatistics >( viewKeyStruct::regionStatisticsString() );

    regionStatistics.averagePressure = 0.0;
    regionStatistics.maxPressure = -LvArray::NumericLimits< real64 >::max;
    regionStatistics.minPressure = LvArray::NumericLimits< real64 >::max;

    regionStatistics.maxDeltaPressure = -LvArray::NumericLimits< real64 >::max;
    regionStatistics.minDeltaPressure = LvArray::NumericLimits< real64 >::max;

    regionStatistics.averageTemperature = 0.0;
    regionStatistics.maxTemperature = -LvArray::NumericLimits< real64 >::max;
    regionStatistics.minTemperature = LvArray::NumericLimits< real64 >::max;

    regionStatistics.totalPoreVolume = 0.0;
    regionStatistics.totalUncompactedPoreVolume = 0.0;
    regionStatistics.totalMass = 0.0;
  }

  // Step 2: increment the average/min/max quantities for all the subRegions
  elemManager.forElementSubRegions( regionNames, [&]( localIndex const,
                                                      ElementSubRegionBase & subRegion )
  {

    arrayView1d< integer const > const elemGhostRank = subRegion.ghostRank();
    arrayView1d< real64 const > const volume = subRegion.getElementVolume();
    arrayView1d< real64 const > const pres = subRegion.getField< fields::flow::pressure >();
    arrayView1d< real64 const > const deltaPres = subRegion.getField< fields::flow::deltaPressure >();
    arrayView1d< real64 const > const temp = subRegion.getField< fields::flow::temperature >();

    string const & solidName = subRegion.getReference< string >( SinglePhaseBase::viewKeyStruct::solidNamesString() );
    Group const & constitutiveModels = subRegion.getGroup( ElementSubRegionBase::groupKeyStruct::constitutiveModelsString() );
    CoupledSolidBase const & solid = constitutiveModels.getGroup< CoupledSolidBase >( solidName );
    arrayView1d< real64 const > const refPorosity = solid.getReferencePorosity();
    arrayView2d< real64 const > const porosity = solid.getPorosity();

    string const & fluidName = subRegion.template getReference< string >( FlowSolverBase::viewKeyStruct::fluidNamesString() );
    SingleFluidBase const & fluid = constitutiveModels.getGroup< SingleFluidBase >( fluidName );
    arrayView2d< real64 const > const densities = fluid.density();

    real64 subRegionAvgPresNumerator = 0.0;
    real64 subRegionMinPres = 0.0;
    real64 subRegionMaxPres = 0.0;
    real64 subRegionMinDeltaPres = 0.0;
    real64 subRegionMaxDeltaPres = 0.0;
    real64 subRegionAvgTempNumerator = 0.0;
    real64 subRegionMinTemp = 0.0;
    real64 subRegionMaxTemp = 0.0;
    real64 subRegionTotalUncompactedPoreVol = 0.0;
    real64 subRegionTotalPoreVol = 0.0;
    real64 subRegionTotalMass = 0.0;

    singlePhaseBaseKernels::StatisticsKernel::
      launch( subRegion.size(),
              elemGhostRank,
              volume,
              pres,
              deltaPres,
              temp,
              refPorosity,
              porosity,
              densities,
              subRegionMinPres,
              subRegionAvgPresNumerator,
              subRegionMaxPres,
              subRegionMinDeltaPres,
              subRegionMaxDeltaPres,
              subRegionMinTemp,
              subRegionAvgTempNumerator,
              subRegionMaxTemp,
              subRegionTotalUncompactedPoreVol,
              subRegionTotalPoreVol,
              subRegionTotalMass );

    ElementRegionBase & region = elemManager.getRegion( ElementRegionBase::getParentRegion( subRegion ).getName() );
    RegionStatistics & regionStatistics = region.getReference< RegionStatistics >( viewKeyStruct::regionStatisticsString() );

    regionStatistics.averagePressure += subRegionAvgPresNumerator;
    if( subRegionMinPres < regionStatistics.minPressure )
    {
      regionStatistics.minPressure = subRegionMinPres;
    }
    if( subRegionMaxPres > regionStatistics.maxPressure )
    {
      regionStatistics.maxPressure = subRegionMaxPres;
    }

    if( subRegionMinDeltaPres < regionStatistics.minDeltaPressure )
    {
      regionStatistics.minDeltaPressure = subRegionMinDeltaPres;
    }
    if( subRegionMaxDeltaPres > regionStatistics.maxDeltaPressure )
    {
      regionStatistics.maxDeltaPressure = subRegionMaxDeltaPres;
    }

    regionStatistics.averageTemperature += subRegionAvgTempNumerator;
    if( subRegionMinTemp < regionStatistics.minTemperature )
    {
      regionStatistics.minTemperature = subRegionMinTemp;
    }
    if( subRegionMaxTemp > regionStatistics.maxTemperature )
    {
      regionStatistics.maxTemperature = subRegionMaxTemp;
    }

    regionStatistics.totalUncompactedPoreVolume += subRegionTotalUncompactedPoreVol;
    regionStatistics.totalPoreVolume += subRegionTotalPoreVol;
    regionStatistics.totalMass += subRegionTotalMass;
  } );

  // Step 3: synchronize the results over the MPI ranks
  for( integer i = 0; i < regionNames.size(); ++i )
  {
    ElementRegionBase & region = elemManager.getRegion( regionNames[i] );
    RegionStatistics & regionStatistics = region.getReference< RegionStatistics >( viewKeyStruct::regionStatisticsString() );

    regionStatistics.minPressure = MpiWrapper::min( regionStatistics.minPressure );
    regionStatistics.averagePressure = MpiWrapper::sum( regionStatistics.averagePressure );
    regionStatistics.maxPressure = MpiWrapper::max( regionStatistics.maxPressure );

    regionStatistics.minDeltaPressure = MpiWrapper::min( regionStatistics.minDeltaPressure );
    regionStatistics.maxDeltaPressure = MpiWrapper::max( regionStatistics.maxDeltaPressure );

    regionStatistics.minTemperature = MpiWrapper::min( regionStatistics.minTemperature );
    regionStatistics.averageTemperature = MpiWrapper::sum( regionStatistics.averageTemperature );
    regionStatistics.maxTemperature = MpiWrapper::max( regionStatistics.maxTemperature );

    regionStatistics.totalUncompactedPoreVolume = MpiWrapper::sum( regionStatistics.totalUncompactedPoreVolume );
    regionStatistics.totalPoreVolume = MpiWrapper::sum( regionStatistics.totalPoreVolume );
    regionStatistics.totalMass = MpiWrapper::sum( regionStatistics.totalMass );

    if( regionStatistics.totalUncompactedPoreVolume > 0 )
    {
      float invTotalUncompactedPoreVolume = 1.0 / regionStatistics.totalUncompactedPoreVolume;
      regionStatistics.averagePressure *= invTotalUncompactedPoreVolume;
      regionStatistics.averageTemperature *= invTotalUncompactedPoreVolume;
    }
    else
    {
      regionStatistics.averagePressure = 0.0;
      regionStatistics.averageTemperature = 0.0;
      GEOS_WARNING( GEOS_FMT( "{}, {}: Cannot compute average pressure & temperature because region pore volume is zero.", getName(), regionNames[i] ) );
    }

<<<<<<< HEAD
    GEOS_LOG_LEVEL_RANK_0( 1, GEOS_FMT( "{}, {} (time {} s): Pressure (min, average, max): {}, {}, {} Pa",
                                        getName(), regionNames[i], time, regionStatistics.minPressure, regionStatistics.averagePressure, regionStatistics.maxPressure ) );
    GEOS_LOG_LEVEL_RANK_0( 1, GEOS_FMT( "{}, {} (time {} s): Delta pressure (min, max): {}, {} Pa",
                                        getName(), regionNames[i], time, regionStatistics.minDeltaPressure, regionStatistics.maxDeltaPressure ) );
    GEOS_LOG_LEVEL_RANK_0( 1, GEOS_FMT( "{}, {} (time {} s): Temperature (min, average, max): {}, {}, {} K",
                                        getName(), regionNames[i], time, regionStatistics.minTemperature, regionStatistics.averageTemperature, regionStatistics.maxTemperature ) );
    GEOS_LOG_LEVEL_RANK_0( 1, GEOS_FMT( "{}, {} (time {} s): Total dynamic pore volume: {} rm^3",
                                        getName(), regionNames[i], time, regionStatistics.totalPoreVolume ) );
    GEOS_LOG_LEVEL_RANK_0( 1, GEOS_FMT( "{}, {} (time {} s): Total fluid mass: {} kg",
                                        getName(), regionNames[i], time, regionStatistics.totalMass ) );
=======
    string statPrefix = GEOS_FMT( "{}, {} (time {} s):", getName(), regionNames[i], time );
    GEOS_LOG_LEVEL_INFO_RANK_0( logInfo::Statistics,
                                GEOS_FMT( "{} Pressure (min, average, max): {}, {}, {} Pa",
                                          statPrefix, regionStatistics.minPressure, regionStatistics.averagePressure, regionStatistics.maxPressure ) );
    GEOS_LOG_LEVEL_INFO_RANK_0( logInfo::Statistics,
                                GEOS_FMT( "{} Delta pressure (min, max): {}, {} Pa",
                                          statPrefix, regionStatistics.minDeltaPressure, regionStatistics.maxDeltaPressure ) );
    GEOS_LOG_LEVEL_INFO_RANK_0( logInfo::Statistics,
                                GEOS_FMT( "{} Temperature (min, average, max): {}, {}, {} K",
                                          statPrefix, regionStatistics.minTemperature, regionStatistics.averageTemperature,
                                          regionStatistics.maxTemperature ) );
    GEOS_LOG_LEVEL_INFO_RANK_0( logInfo::Statistics,
                                GEOS_FMT( "{} Total dynamic pore volume: {} rm^3",
                                          statPrefix, regionStatistics.totalPoreVolume ) );
    GEOS_LOG_LEVEL_INFO_RANK_0( logInfo::Statistics,
                                GEOS_FMT( "{} Total fluid mass: {} kg",
                                          statPrefix, regionStatistics.totalMass ) );
>>>>>>> fe987d81

    if( m_writeCSV > 0 && MpiWrapper::commRank() == 0 )
    {
      std::ofstream outputFile( m_outputDir + "/" + regionNames[i] + ".csv", std::ios_base::app );
      outputFile << time << "," << regionStatistics.minPressure << "," << regionStatistics.averagePressure << "," << regionStatistics.maxPressure << "," <<
        regionStatistics.minDeltaPressure << "," << regionStatistics.maxDeltaPressure << "," <<
        regionStatistics.minTemperature << "," << regionStatistics.averageTemperature << "," << regionStatistics.maxTemperature << "," <<
        regionStatistics.totalPoreVolume << "," << regionStatistics.totalMass << std::endl;
      outputFile.close();
    }
  }
}

REGISTER_CATALOG_ENTRY( TaskBase,
                        SinglePhaseStatistics,
                        string const &, dataRepository::Group * const )

} /* namespace geos */<|MERGE_RESOLUTION|>--- conflicted
+++ resolved
@@ -5,11 +5,7 @@
  * Copyright (c) 2016-2024 Lawrence Livermore National Security LLC
  * Copyright (c) 2018-2024 Total, S.A
  * Copyright (c) 2018-2024 The Board of Trustees of the Leland Stanford Junior University
-<<<<<<< HEAD
- * Copyright (c) 2018-2024 Chevron
-=======
  * Copyright (c) 2023-2024 Chevron
->>>>>>> fe987d81
  * Copyright (c) 2019-     GEOS/GEOSX Contributors
  * All rights reserved
  *
@@ -255,18 +251,6 @@
       GEOS_WARNING( GEOS_FMT( "{}, {}: Cannot compute average pressure & temperature because region pore volume is zero.", getName(), regionNames[i] ) );
     }
 
-<<<<<<< HEAD
-    GEOS_LOG_LEVEL_RANK_0( 1, GEOS_FMT( "{}, {} (time {} s): Pressure (min, average, max): {}, {}, {} Pa",
-                                        getName(), regionNames[i], time, regionStatistics.minPressure, regionStatistics.averagePressure, regionStatistics.maxPressure ) );
-    GEOS_LOG_LEVEL_RANK_0( 1, GEOS_FMT( "{}, {} (time {} s): Delta pressure (min, max): {}, {} Pa",
-                                        getName(), regionNames[i], time, regionStatistics.minDeltaPressure, regionStatistics.maxDeltaPressure ) );
-    GEOS_LOG_LEVEL_RANK_0( 1, GEOS_FMT( "{}, {} (time {} s): Temperature (min, average, max): {}, {}, {} K",
-                                        getName(), regionNames[i], time, regionStatistics.minTemperature, regionStatistics.averageTemperature, regionStatistics.maxTemperature ) );
-    GEOS_LOG_LEVEL_RANK_0( 1, GEOS_FMT( "{}, {} (time {} s): Total dynamic pore volume: {} rm^3",
-                                        getName(), regionNames[i], time, regionStatistics.totalPoreVolume ) );
-    GEOS_LOG_LEVEL_RANK_0( 1, GEOS_FMT( "{}, {} (time {} s): Total fluid mass: {} kg",
-                                        getName(), regionNames[i], time, regionStatistics.totalMass ) );
-=======
     string statPrefix = GEOS_FMT( "{}, {} (time {} s):", getName(), regionNames[i], time );
     GEOS_LOG_LEVEL_INFO_RANK_0( logInfo::Statistics,
                                 GEOS_FMT( "{} Pressure (min, average, max): {}, {}, {} Pa",
@@ -284,7 +268,6 @@
     GEOS_LOG_LEVEL_INFO_RANK_0( logInfo::Statistics,
                                 GEOS_FMT( "{} Total fluid mass: {} kg",
                                           statPrefix, regionStatistics.totalMass ) );
->>>>>>> fe987d81
 
     if( m_writeCSV > 0 && MpiWrapper::commRank() == 0 )
     {
