--- conflicted
+++ resolved
@@ -91,14 +91,9 @@
   return false;
 }
 
-<<<<<<< HEAD
-void SinglePhaseStatistics::computeRegionStatistics( MeshLevel & mesh,
-                                                     string_array const & regionNames ) const
-=======
 void SinglePhaseStatistics::computeRegionStatistics( real64 const time,
                                                      MeshLevel & mesh,
-                                                     arrayView1d< string const > const & regionNames ) const
->>>>>>> 3eea6dec
+                                                     string_array const & regionNames ) const
 {
   GEOS_MARK_FUNCTION;
 
