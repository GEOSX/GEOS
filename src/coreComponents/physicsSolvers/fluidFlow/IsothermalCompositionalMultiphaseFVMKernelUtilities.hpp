--- conflicted
+++ resolved
@@ -31,7 +31,6 @@
     namespace isothermalCompositionalMultiphaseFVMKernelUtilities {
 
 // TODO make input parameter
-<<<<<<< HEAD
         static constexpr real64 epsC1PPU = 5000;
 
         template<typename VIEWTYPE>
@@ -167,7 +166,96 @@
 
         };
 
-        struct PPUPhaseFlux {
+struct PhaseComponentFlux
+{
+  /**
+   * @brief Compute the component flux for a given phase
+   * @tparam numComp number of components
+   * @tparam numFluxSupportPoints number of flux support points
+   * @param ip phase index
+   * @param k_up uptream index for this phase
+   * @param seri arraySlice of the stencil-implied element region index
+   * @param sesri arraySlice of the stencil-implied element subregion index
+   * @param sei arraySlice of the stencil-implied element index
+   * @param phaseCompFrac phase component fraction
+   * @param dPhaseCompFrac derivative of phase component fraction wrt pressure, temperature, component fraction
+   * @param dCompFrac_dCompDens derivative of component fraction wrt component density
+   * @param phaseFlux phase flux
+   * @param dPhaseFlux_dP derivative of phase flux wrt pressure
+   * @param dPhaseFlux_dC derivative of phase flux wrt comp density
+   * @param compFlux component flux
+   * @param dCompFlux_dP derivative of phase flux wrt pressure
+   * @param dCompFlux_dC derivative of phase flux wrt comp density
+   */
+  template< localIndex numComp, localIndex numFluxSupportPoints >
+  GEOS_HOST_DEVICE
+  static void
+  compute( localIndex const ip,
+           localIndex const k_up,
+           localIndex const ( &seri )[numFluxSupportPoints],
+           localIndex const ( &sesri )[numFluxSupportPoints],
+           localIndex const ( &sei )[numFluxSupportPoints],
+           ElementViewConst< arrayView4d< real64 const, constitutive::multifluid::USD_PHASE_COMP > > const & phaseCompFrac,
+           ElementViewConst< arrayView5d< real64 const, constitutive::multifluid::USD_PHASE_COMP_DC > > const & dPhaseCompFrac,
+           ElementViewConst< arrayView3d< real64 const, compflow::USD_COMP_DC > > const & dCompFrac_dCompDens,
+           real64 const & phaseFlux,
+           real64 const ( &dPhaseFlux_dP )[numFluxSupportPoints],
+           real64 const ( &dPhaseFlux_dC )[numFluxSupportPoints][numComp],
+           real64 ( & compFlux )[numComp],
+           real64 ( & dCompFlux_dP )[numFluxSupportPoints][numComp],
+           real64 ( & dCompFlux_dC )[numFluxSupportPoints][numComp][numComp] )
+  {
+    localIndex const er_up = seri[k_up];
+    localIndex const esr_up = sesri[k_up];
+    localIndex const ei_up = sei[k_up];
+
+    real64 dProp_dC[numComp]{};
+
+    // slice some constitutive arrays to avoid too much indexing in component loop
+    arraySlice1d< real64 const, constitutive::multifluid::USD_PHASE_COMP-3 > phaseCompFracSub =
+      phaseCompFrac[er_up][esr_up][ei_up][0][ip];
+    arraySlice2d< real64 const, constitutive::multifluid::USD_PHASE_COMP_DC-3 > dPhaseCompFracSub =
+      dPhaseCompFrac[er_up][esr_up][ei_up][0][ip];
+
+    // compute component fluxes and derivatives using upstream cell composition
+    for( integer ic = 0; ic < numComp; ++ic )
+    {
+      real64 const ycp = phaseCompFracSub[ic];
+      compFlux[ic] += phaseFlux * ycp;
+
+      // derivatives stemming from phase flux
+      for( integer ke = 0; ke < numFluxSupportPoints; ++ke )
+      {
+        dCompFlux_dP[ke][ic] += dPhaseFlux_dP[ke] * ycp;
+        for( integer jc = 0; jc < numComp; ++jc )
+        {
+          dCompFlux_dC[ke][ic][jc] += dPhaseFlux_dC[ke][jc] * ycp;
+        }
+      }
+
+      // additional derivatives stemming from upstream cell phase composition
+      dCompFlux_dP[k_up][ic] += phaseFlux * dPhaseCompFracSub[ic][Deriv::dP];
+
+      // convert derivatives of comp fraction w.r.t. comp fractions to derivatives w.r.t. comp densities
+      applyChainRule( numComp,
+                      dCompFrac_dCompDens[er_up][esr_up][ei_up],
+                      dPhaseCompFracSub[ic],
+                      dProp_dC,
+                      Deriv::dC );
+      for( integer jc = 0; jc < numComp; ++jc )
+      {
+        dCompFlux_dC[k_up][ic][jc] += phaseFlux * dProp_dC[jc];
+      }
+    }
+
+
+
+  }
+
+};
+
+struct PPUPhaseFlux
+{
             /**
              * @brief Form the PhasePotentialUpwind from pressure gradient and gravitational head
              * @tparam numComp number of components
@@ -213,6 +301,8 @@
                     ElementViewConst<arrayView3d<real64 const, constitutive::relperm::USD_MOB> > const &phaseMob,
                     ElementViewConst<arrayView4d<real64 const, constitutive::relperm::USD_MOB_DC > > const &dPhaseMob,
                     ElementViewConst<arrayView3d<real64 const, compflow::USD_PHASE_DC> > const &dPhaseVolFrac,
+           ElementViewConst< arrayView4d< real64 const, constitutive::multifluid::USD_PHASE_COMP > > const & phaseCompFrac,
+           ElementViewConst< arrayView5d< real64 const, constitutive::multifluid::USD_PHASE_COMP_DC > > const & dPhaseCompFrac,
                     ElementViewConst<arrayView3d<real64 const, compflow::USD_COMP_DC> > const &dCompFrac_dCompDens,
                     ElementViewConst<arrayView3d<real64 const, constitutive::multifluid::USD_PHASE> > const &phaseMassDens,
                     ElementViewConst<arrayView4d<real64 const, constitutive::multifluid::USD_PHASE_DC> > const &dPhaseMassDens,
@@ -222,7 +312,10 @@
                     real64 &potGrad,
                     real64 ( &phaseFlux ),
                     real64 ( &dPhaseFlux_dP )[numFluxSupportPoints],
-                    real64 ( &dPhaseFlux_dC )[numFluxSupportPoints][numComp]) {
+                    real64 ( &dPhaseFlux_dC )[numFluxSupportPoints][numComp],
+           real64 ( & compFlux )[numComp],
+           real64 ( & dCompFlux_dP )[numFluxSupportPoints][numComp],
+           real64 ( & dCompFlux_dC )[numFluxSupportPoints][numComp][numComp] ) {
                 real64 dPresGrad_dP[numFluxSupportPoints]{};
                 real64 dPresGrad_dC[numFluxSupportPoints][numComp]{};
                 real64 dGravHead_dP[numFluxSupportPoints]{};
@@ -266,6 +359,11 @@
                 for (integer jc = 0; jc < numComp; ++jc) {
                     dPhaseFlux_dC[k_up][jc] += LvArray::tensorOps::AiBi<3>( dPhaseMobSub[Deriv::dC + jc],faceNormal ) * potGrad;
                 }
+
+    //distribute on phaseComponentFlux here
+    PhaseComponentFlux::compute( ip, k_up, seri, sesri, sei, phaseCompFrac, dPhaseCompFrac, dCompFrac_dCompDens, phaseFlux
+                                 , dPhaseFlux_dP, dPhaseFlux_dC, compFlux, dCompFlux_dP, dCompFlux_dC );
+
             }
         };
 
@@ -304,7 +402,6 @@
             compute(integer const numPhase,
                     integer const ip,
                     integer const hasCapPressure,
-                    //real64 const epsC1PPU,
                     localIndex const ( &seri )[numFluxSupportPoints],
                     localIndex const ( &sesri )[numFluxSupportPoints],
                     localIndex const ( &sei )[numFluxSupportPoints],
@@ -316,6 +413,8 @@
                     ElementViewConst <arrayView3d<real64 const, constitutive::relperm::USD_MOB >> const &phaseMob,
                     ElementViewConst <arrayView4d<real64 const, constitutive::relperm::USD_MOB_DC >> const &dPhaseMob,
                     ElementViewConst <arrayView3d<real64 const, compflow::USD_PHASE_DC>> const &dPhaseVolFrac,
+           ElementViewConst< arrayView4d< real64 const, constitutive::multifluid::USD_PHASE_COMP > > const & phaseCompFrac,
+           ElementViewConst< arrayView5d< real64 const, constitutive::multifluid::USD_PHASE_COMP_DC > > const & dPhaseCompFrac,
                     ElementViewConst <arrayView3d<real64 const, compflow::USD_COMP_DC>> const &dCompFrac_dCompDens,
                     ElementViewConst <arrayView3d<real64 const, constitutive::multifluid::USD_PHASE>> const &phaseMassDens,
                     ElementViewConst <arrayView4d<real64 const, constitutive::multifluid::USD_PHASE_DC>> const &dPhaseMassDens,
@@ -325,7 +424,10 @@
                     real64 &potGrad,
                     real64 ( &phaseFlux ),
                     real64 ( &dPhaseFlux_dP )[numFluxSupportPoints],
-                    real64 ( &dPhaseFlux_dC )[numFluxSupportPoints][numComp]) {
+                    real64 ( &dPhaseFlux_dC )[numFluxSupportPoints][numComp],
+           real64 ( & compFlux )[numComp],
+           real64 ( & dCompFlux_dP )[numFluxSupportPoints][numComp],
+           real64 ( & dCompFlux_dC )[numFluxSupportPoints][numComp][numComp] ) {
                 real64 dPresGrad_dP[numFluxSupportPoints]{};
                 real64 dPresGrad_dC[numFluxSupportPoints][numComp]{};
                 real64 dGravHead_dP[numFluxSupportPoints]{};
@@ -435,611 +537,6 @@
 
                 // choose upstream cell for composition upwinding
                 k_up = (phaseFlux >= 0) ? 0 : 1;
-
-            }
-        };
-
-        struct PhaseComponentFlux {
-            /**
-             * @brief Compute the component flux for a given phase
-             * @tparam numComp number of components
-             * @tparam numFluxSupportPoints number of flux support points
-             * @param ip phase index
-             * @param k_up uptream index for this phase
-             * @param seri arraySlice of the stencil-implied element region index
-             * @param sesri arraySlice of the stencil-implied element subregion index
-             * @param sei arraySlice of the stencil-implied element index
-             * @param phaseCompFrac phase component fraction
-             * @param dPhaseCompFrac derivative of phase component fraction wrt pressure, temperature, component fraction
-             * @param dCompFrac_dCompDens derivative of component fraction wrt component density
-             * @param phaseFlux phase flux
-             * @param dPhaseFlux_dP derivative of phase flux wrt pressure
-             * @param dPhaseFlux_dC derivative of phase flux wrt comp density
-             * @param compFlux component flux
-             * @param dCompFlux_dP derivative of phase flux wrt pressure
-             * @param dCompFlux_dC derivative of phase flux wrt comp density
-             */
-            template<localIndex numComp, localIndex numFluxSupportPoints>
-            GEOS_HOST_DEVICE
-            static void
-            compute(localIndex const ip,
-                    localIndex const k_up,
-                    localIndex const ( &seri )[numFluxSupportPoints],
-                    localIndex const ( &sesri )[numFluxSupportPoints],
-                    localIndex const ( &sei )[numFluxSupportPoints],
-                    ElementViewConst<arrayView4d<real64 const, constitutive::multifluid::USD_PHASE_COMP> > const &phaseCompFrac,
-                    ElementViewConst<arrayView5d<real64 const, constitutive::multifluid::USD_PHASE_COMP_DC> > const &dPhaseCompFrac,
-                    ElementViewConst<arrayView3d<real64 const, compflow::USD_COMP_DC> > const &dCompFrac_dCompDens,
-                    real64 const &phaseFlux,
-                    real64 const ( &dPhaseFlux_dP )[numFluxSupportPoints],
-                    real64 const ( &dPhaseFlux_dC )[numFluxSupportPoints][numComp],
-                    real64 ( &compFlux )[numComp],
-                    real64 ( &dCompFlux_dP )[numFluxSupportPoints][numComp],
-                    real64 ( &dCompFlux_dC )[numFluxSupportPoints][numComp][numComp]) {
-                localIndex const er_up = seri[k_up];
-                localIndex const esr_up = sesri[k_up];
-                localIndex const ei_up = sei[k_up];
-
-                real64 dProp_dC[numComp]{};
-
-                // slice some constitutive arrays to avoid too much indexing in component loop
-                arraySlice1d<real64 const, constitutive::multifluid::USD_PHASE_COMP - 3> phaseCompFracSub =
-                        phaseCompFrac[er_up][esr_up][ei_up][0][ip];
-                arraySlice2d<real64 const, constitutive::multifluid::USD_PHASE_COMP_DC - 3> dPhaseCompFracSub =
-                        dPhaseCompFrac[er_up][esr_up][ei_up][0][ip];
-
-                // compute component fluxes and derivatives using upstream cell composition
-                for (integer ic = 0; ic < numComp; ++ic) {
-                    real64 const ycp = phaseCompFracSub[ic];
-                    compFlux[ic] += phaseFlux * ycp;
-
-                    // derivatives stemming from phase flux
-                    for (integer ke = 0; ke < numFluxSupportPoints; ++ke) {
-                        dCompFlux_dP[ke][ic] += dPhaseFlux_dP[ke] * ycp;
-                        for (integer jc = 0; jc < numComp; ++jc) {
-                            dCompFlux_dC[ke][ic][jc] += dPhaseFlux_dC[ke][jc] * ycp;
-                        }
-                    }
-
-                    // additional derivatives stemming from upstream cell phase composition
-                    dCompFlux_dP[k_up][ic] += phaseFlux * dPhaseCompFracSub[ic][Deriv::dP];
-
-                    // convert derivatives of comp fraction w.r.t. comp fractions to derivatives w.r.t. comp densities
-                    applyChainRule(numComp,
-                                   dCompFrac_dCompDens[er_up][esr_up][ei_up],
-                                   dPhaseCompFracSub[ic],
-                                   dProp_dC,
-                                   Deriv::dC);
-                    for (integer jc = 0; jc < numComp; ++jc) {
-                        dCompFlux_dC[k_up][ic][jc] += phaseFlux * dProp_dC[jc];
-                    }
-                }
-            }
-
-        };
-
-    } // namespace isothermalCompositionalMultiPhaseFVMKernelUtilities
-=======
-static constexpr real64 epsC1PPU = 5000;
-
-template< typename VIEWTYPE >
-using ElementViewConst = ElementRegionManager::ElementViewConst< VIEWTYPE >;
-
-using Deriv = constitutive::multifluid::DerivativeOffset;
-
-struct PotGrad
-{
-  template< integer numComp, integer numFluxSupportPoints >
-  GEOS_HOST_DEVICE
-  static void
-  compute ( integer const numPhase,
-            integer const ip,
-            integer const hasCapPressure,
-            localIndex const ( &seri )[numFluxSupportPoints],
-            localIndex const ( &sesri )[numFluxSupportPoints],
-            localIndex const ( &sei )[numFluxSupportPoints],
-            real64 const ( &trans )[numFluxSupportPoints],
-            real64 const ( &dTrans_dPres )[numFluxSupportPoints],
-            ElementViewConst< arrayView1d< real64 const > > const & pres,
-            ElementViewConst< arrayView1d< real64 const > > const & gravCoef,
-            ElementViewConst< arrayView3d< real64 const, compflow::USD_PHASE_DC > > const & dPhaseVolFrac,
-            ElementViewConst< arrayView3d< real64 const, compflow::USD_COMP_DC > > const & dCompFrac_dCompDens,
-            ElementViewConst< arrayView3d< real64 const, constitutive::multifluid::USD_PHASE > > const & phaseMassDens,
-            ElementViewConst< arrayView4d< real64 const, constitutive::multifluid::USD_PHASE_DC > > const & dPhaseMassDens,
-            ElementViewConst< arrayView3d< real64 const, constitutive::cappres::USD_CAPPRES > > const & phaseCapPressure,
-            ElementViewConst< arrayView4d< real64 const, constitutive::cappres::USD_CAPPRES_DS > > const & dPhaseCapPressure_dPhaseVolFrac,
-            real64 & potGrad,
-            real64 ( & dPresGrad_dP )[numFluxSupportPoints],
-            real64 ( & dPresGrad_dC )[numFluxSupportPoints][numComp],
-            real64 ( & dGravHead_dP )[numFluxSupportPoints],
-            real64 ( & dGravHead_dC )[numFluxSupportPoints][numComp] )
-  {
-    // assign derivatives arrays to zero
-    for( integer i = 0; i < numFluxSupportPoints; ++i )
-    {
-      dPresGrad_dP[i] = 0.0;
-      dGravHead_dP[i] = 0.0;
-      for( integer jc = 0; jc < numComp; ++jc )
-      {
-        dPresGrad_dC[i][jc] = 0.0;
-        dGravHead_dC[i][jc] = 0.0;
-      }
-    }
-
-    // create local work arrays
-    real64 densMean = 0.0;
-    real64 dDensMean_dP[numFluxSupportPoints]{};
-    real64 dDensMean_dC[numFluxSupportPoints][numComp]{};
-
-    real64 presGrad = 0.0;
-    real64 gravHead = 0.0;
-    real64 dCapPressure_dC[numComp]{};
-
-    real64 dProp_dC[numComp]{};
-
-    // calculate quantities on primary connected cells
-    for( integer i = 0; i < numFluxSupportPoints; ++i )
-    {
-      localIndex const er  = seri[i];
-      localIndex const esr = sesri[i];
-      localIndex const ei  = sei[i];
-
-      // density
-      real64 const density  = phaseMassDens[er][esr][ei][0][ip];
-      real64 const dDens_dP = dPhaseMassDens[er][esr][ei][0][ip][Deriv::dP];
-
-      applyChainRule( numComp,
-                      dCompFrac_dCompDens[er][esr][ei],
-                      dPhaseMassDens[er][esr][ei][0][ip],
-                      dProp_dC,
-                      Deriv::dC );
-
-      // average density and derivatives
-      densMean += 0.5 * density;
-      dDensMean_dP[i] = 0.5 * dDens_dP;
-      for( integer jc = 0; jc < numComp; ++jc )
-      {
-        dDensMean_dC[i][jc] = 0.5 * dProp_dC[jc];
-      }
-    }
-
-    /// compute the TPFA potential difference
-    for( integer i = 0; i < numFluxSupportPoints; i++ )
-    {
-      localIndex const er  = seri[i];
-      localIndex const esr = sesri[i];
-      localIndex const ei  = sei[i];
-
-      // capillary pressure
-      real64 capPressure     = 0.0;
-      real64 dCapPressure_dP = 0.0;
-
-      for( integer ic = 0; ic < numComp; ++ic )
-      {
-        dCapPressure_dC[ic] = 0.0;
-      }
-
-      if( hasCapPressure )
-      {
-        capPressure = phaseCapPressure[er][esr][ei][0][ip];
-
-        for( integer jp = 0; jp < numPhase; ++jp )
-        {
-          real64 const dCapPressure_dS = dPhaseCapPressure_dPhaseVolFrac[er][esr][ei][0][ip][jp];
-          dCapPressure_dP += dCapPressure_dS * dPhaseVolFrac[er][esr][ei][jp][Deriv::dP];
-
-          for( integer jc = 0; jc < numComp; ++jc )
-          {
-            dCapPressure_dC[jc] += dCapPressure_dS * dPhaseVolFrac[er][esr][ei][jp][Deriv::dC+jc];
-          }
-        }
-      }
-
-      presGrad += trans[i] * (pres[er][esr][ei] - capPressure);
-      dPresGrad_dP[i] += trans[i] * (1 - dCapPressure_dP)
-                         + dTrans_dPres[i] * (pres[er][esr][ei] - capPressure);
-      for( integer jc = 0; jc < numComp; ++jc )
-      {
-        dPresGrad_dC[i][jc] += -trans[i] * dCapPressure_dC[jc];
-      }
-
-      real64 const gravD     = trans[i] * gravCoef[er][esr][ei];
-      real64 const dGravD_dP = dTrans_dPres[i] * gravCoef[er][esr][ei];
-
-      // the density used in the potential difference is always a mass density
-      // unlike the density used in the phase mobility, which is a mass density
-      // if useMass == 1 and a molar density otherwise
-      gravHead += densMean * gravD;
-
-      // need to add contributions from both cells the mean density depends on
-      for( integer j = 0; j < numFluxSupportPoints; ++j )
-      {
-        dGravHead_dP[j] += dDensMean_dP[j] * gravD + dGravD_dP * densMean;
-        for( integer jc = 0; jc < numComp; ++jc )
-        {
-          dGravHead_dC[j][jc] += dDensMean_dC[j][jc] * gravD;
-        }
-      }
-    }
-
-    // compute phase potential gradient
-    potGrad = presGrad - gravHead;
-
-  }
-
-};
-
-struct PhaseComponentFlux
-{
-  /**
-   * @brief Compute the component flux for a given phase
-   * @tparam numComp number of components
-   * @tparam numFluxSupportPoints number of flux support points
-   * @param ip phase index
-   * @param k_up uptream index for this phase
-   * @param seri arraySlice of the stencil-implied element region index
-   * @param sesri arraySlice of the stencil-implied element subregion index
-   * @param sei arraySlice of the stencil-implied element index
-   * @param phaseCompFrac phase component fraction
-   * @param dPhaseCompFrac derivative of phase component fraction wrt pressure, temperature, component fraction
-   * @param dCompFrac_dCompDens derivative of component fraction wrt component density
-   * @param phaseFlux phase flux
-   * @param dPhaseFlux_dP derivative of phase flux wrt pressure
-   * @param dPhaseFlux_dC derivative of phase flux wrt comp density
-   * @param compFlux component flux
-   * @param dCompFlux_dP derivative of phase flux wrt pressure
-   * @param dCompFlux_dC derivative of phase flux wrt comp density
-   */
-  template< localIndex numComp, localIndex numFluxSupportPoints >
-  GEOS_HOST_DEVICE
-  static void
-  compute( localIndex const ip,
-           localIndex const k_up,
-           localIndex const ( &seri )[numFluxSupportPoints],
-           localIndex const ( &sesri )[numFluxSupportPoints],
-           localIndex const ( &sei )[numFluxSupportPoints],
-           ElementViewConst< arrayView4d< real64 const, constitutive::multifluid::USD_PHASE_COMP > > const & phaseCompFrac,
-           ElementViewConst< arrayView5d< real64 const, constitutive::multifluid::USD_PHASE_COMP_DC > > const & dPhaseCompFrac,
-           ElementViewConst< arrayView3d< real64 const, compflow::USD_COMP_DC > > const & dCompFrac_dCompDens,
-           real64 const & phaseFlux,
-           real64 const ( &dPhaseFlux_dP )[numFluxSupportPoints],
-           real64 const ( &dPhaseFlux_dC )[numFluxSupportPoints][numComp],
-           real64 ( & compFlux )[numComp],
-           real64 ( & dCompFlux_dP )[numFluxSupportPoints][numComp],
-           real64 ( & dCompFlux_dC )[numFluxSupportPoints][numComp][numComp] )
-  {
-    localIndex const er_up = seri[k_up];
-    localIndex const esr_up = sesri[k_up];
-    localIndex const ei_up = sei[k_up];
-
-    real64 dProp_dC[numComp]{};
-
-    // slice some constitutive arrays to avoid too much indexing in component loop
-    arraySlice1d< real64 const, constitutive::multifluid::USD_PHASE_COMP-3 > phaseCompFracSub =
-      phaseCompFrac[er_up][esr_up][ei_up][0][ip];
-    arraySlice2d< real64 const, constitutive::multifluid::USD_PHASE_COMP_DC-3 > dPhaseCompFracSub =
-      dPhaseCompFrac[er_up][esr_up][ei_up][0][ip];
-
-    // compute component fluxes and derivatives using upstream cell composition
-    for( integer ic = 0; ic < numComp; ++ic )
-    {
-      real64 const ycp = phaseCompFracSub[ic];
-      compFlux[ic] += phaseFlux * ycp;
-
-      // derivatives stemming from phase flux
-      for( integer ke = 0; ke < numFluxSupportPoints; ++ke )
-      {
-        dCompFlux_dP[ke][ic] += dPhaseFlux_dP[ke] * ycp;
-        for( integer jc = 0; jc < numComp; ++jc )
-        {
-          dCompFlux_dC[ke][ic][jc] += dPhaseFlux_dC[ke][jc] * ycp;
-        }
-      }
-
-      // additional derivatives stemming from upstream cell phase composition
-      dCompFlux_dP[k_up][ic] += phaseFlux * dPhaseCompFracSub[ic][Deriv::dP];
-
-      // convert derivatives of comp fraction w.r.t. comp fractions to derivatives w.r.t. comp densities
-      applyChainRule( numComp,
-                      dCompFrac_dCompDens[er_up][esr_up][ei_up],
-                      dPhaseCompFracSub[ic],
-                      dProp_dC,
-                      Deriv::dC );
-      for( integer jc = 0; jc < numComp; ++jc )
-      {
-        dCompFlux_dC[k_up][ic][jc] += phaseFlux * dProp_dC[jc];
-      }
-    }
-
-
-
-  }
-
-};
-
-struct PPUPhaseFlux
-{
-  /**
-   * @brief Form the PhasePotentialUpwind from pressure gradient and gravitational head
-   * @tparam numComp number of components
-   * @tparam numFluxSupportPoints number of flux support points
-   * @param numPhase number of phases
-   * @param ip phase index
-   * @param hasCapPressure flag indicating if there is capillary pressure
-   * @param seri arraySlice of the stencil-implied element region index
-   * @param sesri arraySlice of the stencil-implied element subregion index
-   * @param sei arraySlice of the stencil-implied element index
-   * @param trans transmissibility at the connection
-   * @param dTrans_dPres derivative of transmissibility wrt pressure
-   * @param pres pressure
-   * @param gravCoef gravitational coefficient
-   * @param phaseMob phase mobility
-   * @param dPhaseMob derivative of phase mobility wrt pressure, temperature, comp density
-   * @param dPhaseVolFrac derivative of phase volume fraction wrt pressure, temperature, comp density
-   * @param dCompFrac_dCompDens derivative of component fraction wrt component density
-   * @param phaseMassDens phase mass density
-   * @param dPhaseMassDens derivative of phase mass density wrt pressure, temperature, comp fraction
-   * @param phaseCapPressure phase capillary pressure
-   * @param dPhaseCapPressure_dPhaseVolFrac derivative of phase capillary pressure wrt phase volume fraction
-   * @param k_up uptream index for this phase
-   * @param potGrad potential gradient for this phase
-   * @param phaseFlux phase flux
-   * @param dPhaseFlux_dP derivative of phase flux wrt pressure
-   * @param dPhaseFlux_dC derivative of phase flux wrt comp density
-   */
-  template< integer numComp, integer numFluxSupportPoints >
-  GEOS_HOST_DEVICE
-  static void
-  compute( integer const numPhase,
-           integer const ip,
-           integer const hasCapPressure,
-           localIndex const ( &seri )[numFluxSupportPoints],
-           localIndex const ( &sesri )[numFluxSupportPoints],
-           localIndex const ( &sei )[numFluxSupportPoints],
-           real64 const ( &trans )[2],
-           real64 const ( &dTrans_dPres )[2],
-           ElementViewConst< arrayView1d< real64 const > > const & pres,
-           ElementViewConst< arrayView1d< real64 const > > const & gravCoef,
-           ElementViewConst< arrayView2d< real64 const, compflow::USD_PHASE > > const & phaseMob,
-           ElementViewConst< arrayView3d< real64 const, compflow::USD_PHASE_DC > > const & dPhaseMob,
-           ElementViewConst< arrayView3d< real64 const, compflow::USD_PHASE_DC > > const & dPhaseVolFrac,
-           ElementViewConst< arrayView4d< real64 const, constitutive::multifluid::USD_PHASE_COMP > > const & phaseCompFrac,
-           ElementViewConst< arrayView5d< real64 const, constitutive::multifluid::USD_PHASE_COMP_DC > > const & dPhaseCompFrac,
-           ElementViewConst< arrayView3d< real64 const, compflow::USD_COMP_DC > > const & dCompFrac_dCompDens,
-           ElementViewConst< arrayView3d< real64 const, constitutive::multifluid::USD_PHASE > > const & phaseMassDens,
-           ElementViewConst< arrayView4d< real64 const, constitutive::multifluid::USD_PHASE_DC > > const & dPhaseMassDens,
-           ElementViewConst< arrayView3d< real64 const, constitutive::cappres::USD_CAPPRES > > const & phaseCapPressure,
-           ElementViewConst< arrayView4d< real64 const, constitutive::cappres::USD_CAPPRES_DS > > const & dPhaseCapPressure_dPhaseVolFrac,
-           localIndex & k_up,
-           real64 & potGrad,
-           real64 ( &phaseFlux ),
-           real64 ( & dPhaseFlux_dP )[numFluxSupportPoints],
-           real64 ( & dPhaseFlux_dC )[numFluxSupportPoints][numComp],
-           real64 ( & compFlux )[numComp],
-           real64 ( & dCompFlux_dP )[numFluxSupportPoints][numComp],
-           real64 ( & dCompFlux_dC )[numFluxSupportPoints][numComp][numComp] )
-  {
-    real64 dPresGrad_dP[numFluxSupportPoints]{};
-    real64 dPresGrad_dC[numFluxSupportPoints][numComp]{};
-    real64 dGravHead_dP[numFluxSupportPoints]{};
-    real64 dGravHead_dC[numFluxSupportPoints][numComp]{};
-    PotGrad::compute< numComp, numFluxSupportPoints >( numPhase, ip, hasCapPressure, seri, sesri, sei, trans, dTrans_dPres, pres,
-                                                       gravCoef, dPhaseVolFrac, dCompFrac_dCompDens, phaseMassDens, dPhaseMassDens,
-                                                       phaseCapPressure, dPhaseCapPressure_dPhaseVolFrac, potGrad, dPresGrad_dP,
-                                                       dPresGrad_dC, dGravHead_dP, dGravHead_dC );
-
-    // *** upwinding ***
-
-    // choose upstream cell
-    k_up = (potGrad >= 0) ? 0 : 1;
-
-    localIndex const er_up  = seri[k_up];
-    localIndex const esr_up = sesri[k_up];
-    localIndex const ei_up  = sei[k_up];
-
-    real64 const mobility = phaseMob[er_up][esr_up][ei_up][ip];
-
-    // pressure gradient depends on all points in the stencil
-    for( integer ke = 0; ke < numFluxSupportPoints; ++ke )
-    {
-      dPhaseFlux_dP[ke] += dPresGrad_dP[ke] - dGravHead_dP[ke];
-      dPhaseFlux_dP[ke] *= mobility;
-      for( integer jc = 0; jc < numComp; ++jc )
-      {
-        dPhaseFlux_dC[ke][jc] += dPresGrad_dC[ke][jc] - dGravHead_dC[ke][jc];
-        dPhaseFlux_dC[ke][jc] *= mobility;
-      }
-    }
-    // compute phase flux using upwind mobility.
-    phaseFlux = mobility * potGrad;
-
-    real64 const dMob_dP = dPhaseMob[er_up][esr_up][ei_up][ip][Deriv::dP];
-    arraySlice1d< real64 const, compflow::USD_PHASE_DC - 2 > dPhaseMobSub =
-      dPhaseMob[er_up][esr_up][ei_up][ip];
-
-    // add contribution from upstream cell mobility derivatives
-    dPhaseFlux_dP[k_up] += dMob_dP * potGrad;
-    for( integer jc = 0; jc < numComp; ++jc )
-    {
-      dPhaseFlux_dC[k_up][jc] += dPhaseMobSub[Deriv::dC+jc] * potGrad;
-    }
-
-    //distribute on phaseComponentFlux here
-    PhaseComponentFlux::compute( ip, k_up, seri, sesri, sei, phaseCompFrac, dPhaseCompFrac, dCompFrac_dCompDens, phaseFlux
-                                 , dPhaseFlux_dP, dPhaseFlux_dC, compFlux, dCompFlux_dP, dCompFlux_dC );
-
-  }
-};
-
-struct C1PPUPhaseFlux
-{
-  /**
-   * @brief Form the PhasePotentialUpwind from pressure gradient and gravitational head
-   * @tparam numComp number of components
-   * @tparam numFluxSupportPoints number of flux support points
-   * @param numPhase number of phases
-   * @param ip phase index
-   * @param hasCapPressure flag indicating if there is capillary pressure
-   * @param seri arraySlice of the stencil-implied element region index
-   * @param sesri arraySlice of the stencil-implied element subregion index
-   * @param sei arraySlice of the stencil-implied element index
-   * @param trans transmissibility at the connection
-   * @param dTrans_dPres derivative of transmissibility wrt pressure
-   * @param pres pressure
-   * @param gravCoef gravitational coefficient
-   * @param phaseMob phase mobility
-   * @param dPhaseMob derivative of phase mobility wrt pressure, temperature, comp density
-   * @param dPhaseVolFrac derivative of phase volume fraction wrt pressure, temperature, comp density
-   * @param dCompFrac_dCompDens derivative of component fraction wrt component density
-   * @param phaseMassDens phase mass density
-   * @param dPhaseMassDens derivative of phase mass density wrt pressure, temperature, comp fraction
-   * @param phaseCapPressure phase capillary pressure
-   * @param dPhaseCapPressure_dPhaseVolFrac derivative of phase capillary pressure wrt phase volume fraction
-   * @param k_up uptream index for this phase
-   * @param potGrad potential gradient for this phase
-   * @param phaseFlux phase flux
-   * @param dPhaseFlux_dP derivative of phase flux wrt pressure
-   * @param dPhaseFlux_dC derivative of phase flux wrt comp density
-   */
-  template< integer numComp, integer numFluxSupportPoints >
-  GEOS_HOST_DEVICE
-  static void
-  compute( integer const numPhase,
-           integer const ip,
-           integer const hasCapPressure,
-           localIndex const ( &seri )[numFluxSupportPoints],
-           localIndex const ( &sesri )[numFluxSupportPoints],
-           localIndex const ( &sei )[numFluxSupportPoints],
-           real64 const ( &trans )[2],
-           real64 const ( &dTrans_dPres )[2],
-           ElementViewConst< arrayView1d< real64 const > > const & pres,
-           ElementViewConst< arrayView1d< real64 const > > const & gravCoef,
-           ElementViewConst< arrayView2d< real64 const, compflow::USD_PHASE > > const & phaseMob,
-           ElementViewConst< arrayView3d< real64 const, compflow::USD_PHASE_DC > > const & dPhaseMob,
-           ElementViewConst< arrayView3d< real64 const, compflow::USD_PHASE_DC > > const & dPhaseVolFrac,
-           ElementViewConst< arrayView4d< real64 const, constitutive::multifluid::USD_PHASE_COMP > > const & phaseCompFrac,
-           ElementViewConst< arrayView5d< real64 const, constitutive::multifluid::USD_PHASE_COMP_DC > > const & dPhaseCompFrac,
-           ElementViewConst< arrayView3d< real64 const, compflow::USD_COMP_DC > > const & dCompFrac_dCompDens,
-           ElementViewConst< arrayView3d< real64 const, constitutive::multifluid::USD_PHASE > > const & phaseMassDens,
-           ElementViewConst< arrayView4d< real64 const, constitutive::multifluid::USD_PHASE_DC > > const & dPhaseMassDens,
-           ElementViewConst< arrayView3d< real64 const, constitutive::cappres::USD_CAPPRES > > const & phaseCapPressure,
-           ElementViewConst< arrayView4d< real64 const, constitutive::cappres::USD_CAPPRES_DS > > const & dPhaseCapPressure_dPhaseVolFrac,
-           localIndex & k_up,
-           real64 & potGrad,
-           real64 ( &phaseFlux ),
-           real64 ( & dPhaseFlux_dP )[numFluxSupportPoints],
-           real64 ( & dPhaseFlux_dC )[numFluxSupportPoints][numComp],
-           real64 ( & compFlux )[numComp],
-           real64 ( & dCompFlux_dP )[numFluxSupportPoints][numComp],
-           real64 ( & dCompFlux_dC )[numFluxSupportPoints][numComp][numComp] )
-  {
-    real64 dPresGrad_dP[numFluxSupportPoints]{};
-    real64 dPresGrad_dC[numFluxSupportPoints][numComp]{};
-    real64 dGravHead_dP[numFluxSupportPoints]{};
-    real64 dGravHead_dC[numFluxSupportPoints][numComp]{};
-    PotGrad::compute< numComp, numFluxSupportPoints >( numPhase, ip, hasCapPressure, seri, sesri, sei, trans, dTrans_dPres, pres,
-                                                       gravCoef, dPhaseVolFrac, dCompFrac_dCompDens, phaseMassDens, dPhaseMassDens,
-                                                       phaseCapPressure, dPhaseCapPressure_dPhaseVolFrac, potGrad, dPresGrad_dP,
-                                                       dPresGrad_dC, dGravHead_dP, dGravHead_dC );
-
-    // gravity head
-    real64 gravHead = 0.0;
-    for( integer i = 0; i < numFluxSupportPoints; i++ )
-    {
-      localIndex const er  = seri[i];
-      localIndex const esr = sesri[i];
-      localIndex const ei  = sei[i];
-
-      real64 const gravD = trans[i] * gravCoef[er][esr][ei];
-
-      gravHead += gravD;
-    }
-
-    // *** upwinding ***
-
-    // phase flux and derivatives
-
-    // assuming TPFA in the code below
-
-    real64 Ttrans = fabs( trans[0] );
-    potGrad = potGrad / Ttrans;
-
-    real64 const mobility_i = phaseMob[seri[0]][sesri[0]][sei[0]][ip];
-    real64 const mobility_j = phaseMob[seri[1]][sesri[1]][sei[1]][ip];
-
-    // compute phase flux, see Eqs. (66) and (69) from the reference above
-    real64 smoEps = epsC1PPU;
-    if( fabs( gravHead ) <= 1e-20 )
-      smoEps = 1000;
-    real64 const tmpSqrt = sqrt( potGrad * potGrad + smoEps * smoEps );
-    real64 const smoMax = 0.5 * (-potGrad + tmpSqrt);
-
-    phaseFlux = Ttrans * ( potGrad * mobility_i - smoMax * (mobility_j - mobility_i) );
-
-    // derivativess
-
-    // first part, mobility derivative
-
-    // dP
-    {
-      real64 const dMob_dP = dPhaseMob[seri[0]][sesri[0]][sei[0]][ip][Deriv::dP];
-      dPhaseFlux_dP[0] += Ttrans * potGrad * dMob_dP;
-    }
-
-    // dC
-    {
-      arraySlice1d< real64 const, compflow::USD_PHASE_DC - 2 >
-      dPhaseMobSub = dPhaseMob[seri[0]][sesri[0]][sei[0]][ip];
-      for( integer jc = 0; jc < numComp; ++jc )
-      {
-        dPhaseFlux_dC[0][jc] += Ttrans * potGrad * dPhaseMobSub[Deriv::dC + jc];
-      }
-    }
-
-    real64 const tmpInv = 1.0 / tmpSqrt;
-    real64 const dSmoMax_x = 0.5 * (1.0 - potGrad * tmpInv);
-
-    // pressure gradient and mobility difference depend on all points in the stencil
-    real64 const dMobDiff_sign[numFluxSupportPoints] = {-1.0, 1.0};
-    for( integer ke = 0; ke < numFluxSupportPoints; ++ke )
-    {
-      // dP
-
-      real64 const dPotGrad_dP = dPresGrad_dP[ke] - dGravHead_dP[ke];
-
-      // first part
-      dPhaseFlux_dP[ke] += dPotGrad_dP * mobility_i;
-
-      // second part
-      real64 const dSmoMax_dP = -dPotGrad_dP * dSmoMax_x;
-      dPhaseFlux_dP[ke] += -dSmoMax_dP * (mobility_j - mobility_i);
-
-      real64 const dMob_dP = dPhaseMob[seri[ke]][sesri[ke]][sei[ke]][ip][Deriv::dP];
-      dPhaseFlux_dP[ke] += -Ttrans * smoMax * dMobDiff_sign[ke] * dMob_dP;
-
-      // dC
-
-      arraySlice1d< real64 const, compflow::USD_PHASE_DC - 2 >
-      dPhaseMobSub = dPhaseMob[seri[ke]][sesri[ke]][sei[ke]][ip];
-
-      for( integer jc = 0; jc < numComp; ++jc )
-      {
-        real64 const dPotGrad_dC = dPresGrad_dC[ke][jc] - dGravHead_dC[ke][jc];
-
-        // first part
-        dPhaseFlux_dC[ke][jc] += dPotGrad_dC * mobility_i;
-
-        // second part
-        real64 const dSmoMax_dC = -dPotGrad_dC * dSmoMax_x;
-        dPhaseFlux_dC[ke][jc] += -dSmoMax_dC * (mobility_j - mobility_i);
-        dPhaseFlux_dC[ke][jc] += -Ttrans * smoMax * dMobDiff_sign[ke] * dPhaseMobSub[Deriv::dC + jc];
-      }
-    }
-
-    potGrad = potGrad * Ttrans;
-
-    // choose upstream cell for composition upwinding
-    k_up = (phaseFlux >= 0) ? 0 : 1;
 
     //distribute on phaseComponentFlux here
     PhaseComponentFlux::compute( ip, k_up, seri, sesri, sei, phaseCompFrac, dPhaseCompFrac, dCompFrac_dCompDens, phaseFlux
@@ -2439,13 +1936,13 @@
 
         weightedPotential += (pot - potOther >= 0) ? mob_dw * (potOther - pot) : mob_up * (potOther - pot);
 
-      }
+            }
     }
   }
 
-};
-
-/**
+        };
+
+        /**
  * @brief  Class describing the Hybrid Upwind scheme as defined in "Consistent upwinding for sequential fully implicit
  *         multiscale compositional simulation" (Moncorge,2020)
  */
@@ -2636,17 +2133,16 @@
 {
 
   using UPWIND_SCHEME = HybridUpwind;
-
-  /**
+            /**
    * @brief Form the Implicit Hybrid Upwind from pressure gradient and gravitational head
-   * @tparam numComp number of components
-   * @tparam numFluxSupportPoints number of flux support points
+             * @tparam numComp number of components
+             * @tparam numFluxSupportPoints number of flux support points
    * @param numPhase number of phases
-   * @param ip phase index
+             * @param ip phase index
    * @param hasCapPressure flag indicating if there is capillary pressure
-   * @param seri arraySlice of the stencil-implied element region index
-   * @param sesri arraySlice of the stencil-implied element subregion index
-   * @param sei arraySlice of the stencil-implied element index
+             * @param seri arraySlice of the stencil-implied element region index
+             * @param sesri arraySlice of the stencil-implied element subregion index
+             * @param sei arraySlice of the stencil-implied element index
    * @param trans transmissibility at the connection
    * @param dTrans_dPres derivative of transmissibility wrt pressure
    * @param pres pressure
@@ -2654,26 +2150,26 @@
    * @param phaseMob phase mobility
    * @param dPhaseMob derivative of phase mobility wrt pressure, temperature, comp density
    * @param dPhaseVolFrac derivative of phase volume fraction wrt pressure, temperature, comp density
-   * @param dCompFrac_dCompDens derivative of component fraction wrt component density
+             * @param dCompFrac_dCompDens derivative of component fraction wrt component density
    * @param phaseMassDens phase mass density
    * @param dPhaseMassDens derivative of phase mass density wrt pressure, temperature, comp fraction
    * @param phaseCapPressure phase capillary pressure
    * @param dPhaseCapPressure_dPhaseVolFrac derivative of phase capillary pressure wrt phase volume fraction
    * @param k_up uptream index for this phase
    * @param potGrad potential gradient for this phase
-   * @param phaseFlux phase flux
-   * @param dPhaseFlux_dP derivative of phase flux wrt pressure
-   * @param dPhaseFlux_dC derivative of phase flux wrt comp density
-   */
+             * @param phaseFlux phase flux
+             * @param dPhaseFlux_dP derivative of phase flux wrt pressure
+             * @param dPhaseFlux_dC derivative of phase flux wrt comp density
+             */
   template< integer numComp, integer numFluxSupportPoints >
-  GEOS_HOST_DEVICE
-  static void
+            GEOS_HOST_DEVICE
+            static void
   compute( integer const numPhase,
            integer const ip,
            integer const hasCapPressure,
-           localIndex const ( &seri )[numFluxSupportPoints],
-           localIndex const ( &sesri )[numFluxSupportPoints],
-           localIndex const ( &sei )[numFluxSupportPoints],
+                    localIndex const ( &seri )[numFluxSupportPoints],
+                    localIndex const ( &sesri )[numFluxSupportPoints],
+                    localIndex const ( &sei )[numFluxSupportPoints],
            real64 const ( &trans )[2],
            real64 const ( &dTrans_dPres )[2],
            ElementViewConst< arrayView1d< real64 const > > const & pres,
@@ -2681,9 +2177,9 @@
            ElementViewConst< arrayView2d< real64 const, compflow::USD_PHASE > > const & phaseMob,
            ElementViewConst< arrayView3d< real64 const, compflow::USD_PHASE_DC > > const & dPhaseMob,
            ElementViewConst< arrayView3d< real64 const, compflow::USD_PHASE_DC > > const & dPhaseVolFrac,
-           ElementViewConst< arrayView4d< real64 const, constitutive::multifluid::USD_PHASE_COMP > > const & phaseCompFrac,
-           ElementViewConst< arrayView5d< real64 const, constitutive::multifluid::USD_PHASE_COMP_DC > > const & dPhaseCompFrac,
-           ElementViewConst< arrayView3d< real64 const, compflow::USD_COMP_DC > > const & dCompFrac_dCompDens,
+                    ElementViewConst<arrayView4d<real64 const, constitutive::multifluid::USD_PHASE_COMP> > const &phaseCompFrac,
+                    ElementViewConst<arrayView5d<real64 const, constitutive::multifluid::USD_PHASE_COMP_DC> > const &dPhaseCompFrac,
+                    ElementViewConst<arrayView3d<real64 const, compflow::USD_COMP_DC> > const &dCompFrac_dCompDens,
            ElementViewConst< arrayView3d< real64 const, constitutive::multifluid::USD_PHASE > > const & phaseMassDens,
            ElementViewConst< arrayView4d< real64 const, constitutive::multifluid::USD_PHASE_DC > > const & dPhaseMassDens,
            ElementViewConst< arrayView3d< real64 const, constitutive::cappres::USD_CAPPRES > > const & phaseCapPressure,
@@ -2693,11 +2189,13 @@
            real64 ( &phaseFlux ),
            real64 ( & dPhaseFlux_dP )[numFluxSupportPoints],
            real64 ( & dPhaseFlux_dC )[numFluxSupportPoints][numComp],
-           real64 ( & compFlux )[numComp],
-           real64 ( & dCompFlux_dP )[numFluxSupportPoints][numComp],
+                    real64 ( &compFlux )[numComp],
+                    real64 ( &dCompFlux_dP )[numFluxSupportPoints][numComp],
            real64 ( & dCompFlux_dC )[numFluxSupportPoints][numComp][numComp] )
   {
-
+               localIndex const er_up = seri[k_up];
+                localIndex const esr_up = sesri[k_up];
+                localIndex const ei_up = sei[k_up];
     //loop over all phases to form total velocity
     real64 totFlux{};
     real64 dTotFlux_dP[numFluxSupportPoints]{};
@@ -2807,8 +2305,8 @@
       for( localIndex jc = 0; jc < numComp; ++jc )
       {
         dViscousPhaseFlux_dC[ke][jc] += dFractionalFlow_dC[ke][jc] * totFlux;
-      }
-    }
+                        }
+                    }
 
     //NON-FIXED UT -- to be canceled out if considered fixed
     for( localIndex ke = 0; ke < numFluxSupportPoints; ++ke )
@@ -2819,8 +2317,8 @@
       for( localIndex jc = 0; jc < numComp; ++jc )
       {
         dViscousPhaseFlux_dC[ke][jc] += fractionalFlow * dTotFlux_dC[ke][jc];
-      }
-    }
+                    }
+                }
     //distribute on phaseComponentFlux here
     PhaseComponentFlux::compute( ip, k_up,
                                  seri, sesri, sei,
@@ -2959,14 +2457,13 @@
 
     }//end if cappres
 
-  }
-
-};
-
-
-
-} // namespace isothermalCompositionalMultiPhaseFVMKernelUtilities
->>>>>>> cb20b88c
+            }
+
+        };
+
+
+
+    } // namespace isothermalCompositionalMultiPhaseFVMKernelUtilities
 
 } // namespace geosx
 
