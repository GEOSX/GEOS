--- conflicted
+++ resolved
@@ -45,7 +45,7 @@
 /**
  * @brief Internal struct to provide no-op defaults used in the inclusion
  *   of lambda functions into kernel component functions.
- * @struct NoOpFuncs
+ * @struct NoOpFunc
  */
 struct NoOpFunc
 {
@@ -594,23 +594,6 @@
 /******************************** ElementBasedAssemblyKernel ********************************/
 
 /**
-<<<<<<< HEAD
- * @brief Internal struct to provide no-op defaults used in the inclusion
- *   of lambda functions into kernel component functions.
- * @struct NoOpFuncs
- */
-struct NoOpFunc
-{
-  template< typename ... Ts >
-  GEOSX_HOST_DEVICE
-  constexpr void
-  operator()( Ts && ... ) const {}
-};
-
-
-/**
-=======
->>>>>>> 1f4067c5
  * @class ElementBasedAssemblyKernel
  * @tparam NUM_COMP number of fluid components
  * @tparam NUM_DOF number of degrees of freedom
