--- conflicted
+++ resolved
@@ -210,14 +210,6 @@
   struct viewKeyStruct : FlowSolverBase::viewKeyStruct
   {
     static constexpr char const * elemDofFieldString() { return "singlePhaseVariables"; }
-<<<<<<< HEAD
-
-    // inputs
-    static constexpr char const * inputTemperatureString() { return "temperature"; }
-    static constexpr char const * thermalConductivityNamesString() { return "thermalConductivityNames"; }
-
-=======
->>>>>>> 90feb105
   };
 
   /**
@@ -332,7 +324,6 @@
   void computeHydrostaticEquilibrium();
 
   /**
-<<<<<<< HEAD
    * @brief Update the cell-wise pressure gradient
    */
   virtual void updatePressureGradient( DomainPartition & domain )
@@ -341,16 +332,6 @@
   }
 
   /**
-   * @brief Utility function to keep the flow variables during a time step (used in poromechanics simulations)
-   * @param[in] keepFlowVariablesConstantDuringInitStep flag to tell the solver to freeze its primary variables during a time step
-   * @detail This function is meant to be called by a specific task before/after the initialization step
-   */
-  void keepFlowVariablesConstantDuringInitStep( bool const keepFlowVariablesConstantDuringInitStep )
-  { m_keepFlowVariablesConstantDuringInitStep = keepFlowVariablesConstantDuringInitStep; }
-
-  /**
-=======
->>>>>>> 90feb105
    * @brief Function to fix the initial state during the initialization step in coupled problems
    * @param[in] time current time
    * @param[in] dt time step
