--- conflicted
+++ resolved
@@ -128,25 +128,17 @@
                                   arrayView1d< real64 > const & localRhs );
 
   /**
-<<<<<<< HEAD
-   * @brief
-=======
    * @brief assembles the accumulation terms for all cells of a spcefici subRegion.
    * @tparam SUBREGION_TYPE the subRegion type
    * @param dofManager degree-of-freedom manager associated with the linear system
    * @param subRegion the subRegion
    * @param localMatrix the system matrix
    * @param localRhs the system right-hand side vector
->>>>>>> 186c7ad0
    *
    */
   template< typename SUBREGION_TYPE >
   void accumulationAssemblyLaunch( DofManager const & dofManager,
-<<<<<<< HEAD
-                                   SUBREGION_TYPE & subRegion,
-=======
                                    SUBREGION_TYPE const & subRegion,
->>>>>>> 186c7ad0
                                    CRSMatrixView< real64, globalIndex const > const & localMatrix,
                                    arrayView1d< real64 > const & localRhs );
 
@@ -396,11 +388,7 @@
 
 template< typename SUBREGION_TYPE >
 void SinglePhaseBase::accumulationAssemblyLaunch( DofManager const & dofManager,
-<<<<<<< HEAD
-                                                  SUBREGION_TYPE & subRegion,
-=======
                                                   SUBREGION_TYPE const & subRegion,
->>>>>>> 186c7ad0
                                                   CRSMatrixView< real64, globalIndex const > const & localMatrix,
                                                   arrayView1d< real64 > const & localRhs )
 {
