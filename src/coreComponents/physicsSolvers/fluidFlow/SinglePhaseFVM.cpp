--- conflicted
+++ resolved
@@ -5,11 +5,7 @@
  * Copyright (c) 2016-2024 Lawrence Livermore National Security LLC
  * Copyright (c) 2018-2024 Total, S.A
  * Copyright (c) 2018-2024 The Board of Trustees of the Leland Stanford Junior University
-<<<<<<< HEAD
- * Copyright (c) 2018-2024 Chevron
-=======
  * Copyright (c) 2023-2024 Chevron
->>>>>>> fe987d81
  * Copyright (c) 2019-     GEOS/GEOSX Contributors
  * All rights reserved
  *
@@ -37,15 +33,6 @@
 #include "fieldSpecification/AquiferBoundaryCondition.hpp"
 #include "physicsSolvers/fluidFlow/FlowSolverBaseFields.hpp"
 #include "physicsSolvers/fluidFlow/SinglePhaseBaseFields.hpp"
-<<<<<<< HEAD
-#include "physicsSolvers/fluidFlow/SinglePhaseBaseKernels.hpp"
-#include "physicsSolvers/fluidFlow/ThermalSinglePhaseBaseKernels.hpp"
-#include "physicsSolvers/fluidFlow/SinglePhaseFVMKernels.hpp"
-#include "physicsSolvers/fluidFlow/ThermalSinglePhaseFVMKernels.hpp"
-#include "physicsSolvers/fluidFlow/StabilizedSinglePhaseFVMKernels.hpp"
-
-#include "physicsSolvers/fluidFlow/SinglePhaseProppantFluxKernels.hpp"
-=======
 #include "physicsSolvers/fluidFlow/kernels/singlePhase/AccumulationKernels.hpp"
 #include "physicsSolvers/fluidFlow/kernels/singlePhase/ThermalAccumulationKernels.hpp"
 #include "physicsSolvers/fluidFlow/kernels/singlePhase/ResidualNormKernel.hpp"
@@ -56,7 +43,6 @@
 #include "physicsSolvers/fluidFlow/kernels/singlePhase/StabilizedFluxComputeKernel.hpp"
 #include "physicsSolvers/fluidFlow/kernels/singlePhase/AquiferBCKernel.hpp"
 #include "physicsSolvers/fluidFlow/kernels/singlePhase/proppant/ProppantFluxKernels.hpp"
->>>>>>> fe987d81
 #include "physicsSolvers/multiphysics/poromechanicsKernels/SinglePhasePoromechanicsEmbeddedFractures.hpp"
 #include "physicsSolvers/multiphysics/poromechanicsKernels/ThermalSinglePhasePoromechanicsEmbeddedFractures.hpp"
 #include "physicsSolvers/multiphysics/poromechanicsKernels/SinglePhasePoromechanicsConformingFractures.hpp"
@@ -166,39 +152,17 @@
       real64 subRegionResidualNorm[numNorm]{};
       real64 subRegionResidualNormalizer[numNorm]{};
 
-<<<<<<< HEAD
-      string const & fluidName = subRegion.template getReference< string >( BASE::viewKeyStruct::fluidNamesString() );
-      SingleFluidBase const & fluid = SolverBase::getConstitutiveModel< SingleFluidBase >( subRegion, fluidName );
-
-=======
->>>>>>> fe987d81
       // step 1: compute the norm in the subRegion
 
       if( m_isThermal )
       {
-<<<<<<< HEAD
-        string const & solidName = subRegion.template getReference< string >( BASE::viewKeyStruct::solidNamesString() );
-        CoupledSolidBase const & solid = SolverBase::getConstitutiveModel< CoupledSolidBase >( subRegion, solidName );
-
-        string const & solidInternalEnergyName = subRegion.template getReference< string >( BASE::viewKeyStruct::solidInternalEnergyNamesString() );
-        SolidInternalEnergy const & solidInternalEnergy = SolverBase::getConstitutiveModel< SolidInternalEnergy >( subRegion, solidInternalEnergyName );
-
-        thermalSinglePhaseBaseKernels::
-=======
         singlePhaseBaseKernels::
->>>>>>> fe987d81
           ResidualNormKernelFactory::
           createAndLaunch< parallelDevicePolicy<> >( normType,
                                                      rankOffset,
                                                      dofKey,
                                                      localRhs,
                                                      subRegion,
-<<<<<<< HEAD
-                                                     fluid,
-                                                     solid,
-                                                     solidInternalEnergy,
-=======
->>>>>>> fe987d81
                                                      m_nonlinearSolverParameters.m_minNormalizer,
                                                      subRegionResidualNorm,
                                                      subRegionResidualNormalizer );
@@ -255,16 +219,8 @@
     }
     residualNorm = sqrt( globalResidualNorm[0] * globalResidualNorm[0] + globalResidualNorm[1] * globalResidualNorm[1] );
 
-<<<<<<< HEAD
-    if( getLogLevel() >= 1 && logger::internal::rank == 0 )
-    {
-      std::cout << GEOS_FMT( "        ( R{} ) = ( {:4.2e} )        ( Renergy ) = ( {:4.2e} )",
-                             FlowSolverBase::coupledSolverAttributePrefix(), globalResidualNorm[0], globalResidualNorm[1] );
-    }
-=======
     GEOS_LOG_LEVEL_INFO_RANK_0_NLR( logInfo::Convergence, GEOS_FMT( "        ( R{} ) = ( {:4.2e} )        ( Renergy ) = ( {:4.2e} )",
                                                                     FlowSolverBase::coupledSolverAttributePrefix(), globalResidualNorm[0], globalResidualNorm[1] ));
->>>>>>> fe987d81
   }
   else
   {
@@ -278,15 +234,8 @@
       physicsSolverBaseKernels::L2ResidualNormHelper::computeGlobalNorm( localResidualNorm[0], localResidualNormalizer[0], residualNorm );
     }
 
-<<<<<<< HEAD
-    if( getLogLevel() >= 1 && logger::internal::rank == 0 )
-    {
-      std::cout << GEOS_FMT( "        ( R{} ) = ( {:4.2e} )", FlowSolverBase::coupledSolverAttributePrefix(), residualNorm );
-    }
-=======
     GEOS_LOG_LEVEL_INFO_RANK_0_NLR( logInfo::Convergence,
                                     GEOS_FMT( "        ( R{} ) = ( {:4.2e} )", FlowSolverBase::coupledSolverAttributePrefix(), residualNorm ));
->>>>>>> fe987d81
   }
   return residualNorm;
 }
@@ -424,16 +373,6 @@
       typename TYPEOFREF( stencil ) ::KernelWrapper stencilWrapper = stencil.createKernelWrapper();
 
       // No thermal support yet
-<<<<<<< HEAD
-      stabilizedSinglePhaseFVMKernels::FaceBasedAssemblyKernelFactory::createAndLaunch< parallelDevicePolicy<> >( dofManager.rankOffset(),
-                                                                                                                  dofKey,
-                                                                                                                  getName(),
-                                                                                                                  mesh.getElemManager(),
-                                                                                                                  stencilWrapper,
-                                                                                                                  dt,
-                                                                                                                  localMatrix.toViewConstSizes(),
-                                                                                                                  localRhs.toView() );
-=======
       stabilizedSinglePhaseFVMKernels::FluxComputeKernelFactory::createAndLaunch< parallelDevicePolicy<> >( dofManager.rankOffset(),
                                                                                                             dofKey,
                                                                                                             getName(),
@@ -442,7 +381,6 @@
                                                                                                             dt,
                                                                                                             localMatrix.toViewConstSizes(),
                                                                                                             localRhs.toView() );
->>>>>>> fe987d81
 
     } );
   } );
@@ -479,15 +417,9 @@
     {
       typename TYPEOFREF( stencil ) ::KernelWrapper stencilWrapper = stencil.createKernelWrapper();
 
-<<<<<<< HEAD
-      typename FaceBasedAssemblyKernelBase::SinglePhaseFlowAccessors flowAccessors( elemManager, getName() );
-      typename FaceBasedAssemblyKernelBase::SlurryFluidAccessors fluidAccessors( elemManager, getName() );
-      typename FaceBasedAssemblyKernelBase::ProppantPermeabilityAccessors permAccessors( elemManager, getName() );
-=======
       typename FluxComputeKernelBase::SinglePhaseFlowAccessors flowAccessors( elemManager, getName() );
       typename FluxComputeKernelBase::SlurryFluidAccessors fluidAccessors( elemManager, getName() );
       typename FluxComputeKernelBase::ProppantPermeabilityAccessors permAccessors( elemManager, getName() );
->>>>>>> fe987d81
 
       singlePhaseProppantFluxKernels::FaceElementFluxKernel::launch( stencilWrapper,
                                                                      dt,
@@ -550,16 +482,6 @@
       if( m_isThermal )
       {
         thermalSinglePhaseFVMKernels::
-<<<<<<< HEAD
-          FaceBasedAssemblyKernelFactory::createAndLaunch< parallelDevicePolicy<> >( dofManager.rankOffset(),
-                                                                                     dofKey,
-                                                                                     this->getName(),
-                                                                                     mesh.getElemManager(),
-                                                                                     stencilWrapper,
-                                                                                     dt,
-                                                                                     localMatrix.toViewConstSizes(),
-                                                                                     localRhs.toView() );
-=======
           FluxComputeKernelFactory::createAndLaunch< parallelDevicePolicy<> >( dofManager.rankOffset(),
                                                                                dofKey,
                                                                                this->getName(),
@@ -568,21 +490,10 @@
                                                                                dt,
                                                                                localMatrix.toViewConstSizes(),
                                                                                localRhs.toView() );
->>>>>>> fe987d81
       }
       else
       {
         singlePhaseFVMKernels::
-<<<<<<< HEAD
-          FaceBasedAssemblyKernelFactory::createAndLaunch< parallelDevicePolicy<> >( dofManager.rankOffset(),
-                                                                                     dofKey,
-                                                                                     this->getName(),
-                                                                                     mesh.getElemManager(),
-                                                                                     stencilWrapper,
-                                                                                     dt,
-                                                                                     localMatrix.toViewConstSizes(),
-                                                                                     localRhs.toView() );
-=======
           FluxComputeKernelFactory::createAndLaunch< parallelDevicePolicy<> >( dofManager.rankOffset(),
                                                                                dofKey,
                                                                                this->getName(),
@@ -591,7 +502,6 @@
                                                                                dt,
                                                                                localMatrix.toViewConstSizes(),
                                                                                localRhs.toView() );
->>>>>>> fe987d81
       }
     } );
 
@@ -661,16 +571,6 @@
       if( m_isThermal )
       {
         thermalSinglePhaseFVMKernels::
-<<<<<<< HEAD
-          FaceBasedAssemblyKernelFactory::createAndLaunch< parallelDevicePolicy<> >( dofManager.rankOffset(),
-                                                                                     dofKey,
-                                                                                     this->getName(),
-                                                                                     mesh.getElemManager(),
-                                                                                     stencilWrapper,
-                                                                                     dt,
-                                                                                     localMatrix.toViewConstSizes(),
-                                                                                     localRhs.toView() );
-=======
           FluxComputeKernelFactory::createAndLaunch< parallelDevicePolicy<> >( dofManager.rankOffset(),
                                                                                dofKey,
                                                                                this->getName(),
@@ -679,21 +579,10 @@
                                                                                dt,
                                                                                localMatrix.toViewConstSizes(),
                                                                                localRhs.toView() );
->>>>>>> fe987d81
       }
       else
       {
         singlePhaseFVMKernels::
-<<<<<<< HEAD
-          FaceBasedAssemblyKernelFactory::createAndLaunch< parallelDevicePolicy<> >( dofManager.rankOffset(),
-                                                                                     dofKey,
-                                                                                     this->getName(),
-                                                                                     mesh.getElemManager(),
-                                                                                     stencilWrapper,
-                                                                                     dt,
-                                                                                     localMatrix.toViewConstSizes(),
-                                                                                     localRhs.toView() );
-=======
           FluxComputeKernelFactory::createAndLaunch< parallelDevicePolicy<> >( dofManager.rankOffset(),
                                                                                dofKey,
                                                                                this->getName(),
@@ -702,7 +591,6 @@
                                                                                dt,
                                                                                localMatrix.toViewConstSizes(),
                                                                                localRhs.toView() );
->>>>>>> fe987d81
       }
     } );
 
@@ -812,7 +700,6 @@
                                             SortedArrayView< localIndex const > const & targetSet,
                                             FaceManager & targetGroup,
                                             string const & )
-<<<<<<< HEAD
       {
         BoundaryStencil const & stencil = fluxApprox.getStencil< BoundaryStencil >( mesh, setName );
 
@@ -847,8 +734,6 @@
                                             SortedArrayView< localIndex const > const & targetSet,
                                             FaceManager & targetGroup,
                                             string const & )
-=======
->>>>>>> fe987d81
       {
         BoundaryStencil const & stencil = fluxApprox.getStencil< BoundaryStencil >( mesh, setName );
 
@@ -865,43 +750,6 @@
           return;
         }
 
-<<<<<<< HEAD
-=======
-        pressureSets.insert( setName );
-        // first, evaluate BC to get primary field values (pressure)
-        fs.applyFieldValue< FieldSpecificationEqual,
-                            parallelDevicePolicy<> >( targetSet,
-                                                      time_n + dt,
-                                                      targetGroup,
-                                                      fields::flow::facePressure::key() );
-      } );
-
-      // Take BCs defined for "temperature" field and apply values to "faceTemperature"
-      fsManager.apply< FaceManager >( time_n + dt,
-                                      mesh,
-                                      fields::flow::temperature::key(),
-                                      [&] ( FieldSpecificationBase const & fs,
-                                            string const & setName,
-                                            SortedArrayView< localIndex const > const & targetSet,
-                                            FaceManager & targetGroup,
-                                            string const & )
-      {
-        BoundaryStencil const & stencil = fluxApprox.getStencil< BoundaryStencil >( mesh, setName );
-
-        if( fs.getLogLevel() >= 1 && m_nonlinearSolverParameters.m_numNewtonIterations == 0 )
-        {
-          globalIndex const numTargetFaces = MpiWrapper::sum< globalIndex >( stencil.size() );
-          GEOS_LOG_RANK_0( GEOS_FMT( faceBcLogMessage,
-                                     this->getName(), time_n+dt, fs.getCatalogName(), fs.getName(),
-                                     setName, targetGroup.getName(), numTargetFaces ) );
-        }
-
-        if( stencil.size() == 0 )
-        {
-          return;
-        }
-
->>>>>>> fe987d81
         temperatureSets.insert( setName );
         // Specify the bc value of the field
         fs.applyFieldValue< FieldSpecificationEqual,
@@ -1047,13 +895,8 @@
       elemManager.constructArrayViewAccessor< globalIndex, 1 >( elemDofKey );
     elemDofNumber.setName( this->getName() + "/accessors/" + elemDofKey );
 
-<<<<<<< HEAD
-    typename FaceBasedAssemblyKernelBase::SinglePhaseFlowAccessors flowAccessors( elemManager, this->getName() );
-    typename FaceBasedAssemblyKernelBase::SinglePhaseFluidAccessors fluidAccessors( elemManager, this->getName() );
-=======
     typename FluxComputeKernelBase::SinglePhaseFlowAccessors flowAccessors( elemManager, this->getName() );
     typename FluxComputeKernelBase::SinglePhaseFluidAccessors fluidAccessors( elemManager, this->getName() );
->>>>>>> fe987d81
 
     fsManager.apply< FaceManager,
                      AquiferBoundaryCondition >( time + dt,
@@ -1098,14 +941,8 @@
 namespace
 {
 typedef SinglePhaseFVM< SinglePhaseProppantBase > SinglePhaseFVMProppant;
-<<<<<<< HEAD
-REGISTER_CATALOG_ENTRY( SolverBase, SinglePhaseFVMProppant, string const &, Group * const )
-typedef SinglePhaseFVM<> SinglePhaseFVM;
-REGISTER_CATALOG_ENTRY( SolverBase, SinglePhaseFVM, string const &, Group * const )
-=======
 REGISTER_CATALOG_ENTRY( PhysicsSolverBase, SinglePhaseFVMProppant, string const &, Group * const )
 typedef SinglePhaseFVM<> SinglePhaseFVM;
 REGISTER_CATALOG_ENTRY( PhysicsSolverBase, SinglePhaseFVM, string const &, Group * const )
->>>>>>> fe987d81
 }
 } /* namespace geos */