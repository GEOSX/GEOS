/*
 * ------------------------------------------------------------------------------------------------------------
 * SPDX-License-Identifier: LGPL-2.1-only
 *
 * Copyright (c) 2018-2020 Lawrence Livermore National Security LLC
 * Copyright (c) 2018-2020 The Board of Trustees of the Leland Stanford Junior University
 * Copyright (c) 2018-2020 Total, S.A
 * Copyright (c) 2019-     GEOSX Contributors
 * All rights reserved
 *
 * See top level LICENSE, COPYRIGHT, CONTRIBUTORS, NOTICE, and ACKNOWLEDGEMENTS files for details.
 * ------------------------------------------------------------------------------------------------------------
 */

/**
 * @file SinglePhaseFVM.cpp
 */

#include "SinglePhaseFVM.hpp"

#include "mesh/mpiCommunications/CommunicationTools.hpp"
#include "common/TimingMacros.hpp"
#include "constitutive/fluid/singleFluidSelector.hpp"
#include "constitutive/solid/RockBase.hpp"
#include "constitutive/permeability/PermeabilityBase.hpp"
#include "discretizationMethods/NumericalMethodsManager.hpp"
#include "mainInterface/ProblemManager.hpp"
#include "finiteVolume/BoundaryStencil.hpp"
#include "finiteVolume/FiniteVolumeManager.hpp"
#include "finiteVolume/FluxApproximationBase.hpp"
#include "fieldSpecification/FieldSpecificationManager.hpp"
#include "physicsSolvers/fluidFlow/SinglePhaseBaseKernels.hpp"
#include "physicsSolvers/fluidFlow/SinglePhaseFVMKernels.hpp"
#include "physicsSolvers/multiphysics/SinglePhasePoroelasticFluxKernels.hpp"
#include "physicsSolvers/solidMechanics/SolidMechanicsEmbeddedFractures.hpp"

/**
 * @namespace the geosx namespace that encapsulates the majority of the code
 */
namespace geosx
{

using namespace dataRepository;
using namespace constitutive;
using namespace SinglePhaseBaseKernels;
using namespace SinglePhaseFVMKernels;
using namespace SinglePhasePoroelasticFluxKernels;

template< typename BASE >
SinglePhaseFVM< BASE >::SinglePhaseFVM( const string & name,
                                        Group * const parent ):
  BASE( name, parent )
{
  m_numDofPerCell = 1;
}

template< typename BASE >
void SinglePhaseFVM< BASE >::initializePreSubGroups()
{
  BASE::initializePreSubGroups();

  DomainPartition & domain = this->template getGroupByPath< DomainPartition >( "/Problem/domain" );
  NumericalMethodsManager const & numericalMethodManager = domain.getNumericalMethodManager();
  FiniteVolumeManager const & fvManager = numericalMethodManager.getFiniteVolumeManager();

  if( !fvManager.hasGroup< FluxApproximationBase >( m_discretizationName ) )
  {
    GEOSX_ERROR( "A discretization deriving from FluxApproximationBase must be selected with SinglePhaseFVM" );
  }
}

template< typename BASE >
void SinglePhaseFVM< BASE >::setupDofs( DomainPartition const & domain,
                                        DofManager & dofManager ) const
{
  dofManager.addField( BASE::viewKeyStruct::pressureString(),
                       DofManager::Location::Elem,
                       1,
                       targetRegionNames() );

  NumericalMethodsManager const & numericalMethodManager = domain.getNumericalMethodManager();
  FiniteVolumeManager const & fvManager = numericalMethodManager.getFiniteVolumeManager();
  FluxApproximationBase const & fluxApprox = fvManager.getFluxApproximation( m_discretizationName );

  dofManager.addCoupling( BASE::viewKeyStruct::pressureString(), fluxApprox );
}

template< typename BASE >
void SinglePhaseFVM< BASE >::setupSystem( DomainPartition & domain,
                                          DofManager & dofManager,
                                          CRSMatrix< real64, globalIndex > & localMatrix,
                                          array1d< real64 > & localRhs,
                                          array1d< real64 > & localSolution,
                                          bool const setSparsity )
{
  GEOSX_MARK_FUNCTION;
  BASE::setupSystem( domain,
                     dofManager,
                     localMatrix,
                     localRhs,
                     localSolution,
                     setSparsity );

}

template< typename BASE >
real64 SinglePhaseFVM< BASE >::calculateResidualNorm( DomainPartition const & domain,
                                                      DofManager const & dofManager,
                                                      arrayView1d< real64 const > const & localRhs )
{
  MeshLevel const & mesh = domain.getMeshBody( 0 ).getMeshLevel( 0 );

  string const dofKey = dofManager.getKey( BASE::viewKeyStruct::pressureString() );
  globalIndex const rankOffset = dofManager.rankOffset();

  // compute the norm of local residual scaled by cell pore volume
  real64 localResidualNorm[3] = { 0.0, 0.0, 0.0 };
  forTargetSubRegions( mesh, [&]( localIndex const targetIndex,
                                  auto const & subRegion )
  {
    arrayView1d< globalIndex const > const & dofNumber = subRegion.template getReference< array1d< globalIndex > >( dofKey );
    arrayView1d< integer const > const & elemGhostRank = subRegion.ghostRank();
    arrayView1d< real64 const > const & volume         = subRegion.getElementVolume();
    arrayView1d< real64 const > const & densOld        = subRegion.template getReference< array1d< real64 > >( BASE::viewKeyStruct::densityOldString() );

    RockBase const & solidModel = this->template getConstitutiveModel< RockBase >( subRegion,
                                                                                   m_solidModelNames[targetIndex] );
    arrayView2d< real64 const > const & poroOld = solidModel.getOldPorosity();

    ResidualNormKernel::launch< parallelDevicePolicy<>, parallelDeviceReduce >( localRhs,
                                                                                rankOffset,
                                                                                dofNumber,
                                                                                elemGhostRank,
                                                                                volume,
                                                                                densOld,
                                                                                poroOld,
                                                                                localResidualNorm );
  } );

  // compute global residual norm
  real64 globalResidualNorm[3] = {0, 0, 0};
  MpiWrapper::allReduce( localResidualNorm,
                         globalResidualNorm,
                         3,
                         MPI_SUM,
                         MPI_COMM_GEOSX );


  real64 const residual = sqrt( globalResidualNorm[0] ) / ( ( globalResidualNorm[1] + m_fluxEstimate ) / (globalResidualNorm[2]+1) );
  return residual;
}


template< typename BASE >
void SinglePhaseFVM< BASE >::applySystemSolution( DofManager const & dofManager,
                                                  arrayView1d< real64 const > const & localSolution,
                                                  real64 const scalingFactor,
                                                  DomainPartition & domain )
{
  MeshLevel & mesh = domain.getMeshBody( 0 ).getMeshLevel( 0 );

  dofManager.addVectorToField( localSolution,
                               BASE::viewKeyStruct::pressureString(),
                               BASE::viewKeyStruct::deltaPressureString(),
                               scalingFactor );

  std::map< string, string_array > fieldNames;
  fieldNames["elems"].emplace_back( string( BASE::viewKeyStruct::deltaPressureString() ) );

  CommunicationTools::getInstance().synchronizeFields( fieldNames, mesh, domain.getNeighbors(), true );
}

template< typename BASE >
void SinglePhaseFVM< BASE >::assembleFluxTerms( real64 const GEOSX_UNUSED_PARAM ( time_n ),
                                                real64 const dt,
                                                DomainPartition & domain,
                                                DofManager const & dofManager,
                                                CRSMatrixView< real64, globalIndex const > const & localMatrix,
                                                arrayView1d< real64 > const & localRhs )
{
  GEOSX_MARK_FUNCTION;

<<<<<<< HEAD
  MeshLevel & mesh = domain.getMeshBody( 0 ).getMeshLevel( 0 );
=======
#if 1 // TODO why is this even here???
  if( !m_derivativeFluxResidual_dAperture )
  {
    m_derivativeFluxResidual_dAperture =
      std::make_unique< CRSMatrix< real64, localIndex > >( localMatrix.numRows(), localMatrix.numColumns() );
    m_derivativeFluxResidual_dAperture->setName( this->getName() + "/derivativeFluxResidual_dAperture" );
  }
  m_derivativeFluxResidual_dAperture->zero();
#endif
>>>>>>> e98d0433

  NumericalMethodsManager & numericalMethodManager = domain.getNumericalMethodManager();
  FiniteVolumeManager & fvManager = numericalMethodManager.getFiniteVolumeManager();
  FluxApproximationBase & fluxApprox = fvManager.getFluxApproximation( m_discretizationName );

  string const & dofKey = dofManager.getKey( BASE::viewKeyStruct::pressureString() );
  ElementRegionManager::ElementViewAccessor< arrayView1d< globalIndex const > >
  elemDofNumber = mesh.getElemManager().constructArrayViewAccessor< globalIndex, 1 >( dofKey );
  elemDofNumber.setName( this->getName() + "/accessors/" + dofKey );

  fluxApprox.forAllStencils( mesh, [&]( auto & stencil )
  {
    typename TYPEOFREF( stencil ) ::StencilWrapper stencilWrapper = stencil.createStencilWrapper();

    FluxKernel::launch( stencilWrapper,
                        dt,
                        dofManager.rankOffset(),
                        elemDofNumber.toNestedViewConst(),
                        m_elemGhostRank.toNestedViewConst(),
                        m_pressure.toNestedViewConst(),
                        m_deltaPressure.toNestedViewConst(),
                        m_gravCoef.toNestedViewConst(),
                        m_density.toNestedViewConst(),
                        m_dDens_dPres.toNestedViewConst(),
                        m_mobility.toNestedViewConst(),
                        m_dMobility_dPres.toNestedViewConst(),
                        m_permeability.toNestedViewConst(),
                        m_dPerm_dPressure.toNestedViewConst(),
                        m_transTMultiplier.toNestedViewConst(),
                        this->gravityVector(),
                        localMatrix,
                        localRhs );

  } );
}


template< typename BASE >
void SinglePhaseFVM< BASE >::assemblePoroelasticFluxTerms( real64 const GEOSX_UNUSED_PARAM ( time_n ),
                                                           real64 const dt,
                                                           DomainPartition & domain,
                                                           DofManager const & dofManager,
                                                           CRSMatrixView< real64, globalIndex const > const & localMatrix,
                                                           arrayView1d< real64 > const & localRhs,
                                                           string const & jumpDofKey )
{
  GEOSX_MARK_FUNCTION;

  MeshLevel & mesh = domain.getMeshBody( 0 ).getMeshLevel( 0 );

  NumericalMethodsManager & numericalMethodManager = domain.getNumericalMethodManager();
  FiniteVolumeManager & fvManager = numericalMethodManager.getFiniteVolumeManager();
  FluxApproximationBase & fluxApprox = fvManager.getFluxApproximation( m_discretizationName );

  string const & pressureDofKey = dofManager.getKey( BASE::viewKeyStruct::pressureString() );
  ElementRegionManager::ElementViewAccessor< arrayView1d< globalIndex const > >
  pressureDofNumber = mesh.getElemManager().constructArrayViewAccessor< globalIndex, 1 >( pressureDofKey );
  pressureDofNumber.setName( this->getName() + "/accessors/" + pressureDofKey );

  ElementRegionManager::ElementViewAccessor< arrayView1d< globalIndex const > >
  jumpDofNumber = mesh.getElemManager().constructArrayViewAccessor< globalIndex, 1 >( jumpDofKey );
  jumpDofNumber.setName( this->getName() + "/accessors/" + jumpDofKey );

  ElementRegionManager::ElementViewAccessor< arrayView3d< real64 const > > dPerm_dAper =
    mesh.getElemManager().constructMaterialArrayViewAccessor< real64, 3 >( PermeabilityBase::viewKeyStruct::dPerm_dApertureString(),
                                                                           targetRegionNames(),
                                                                           m_permeabilityModelNames,
                                                                           true );

  fluxApprox.forStencils< CellElementStencilTPFA, SurfaceElementStencil, EmbeddedSurfaceToCellStencil >( mesh, [&]( auto & stencil )
  {
    typename TYPEOFREF( stencil ) ::StencilWrapper stencilWrapper = stencil.createStencilWrapper();

    EmbeddedSurfaceFluxKernel::launch( stencilWrapper,
                                       dt,
                                       dofManager.rankOffset(),
                                       pressureDofNumber.toNestedViewConst(),
                                       jumpDofNumber.toNestedViewConst(),
                                       m_elemGhostRank.toNestedViewConst(),
                                       m_pressure.toNestedViewConst(),
                                       m_deltaPressure.toNestedViewConst(),
                                       m_gravCoef.toNestedViewConst(),
                                       m_density.toNestedViewConst(),
                                       m_dDens_dPres.toNestedViewConst(),
                                       m_mobility.toNestedViewConst(),
                                       m_dMobility_dPres.toNestedViewConst(),
                                       m_permeability.toNestedViewConst(),
                                       m_dPerm_dPressure.toNestedViewConst(),
                                       dPerm_dAper.toNestedViewConst(),
                                       m_transTMultiplier.toNestedViewConst(),
                                       this->gravityVector(),
                                       localMatrix,
                                       localRhs );
  } );
}

template< typename BASE >
void SinglePhaseFVM< BASE >::assemblePoroelasticFluxTerms( real64 const GEOSX_UNUSED_PARAM ( time_n ),
                                                           real64 const dt,
                                                           DomainPartition & domain,
                                                           DofManager const & dofManager,
                                                           CRSMatrixView< real64, globalIndex const > const & localMatrix,
                                                           arrayView1d< real64 > const & localRhs,
                                                           CRSMatrixView< real64, localIndex const > const & dR_dAper )
{
  GEOSX_MARK_FUNCTION;

  MeshLevel & mesh = domain.getMeshBody( 0 ).getMeshLevel( 0 );

  NumericalMethodsManager & numericalMethodManager = domain.getNumericalMethodManager();
  FiniteVolumeManager & fvManager = numericalMethodManager.getFiniteVolumeManager();
  FluxApproximationBase & fluxApprox = fvManager.getFluxApproximation( m_discretizationName );

  string const & dofKey = dofManager.getKey( BASE::viewKeyStruct::pressureString() );
  ElementRegionManager::ElementViewAccessor< arrayView1d< globalIndex const > >
  elemDofNumber = mesh.getElemManager().constructArrayViewAccessor< globalIndex, 1 >( dofKey );
  elemDofNumber.setName( this->getName() + "/accessors/" + dofKey );

  ElementRegionManager::ElementViewAccessor< arrayView3d< real64 const > > dPerm_dAper =
    mesh.getElemManager().constructMaterialArrayViewAccessor< real64, 3 >( PermeabilityBase::viewKeyStruct::dPerm_dApertureString(),
                                                                           targetRegionNames(),
                                                                           m_permeabilityModelNames );

  fluxApprox.forStencils< CellElementStencilTPFA, SurfaceElementStencil, FaceElementToCellStencil >( mesh, [&]( auto & stencil )
  {
    typename TYPEOFREF( stencil ) ::StencilWrapper stencilWrapper = stencil.createStencilWrapper();

    FaceElementFluxKernel::launch( stencilWrapper,
                                   dt,
                                   dofManager.rankOffset(),
                                   elemDofNumber.toNestedViewConst(),
                                   m_elemGhostRank.toNestedViewConst(),
                                   m_pressure.toNestedViewConst(),
                                   m_deltaPressure.toNestedViewConst(),
                                   m_gravCoef.toNestedViewConst(),
                                   m_density.toNestedViewConst(),
                                   m_dDens_dPres.toNestedViewConst(),
                                   m_mobility.toNestedViewConst(),
                                   m_dMobility_dPres.toNestedViewConst(),
                                   m_permeability.toNestedViewConst(),
                                   m_dPerm_dPressure.toNestedViewConst(),
                                   dPerm_dAper.toNestedViewConst(),
                                   m_transTMultiplier.toNestedViewConst(),
                                   this->gravityVector(),
                                   localMatrix,
                                   localRhs,
                                   dR_dAper );
  } );
}

template< typename BASE >
void
SinglePhaseFVM< BASE >::applyBoundaryConditions( real64 const time_n,
                                                 real64 const dt,
                                                 DomainPartition & domain,
                                                 DofManager const & dofManager,
                                                 CRSMatrixView< real64, globalIndex const > const & localMatrix,
                                                 arrayView1d< real64 > const & localRhs )
{
  GEOSX_MARK_FUNCTION;

  BASE::applyBoundaryConditions( time_n, dt, domain, dofManager, localMatrix, localRhs );
  applyFaceDirichletBC( time_n, dt, dofManager, domain, localMatrix, localRhs );
}

template< typename BASE >
void SinglePhaseFVM< BASE >::applyFaceDirichletBC( real64 const time_n,
                                                   real64 const dt,
                                                   DofManager const & dofManager,
                                                   DomainPartition & domain,
                                                   CRSMatrixView< real64, globalIndex const > const & localMatrix,
                                                   arrayView1d< real64 > const & localRhs )
{
  GEOSX_MARK_FUNCTION;

  FieldSpecificationManager & fsManager = FieldSpecificationManager::getInstance();
  MeshLevel & mesh = domain.getMeshBody( 0 ).getMeshLevel( 0 );
  FaceManager & faceManager = mesh.getFaceManager();

  ConstitutiveManager & constitutiveManager = domain.getConstitutiveManager();

  NumericalMethodsManager const & numericalMethodManager = domain.getNumericalMethodManager();
  FiniteVolumeManager const & fvManager = numericalMethodManager.getFiniteVolumeManager();
  FluxApproximationBase const & fluxApprox = fvManager.getFluxApproximation( m_discretizationName );

  // make a list of region indices to be included
  map< localIndex, localIndex > regionFluidMap;
  forTargetRegionsComplete( mesh, [&]( localIndex const targetIndex, localIndex const er, ElementRegionBase & )
  {
    localIndex const modelIndex = constitutiveManager.getSubGroups().getIndex( m_fluidModelNames[targetIndex] );
    regionFluidMap.emplace( er, modelIndex );
  } );

  arrayView1d< real64 const > const presFace =
    faceManager.getReference< array1d< real64 > >( BASE::viewKeyStruct::facePressureString() );

  arrayView1d< real64 const > const gravCoefFace =
    faceManager.getReference< array1d< real64 > >( BASE::viewKeyStruct::gravityCoefString() );

  string const & dofKey = dofManager.getKey( BASE::viewKeyStruct::pressureString() );
  ElementRegionManager::ElementViewAccessor< arrayView1d< globalIndex const > >
  elemDofNumber = mesh.getElemManager().constructArrayViewAccessor< globalIndex, 1 >( dofKey );
  elemDofNumber.setName( this->getName() + "/accessors/" + dofKey );

  // Take BCs defined for "pressure" field and apply values to "facePressure"
  fsManager.apply( time_n + dt,
                   domain,
                   "faceManager",
                   BASE::viewKeyStruct::pressureString(),
                   [&] ( FieldSpecificationBase const & fs,
                         string const & setName,
                         SortedArrayView< localIndex const > const & targetSet,
                         Group & targetGroup,
                         string const & )
  {
    BoundaryStencil const & stencil = fluxApprox.getStencil< BoundaryStencil >( mesh, setName );
    if( stencil.size() == 0 )
    {
      return;
    }

    // first, evaluate BC to get primary field values (pressure)
    fs.applyFieldValue< FieldSpecificationEqual, parallelDevicePolicy<> >( targetSet,
                                                                           time_n + dt,
                                                                           targetGroup,
                                                                           BASE::viewKeyStruct::facePressureString() );

    // Now run the actual kernel
    BoundaryStencil::IndexContainerViewConstType const & seri = stencil.getElementRegionIndices();
    BoundaryStencil::IndexContainerViewConstType const & sesri = stencil.getElementSubRegionIndices();
    BoundaryStencil::IndexContainerViewConstType const & sefi = stencil.getElementIndices();
    BoundaryStencil::WeightContainerViewConstType const & trans = stencil.getWeights();

    // TODO: currently we just use model from the first cell in this stencil
    //       since it's not clear how to create fluid kernel wrappers for arbitrary models.
    //       Can we just use cell properties for an approximate flux computation?
    //       Then we can forget about capturing the fluid model.
    SingleFluidBase & fluidBase = constitutiveManager.getConstitutiveRelation< SingleFluidBase >( regionFluidMap[seri( 0, 0 )] );

    constitutiveUpdatePassThru( fluidBase, [&]( auto & fluid )
    {
      // create the fluid compute wrapper suitable for capturing in a kernel lambda
      typename TYPEOFREF( fluid ) ::KernelWrapper fluidWrapper = fluid.createKernelWrapper();

      FaceDirichletBCKernel::launch( seri, sesri, sefi, trans,
                                     m_elemGhostRank.toNestedViewConst(),
                                     elemDofNumber.toNestedViewConst(),
                                     dofManager.rankOffset(),
                                     m_pressure.toNestedViewConst(),
                                     m_deltaPressure.toNestedViewConst(),
                                     m_gravCoef.toNestedViewConst(),
                                     m_density.toNestedViewConst(),
                                     m_dDens_dPres.toNestedViewConst(),
                                     m_mobility.toNestedViewConst(),
                                     m_dMobility_dPres.toNestedViewConst(),
                                     presFace,
                                     gravCoefFace,
                                     fluidWrapper,
                                     dt,
                                     localMatrix,
                                     localRhs );
    } );
  } );
}

namespace
{
typedef SinglePhaseFVM< SinglePhaseBase > NoProppant;
typedef SinglePhaseFVM< SinglePhaseProppantBase > Proppant;
REGISTER_CATALOG_ENTRY( SolverBase, NoProppant, string const &, Group * const )
REGISTER_CATALOG_ENTRY( SolverBase, Proppant, string const &, Group * const )
}
} /* namespace geosx */<|MERGE_RESOLUTION|>--- conflicted
+++ resolved
@@ -180,19 +180,7 @@
 {
   GEOSX_MARK_FUNCTION;
 
-<<<<<<< HEAD
   MeshLevel & mesh = domain.getMeshBody( 0 ).getMeshLevel( 0 );
-=======
-#if 1 // TODO why is this even here???
-  if( !m_derivativeFluxResidual_dAperture )
-  {
-    m_derivativeFluxResidual_dAperture =
-      std::make_unique< CRSMatrix< real64, localIndex > >( localMatrix.numRows(), localMatrix.numColumns() );
-    m_derivativeFluxResidual_dAperture->setName( this->getName() + "/derivativeFluxResidual_dAperture" );
-  }
-  m_derivativeFluxResidual_dAperture->zero();
-#endif
->>>>>>> e98d0433
 
   NumericalMethodsManager & numericalMethodManager = domain.getNumericalMethodManager();
   FiniteVolumeManager & fvManager = numericalMethodManager.getFiniteVolumeManager();
