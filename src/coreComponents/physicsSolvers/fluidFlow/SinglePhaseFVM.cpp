--- conflicted
+++ resolved
@@ -67,30 +67,18 @@
 template< typename BASE >
 void SinglePhaseFVM< BASE >::SetupSystem( DomainPartition & domain,
                                           DofManager & dofManager,
-<<<<<<< HEAD
                                           CRSMatrix< real64, globalIndex > & localMatrix,
                                           array1d< real64 > & localRhs,
-                                          array1d< real64 > & localSolution )
-=======
-                                          ParallelMatrix & matrix,
-                                          ParallelVector & rhs,
-                                          ParallelVector & solution,
+                                          array1d< real64 > & localSolution,
                                           bool const setSparsity )
->>>>>>> f7bbc044
 {
   GEOSX_MARK_FUNCTION;
   BASE::SetupSystem( domain,
                      dofManager,
-<<<<<<< HEAD
                      localMatrix,
                      localRhs,
-                     localSolution );
-=======
-                     matrix,
-                     rhs,
-                     solution,
+                     localSolution,
                      setSparsity );
->>>>>>> f7bbc044
 
   MeshLevel & mesh = *domain.getMeshBody( 0 )->getMeshLevel( 0 );
 
