/*
 * ------------------------------------------------------------------------------------------------------------
 * SPDX-License-Identifier: LGPL-2.1-only
 *
 * Copyright (c) 2018-2020 Lawrence Livermore National Security LLC
 * Copyright (c) 2018-2020 The Board of Trustees of the Leland Stanford Junior University
 * Copyright (c) 2018-2020 TotalEnergies
 * Copyright (c) 2019-     GEOSX Contributors
 * All rights reserved
 *
 * See top level LICENSE, COPYRIGHT, CONTRIBUTORS, NOTICE, and ACKNOWLEDGEMENTS files for details.
 * ------------------------------------------------------------------------------------------------------------
 */

/**
 * @file SinglePhaseFVM.cpp
 */

#include "SinglePhaseFVM.hpp"

#include "mesh/mpiCommunications/CommunicationTools.hpp"
#include "common/TimingMacros.hpp"
#include "constitutive/fluid/singleFluidSelector.hpp"
#include "constitutive/permeability/PermeabilityExtrinsicData.hpp"
#include "constitutive/ConstitutivePassThru.hpp"
#include "discretizationMethods/NumericalMethodsManager.hpp"
#include "mainInterface/ProblemManager.hpp"
#include "finiteVolume/BoundaryStencil.hpp"
#include "finiteVolume/FiniteVolumeManager.hpp"
#include "finiteVolume/FluxApproximationBase.hpp"
#include "fieldSpecification/FieldSpecificationManager.hpp"
#include "fieldSpecification/AquiferBoundaryCondition.hpp"
#include "physicsSolvers/fluidFlow/FlowSolverBaseExtrinsicData.hpp"
#include "physicsSolvers/fluidFlow/SinglePhaseBaseExtrinsicData.hpp"
#include "physicsSolvers/fluidFlow/SinglePhaseBaseKernels.hpp"
#include "physicsSolvers/fluidFlow/SinglePhaseFVMKernels.hpp"
#include "physicsSolvers/multiphysics/SinglePhasePoromechanicsFluxKernels.hpp"

/**
 * @namespace the geosx namespace that encapsulates the majority of the code
 */
namespace geosx
{

using namespace dataRepository;
using namespace constitutive;
using namespace singlePhaseBaseKernels;
using namespace singlePhaseFVMKernels;
using namespace singlePhasePoromechanicsFluxKernels;

template< typename BASE >
SinglePhaseFVM< BASE >::SinglePhaseFVM( const string & name,
                                        Group * const parent ):
  BASE( name, parent )
{
  m_numDofPerCell = 1;
}

template< typename BASE >
void SinglePhaseFVM< BASE >::initializePreSubGroups()
{
  BASE::initializePreSubGroups();

  DomainPartition & domain = this->template getGroupByPath< DomainPartition >( "/Problem/domain" );
  NumericalMethodsManager const & numericalMethodManager = domain.getNumericalMethodManager();
  FiniteVolumeManager const & fvManager = numericalMethodManager.getFiniteVolumeManager();

  if( !fvManager.hasGroup< FluxApproximationBase >( m_discretizationName ) )
  {
    GEOSX_ERROR( "A discretization deriving from FluxApproximationBase must be selected with SinglePhaseFVM" );
  }
}

template< typename BASE >
void SinglePhaseFVM< BASE >::setupDofs( DomainPartition const & domain,
                                        DofManager & dofManager ) const
{
  dofManager.addField( extrinsicMeshData::flow::pressure::key(),
                       DofManager::Location::Elem,
                       1,
                       BASE::m_meshTargets );

  NumericalMethodsManager const & numericalMethodManager = domain.getNumericalMethodManager();
  FiniteVolumeManager const & fvManager = numericalMethodManager.getFiniteVolumeManager();
  FluxApproximationBase const & fluxApprox = fvManager.getFluxApproximation( m_discretizationName );

  dofManager.addCoupling( extrinsicMeshData::flow::pressure::key(), fluxApprox );
}

template< typename BASE >
void SinglePhaseFVM< BASE >::setupSystem( DomainPartition & domain,
                                          DofManager & dofManager,
                                          CRSMatrix< real64, globalIndex > & localMatrix,
                                          ParallelVector & rhs,
                                          ParallelVector & solution,
                                          bool const setSparsity )
{
  GEOSX_MARK_FUNCTION;
  BASE::setupSystem( domain,
                     dofManager,
                     localMatrix,
                     rhs,
                     solution,
                     setSparsity );

}

template< typename BASE >
real64 SinglePhaseFVM< BASE >::calculateResidualNorm( DomainPartition const & domain,
                                                      DofManager const & dofManager,
                                                      arrayView1d< real64 const > const & localRhs )
{
  GEOSX_MARK_FUNCTION;

  real64 residual = 0.0;
  integer numMeshTargets = 0;

  string const dofKey = dofManager.getKey( extrinsicMeshData::flow::pressure::key() );
  globalIndex const rankOffset = dofManager.rankOffset();

  forMeshTargets( domain.getMeshBodies(), [&] ( string const &,
                                                MeshLevel const & mesh,
                                                arrayView1d< string const > const & regionNames )
  {
    real64 localResidualNorm[3] = { 0.0, 0.0, 0.0 };
    mesh.getElemManager().forElementSubRegions( regionNames,
                                                [&]( localIndex const,
                                                     ElementSubRegionBase const & subRegion )
    {
      arrayView1d< globalIndex const > const & dofNumber = subRegion.template getReference< array1d< globalIndex > >( dofKey );
      arrayView1d< integer const > const & elemGhostRank = subRegion.ghostRank();
      arrayView1d< real64 const > const & volume         = subRegion.getElementVolume();
<<<<<<< HEAD
      arrayView1d< real64 const > const & densOld        = subRegion.template getExtrinsicData< extrinsicMeshData::flow::densityOld >();

      CoupledSolidBase const & solidModel =
        SolverBase::getConstitutiveModel< CoupledSolidBase >( subRegion, subRegion.getReference< string >( BASE::viewKeyStruct::solidNamesString() ) );

      arrayView2d< real64 const > const & porosityOld = solidModel.getOldPorosity();

      ResidualNormKernel::launch< parallelDevicePolicy<>, parallelDeviceReduce >( localRhs,
                                                                                  rankOffset,
                                                                                  dofNumber,
                                                                                  elemGhostRank,
                                                                                  volume,
                                                                                  densOld,
                                                                                  porosityOld,
                                                                                  localResidualNorm );

    } );

    // compute global residual norm
    real64 globalResidualNorm[3] = {0, 0, 0};
    MpiWrapper::allReduce( localResidualNorm,
                           globalResidualNorm,
                           3,
                           MPI_SUM,
                           MPI_COMM_GEOSX );

    residual += sqrt( globalResidualNorm[0] ) / ( ( globalResidualNorm[1] + m_fluxEstimate ) / (globalResidualNorm[2]+1) );
    numMeshTargets++;
  } );

=======
      arrayView1d< real64 const > const & dens_n        = subRegion.template getExtrinsicData< extrinsicMeshData::flow::density_n >();

      CoupledSolidBase const & solidModel =
        SolverBase::getConstitutiveModel< CoupledSolidBase >( subRegion, subRegion.getReference< string >( BASE::viewKeyStruct::solidNamesString() ) );

      arrayView2d< real64 const > const & porosity_n = solidModel.getPorosity_n();

      ResidualNormKernel::launch< parallelDevicePolicy<> >( localRhs,
                                                            rankOffset,
                                                            dofNumber,
                                                            elemGhostRank,
                                                            volume,
                                                            dens_n,
                                                            porosity_n,
                                                            localResidualNorm );

    } );

    // compute global residual norm
    real64 globalResidualNorm[3] = {0, 0, 0};
    MpiWrapper::allReduce( localResidualNorm,
                           globalResidualNorm,
                           3,
                           MPI_SUM,
                           MPI_COMM_GEOSX );

    residual += sqrt( globalResidualNorm[0] ) / ( ( globalResidualNorm[1] + m_fluxEstimate ) / (globalResidualNorm[2]+1) );
    numMeshTargets++;
  } );

>>>>>>> bb16d72e
  return residual / numMeshTargets;
}


template< typename BASE >
void SinglePhaseFVM< BASE >::applySystemSolution( DofManager const & dofManager,
                                                  arrayView1d< real64 const > const & localSolution,
                                                  real64 const scalingFactor,
                                                  DomainPartition & domain )
{
  dofManager.addVectorToField( localSolution,
                               extrinsicMeshData::flow::pressure::key(),
                               extrinsicMeshData::flow::pressure::key(),
                               scalingFactor );

  forMeshTargets( domain.getMeshBodies(), [&] ( string const &,
                                                MeshLevel & mesh,
                                                arrayView1d< string const > const & )
  {
    std::map< string, string_array > fieldNames;
<<<<<<< HEAD
    fieldNames["elems"].emplace_back( string( extrinsicMeshData::flow::deltaPressure::key() ) );
=======
    fieldNames["elems"].emplace_back( string( extrinsicMeshData::flow::pressure::key() ) );
>>>>>>> bb16d72e

    CommunicationTools::getInstance().synchronizeFields( fieldNames, mesh, domain.getNeighbors(), true );
  } );
}

template<>
void SinglePhaseFVM< SinglePhaseBase >::assembleFluxTerms( real64 const GEOSX_UNUSED_PARAM ( time_n ),
                                                           real64 const dt,
                                                           DomainPartition const & domain,
                                                           DofManager const & dofManager,
                                                           CRSMatrixView< real64, globalIndex const > const & localMatrix,
                                                           arrayView1d< real64 > const & localRhs )
{
  GEOSX_MARK_FUNCTION;

  NumericalMethodsManager const & numericalMethodManager = domain.getNumericalMethodManager();
  FiniteVolumeManager const & fvManager = numericalMethodManager.getFiniteVolumeManager();
  FluxApproximationBase const & fluxApprox = fvManager.getFluxApproximation( m_discretizationName );

  string const & dofKey = dofManager.getKey( extrinsicMeshData::flow::pressure::key() );

  forMeshTargets( domain.getMeshBodies(), [&] ( string const &,
                                                MeshLevel const & mesh,
                                                arrayView1d< string const > const & )
  {
    ElementRegionManager const & elemManager = mesh.getElemManager();
    ElementRegionManager::ElementViewAccessor< arrayView1d< globalIndex const > >
    elemDofNumber = elemManager.constructArrayViewAccessor< globalIndex, 1 >( dofKey );
    elemDofNumber.setName( this->getName() + "/accessors/" + dofKey );

    fluxApprox.forAllStencils( mesh, [&]( auto & stencil )
    {
<<<<<<< HEAD
      typename TYPEOFREF( stencil ) ::StencilWrapper stencilWrapper = stencil.createStencilWrapper();
=======
      typename TYPEOFREF( stencil ) ::KernelWrapper stencilWrapper = stencil.createKernelWrapper();
>>>>>>> bb16d72e


      typename FluxKernel::SinglePhaseFlowAccessors flowAccessors( elemManager, getName() );
      typename FluxKernel::SinglePhaseFluidAccessors fluidAccessors( elemManager, getName() );
      typename FluxKernel::PermeabilityAccessors permAccessors( elemManager, getName() );


      FluxKernel::launch( stencilWrapper,
                          dt,
                          dofManager.rankOffset(),
                          elemDofNumber.toNestedViewConst(),
                          flowAccessors.get< extrinsicMeshData::ghostRank >(),
                          flowAccessors.get< extrinsicMeshData::flow::pressure >(),
<<<<<<< HEAD
                          flowAccessors.get< extrinsicMeshData::flow::deltaPressure >(),
=======
>>>>>>> bb16d72e
                          flowAccessors.get< extrinsicMeshData::flow::gravityCoefficient >(),
                          fluidAccessors.get< extrinsicMeshData::singlefluid::density >(),
                          fluidAccessors.get< extrinsicMeshData::singlefluid::dDensity_dPressure >(),
                          flowAccessors.get< extrinsicMeshData::flow::mobility >(),
                          flowAccessors.get< extrinsicMeshData::flow::dMobility_dPressure >(),
                          permAccessors.get< extrinsicMeshData::permeability::permeability >(),
                          permAccessors.get< extrinsicMeshData::permeability::dPerm_dPressure >(),
                          localMatrix,
                          localRhs );
    } );
  } );

}


template<>
void SinglePhaseFVM< SinglePhaseProppantBase >::assembleFluxTerms( real64 const GEOSX_UNUSED_PARAM ( time_n ),
                                                                   real64 const dt,
                                                                   DomainPartition const & domain,
                                                                   DofManager const & dofManager,
                                                                   CRSMatrixView< real64, globalIndex const > const & localMatrix,
                                                                   arrayView1d< real64 > const & localRhs )
{
  GEOSX_MARK_FUNCTION;

  NumericalMethodsManager const & numericalMethodManager = domain.getNumericalMethodManager();
  FiniteVolumeManager const & fvManager = numericalMethodManager.getFiniteVolumeManager();
  FluxApproximationBase const & fluxApprox = fvManager.getFluxApproximation( m_discretizationName );

  string const & dofKey = dofManager.getKey( extrinsicMeshData::flow::pressure::key() );
  forMeshTargets( domain.getMeshBodies(), [&] ( string const &,
                                                MeshLevel const & mesh,
                                                arrayView1d< string const > const & )
  {
    ElementRegionManager const & elemManager = mesh.getElemManager();

    ElementRegionManager::ElementViewAccessor< arrayView1d< globalIndex const > >
    elemDofNumber = elemManager.constructArrayViewAccessor< globalIndex, 1 >( dofKey );
    elemDofNumber.setName( this->getName() + "/accessors/" + dofKey );

    fluxApprox.forStencils< SurfaceElementStencil >( mesh, [&]( auto & stencil )
    {
<<<<<<< HEAD
      typename TYPEOFREF( stencil ) ::StencilWrapper stencilWrapper = stencil.createStencilWrapper();
=======
      typename TYPEOFREF( stencil ) ::KernelWrapper stencilWrapper = stencil.createKernelWrapper();
>>>>>>> bb16d72e

      typename FluxKernel::SinglePhaseFlowAccessors flowAccessors( elemManager, getName() );
      typename FluxKernel::SlurryFluidAccessors fluidAccessors( elemManager, getName() );
      typename FluxKernel::ProppantPermeabilityAccessors permAccessors( elemManager, getName() );

<<<<<<< HEAD

=======
>>>>>>> bb16d72e
      FaceElementFluxKernel::launch( stencilWrapper,
                                     dt,
                                     dofManager.rankOffset(),
                                     elemDofNumber.toNestedViewConst(),
                                     flowAccessors.get< extrinsicMeshData::ghostRank >(),
                                     flowAccessors.get< extrinsicMeshData::flow::pressure >(),
<<<<<<< HEAD
                                     flowAccessors.get< extrinsicMeshData::flow::deltaPressure >(),
=======
>>>>>>> bb16d72e
                                     flowAccessors.get< extrinsicMeshData::flow::gravityCoefficient >(),
                                     fluidAccessors.get< extrinsicMeshData::singlefluid::density >(),
                                     fluidAccessors.get< extrinsicMeshData::singlefluid::dDensity_dPressure >(),
                                     flowAccessors.get< extrinsicMeshData::flow::mobility >(),
                                     flowAccessors.get< extrinsicMeshData::flow::dMobility_dPressure >(),
                                     permAccessors.get< extrinsicMeshData::permeability::permeability >(),
                                     permAccessors.get< extrinsicMeshData::permeability::dPerm_dPressure >(),
                                     permAccessors.get< extrinsicMeshData::permeability::dPerm_dDispJump >(),
                                     permAccessors.get< extrinsicMeshData::permeability::permeabilityMultiplier >(),
                                     this->gravityVector(),
                                     localMatrix,
                                     localRhs );
    } );
  } );


}


template< typename BASE >
void SinglePhaseFVM< BASE >::assemblePoroelasticFluxTerms( real64 const GEOSX_UNUSED_PARAM ( time_n ),
                                                           real64 const dt,
                                                           DomainPartition const & domain,
                                                           DofManager const & dofManager,
                                                           CRSMatrixView< real64, globalIndex const > const & localMatrix,
                                                           arrayView1d< real64 > const & localRhs,
                                                           string const & jumpDofKey )
{
  GEOSX_MARK_FUNCTION;

  NumericalMethodsManager const & numericalMethodManager = domain.getNumericalMethodManager();
  FiniteVolumeManager const & fvManager = numericalMethodManager.getFiniteVolumeManager();
  FluxApproximationBase const & fluxApprox = fvManager.getFluxApproximation( m_discretizationName );

  string const & pressureDofKey = dofManager.getKey( extrinsicMeshData::flow::pressure::key() );

  forMeshTargets( domain.getMeshBodies(), [&] ( string const &,
                                                MeshLevel const & mesh,
                                                arrayView1d< string const > const & )
  {
    ElementRegionManager const & elemManager = mesh.getElemManager();

    ElementRegionManager::ElementViewAccessor< arrayView1d< globalIndex const > >
    pressureDofNumber = elemManager.constructArrayViewAccessor< globalIndex, 1 >( pressureDofKey );
    pressureDofNumber.setName( this->getName() + "/accessors/" + pressureDofKey );

    ElementRegionManager::ElementViewAccessor< arrayView1d< globalIndex const > >
    jumpDofNumber = elemManager.constructArrayViewAccessor< globalIndex, 1 >( jumpDofKey );
    jumpDofNumber.setName( this->getName() + "/accessors/" + jumpDofKey );

    ElementRegionManager::ElementViewAccessor< arrayView4d< real64 const > > dPerm_dDispJump =
      elemManager.constructMaterialArrayViewAccessor< PermeabilityBase, real64, 4 >( extrinsicMeshData::permeability::dPerm_dDispJump::key() );

    fluxApprox.forStencils< CellElementStencilTPFA, SurfaceElementStencil, EmbeddedSurfaceToCellStencil >( mesh, [&]( auto & stencil )
    {
<<<<<<< HEAD
      typename TYPEOFREF( stencil ) ::StencilWrapper stencilWrapper = stencil.createStencilWrapper();
=======
      typename TYPEOFREF( stencil ) ::KernelWrapper stencilWrapper = stencil.createKernelWrapper();
>>>>>>> bb16d72e

      typename FluxKernel::SinglePhaseFlowAccessors flowAccessors( elemManager, this->getName() );
      typename FluxKernel::SinglePhaseFluidAccessors fluidAccessors( elemManager, this->getName() );
      typename FluxKernel::PermeabilityAccessors permAccessors( elemManager, this->getName() );

      EmbeddedSurfaceFluxKernel::launch( stencilWrapper,
                                         dt,
                                         dofManager.rankOffset(),
                                         pressureDofNumber.toNestedViewConst(),
                                         jumpDofNumber.toNestedViewConst(),
                                         flowAccessors.get< extrinsicMeshData::ghostRank >(),
                                         flowAccessors.get< extrinsicMeshData::flow::pressure >(),
<<<<<<< HEAD
                                         flowAccessors.get< extrinsicMeshData::flow::deltaPressure >(),
=======
>>>>>>> bb16d72e
                                         flowAccessors.get< extrinsicMeshData::flow::gravityCoefficient >(),
                                         fluidAccessors.get< extrinsicMeshData::singlefluid::density >(),
                                         fluidAccessors.get< extrinsicMeshData::singlefluid::dDensity_dPressure >(),
                                         flowAccessors.get< extrinsicMeshData::flow::mobility >(),
                                         flowAccessors.get< extrinsicMeshData::flow::dMobility_dPressure >(),
                                         permAccessors.get< extrinsicMeshData::permeability::permeability >(),
                                         permAccessors.get< extrinsicMeshData::permeability::dPerm_dPressure >(),
                                         dPerm_dDispJump.toNestedViewConst(),
                                         localMatrix,
                                         localRhs );
    } );
  } );

}

template< typename BASE >
void SinglePhaseFVM< BASE >::assembleHydrofracFluxTerms( real64 const GEOSX_UNUSED_PARAM ( time_n ),
                                                         real64 const dt,
                                                         DomainPartition const & domain,
                                                         DofManager const & dofManager,
                                                         CRSMatrixView< real64, globalIndex const > const & localMatrix,
                                                         arrayView1d< real64 > const & localRhs,
                                                         CRSMatrixView< real64, localIndex const > const & dR_dAper )
{
  GEOSX_MARK_FUNCTION;

  NumericalMethodsManager const & numericalMethodManager = domain.getNumericalMethodManager();
  FiniteVolumeManager const & fvManager = numericalMethodManager.getFiniteVolumeManager();
  FluxApproximationBase const & fluxApprox = fvManager.getFluxApproximation( m_discretizationName );

  string const & dofKey = dofManager.getKey( extrinsicMeshData::flow::pressure::key() );


  forMeshTargets( domain.getMeshBodies(), [&] ( string const &,
                                                MeshLevel const & mesh,
                                                arrayView1d< string const > const & )
  {
    ElementRegionManager const & elemManager = mesh.getElemManager();
    ElementRegionManager::ElementViewAccessor< arrayView1d< globalIndex const > >
    elemDofNumber = elemManager.constructArrayViewAccessor< globalIndex, 1 >( dofKey );
    elemDofNumber.setName( this->getName() + "/accessors/" + dofKey );

    ElementRegionManager::ElementViewAccessor< arrayView4d< real64 const > > dPerm_dDispJump =
      elemManager.constructMaterialArrayViewAccessor< PermeabilityBase, real64, 4 >( extrinsicMeshData::permeability::dPerm_dDispJump::key() );

    fluxApprox.forStencils< CellElementStencilTPFA, SurfaceElementStencil, FaceElementToCellStencil >( mesh, [&]( auto & stencil )
    {
<<<<<<< HEAD
      typename TYPEOFREF( stencil ) ::StencilWrapper stencilWrapper = stencil.createStencilWrapper();
=======
      typename TYPEOFREF( stencil ) ::KernelWrapper stencilWrapper = stencil.createKernelWrapper();
>>>>>>> bb16d72e

      typename FluxKernel::SinglePhaseFlowAccessors flowAccessors( elemManager, this->getName() );
      typename FluxKernel::SinglePhaseFluidAccessors fluidAccessors( elemManager, this->getName() );
      typename FluxKernel::PermeabilityAccessors permAccessors( elemManager, this->getName() );

      FaceElementFluxKernel::launch( stencilWrapper,
                                     dt,
                                     dofManager.rankOffset(),
                                     elemDofNumber.toNestedViewConst(),
                                     flowAccessors.get< extrinsicMeshData::ghostRank >(),
                                     flowAccessors.get< extrinsicMeshData::flow::pressure >(),
<<<<<<< HEAD
                                     flowAccessors.get< extrinsicMeshData::flow::deltaPressure >(),
=======
>>>>>>> bb16d72e
                                     flowAccessors.get< extrinsicMeshData::flow::gravityCoefficient >(),
                                     fluidAccessors.get< extrinsicMeshData::singlefluid::density >(),
                                     fluidAccessors.get< extrinsicMeshData::singlefluid::dDensity_dPressure >(),
                                     flowAccessors.get< extrinsicMeshData::flow::mobility >(),
                                     flowAccessors.get< extrinsicMeshData::flow::dMobility_dPressure >(),
                                     permAccessors.get< extrinsicMeshData::permeability::permeability >(),
                                     permAccessors.get< extrinsicMeshData::permeability::dPerm_dPressure >(),
                                     dPerm_dDispJump.toNestedViewConst(),
                                     localMatrix,
                                     localRhs,
                                     dR_dAper );
    } );
  } );


}

template< typename BASE >
void
SinglePhaseFVM< BASE >::applyBoundaryConditions( real64 const time_n,
                                                 real64 const dt,
                                                 DomainPartition & domain,
                                                 DofManager const & dofManager,
                                                 CRSMatrixView< real64, globalIndex const > const & localMatrix,
                                                 arrayView1d< real64 > const & localRhs )
{
  GEOSX_MARK_FUNCTION;

  BASE::applyBoundaryConditions( time_n, dt, domain, dofManager, localMatrix, localRhs );
  applyFaceDirichletBC( time_n, dt, dofManager, domain, localMatrix, localRhs );
}

namespace internal
{
string const faceBcLogMessage = string( "SinglePhaseFVM {}: at time {}s, " )
                                + string( "the <{}> boundary condition '{}' is applied to the face set '{}' in '{}'. " )
                                + string( "\nThe total number of target faces (including ghost faces) is {}. " )
                                + string( "\nNote that if this number is equal to zero, the boundary condition will not be applied on this face set." );
}


template< typename BASE >
void SinglePhaseFVM< BASE >::applyFaceDirichletBC( real64 const time_n,
                                                   real64 const dt,
                                                   DofManager const & dofManager,
                                                   DomainPartition & domain,
                                                   CRSMatrixView< real64, globalIndex const > const & localMatrix,
                                                   arrayView1d< real64 > const & localRhs )
{
  GEOSX_MARK_FUNCTION;

  FieldSpecificationManager & fsManager = FieldSpecificationManager::getInstance();

  NumericalMethodsManager const & numericalMethodManager = domain.getNumericalMethodManager();
  FiniteVolumeManager const & fvManager = numericalMethodManager.getFiniteVolumeManager();
  FluxApproximationBase const & fluxApprox = fvManager.getFluxApproximation( m_discretizationName );

  string const & dofKey = dofManager.getKey( extrinsicMeshData::flow::pressure::key() );

  forMeshTargets( domain.getMeshBodies(), [&] ( string const &,
                                                MeshLevel & mesh,
                                                arrayView1d< string const > const & )
  {
    FaceManager & faceManager = mesh.getFaceManager();
    ElementRegionManager const & elemManager = mesh.getElemManager();

    arrayView1d< real64 const > const presFace =
      faceManager.getExtrinsicData< extrinsicMeshData::flow::facePressure >();

    arrayView1d< real64 const > const gravCoefFace =
      faceManager.getExtrinsicData< extrinsicMeshData::flow::gravityCoefficient >();

    ElementRegionManager::ElementViewAccessor< arrayView1d< globalIndex const > >
    elemDofNumber = elemManager.constructArrayViewAccessor< globalIndex, 1 >( dofKey );
    elemDofNumber.setName( this->getName() + "/accessors/" + dofKey );

    // Take BCs defined for "pressure" field and apply values to "facePressure"
    fsManager.apply( time_n + dt,
<<<<<<< HEAD
                     domain,
=======
                     mesh,
>>>>>>> bb16d72e
                     "faceManager",
                     extrinsicMeshData::flow::pressure::key(),
                     [&] ( FieldSpecificationBase const & fs,
                           string const & setName,
                           SortedArrayView< localIndex const > const & targetSet,
                           Group & targetGroup,
                           string const & )
    {
      BoundaryStencil const & stencil = fluxApprox.getStencil< BoundaryStencil >( mesh, setName );
      if( stencil.size() == 0 )
      {
        return;
      }

      // first, evaluate BC to get primary field values (pressure)
<<<<<<< HEAD
      fs.applyFieldValue< FieldSpecificationEqual, parallelDevicePolicy<> >( targetSet,
                                                                             time_n + dt,
                                                                             targetGroup,
                                                                             extrinsicMeshData::flow::facePressure::key() );

      // Now run the actual kernel
      BoundaryStencil::IndexContainerViewConstType const & seri = stencil.getElementRegionIndices();
      BoundaryStencil::IndexContainerViewConstType const & sesri = stencil.getElementSubRegionIndices();
      BoundaryStencil::IndexContainerViewConstType const & sefi = stencil.getElementIndices();
      BoundaryStencil::WeightContainerViewConstType const & trans = stencil.getWeights();
=======
      fs.applyFieldValue< FieldSpecificationEqual,
                          parallelDevicePolicy<> >( targetSet,
                                                    time_n + dt,
                                                    targetGroup,
                                                    extrinsicMeshData::flow::facePressure::key() );
>>>>>>> bb16d72e

      // TODO: currently we just use model from the first cell in this stencil
      //       since it's not clear how to create fluid kernel wrappers for arbitrary models.
      //       Can we just use cell properties for an approximate flux computation?
      //       Then we can forget about capturing the fluid model.
<<<<<<< HEAD
      ElementSubRegionBase & subRegion = mesh.getElemManager().getRegion( seri( 0, 0 ) ).getSubRegion( sesri( 0, 0 ) );

      string & fluidName = subRegion.getReference< string >( BASE::viewKeyStruct::fluidNamesString() );

      SingleFluidBase & fluidBase = subRegion.template getConstitutiveModel< SingleFluidBase >( fluidName );

      constitutiveUpdatePassThru( fluidBase, [&]( auto & fluid )
      {
        // create the fluid compute wrapper suitable for capturing in a kernel lambda
=======
      localIndex const er = stencil.getElementRegionIndices()( 0, 0 );
      localIndex const esr = stencil.getElementSubRegionIndices()( 0, 0 );
      ElementSubRegionBase & subRegion = mesh.getElemManager().getRegion( er ).getSubRegion( esr );
      string & fluidName = subRegion.getReference< string >( BASE::viewKeyStruct::fluidNamesString() );
      SingleFluidBase & fluidBase = subRegion.getConstitutiveModel< SingleFluidBase >( fluidName );

      constitutiveUpdatePassThru( fluidBase, [&]( auto & fluid )
      {
>>>>>>> bb16d72e
        typename TYPEOFREF( fluid ) ::KernelWrapper fluidWrapper = fluid.createKernelWrapper();

        typename FluxKernel::SinglePhaseFlowAccessors flowAccessors( elemManager, this->getName() );
        typename FluxKernel::SinglePhaseFluidAccessors fluidAccessors( elemManager, this->getName() );
<<<<<<< HEAD

        FaceDirichletBCKernel::launch( seri, sesri, sefi, trans,
                                       flowAccessors.get< extrinsicMeshData::ghostRank >(),
                                       elemDofNumber.toNestedViewConst(),
                                       dofManager.rankOffset(),
                                       flowAccessors.get< extrinsicMeshData::flow::pressure >(),
                                       flowAccessors.get< extrinsicMeshData::flow::deltaPressure >(),
=======
        typename FluxKernel::PermeabilityAccessors permAccessors( elemManager, this->getName() );

        FaceDirichletBCKernel::launch( stencil.createKernelWrapper(),
                                       flowAccessors.get< extrinsicMeshData::ghostRank >(),
                                       elemDofNumber.toNestedViewConst(),
                                       dofManager.rankOffset(),
                                       permAccessors.get< extrinsicMeshData::permeability::permeability >(),
                                       permAccessors.get< extrinsicMeshData::permeability::dPerm_dPressure >(),
                                       flowAccessors.get< extrinsicMeshData::flow::pressure >(),
>>>>>>> bb16d72e
                                       flowAccessors.get< extrinsicMeshData::flow::gravityCoefficient >(),
                                       fluidAccessors.get< extrinsicMeshData::singlefluid::density >(),
                                       fluidAccessors.get< extrinsicMeshData::singlefluid::dDensity_dPressure >(),
                                       flowAccessors.get< extrinsicMeshData::flow::mobility >(),
                                       flowAccessors.get< extrinsicMeshData::flow::dMobility_dPressure >(),
                                       presFace,
                                       gravCoefFace,
                                       fluidWrapper,
                                       dt,
                                       localMatrix,
                                       localRhs );
      } );
    } );
  } );


}

template<>
void SinglePhaseFVM< SinglePhaseProppantBase >::applyAquiferBC( real64 const GEOSX_UNUSED_PARAM( time ),
                                                                real64 const GEOSX_UNUSED_PARAM( dt ),
                                                                DomainPartition & GEOSX_UNUSED_PARAM( domain ),
                                                                DofManager const & GEOSX_UNUSED_PARAM( dofManager ),
                                                                CRSMatrixView< real64, globalIndex const > const & GEOSX_UNUSED_PARAM( localMatrix ),
                                                                arrayView1d< real64 > const & GEOSX_UNUSED_PARAM( localRhs ) ) const
{
  // Aquifer does not make sense for proppant flow in fractures
}

template<>
void SinglePhaseFVM< SinglePhaseBase >::applyAquiferBC( real64 const time,
                                                        real64 const dt,
                                                        DomainPartition & domain,
                                                        DofManager const & dofManager,
                                                        CRSMatrixView< real64, globalIndex const > const & localMatrix,
                                                        arrayView1d< real64 > const & localRhs ) const
{
  GEOSX_MARK_FUNCTION;

  FieldSpecificationManager & fsManager = FieldSpecificationManager::getInstance();

  NumericalMethodsManager const & numericalMethodManager = domain.getNumericalMethodManager();
  FiniteVolumeManager const & fvManager = numericalMethodManager.getFiniteVolumeManager();
  FluxApproximationBase const & fluxApprox = fvManager.getFluxApproximation( m_discretizationName );

  string const & elemDofKey = dofManager.getKey( extrinsicMeshData::flow::pressure::key() );

  forMeshTargets( domain.getMeshBodies(), [&] ( string const &,
                                                MeshLevel & mesh,
                                                arrayView1d< string const > const & )
  {
    ElementRegionManager const & elemManager = mesh.getElemManager();
    ElementRegionManager::ElementViewAccessor< arrayView1d< globalIndex const > > elemDofNumber =
      elemManager.constructArrayViewAccessor< globalIndex, 1 >( elemDofKey );
    elemDofNumber.setName( this->getName() + "/accessors/" + elemDofKey );

    typename FluxKernel::SinglePhaseFlowAccessors flowAccessors( elemManager, this->getName() );
    typename FluxKernel::SinglePhaseFluidAccessors fluidAccessors( elemManager, this->getName() );

    fsManager.apply< AquiferBoundaryCondition >( time + dt,
<<<<<<< HEAD
                                                 domain,
=======
                                                 mesh,
>>>>>>> bb16d72e
                                                 "faceManager",
                                                 AquiferBoundaryCondition::catalogName(),
                                                 [&] ( AquiferBoundaryCondition const & bc,
                                                       string const & setName,
                                                       SortedArrayView< localIndex const > const &,
                                                       Group &,
                                                       string const & )
    {
      BoundaryStencil const & stencil = fluxApprox.getStencil< BoundaryStencil >( mesh, setName );
      if( stencil.size() == 0 )
      {
        return;
      }

      AquiferBoundaryCondition::KernelWrapper aquiferBCWrapper = bc.createKernelWrapper();
      real64 const & aquiferDens = bc.getWaterPhaseDensity();

<<<<<<< HEAD
      SinglePhaseFVMKernels::AquiferBCKernel::launch( stencil,
=======
      singlePhaseFVMKernels::AquiferBCKernel::launch( stencil,
>>>>>>> bb16d72e
                                                      dofManager.rankOffset(),
                                                      elemDofNumber.toNestedViewConst(),
                                                      flowAccessors.get< extrinsicMeshData::ghostRank >(),
                                                      aquiferBCWrapper,
                                                      aquiferDens,
                                                      flowAccessors.get< extrinsicMeshData::flow::pressure >(),
<<<<<<< HEAD
                                                      flowAccessors.get< extrinsicMeshData::flow::deltaPressure >(),
=======
                                                      flowAccessors.get< extrinsicMeshData::flow::pressure_n >(),
>>>>>>> bb16d72e
                                                      flowAccessors.get< extrinsicMeshData::flow::gravityCoefficient >(),
                                                      fluidAccessors.get< extrinsicMeshData::singlefluid::density >(),
                                                      fluidAccessors.get< extrinsicMeshData::singlefluid::dDensity_dPressure >(),
                                                      time,
                                                      dt,
                                                      localMatrix.toViewConstSizes(),
                                                      localRhs.toView() );

    } );
  } );


}

namespace
{
typedef SinglePhaseFVM< SinglePhaseBase > NoProppant;
typedef SinglePhaseFVM< SinglePhaseProppantBase > Proppant;
REGISTER_CATALOG_ENTRY( SolverBase, NoProppant, string const &, Group * const )
REGISTER_CATALOG_ENTRY( SolverBase, Proppant, string const &, Group * const )
}
} /* namespace geosx */<|MERGE_RESOLUTION|>--- conflicted
+++ resolved
@@ -130,38 +130,6 @@
       arrayView1d< globalIndex const > const & dofNumber = subRegion.template getReference< array1d< globalIndex > >( dofKey );
       arrayView1d< integer const > const & elemGhostRank = subRegion.ghostRank();
       arrayView1d< real64 const > const & volume         = subRegion.getElementVolume();
-<<<<<<< HEAD
-      arrayView1d< real64 const > const & densOld        = subRegion.template getExtrinsicData< extrinsicMeshData::flow::densityOld >();
-
-      CoupledSolidBase const & solidModel =
-        SolverBase::getConstitutiveModel< CoupledSolidBase >( subRegion, subRegion.getReference< string >( BASE::viewKeyStruct::solidNamesString() ) );
-
-      arrayView2d< real64 const > const & porosityOld = solidModel.getOldPorosity();
-
-      ResidualNormKernel::launch< parallelDevicePolicy<>, parallelDeviceReduce >( localRhs,
-                                                                                  rankOffset,
-                                                                                  dofNumber,
-                                                                                  elemGhostRank,
-                                                                                  volume,
-                                                                                  densOld,
-                                                                                  porosityOld,
-                                                                                  localResidualNorm );
-
-    } );
-
-    // compute global residual norm
-    real64 globalResidualNorm[3] = {0, 0, 0};
-    MpiWrapper::allReduce( localResidualNorm,
-                           globalResidualNorm,
-                           3,
-                           MPI_SUM,
-                           MPI_COMM_GEOSX );
-
-    residual += sqrt( globalResidualNorm[0] ) / ( ( globalResidualNorm[1] + m_fluxEstimate ) / (globalResidualNorm[2]+1) );
-    numMeshTargets++;
-  } );
-
-=======
       arrayView1d< real64 const > const & dens_n        = subRegion.template getExtrinsicData< extrinsicMeshData::flow::density_n >();
 
       CoupledSolidBase const & solidModel =
@@ -192,7 +160,6 @@
     numMeshTargets++;
   } );
 
->>>>>>> bb16d72e
   return residual / numMeshTargets;
 }
 
@@ -213,11 +180,7 @@
                                                 arrayView1d< string const > const & )
   {
     std::map< string, string_array > fieldNames;
-<<<<<<< HEAD
-    fieldNames["elems"].emplace_back( string( extrinsicMeshData::flow::deltaPressure::key() ) );
-=======
     fieldNames["elems"].emplace_back( string( extrinsicMeshData::flow::pressure::key() ) );
->>>>>>> bb16d72e
 
     CommunicationTools::getInstance().synchronizeFields( fieldNames, mesh, domain.getNeighbors(), true );
   } );
@@ -250,11 +213,7 @@
 
     fluxApprox.forAllStencils( mesh, [&]( auto & stencil )
     {
-<<<<<<< HEAD
-      typename TYPEOFREF( stencil ) ::StencilWrapper stencilWrapper = stencil.createStencilWrapper();
-=======
       typename TYPEOFREF( stencil ) ::KernelWrapper stencilWrapper = stencil.createKernelWrapper();
->>>>>>> bb16d72e
 
 
       typename FluxKernel::SinglePhaseFlowAccessors flowAccessors( elemManager, getName() );
@@ -268,10 +227,6 @@
                           elemDofNumber.toNestedViewConst(),
                           flowAccessors.get< extrinsicMeshData::ghostRank >(),
                           flowAccessors.get< extrinsicMeshData::flow::pressure >(),
-<<<<<<< HEAD
-                          flowAccessors.get< extrinsicMeshData::flow::deltaPressure >(),
-=======
->>>>>>> bb16d72e
                           flowAccessors.get< extrinsicMeshData::flow::gravityCoefficient >(),
                           fluidAccessors.get< extrinsicMeshData::singlefluid::density >(),
                           fluidAccessors.get< extrinsicMeshData::singlefluid::dDensity_dPressure >(),
@@ -314,30 +269,18 @@
 
     fluxApprox.forStencils< SurfaceElementStencil >( mesh, [&]( auto & stencil )
     {
-<<<<<<< HEAD
-      typename TYPEOFREF( stencil ) ::StencilWrapper stencilWrapper = stencil.createStencilWrapper();
-=======
       typename TYPEOFREF( stencil ) ::KernelWrapper stencilWrapper = stencil.createKernelWrapper();
->>>>>>> bb16d72e
 
       typename FluxKernel::SinglePhaseFlowAccessors flowAccessors( elemManager, getName() );
       typename FluxKernel::SlurryFluidAccessors fluidAccessors( elemManager, getName() );
       typename FluxKernel::ProppantPermeabilityAccessors permAccessors( elemManager, getName() );
 
-<<<<<<< HEAD
-
-=======
->>>>>>> bb16d72e
       FaceElementFluxKernel::launch( stencilWrapper,
                                      dt,
                                      dofManager.rankOffset(),
                                      elemDofNumber.toNestedViewConst(),
                                      flowAccessors.get< extrinsicMeshData::ghostRank >(),
                                      flowAccessors.get< extrinsicMeshData::flow::pressure >(),
-<<<<<<< HEAD
-                                     flowAccessors.get< extrinsicMeshData::flow::deltaPressure >(),
-=======
->>>>>>> bb16d72e
                                      flowAccessors.get< extrinsicMeshData::flow::gravityCoefficient >(),
                                      fluidAccessors.get< extrinsicMeshData::singlefluid::density >(),
                                      fluidAccessors.get< extrinsicMeshData::singlefluid::dDensity_dPressure >(),
@@ -352,8 +295,6 @@
                                      localRhs );
     } );
   } );
-
-
 }
 
 
@@ -393,11 +334,7 @@
 
     fluxApprox.forStencils< CellElementStencilTPFA, SurfaceElementStencil, EmbeddedSurfaceToCellStencil >( mesh, [&]( auto & stencil )
     {
-<<<<<<< HEAD
-      typename TYPEOFREF( stencil ) ::StencilWrapper stencilWrapper = stencil.createStencilWrapper();
-=======
       typename TYPEOFREF( stencil ) ::KernelWrapper stencilWrapper = stencil.createKernelWrapper();
->>>>>>> bb16d72e
 
       typename FluxKernel::SinglePhaseFlowAccessors flowAccessors( elemManager, this->getName() );
       typename FluxKernel::SinglePhaseFluidAccessors fluidAccessors( elemManager, this->getName() );
@@ -410,10 +347,6 @@
                                          jumpDofNumber.toNestedViewConst(),
                                          flowAccessors.get< extrinsicMeshData::ghostRank >(),
                                          flowAccessors.get< extrinsicMeshData::flow::pressure >(),
-<<<<<<< HEAD
-                                         flowAccessors.get< extrinsicMeshData::flow::deltaPressure >(),
-=======
->>>>>>> bb16d72e
                                          flowAccessors.get< extrinsicMeshData::flow::gravityCoefficient >(),
                                          fluidAccessors.get< extrinsicMeshData::singlefluid::density >(),
                                          fluidAccessors.get< extrinsicMeshData::singlefluid::dDensity_dPressure >(),
@@ -461,11 +394,7 @@
 
     fluxApprox.forStencils< CellElementStencilTPFA, SurfaceElementStencil, FaceElementToCellStencil >( mesh, [&]( auto & stencil )
     {
-<<<<<<< HEAD
-      typename TYPEOFREF( stencil ) ::StencilWrapper stencilWrapper = stencil.createStencilWrapper();
-=======
       typename TYPEOFREF( stencil ) ::KernelWrapper stencilWrapper = stencil.createKernelWrapper();
->>>>>>> bb16d72e
 
       typename FluxKernel::SinglePhaseFlowAccessors flowAccessors( elemManager, this->getName() );
       typename FluxKernel::SinglePhaseFluidAccessors fluidAccessors( elemManager, this->getName() );
@@ -477,10 +406,6 @@
                                      elemDofNumber.toNestedViewConst(),
                                      flowAccessors.get< extrinsicMeshData::ghostRank >(),
                                      flowAccessors.get< extrinsicMeshData::flow::pressure >(),
-<<<<<<< HEAD
-                                     flowAccessors.get< extrinsicMeshData::flow::deltaPressure >(),
-=======
->>>>>>> bb16d72e
                                      flowAccessors.get< extrinsicMeshData::flow::gravityCoefficient >(),
                                      fluidAccessors.get< extrinsicMeshData::singlefluid::density >(),
                                      fluidAccessors.get< extrinsicMeshData::singlefluid::dDensity_dPressure >(),
@@ -559,11 +484,7 @@
 
     // Take BCs defined for "pressure" field and apply values to "facePressure"
     fsManager.apply( time_n + dt,
-<<<<<<< HEAD
-                     domain,
-=======
                      mesh,
->>>>>>> bb16d72e
                      "faceManager",
                      extrinsicMeshData::flow::pressure::key(),
                      [&] ( FieldSpecificationBase const & fs,
@@ -579,40 +500,16 @@
       }
 
       // first, evaluate BC to get primary field values (pressure)
-<<<<<<< HEAD
-      fs.applyFieldValue< FieldSpecificationEqual, parallelDevicePolicy<> >( targetSet,
-                                                                             time_n + dt,
-                                                                             targetGroup,
-                                                                             extrinsicMeshData::flow::facePressure::key() );
-
-      // Now run the actual kernel
-      BoundaryStencil::IndexContainerViewConstType const & seri = stencil.getElementRegionIndices();
-      BoundaryStencil::IndexContainerViewConstType const & sesri = stencil.getElementSubRegionIndices();
-      BoundaryStencil::IndexContainerViewConstType const & sefi = stencil.getElementIndices();
-      BoundaryStencil::WeightContainerViewConstType const & trans = stencil.getWeights();
-=======
       fs.applyFieldValue< FieldSpecificationEqual,
                           parallelDevicePolicy<> >( targetSet,
                                                     time_n + dt,
                                                     targetGroup,
                                                     extrinsicMeshData::flow::facePressure::key() );
->>>>>>> bb16d72e
 
       // TODO: currently we just use model from the first cell in this stencil
       //       since it's not clear how to create fluid kernel wrappers for arbitrary models.
       //       Can we just use cell properties for an approximate flux computation?
       //       Then we can forget about capturing the fluid model.
-<<<<<<< HEAD
-      ElementSubRegionBase & subRegion = mesh.getElemManager().getRegion( seri( 0, 0 ) ).getSubRegion( sesri( 0, 0 ) );
-
-      string & fluidName = subRegion.getReference< string >( BASE::viewKeyStruct::fluidNamesString() );
-
-      SingleFluidBase & fluidBase = subRegion.template getConstitutiveModel< SingleFluidBase >( fluidName );
-
-      constitutiveUpdatePassThru( fluidBase, [&]( auto & fluid )
-      {
-        // create the fluid compute wrapper suitable for capturing in a kernel lambda
-=======
       localIndex const er = stencil.getElementRegionIndices()( 0, 0 );
       localIndex const esr = stencil.getElementSubRegionIndices()( 0, 0 );
       ElementSubRegionBase & subRegion = mesh.getElemManager().getRegion( er ).getSubRegion( esr );
@@ -621,20 +518,10 @@
 
       constitutiveUpdatePassThru( fluidBase, [&]( auto & fluid )
       {
->>>>>>> bb16d72e
         typename TYPEOFREF( fluid ) ::KernelWrapper fluidWrapper = fluid.createKernelWrapper();
 
         typename FluxKernel::SinglePhaseFlowAccessors flowAccessors( elemManager, this->getName() );
         typename FluxKernel::SinglePhaseFluidAccessors fluidAccessors( elemManager, this->getName() );
-<<<<<<< HEAD
-
-        FaceDirichletBCKernel::launch( seri, sesri, sefi, trans,
-                                       flowAccessors.get< extrinsicMeshData::ghostRank >(),
-                                       elemDofNumber.toNestedViewConst(),
-                                       dofManager.rankOffset(),
-                                       flowAccessors.get< extrinsicMeshData::flow::pressure >(),
-                                       flowAccessors.get< extrinsicMeshData::flow::deltaPressure >(),
-=======
         typename FluxKernel::PermeabilityAccessors permAccessors( elemManager, this->getName() );
 
         FaceDirichletBCKernel::launch( stencil.createKernelWrapper(),
@@ -644,7 +531,6 @@
                                        permAccessors.get< extrinsicMeshData::permeability::permeability >(),
                                        permAccessors.get< extrinsicMeshData::permeability::dPerm_dPressure >(),
                                        flowAccessors.get< extrinsicMeshData::flow::pressure >(),
->>>>>>> bb16d72e
                                        flowAccessors.get< extrinsicMeshData::flow::gravityCoefficient >(),
                                        fluidAccessors.get< extrinsicMeshData::singlefluid::density >(),
                                        fluidAccessors.get< extrinsicMeshData::singlefluid::dDensity_dPressure >(),
@@ -705,11 +591,7 @@
     typename FluxKernel::SinglePhaseFluidAccessors fluidAccessors( elemManager, this->getName() );
 
     fsManager.apply< AquiferBoundaryCondition >( time + dt,
-<<<<<<< HEAD
-                                                 domain,
-=======
                                                  mesh,
->>>>>>> bb16d72e
                                                  "faceManager",
                                                  AquiferBoundaryCondition::catalogName(),
                                                  [&] ( AquiferBoundaryCondition const & bc,
@@ -727,22 +609,14 @@
       AquiferBoundaryCondition::KernelWrapper aquiferBCWrapper = bc.createKernelWrapper();
       real64 const & aquiferDens = bc.getWaterPhaseDensity();
 
-<<<<<<< HEAD
-      SinglePhaseFVMKernels::AquiferBCKernel::launch( stencil,
-=======
       singlePhaseFVMKernels::AquiferBCKernel::launch( stencil,
->>>>>>> bb16d72e
                                                       dofManager.rankOffset(),
                                                       elemDofNumber.toNestedViewConst(),
                                                       flowAccessors.get< extrinsicMeshData::ghostRank >(),
                                                       aquiferBCWrapper,
                                                       aquiferDens,
                                                       flowAccessors.get< extrinsicMeshData::flow::pressure >(),
-<<<<<<< HEAD
-                                                      flowAccessors.get< extrinsicMeshData::flow::deltaPressure >(),
-=======
                                                       flowAccessors.get< extrinsicMeshData::flow::pressure_n >(),
->>>>>>> bb16d72e
                                                       flowAccessors.get< extrinsicMeshData::flow::gravityCoefficient >(),
                                                       fluidAccessors.get< extrinsicMeshData::singlefluid::density >(),
                                                       fluidAccessors.get< extrinsicMeshData::singlefluid::dDensity_dPressure >(),
