/*
 * ------------------------------------------------------------------------------------------------------------
 * SPDX-License-Identifier: LGPL-2.1-only
 *
 * Copyright (c) 2018-2020 Lawrence Livermore National Security LLC
 * Copyright (c) 2018-2020 The Board of Trustees of the Leland Stanford Junior University
 * Copyright (c) 2018-2020 TotalEnergies
 * Copyright (c) 2019-     GEOSX Contributors
 * All rights reserved
 *
 * See top level LICENSE, COPYRIGHT, CONTRIBUTORS, NOTICE, and ACKNOWLEDGEMENTS files for details.
 * ------------------------------------------------------------------------------------------------------------
 */

/**
 * @file SinglePhaseFVM.cpp
 */

#include "SinglePhaseFVM.hpp"

#include "mesh/mpiCommunications/CommunicationTools.hpp"
#include "common/TimingMacros.hpp"
#include "constitutive/fluid/singleFluidSelector.hpp"
#include "constitutive/permeability/PermeabilityExtrinsicData.hpp"
#include "constitutive/ConstitutivePassThru.hpp"
#include "discretizationMethods/NumericalMethodsManager.hpp"
#include "mainInterface/ProblemManager.hpp"
#include "finiteVolume/BoundaryStencil.hpp"
#include "finiteVolume/FiniteVolumeManager.hpp"
#include "finiteVolume/FluxApproximationBase.hpp"
#include "fieldSpecification/FieldSpecificationManager.hpp"
#include "fieldSpecification/AquiferBoundaryCondition.hpp"
#include "physicsSolvers/fluidFlow/FlowSolverBaseExtrinsicData.hpp"
#include "physicsSolvers/fluidFlow/SinglePhaseBaseExtrinsicData.hpp"
#include "physicsSolvers/fluidFlow/SinglePhaseBaseKernels.hpp"
#include "physicsSolvers/fluidFlow/SinglePhaseFVMKernels.hpp"
#include "physicsSolvers/multiphysics/SinglePhasePoromechanicsFluxKernels.hpp"

/**
 * @namespace the geosx namespace that encapsulates the majority of the code
 */
namespace geosx
{

using namespace dataRepository;
using namespace constitutive;
using namespace SinglePhaseBaseKernels;
using namespace SinglePhaseFVMKernels;
using namespace SinglePhasePoromechanicsFluxKernels;

template< typename BASE >
SinglePhaseFVM< BASE >::SinglePhaseFVM( const string & name,
                                        Group * const parent ):
  BASE( name, parent )
{
  m_numDofPerCell = 1;
}

template< typename BASE >
void SinglePhaseFVM< BASE >::initializePreSubGroups()
{
  BASE::initializePreSubGroups();

  DomainPartition & domain = this->template getGroupByPath< DomainPartition >( "/Problem/domain" );
  NumericalMethodsManager const & numericalMethodManager = domain.getNumericalMethodManager();
  FiniteVolumeManager const & fvManager = numericalMethodManager.getFiniteVolumeManager();

  if( !fvManager.hasGroup< FluxApproximationBase >( m_discretizationName ) )
  {
    GEOSX_ERROR( "A discretization deriving from FluxApproximationBase must be selected with SinglePhaseFVM" );
  }
}

template< typename BASE >
void SinglePhaseFVM< BASE >::setupDofs( DomainPartition const & domain,
                                        DofManager & dofManager ) const
{
  dofManager.addField( extrinsicMeshData::flow::pressure::key(),
                       DofManager::Location::Elem,
                       1,
                       targetRegionNames() );

  NumericalMethodsManager const & numericalMethodManager = domain.getNumericalMethodManager();
  FiniteVolumeManager const & fvManager = numericalMethodManager.getFiniteVolumeManager();
  FluxApproximationBase const & fluxApprox = fvManager.getFluxApproximation( m_discretizationName );

  dofManager.addCoupling( extrinsicMeshData::flow::pressure::key(), fluxApprox );
}

template< typename BASE >
void SinglePhaseFVM< BASE >::setupSystem( DomainPartition & domain,
                                          DofManager & dofManager,
                                          CRSMatrix< real64, globalIndex > & localMatrix,
                                          ParallelVector & rhs,
                                          ParallelVector & solution,
                                          bool const setSparsity )
{
  GEOSX_MARK_FUNCTION;
  BASE::setupSystem( domain,
                     dofManager,
                     localMatrix,
                     rhs,
                     solution,
                     setSparsity );

}

template< typename BASE >
real64 SinglePhaseFVM< BASE >::calculateResidualNorm( DomainPartition const & domain,
                                                      DofManager const & dofManager,
                                                      arrayView1d< real64 const > const & localRhs )
{
  MeshLevel const & mesh = domain.getMeshBody( 0 ).getMeshLevel( 0 );

  string const dofKey = dofManager.getKey( extrinsicMeshData::flow::pressure::key() );
  globalIndex const rankOffset = dofManager.rankOffset();

  // compute the norm of local residual scaled by cell pore volume
  real64 localResidualNorm[3] = { 0.0, 0.0, 0.0 };
  forTargetSubRegions( mesh, [&]( localIndex const targetIndex,
                                  auto const & subRegion )
  {
    arrayView1d< globalIndex const > const & dofNumber = subRegion.template getReference< array1d< globalIndex > >( dofKey );
    arrayView1d< integer const > const & elemGhostRank = subRegion.ghostRank();
    arrayView1d< real64 const > const & volume         = subRegion.getElementVolume();
    arrayView1d< real64 const > const & densOld        = subRegion.template getExtrinsicData< extrinsicMeshData::flow::densityOld >();

    CoupledSolidBase const & solidModel = subRegion.template getConstitutiveModel< CoupledSolidBase >( m_solidModelNames[targetIndex] );

    arrayView2d< real64 const > const & porosityOld = solidModel.getOldPorosity();

    ResidualNormKernel::launch< parallelDevicePolicy<>, parallelDeviceReduce >( localRhs,
                                                                                rankOffset,
                                                                                dofNumber,
                                                                                elemGhostRank,
                                                                                volume,
                                                                                densOld,
                                                                                porosityOld,
                                                                                localResidualNorm );
  } );

  // compute global residual norm
  real64 globalResidualNorm[3] = {0, 0, 0};
  MpiWrapper::allReduce( localResidualNorm,
                         globalResidualNorm,
                         3,
                         MPI_SUM,
                         MPI_COMM_GEOSX );


  real64 const residual = sqrt( globalResidualNorm[0] ) / ( ( globalResidualNorm[1] + m_fluxEstimate ) / (globalResidualNorm[2]+1) );
  return residual;
}


template< typename BASE >
void SinglePhaseFVM< BASE >::applySystemSolution( DofManager const & dofManager,
                                                  arrayView1d< real64 const > const & localSolution,
                                                  real64 const scalingFactor,
                                                  DomainPartition & domain )
{
  MeshLevel & mesh = domain.getMeshBody( 0 ).getMeshLevel( 0 );

  dofManager.addVectorToField( localSolution,
                               extrinsicMeshData::flow::pressure::key(),
                               extrinsicMeshData::flow::deltaPressure::key(),
                               scalingFactor );

  std::map< string, string_array > fieldNames;
  fieldNames["elems"].emplace_back( string( extrinsicMeshData::flow::deltaPressure::key() ) );

  CommunicationTools::getInstance().synchronizeFields( fieldNames, mesh, domain.getNeighbors(), true );
}

template<>
void SinglePhaseFVM< SinglePhaseBase >::assembleFluxTerms( real64 const GEOSX_UNUSED_PARAM ( time_n ),
                                                           real64 const dt,
                                                           DomainPartition const & domain,
                                                           DofManager const & dofManager,
                                                           CRSMatrixView< real64, globalIndex const > const & localMatrix,
                                                           arrayView1d< real64 > const & localRhs )
{
  GEOSX_MARK_FUNCTION;

  MeshLevel const & mesh = domain.getMeshBody( 0 ).getMeshLevel( 0 );

  NumericalMethodsManager const & numericalMethodManager = domain.getNumericalMethodManager();
  FiniteVolumeManager const & fvManager = numericalMethodManager.getFiniteVolumeManager();
  FluxApproximationBase const & fluxApprox = fvManager.getFluxApproximation( m_discretizationName );

  string const & dofKey = dofManager.getKey( extrinsicMeshData::flow::pressure::key() );
  ElementRegionManager::ElementViewAccessor< arrayView1d< globalIndex const > >
  elemDofNumber = mesh.getElemManager().constructArrayViewAccessor< globalIndex, 1 >( dofKey );
  elemDofNumber.setName( this->getName() + "/accessors/" + dofKey );

  fluxApprox.forAllStencils( mesh, [&]( auto & stencil )
  {
    typename TYPEOFREF( stencil ) ::StencilWrapper stencilWrapper = stencil.createStencilWrapper();

    FluxKernel::launch( stencilWrapper,
                        dt,
                        dofManager.rankOffset(),
                        elemDofNumber.toNestedViewConst(),
                        m_elemGhostRank.toNestedViewConst(),
                        m_pressure.toNestedViewConst(),
                        m_deltaPressure.toNestedViewConst(),
                        m_gravCoef.toNestedViewConst(),
                        m_density.toNestedViewConst(),
                        m_dDens_dPres.toNestedViewConst(),
                        m_mobility.toNestedViewConst(),
                        m_dMobility_dPres.toNestedViewConst(),
                        m_permeability.toNestedViewConst(),
                        m_dPerm_dPressure.toNestedViewConst(),
                        localMatrix,
                        localRhs );

  } );
}


template<>
void SinglePhaseFVM< SinglePhaseProppantBase >::assembleFluxTerms( real64 const GEOSX_UNUSED_PARAM ( time_n ),
                                                                   real64 const dt,
                                                                   DomainPartition const & domain,
                                                                   DofManager const & dofManager,
                                                                   CRSMatrixView< real64, globalIndex const > const & localMatrix,
                                                                   arrayView1d< real64 > const & localRhs )
{
  GEOSX_MARK_FUNCTION;

  MeshLevel const & mesh = domain.getMeshBody( 0 ).getMeshLevel( 0 );

  NumericalMethodsManager const & numericalMethodManager = domain.getNumericalMethodManager();
  FiniteVolumeManager const & fvManager = numericalMethodManager.getFiniteVolumeManager();
  FluxApproximationBase const & fluxApprox = fvManager.getFluxApproximation( m_discretizationName );

  string const & dofKey = dofManager.getKey( extrinsicMeshData::flow::pressure::key() );
  ElementRegionManager::ElementViewAccessor< arrayView1d< globalIndex const > >
  elemDofNumber = mesh.getElemManager().constructArrayViewAccessor< globalIndex, 1 >( dofKey );
  elemDofNumber.setName( this->getName() + "/accessors/" + dofKey );

  ElementRegionManager::ElementViewAccessor< arrayView3d< real64 const > > dPerm_dAper =
    mesh.getElemManager().constructMaterialArrayViewAccessor< real64, 3 >( extrinsicMeshData::permeability::dPerm_dAperture::key(),
                                                                           targetRegionNames(),
                                                                           m_permeabilityModelNames );

  fluxApprox.forStencils< SurfaceElementStencil >( mesh, [&]( auto & stencil )
  {
    typename TYPEOFREF( stencil ) ::StencilWrapper stencilWrapper = stencil.createStencilWrapper();

    FaceElementFluxKernel::launch( stencilWrapper,
                                   dt,
                                   dofManager.rankOffset(),
                                   elemDofNumber.toNestedViewConst(),
                                   m_elemGhostRank.toNestedViewConst(),
                                   m_pressure.toNestedViewConst(),
                                   m_deltaPressure.toNestedViewConst(),
                                   m_gravCoef.toNestedViewConst(),
                                   m_density.toNestedViewConst(),
                                   m_dDens_dPres.toNestedViewConst(),
                                   m_mobility.toNestedViewConst(),
                                   m_dMobility_dPres.toNestedViewConst(),
                                   m_permeability.toNestedViewConst(),
                                   m_dPerm_dPressure.toNestedViewConst(),
                                   dPerm_dAper.toNestedViewConst(),
                                   SinglePhaseProppantBase::m_permeabilityMultiplier.toNestedViewConst(),
                                   this->gravityVector(),
                                   localMatrix,
                                   localRhs );
  } );
}


template< typename BASE >
void SinglePhaseFVM< BASE >::assemblePoroelasticFluxTerms( real64 const GEOSX_UNUSED_PARAM ( time_n ),
                                                           real64 const dt,
                                                           DomainPartition const & domain,
                                                           DofManager const & dofManager,
                                                           CRSMatrixView< real64, globalIndex const > const & localMatrix,
                                                           arrayView1d< real64 > const & localRhs,
                                                           string const & jumpDofKey )
{
  GEOSX_MARK_FUNCTION;

  MeshLevel const & mesh = domain.getMeshBody( 0 ).getMeshLevel( 0 );

  NumericalMethodsManager const & numericalMethodManager = domain.getNumericalMethodManager();
  FiniteVolumeManager const & fvManager = numericalMethodManager.getFiniteVolumeManager();
  FluxApproximationBase const & fluxApprox = fvManager.getFluxApproximation( m_discretizationName );

  string const & pressureDofKey = dofManager.getKey( extrinsicMeshData::flow::pressure::key() );
  ElementRegionManager::ElementViewAccessor< arrayView1d< globalIndex const > >
  pressureDofNumber = mesh.getElemManager().constructArrayViewAccessor< globalIndex, 1 >( pressureDofKey );
  pressureDofNumber.setName( this->getName() + "/accessors/" + pressureDofKey );

  ElementRegionManager::ElementViewAccessor< arrayView1d< globalIndex const > >
  jumpDofNumber = mesh.getElemManager().constructArrayViewAccessor< globalIndex, 1 >( jumpDofKey );
  jumpDofNumber.setName( this->getName() + "/accessors/" + jumpDofKey );

  ElementRegionManager::ElementViewAccessor< arrayView3d< real64 const > > dPerm_dAper =
    mesh.getElemManager().constructMaterialArrayViewAccessor< real64, 3 >( extrinsicMeshData::permeability::dPerm_dAperture::key(),
                                                                           targetRegionNames(),
                                                                           m_permeabilityModelNames,
                                                                           true );

  fluxApprox.forStencils< CellElementStencilTPFA, SurfaceElementStencil, EmbeddedSurfaceToCellStencil >( mesh, [&]( auto & stencil )
  {
    typename TYPEOFREF( stencil ) ::StencilWrapper stencilWrapper = stencil.createStencilWrapper();

    EmbeddedSurfaceFluxKernel::launch( stencilWrapper,
                                       dt,
                                       dofManager.rankOffset(),
                                       pressureDofNumber.toNestedViewConst(),
                                       jumpDofNumber.toNestedViewConst(),
                                       m_elemGhostRank.toNestedViewConst(),
                                       m_pressure.toNestedViewConst(),
                                       m_deltaPressure.toNestedViewConst(),
                                       m_gravCoef.toNestedViewConst(),
                                       m_density.toNestedViewConst(),
                                       m_dDens_dPres.toNestedViewConst(),
                                       m_mobility.toNestedViewConst(),
                                       m_dMobility_dPres.toNestedViewConst(),
                                       m_permeability.toNestedViewConst(),
                                       m_dPerm_dPressure.toNestedViewConst(),
                                       dPerm_dAper.toNestedViewConst(),
                                       localMatrix,
                                       localRhs );
  } );
}

template< typename BASE >
void SinglePhaseFVM< BASE >::assembleHydrofracFluxTerms( real64 const GEOSX_UNUSED_PARAM ( time_n ),
                                                         real64 const dt,
                                                         DomainPartition const & domain,
                                                         DofManager const & dofManager,
                                                         CRSMatrixView< real64, globalIndex const > const & localMatrix,
                                                         arrayView1d< real64 > const & localRhs,
                                                         CRSMatrixView< real64, localIndex const > const & dR_dAper,
                                                         string_array const & fractureRegions )
{
  GEOSX_MARK_FUNCTION;

  std::cout << "SinglePhaseFVM< BASE >::assembleHydrofracFluxTerms" << std::endl;

  MeshLevel const & mesh = domain.getMeshBody( 0 ).getMeshLevel( 0 );

  NumericalMethodsManager const & numericalMethodManager = domain.getNumericalMethodManager();
  FiniteVolumeManager const & fvManager = numericalMethodManager.getFiniteVolumeManager();
  FluxApproximationBase const & fluxApprox = fvManager.getFluxApproximation( m_discretizationName );

  string const & dofKey = dofManager.getKey( extrinsicMeshData::flow::pressure::key() );
  ElementRegionManager::ElementViewAccessor< arrayView1d< globalIndex const > >
  elemDofNumber = mesh.getElemManager().constructArrayViewAccessor< globalIndex, 1 >( dofKey );
  elemDofNumber.setName( this->getName() + "/accessors/" + dofKey );

  string_array regionList;
  string_array modelList;
  if( fractureRegions.size() > 0 )
  {
    regionList = fractureRegions;
    for( localIndex i = 0; i < m_permeabilityModelNames.size(); ++i )
    {
      for( localIndex j = 0; j < fractureRegions.size(); ++j )
      {
        if( targetRegionNames()[i] == fractureRegions[j] )
        {
          modelList.emplace_back( m_permeabilityModelNames[i] );
        }
      }
    }
  }
  else
  {
    for( localIndex i = 0; i < targetRegionNames().size(); ++i )
    {
      regionList.emplace_back( targetRegionNames()[i] );
    }
    modelList = m_permeabilityModelNames;
  }

  std::cout << "regionList " << regionList << std::endl;
  std::cout << "modelList " << modelList << std::endl;

  ElementRegionManager::ElementViewAccessor< arrayView3d< real64 const > > dPerm_dAper =
<<<<<<< HEAD
    mesh.getElemManager().constructMaterialArrayViewAccessor< real64, 3 >( PermeabilityBase::viewKeyStruct::dPerm_dApertureString(),
                                                                           regionList,
                                                                           modelList );
=======
    mesh.getElemManager().constructMaterialArrayViewAccessor< real64, 3 >( extrinsicMeshData::permeability::dPerm_dAperture::key(),
                                                                           targetRegionNames(),
                                                                           m_permeabilityModelNames );
>>>>>>> 382c5591

  //fluxApprox.forStencils< CellElementStencilTPFA, SurfaceElementStencil, FaceElementToCellStencil >( mesh, [&]( auto & stencil )
  fluxApprox.forStencils< SurfaceElementStencil, FaceElementToCellStencil >( mesh, [&]( auto & stencil )
  {
    typename TYPEOFREF( stencil ) ::StencilWrapper stencilWrapper = stencil.createStencilWrapper();

    FaceElementFluxKernel::launch( stencilWrapper,
                                   dt,
                                   dofManager.rankOffset(),
                                   elemDofNumber.toNestedViewConst(),
                                   m_elemGhostRank.toNestedViewConst(),
                                   m_pressure.toNestedViewConst(),
                                   m_deltaPressure.toNestedViewConst(),
                                   m_gravCoef.toNestedViewConst(),
                                   m_density.toNestedViewConst(),
                                   m_dDens_dPres.toNestedViewConst(),
                                   m_mobility.toNestedViewConst(),
                                   m_dMobility_dPres.toNestedViewConst(),
                                   m_permeability.toNestedViewConst(),
                                   m_dPerm_dPressure.toNestedViewConst(),
                                   dPerm_dAper.toNestedViewConst(),
                                   localMatrix,
                                   localRhs,
                                   dR_dAper );
  } );
}

template< typename BASE >
void
SinglePhaseFVM< BASE >::applyBoundaryConditions( real64 const time_n,
                                                 real64 const dt,
                                                 DomainPartition & domain,
                                                 DofManager const & dofManager,
                                                 CRSMatrixView< real64, globalIndex const > const & localMatrix,
                                                 arrayView1d< real64 > const & localRhs )
{
  GEOSX_MARK_FUNCTION;

  BASE::applyBoundaryConditions( time_n, dt, domain, dofManager, localMatrix, localRhs );
  applyFaceDirichletBC( time_n, dt, dofManager, domain, localMatrix, localRhs );
}

namespace internal
{
string const faceBcLogMessage = string( "SinglePhaseFVM {}: at time {}s, " )
                                + string( "the <{}> boundary condition '{}' is applied to the face set '{}' in '{}'. " )
                                + string( "\nThe total number of target faces (including ghost faces) is {}. " )
                                + string( "\nNote that if this number is equal to zero, the boundary condition will not be applied on this face set." );
}


template< typename BASE >
void SinglePhaseFVM< BASE >::applyFaceDirichletBC( real64 const time_n,
                                                   real64 const dt,
                                                   DofManager const & dofManager,
                                                   DomainPartition & domain,
                                                   CRSMatrixView< real64, globalIndex const > const & localMatrix,
                                                   arrayView1d< real64 > const & localRhs )
{
  GEOSX_MARK_FUNCTION;

  FieldSpecificationManager & fsManager = FieldSpecificationManager::getInstance();
  MeshLevel & mesh = domain.getMeshBody( 0 ).getMeshLevel( 0 );
  FaceManager & faceManager = mesh.getFaceManager();

  ConstitutiveManager & constitutiveManager = domain.getConstitutiveManager();

  NumericalMethodsManager const & numericalMethodManager = domain.getNumericalMethodManager();
  FiniteVolumeManager const & fvManager = numericalMethodManager.getFiniteVolumeManager();
  FluxApproximationBase const & fluxApprox = fvManager.getFluxApproximation( m_discretizationName );

  // make a list of region indices to be included
  map< localIndex, localIndex > regionFluidMap;
  forTargetRegionsComplete( mesh, [&]( localIndex const targetIndex, localIndex const er, ElementRegionBase & )
  {
    localIndex const modelIndex = constitutiveManager.getSubGroups().getIndex( m_fluidModelNames[targetIndex] );
    regionFluidMap.emplace( er, modelIndex );
  } );

  arrayView1d< real64 const > const presFace =
    faceManager.getExtrinsicData< extrinsicMeshData::flow::facePressure >();

  arrayView1d< real64 const > const gravCoefFace =
    faceManager.getExtrinsicData< extrinsicMeshData::flow::gravityCoefficient >();

  string const & dofKey = dofManager.getKey( extrinsicMeshData::flow::pressure::key() );
  ElementRegionManager::ElementViewAccessor< arrayView1d< globalIndex const > >
  elemDofNumber = mesh.getElemManager().constructArrayViewAccessor< globalIndex, 1 >( dofKey );
  elemDofNumber.setName( this->getName() + "/accessors/" + dofKey );

  // Take BCs defined for "pressure" field and apply values to "facePressure"
  fsManager.apply( time_n + dt,
                   domain,
                   "faceManager",
                   extrinsicMeshData::flow::pressure::key(),
                   [&] ( FieldSpecificationBase const & fs,
                         string const & setName,
                         SortedArrayView< localIndex const > const & targetSet,
                         Group & targetGroup,
                         string const & )
  {
    BoundaryStencil const & stencil = fluxApprox.getStencil< BoundaryStencil >( mesh, setName );
    if( fs.getLogLevel() >= 1 && m_nonlinearSolverParameters.m_numNewtonIterations == 0 )
    {
      globalIndex const numTargetFaces = MpiWrapper::sum< globalIndex >( stencil.size() );
      GEOSX_LOG_RANK_0( GEOSX_FMT( geosx::internal::faceBcLogMessage,
                                   this->getName(), time_n+dt, AquiferBoundaryCondition::catalogName(),
                                   fs.getName(), setName, targetGroup.getName(), numTargetFaces ) );
    }

    if( stencil.size() == 0 )
    {
      return;
    }

    // first, evaluate BC to get primary field values (pressure)
    fs.applyFieldValue< FieldSpecificationEqual, parallelDevicePolicy<> >( targetSet,
                                                                           time_n + dt,
                                                                           targetGroup,
                                                                           extrinsicMeshData::flow::facePressure::key() );

    // Now run the actual kernel
    BoundaryStencil::IndexContainerViewConstType const & seri = stencil.getElementRegionIndices();
    BoundaryStencil::IndexContainerViewConstType const & sesri = stencil.getElementSubRegionIndices();
    BoundaryStencil::IndexContainerViewConstType const & sefi = stencil.getElementIndices();
    BoundaryStencil::WeightContainerViewConstType const & trans = stencil.getWeights();

    // TODO: currently we just use model from the first cell in this stencil
    //       since it's not clear how to create fluid kernel wrappers for arbitrary models.
    //       Can we just use cell properties for an approximate flux computation?
    //       Then we can forget about capturing the fluid model.
    SingleFluidBase & fluidBase = constitutiveManager.getConstitutiveRelation< SingleFluidBase >( regionFluidMap[seri( 0, 0 )] );

    constitutiveUpdatePassThru( fluidBase, [&]( auto & fluid )
    {
      // create the fluid compute wrapper suitable for capturing in a kernel lambda
      typename TYPEOFREF( fluid ) ::KernelWrapper fluidWrapper = fluid.createKernelWrapper();

      FaceDirichletBCKernel::launch( seri, sesri, sefi, trans,
                                     m_elemGhostRank.toNestedViewConst(),
                                     elemDofNumber.toNestedViewConst(),
                                     dofManager.rankOffset(),
                                     m_pressure.toNestedViewConst(),
                                     m_deltaPressure.toNestedViewConst(),
                                     m_gravCoef.toNestedViewConst(),
                                     m_density.toNestedViewConst(),
                                     m_dDens_dPres.toNestedViewConst(),
                                     m_mobility.toNestedViewConst(),
                                     m_dMobility_dPres.toNestedViewConst(),
                                     presFace,
                                     gravCoefFace,
                                     fluidWrapper,
                                     dt,
                                     localMatrix,
                                     localRhs );
    } );
  } );
}

template< typename BASE >
void SinglePhaseFVM< BASE >::applyAquiferBC( real64 const time,
                                             real64 const dt,
                                             DomainPartition & domain,
                                             DofManager const & dofManager,
                                             CRSMatrixView< real64, globalIndex const > const & localMatrix,
                                             arrayView1d< real64 > const & localRhs ) const
{
  GEOSX_MARK_FUNCTION;

  FieldSpecificationManager & fsManager = FieldSpecificationManager::getInstance();
  MeshLevel & mesh = domain.getMeshBody( 0 ).getMeshLevel( 0 );

  NumericalMethodsManager const & numericalMethodManager = domain.getNumericalMethodManager();
  FiniteVolumeManager const & fvManager = numericalMethodManager.getFiniteVolumeManager();
  FluxApproximationBase const & fluxApprox = fvManager.getFluxApproximation( m_discretizationName );

  string const & elemDofKey = dofManager.getKey( extrinsicMeshData::flow::pressure::key() );
  ElementRegionManager::ElementViewAccessor< arrayView1d< globalIndex const > > elemDofNumber =
    mesh.getElemManager().constructArrayViewAccessor< globalIndex, 1 >( elemDofKey );
  elemDofNumber.setName( this->getName() + "/accessors/" + elemDofKey );

  fsManager.apply< AquiferBoundaryCondition >( time + dt,
                                               domain,
                                               "faceManager",
                                               AquiferBoundaryCondition::catalogName(),
                                               [&] ( AquiferBoundaryCondition const & bc,
                                                     string const & setName,
                                                     SortedArrayView< localIndex const > const &,
                                                     Group & targetGroup,
                                                     string const & )
  {
    BoundaryStencil const & stencil = fluxApprox.getStencil< BoundaryStencil >( mesh, setName );
    if( bc.getLogLevel() >= 1 && m_nonlinearSolverParameters.m_numNewtonIterations == 0 )
    {
      globalIndex const numTargetFaces = MpiWrapper::sum< globalIndex >( stencil.size() );
      GEOSX_LOG_RANK_0( GEOSX_FMT( geosx::internal::faceBcLogMessage,
                                   this->getName(), time+dt, AquiferBoundaryCondition::catalogName(),
                                   bc.getName(), setName, targetGroup.getName(), numTargetFaces ) );
    }

    if( stencil.size() == 0 )
    {
      return;
    }

    AquiferBoundaryCondition::KernelWrapper aquiferBCWrapper = bc.createKernelWrapper();
    real64 const & aquiferDens = bc.getWaterPhaseDensity();

    SinglePhaseFVMKernels::AquiferBCKernel::launch( stencil,
                                                    dofManager.rankOffset(),
                                                    elemDofNumber.toNestedViewConst(),
                                                    m_elemGhostRank.toNestedViewConst(),
                                                    aquiferBCWrapper,
                                                    aquiferDens,
                                                    m_pressure.toNestedViewConst(),
                                                    m_deltaPressure.toNestedViewConst(),
                                                    m_gravCoef.toNestedViewConst(),
                                                    m_density.toNestedViewConst(),
                                                    m_dDens_dPres.toNestedViewConst(),
                                                    time,
                                                    dt,
                                                    localMatrix.toViewConstSizes(),
                                                    localRhs.toView() );

  } );
}

namespace
{
typedef SinglePhaseFVM< SinglePhaseBase > NoProppant;
typedef SinglePhaseFVM< SinglePhaseProppantBase > Proppant;
REGISTER_CATALOG_ENTRY( SolverBase, NoProppant, string const &, Group * const )
REGISTER_CATALOG_ENTRY( SolverBase, Proppant, string const &, Group * const )
}
} /* namespace geosx */<|MERGE_RESOLUTION|>--- conflicted
+++ resolved
@@ -382,15 +382,9 @@
   std::cout << "modelList " << modelList << std::endl;
 
   ElementRegionManager::ElementViewAccessor< arrayView3d< real64 const > > dPerm_dAper =
-<<<<<<< HEAD
-    mesh.getElemManager().constructMaterialArrayViewAccessor< real64, 3 >( PermeabilityBase::viewKeyStruct::dPerm_dApertureString(),
+    mesh.getElemManager().constructMaterialArrayViewAccessor< real64, 3 >( extrinsicMeshData::permeability::dPerm_dAperture::key(),
                                                                            regionList,
                                                                            modelList );
-=======
-    mesh.getElemManager().constructMaterialArrayViewAccessor< real64, 3 >( extrinsicMeshData::permeability::dPerm_dAperture::key(),
-                                                                           targetRegionNames(),
-                                                                           m_permeabilityModelNames );
->>>>>>> 382c5591
 
   //fluxApprox.forStencils< CellElementStencilTPFA, SurfaceElementStencil, FaceElementToCellStencil >( mesh, [&]( auto & stencil )
   fluxApprox.forStencils< SurfaceElementStencil, FaceElementToCellStencil >( mesh, [&]( auto & stencil )
