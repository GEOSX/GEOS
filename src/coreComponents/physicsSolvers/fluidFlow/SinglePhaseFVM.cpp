/*
 * ------------------------------------------------------------------------------------------------------------
 * SPDX-License-Identifier: LGPL-2.1-only
 *
 * Copyright (c) 2018-2019 Lawrence Livermore National Security LLC
 * Copyright (c) 2018-2019 The Board of Trustees of the Leland Stanford Junior University
 * Copyright (c) 2018-2019 Total, S.A
 * Copyright (c) 2019-     GEOSX Contributors
 * All right reserved
 *
 * See top level LICENSE, COPYRIGHT, CONTRIBUTORS, NOTICE, and ACKNOWLEDGEMENTS files for details.
 * ------------------------------------------------------------------------------------------------------------
 */

/**
 * @file SinglePhaseFVM.cpp
 */

#include "SinglePhaseFVM.hpp"

#include "mpiCommunications/CommunicationTools.hpp"
#include "mpiCommunications/NeighborCommunicator.hpp"
#include "common/TimingMacros.hpp"
#include "managers/NumericalMethodsManager.hpp"
#include "finiteVolume/FiniteVolumeManager.hpp"
#include "finiteVolume/FluxApproximationBase.hpp"
#include "managers/FieldSpecification/FieldSpecificationManager.hpp"
#include "physicsSolvers/fluidFlow/SinglePhaseBaseKernels.hpp"
#include "physicsSolvers/fluidFlow/SinglePhaseFVMKernels.hpp"

/**
 * @namespace the geosx namespace that encapsulates the majority of the code
 */
namespace geosx
{

using namespace dataRepository;
using namespace constitutive;
using namespace SinglePhaseBaseKernels;  
using namespace SinglePhaseFVMKernels;

template< typename BASE >
SinglePhaseFVM< BASE >::SinglePhaseFVM( const std::string & name,
                                        Group * const parent ):
  BASE( name, parent )
{
  m_numDofPerCell = 1;
}


template< typename BASE >
void SinglePhaseFVM< BASE >::SetupDofs( DomainPartition const * const domain,
                                        DofManager & dofManager ) const
{
  dofManager.addField( viewKeyStruct::pressureString,
                       DofManager::Location::Elem,
                       m_targetRegions );

  NumericalMethodsManager const * const numericalMethodManager =
    domain->getParent()->GetGroup< NumericalMethodsManager >( keys::numericalMethodsManager );

  FiniteVolumeManager const * const fvManager =
    numericalMethodManager->GetGroup< FiniteVolumeManager >( keys::finiteVolumeManager );

  FluxApproximationBase const * const fluxApprox = fvManager->getFluxApproximation( m_discretizationName );

  dofManager.addCoupling( viewKeyStruct::pressureString, fluxApprox );
}

<<<<<<< HEAD
template< typename BASE >
void SinglePhaseFVM<BASE>::SetupSystem( DomainPartition * const domain,
                                        DofManager & dofManager,
                                        ParallelMatrix & matrix,
                                        ParallelVector & rhs,
                                        ParallelVector & solution )
{
  GEOSX_MARK_FUNCTION;
  BASE::SetupSystem( domain,
                     dofManager,
                     matrix,
                     rhs,
                     solution );

  MeshLevel * const mesh = domain->getMeshBodies()->GetGroup<MeshBody>(0)->getMeshLevel(0);
  ElementRegionManager * const elemManager = mesh->getElemManager();

  std::unique_ptr<CRSMatrix<real64,localIndex,localIndex> > &
  derivativeFluxResidual_dAperture = this->getRefDerivativeFluxResidual_dAperture();
  {

    localIndex numRows = 0;
    localIndex numCols = 0;
    string_array const & flowRegions = this->getTargetRegions();
    elemManager->forElementSubRegions( flowRegions, [&]( ElementSubRegionBase const * const elementSubRegion )
    {
      numRows += elementSubRegion->size();
      numCols += elementSubRegion->size();
    });

    derivativeFluxResidual_dAperture = std::make_unique<CRSMatrix<real64,localIndex,localIndex>>( numRows, numCols );

    derivativeFluxResidual_dAperture->reserveNonZeros( matrix.localNonzeros() );
    localIndex maxRowSize = -1;
    for( localIndex row=0 ; row<matrix.localRows() ; ++row )
    {
      localIndex const rowSize = matrix.localRowLength( row );
      maxRowSize = maxRowSize > rowSize ? maxRowSize : rowSize;

      derivativeFluxResidual_dAperture->reserveNonZeros( row,
                                                         rowSize );
    }
    for( localIndex row=matrix.localRows() ; row<numRows ; ++row )
    {
      derivativeFluxResidual_dAperture->reserveNonZeros( row,
                                                         maxRowSize );
    }


  }


  string const presDofKey = dofManager.getKey( FlowSolverBase::viewKeyStruct::pressureString );

  NumericalMethodsManager const *
  numericalMethodManager = domain->getParent()->GetGroup<NumericalMethodsManager>( keys::numericalMethodsManager );

  FiniteVolumeManager const *
  fvManager = numericalMethodManager->GetGroup<FiniteVolumeManager>( keys::finiteVolumeManager );

  FluxApproximationBase const * fluxApprox = fvManager->getFluxApproximation( this->getDiscretization() );


  fluxApprox->forStencils<FaceElementStencil>( [&]( FaceElementStencil const & stencil )
  {
    for( localIndex iconn=0 ; iconn<stencil.size() ; ++iconn)
    {
      localIndex const numFluxElems = stencil.stencilSize(iconn);
      typename FaceElementStencil::IndexContainerViewConstType const & sei = stencil.getElementIndices();

      for( localIndex k0=0 ; k0<numFluxElems ; ++k0 )
      {
        for( localIndex k1=0 ; k1<numFluxElems ; ++k1 )
        {
          derivativeFluxResidual_dAperture->insertNonZero( sei[iconn][k0],sei[iconn][k1], 0.0 );
        }
      }
    }
  });
}   
  

template< typename BASE >
real64 SinglePhaseFVM<BASE>::CalculateResidualNorm( DomainPartition const * const domain,
                                                    DofManager const & dofManager,
                                                    ParallelVector const & rhs )
=======

template< typename BASE >
real64 SinglePhaseFVM< BASE >::CalculateResidualNorm( DomainPartition const * const domain,
                                                      DofManager const & dofManager,
                                                      ParallelVector const & rhs )
>>>>>>> 706c04b5
{
  MeshLevel const * const mesh = domain->getMeshBody( 0 )->getMeshLevel( 0 );

  // get a view into local residual vector
  real64 const * localResidual = rhs.extractLocalVector();

  string const dofKey = dofManager.getKey( viewKeyStruct::pressureString );

  // compute the norm of local residual scaled by cell pore volume
  real64 localResidualNorm[3] = { 0.0, 0.0, 0.0 };
  this->applyToSubRegionsComplete( mesh,
                                   [&] ( localIndex const er, localIndex const esr, ElementRegionBase const &, ElementSubRegionBase const & subRegion )
  {
    arrayView1d< globalIndex const > const & dofNumber = subRegion.getReference< array1d< globalIndex > >( dofKey );

    arrayView1d< integer const > const & elemGhostRank = m_elemGhostRank[er][esr];
    arrayView1d< real64 const > const & refPoro        = m_porosityRef[er][esr];
    arrayView1d< real64 const > const & volume         = m_volume[er][esr];
    arrayView1d< real64 const > const & densOld        = m_densityOld[er][esr];

    localIndex const subRegionSize = subRegion.size();
    for( localIndex a = 0; a < subRegionSize; ++a )
    {
      if( elemGhostRank[a] < 0 )
      {
        localIndex const lid = rhs.getLocalRowID( dofNumber[a] );
        real64 const val = localResidual[lid];
        localResidualNorm[0] += val * val;
        localResidualNorm[1] += refPoro[a] * densOld[a] * volume[a];
        localResidualNorm[2] += 1;
      }
    }
  } );

  // compute global residual norm
  real64 globalResidualNorm[3] = {0, 0, 0};
  MpiWrapper::allReduce( localResidualNorm,
                         globalResidualNorm,
                         3,
                         MPI_SUM,
                         MPI_COMM_GEOSX );


  real64 const residual = sqrt( globalResidualNorm[0] ) / ( ( globalResidualNorm[1] + m_fluxEstimate ) / (globalResidualNorm[2]+1) );

  if( getLogLevel() >= 1 && logger::internal::rank==0 )
  {
    char output[200] = {0};
    sprintf( output,
             "( Rfluid ) = (%4.2e) ; ",
             residual );
    std::cout<<output;
  }


  return residual;
}


template< typename BASE >
void SinglePhaseFVM< BASE >::ApplySystemSolution( DofManager const & dofManager,
                                                  ParallelVector const & solution,
                                                  real64 const scalingFactor,
                                                  DomainPartition * const domain )
{
  MeshLevel * mesh = domain->getMeshBody( 0 )->getMeshLevel( 0 );

  dofManager.addVectorToField( solution,
                               viewKeyStruct::pressureString,
                               viewKeyStruct::deltaPressureString,
                               scalingFactor );

  std::map< string, string_array > fieldNames;
  fieldNames["elems"].push_back( viewKeyStruct::deltaPressureString );

  CommunicationTools::SynchronizeFields( fieldNames, mesh, domain->getNeighbors() );

  this->applyToSubRegions( mesh, [&] ( ElementSubRegionBase & subRegion )
  {
    this->UpdateState( &subRegion );
  } );

}

template< typename BASE >
void SinglePhaseFVM< BASE >::AssembleFluxTerms( real64 const GEOSX_UNUSED_PARAM( time_n ),
                                                real64 const dt,
                                                DomainPartition const * const domain,
                                                DofManager const * const dofManager,
                                                ParallelMatrix * const matrix,
                                                ParallelVector * const rhs )
{
  GEOSX_MARK_FUNCTION;

  if( m_derivativeFluxResidual_dAperture==nullptr )
  {
    m_derivativeFluxResidual_dAperture = std::make_unique<CRSMatrix<real64,localIndex,localIndex>>( matrix->localRows(),
                                                                                                    matrix->localCols() );
  }
  m_derivativeFluxResidual_dAperture->setValues(0.0);

  MeshLevel const * const mesh = domain->getMeshBody( 0 )->getMeshLevel( 0 );
  ElementRegionManager const * const elemManager=  mesh->getElemManager();

  NumericalMethodsManager const * numericalMethodManager =
    domain->getParent()->GetGroup< NumericalMethodsManager >( keys::numericalMethodsManager );

  FiniteVolumeManager const * fvManager =
    numericalMethodManager->GetGroup< FiniteVolumeManager >( keys::finiteVolumeManager );

  FluxApproximationBase const * fluxApprox = fvManager->getFluxApproximation( m_discretizationName );

  string const dofKey = dofManager->getKey( viewKeyStruct::pressureString );

  ElementRegionManager::ElementViewAccessor< arrayView1d< globalIndex const > >
  dofNumberAccessor = elemManager->ConstructViewAccessor< array1d< globalIndex >,
                                                          arrayView1d< globalIndex const > >( dofKey );

  FluxKernel::ElementView< arrayView1d< globalIndex const > > const & dofNumber = dofNumberAccessor.toViewConst();

  FluxKernel::ElementView< arrayView1d< real64 const > > const & dPres       = m_deltaPressure.toViewConst();
  FluxKernel::ElementView< arrayView1d< real64 const > > const & pres        = m_pressure.toViewConst();
  FluxKernel::ElementView< arrayView1d< real64 const > > const & gravCoef   = m_gravCoef.toViewConst();
  FluxKernel::MaterialView< arrayView2d< real64 const > > const & dens        = m_density.toViewConst();
  FluxKernel::MaterialView< arrayView2d< real64 const > > const & dDens_dPres = m_dDens_dPres.toViewConst();
  FluxKernel::ElementView< arrayView1d< real64 const > > const & mob         = m_mobility.toViewConst();
  FluxKernel::ElementView< arrayView1d< real64 const > > const & dMob_dPres  = m_dMobility_dPres.toViewConst();

  FluxKernel::ElementView< arrayView1d< real64 const > > const & aperture0  = m_elementAperture0.toViewConst();
  FluxKernel::ElementView< arrayView1d< real64 const > > const & aperture  = m_effectiveAperture.toViewConst();

#ifdef GEOSX_USE_SEPARATION_COEFFICIENT
  FluxKernel::ElementView< arrayView1d< real64 const > > const & separationCoeff  = m_elementSeparationCoefficient.toViewConst();

  FluxKernel::ElementView< arrayView1d< real64 const > > const & dseparationCoeff_dAper  = m_element_dSeparationCoefficient_dAperture.toViewConst();
#endif
  localIndex fluidIndex = m_fluidIndex;

  FluxKernel::ElementView< arrayView1d< R1Tensor const > > const & transTMultiplier  = m_transTMultiplier.toViewConst();


  fluxApprox->forAllStencils( [&]( auto const & stencil )
  {

//    typedef TYPEOFREF( stencil ) STENCIL_TYPE;

    FluxKernel::Launch( stencil,
                        dt,
                        fluidIndex,
                        dofNumber,
                        pres,
                        dPres,
                        gravCoef,
                        dens,
                        dDens_dPres,
                        mob,
                        dMob_dPres,
                        aperture0,
                        aperture,
                        transTMultiplier,
                        this->gravityVector(),
                        this->m_meanPermCoeff,
#ifdef GEOSX_USE_SEPARATION_COEFFICIENT
                        separationCoeff,
                        dseparationCoeff_dAper,
#endif
                        matrix,
                        rhs,
                        *m_derivativeFluxResidual_dAperture );
  } );
}

template< typename BASE >
void
SinglePhaseFVM< BASE >::ApplyBoundaryConditions( real64 const time_n,
                                                 real64 const dt,
                                                 DomainPartition * const domain,
                                                 DofManager const & dofManager,
                                                 ParallelMatrix & matrix,
                                                 ParallelVector & rhs )
{
  GEOSX_MARK_FUNCTION;

  matrix.open();
  rhs.open();

  FieldSpecificationManager & fsManager = FieldSpecificationManager::get();
  string const dofKey = dofManager.getKey( viewKeyStruct::pressureString );

  // call the BoundaryConditionManager::ApplyField function that will check to see
  // if the boundary condition should be applied to this subregion
  fsManager.Apply( time_n + dt, domain, "ElementRegions", FieldSpecificationBase::viewKeyStruct::fluxBoundaryConditionString,
                   [&]( FieldSpecificationBase const * const fs,
                        string const &,
                        SortedArrayView< localIndex const > const & lset,
                        Group * subRegion,
                        string const & ) -> void
  {
    arrayView1d< globalIndex const > const &
    dofNumber = subRegion->getReference< array1d< globalIndex > >( dofKey );

    arrayView1d< integer const > const &
    ghostRank = subRegion->getReference< array1d< integer > >( ObjectManagerBase::viewKeyStruct::ghostRankString );

    SortedArray< localIndex > localSet;
    for( localIndex const a : lset )
    {
      if( ghostRank[a] < 0 )
      {
        localSet.insert( a );
      }
    }

    fs->ApplyBoundaryConditionToSystem< FieldSpecificationAdd, LAInterface >( localSet,
                                                                              time_n + dt,
                                                                              dt,
                                                                              subRegion,
                                                                              dofNumber,
                                                                              1,
                                                                              matrix,
                                                                              rhs,
                                                                              [&]( localIndex const GEOSX_UNUSED_PARAM( a ) ) -> real64
    {
      return 0;
    } );

  } );


  fsManager.Apply( time_n + dt, domain, "ElementRegions", viewKeyStruct::pressureString,
                   [&]( FieldSpecificationBase const * const fs,
                        string const &,
                        SortedArrayView< localIndex const > const & lset,
                        Group * subRegion,
                        string const & ) -> void
  {
    arrayView1d< globalIndex const > const &
    dofNumber = subRegion->getReference< array1d< globalIndex > >( dofKey );

    //for now assume all the non-flux boundary conditions are Dirichlet type BC.

    arrayView1d< real64 const > const &
    pres = subRegion->getReference< array1d< real64 > >( viewKeyStruct::pressureString );

    arrayView1d< real64 const > const &
    dPres = subRegion->getReference< array1d< real64 > >( viewKeyStruct::deltaPressureString );

    // call the application of the boundary condition to alter the matrix and rhs
    fs->ApplyBoundaryConditionToSystem< FieldSpecificationEqual, LAInterface >( lset,
                                                                                time_n + dt,
                                                                                subRegion,
                                                                                dofNumber,
                                                                                1,
                                                                                matrix,
                                                                                rhs,
                                                                                [&]( localIndex const a ) -> real64
    {
      return pres[a] + dPres[a];
    } );
  } );


  ApplyFaceDirichletBC_implicit( time_n, dt, &dofManager, domain, &matrix, &rhs );

  matrix.close();
  rhs.close();

  if( getLogLevel() == 2 )
  {
    GEOSX_LOG_RANK_0( "After SinglePhaseFVM<BASE>::ApplyBoundaryConditions" );
    GEOSX_LOG_RANK_0( "\nJacobian:\n" );
    std::cout << matrix;
    GEOSX_LOG_RANK_0( "\nResidual:\n" );
    std::cout << rhs;
  }

  if( getLogLevel() >= 3 )
  {
    integer newtonIter = m_nonlinearSolverParameters.m_numNewtonIterations;

    string const filename_mat = "matrix_bc_" + std::to_string( time_n ) + "_" + std::to_string( newtonIter ) + ".mtx";
    matrix.write( filename_mat, LAIOutputFormat::MATRIX_MARKET );

    string const filename_rhs = "rhs_bc_" + std::to_string( time_n ) + "_" + std::to_string( newtonIter ) + ".mtx";
    rhs.write( filename_rhs, LAIOutputFormat::MATRIX_MARKET );

    GEOSX_LOG_RANK_0( "After SinglePhaseFVM<BASE>::ApplyBoundaryConditions" );
    GEOSX_LOG_RANK_0( "Jacobian: written to " << filename_mat );
    GEOSX_LOG_RANK_0( "Residual: written to " << filename_rhs );
  }
}

template< typename BASE >
void SinglePhaseFVM< BASE >::ApplyFaceDirichletBC_implicit( real64 const time_n,
                                                            real64 const dt,
                                                            DofManager const * const dofManager,
                                                            DomainPartition * const domain,
                                                            ParallelMatrix * const matrix,
                                                            ParallelVector * const rhs )
{
  FieldSpecificationManager & fsManager = FieldSpecificationManager::get();
  MeshLevel * const mesh = domain->getMeshBody( 0 )->getMeshLevel( 0 );
  ElementRegionManager * const elemManager = mesh->getElemManager();
  FaceManager * const faceManager = mesh->getFaceManager();

  arrayView2d< localIndex > const & elemRegionList     = faceManager->elementRegionList();
  arrayView2d< localIndex > const & elemSubRegionList  = faceManager->elementSubRegionList();

  ConstitutiveManager * const constitutiveManager =
    domain->GetGroup< ConstitutiveManager >( keys::ConstitutiveManager );

  NumericalMethodsManager * const numericalMethodManager =
    domain->getParent()->GetGroup< NumericalMethodsManager >( keys::numericalMethodsManager );

  FiniteVolumeManager * const fvManager = numericalMethodManager->GetGroup< FiniteVolumeManager >( keys::finiteVolumeManager );

  FluxApproximationBase const * const fluxApprox = fvManager->getFluxApproximation( m_discretizationName );

  // make a list of region indices to be included
  SortedArray< localIndex > regionFilter;
  for( string const & regionName : m_targetRegions )
  {
    regionFilter.insert( elemManager->GetRegions().getIndex( regionName ) );
  }

  string const dofKey = dofManager->getKey( viewKeyStruct::pressureString );

  ElementRegionManager::ElementViewAccessor< arrayView1d< globalIndex > > dofNumberAccessor =
    elemManager->ConstructViewAccessor< array1d< globalIndex >, arrayView1d< globalIndex > >( dofKey );

  FluxKernel::ElementView< arrayView1d< globalIndex const > > const & dofNumber = dofNumberAccessor.toViewConst();

  ElementRegionManager::ElementViewAccessor< arrayView1d< real64 > >  const & pres        = m_pressure;
  ElementRegionManager::ElementViewAccessor< arrayView1d< real64 > >  const & dPres       = m_deltaPressure;
  ElementRegionManager::ElementViewAccessor< arrayView1d< real64 > >  const & gravCoef    = m_gravCoef;
  ElementRegionManager::MaterialViewAccessor< arrayView2d< real64 > > const & dens        = m_density;
  ElementRegionManager::MaterialViewAccessor< arrayView2d< real64 > > const & dDens_dPres = m_dDens_dPres;
  ElementRegionManager::ElementViewAccessor< arrayView1d< real64 > >  const & mob         = m_mobility;
  ElementRegionManager::ElementViewAccessor< arrayView1d< real64 > >  const & dMob_dPres  = m_dMobility_dPres;

  ElementRegionManager::ConstitutiveRelationAccessor< ConstitutiveBase > constitutiveRelations =
    elemManager->ConstructFullConstitutiveAccessor< ConstitutiveBase >( constitutiveManager );

  // use ArrayView to make capture by value easy in lambdas
  arrayView1d< real64 const > const & presFace      = faceManager->getReference< array1d< real64 > >( viewKeyStruct::boundaryFacePressureString );
  arrayView2d< real64 >       const & densFace      = faceManager->getReference< array2d< real64 > >( viewKeyStruct::boundaryFaceDensityString );
  arrayView2d< real64 >       const & viscFace      = faceManager->getReference< array2d< real64 > >( viewKeyStruct::boundaryFaceViscosityString );
  arrayView1d< real64 >       const & mobFace       = faceManager->getReference< array1d< real64 > >( viewKeyStruct::boundaryFaceMobilityString );
  arrayView1d< real64 const > const & gravCoefFace  = faceManager->getReference< array1d< real64 > >( viewKeyStruct::gravityCoefString );

  dataRepository::Group const & sets = faceManager->sets();

  // first, evaluate BC to get primary field values (pressure)
//  fsManager->ApplyField(faceManager, viewKeyStruct::boundaryFacePressure, time + dt);
  fsManager.Apply( time_n + dt,
                   domain,
                   "faceManager",
                   viewKeyStruct::boundaryFacePressureString,
                   [&] ( FieldSpecificationBase const * const fs,
                         string const &,
                         SortedArrayView< localIndex const > const & targetSet,
                         Group * const targetGroup,
                         string const fieldName )
  {
    fs->ApplyFieldValue< FieldSpecificationEqual >( targetSet, time_n + dt, targetGroup, fieldName );
  } );


  // call constitutive models to get dependent quantities needed for flux (density, viscosity)
  fsManager.Apply( time_n + dt,
                   domain,
                   "faceManager",
                   viewKeyStruct::boundaryFacePressureString,
                   [&] ( FieldSpecificationBase const * GEOSX_UNUSED_PARAM( bc ),
                         string const &,
                         SortedArrayView< localIndex const > const & targetSet,
                         Group * const,
                         string const & )
  {
    for( auto kf : targetSet )
    {
      // since we don't have models on faces yet, we take them from an adjacent cell
      integer ke;
      for( ke = 0; ke < 2; ++ke )
      {
        if( elemRegionList[kf][ke] >= 0 && regionFilter.contains( elemRegionList[kf][ke] ))
        {
          break;
        }
      }
      GEOSX_ERROR_IF( ke > 1, "Face not adjacent to target regions: " << kf );
      localIndex const er  = elemRegionList[kf][ke];
      localIndex const esr = elemSubRegionList[kf][ke];

      real64 dummy; // don't need derivatives on faces

      SingleFluidBase * fluid = constitutiveRelations[er][esr][m_fluidIndex]->template group_cast< SingleFluidBase * >();
      fluid->Compute( presFace[kf], densFace[kf][0], dummy, viscFace[kf][0], dummy );
    }

    MobilityKernel::Launch( targetSet, densFace, viscFace, mobFace );
  } );

  // *** assembly loop ***

  constexpr localIndex numElems = CellElementStencilTPFA::NUM_POINT_IN_FLUX;
  constexpr localIndex maxStencilSize = CellElementStencilTPFA::MAX_STENCIL_SIZE;

  real64 densWeight[numElems] = { 0.5, 0.5 };

  fsManager.Apply( time_n + dt,
                   domain,
                   "faceManager",
                   viewKeyStruct::boundaryFacePressureString,
                   [&] ( FieldSpecificationBase const * GEOSX_UNUSED_PARAM( bc ),
                         string const & setName,
                         SortedArrayView< localIndex const > const &,
                         Group * const,
                         string const & )
  {
    if( !sets.hasWrapper( setName ) || !fluxApprox->hasBoundaryStencil( setName ))
      return;

    FluxApproximationBase::BoundaryStencil const & stencil = fluxApprox->getBoundaryStencil( setName );
    ArrayOfArraysView< FluxApproximationBase::BoundaryStencil::Entry const, true > const & connections = stencil.getConnections();

    forAll< serialPolicy >( connections.size(), [=] ( localIndex iconn )
    {
      localIndex const stencilSize = connections.sizeOfArray( iconn );

      stackArray1d< globalIndex, maxStencilSize > dofColIndices( stencilSize );

      stackArray1d< real64, numElems > mobility( numElems );
      stackArray1d< real64, numElems > dMobility_dP( numElems );
      stackArray1d< real64, maxStencilSize > dDensMean_dP( stencilSize );
      stackArray1d< real64, maxStencilSize > dFlux_dP( stencilSize );
      stackArray1d< real64, maxStencilSize > localFluxJacobian( stencilSize );

      // clear working arrays
      dDensMean_dP = 0.0;

      // calculate quantities on primary connected points
      real64 densMean = 0.0;
      globalIndex eqnRowIndex = -1;
      localIndex cell_order = -1;

      for( localIndex i = 0; i < numElems; ++i )
      {
        PointDescriptor const & point = connections( iconn, i ).index;

        real64 density = 0, dDens_dP = 0;
        switch( point.tag )
        {
          case PointDescriptor::Tag::CELL:
            {
              localIndex const er  = point.cellIndex.region;
              localIndex const esr = point.cellIndex.subRegion;
              localIndex const ei  = point.cellIndex.index;

              eqnRowIndex = dofNumber[er][esr][ei];

              density  = dens[er][esr][m_fluidIndex][ei][0];
              dDens_dP = dDens_dPres[er][esr][m_fluidIndex][ei][0];

              mobility[i]     = mob[er][esr][ei];
              dMobility_dP[i] = dMob_dPres[er][esr][ei];

              cell_order = i; // mark position of the cell in connection for sign consistency later
              break;
            }
          case PointDescriptor::Tag::FACE:
            {
              density  = densFace[point.faceIndex][0];
              dDens_dP = 0.0;

              mobility[i]     = mobFace[point.faceIndex];
              dMobility_dP[i] = 0.0;
              break;
            }
          default:
            GEOSX_ERROR( "Unsupported point type in stencil" );
        }

        // average density
        densMean += densWeight[i] * density;
        dDensMean_dP[i] = densWeight[i] * dDens_dP;
      }

      //***** calculation of flux *****

      // compute potential difference MPFA-style
      real64 potDif = 0.0;
      dofColIndices = -1;
      for( localIndex i = 0; i < stencilSize; ++i )
      {
        FluxApproximationBase::BoundaryStencil::Entry const & entry = connections( iconn, i );
        PointDescriptor const & point = entry.index;

        real64 pressure = 0.0, gravD = 0.0;
        switch( point.tag )
        {
          case PointDescriptor::Tag::CELL:
            {
              localIndex const er = point.cellIndex.region;
              localIndex const esr = point.cellIndex.subRegion;
              localIndex const ei = point.cellIndex.index;

              dofColIndices[i] = dofNumber[er][esr][ei];
              pressure = pres[er][esr][ei] + dPres[er][esr][ei];
              gravD = gravCoef[er][esr][ei];

              break;
            }
          case PointDescriptor::Tag::FACE:
            {
              localIndex const kf = point.faceIndex;

              pressure = presFace[kf];
              gravD = gravCoefFace[kf];

              break;
            }
          default:
            GEOSX_ERROR( "Unsupported point type in stencil" );
        }

        real64 const gravTerm = densMean * gravD;
        real64 const dGrav_dP = dDensMean_dP[i] * gravD;

        potDif += entry.weight * (pressure + gravTerm);
        dFlux_dP[i] = entry.weight * (1.0 + dGrav_dP);
      }

      // upwinding of fluid properties (make this an option?)
      localIndex const k_up = (potDif >= 0) ? 0 : 1;

      // compute the final flux and derivatives
      real64 const flux = mobility[k_up] * potDif;
      for( localIndex ke = 0; ke < stencilSize; ++ke )
        dFlux_dP[ke] *= mobility[k_up];
      dFlux_dP[k_up] += dMobility_dP[k_up] * potDif;

      //***** end flux terms *****

      // populate local flux vector and derivatives
      integer sign = (cell_order == 0 ? 1 : -1);
      real64 const localFlux =  dt * flux * sign;

      integer counter = 0;
      for( localIndex ke = 0; ke < stencilSize; ++ke )
      {
        // compress arrays, skipping face derivatives
        if( dofColIndices[ke] >= 0 )
        {
          dofColIndices[counter] = dofColIndices[ke];
          localFluxJacobian[counter] = dt * dFlux_dP[ke] * sign;
          ++counter;
        }
      }

      // Add to global residual/jacobian
      matrix->add( eqnRowIndex, dofColIndices.data(), localFluxJacobian.data(), counter );
      rhs->add( eqnRowIndex, localFlux );
    } );
  } );
}

namespace
{
typedef SinglePhaseFVM< SinglePhaseBase > NoProppant;
typedef SinglePhaseFVM< SinglePhaseProppantBase > Proppant;
REGISTER_CATALOG_ENTRY( SolverBase, NoProppant, std::string const &, Group * const )
REGISTER_CATALOG_ENTRY( SolverBase, Proppant, std::string const &, Group * const )
}
} /* namespace geosx */<|MERGE_RESOLUTION|>--- conflicted
+++ resolved
@@ -36,7 +36,7 @@
 
 using namespace dataRepository;
 using namespace constitutive;
-using namespace SinglePhaseBaseKernels;  
+using namespace SinglePhaseBaseKernels;
 using namespace SinglePhaseFVMKernels;
 
 template< typename BASE >
@@ -67,13 +67,12 @@
   dofManager.addCoupling( viewKeyStruct::pressureString, fluxApprox );
 }
 
-<<<<<<< HEAD
 template< typename BASE >
-void SinglePhaseFVM<BASE>::SetupSystem( DomainPartition * const domain,
-                                        DofManager & dofManager,
-                                        ParallelMatrix & matrix,
-                                        ParallelVector & rhs,
-                                        ParallelVector & solution )
+void SinglePhaseFVM< BASE >::SetupSystem( DomainPartition * const domain,
+                                          DofManager & dofManager,
+                                          ParallelMatrix & matrix,
+                                          ParallelVector & rhs,
+                                          ParallelVector & solution )
 {
   GEOSX_MARK_FUNCTION;
   BASE::SetupSystem( domain,
@@ -82,85 +81,70 @@
                      rhs,
                      solution );
 
-  MeshLevel * const mesh = domain->getMeshBodies()->GetGroup<MeshBody>(0)->getMeshLevel(0);
-  ElementRegionManager * const elemManager = mesh->getElemManager();
-
-  std::unique_ptr<CRSMatrix<real64,localIndex,localIndex> > &
+  MeshLevel * const mesh = domain->getMeshBodies()->GetGroup< MeshBody >( 0 )->getMeshLevel( 0 );
+
+  std::unique_ptr< CRSMatrix< real64, localIndex > > &
   derivativeFluxResidual_dAperture = this->getRefDerivativeFluxResidual_dAperture();
   {
 
     localIndex numRows = 0;
-    localIndex numCols = 0;
-    string_array const & flowRegions = this->getTargetRegions();
-    elemManager->forElementSubRegions( flowRegions, [&]( ElementSubRegionBase const * const elementSubRegion )
-    {
-      numRows += elementSubRegion->size();
-      numCols += elementSubRegion->size();
-    });
-
-    derivativeFluxResidual_dAperture = std::make_unique<CRSMatrix<real64,localIndex,localIndex>>( numRows, numCols );
-
-    derivativeFluxResidual_dAperture->reserveNonZeros( matrix.localNonzeros() );
+    this->applyToSubRegions( mesh, [&]( ElementSubRegionBase const & elementSubRegion )
+    {
+      numRows += elementSubRegion.size();
+    } );
+
+    derivativeFluxResidual_dAperture = std::make_unique< CRSMatrix< real64, localIndex > >( numRows, numRows );
+
+    derivativeFluxResidual_dAperture->reserveNonZeros( matrix.numLocalNonzeros() );
     localIndex maxRowSize = -1;
-    for( localIndex row=0 ; row<matrix.localRows() ; ++row )
+    for( localIndex row=0; row<matrix.numLocalRows(); ++row )
     {
       localIndex const rowSize = matrix.localRowLength( row );
       maxRowSize = maxRowSize > rowSize ? maxRowSize : rowSize;
-
-      derivativeFluxResidual_dAperture->reserveNonZeros( row,
-                                                         rowSize );
     }
-    for( localIndex row=matrix.localRows() ; row<numRows ; ++row )
+    for( localIndex row=matrix.numLocalRows(); row<numRows; ++row )
     {
       derivativeFluxResidual_dAperture->reserveNonZeros( row,
                                                          maxRowSize );
     }
 
-
   }
 
 
   string const presDofKey = dofManager.getKey( FlowSolverBase::viewKeyStruct::pressureString );
 
   NumericalMethodsManager const *
-  numericalMethodManager = domain->getParent()->GetGroup<NumericalMethodsManager>( keys::numericalMethodsManager );
+    numericalMethodManager = domain->getParent()->GetGroup< NumericalMethodsManager >( keys::numericalMethodsManager );
 
   FiniteVolumeManager const *
-  fvManager = numericalMethodManager->GetGroup<FiniteVolumeManager>( keys::finiteVolumeManager );
+    fvManager = numericalMethodManager->GetGroup< FiniteVolumeManager >( keys::finiteVolumeManager );
 
   FluxApproximationBase const * fluxApprox = fvManager->getFluxApproximation( this->getDiscretization() );
 
 
-  fluxApprox->forStencils<FaceElementStencil>( [&]( FaceElementStencil const & stencil )
-  {
-    for( localIndex iconn=0 ; iconn<stencil.size() ; ++iconn)
-    {
-      localIndex const numFluxElems = stencil.stencilSize(iconn);
+  fluxApprox->forStencils< FaceElementStencil >( [&]( FaceElementStencil const & stencil )
+  {
+    for( localIndex iconn=0; iconn<stencil.size(); ++iconn )
+    {
+      localIndex const numFluxElems = stencil.stencilSize( iconn );
       typename FaceElementStencil::IndexContainerViewConstType const & sei = stencil.getElementIndices();
 
-      for( localIndex k0=0 ; k0<numFluxElems ; ++k0 )
+      for( localIndex k0=0; k0<numFluxElems; ++k0 )
       {
-        for( localIndex k1=0 ; k1<numFluxElems ; ++k1 )
+        for( localIndex k1=0; k1<numFluxElems; ++k1 )
         {
-          derivativeFluxResidual_dAperture->insertNonZero( sei[iconn][k0],sei[iconn][k1], 0.0 );
+          derivativeFluxResidual_dAperture->insertNonZero( sei[iconn][k0], sei[iconn][k1], 0.0 );
         }
       }
     }
-  });
-}   
-  
-
-template< typename BASE >
-real64 SinglePhaseFVM<BASE>::CalculateResidualNorm( DomainPartition const * const domain,
-                                                    DofManager const & dofManager,
-                                                    ParallelVector const & rhs )
-=======
+  } );
+}
+
 
 template< typename BASE >
 real64 SinglePhaseFVM< BASE >::CalculateResidualNorm( DomainPartition const * const domain,
                                                       DofManager const & dofManager,
                                                       ParallelVector const & rhs )
->>>>>>> 706c04b5
 {
   MeshLevel const * const mesh = domain->getMeshBody( 0 )->getMeshLevel( 0 );
 
@@ -257,10 +241,10 @@
 
   if( m_derivativeFluxResidual_dAperture==nullptr )
   {
-    m_derivativeFluxResidual_dAperture = std::make_unique<CRSMatrix<real64,localIndex,localIndex>>( matrix->localRows(),
-                                                                                                    matrix->localCols() );
+    m_derivativeFluxResidual_dAperture = std::make_unique< CRSMatrix< real64, localIndex > >( matrix->numLocalRows(),
+                                                                                              matrix->numLocalCols() );
   }
-  m_derivativeFluxResidual_dAperture->setValues(0.0);
+  m_derivativeFluxResidual_dAperture->setValues( 0.0 );
 
   MeshLevel const * const mesh = domain->getMeshBody( 0 )->getMeshLevel( 0 );
   ElementRegionManager const * const elemManager=  mesh->getElemManager();
