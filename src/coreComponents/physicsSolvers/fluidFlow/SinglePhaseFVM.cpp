/*
 * ------------------------------------------------------------------------------------------------------------
 * SPDX-License-Identifier: LGPL-2.1-only
 *
 * Copyright (c) 2018-2020 Lawrence Livermore National Security LLC
 * Copyright (c) 2018-2020 The Board of Trustees of the Leland Stanford Junior University
 * Copyright (c) 2018-2020 Total, S.A
 * Copyright (c) 2019-     GEOSX Contributors
 * All rights reserved
 *
 * See top level LICENSE, COPYRIGHT, CONTRIBUTORS, NOTICE, and ACKNOWLEDGEMENTS files for details.
 * ------------------------------------------------------------------------------------------------------------
 */

/**
 * @file SinglePhaseFVM.cpp
 */

#include "SinglePhaseFVM.hpp"

#include "mesh/mpiCommunications/CommunicationTools.hpp"
#include "common/TimingMacros.hpp"
#include "constitutive/fluid/singleFluidSelector.hpp"
#include "constitutive/permeability/PermeabilityBase.hpp"
#include "constitutive/ConstitutivePassThru.hpp"
#include "discretizationMethods/NumericalMethodsManager.hpp"
#include "mainInterface/ProblemManager.hpp"
#include "finiteVolume/BoundaryStencil.hpp"
#include "finiteVolume/FiniteVolumeManager.hpp"
#include "finiteVolume/FluxApproximationBase.hpp"
#include "fieldSpecification/FieldSpecificationManager.hpp"
#include "physicsSolvers/fluidFlow/SinglePhaseBaseKernels.hpp"
#include "physicsSolvers/fluidFlow/SinglePhaseFVMKernels.hpp"
#include "physicsSolvers/multiphysics/SinglePhasePoromechanicsFluxKernels.hpp"

/**
 * @namespace the geosx namespace that encapsulates the majority of the code
 */
namespace geosx
{

using namespace dataRepository;
using namespace constitutive;
using namespace SinglePhaseBaseKernels;
using namespace SinglePhaseFVMKernels;
using namespace SinglePhasePoromechanicsFluxKernels;

template< typename BASE >
SinglePhaseFVM< BASE >::SinglePhaseFVM( const string & name,
                                        Group * const parent ):
  BASE( name, parent )
{
  m_numDofPerCell = 1;
}

template< typename BASE >
void SinglePhaseFVM< BASE >::initializePreSubGroups()
{
  BASE::initializePreSubGroups();

  DomainPartition & domain = this->template getGroupByPath< DomainPartition >( "/Problem/domain" );
  NumericalMethodsManager const & numericalMethodManager = domain.getNumericalMethodManager();
  FiniteVolumeManager const & fvManager = numericalMethodManager.getFiniteVolumeManager();

  if( !fvManager.hasGroup< FluxApproximationBase >( m_discretizationName ) )
  {
    GEOSX_ERROR( "A discretization deriving from FluxApproximationBase must be selected with SinglePhaseFVM" );
  }
}

template< typename BASE >
void SinglePhaseFVM< BASE >::setupDofs( DomainPartition const & domain,
                                        DofManager & dofManager ) const
{
  dofManager.addField( BASE::viewKeyStruct::pressureString(),
                       DofManager::Location::Elem,
                       1,
                       targetRegionNames() );

  NumericalMethodsManager const & numericalMethodManager = domain.getNumericalMethodManager();
  FiniteVolumeManager const & fvManager = numericalMethodManager.getFiniteVolumeManager();
  FluxApproximationBase const & fluxApprox = fvManager.getFluxApproximation( m_discretizationName );

  dofManager.addCoupling( BASE::viewKeyStruct::pressureString(), fluxApprox );
}

template< typename BASE >
void SinglePhaseFVM< BASE >::setupSystem( DomainPartition & domain,
                                          DofManager & dofManager,
                                          CRSMatrix< real64, globalIndex > & localMatrix,
                                          array1d< real64 > & localRhs,
                                          array1d< real64 > & localSolution,
                                          bool const setSparsity )
{
  GEOSX_MARK_FUNCTION;
  BASE::setupSystem( domain,
                     dofManager,
                     localMatrix,
                     localRhs,
                     localSolution,
                     setSparsity );

}

template< typename BASE >
real64 SinglePhaseFVM< BASE >::calculateResidualNorm( DomainPartition const & domain,
                                                      DofManager const & dofManager,
                                                      arrayView1d< real64 const > const & localRhs )
{
  MeshLevel const & mesh = domain.getMeshBody( 0 ).getMeshLevel( 0 );

  string const dofKey = dofManager.getKey( BASE::viewKeyStruct::pressureString() );
  globalIndex const rankOffset = dofManager.rankOffset();

  // compute the norm of local residual scaled by cell pore volume
  real64 localResidualNorm[3] = { 0.0, 0.0, 0.0 };
  forTargetSubRegions( mesh, [&]( localIndex const targetIndex,
                                  auto const & subRegion )
  {
    arrayView1d< globalIndex const > const & dofNumber = subRegion.template getReference< array1d< globalIndex > >( dofKey );
    arrayView1d< integer const > const & elemGhostRank = subRegion.ghostRank();
    arrayView1d< real64 const > const & volume         = subRegion.getElementVolume();
    arrayView1d< real64 const > const & densOld        = subRegion.template getReference< array1d< real64 > >( BASE::viewKeyStruct::densityOldString() );

    CoupledSolidBase const & solidModel = subRegion.template getConstitutiveModel< CoupledSolidBase >( m_solidModelNames[targetIndex] );

    arrayView2d< real64 const > const & porosityOld = solidModel.getOldPorosity();

    ResidualNormKernel::launch< parallelDevicePolicy<>, parallelDeviceReduce >( localRhs,
                                                                                rankOffset,
                                                                                dofNumber,
                                                                                elemGhostRank,
                                                                                volume,
                                                                                densOld,
                                                                                porosityOld,
                                                                                localResidualNorm );
  } );

  // compute global residual norm
  real64 globalResidualNorm[3] = {0, 0, 0};
  MpiWrapper::allReduce( localResidualNorm,
                         globalResidualNorm,
                         3,
                         MPI_SUM,
                         MPI_COMM_GEOSX );


  real64 const residual = sqrt( globalResidualNorm[0] ) / ( ( globalResidualNorm[1] + m_fluxEstimate ) / (globalResidualNorm[2]+1) );
  return residual;
}


template< typename BASE >
void SinglePhaseFVM< BASE >::applySystemSolution( DofManager const & dofManager,
                                                  arrayView1d< real64 const > const & localSolution,
                                                  real64 const scalingFactor,
                                                  DomainPartition & domain )
{
  MeshLevel & mesh = domain.getMeshBody( 0 ).getMeshLevel( 0 );

  dofManager.addVectorToField( localSolution,
                               BASE::viewKeyStruct::pressureString(),
                               BASE::viewKeyStruct::deltaPressureString(),
                               scalingFactor );

  std::map< string, string_array > fieldNames;
  fieldNames["elems"].emplace_back( string( BASE::viewKeyStruct::deltaPressureString() ) );

  CommunicationTools::getInstance().synchronizeFields( fieldNames, mesh, domain.getNeighbors(), true );
}

template< typename BASE >
void SinglePhaseFVM< BASE >::assembleFluxTerms( real64 const GEOSX_UNUSED_PARAM ( time_n ),
                                                real64 const dt,
                                                DomainPartition const & domain,
                                                DofManager const & dofManager,
                                                CRSMatrixView< real64, globalIndex const > const & localMatrix,
                                                arrayView1d< real64 > const & localRhs )
{
  GEOSX_MARK_FUNCTION;

  MeshLevel const & mesh = domain.getMeshBody( 0 ).getMeshLevel( 0 );

  NumericalMethodsManager const & numericalMethodManager = domain.getNumericalMethodManager();
  FiniteVolumeManager const & fvManager = numericalMethodManager.getFiniteVolumeManager();
  FluxApproximationBase const & fluxApprox = fvManager.getFluxApproximation( m_discretizationName );

  string const & dofKey = dofManager.getKey( BASE::viewKeyStruct::pressureString() );
  ElementRegionManager::ElementViewAccessor< arrayView1d< globalIndex const > >
  elemDofNumber = mesh.getElemManager().constructArrayViewAccessor< globalIndex, 1 >( dofKey );
  elemDofNumber.setName( this->getName() + "/accessors/" + dofKey );

  fluxApprox.forAllStencils( mesh, [&]( auto & stencil )
  {
    typename TYPEOFREF( stencil ) ::StencilWrapper stencilWrapper = stencil.createStencilWrapper();

    FluxKernel::launch( stencilWrapper,
                        dt,
                        dofManager.rankOffset(),
                        elemDofNumber.toNestedViewConst(),
                        m_elemGhostRank.toNestedViewConst(),
                        m_pressure.toNestedViewConst(),
                        m_deltaPressure.toNestedViewConst(),
                        m_gravCoef.toNestedViewConst(),
                        m_density.toNestedViewConst(),
                        m_dDens_dPres.toNestedViewConst(),
                        m_mobility.toNestedViewConst(),
                        m_dMobility_dPres.toNestedViewConst(),
<<<<<<< HEAD
                        m_elementAperture0.toNestedViewConst(),
                        m_elementConductivity0.toNestedViewConst(),
                        m_effectiveAperture.toNestedViewConst(),
=======
                        m_permeability.toNestedViewConst(),
                        m_dPerm_dPressure.toNestedViewConst(),
>>>>>>> a23824a6
                        m_transTMultiplier.toNestedViewConst(),
                        this->gravityVector(),
                        localMatrix,
                        localRhs );

  } );
}


template< typename BASE >
void SinglePhaseFVM< BASE >::assemblePoroelasticFluxTerms( real64 const GEOSX_UNUSED_PARAM ( time_n ),
                                                           real64 const dt,
                                                           DomainPartition const & domain,
                                                           DofManager const & dofManager,
                                                           CRSMatrixView< real64, globalIndex const > const & localMatrix,
                                                           arrayView1d< real64 > const & localRhs,
                                                           string const & jumpDofKey )
{
  GEOSX_MARK_FUNCTION;

  MeshLevel const & mesh = domain.getMeshBody( 0 ).getMeshLevel( 0 );

  NumericalMethodsManager const & numericalMethodManager = domain.getNumericalMethodManager();
  FiniteVolumeManager const & fvManager = numericalMethodManager.getFiniteVolumeManager();
  FluxApproximationBase const & fluxApprox = fvManager.getFluxApproximation( m_discretizationName );

  string const & pressureDofKey = dofManager.getKey( BASE::viewKeyStruct::pressureString() );
  ElementRegionManager::ElementViewAccessor< arrayView1d< globalIndex const > >
  pressureDofNumber = mesh.getElemManager().constructArrayViewAccessor< globalIndex, 1 >( pressureDofKey );
  pressureDofNumber.setName( this->getName() + "/accessors/" + pressureDofKey );

  ElementRegionManager::ElementViewAccessor< arrayView1d< globalIndex const > >
  jumpDofNumber = mesh.getElemManager().constructArrayViewAccessor< globalIndex, 1 >( jumpDofKey );
  jumpDofNumber.setName( this->getName() + "/accessors/" + jumpDofKey );

  ElementRegionManager::ElementViewAccessor< arrayView3d< real64 const > > dPerm_dAper =
    mesh.getElemManager().constructMaterialArrayViewAccessor< real64, 3 >( PermeabilityBase::viewKeyStruct::dPerm_dApertureString(),
                                                                           targetRegionNames(),
                                                                           m_permeabilityModelNames,
                                                                           true );

  fluxApprox.forStencils< CellElementStencilTPFA, SurfaceElementStencil, EmbeddedSurfaceToCellStencil >( mesh, [&]( auto & stencil )
  {
    typename TYPEOFREF( stencil ) ::StencilWrapper stencilWrapper = stencil.createStencilWrapper();

    EmbeddedSurfaceFluxKernel::launch( stencilWrapper,
                                       dt,
                                       dofManager.rankOffset(),
                                       pressureDofNumber.toNestedViewConst(),
                                       jumpDofNumber.toNestedViewConst(),
                                       m_elemGhostRank.toNestedViewConst(),
                                       m_pressure.toNestedViewConst(),
                                       m_deltaPressure.toNestedViewConst(),
                                       m_gravCoef.toNestedViewConst(),
                                       m_density.toNestedViewConst(),
                                       m_dDens_dPres.toNestedViewConst(),
                                       m_mobility.toNestedViewConst(),
                                       m_dMobility_dPres.toNestedViewConst(),
                                       m_permeability.toNestedViewConst(),
                                       m_dPerm_dPressure.toNestedViewConst(),
                                       dPerm_dAper.toNestedViewConst(),
                                       m_transTMultiplier.toNestedViewConst(),
                                       this->gravityVector(),
                                       localMatrix,
                                       localRhs );
  } );
}

template< typename BASE >
void SinglePhaseFVM< BASE >::assembleHydrofracFluxTerms( real64 const GEOSX_UNUSED_PARAM ( time_n ),
                                                         real64 const dt,
                                                         DomainPartition const & domain,
                                                         DofManager const & dofManager,
                                                         CRSMatrixView< real64, globalIndex const > const & localMatrix,
                                                         arrayView1d< real64 > const & localRhs,
                                                         CRSMatrixView< real64, localIndex const > const & dR_dAper )
{
  GEOSX_MARK_FUNCTION;

  MeshLevel const & mesh = domain.getMeshBody( 0 ).getMeshLevel( 0 );

  NumericalMethodsManager const & numericalMethodManager = domain.getNumericalMethodManager();
  FiniteVolumeManager const & fvManager = numericalMethodManager.getFiniteVolumeManager();
  FluxApproximationBase const & fluxApprox = fvManager.getFluxApproximation( m_discretizationName );

  string const & dofKey = dofManager.getKey( BASE::viewKeyStruct::pressureString() );
  ElementRegionManager::ElementViewAccessor< arrayView1d< globalIndex const > >
  elemDofNumber = mesh.getElemManager().constructArrayViewAccessor< globalIndex, 1 >( dofKey );
  elemDofNumber.setName( this->getName() + "/accessors/" + dofKey );

  ElementRegionManager::ElementViewAccessor< arrayView3d< real64 const > > dPerm_dAper =
    mesh.getElemManager().constructMaterialArrayViewAccessor< real64, 3 >( PermeabilityBase::viewKeyStruct::dPerm_dApertureString(),
                                                                           targetRegionNames(),
                                                                           m_permeabilityModelNames );

  fluxApprox.forStencils< CellElementStencilTPFA, SurfaceElementStencil, FaceElementToCellStencil >( mesh, [&]( auto & stencil )
  {
    typename TYPEOFREF( stencil ) ::StencilWrapper stencilWrapper = stencil.createStencilWrapper();

    FaceElementFluxKernel::launch( stencilWrapper,
                                   dt,
                                   dofManager.rankOffset(),
                                   elemDofNumber.toNestedViewConst(),
                                   m_elemGhostRank.toNestedViewConst(),
                                   m_pressure.toNestedViewConst(),
                                   m_deltaPressure.toNestedViewConst(),
                                   m_gravCoef.toNestedViewConst(),
                                   m_density.toNestedViewConst(),
                                   m_dDens_dPres.toNestedViewConst(),
                                   m_mobility.toNestedViewConst(),
                                   m_dMobility_dPres.toNestedViewConst(),
                                   m_permeability.toNestedViewConst(),
                                   m_dPerm_dPressure.toNestedViewConst(),
                                   dPerm_dAper.toNestedViewConst(),
                                   m_transTMultiplier.toNestedViewConst(),
                                   this->gravityVector(),
                                   localMatrix,
                                   localRhs,
                                   dR_dAper );
  } );
}

template< typename BASE >
void
SinglePhaseFVM< BASE >::applyBoundaryConditions( real64 const time_n,
                                                 real64 const dt,
                                                 DomainPartition & domain,
                                                 DofManager const & dofManager,
                                                 CRSMatrixView< real64, globalIndex const > const & localMatrix,
                                                 arrayView1d< real64 > const & localRhs )
{
  GEOSX_MARK_FUNCTION;

  BASE::applyBoundaryConditions( time_n, dt, domain, dofManager, localMatrix, localRhs );
  applyFaceDirichletBC( time_n, dt, dofManager, domain, localMatrix, localRhs );
}

template< typename BASE >
void SinglePhaseFVM< BASE >::applyFaceDirichletBC( real64 const time_n,
                                                   real64 const dt,
                                                   DofManager const & dofManager,
                                                   DomainPartition & domain,
                                                   CRSMatrixView< real64, globalIndex const > const & localMatrix,
                                                   arrayView1d< real64 > const & localRhs )
{
  GEOSX_MARK_FUNCTION;

  FieldSpecificationManager & fsManager = FieldSpecificationManager::getInstance();
  MeshLevel & mesh = domain.getMeshBody( 0 ).getMeshLevel( 0 );
  FaceManager & faceManager = mesh.getFaceManager();

  ConstitutiveManager & constitutiveManager = domain.getConstitutiveManager();

  NumericalMethodsManager const & numericalMethodManager = domain.getNumericalMethodManager();
  FiniteVolumeManager const & fvManager = numericalMethodManager.getFiniteVolumeManager();
  FluxApproximationBase const & fluxApprox = fvManager.getFluxApproximation( m_discretizationName );

  // make a list of region indices to be included
  map< localIndex, localIndex > regionFluidMap;
  forTargetRegionsComplete( mesh, [&]( localIndex const targetIndex, localIndex const er, ElementRegionBase & )
  {
    localIndex const modelIndex = constitutiveManager.getSubGroups().getIndex( m_fluidModelNames[targetIndex] );
    regionFluidMap.emplace( er, modelIndex );
  } );

  arrayView1d< real64 const > const presFace =
    faceManager.getReference< array1d< real64 > >( BASE::viewKeyStruct::facePressureString() );

  arrayView1d< real64 const > const gravCoefFace =
    faceManager.getReference< array1d< real64 > >( BASE::viewKeyStruct::gravityCoefString() );

  string const & dofKey = dofManager.getKey( BASE::viewKeyStruct::pressureString() );
  ElementRegionManager::ElementViewAccessor< arrayView1d< globalIndex const > >
  elemDofNumber = mesh.getElemManager().constructArrayViewAccessor< globalIndex, 1 >( dofKey );
  elemDofNumber.setName( this->getName() + "/accessors/" + dofKey );

  // Take BCs defined for "pressure" field and apply values to "facePressure"
  fsManager.apply( time_n + dt,
                   domain,
                   "faceManager",
                   BASE::viewKeyStruct::pressureString(),
                   [&] ( FieldSpecificationBase const & fs,
                         string const & setName,
                         SortedArrayView< localIndex const > const & targetSet,
                         Group & targetGroup,
                         string const & )
  {
    BoundaryStencil const & stencil = fluxApprox.getStencil< BoundaryStencil >( mesh, setName );
    if( stencil.size() == 0 )
    {
      return;
    }

    // first, evaluate BC to get primary field values (pressure)
    fs.applyFieldValue< FieldSpecificationEqual, parallelDevicePolicy<> >( targetSet,
                                                                           time_n + dt,
                                                                           targetGroup,
                                                                           BASE::viewKeyStruct::facePressureString() );

    // Now run the actual kernel
    BoundaryStencil::IndexContainerViewConstType const & seri = stencil.getElementRegionIndices();
    BoundaryStencil::IndexContainerViewConstType const & sesri = stencil.getElementSubRegionIndices();
    BoundaryStencil::IndexContainerViewConstType const & sefi = stencil.getElementIndices();
    BoundaryStencil::WeightContainerViewConstType const & trans = stencil.getWeights();

    // TODO: currently we just use model from the first cell in this stencil
    //       since it's not clear how to create fluid kernel wrappers for arbitrary models.
    //       Can we just use cell properties for an approximate flux computation?
    //       Then we can forget about capturing the fluid model.
    SingleFluidBase & fluidBase = constitutiveManager.getConstitutiveRelation< SingleFluidBase >( regionFluidMap[seri( 0, 0 )] );

    constitutiveUpdatePassThru( fluidBase, [&]( auto & fluid )
    {
      // create the fluid compute wrapper suitable for capturing in a kernel lambda
      typename TYPEOFREF( fluid ) ::KernelWrapper fluidWrapper = fluid.createKernelWrapper();

      FaceDirichletBCKernel::launch( seri, sesri, sefi, trans,
                                     m_elemGhostRank.toNestedViewConst(),
                                     elemDofNumber.toNestedViewConst(),
                                     dofManager.rankOffset(),
                                     m_pressure.toNestedViewConst(),
                                     m_deltaPressure.toNestedViewConst(),
                                     m_gravCoef.toNestedViewConst(),
                                     m_density.toNestedViewConst(),
                                     m_dDens_dPres.toNestedViewConst(),
                                     m_mobility.toNestedViewConst(),
                                     m_dMobility_dPres.toNestedViewConst(),
                                     presFace,
                                     gravCoefFace,
                                     fluidWrapper,
                                     dt,
                                     localMatrix,
                                     localRhs );
    } );
  } );
}

namespace
{
typedef SinglePhaseFVM< SinglePhaseBase > NoProppant;
typedef SinglePhaseFVM< SinglePhaseProppantBase > Proppant;
REGISTER_CATALOG_ENTRY( SolverBase, NoProppant, string const &, Group * const )
REGISTER_CATALOG_ENTRY( SolverBase, Proppant, string const &, Group * const )
}
} /* namespace geosx */<|MERGE_RESOLUTION|>--- conflicted
+++ resolved
@@ -206,14 +206,8 @@
                         m_dDens_dPres.toNestedViewConst(),
                         m_mobility.toNestedViewConst(),
                         m_dMobility_dPres.toNestedViewConst(),
-<<<<<<< HEAD
-                        m_elementAperture0.toNestedViewConst(),
-                        m_elementConductivity0.toNestedViewConst(),
-                        m_effectiveAperture.toNestedViewConst(),
-=======
                         m_permeability.toNestedViewConst(),
                         m_dPerm_dPressure.toNestedViewConst(),
->>>>>>> a23824a6
                         m_transTMultiplier.toNestedViewConst(),
                         this->gravityVector(),
                         localMatrix,
