/*
 * ------------------------------------------------------------------------------------------------------------
 * SPDX-License-Identifier: LGPL-2.1-only
 *
 * Copyright (c) 2016-2024 Lawrence Livermore National Security LLC
 * Copyright (c) 2018-2024 Total, S.A
 * Copyright (c) 2018-2024 The Board of Trustees of the Leland Stanford Junior University
 * Copyright (c) 2023-2024 Chevron
 * Copyright (c) 2019-     GEOS/GEOSX Contributors
 * All rights reserved
 *
 * See top level LICENSE, COPYRIGHT, CONTRIBUTORS, NOTICE, and ACKNOWLEDGEMENTS files for details.
 * ------------------------------------------------------------------------------------------------------------
 */



/**
 * @file CompositionalMultiphaseFVM.cpp
 */

#include "CompositionalMultiphaseFVM.hpp"

#include "common/MpiWrapper.hpp"
#include "constitutive/fluid/multifluid/MultiFluidBase.hpp"
#include "constitutive/relativePermeability/RelativePermeabilityBase.hpp"
#include "constitutive/solid/CoupledSolidBase.hpp"
#include "dataRepository/Group.hpp"
#include "discretizationMethods/NumericalMethodsManager.hpp"
#include "fieldSpecification/FieldSpecificationManager.hpp"
#include "fieldSpecification/AquiferBoundaryCondition.hpp"
#include "finiteVolume/BoundaryStencil.hpp"
#include "finiteVolume/FiniteVolumeManager.hpp"
#include "finiteVolume/FluxApproximationBase.hpp"
#include "mesh/DomainPartition.hpp"
#include "mesh/mpiCommunications/CommunicationTools.hpp"
#include "physicsSolvers/fluidFlow/CompositionalMultiphaseBaseFields.hpp"
#include "physicsSolvers/fluidFlow/FlowSolverBaseFields.hpp"
#include "physicsSolvers/fluidFlow/StabilizedCompositionalMultiphaseFVMKernels.hpp"
#include "physicsSolvers/fluidFlow/IsothermalCompositionalMultiphaseBaseKernels.hpp"
#include "physicsSolvers/fluidFlow/ThermalCompositionalMultiphaseBaseKernels.hpp"
#include "physicsSolvers/fluidFlow/IsothermalCompositionalMultiphaseFVMKernels.hpp"
#include "physicsSolvers/fluidFlow/ThermalCompositionalMultiphaseFVMKernels.hpp"
#include "physicsSolvers/fluidFlow/DissipationCompositionalMultiphaseFVMKernels.hpp"

namespace geos
{

using namespace dataRepository;
using namespace constitutive;

CompositionalMultiphaseFVM::CompositionalMultiphaseFVM( const string & name,
                                                        Group * const parent )
  :
  CompositionalMultiphaseBase( name, parent )
{
  registerWrapper( viewKeyStruct::useDBCString(), &m_dbcParams.useDBC ).
    setInputFlag( InputFlags::OPTIONAL ).
    setApplyDefaultValue( 0 ).
    setDescription( "Enable Dissipation-based continuation flux" );

  registerWrapper( viewKeyStruct::omegaDBCString(), &m_dbcParams.omega ).
    setApplyDefaultValue( 1 ).
    setInputFlag( InputFlags::OPTIONAL ).
    setDescription( "Factor by which DBC flux is multiplied" );

  registerWrapper( viewKeyStruct::continuationDBCString(), &m_dbcParams.continuation ).
    setApplyDefaultValue( 1 ).
    setInputFlag( InputFlags::OPTIONAL ).
    setDescription( "Flag for enabling continuation parameter" );

  registerWrapper( viewKeyStruct::miscibleDBCString(), &m_dbcParams.miscible ).
    setApplyDefaultValue( 0 ).
    setInputFlag( InputFlags::OPTIONAL ).
    setDescription( "Flag for enabling DBC formulation with/without miscibility" );

  registerWrapper( viewKeyStruct::kappaminDBCString(), &m_dbcParams.kappamin ).
    setApplyDefaultValue( 1e-20 ).
    setInputFlag( InputFlags::OPTIONAL ).
    setDescription( "Factor that controls how much dissipation is kept in the system when continuation is used" );

  registerWrapper( viewKeyStruct::contMultiplierDBCString(), &m_dbcParams.contMultiplier ).
    setApplyDefaultValue( 0.5 ).
    setInputFlag( InputFlags::OPTIONAL ).
    setDescription( "Factor by which continuation parameter is changed every newton when DBC is used" );

  registerWrapper( viewKeyStruct::scalingTypeString(), &m_scalingType ).
    setInputFlag( dataRepository::InputFlags::OPTIONAL ).
    setApplyDefaultValue( ScalingType::Global ).
    setDescription( "Solution scaling type."
                    "Valid options:\n* " + EnumStrings< ScalingType >::concat( "\n* " ) );
}

void CompositionalMultiphaseFVM::postInputInitialization()
{
  CompositionalMultiphaseBase::postInputInitialization();

  if( m_scalingType == ScalingType::Local && m_nonlinearSolverParameters.m_lineSearchAction != NonlinearSolverParameters::LineSearchAction::None )
  {
    GEOS_ERROR( GEOS_FMT( "{}: line search is not supported for {} = {}", getName(), viewKeyStruct::scalingTypeString(), EnumStrings< ScalingType >::toString( ScalingType::Local )) );
  }
}

void CompositionalMultiphaseFVM::initializePreSubGroups()
{
  CompositionalMultiphaseBase::initializePreSubGroups();

  m_linearSolverParameters.get().mgr.strategy = m_isThermal
                                                ? LinearSolverParameters::MGR::StrategyType::thermalCompositionalMultiphaseFVM
                                                : LinearSolverParameters::MGR::StrategyType::compositionalMultiphaseFVM;

  DomainPartition & domain = this->getGroupByPath< DomainPartition >( "/Problem/domain" );
  NumericalMethodsManager const & numericalMethodManager = domain.getNumericalMethodManager();
  FiniteVolumeManager const & fvManager = numericalMethodManager.getFiniteVolumeManager();
  if( !fvManager.hasGroup< FluxApproximationBase >( m_discretizationName ) )
  {
    GEOS_ERROR( "A discretization deriving from FluxApproximationBase must be selected with CompositionalMultiphaseFlow" );
  }

}

void CompositionalMultiphaseFVM::setupDofs( DomainPartition const & domain,
                                            DofManager & dofManager ) const
{
  // add a field for the cell-centered degrees of freedom
  dofManager.addField( viewKeyStruct::elemDofFieldString(),
                       FieldLocation::Elem,
                       m_numDofPerCell,
                       getMeshTargets() );

  // this call with instruct GEOS to reorder the dof numbers
  dofManager.setLocalReorderingType( viewKeyStruct::elemDofFieldString(),
                                     DofManager::LocalReorderingType::ReverseCutHillMcKee );

  // for the volume balance equation, disable global coupling
  // this equation is purely local (not coupled to neighbors or other physics)
  dofManager.disableGlobalCouplingForEquation( viewKeyStruct::elemDofFieldString(),
                                               m_numComponents );


  NumericalMethodsManager const & numericalMethodManager = domain.getNumericalMethodManager();
  FiniteVolumeManager const & fvManager = numericalMethodManager.getFiniteVolumeManager();
  FluxApproximationBase const & fluxApprox = fvManager.getFluxApproximation( m_discretizationName );
  dofManager.addCoupling( viewKeyStruct::elemDofFieldString(), fluxApprox );
}


void CompositionalMultiphaseFVM::assembleFluxTerms( real64 const dt,
                                                    DomainPartition const & domain,
                                                    DofManager const & dofManager,
                                                    CRSMatrixView< real64, globalIndex const > const & localMatrix,
                                                    arrayView1d< real64 > const & localRhs ) const
{
  GEOS_MARK_FUNCTION;

  forDiscretizationOnMeshTargets( domain.getMeshBodies(), [&]( string const &,
                                                               MeshLevel const & mesh,
                                                               arrayView1d< string const > const & )
  {
    NumericalMethodsManager const & numericalMethodManager = domain.getNumericalMethodManager();
    FiniteVolumeManager const & fvManager = numericalMethodManager.getFiniteVolumeManager();
    FluxApproximationBase const & fluxApprox = fvManager.getFluxApproximation( m_discretizationName );

    string const & elemDofKey = dofManager.getKey( viewKeyStruct::elemDofFieldString() );

    fluxApprox.forAllStencils( mesh, [&] ( auto & stencil )
    {
      typename TYPEOFREF( stencil ) ::KernelWrapper stencilWrapper = stencil.createKernelWrapper();

      // Convective flux
      if( m_isThermal )
      {
        thermalCompositionalMultiphaseFVMKernels::
          FaceBasedAssemblyKernelFactory::
          createAndLaunch< parallelDevicePolicy<> >( m_numComponents,
                                                     m_numPhases,
                                                     dofManager.rankOffset(),
                                                     elemDofKey,
                                                     m_hasCapPressure,
                                                     m_useTotalMassEquation,
                                                     getName(),
                                                     mesh.getElemManager(),
                                                     stencilWrapper,
                                                     dt,
                                                     localMatrix.toViewConstSizes(),
                                                     localRhs.toView() );
      }
      else
      {
        if( m_dbcParams.useDBC )
        {
          dissipationCompositionalMultiphaseFVMKernels::
            FaceBasedAssemblyKernelFactory::
            createAndLaunch< parallelDevicePolicy<> >( m_numComponents,
                                                       m_numPhases,
                                                       dofManager.rankOffset(),
                                                       elemDofKey,
                                                       m_hasCapPressure,
                                                       m_useTotalMassEquation,
                                                       getName(),
                                                       mesh.getElemManager(),
                                                       stencilWrapper,
                                                       dt,
                                                       localMatrix.toViewConstSizes(),
                                                       localRhs.toView(),
                                                       m_dbcParams.omega,
                                                       getNonlinearSolverParameters().m_numNewtonIterations,
                                                       m_dbcParams.continuation,
                                                       m_dbcParams.miscible,
                                                       m_dbcParams.kappamin,
                                                       m_dbcParams.contMultiplier );
        }
        else
        {
          isothermalCompositionalMultiphaseFVMKernels::
            FaceBasedAssemblyKernelFactory::
            createAndLaunch< parallelDevicePolicy<> >( m_numComponents,
                                                       m_numPhases,
                                                       dofManager.rankOffset(),
                                                       elemDofKey,
                                                       m_hasCapPressure,
                                                       m_useTotalMassEquation,
                                                       fluxApprox.upwindingParams(),
                                                       getName(),
                                                       mesh.getElemManager(),
                                                       stencilWrapper,
                                                       dt,
                                                       localMatrix.toViewConstSizes(),
                                                       localRhs.toView() );
        }
      }

      // Diffusive and dispersive flux
      if( m_hasDiffusion || m_hasDispersion )
      {

        if( m_isThermal )
        {
          thermalCompositionalMultiphaseFVMKernels::
            DiffusionDispersionFaceBasedAssemblyKernelFactory::
            createAndLaunch< parallelDevicePolicy<> >( m_numComponents,
                                                       m_numPhases,
                                                       dofManager.rankOffset(),
                                                       elemDofKey,
                                                       m_hasDiffusion,
                                                       m_hasDispersion,
                                                       m_useTotalMassEquation,
                                                       getName(),
                                                       mesh.getElemManager(),
                                                       stencilWrapper,
                                                       dt,
                                                       localMatrix.toViewConstSizes(),
                                                       localRhs.toView() );
        }
        else
        {
          isothermalCompositionalMultiphaseFVMKernels::
            DiffusionDispersionFaceBasedAssemblyKernelFactory::
            createAndLaunch< parallelDevicePolicy<> >( m_numComponents,
                                                       m_numPhases,
                                                       dofManager.rankOffset(),
                                                       elemDofKey,
                                                       m_hasDiffusion,
                                                       m_hasDispersion,
                                                       m_useTotalMassEquation,
                                                       getName(),
                                                       mesh.getElemManager(),
                                                       stencilWrapper,
                                                       dt,
                                                       localMatrix.toViewConstSizes(),
                                                       localRhs.toView() );
        }
      }

    } );
  } );
}

void CompositionalMultiphaseFVM::assembleStabilizedFluxTerms( real64 const dt,
                                                              DomainPartition const & domain,
                                                              DofManager const & dofManager,
                                                              CRSMatrixView< real64, globalIndex const > const & localMatrix,
                                                              arrayView1d< real64 > const & localRhs ) const
{
  GEOS_MARK_FUNCTION;

  forDiscretizationOnMeshTargets( domain.getMeshBodies(), [&]( string const &,
                                                               MeshLevel const & mesh,
                                                               arrayView1d< string const > const & )
  {
    NumericalMethodsManager const & numericalMethodManager = domain.getNumericalMethodManager();
    FiniteVolumeManager const & fvManager = numericalMethodManager.getFiniteVolumeManager();
    FluxApproximationBase const & fluxApprox = fvManager.getFluxApproximation( m_discretizationName );

    string const & elemDofKey = dofManager.getKey( viewKeyStruct::elemDofFieldString() );
    ElementRegionManager::ElementViewAccessor< arrayView1d< globalIndex const > > elemDofNumber =
      mesh.getElemManager().constructArrayViewAccessor< globalIndex, 1 >( elemDofKey );
    elemDofNumber.setName( getName() + "/accessors/" + elemDofKey );

    fluxApprox.forAllStencils( mesh, [&] ( auto & stencil )
    {
      typename TYPEOFREF( stencil ) ::KernelWrapper stencilWrapper = stencil.createKernelWrapper();

      // Thermal implementation not supported yet

      stabilizedCompositionalMultiphaseFVMKernels::
        FaceBasedAssemblyKernelFactory::
        createAndLaunch< parallelDevicePolicy<> >( m_numComponents,
                                                   m_numPhases,
                                                   dofManager.rankOffset(),
                                                   elemDofKey,
                                                   m_hasCapPressure,
                                                   m_useTotalMassEquation,
                                                   getName(),
                                                   mesh.getElemManager(),
                                                   stencilWrapper,
                                                   dt,
                                                   localMatrix.toViewConstSizes(),
                                                   localRhs.toView() );

    } );
  } );
}

real64 CompositionalMultiphaseFVM::calculateResidualNorm( real64 const & GEOS_UNUSED_PARAM( time_n ),
                                                          real64 const & GEOS_UNUSED_PARAM( dt ),
                                                          DomainPartition const & domain,
                                                          DofManager const & dofManager,
                                                          arrayView1d< real64 const > const & localRhs )
{
  GEOS_MARK_FUNCTION;

  integer constexpr numNorm = 3; // mass/volume balance and energy balance
  array1d< real64 > localResidualNorm;
  array1d< real64 > localResidualNormalizer;
  localResidualNorm.resize( numNorm );
  localResidualNormalizer.resize( numNorm );

  solverBaseKernels::NormType const normType = getNonlinearSolverParameters().normType();

  globalIndex const rankOffset = dofManager.rankOffset();
  string const dofKey = dofManager.getKey( viewKeyStruct::elemDofFieldString() );

  forDiscretizationOnMeshTargets( domain.getMeshBodies(), [&]( string const &,
                                                               MeshLevel const & mesh,
                                                               arrayView1d< string const > const & regionNames )
  {
    mesh.getElemManager().forElementSubRegions( regionNames,
                                                [&]( localIndex const,
                                                     ElementSubRegionBase const & subRegion )
    {
      real64 subRegionResidualNorm[numNorm]{};
      real64 subRegionResidualNormalizer[numNorm]{};

      string const & fluidName = subRegion.getReference< string >( viewKeyStruct::fluidNamesString() );
      MultiFluidBase const & fluid = getConstitutiveModel< MultiFluidBase >( subRegion, fluidName );

      string const & solidName = subRegion.getReference< string >( viewKeyStruct::solidNamesString() );
      CoupledSolidBase const & solid = getConstitutiveModel< CoupledSolidBase >( subRegion, solidName );

      // step 1: compute the norm in the subRegion

      if( m_isThermal )
      {
        string const & solidInternalEnergyName = subRegion.getReference< string >( viewKeyStruct::solidInternalEnergyNamesString() );
        SolidInternalEnergy const & solidInternalEnergy = getConstitutiveModel< SolidInternalEnergy >( subRegion, solidInternalEnergyName );

        thermalCompositionalMultiphaseBaseKernels::
          ResidualNormKernelFactory::
          createAndLaunch< parallelDevicePolicy<> >( normType,
                                                     numFluidComponents(),
                                                     numFluidPhases(),
                                                     rankOffset,
                                                     dofKey,
                                                     localRhs,
                                                     subRegion,
                                                     fluid,
                                                     solid,
                                                     solidInternalEnergy,
                                                     m_nonlinearSolverParameters.m_minNormalizer,
                                                     subRegionResidualNorm,
                                                     subRegionResidualNormalizer );
      }
      else
      {
        real64 subRegionFlowResidualNorm[2]{};
        real64 subRegionFlowResidualNormalizer[2]{};
        isothermalCompositionalMultiphaseBaseKernels::
          ResidualNormKernelFactory::
          createAndLaunch< parallelDevicePolicy<> >( normType,
                                                     numFluidComponents(),
                                                     rankOffset,
                                                     dofKey,
                                                     localRhs,
                                                     subRegion,
                                                     fluid,
                                                     solid,
                                                     m_nonlinearSolverParameters.m_minNormalizer,
                                                     subRegionFlowResidualNorm,
                                                     subRegionFlowResidualNormalizer );
        // mass
        subRegionResidualNorm[0] = subRegionFlowResidualNorm[0];
        subRegionResidualNormalizer[0] = subRegionFlowResidualNormalizer[0];
        // volume
        subRegionResidualNorm[1] = subRegionFlowResidualNorm[1];
        subRegionResidualNormalizer[1] = subRegionFlowResidualNormalizer[1];
      }

      // step 2: first reduction across meshBodies/regions/subRegions

      if( normType == solverBaseKernels::NormType::Linf )
      {
        solverBaseKernels::LinfResidualNormHelper::
          updateLocalNorm< numNorm >( subRegionResidualNorm, localResidualNorm );
      }
      else
      {
        solverBaseKernels::L2ResidualNormHelper::
          updateLocalNorm< numNorm >( subRegionResidualNorm, subRegionResidualNormalizer, localResidualNorm, localResidualNormalizer );
      }
    } );
  } );

  // step 3: second reduction across MPI ranks

  real64 residualNorm = 0.0;
  if( m_isThermal )
  {
    array1d< real64 > globalResidualNorm;
    globalResidualNorm.resize( numNorm );
    if( normType == solverBaseKernels::NormType::Linf )
    {
      solverBaseKernels::LinfResidualNormHelper::
        computeGlobalNorm( localResidualNorm, globalResidualNorm );
    }
    else
    {
      solverBaseKernels::L2ResidualNormHelper::
        computeGlobalNorm( localResidualNorm, localResidualNormalizer, globalResidualNorm );
    }
    residualNorm = sqrt( globalResidualNorm[0] * globalResidualNorm[0] + globalResidualNorm[1] * globalResidualNorm[1]  + globalResidualNorm[2] * globalResidualNorm[2] );

    GEOS_LOG_LEVEL_INFO_RANK_0_NLR( logInfo::Convergence, GEOS_FMT( "        ( Rmass Rvol ) = ( {:4.2e} {:4.2e} )        ( Renergy ) = ( {:4.2e} )",
                                                                    globalResidualNorm[0], globalResidualNorm[1], globalResidualNorm[2] ));
  }
  else
  {
    array1d< real64 > globalResidualNorm;
    globalResidualNorm.resize( numNorm - 1 );
    if( normType == solverBaseKernels::NormType::Linf )
    {
      solverBaseKernels::LinfResidualNormHelper::
        computeGlobalNorm( localResidualNorm, globalResidualNorm );
    }
    else
    {
      solverBaseKernels::L2ResidualNormHelper::
        computeGlobalNorm( localResidualNorm, localResidualNormalizer, globalResidualNorm );
    }
    residualNorm = sqrt( globalResidualNorm[0] * globalResidualNorm[0] + globalResidualNorm[1] * globalResidualNorm[1] );

    if( getLogLevel() >= 1 && logger::internal::rank == 0 )
    {
      std::cout << GEOS_FMT( "        ( Rmass Rvol ) = ( {:4.2e} {:4.2e} )",
                             globalResidualNorm[0], globalResidualNorm[1] );
    }
  }

  return residualNorm;
}

real64 CompositionalMultiphaseFVM::scalingForSystemSolution( DomainPartition & domain,
                                                             DofManager const & dofManager,
                                                             arrayView1d< real64 const > const & localSolution )
{
  GEOS_MARK_FUNCTION;

  string const dofKey = dofManager.getKey( viewKeyStruct::elemDofFieldString() );
  real64 scalingFactor = 1.0;
  real64 maxDeltaPres = 0.0, maxDeltaCompDens = 0.0, maxDeltaTemp = 0.0;
  real64 minPresScalingFactor = 1.0, minCompDensScalingFactor = 1.0, minTempScalingFactor = 1.0;

  forDiscretizationOnMeshTargets( domain.getMeshBodies(), [&]( string const &,
                                                               MeshLevel & mesh,
                                                               arrayView1d< string const > const & regionNames )
  {
    mesh.getElemManager().forElementSubRegions( regionNames,
                                                [&]( localIndex const,
                                                     ElementSubRegionBase & subRegion )
    {
      arrayView1d< real64 const > const pressure = subRegion.getField< fields::flow::pressure >();
      arrayView1d< real64 const > const temperature = subRegion.getField< fields::flow::temperature >();
      arrayView2d< real64 const, compflow::USD_COMP > const compDens = subRegion.getField< fields::flow::globalCompDensity >();
      arrayView1d< real64 > pressureScalingFactor = subRegion.getField< fields::flow::pressureScalingFactor >();
      arrayView1d< real64 > temperatureScalingFactor = subRegion.getField< fields::flow::temperatureScalingFactor >();
      arrayView1d< real64 > compDensScalingFactor = subRegion.getField< fields::flow::globalCompDensityScalingFactor >();

      const integer temperatureOffset = m_numComponents+1;
      auto const subRegionData =
        m_isThermal
  ? thermalCompositionalMultiphaseBaseKernels::
          ScalingForSystemSolutionKernelFactory::
          createAndLaunch< parallelDevicePolicy<> >( m_maxRelativePresChange,
                                                     m_maxAbsolutePresChange,
                                                     m_maxRelativeTempChange,
                                                     m_maxCompFracChange,
                                                     m_maxRelativeCompDensChange,
                                                     pressure,
                                                     temperature,
                                                     compDens,
                                                     pressureScalingFactor,
                                                     compDensScalingFactor,
                                                     temperatureScalingFactor,
                                                     dofManager.rankOffset(),
                                                     m_numComponents,
                                                     dofKey,
                                                     subRegion,
                                                     localSolution,
                                                     temperatureOffset )
  : isothermalCompositionalMultiphaseBaseKernels::
          ScalingForSystemSolutionKernelFactory::
          createAndLaunch< parallelDevicePolicy<> >( m_maxRelativePresChange,
                                                     m_maxAbsolutePresChange,
                                                     m_maxCompFracChange,
                                                     m_maxRelativeCompDensChange,
                                                     pressure,
                                                     compDens,
                                                     pressureScalingFactor,
                                                     compDensScalingFactor,
                                                     dofManager.rankOffset(),
                                                     m_numComponents,
                                                     dofKey,
                                                     subRegion,
                                                     localSolution );

      if( m_scalingType == ScalingType::Global )
      {
        scalingFactor = std::min( scalingFactor, subRegionData.localMinVal );
      }
      maxDeltaPres  = std::max( maxDeltaPres, subRegionData.localMaxDeltaPres );
      maxDeltaCompDens = std::max( maxDeltaCompDens, subRegionData.localMaxDeltaCompDens );
      maxDeltaTemp = std::max( maxDeltaTemp, subRegionData.localMaxDeltaTemp );
      minPresScalingFactor = std::min( minPresScalingFactor, subRegionData.localMinPresScalingFactor );
      minCompDensScalingFactor = std::min( minCompDensScalingFactor, subRegionData.localMinCompDensScalingFactor );
      minTempScalingFactor = std::min( minTempScalingFactor, subRegionData.localMinTempScalingFactor );
    } );
  } );

  scalingFactor = MpiWrapper::min( scalingFactor );
  maxDeltaPres  = MpiWrapper::max( maxDeltaPres );
  maxDeltaCompDens = MpiWrapper::max( maxDeltaCompDens );
  minPresScalingFactor = MpiWrapper::min( minPresScalingFactor );
  minCompDensScalingFactor = MpiWrapper::min( minCompDensScalingFactor );

  string const massUnit = m_useMass ? "kg/m3" : "mol/m3";
  GEOS_LOG_LEVEL_INFO_RANK_0( logInfo::Solution, GEOS_FMT( "        {}: Max pressure change = {} Pa (before scaling)",
                                                           getName(), GEOS_FMT( "{:.{}f}", maxDeltaPres, 3 ) ) );
  GEOS_LOG_LEVEL_INFO_RANK_0( logInfo::Solution, GEOS_FMT( "        {}: Max component density change = {} {} (before scaling)",
                                                           getName(), GEOS_FMT( "{:.{}f}", maxDeltaCompDens, 3 ), massUnit ) );

  if( m_isThermal )
  {
    maxDeltaTemp = MpiWrapper::max( maxDeltaTemp );
    minTempScalingFactor = MpiWrapper::min( minTempScalingFactor );
    GEOS_LOG_LEVEL_INFO_RANK_0( logInfo::Solution, GEOS_FMT( "        {}: Max temperature change = {} K (before scaling)",
                                                             getName(), GEOS_FMT( "{:.{}f}", maxDeltaTemp, 3 ) ) );
  }

  if( m_scalingType == ScalingType::Local )
  {
    GEOS_LOG_LEVEL_INFO_RANK_0( logInfo::Solution, GEOS_FMT( "        {}: Min pressure scaling factor = {}", getName(), minPresScalingFactor ) );
    GEOS_LOG_LEVEL_INFO_RANK_0( logInfo::Solution, GEOS_FMT( "        {}: Min component density scaling factor = {}", getName(), minCompDensScalingFactor ) );
    if( m_isThermal )
    {
      GEOS_LOG_LEVEL_INFO_RANK_0( logInfo::Solution, GEOS_FMT( "        {}: Min temperature scaling factor = {}", getName(), minTempScalingFactor ) );
    }
  }

  return LvArray::math::max( scalingFactor, m_minScalingFactor );
}

bool CompositionalMultiphaseFVM::checkSystemSolution( DomainPartition & domain,
                                                      DofManager const & dofManager,
                                                      arrayView1d< real64 const > const & localSolution,
                                                      real64 const scalingFactor )
{
  GEOS_MARK_FUNCTION;

  string const dofKey = dofManager.getKey( viewKeyStruct::elemDofFieldString() );
  integer localCheck = 1;
  real64 minPres = 0.0, minDens = 0.0, minTotalDens = 0.0;
  integer numNegPres = 0, numNegDens = 0, numNegTotalDens = 0;

  forDiscretizationOnMeshTargets( domain.getMeshBodies(), [&]( string const &,
                                                               MeshLevel & mesh,
                                                               arrayView1d< string const > const & regionNames )
  {
    mesh.getElemManager().forElementSubRegions( regionNames,
                                                [&]( localIndex const,
                                                     ElementSubRegionBase & subRegion )
    {
      arrayView1d< real64 const > const pressure =
        subRegion.getField< fields::flow::pressure >();
      arrayView1d< real64 const > const temperature =
        subRegion.getField< fields::flow::temperature >();
      arrayView2d< real64 const, compflow::USD_COMP > const compDens =
        subRegion.getField< fields::flow::globalCompDensity >();
      arrayView1d< real64 > pressureScalingFactor = subRegion.getField< fields::flow::pressureScalingFactor >();
      arrayView1d< real64 > temperatureScalingFactor = subRegion.getField< fields::flow::temperatureScalingFactor >();
      arrayView1d< real64 > compDensScalingFactor = subRegion.getField< fields::flow::globalCompDensityScalingFactor >();
      // check that pressure and component densities are non-negative
      // for thermal, check that temperature is above 273.15 K
      const integer temperatureOffset = m_numComponents+1;
      auto const subRegionData =
        m_isThermal
  ? thermalCompositionalMultiphaseBaseKernels::
          SolutionCheckKernelFactory::
          createAndLaunch< parallelDevicePolicy<> >( m_allowCompDensChopping,
                                                     m_allowNegativePressure,
                                                     m_scalingType,
                                                     scalingFactor,
                                                     pressure,
                                                     temperature,
                                                     compDens,
                                                     pressureScalingFactor,
                                                     temperatureScalingFactor,
                                                     compDensScalingFactor,
                                                     dofManager.rankOffset(),
                                                     m_numComponents,
                                                     dofKey,
                                                     subRegion,
                                                     localSolution,
                                                     temperatureOffset )
  : isothermalCompositionalMultiphaseBaseKernels::
          SolutionCheckKernelFactory::
          createAndLaunch< parallelDevicePolicy<> >( m_allowCompDensChopping,
                                                     m_allowNegativePressure,
                                                     m_scalingType,
                                                     scalingFactor,
                                                     pressure,

                                                     compDens,
                                                     pressureScalingFactor,

                                                     compDensScalingFactor,
                                                     dofManager.rankOffset(),
                                                     m_numComponents,
                                                     dofKey,
                                                     subRegion,
                                                     localSolution );

      localCheck = std::min( localCheck, subRegionData.localMinVal );

      minPres  = std::min( minPres, subRegionData.localMinPres );
      minDens = std::min( minDens, subRegionData.localMinDens );
      minTotalDens = std::min( minTotalDens, subRegionData.localMinTotalDens );
      numNegPres += subRegionData.localNumNegPressures;
      numNegDens += subRegionData.localNumNegDens;
      numNegTotalDens += subRegionData.localNumNegTotalDens;
    } );
  } );

  minPres  = MpiWrapper::min( minPres );
  minDens = MpiWrapper::min( minDens );
  minTotalDens = MpiWrapper::min( minTotalDens );
  numNegPres = MpiWrapper::sum( numNegPres );
  numNegDens = MpiWrapper::sum( numNegDens );
  numNegTotalDens = MpiWrapper::sum( numNegTotalDens );

  if( numNegPres > 0 )
    GEOS_LOG_LEVEL_INFO_RANK_0( logInfo::Solution, GEOS_FMT( "        {}: Number of negative pressure values: {}, minimum value: {} Pa",
                                                             getName(), numNegPres, fmt::format( "{:.{}f}", minPres, 3 ) ) );
  string const massUnit = m_useMass ? "kg/m3" : "mol/m3";
  if( numNegDens > 0 )
<<<<<<< HEAD
    GEOS_LOG_LEVEL_RANK_0( 1, GEOS_FMT( "        {}: Number of negative component density values: {}, minimum value: {} {} ",
                                        getName(), numNegDens, fmt::format( "{:.{}f}", minDens, 3 ), massUnit ) );
  if( minTotalDens > 0 )
    GEOS_LOG_LEVEL_RANK_0( 1, GEOS_FMT( "        {}: Number of negative total density values: {}, minimum value: {} {} ",
                                        getName(), minTotalDens, fmt::format( "{:.{}f}", minDens, 3 ), massUnit ) );
=======
    GEOS_LOG_LEVEL_INFO_RANK_0( logInfo::Solution, GEOS_FMT( "        {}: Number of negative component density values: {}, minimum value: {} {}}",
                                                             getName(), numNegDens, fmt::format( "{:.{}f}", minDens, 3 ), massUnit ) );
  if( minTotalDens > 0 )
    GEOS_LOG_LEVEL_INFO_RANK_0( logInfo::Solution, GEOS_FMT( "        {}: Number of negative total density values: {}, minimum value: {} {}}",
                                                             getName(), minTotalDens, fmt::format( "{:.{}f}", minDens, 3 ), massUnit ) );
>>>>>>> 9ee88f74

  return MpiWrapper::min( localCheck );
}

void CompositionalMultiphaseFVM::applySystemSolution( DofManager const & dofManager,
                                                      arrayView1d< real64 const > const & localSolution,
                                                      real64 const scalingFactor,
                                                      real64 const GEOS_UNUSED_PARAM( dt ),
                                                      DomainPartition & domain )
{
  GEOS_MARK_FUNCTION;

  bool const localScaling = m_scalingType == ScalingType::Local;

  DofManager::CompMask pressureMask( m_numDofPerCell, 0, 1 );
  DofManager::CompMask componentMask( m_numDofPerCell, 1, m_numComponents+1 );

  if( localScaling )
  {
    dofManager.addVectorToField( localSolution,
                                 viewKeyStruct::elemDofFieldString(),
                                 fields::flow::pressure::key(),
                                 fields::flow::pressureScalingFactor::key(),
                                 pressureMask );
  }
  else
  {
    dofManager.addVectorToField( localSolution,
                                 viewKeyStruct::elemDofFieldString(),
                                 fields::flow::pressure::key(),
                                 scalingFactor,
                                 pressureMask );
  }

  if( localScaling )
  {
    dofManager.addVectorToField( localSolution,
                                 viewKeyStruct::elemDofFieldString(),
                                 fields::flow::globalCompDensity::key(),
                                 fields::flow::globalCompDensityScalingFactor::key(),
                                 componentMask );
  }
  else
  {
    dofManager.addVectorToField( localSolution,
                                 viewKeyStruct::elemDofFieldString(),
                                 fields::flow::globalCompDensity::key(),
                                 scalingFactor,
                                 componentMask );
  }

  if( m_isThermal )
  {
    DofManager::CompMask temperatureMask( m_numDofPerCell, m_numComponents+1, m_numComponents+2 );
    if( localScaling )
    {
      dofManager.addVectorToField( localSolution,
                                   viewKeyStruct::elemDofFieldString(),
                                   fields::flow::temperature::key(),
                                   fields::flow::temperatureScalingFactor::key(),
                                   temperatureMask );
    }
    else
    {
      dofManager.addVectorToField( localSolution,
                                   viewKeyStruct::elemDofFieldString(),
                                   fields::flow::temperature::key(),
                                   scalingFactor,
                                   temperatureMask );
    }
  }

  // if component density chopping is allowed, some component densities may be negative after the update
  // these negative component densities are set to zero in this function
  if( m_allowCompDensChopping )
  {
    chopNegativeDensities( domain );
  }

  forDiscretizationOnMeshTargets( domain.getMeshBodies(), [&]( string const &,
                                                               MeshLevel & mesh,
                                                               arrayView1d< string const > const & regionNames )
  {
    std::vector< string > fields{ fields::flow::pressure::key(), fields::flow::globalCompDensity::key() };
    if( m_isThermal )
    {
      fields.emplace_back( fields::flow::temperature::key() );
    }
    FieldIdentifiers fieldsToBeSync;
    fieldsToBeSync.addElementFields( fields, regionNames );

    CommunicationTools::getInstance().synchronizeFields( fieldsToBeSync, mesh, domain.getNeighbors(), true );
  } );
}

void CompositionalMultiphaseFVM::updatePhaseMobility( ObjectManagerBase & dataGroup ) const
{
  GEOS_MARK_FUNCTION;

  // note that the phase mobility computed here also includes phase density
  string const & fluidName = dataGroup.getReference< string >( viewKeyStruct::fluidNamesString() );
  MultiFluidBase const & fluid = getConstitutiveModel< MultiFluidBase >( dataGroup, fluidName );

  string const & relpermName = dataGroup.getReference< string >( viewKeyStruct::relPermNamesString() );
  RelativePermeabilityBase const & relperm = getConstitutiveModel< RelativePermeabilityBase >( dataGroup, relpermName );

  if( m_isThermal )
  {
    thermalCompositionalMultiphaseFVMKernels::
      PhaseMobilityKernelFactory::
      createAndLaunch< parallelDevicePolicy<> >( m_numComponents,
                                                 m_numPhases,
                                                 dataGroup,
                                                 fluid,
                                                 relperm );
  }
  else
  {
    isothermalCompositionalMultiphaseFVMKernels::
      PhaseMobilityKernelFactory::
      createAndLaunch< parallelDevicePolicy<> >( m_numComponents,
                                                 m_numPhases,
                                                 dataGroup,
                                                 fluid,
                                                 relperm );
  }
}

void CompositionalMultiphaseFVM::applyBoundaryConditions( real64 time_n,
                                                          real64 dt,
                                                          DomainPartition & domain,
                                                          DofManager const & dofManager,
                                                          CRSMatrixView< real64, globalIndex const > const & localMatrix,
                                                          arrayView1d< real64 > const & localRhs )
{
  GEOS_MARK_FUNCTION;
  CompositionalMultiphaseBase::applyBoundaryConditions( time_n, dt, domain, dofManager, localMatrix, localRhs );
  if( !m_keepFlowVariablesConstantDuringInitStep )
  {
    applyFaceDirichletBC( time_n, dt, dofManager, domain, localMatrix, localRhs );
  }
}

bool CompositionalMultiphaseFVM::validateFaceDirichletBC( DomainPartition & domain,
                                                          real64 const time ) const
{
  constexpr integer MAX_NC = MultiFluidBase::MAX_NUM_COMPONENTS;
  FieldSpecificationManager & fsManager = FieldSpecificationManager::getInstance();

  bool bcConsistent = true;

  forDiscretizationOnMeshTargets( domain.getMeshBodies(), [&]( string const &,
                                                               MeshLevel & mesh,
                                                               arrayView1d< string const > const & )
  {

    // maps to check consistent application of BC
    // maps: setName (-> numComps)
    map< string, ComponentMask< MAX_NC > > bcPresCompStatusMap; // check that pressure/comp are present/consistent
    set< string > bcTempStatusMap; // check that temperature is present/consistent

    // 1. Check pressure Dirichlet BCs
    fsManager.apply< FaceManager >( time,
                                    mesh,
                                    fields::flow::pressure::key(),
                                    [&]( FieldSpecificationBase const &,
                                         string const & setName,
                                         SortedArrayView< localIndex const > const &,
                                         FaceManager &,
                                         string const & )
    {
      // Check whether pressure has already been applied to this set
      if( bcPresCompStatusMap.count( setName ) > 0 )
      {
        bcConsistent = false;
        GEOS_WARNING( GEOS_FMT( "Conflicting pressure boundary conditions on set {}", setName ) );
      }
      bcPresCompStatusMap[setName].setNumComp( m_numComponents );
    } );

    // 2. Check temperature Dirichlet BCs (we always require a temperature for face-based BCs)
    fsManager.apply< FaceManager >( time,
                                    mesh,
                                    fields::flow::temperature::key(),
                                    [&]( FieldSpecificationBase const &,
                                         string const & setName,
                                         SortedArrayView< localIndex const > const &,
                                         FaceManager &,
                                         string const & )
    {
      // 2.1 Check whether temperature has already been applied to this set
      if( bcTempStatusMap.count( setName ) > 0 )
      {
        bcConsistent = false;
        GEOS_WARNING( GEOS_FMT( "Conflicting temperature boundary conditions on set {}", setName ) );
      }
      bcTempStatusMap.insert( setName );

      // 2.2 Check that there is pressure bc applied to this set
      if( bcPresCompStatusMap.count( setName ) == 0 )
      {
        bcConsistent = false;
        GEOS_WARNING( GEOS_FMT( "Pressure boundary condition not prescribed on set {}", setName ) );
      }
    } );

    // 3. Check composition BC (global component fraction)
    fsManager.apply< FaceManager >( time,
                                    mesh,
                                    fields::flow::globalCompFraction::key(),
                                    [&] ( FieldSpecificationBase const & fs,
                                          string const & setName,
                                          SortedArrayView< localIndex const > const &,
                                          FaceManager &,
                                          string const & )
    {
      // 3.1 Check pressure, temperature, and record composition bc application
      integer const comp = fs.getComponent();

      if( bcPresCompStatusMap.count( setName ) == 0 )
      {
        bcConsistent = false;
        GEOS_WARNING( GEOS_FMT( "Pressure boundary condition not prescribed on set {}", setName ) );
      }
      if( bcTempStatusMap.count( setName ) == 0 )
      {
        bcConsistent = false;
        GEOS_WARNING( GEOS_FMT( "Temperature boundary condition not prescribed on set {}. \n"
                                "Note that for face boundary conditions, you must provide a temperature", setName ) );
      }
      if( comp < 0 || comp >= m_numComponents )
      {
        bcConsistent = false;
        GEOS_WARNING( GEOS_FMT( "Invalid component index [{}] in composition boundary condition {}", comp, fs.getName() ) );
        return; // can't check next part with invalid component id
      }

      ComponentMask< MAX_NC > & compMask = bcPresCompStatusMap[setName];
      if( compMask[comp] )
      {
        bcConsistent = false;
        GEOS_WARNING( GEOS_FMT( "Conflicting composition[{}] boundary conditions on set {}", comp, setName ) );
      }
      compMask.set( comp );
    } );

    // 3.2 Check consistency between composition BC applied to sets
    for( auto const & setEntry : bcPresCompStatusMap )
    {
      ComponentMask< MAX_NC > const & compMask = setEntry.second;
      for( integer ic = 0; ic < m_numComponents; ++ic )
      {
        if( !compMask[ic] )
        {
          bcConsistent = false;
          GEOS_WARNING( GEOS_FMT( "Boundary condition not applied to composition[{}] on set {}", ic, setEntry.first ) );
        }
      }
    }
  } );

  return bcConsistent;
}

namespace
{
char const faceBcLogMessage[] =
  "CompositionalMultiphaseFVM {}: at time {}s, "
  "the <{}> boundary condition '{}' is applied to the face set '{}' in '{}'. "
  "\nThe scale of this boundary condition is {} and multiplies the value of the provided function (if any). "
  "\nThe total number of target faces (including ghost faces) is {}."
  "\nNote that if this number is equal to zero, the boundary condition will not be applied on this face set.";
}

void CompositionalMultiphaseFVM::applyFaceDirichletBC( real64 const time_n,
                                                       real64 const dt,
                                                       DofManager const & dofManager,
                                                       DomainPartition & domain,
                                                       CRSMatrixView< real64, globalIndex const > const & localMatrix,
                                                       arrayView1d< real64 > const & localRhs )
{
  GEOS_MARK_FUNCTION;

  // Only validate BC at the beginning of Newton loop
  if( m_nonlinearSolverParameters.m_numNewtonIterations == 0 )
  {
    bool const bcConsistent = validateFaceDirichletBC( domain, time_n + dt );
    GEOS_ERROR_IF( !bcConsistent, GEOS_FMT( "CompositionalMultiphaseBase {}: inconsistent boundary conditions", getDataContext() ) );
  }

  FieldSpecificationManager & fsManager = FieldSpecificationManager::getInstance();

  NumericalMethodsManager const & numericalMethodManager = domain.getNumericalMethodManager();
  FiniteVolumeManager const & fvManager = numericalMethodManager.getFiniteVolumeManager();
  FluxApproximationBase const & fluxApprox = fvManager.getFluxApproximation( m_discretizationName );

  forDiscretizationOnMeshTargets( domain.getMeshBodies(), [&] ( string const &,
                                                                MeshLevel & mesh,
                                                                arrayView1d< string const > const & )
  {
    ElementRegionManager & elemManager = mesh.getElemManager();
    FaceManager const & faceManager = mesh.getFaceManager();

    // Take BCs defined for "pressure" field and apply values to "facePressure"
    applyFieldValue< FaceManager >( time_n, dt, mesh, faceBcLogMessage,
                                    fields::flow::pressure::key(), fields::flow::facePressure::key() );
    // Take BCs defined for "globalCompFraction" field and apply values to "faceGlobalCompFraction"
    applyFieldValue< FaceManager >( time_n, dt, mesh, faceBcLogMessage,
                                    fields::flow::globalCompFraction::key(), fields::flow::faceGlobalCompFraction::key() );
    // Take BCs defined for "temperature" field and apply values to "faceTemperature"
    applyFieldValue< FaceManager >( time_n, dt, mesh, faceBcLogMessage,
                                    fields::flow::temperature::key(), fields::flow::faceTemperature::key() );

    // Then launch the face Dirichlet kernel
    fsManager.apply< FaceManager >( time_n + dt,
                                    mesh,
                                    fields::flow::pressure::key(), // we have required that pressure is always present
                                    [&] ( FieldSpecificationBase const &,
                                          string const & setName,
                                          SortedArrayView< localIndex const > const &,
                                          FaceManager &,
                                          string const & )
    {
      BoundaryStencil const & stencil = fluxApprox.getStencil< BoundaryStencil >( mesh, setName );
      if( stencil.size() == 0 )
      {
        return;
      }

      // TODO: same issue as in the single-phase case
      //       currently we just use model from the first cell in this stencil
      //       since it's not clear how to create fluid kernel wrappers for arbitrary models.
      //       Can we just use cell properties for an approximate flux computation?
      //       Then we can forget about capturing the fluid model.
      localIndex const er = stencil.getElementRegionIndices()( 0, 0 );
      localIndex const esr = stencil.getElementSubRegionIndices()( 0, 0 );
      ElementSubRegionBase & subRegion = elemManager.getRegion( er ).getSubRegion( esr );
      string const & fluidName = subRegion.getReference< string >( viewKeyStruct::fluidNamesString() );
      MultiFluidBase & multiFluidBase = subRegion.getConstitutiveModel< MultiFluidBase >( fluidName );

      BoundaryStencilWrapper const stencilWrapper = stencil.createKernelWrapper();

      string const & elemDofKey = dofManager.getKey( viewKeyStruct::elemDofFieldString() );

      if( m_isThermal )
      {
        //todo (jafranc) extend upwindScheme name if satisfied in isothermalCase
        thermalCompositionalMultiphaseFVMKernels::
          DirichletFaceBasedAssemblyKernelFactory::
          createAndLaunch< parallelDevicePolicy<> >( m_numComponents,
                                                     m_numPhases,
                                                     dofManager.rankOffset(),
                                                     m_useTotalMassEquation,
                                                     elemDofKey,
                                                     getName(),
                                                     faceManager,
                                                     elemManager,
                                                     stencilWrapper,
                                                     multiFluidBase,
                                                     dt,
                                                     localMatrix,
                                                     localRhs );
      }
      else
      {
        isothermalCompositionalMultiphaseFVMKernels::
          DirichletFaceBasedAssemblyKernelFactory::
          createAndLaunch< parallelDevicePolicy<> >( m_numComponents,
                                                     m_numPhases,
                                                     dofManager.rankOffset(),
                                                     m_useTotalMassEquation,
                                                     elemDofKey,
                                                     getName(),
                                                     faceManager,
                                                     elemManager,
                                                     stencilWrapper,
                                                     multiFluidBase,
                                                     dt,
                                                     localMatrix,
                                                     localRhs );
      }

    } );
  } );
}

void CompositionalMultiphaseFVM::applyAquiferBC( real64 const time,
                                                 real64 const dt,
                                                 DofManager const & dofManager,
                                                 DomainPartition & domain,
                                                 CRSMatrixView< real64, globalIndex const > const & localMatrix,
                                                 arrayView1d< real64 > const & localRhs ) const
{
  GEOS_MARK_FUNCTION;

  FieldSpecificationManager & fsManager = FieldSpecificationManager::getInstance();

  forDiscretizationOnMeshTargets( domain.getMeshBodies(), [&]( string const &,
                                                               MeshLevel & mesh,
                                                               arrayView1d< string const > const & )
  {
    NumericalMethodsManager const & numericalMethodManager = domain.getNumericalMethodManager();
    FiniteVolumeManager const & fvManager = numericalMethodManager.getFiniteVolumeManager();
    FluxApproximationBase const & fluxApprox = fvManager.getFluxApproximation( m_discretizationName );

    string const & elemDofKey = dofManager.getKey( viewKeyStruct::elemDofFieldString() );
    ElementRegionManager::ElementViewAccessor< arrayView1d< globalIndex const > > elemDofNumber =
      mesh.getElemManager().constructArrayViewAccessor< globalIndex, 1 >( elemDofKey );
    elemDofNumber.setName( getName() + "/accessors/" + elemDofKey );

    isothermalCompositionalMultiphaseFVMKernels::
      AquiferBCKernel::CompFlowAccessors compFlowAccessors( mesh.getElemManager(), getName() );
    isothermalCompositionalMultiphaseFVMKernels::
      AquiferBCKernel::MultiFluidAccessors multiFluidAccessors( mesh.getElemManager(), getName() );

    fsManager.apply< FaceManager,
                     AquiferBoundaryCondition >( time + dt,
                                                 mesh,
                                                 AquiferBoundaryCondition::catalogName(),
                                                 [&] ( AquiferBoundaryCondition const & bc,
                                                       string const & setName,
                                                       SortedArrayView< localIndex const > const &,
                                                       FaceManager & faceManager,
                                                       string const & )
    {
      BoundaryStencil const & stencil = fluxApprox.getStencil< BoundaryStencil >( mesh, setName );
      if( bc.getLogLevel() >= 1 && m_nonlinearSolverParameters.m_numNewtonIterations == 0 )
      {
        globalIndex const numTargetFaces = MpiWrapper::sum< globalIndex >( stencil.size() );
        GEOS_LOG_RANK_0( GEOS_FMT( faceBcLogMessage,
                                   getName(), time+dt, bc.getCatalogName(), bc.getName(),
                                   setName, faceManager.getName(), bc.getScale(), numTargetFaces ) );
      }

      if( stencil.size() == 0 )
      {
        return;
      }

      AquiferBoundaryCondition::KernelWrapper aquiferBCWrapper = bc.createKernelWrapper();
      bool const allowAllPhasesIntoAquifer = bc.allowAllPhasesIntoAquifer();
      localIndex const waterPhaseIndex = bc.getWaterPhaseIndex();
      real64 const & aquiferWaterPhaseDens = bc.getWaterPhaseDensity();
      arrayView1d< real64 const > const & aquiferWaterPhaseCompFrac = bc.getWaterPhaseComponentFraction();

      // While this kernel is waiting for a factory class, pass all the accessors here
      isothermalCompositionalMultiphaseBaseKernels::KernelLaunchSelector1
      < isothermalCompositionalMultiphaseFVMKernels::AquiferBCKernel >( m_numComponents,
                                                                        m_numPhases,
                                                                        waterPhaseIndex,
                                                                        allowAllPhasesIntoAquifer,
                                                                        m_useTotalMassEquation,
                                                                        stencil,
                                                                        dofManager.rankOffset(),
                                                                        elemDofNumber.toNestedViewConst(),
                                                                        aquiferBCWrapper,
                                                                        aquiferWaterPhaseDens,
                                                                        aquiferWaterPhaseCompFrac,
                                                                        compFlowAccessors.get( fields::ghostRank{} ),
                                                                        compFlowAccessors.get( fields::flow::pressure{} ),
                                                                        compFlowAccessors.get( fields::flow::pressure_n{} ),
                                                                        compFlowAccessors.get( fields::flow::gravityCoefficient{} ),
                                                                        compFlowAccessors.get( fields::flow::phaseVolumeFraction{} ),
                                                                        compFlowAccessors.get( fields::flow::dPhaseVolumeFraction{} ),
                                                                        compFlowAccessors.get( fields::flow::dGlobalCompFraction_dGlobalCompDensity{} ),
                                                                        multiFluidAccessors.get( fields::multifluid::phaseDensity{} ),
                                                                        multiFluidAccessors.get( fields::multifluid::dPhaseDensity{} ),
                                                                        multiFluidAccessors.get( fields::multifluid::phaseCompFraction{} ),
                                                                        multiFluidAccessors.get( fields::multifluid::dPhaseCompFraction{} ),
                                                                        time,
                                                                        dt,
                                                                        localMatrix.toViewConstSizes(),
                                                                        localRhs.toView() );
    } );
  } );

}

//START_SPHINX_INCLUDE_01
REGISTER_CATALOG_ENTRY( SolverBase, CompositionalMultiphaseFVM, string const &, Group * const )
//END_SPHINX_INCLUDE_01
}// namespace geos<|MERGE_RESOLUTION|>--- conflicted
+++ resolved
@@ -672,19 +672,11 @@
                                                              getName(), numNegPres, fmt::format( "{:.{}f}", minPres, 3 ) ) );
   string const massUnit = m_useMass ? "kg/m3" : "mol/m3";
   if( numNegDens > 0 )
-<<<<<<< HEAD
-    GEOS_LOG_LEVEL_RANK_0( 1, GEOS_FMT( "        {}: Number of negative component density values: {}, minimum value: {} {} ",
-                                        getName(), numNegDens, fmt::format( "{:.{}f}", minDens, 3 ), massUnit ) );
-  if( minTotalDens > 0 )
-    GEOS_LOG_LEVEL_RANK_0( 1, GEOS_FMT( "        {}: Number of negative total density values: {}, minimum value: {} {} ",
-                                        getName(), minTotalDens, fmt::format( "{:.{}f}", minDens, 3 ), massUnit ) );
-=======
     GEOS_LOG_LEVEL_INFO_RANK_0( logInfo::Solution, GEOS_FMT( "        {}: Number of negative component density values: {}, minimum value: {} {}}",
                                                              getName(), numNegDens, fmt::format( "{:.{}f}", minDens, 3 ), massUnit ) );
   if( minTotalDens > 0 )
     GEOS_LOG_LEVEL_INFO_RANK_0( logInfo::Solution, GEOS_FMT( "        {}: Number of negative total density values: {}, minimum value: {} {}}",
                                                              getName(), minTotalDens, fmt::format( "{:.{}f}", minDens, 3 ), massUnit ) );
->>>>>>> 9ee88f74
 
   return MpiWrapper::min( localCheck );
 }
