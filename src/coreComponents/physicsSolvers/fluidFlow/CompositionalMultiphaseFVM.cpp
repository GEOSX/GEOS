--- conflicted
+++ resolved
@@ -495,16 +495,13 @@
                                                      m_maxAbsolutePresChange,
                                                      m_maxRelativeTempChange,
                                                      m_maxCompFracChange,
-<<<<<<< HEAD
+                                                     m_maxRelativeCompDensChange,
                                                      pressure,
                                                      temperature,
                                                      compDens,
                                                      pressureScalingFactor,
                                                      compDensScalingFactor,
                                                      temperatureScalingFactor,
-=======
-                                                     m_maxRelativeCompDensChange,
->>>>>>> 6c820212
                                                      dofManager.rankOffset(),
                                                      m_numComponents,
                                                      dofKey,
@@ -516,14 +513,11 @@
           createAndLaunch< parallelDevicePolicy<> >( m_maxRelativePresChange,
                                                      m_maxAbsolutePresChange,
                                                      m_maxCompFracChange,
-<<<<<<< HEAD
+                                                     m_maxRelativeCompDensChange,
                                                      pressure,
                                                      compDens,
                                                      pressureScalingFactor,
                                                      compDensScalingFactor,
-=======
-                                                     m_maxRelativeCompDensChange,
->>>>>>> 6c820212
                                                      dofManager.rankOffset(),
                                                      m_numComponents,
                                                      dofKey,
