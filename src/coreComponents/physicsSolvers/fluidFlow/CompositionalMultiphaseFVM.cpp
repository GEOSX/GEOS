--- conflicted
+++ resolved
@@ -542,8 +542,12 @@
   {
     string const dofKey = dofManager.getKey( viewKeyStruct::elemDofFieldString() );
     real64 scalingFactor = 1.0;
-    real64 maxDeltaPres = 0.0, maxDeltaCompDens = 0.0, maxDeltaTemp = 0.0;
     real64 minPresScalingFactor = 1.0, minCompDensScalingFactor = 1.0, minTempScalingFactor = 1.0;
+
+
+    std::vector< valueAndLocationType > regionDeltaPresMaxLoc;
+    std::vector< valueAndLocationType > regionDeltaTempMaxLoc;
+    std::vector< valueAndLocationType > regionDeltaCompDensMaxLoc;
 
     forDiscretizationOnMeshTargets( domain.getMeshBodies(), [&]( string const &,
                                                                  MeshLevel & mesh,
@@ -553,6 +557,7 @@
                                                   [&]( localIndex const,
                                                        ElementSubRegionBase & subRegion )
       {
+        arrayView1d< globalIndex const > const localToGlobalMap = subRegion.localToGlobalMap();
         arrayView1d< real64 const > const pressure = subRegion.getField< fields::flow::pressure >();
         arrayView1d< real64 const > const temperature = subRegion.getField< fields::flow::temperature >();
         arrayView2d< real64 const, compflow::USD_COMP > const compDens = subRegion.getField< fields::flow::globalCompDensity >();
@@ -561,6 +566,7 @@
         arrayView1d< real64 > compDensScalingFactor = subRegion.getField< fields::flow::globalCompDensityScalingFactor >();
 
         const integer temperatureOffset = m_numComponents+1;
+
         auto const subRegionData =
           m_isThermal
     ? thermalCompositionalMultiphaseBaseKernels::
@@ -597,38 +603,68 @@
                                                        dofKey,
                                                        subRegion,
                                                        localSolution );
-
-        if( m_scalingType == ScalingType::Global )
+        if( subRegion.size() > 0 || subRegion.size() !=  subRegion.getNumberOfGhosts() )
         {
-          scalingFactor = std::min( scalingFactor, subRegionData.localMinVal );
+          if( m_scalingType == ScalingType::Global )
+          {
+            scalingFactor = std::min( scalingFactor, subRegionData.localMinVal );
+          }
+
+          regionDeltaPresMaxLoc.push_back( valueAndLocationType( subRegionData.localMaxDeltaPres, localToGlobalMap[subRegionData.localMaxDeltaPresLoc] ) );
+          minPresScalingFactor = std::min( minPresScalingFactor, subRegionData.localMinPresScalingFactor );
+
+          regionDeltaCompDensMaxLoc.push_back( valueAndLocationType( subRegionData.localMaxDeltaCompDens, localToGlobalMap[subRegionData.localMaxDeltaCompDensLoc] ) );
+          minCompDensScalingFactor = std::min( minCompDensScalingFactor, subRegionData.localMinCompDensScalingFactor );
+
+          if( m_isThermal )
+          {
+            regionDeltaTempMaxLoc.push_back( valueAndLocationType( subRegionData.localMaxDeltaTemp, localToGlobalMap[subRegionData.localMaxDeltaTempLoc] ) );
+            minTempScalingFactor = std::min( minTempScalingFactor, subRegionData.localMinTempScalingFactor );
+          }
         }
-        maxDeltaPres  = std::max( maxDeltaPres, subRegionData.localMaxDeltaPres );
-        maxDeltaCompDens = std::max( maxDeltaCompDens, subRegionData.localMaxDeltaCompDens );
-        maxDeltaTemp = std::max( maxDeltaTemp, subRegionData.localMaxDeltaTemp );
-        minPresScalingFactor = std::min( minPresScalingFactor, subRegionData.localMinPresScalingFactor );
-        minCompDensScalingFactor = std::min( minCompDensScalingFactor, subRegionData.localMinCompDensScalingFactor );
-        minTempScalingFactor = std::min( minTempScalingFactor, subRegionData.localMinTempScalingFactor );
       } );
     } );
 
+    auto [localDeltaPresMax, localPresMaxLoc] = *std::max_element( begin( regionDeltaPresMaxLoc ), end( regionDeltaPresMaxLoc ), []( auto & lhs, auto & rhs )   {
+      return lhs.value   < rhs.value;
+    } );
+    auto globalDeltaPresMax = MpiWrapper::maxValLoc( valueAndLocationType( localDeltaPresMax, localPresMaxLoc ));
+    auto [ localDeltaCompDensMax, localCompDensMaxLoc ] = *std::max_element( begin( regionDeltaCompDensMaxLoc ), end( regionDeltaCompDensMaxLoc ), []( auto & lhs, auto & rhs )   {
+      return lhs.value   < rhs.value;
+    } );
+    auto globalDeltaCompDensMax = MpiWrapper::maxValLoc( valueAndLocationType( localDeltaCompDensMax, localCompDensMaxLoc ));
+
     scalingFactor = MpiWrapper::min( scalingFactor );
-    maxDeltaPres  = MpiWrapper::max( maxDeltaPres );
-    maxDeltaCompDens = MpiWrapper::max( maxDeltaCompDens );
     minPresScalingFactor = MpiWrapper::min( minPresScalingFactor );
     minCompDensScalingFactor = MpiWrapper::min( minCompDensScalingFactor );
 
     string const massUnit = m_useMass ? "kg/m3" : "mol/m3";
-    GEOS_LOG_LEVEL_INFO_RANK_0( logInfo::Solution, GEOS_FMT( "        {}: Max pressure change = {} Pa (before scaling)",
-                                                             getName(), GEOS_FMT( "{:.{}f}", maxDeltaPres, 3 ) ) );
-    GEOS_LOG_LEVEL_INFO_RANK_0( logInfo::Solution, GEOS_FMT( "        {}: Max component density change = {} {} (before scaling)",
-                                                             getName(), GEOS_FMT( "{:.{}f}", maxDeltaCompDens, 3 ), massUnit ) );
+    GEOS_LOG_LEVEL_INFO_RANK_0( logInfo::Solution,
+                                GEOS_FMT( "        {}: Max pressure change = {:.3f} Pa (before scaling) at cell {}",
+                                          getName(),
+                                          globalDeltaPresMax.value,
+                                          globalDeltaPresMax.location ) );
+
+    GEOS_LOG_LEVEL_INFO_RANK_0( logInfo::Solution,
+                                GEOS_FMT( "        {}: Max component density change = {:.3f} {} (before scaling) at cell {}",
+                                          getName(),
+                                          globalDeltaCompDensMax.value,
+                                          massUnit,
+                                          globalDeltaCompDensMax.location ) );
 
     if( m_isThermal )
     {
-      maxDeltaTemp = MpiWrapper::max( maxDeltaTemp );
+      auto [localDeltaTempMax, localDeltaTempMaxLoc  ] = *std::max_element( begin( regionDeltaTempMaxLoc ), end( regionDeltaTempMaxLoc ), []( auto & lhs, auto & rhs )   {
+        return lhs.value   < rhs.value;
+      } );
+      auto globalMaxDeltaTemp = MpiWrapper::maxValLoc( valueAndLocationType( localDeltaTempMax, localDeltaTempMaxLoc ));
+
       minTempScalingFactor = MpiWrapper::min( minTempScalingFactor );
-      GEOS_LOG_LEVEL_INFO_RANK_0( logInfo::Solution, GEOS_FMT( "        {}: Max temperature change = {} K (before scaling)",
-                                                               getName(), GEOS_FMT( "{:.{}f}", maxDeltaTemp, 3 ) ) );
+      GEOS_LOG_LEVEL_INFO_RANK_0( logInfo::Solution,
+                                  GEOS_FMT( "        {}: Max temperature change = {:.3f} K (before scaling) at cell maxRegionDeltaTempLoc {}",
+                                            getName(),
+                                            globalMaxDeltaTemp.value,
+                                            globalMaxDeltaTemp.location ) );
     }
 
     if( m_scalingType == ScalingType::Local )
@@ -653,17 +689,8 @@
 
   string const dofKey = dofManager.getKey( viewKeyStruct::elemDofFieldString() );
   real64 scalingFactor = 1.0;
-<<<<<<< HEAD
   real64 maxDeltaPres = 0.0, maxDeltaCompFrac = 0.0, maxDeltaTemp = 0.0;
   real64 minPresScalingFactor = 1.0, minCompFracScalingFactor = 1.0, minTempScalingFactor = 1.0;
-=======
-  real64 minPresScalingFactor = 1.0, minCompDensScalingFactor = 1.0, minTempScalingFactor = 1.0;
->>>>>>> 93f0252a
-
-
-  std::vector< valueAndLocationType > regionDeltaPresMaxLoc;
-  std::vector< valueAndLocationType > regionDeltaTempMaxLoc;
-  std::vector< valueAndLocationType > regionDeltaCompDensMaxLoc;
 
   forDiscretizationOnMeshTargets( domain.getMeshBodies(), [&]( string const &,
                                                                MeshLevel & mesh,
@@ -673,13 +700,11 @@
                                                 [&]( localIndex const,
                                                      ElementSubRegionBase & subRegion )
     {
-      arrayView1d< globalIndex const > const localToGlobalMap = subRegion.localToGlobalMap();
       arrayView1d< real64 const > const pressure = subRegion.getField< fields::flow::pressure >();
       arrayView1d< real64 const > const temperature = subRegion.getField< fields::flow::temperature >();
       arrayView2d< real64 const, compflow::USD_COMP > const compFrac = subRegion.getField< fields::flow::globalCompFraction >();
       arrayView1d< real64 > pressureScalingFactor = subRegion.getField< fields::flow::pressureScalingFactor >();
       arrayView1d< real64 > temperatureScalingFactor = subRegion.getField< fields::flow::temperatureScalingFactor >();
-<<<<<<< HEAD
       arrayView1d< real64 > compFracScalingFactor = subRegion.getField< fields::flow::globalCompFractionScalingFactor >();
 
       auto const subRegionData = isothermalCompositionalMultiphaseBaseKernels::
@@ -698,68 +723,9 @@
                                                                               localSolution );
 
       if( m_scalingType == ScalingType::Global )
-=======
-      arrayView1d< real64 > compDensScalingFactor = subRegion.getField< fields::flow::globalCompDensityScalingFactor >();
-
-      const integer temperatureOffset = m_numComponents+1;
-
-      auto const subRegionData =
-        m_isThermal
-  ? thermalCompositionalMultiphaseBaseKernels::
-          SolutionScalingKernelFactory::
-          createAndLaunch< parallelDevicePolicy<> >( m_maxRelativePresChange,
-                                                     m_maxAbsolutePresChange,
-                                                     m_maxRelativeTempChange,
-                                                     m_maxCompFracChange,
-                                                     m_maxRelativeCompDensChange,
-                                                     pressure,
-                                                     temperature,
-                                                     compDens,
-                                                     pressureScalingFactor,
-                                                     compDensScalingFactor,
-                                                     temperatureScalingFactor,
-                                                     dofManager.rankOffset(),
-                                                     m_numComponents,
-                                                     dofKey,
-                                                     subRegion,
-                                                     localSolution,
-                                                     temperatureOffset )
-  : isothermalCompositionalMultiphaseBaseKernels::
-          SolutionScalingKernelFactory::
-          createAndLaunch< parallelDevicePolicy<> >( m_maxRelativePresChange,
-                                                     m_maxAbsolutePresChange,
-                                                     m_maxCompFracChange,
-                                                     m_maxRelativeCompDensChange,
-                                                     pressure,
-                                                     compDens,
-                                                     pressureScalingFactor,
-                                                     compDensScalingFactor,
-                                                     dofManager.rankOffset(),
-                                                     m_numComponents,
-                                                     dofKey,
-                                                     subRegion,
-                                                     localSolution );
-      if( subRegion.size() > 0 || subRegion.size() !=  subRegion.getNumberOfGhosts() )
->>>>>>> 93f0252a
-      {
-        if( m_scalingType == ScalingType::Global )
-        {
-          scalingFactor = std::min( scalingFactor, subRegionData.localMinVal );
-        }
-
-        regionDeltaPresMaxLoc.push_back( valueAndLocationType( subRegionData.localMaxDeltaPres, localToGlobalMap[subRegionData.localMaxDeltaPresLoc] ) );
-        minPresScalingFactor = std::min( minPresScalingFactor, subRegionData.localMinPresScalingFactor );
-
-        regionDeltaCompDensMaxLoc.push_back( valueAndLocationType( subRegionData.localMaxDeltaCompDens, localToGlobalMap[subRegionData.localMaxDeltaCompDensLoc] ) );
-        minCompDensScalingFactor = std::min( minCompDensScalingFactor, subRegionData.localMinCompDensScalingFactor );
-
-        if( m_isThermal )
-        {
-          regionDeltaTempMaxLoc.push_back( valueAndLocationType( subRegionData.localMaxDeltaTemp, localToGlobalMap[subRegionData.localMaxDeltaTempLoc] ) );
-          minTempScalingFactor = std::min( minTempScalingFactor, subRegionData.localMinTempScalingFactor );
-        }
-      }
-<<<<<<< HEAD
+      {
+        scalingFactor = std::min( scalingFactor, subRegionData.localMinVal );
+      }
       maxDeltaPres  = std::max( maxDeltaPres, subRegionData.localMaxDeltaPres );
       maxDeltaCompFrac = std::max( maxDeltaCompFrac, subRegionData.localMaxDeltaCompFrac );
       maxDeltaTemp = std::max( maxDeltaTemp, subRegionData.localMaxDeltaTemp );
@@ -767,63 +733,26 @@
       minCompFracScalingFactor = std::min( minCompFracScalingFactor, subRegionData.localMinCompFracScalingFactor );
       minTempScalingFactor = std::min( minTempScalingFactor, subRegionData.localMinTempScalingFactor );
 
-=======
->>>>>>> 93f0252a
     } );
   } );
 
-  auto [localDeltaPresMax, localPresMaxLoc] = *std::max_element( begin( regionDeltaPresMaxLoc ), end( regionDeltaPresMaxLoc ), []( auto & lhs, auto & rhs )   {
-    return lhs.value   < rhs.value;
-  } );
-  auto globalDeltaPresMax = MpiWrapper::maxValLoc( valueAndLocationType( localDeltaPresMax, localPresMaxLoc ));
-  auto [ localDeltaCompDensMax, localCompDensMaxLoc ] = *std::max_element( begin( regionDeltaCompDensMaxLoc ), end( regionDeltaCompDensMaxLoc ), []( auto & lhs, auto & rhs )   {
-    return lhs.value   < rhs.value;
-  } );
-  auto globalDeltaCompDensMax = MpiWrapper::maxValLoc( valueAndLocationType( localDeltaCompDensMax, localCompDensMaxLoc ));
-
   scalingFactor = MpiWrapper::min( scalingFactor );
-<<<<<<< HEAD
   maxDeltaPres  = MpiWrapper::max( maxDeltaPres );
   maxDeltaCompFrac = MpiWrapper::max( maxDeltaCompFrac );
-=======
->>>>>>> 93f0252a
   minPresScalingFactor = MpiWrapper::min( minPresScalingFactor );
   minCompFracScalingFactor = MpiWrapper::min( minCompFracScalingFactor );
 
-<<<<<<< HEAD
   GEOS_LOG_LEVEL_INFO_RANK_0( logInfo::Solution, GEOS_FMT( "        {}: Max pressure change = {} Pa (before scaling)",
                                                            getName(), GEOS_FMT( "{:.{}f}", maxDeltaPres, 3 ) ) );
   GEOS_LOG_LEVEL_INFO_RANK_0( logInfo::Solution, GEOS_FMT( "        {}: Max component fraction change = {} (before scaling)",
                                                            getName(), GEOS_FMT( "{:.{}f}", maxDeltaCompFrac, 3 ) ) );
-=======
-  string const massUnit = m_useMass ? "kg/m3" : "mol/m3";
-  GEOS_LOG_LEVEL_INFO_RANK_0( logInfo::Solution,
-                              GEOS_FMT( "        {}: Max pressure change = {:.3f} Pa (before scaling) at cell {}",
-                                        getName(),
-                                        globalDeltaPresMax.value,
-                                        globalDeltaPresMax.location ) );
-
-  GEOS_LOG_LEVEL_INFO_RANK_0( logInfo::Solution,
-                              GEOS_FMT( "        {}: Max component density change = {:.3f} {} (before scaling) at cell {}",
-                                        getName(),
-                                        globalDeltaCompDensMax.value,
-                                        massUnit,
-                                        globalDeltaCompDensMax.location ) );
->>>>>>> 93f0252a
 
   if( m_isThermal )
   {
-    auto [localDeltaTempMax, localDeltaTempMaxLoc  ] = *std::max_element( begin( regionDeltaTempMaxLoc ), end( regionDeltaTempMaxLoc ), []( auto & lhs, auto & rhs )   {
-      return lhs.value   < rhs.value;
-    } );
-    auto globalMaxDeltaTemp = MpiWrapper::maxValLoc( valueAndLocationType( localDeltaTempMax, localDeltaTempMaxLoc ));
-
+    maxDeltaTemp = MpiWrapper::max( maxDeltaTemp );
     minTempScalingFactor = MpiWrapper::min( minTempScalingFactor );
-    GEOS_LOG_LEVEL_INFO_RANK_0( logInfo::Solution,
-                                GEOS_FMT( "        {}: Max temperature change = {:.3f} K (before scaling) at cell maxRegionDeltaTempLoc {}",
-                                          getName(),
-                                          globalMaxDeltaTemp.value,
-                                          globalMaxDeltaTemp.location ) );
+    GEOS_LOG_LEVEL_INFO_RANK_0( logInfo::Solution, GEOS_FMT( "        {}: Max temperature change = {} K (before scaling)",
+                                                             getName(), GEOS_FMT( "{:.{}f}", maxDeltaTemp, 3 ) ) );
   }
 
   if( m_scalingType == ScalingType::Local )
