--- conflicted
+++ resolved
@@ -492,9 +492,7 @@
                                                 [&]( localIndex const,
                                                      ElementSubRegionBase & subRegion )
     {
-<<<<<<< HEAD
       arrayView1d< globalIndex const > const localToGlobalMap = subRegion.localToGlobalMap();
-=======
       arrayView1d< real64 const > const pressure = subRegion.getField< fields::flow::pressure >();
       arrayView1d< real64 const > const temperature = subRegion.getField< fields::flow::temperature >();
       arrayView2d< real64 const, compflow::USD_COMP > const compDens = subRegion.getField< fields::flow::globalCompDensity >();
@@ -503,7 +501,7 @@
       arrayView1d< real64 > compDensScalingFactor = subRegion.getField< fields::flow::globalCompDensityScalingFactor >();
 
       const integer temperatureOffset = m_numComponents+1;
->>>>>>> 890c5e75
+
       auto const subRegionData =
         m_isThermal
   ? thermalCompositionalMultiphaseBaseKernels::
