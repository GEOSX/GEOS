--- conflicted
+++ resolved
@@ -638,88 +638,24 @@
     FaceManager const & faceManager = mesh.getFaceManager();
 
     // Take BCs defined for "pressure" field and apply values to "facePressure"
-<<<<<<< HEAD
-    applyFieldValue( time_n, dt, mesh, faceBcLogMessage, "faceManager",
-                     extrinsicMeshData::flow::pressure::key(), extrinsicMeshData::flow::facePressure::key() );
+    applyFieldValue< FaceManager >( time_n, dt, mesh, faceBcLogMessage,
+                                    extrinsicMeshData::flow::pressure::key(), extrinsicMeshData::flow::facePressure::key() );
     // Take BCs defined for "globalCompFraction" field and apply values to "faceGlobalCompFraction"
-    applyFieldValue( time_n, dt, mesh, faceBcLogMessage, "faceManager",
-                     extrinsicMeshData::flow::globalCompFraction::key(), extrinsicMeshData::flow::faceGlobalCompFraction::key() );
+    applyFieldValue< FaceManager >( time_n, dt, mesh, faceBcLogMessage,
+                                    extrinsicMeshData::flow::globalCompFraction::key(), extrinsicMeshData::flow::faceGlobalCompFraction::key() );
     // Take BCs defined for "temperature" field and apply values to "faceTemperature"
-    applyFieldValue( time_n, dt, mesh, faceBcLogMessage, "faceManager",
-                     extrinsicMeshData::flow::temperature::key(), extrinsicMeshData::flow::faceTemperature::key() );
+    applyFieldValue< FaceManager >( time_n, dt, mesh, faceBcLogMessage,
+                                    extrinsicMeshData::flow::temperature::key(), extrinsicMeshData::flow::faceTemperature::key() );
 
     // Then launch the face Dirichlet kernel
-    fsManager.apply( time_n + dt,
-                     mesh,
-                     "faceManager",
-                     extrinsicMeshData::flow::pressure::key(), // we have required that pressure is always present
-                     [&] ( FieldSpecificationBase const &,
-                           string const & setName,
-                           SortedArrayView< localIndex const > const &,
-                           Group &,
-                           string const & )
-=======
-    fsManager.apply< FaceManager >( time_n + dt,
-                                    mesh,
-                                    extrinsicMeshData::flow::pressure::key(),
-                                    [&] ( FieldSpecificationBase const & fs,
-                                          string const &,
-                                          SortedArrayView< localIndex const > const & targetSet,
-                                          FaceManager & targetGroup,
-                                          string const & )
-    {
-      fs.applyFieldValue< FieldSpecificationEqual,
-                          parallelDevicePolicy<> >( targetSet,
-                                                    time_n + dt,
-                                                    targetGroup,
-                                                    extrinsicMeshData::flow::facePressure::key() );
-    } );
-
-    // Take BCs defined for "globalCompFraction" field and apply values to "faceGlobalCompFraction"
-    fsManager.apply< FaceManager >( time_n + dt,
-                                    mesh,
-                                    extrinsicMeshData::flow::globalCompFraction::key(),
-                                    [&] ( FieldSpecificationBase const & fs,
-                                          string const &,
-                                          SortedArrayView< localIndex const > const & targetSet,
-                                          FaceManager & targetGroup,
-                                          string const & )
-    {
-      // first, evaluate BC to get component fraction values
-      fs.applyFieldValue< FieldSpecificationEqual,
-                          parallelDevicePolicy<> >( targetSet,
-                                                    time_n + dt,
-                                                    targetGroup,
-                                                    extrinsicMeshData::flow::faceGlobalCompFraction::key() );
-    } );
-
-    // If the solver is thermal, take BCs defined for "temperature" field and apply values to "faceTemperature"
-    fsManager.apply< FaceManager >( time_n + dt,
-                                    mesh,
-                                    extrinsicMeshData::flow::temperature::key(),
-                                    [&] ( FieldSpecificationBase const & fs,
-                                          string const &,
-                                          SortedArrayView< localIndex const > const & targetSet,
-                                          FaceManager & targetGroup,
-                                          string const & )
-    {
-      // first, evaluate BC to get component fraction values
-      fs.applyFieldValue< FieldSpecificationEqual,
-                          parallelDevicePolicy<> >( targetSet,
-                                                    time_n + dt,
-                                                    targetGroup,
-                                                    extrinsicMeshData::flow::faceTemperature::key() );
-    } );
-
     fsManager.apply< FaceManager >( time_n + dt,
                                     mesh,
                                     extrinsicMeshData::flow::pressure::key(), // we have required that pressure is always present
-                                    [&] ( FieldSpecificationBase const & fs,
+                                    [&] ( FieldSpecificationBase const &,
                                           string const & setName,
                                           SortedArrayView< localIndex const > const &,
-                                          FaceManager & targetGroup,
+                                          FaceManager &,
                                           string const & )
->>>>>>> da28f020
     {
       BoundaryStencil const & stencil = fluxApprox.getStencil< BoundaryStencil >( mesh, setName );
       if( stencil.size() == 0 )
@@ -826,11 +762,7 @@
         globalIndex const numTargetFaces = MpiWrapper::sum< globalIndex >( stencil.size() );
         GEOSX_LOG_RANK_0( GEOSX_FMT( faceBcLogMessage,
                                      getName(), time+dt, AquiferBoundaryCondition::catalogName(),
-<<<<<<< HEAD
-                                     bc.getName(), setName, subRegion.getName(), bc.getScale(), numTargetFaces ) );
-=======
-                                     bc.getName(), setName, faceManager.getName(), numTargetFaces ) );
->>>>>>> da28f020
+                                     bc.getName(), setName, faceManager.getName(), bc.getScale(), numTargetFaces ) );
       }
 
       if( stencil.size() == 0 )
