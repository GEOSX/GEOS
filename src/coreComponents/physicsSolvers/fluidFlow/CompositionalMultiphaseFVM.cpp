--- conflicted
+++ resolved
@@ -497,10 +497,6 @@
   globalResidualNorm.resize( numNorm );
   if( m_isThermal )
   {
-<<<<<<< HEAD
-
-=======
->>>>>>> bd709034
     if( normType == physicsSolverBaseKernels::NormType::Linf )
     {
       physicsSolverBaseKernels::LinfResidualNormHelper::
