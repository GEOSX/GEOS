/*
 * ------------------------------------------------------------------------------------------------------------
 * SPDX-License-Identifier: LGPL-2.1-only
 *
 * Copyright (c) 2016-2024 Lawrence Livermore National Security LLC
 * Copyright (c) 2018-2024 TotalEnergies
 * Copyright (c) 2018-2024 The Board of Trustees of the Leland Stanford Junior University
 * Copyright (c) 2023-2024 Chevron
 * Copyright (c) 2019-     GEOS/GEOSX Contributors
 * All rights reserved
 *
 * See top level LICENSE, COPYRIGHT, CONTRIBUTORS, NOTICE, and ACKNOWLEDGEMENTS files for details.
 * ------------------------------------------------------------------------------------------------------------
 */



/**
 * @file CompositionalMultiphaseFVM.cpp
 */

#include "CompositionalMultiphaseFVM.hpp"

#include "common/MpiWrapper.hpp"
#include "constitutive/fluid/multifluid/MultiFluidBase.hpp"
#include "constitutive/relativePermeability/RelativePermeabilityBase.hpp"
#include "constitutive/solid/CoupledSolidBase.hpp"
#include "dataRepository/Group.hpp"
#include "discretizationMethods/NumericalMethodsManager.hpp"
#include "fieldSpecification/FieldSpecificationManager.hpp"
#include "fieldSpecification/AquiferBoundaryCondition.hpp"
#include "finiteVolume/BoundaryStencil.hpp"
#include "finiteVolume/FiniteVolumeManager.hpp"
#include "finiteVolume/FluxApproximationBase.hpp"
#include "mesh/DomainPartition.hpp"
#include "mesh/mpiCommunications/CommunicationTools.hpp"
#include "physicsSolvers/fluidFlow/FlowSolverBaseFields.hpp"
#include "physicsSolvers/fluidFlow/CompositionalMultiphaseBaseFields.hpp"
#include "physicsSolvers/fluidFlow/kernels/compositional/ResidualNormKernel.hpp"
#include "physicsSolvers/fluidFlow/kernels/compositional/ThermalResidualNormKernel.hpp"
#include "physicsSolvers/fluidFlow/kernels/compositional/SolutionScalingKernel.hpp"
#include "physicsSolvers/fluidFlow/kernels/compositional/ThermalSolutionScalingKernel.hpp"
#include "physicsSolvers/fluidFlow/kernels/compositional/SolutionCheckKernel.hpp"
#include "physicsSolvers/fluidFlow/kernels/compositional/ThermalSolutionCheckKernel.hpp"
#include "physicsSolvers/fluidFlow/kernels/compositional/FluxComputeKernel.hpp"
#include "physicsSolvers/fluidFlow/kernels/compositional/ThermalFluxComputeKernel.hpp"
#include "physicsSolvers/fluidFlow/kernels/compositional/DiffusionDispersionFluxComputeKernel.hpp"
#include "physicsSolvers/fluidFlow/kernels/compositional/ThermalDiffusionDispersionFluxComputeKernel.hpp"
#include "physicsSolvers/fluidFlow/kernels/compositional/StabilizedFluxComputeKernel.hpp"
#include "physicsSolvers/fluidFlow/kernels/compositional/DissipationFluxComputeKernel.hpp"
#include "physicsSolvers/fluidFlow/kernels/compositional/DirichletFluxComputeKernel.hpp"
#include "physicsSolvers/fluidFlow/kernels/compositional/ThermalDirichletFluxComputeKernel.hpp"
#include "physicsSolvers/fluidFlow/kernels/compositional/PhaseMobilityKernel.hpp"
#include "physicsSolvers/fluidFlow/kernels/compositional/ThermalPhaseMobilityKernel.hpp"
#include "physicsSolvers/fluidFlow/kernels/compositional/AquiferBCKernel.hpp"
<<<<<<< HEAD
#include "physicsSolvers/fluidFlow/kernels/compositional/zFormulation/FluxComputeZFormulationKernel.hpp"
#include "physicsSolvers/fluidFlow/kernels/compositional/zFormulation/AccumulationZFormulationKernel.hpp"
#include "physicsSolvers/fluidFlow/kernels/compositional/zFormulation/PhaseMobilityZFormulationKernel.hpp"
#include "physicsSolvers/fluidFlow/kernels/compositional/zFormulation/SolutionScalingZFormulationKernel.hpp"
#include "physicsSolvers/fluidFlow/kernels/compositional/zFormulation/DirichletFluxComputeZFormulationKernel.hpp"
=======
#include "physicsSolvers/fluidFlow/kernels/compositional/CFLKernel.hpp"
>>>>>>> 907fb3f2

namespace geos
{

using namespace dataRepository;
using namespace constitutive;

CompositionalMultiphaseFVM::CompositionalMultiphaseFVM( const string & name,
                                                        Group * const parent )
  :
  CompositionalMultiphaseBase( name, parent )
{
  registerWrapper( viewKeyStruct::useDBCString(), &m_dbcParams.useDBC ).
    setInputFlag( InputFlags::OPTIONAL ).
    setApplyDefaultValue( 0 ).
    setDescription( "Enable Dissipation-based continuation flux" );

  registerWrapper( viewKeyStruct::omegaDBCString(), &m_dbcParams.omega ).
    setApplyDefaultValue( 1 ).
    setInputFlag( InputFlags::OPTIONAL ).
    setDescription( "Factor by which DBC flux is multiplied" );

  registerWrapper( viewKeyStruct::continuationDBCString(), &m_dbcParams.continuation ).
    setApplyDefaultValue( 1 ).
    setInputFlag( InputFlags::OPTIONAL ).
    setDescription( "Flag for enabling continuation parameter" );

  registerWrapper( viewKeyStruct::miscibleDBCString(), &m_dbcParams.miscible ).
    setApplyDefaultValue( 0 ).
    setInputFlag( InputFlags::OPTIONAL ).
    setDescription( "Flag for enabling DBC formulation with/without miscibility" );

  registerWrapper( viewKeyStruct::kappaminDBCString(), &m_dbcParams.kappamin ).
    setApplyDefaultValue( 1e-20 ).
    setInputFlag( InputFlags::OPTIONAL ).
    setDescription( "Factor that controls how much dissipation is kept in the system when continuation is used" );

  registerWrapper( viewKeyStruct::contMultiplierDBCString(), &m_dbcParams.contMultiplier ).
    setApplyDefaultValue( 0.5 ).
    setInputFlag( InputFlags::OPTIONAL ).
    setDescription( "Factor by which continuation parameter is changed every newton when DBC is used" );

  registerWrapper( viewKeyStruct::scalingTypeString(), &m_scalingType ).
    setInputFlag( dataRepository::InputFlags::OPTIONAL ).
    setApplyDefaultValue( ScalingType::Global ).
    setDescription( "Solution scaling type."
                    "Valid options:\n* " + EnumStrings< ScalingType >::concat( "\n* " ) );

  this->registerWrapper( viewKeyStruct::gravityDensitySchemeString(), &m_gravityDensityScheme ).
    setSizedFromParent( 0 ).
    setInputFlag( InputFlags::OPTIONAL ).
    setApplyDefaultValue( GravityDensityScheme::ArithmeticAverage ).
    setDescription( "Scheme for density treatment in gravity" );

  this->registerWrapper( viewKeyStruct::targetFlowCFLString(), &m_targetFlowCFL ).
    setApplyDefaultValue( -1. ).
    setInputFlag( InputFlags::OPTIONAL ).
    setDescription( "Target CFL condition `CFL condition <http://en.wikipedia.org/wiki/Courant-Friedrichs-Lewy_condition>`_"
                    " when computing the next timestep." );
}

void CompositionalMultiphaseFVM::postInputInitialization()
{
  CompositionalMultiphaseBase::postInputInitialization();

  if( m_scalingType == ScalingType::Local &&
      m_nonlinearSolverParameters.m_lineSearchAction != NonlinearSolverParameters::LineSearchAction::None )
  {
    GEOS_ERROR( GEOS_FMT( "{}: line search is not supported for {} = {}",
                          getName(), viewKeyStruct::scalingTypeString(),
                          EnumStrings< ScalingType >::toString( ScalingType::Local )) );
  }

  if( m_useZFormulation && m_dbcParams.useDBC ) // useZFormulation is not compatible with DBC
  {
    GEOS_ERROR( GEOS_FMT( "{}: '{}' is not compatible with {}",
                          getDataContext(), viewKeyStruct::useZFormulationFlagString(), viewKeyStruct::useDBCString() ) );
  }
}

void CompositionalMultiphaseFVM::registerDataOnMesh( Group & meshBodies )
{
  using namespace fields::flow;

  CompositionalMultiphaseBase::registerDataOnMesh( meshBodies );

  if( m_targetFlowCFL > 0 )
  {
    registerDataForCFL( meshBodies );
  }
}

void CompositionalMultiphaseFVM::registerDataForCFL( Group & meshBodies )
{
  forDiscretizationOnMeshTargets( meshBodies, [&]( string const &,
                                                   MeshLevel & mesh,
                                                   arrayView1d< string const > const & regionNames )
  {
    mesh.getElemManager().forElementSubRegions( regionNames,
                                                [&]( localIndex const,
                                                     ElementSubRegionBase & subRegion )
    {
      subRegion.registerField< fields::flow::phaseOutflux >( getName()).reference().resizeDimension< 1 >( m_numPhases );
      subRegion.registerField< fields::flow::componentOutflux >( getName()).reference().resizeDimension< 1 >( m_numComponents );
      subRegion.registerField< fields::flow::phaseCFLNumber >( getName());
      subRegion.registerField< fields::flow::componentCFLNumber >( getName());
    } );
  } );
}

void CompositionalMultiphaseFVM::initializePreSubGroups()
{
  CompositionalMultiphaseBase::initializePreSubGroups();

  m_linearSolverParameters.get().mgr.strategy = m_isThermal
                                                ? LinearSolverParameters::MGR::StrategyType::thermalCompositionalMultiphaseFVM
                                                : LinearSolverParameters::MGR::StrategyType::compositionalMultiphaseFVM;

  DomainPartition & domain = this->getGroupByPath< DomainPartition >( "/Problem/domain" );
  NumericalMethodsManager const & numericalMethodManager = domain.getNumericalMethodManager();
  FiniteVolumeManager const & fvManager = numericalMethodManager.getFiniteVolumeManager();
  if( !fvManager.hasGroup< FluxApproximationBase >( m_discretizationName ) )
  {
    GEOS_ERROR( "A discretization deriving from FluxApproximationBase must be selected with CompositionalMultiphaseFlow" );
  }

}

void CompositionalMultiphaseFVM::setupDofs( DomainPartition const & domain,
                                            DofManager & dofManager ) const
{
  // add a field for the cell-centered degrees of freedom
  dofManager.addField( viewKeyStruct::elemDofFieldString(),
                       FieldLocation::Elem,
                       m_numDofPerCell,
                       getMeshTargets() );

  // this call with instruct GEOS to reorder the dof numbers
  dofManager.setLocalReorderingType( viewKeyStruct::elemDofFieldString(),
                                     DofManager::LocalReorderingType::ReverseCutHillMcKee );

  // for the volume balance equation, disable global coupling
  // this equation is purely local (not coupled to neighbors or other physics)
  dofManager.disableGlobalCouplingForEquation( viewKeyStruct::elemDofFieldString(),
                                               m_numComponents );


  NumericalMethodsManager const & numericalMethodManager = domain.getNumericalMethodManager();
  FiniteVolumeManager const & fvManager = numericalMethodManager.getFiniteVolumeManager();
  FluxApproximationBase const & fluxApprox = fvManager.getFluxApproximation( m_discretizationName );
  dofManager.addCoupling( viewKeyStruct::elemDofFieldString(), fluxApprox );
}


void CompositionalMultiphaseFVM::assembleFluxTerms( real64 const dt,
                                                    DomainPartition const & domain,
                                                    DofManager const & dofManager,
                                                    CRSMatrixView< real64, globalIndex const > const & localMatrix,
                                                    arrayView1d< real64 > const & localRhs ) const
{
  GEOS_MARK_FUNCTION;

  using namespace isothermalCompositionalMultiphaseFVMKernels;

  BitFlags< KernelFlags > kernelFlags;
  if( m_hasCapPressure )
    kernelFlags.set( KernelFlags::CapPressure );
  if( m_hasDiffusion )
    kernelFlags.set( KernelFlags::Diffusion );
  if( m_hasDispersion )
    kernelFlags.set( KernelFlags::Dispersion );
  if( m_useTotalMassEquation )
    kernelFlags.set( KernelFlags::TotalMassEquation );
  if( m_gravityDensityScheme == GravityDensityScheme::PhasePresence )
    kernelFlags.set( KernelFlags::CheckPhasePresenceInGravity );

  forDiscretizationOnMeshTargets( domain.getMeshBodies(), [&]( string const &,
                                                               MeshLevel const & mesh,
                                                               arrayView1d< string const > const & )
  {
    NumericalMethodsManager const & numericalMethodManager = domain.getNumericalMethodManager();
    FiniteVolumeManager const & fvManager = numericalMethodManager.getFiniteVolumeManager();
    FluxApproximationBase const & fluxApprox = fvManager.getFluxApproximation( m_discretizationName );

    auto const & upwindingParams = fluxApprox.upwindingParams();
    if( upwindingParams.upwindingScheme == UpwindingScheme::C1PPU &&
        isothermalCompositionalMultiphaseFVMKernelUtilities::epsC1PPU > 0 )
      kernelFlags.set( KernelFlags::C1PPU );
    else if( upwindingParams.upwindingScheme == UpwindingScheme::IHU )
      kernelFlags.set( KernelFlags::IHU );

    string const & elemDofKey = dofManager.getKey( viewKeyStruct::elemDofFieldString() );

    fluxApprox.forAllStencils( mesh, [&] ( auto & stencil )
    {
      typename TYPEOFREF( stencil ) ::KernelWrapper stencilWrapper = stencil.createKernelWrapper();

      // Convective flux

      if( m_useZFormulation )
      {
        // isothermal only for now
        isothermalCompositionalMultiphaseFVMKernels::
          FluxComputeZFormulationKernelFactory::
          createAndLaunch< parallelDevicePolicy<> >( m_numComponents,
                                                     m_numPhases,
                                                     dofManager.rankOffset(),
                                                     elemDofKey,
<<<<<<< HEAD
                                                     m_hasCapPressure,
                                                     m_useTotalMassEquation,
                                                     m_useNewGravity,
                                                     fluxApprox.upwindingParams(),
=======
                                                     kernelFlags,
>>>>>>> 907fb3f2
                                                     getName(),
                                                     mesh.getElemManager(),
                                                     stencilWrapper,
                                                     dt,
                                                     localMatrix.toViewConstSizes(),
                                                     localRhs.toView() );
      }
      else
      {
        if( m_isThermal )
        {
          thermalCompositionalMultiphaseFVMKernels::
            FluxComputeKernelFactory::
            createAndLaunch< parallelDevicePolicy<> >( m_numComponents,
                                                       m_numPhases,
                                                       dofManager.rankOffset(),
                                                       elemDofKey,
                                                       kernelFlags,
                                                       getName(),
                                                       mesh.getElemManager(),
                                                       stencilWrapper,
                                                       dt,
                                                       localMatrix.toViewConstSizes(),
                                                       localRhs.toView() );
        }
        else
        {
<<<<<<< HEAD
          if( m_dbcParams.useDBC )
          {
            dissipationCompositionalMultiphaseFVMKernels::
              FluxComputeKernelFactory::
              createAndLaunch< parallelDevicePolicy<> >( m_numComponents,
                                                         m_numPhases,
                                                         dofManager.rankOffset(),
                                                         elemDofKey,
                                                         m_hasCapPressure,
                                                         m_useTotalMassEquation,
                                                         getName(),
                                                         mesh.getElemManager(),
                                                         stencilWrapper,
                                                         dt,
                                                         localMatrix.toViewConstSizes(),
                                                         localRhs.toView(),
                                                         m_dbcParams.omega,
                                                         getNonlinearSolverParameters().m_numNewtonIterations,
                                                         m_dbcParams.continuation,
                                                         m_dbcParams.miscible,
                                                         m_dbcParams.kappamin,
                                                         m_dbcParams.contMultiplier );
          }
          else
          {
            isothermalCompositionalMultiphaseFVMKernels::
              FluxComputeKernelFactory::
              createAndLaunch< parallelDevicePolicy<> >( m_numComponents,
                                                         m_numPhases,
                                                         dofManager.rankOffset(),
                                                         elemDofKey,
                                                         m_hasCapPressure,
                                                         m_useTotalMassEquation,
                                                         m_useNewGravity,
                                                         fluxApprox.upwindingParams(),
                                                         getName(),
                                                         mesh.getElemManager(),
                                                         stencilWrapper,
                                                         dt,
                                                         localMatrix.toViewConstSizes(),
                                                         localRhs.toView() );
          }
=======
          isothermalCompositionalMultiphaseFVMKernels::
            FluxComputeKernelFactory::
            createAndLaunch< parallelDevicePolicy<> >( m_numComponents,
                                                       m_numPhases,
                                                       dofManager.rankOffset(),
                                                       elemDofKey,
                                                       kernelFlags,
                                                       getName(),
                                                       mesh.getElemManager(),
                                                       stencilWrapper,
                                                       dt,
                                                       localMatrix.toViewConstSizes(),
                                                       localRhs.toView() );
>>>>>>> 907fb3f2
        }

        // Diffusive and dispersive flux

        if( m_hasDiffusion || m_hasDispersion )
        {
<<<<<<< HEAD

          if( m_isThermal )
          {
            thermalCompositionalMultiphaseFVMKernels::
              DiffusionDispersionFluxComputeKernelFactory::
              createAndLaunch< parallelDevicePolicy<> >( m_numComponents,
                                                         m_numPhases,
                                                         dofManager.rankOffset(),
                                                         elemDofKey,
                                                         m_hasDiffusion,
                                                         m_hasDispersion,
                                                         m_useTotalMassEquation,
                                                         getName(),
                                                         mesh.getElemManager(),
                                                         stencilWrapper,
                                                         dt,
                                                         localMatrix.toViewConstSizes(),
                                                         localRhs.toView() );
          }
          else
          {
            isothermalCompositionalMultiphaseFVMKernels::
              DiffusionDispersionFluxComputeKernelFactory::
              createAndLaunch< parallelDevicePolicy<> >( m_numComponents,
                                                         m_numPhases,
                                                         dofManager.rankOffset(),
                                                         elemDofKey,
                                                         m_hasDiffusion,
                                                         m_hasDispersion,
                                                         m_useTotalMassEquation,
                                                         getName(),
                                                         mesh.getElemManager(),
                                                         stencilWrapper,
                                                         dt,
                                                         localMatrix.toViewConstSizes(),
                                                         localRhs.toView() );
          }
=======
          thermalCompositionalMultiphaseFVMKernels::
            DiffusionDispersionFluxComputeKernelFactory::
            createAndLaunch< parallelDevicePolicy<> >( m_numComponents,
                                                       m_numPhases,
                                                       dofManager.rankOffset(),
                                                       elemDofKey,
                                                       kernelFlags,
                                                       getName(),
                                                       mesh.getElemManager(),
                                                       stencilWrapper,
                                                       dt,
                                                       localMatrix.toViewConstSizes(),
                                                       localRhs.toView() );
        }
        else
        {
          isothermalCompositionalMultiphaseFVMKernels::
            DiffusionDispersionFluxComputeKernelFactory::
            createAndLaunch< parallelDevicePolicy<> >( m_numComponents,
                                                       m_numPhases,
                                                       dofManager.rankOffset(),
                                                       elemDofKey,
                                                       kernelFlags,
                                                       getName(),
                                                       mesh.getElemManager(),
                                                       stencilWrapper,
                                                       dt,
                                                       localMatrix.toViewConstSizes(),
                                                       localRhs.toView() );
>>>>>>> 907fb3f2
        }
      }

    } );
  } );
}

void CompositionalMultiphaseFVM::assembleStabilizedFluxTerms( real64 const dt,
                                                              DomainPartition const & domain,
                                                              DofManager const & dofManager,
                                                              CRSMatrixView< real64, globalIndex const > const & localMatrix,
                                                              arrayView1d< real64 > const & localRhs ) const
{
  GEOS_MARK_FUNCTION;

  using namespace isothermalCompositionalMultiphaseFVMKernels;

  BitFlags< KernelFlags > kernelFlags;
  if( m_hasCapPressure )
    kernelFlags.set( KernelFlags::CapPressure );
  if( m_useTotalMassEquation )
    kernelFlags.set( KernelFlags::TotalMassEquation );

  forDiscretizationOnMeshTargets( domain.getMeshBodies(), [&]( string const &,
                                                               MeshLevel const & mesh,
                                                               arrayView1d< string const > const & )
  {
    NumericalMethodsManager const & numericalMethodManager = domain.getNumericalMethodManager();
    FiniteVolumeManager const & fvManager = numericalMethodManager.getFiniteVolumeManager();
    FluxApproximationBase const & fluxApprox = fvManager.getFluxApproximation( m_discretizationName );

    string const & elemDofKey = dofManager.getKey( viewKeyStruct::elemDofFieldString() );
    ElementRegionManager::ElementViewAccessor< arrayView1d< globalIndex const > > elemDofNumber =
      mesh.getElemManager().constructArrayViewAccessor< globalIndex, 1 >( elemDofKey );
    elemDofNumber.setName( getName() + "/accessors/" + elemDofKey );

    fluxApprox.forAllStencils( mesh, [&] ( auto & stencil )
    {
      typename TYPEOFREF( stencil ) ::KernelWrapper stencilWrapper = stencil.createKernelWrapper();

      // Thermal implementation not supported yet

      stabilizedCompositionalMultiphaseFVMKernels::
        FluxComputeKernelFactory::
        createAndLaunch< parallelDevicePolicy<> >( m_numComponents,
                                                   m_numPhases,
                                                   dofManager.rankOffset(),
                                                   elemDofKey,
                                                   kernelFlags,
                                                   getName(),
                                                   mesh.getElemManager(),
                                                   stencilWrapper,
                                                   dt,
                                                   localMatrix.toViewConstSizes(),
                                                   localRhs.toView() );

    } );
  } );
}

real64 CompositionalMultiphaseFVM::calculateResidualNorm( real64 const & GEOS_UNUSED_PARAM( time_n ),
                                                          real64 const & GEOS_UNUSED_PARAM( dt ),
                                                          DomainPartition const & domain,
                                                          DofManager const & dofManager,
                                                          arrayView1d< real64 const > const & localRhs )
{
  GEOS_MARK_FUNCTION;

  integer constexpr numNorm = 3; // mass/volume balance and energy balance
  array1d< real64 > localResidualNorm;
  array1d< real64 > localResidualNormalizer;
  localResidualNorm.resize( numNorm );
  localResidualNormalizer.resize( numNorm );

  physicsSolverBaseKernels::NormType const normType = getNonlinearSolverParameters().normType();

  globalIndex const rankOffset = dofManager.rankOffset();
  string const dofKey = dofManager.getKey( viewKeyStruct::elemDofFieldString() );

  forDiscretizationOnMeshTargets( domain.getMeshBodies(), [&]( string const &,
                                                               MeshLevel const & mesh,
                                                               arrayView1d< string const > const & regionNames )
  {
    mesh.getElemManager().forElementSubRegions( regionNames,
                                                [&]( localIndex const,
                                                     ElementSubRegionBase const & subRegion )
    {
      real64 subRegionResidualNorm[numNorm]{};
      real64 subRegionResidualNormalizer[numNorm]{};

      string const & fluidName = subRegion.getReference< string >( viewKeyStruct::fluidNamesString() );
      MultiFluidBase const & fluid = getConstitutiveModel< MultiFluidBase >( subRegion, fluidName );

      string const & solidName = subRegion.getReference< string >( viewKeyStruct::solidNamesString() );
      CoupledSolidBase const & solid = getConstitutiveModel< CoupledSolidBase >( subRegion, solidName );

      // step 1: compute the norm in the subRegion

      if( m_isThermal )
      {
        string const & solidInternalEnergyName = subRegion.getReference< string >( viewKeyStruct::solidInternalEnergyNamesString() );
        SolidInternalEnergy const & solidInternalEnergy = getConstitutiveModel< SolidInternalEnergy >( subRegion, solidInternalEnergyName );

        thermalCompositionalMultiphaseBaseKernels::
          ResidualNormKernelFactory::
          createAndLaunch< parallelDevicePolicy<> >( normType,
                                                     numFluidComponents(),
                                                     numFluidPhases(),
                                                     rankOffset,
                                                     dofKey,
                                                     localRhs,
                                                     subRegion,
                                                     fluid,
                                                     solid,
                                                     solidInternalEnergy,
                                                     m_nonlinearSolverParameters.m_minNormalizer,
                                                     subRegionResidualNorm,
                                                     subRegionResidualNormalizer );
      }
      else
      {
        real64 subRegionFlowResidualNorm[2]{};
        real64 subRegionFlowResidualNormalizer[2]{};
        isothermalCompositionalMultiphaseBaseKernels::
          ResidualNormKernelFactory::
          createAndLaunch< parallelDevicePolicy<> >( normType,
                                                     numFluidComponents(),
                                                     rankOffset,
                                                     dofKey,
                                                     localRhs,
                                                     subRegion,
                                                     fluid,
                                                     solid,
                                                     m_nonlinearSolverParameters.m_minNormalizer,
                                                     subRegionFlowResidualNorm,
                                                     subRegionFlowResidualNormalizer );
        // mass
        subRegionResidualNorm[0] = subRegionFlowResidualNorm[0];
        subRegionResidualNormalizer[0] = subRegionFlowResidualNormalizer[0];
        // volume
        subRegionResidualNorm[1] = subRegionFlowResidualNorm[1];
        subRegionResidualNormalizer[1] = subRegionFlowResidualNormalizer[1];
      }

      // step 2: first reduction across meshBodies/regions/subRegions

      if( normType == physicsSolverBaseKernels::NormType::Linf )
      {
        physicsSolverBaseKernels::LinfResidualNormHelper::
          updateLocalNorm< numNorm >( subRegionResidualNorm, localResidualNorm );
      }
      else
      {
        physicsSolverBaseKernels::L2ResidualNormHelper::
          updateLocalNorm< numNorm >( subRegionResidualNorm, subRegionResidualNormalizer, localResidualNorm, localResidualNormalizer );
      }
    } );
  } );

  // step 3: second reduction across MPI ranks

  real64 residualNorm = 0.0;
  array1d< real64 > globalResidualNorm;
  globalResidualNorm.resize( numNorm );
  if( m_isThermal )
  {
    if( normType == physicsSolverBaseKernels::NormType::Linf )
    {
      physicsSolverBaseKernels::LinfResidualNormHelper::
        computeGlobalNorm( localResidualNorm, globalResidualNorm );
    }
    else
    {
      physicsSolverBaseKernels::L2ResidualNormHelper::
        computeGlobalNorm( localResidualNorm, localResidualNormalizer, globalResidualNorm );
    }
    residualNorm = sqrt( globalResidualNorm[0] * globalResidualNorm[0] + globalResidualNorm[1] * globalResidualNorm[1]  + globalResidualNorm[2] * globalResidualNorm[2] );

    GEOS_LOG_LEVEL_INFO_RANK_0_NLR( logInfo::Convergence, GEOS_FMT( "        ( Rmass Rvol ) = ( {:4.2e} {:4.2e} )        ( Renergy ) = ( {:4.2e} )",
                                                                    globalResidualNorm[0], globalResidualNorm[1], globalResidualNorm[2] ));
  }
  else
  {
    if( normType == physicsSolverBaseKernels::NormType::Linf )
    {
      physicsSolverBaseKernels::LinfResidualNormHelper::
        computeGlobalNorm( localResidualNorm, globalResidualNorm );
    }
    else
    {
      physicsSolverBaseKernels::L2ResidualNormHelper::
        computeGlobalNorm( localResidualNorm, localResidualNormalizer, globalResidualNorm );
    }
    residualNorm = sqrt( globalResidualNorm[0] * globalResidualNorm[0] + globalResidualNorm[1] * globalResidualNorm[1] );

    GEOS_LOG_LEVEL_INFO_RANK_0_NLR( logInfo::Convergence, GEOS_FMT( "        ( Rmass Rvol ) = ( {:4.2e} {:4.2e} )",
                                                                    globalResidualNorm[0], globalResidualNorm[1] ) );
  }

  return residualNorm;
}

real64 CompositionalMultiphaseFVM::scalingForSystemSolution( DomainPartition & domain,
                                                             DofManager const & dofManager,
                                                             arrayView1d< real64 const > const & localSolution )
{
  GEOS_MARK_FUNCTION;

  if( m_useZFormulation )
  {
    return scalingForSystemSolutionZFormulation( domain, dofManager, localSolution );
  }
  else
  {
    string const dofKey = dofManager.getKey( viewKeyStruct::elemDofFieldString() );
    real64 scalingFactor = 1.0;
    real64 minPresScalingFactor = 1.0, minCompDensScalingFactor = 1.0, minTempScalingFactor = 1.0;


    std::vector< valueAndLocationType > regionDeltaPresMaxLoc;
    std::vector< valueAndLocationType > regionDeltaTempMaxLoc;
    std::vector< valueAndLocationType > regionDeltaCompDensMaxLoc;

    forDiscretizationOnMeshTargets( domain.getMeshBodies(), [&]( string const &,
                                                                 MeshLevel & mesh,
                                                                 arrayView1d< string const > const & regionNames )
    {
      mesh.getElemManager().forElementSubRegions( regionNames,
                                                  [&]( localIndex const,
                                                       ElementSubRegionBase & subRegion )
      {
        arrayView1d< globalIndex const > const localToGlobalMap = subRegion.localToGlobalMap();
        arrayView1d< real64 const > const pressure = subRegion.getField< fields::flow::pressure >();
        arrayView1d< real64 const > const temperature = subRegion.getField< fields::flow::temperature >();
        arrayView2d< real64 const, compflow::USD_COMP > const compDens = subRegion.getField< fields::flow::globalCompDensity >();
        arrayView1d< real64 > pressureScalingFactor = subRegion.getField< fields::flow::pressureScalingFactor >();
        arrayView1d< real64 > temperatureScalingFactor = subRegion.getField< fields::flow::temperatureScalingFactor >();
        arrayView1d< real64 > compDensScalingFactor = subRegion.getField< fields::flow::globalCompDensityScalingFactor >();

        const integer temperatureOffset = m_numComponents+1;

        auto const subRegionData =
          m_isThermal
    ? thermalCompositionalMultiphaseBaseKernels::
            SolutionScalingKernelFactory::
            createAndLaunch< parallelDevicePolicy<> >( m_maxRelativePresChange,
                                                       m_maxAbsolutePresChange,
                                                       m_maxRelativeTempChange,
                                                       m_maxCompFracChange,
                                                       m_maxRelativeCompDensChange,
                                                       pressure,
                                                       temperature,
                                                       compDens,
                                                       pressureScalingFactor,
                                                       compDensScalingFactor,
                                                       temperatureScalingFactor,
                                                       dofManager.rankOffset(),
                                                       m_numComponents,
                                                       dofKey,
                                                       subRegion,
                                                       localSolution,
                                                       temperatureOffset )
    : isothermalCompositionalMultiphaseBaseKernels::
            SolutionScalingKernelFactory::
            createAndLaunch< parallelDevicePolicy<> >( m_maxRelativePresChange,
                                                       m_maxAbsolutePresChange,
                                                       m_maxCompFracChange,
                                                       m_maxRelativeCompDensChange,
                                                       pressure,
                                                       compDens,
                                                       pressureScalingFactor,
                                                       compDensScalingFactor,
                                                       dofManager.rankOffset(),
                                                       m_numComponents,
                                                       dofKey,
                                                       subRegion,
                                                       localSolution );
        if( subRegion.size() > 0 || subRegion.size() !=  subRegion.getNumberOfGhosts() )
        {
          if( m_scalingType == ScalingType::Global )
          {
            scalingFactor = std::min( scalingFactor, subRegionData.localMinVal );
          }

          regionDeltaPresMaxLoc.push_back( valueAndLocationType( subRegionData.localMaxDeltaPres, localToGlobalMap[subRegionData.localMaxDeltaPresLoc] ) );
          minPresScalingFactor = std::min( minPresScalingFactor, subRegionData.localMinPresScalingFactor );

          regionDeltaCompDensMaxLoc.push_back( valueAndLocationType( subRegionData.localMaxDeltaCompDens, localToGlobalMap[subRegionData.localMaxDeltaCompDensLoc] ) );
          minCompDensScalingFactor = std::min( minCompDensScalingFactor, subRegionData.localMinCompDensScalingFactor );

          if( m_isThermal )
          {
            regionDeltaTempMaxLoc.push_back( valueAndLocationType( subRegionData.localMaxDeltaTemp, localToGlobalMap[subRegionData.localMaxDeltaTempLoc] ) );
            minTempScalingFactor = std::min( minTempScalingFactor, subRegionData.localMinTempScalingFactor );
          }
        }
      } );
    } );

    auto [localDeltaPresMax, localPresMaxLoc] = *std::max_element( begin( regionDeltaPresMaxLoc ), end( regionDeltaPresMaxLoc ), []( auto & lhs, auto & rhs )   {
      return lhs.value   < rhs.value;
    } );
    auto globalDeltaPresMax = MpiWrapper::maxValLoc( valueAndLocationType( localDeltaPresMax, localPresMaxLoc ));
    auto [ localDeltaCompDensMax, localCompDensMaxLoc ] = *std::max_element( begin( regionDeltaCompDensMaxLoc ), end( regionDeltaCompDensMaxLoc ), []( auto & lhs, auto & rhs )   {
      return lhs.value   < rhs.value;
    } );
    auto globalDeltaCompDensMax = MpiWrapper::maxValLoc( valueAndLocationType( localDeltaCompDensMax, localCompDensMaxLoc ));

    scalingFactor = MpiWrapper::min( scalingFactor );
    minPresScalingFactor = MpiWrapper::min( minPresScalingFactor );
    minCompDensScalingFactor = MpiWrapper::min( minCompDensScalingFactor );

    string const massUnit = m_useMass ? "kg/m3" : "mol/m3";
    GEOS_LOG_LEVEL_INFO_RANK_0( logInfo::Solution,
                                GEOS_FMT( "        {}: Max pressure change = {:.3f} Pa (before scaling) at cell {}",
                                          getName(),
                                          globalDeltaPresMax.value,
                                          globalDeltaPresMax.location ) );

    GEOS_LOG_LEVEL_INFO_RANK_0( logInfo::Solution,
                                GEOS_FMT( "        {}: Max component density change = {:.3f} {} (before scaling) at cell {}",
                                          getName(),
                                          globalDeltaCompDensMax.value,
                                          massUnit,
                                          globalDeltaCompDensMax.location ) );

    if( m_isThermal )
    {
      auto [localDeltaTempMax, localDeltaTempMaxLoc  ] = *std::max_element( begin( regionDeltaTempMaxLoc ), end( regionDeltaTempMaxLoc ), []( auto & lhs, auto & rhs )   {
        return lhs.value   < rhs.value;
      } );
      auto globalMaxDeltaTemp = MpiWrapper::maxValLoc( valueAndLocationType( localDeltaTempMax, localDeltaTempMaxLoc ));

      minTempScalingFactor = MpiWrapper::min( minTempScalingFactor );
      GEOS_LOG_LEVEL_INFO_RANK_0( logInfo::Solution,
                                  GEOS_FMT( "        {}: Max temperature change = {:.3f} K (before scaling) at cell maxRegionDeltaTempLoc {}",
                                            getName(),
                                            globalMaxDeltaTemp.value,
                                            globalMaxDeltaTemp.location ) );
    }

    if( m_scalingType == ScalingType::Local )
    {
      GEOS_LOG_LEVEL_INFO_RANK_0( logInfo::Solution, GEOS_FMT( "        {}: Min pressure scaling factor = {}", getName(), minPresScalingFactor ) );
      GEOS_LOG_LEVEL_INFO_RANK_0( logInfo::Solution, GEOS_FMT( "        {}: Min component density scaling factor = {}", getName(), minCompDensScalingFactor ) );
      if( m_isThermal )
      {
        GEOS_LOG_LEVEL_INFO_RANK_0( logInfo::Solution, GEOS_FMT( "        {}: Min temperature scaling factor = {}", getName(), minTempScalingFactor ) );
      }
    }

    return LvArray::math::max( scalingFactor, m_minScalingFactor );
  }
}

real64 CompositionalMultiphaseFVM::scalingForSystemSolutionZFormulation( DomainPartition & domain,
                                                                         DofManager const & dofManager,
                                                                         arrayView1d< real64 const > const & localSolution )
{
  string const dofKey = dofManager.getKey( viewKeyStruct::elemDofFieldString() );
  real64 scalingFactor = 1.0;
  real64 maxDeltaPres = 0.0, maxDeltaCompFrac = 0.0, maxDeltaTemp = 0.0;
  real64 minPresScalingFactor = 1.0, minCompFracScalingFactor = 1.0, minTempScalingFactor = 1.0;

  forDiscretizationOnMeshTargets( domain.getMeshBodies(), [&]( string const &,
                                                               MeshLevel & mesh,
                                                               arrayView1d< string const > const & regionNames )
  {
    mesh.getElemManager().forElementSubRegions( regionNames,
                                                [&]( localIndex const,
                                                     ElementSubRegionBase & subRegion )
    {
      arrayView1d< real64 const > const pressure = subRegion.getField< fields::flow::pressure >();
      //arrayView1d< real64 const > const temperature = subRegion.getField< fields::flow::temperature >();
      arrayView2d< real64 const, compflow::USD_COMP > const compFrac = subRegion.getField< fields::flow::globalCompFraction >();
      arrayView1d< real64 > pressureScalingFactor = subRegion.getField< fields::flow::pressureScalingFactor >();
      //arrayView1d< real64 > temperatureScalingFactor = subRegion.getField< fields::flow::temperatureScalingFactor >();
      arrayView1d< real64 > compFracScalingFactor = subRegion.getField< fields::flow::globalCompFractionScalingFactor >();

      auto const subRegionData = isothermalCompositionalMultiphaseBaseKernels::
                                   SolutionScalingZFormulationKernelFactory::
                                   createAndLaunch< parallelDevicePolicy<> >( m_maxRelativePresChange,
                                                                              m_maxAbsolutePresChange,
                                                                              m_maxCompFracChange,
                                                                              pressure,
                                                                              compFrac,
                                                                              pressureScalingFactor,
                                                                              compFracScalingFactor,
                                                                              dofManager.rankOffset(),
                                                                              m_numComponents,
                                                                              dofKey,
                                                                              subRegion,
                                                                              localSolution );

      if( m_scalingType == ScalingType::Global )
      {
        scalingFactor = std::min( scalingFactor, subRegionData.localMinVal );
      }
      maxDeltaPres  = std::max( maxDeltaPres, subRegionData.localMaxDeltaPres );
      maxDeltaCompFrac = std::max( maxDeltaCompFrac, subRegionData.localMaxDeltaCompFrac );
      maxDeltaTemp = std::max( maxDeltaTemp, subRegionData.localMaxDeltaTemp );
      minPresScalingFactor = std::min( minPresScalingFactor, subRegionData.localMinPresScalingFactor );
      minCompFracScalingFactor = std::min( minCompFracScalingFactor, subRegionData.localMinCompFracScalingFactor );
      minTempScalingFactor = std::min( minTempScalingFactor, subRegionData.localMinTempScalingFactor );

    } );
  } );

  scalingFactor = MpiWrapper::min( scalingFactor );
  maxDeltaPres  = MpiWrapper::max( maxDeltaPres );
  maxDeltaCompFrac = MpiWrapper::max( maxDeltaCompFrac );
  minPresScalingFactor = MpiWrapper::min( minPresScalingFactor );
  minCompFracScalingFactor = MpiWrapper::min( minCompFracScalingFactor );

  GEOS_LOG_LEVEL_INFO_RANK_0( logInfo::Solution, GEOS_FMT( "        {}: Max pressure change = {} Pa (before scaling)",
                                                           getName(), GEOS_FMT( "{:.{}f}", maxDeltaPres, 3 ) ) );
  GEOS_LOG_LEVEL_INFO_RANK_0( logInfo::Solution, GEOS_FMT( "        {}: Max component fraction change = {} (before scaling)",
                                                           getName(), GEOS_FMT( "{:.{}f}", maxDeltaCompFrac, 3 ) ) );

  if( m_isThermal )
  {
    maxDeltaTemp = MpiWrapper::max( maxDeltaTemp );
    minTempScalingFactor = MpiWrapper::min( minTempScalingFactor );
    GEOS_LOG_LEVEL_INFO_RANK_0( logInfo::Solution, GEOS_FMT( "        {}: Max temperature change = {} K (before scaling)",
                                                             getName(), GEOS_FMT( "{:.{}f}", maxDeltaTemp, 3 ) ) );
  }

  if( m_scalingType == ScalingType::Local )
  {
    GEOS_LOG_LEVEL_INFO_RANK_0( logInfo::Solution, GEOS_FMT( "        {}: Min pressure scaling factor = {}", getName(), minPresScalingFactor ) );
    GEOS_LOG_LEVEL_INFO_RANK_0( logInfo::Solution, GEOS_FMT( "        {}: Min component fraction scaling factor = {}", getName(), minCompFracScalingFactor ) );
    if( m_isThermal )
    {
      GEOS_LOG_LEVEL_INFO_RANK_0( logInfo::Solution, GEOS_FMT( "        {}: Min temperature scaling factor = {}", getName(), minTempScalingFactor ) );
    }
  }

  return LvArray::math::max( scalingFactor, m_minScalingFactor );
}

bool CompositionalMultiphaseFVM::checkSystemSolution( DomainPartition & domain,
                                                      DofManager const & dofManager,
                                                      arrayView1d< real64 const > const & localSolution,
                                                      real64 const scalingFactor )
{
  GEOS_MARK_FUNCTION;

  // TO DO: Implement the solution check for Z Formulation
  if( m_useZFormulation )
  {
    return true;
  }
  else
  {
    string const dofKey = dofManager.getKey( viewKeyStruct::elemDofFieldString() );
    integer localCheck = 1;
    real64 minPres = 0.0, minDens = 0.0, minTotalDens = 0.0;
    integer numNegPres = 0, numNegDens = 0, numNegTotalDens = 0;

    forDiscretizationOnMeshTargets( domain.getMeshBodies(), [&]( string const &,
                                                                 MeshLevel & mesh,
                                                                 arrayView1d< string const > const & regionNames )
    {
      mesh.getElemManager().forElementSubRegions( regionNames,
                                                  [&]( localIndex const,
                                                       ElementSubRegionBase & subRegion )
      {
        arrayView1d< real64 const > const pressure =
          subRegion.getField< fields::flow::pressure >();
        arrayView1d< real64 const > const temperature =
          subRegion.getField< fields::flow::temperature >();
        arrayView2d< real64 const, compflow::USD_COMP > const compDens =
          subRegion.getField< fields::flow::globalCompDensity >();
        arrayView1d< real64 > pressureScalingFactor = subRegion.getField< fields::flow::pressureScalingFactor >();
        arrayView1d< real64 > temperatureScalingFactor = subRegion.getField< fields::flow::temperatureScalingFactor >();
        arrayView1d< real64 > compDensScalingFactor = subRegion.getField< fields::flow::globalCompDensityScalingFactor >();
        // check that pressure and component densities are non-negative
        // for thermal, check that temperature is above 273.15 K
        const integer temperatureOffset = m_numComponents+1;
        auto const subRegionData =
          m_isThermal
    ? thermalCompositionalMultiphaseBaseKernels::
            SolutionCheckKernelFactory::
            createAndLaunch< parallelDevicePolicy<> >( m_allowCompDensChopping,
                                                       m_allowNegativePressure,
                                                       m_scalingType,
                                                       scalingFactor,
                                                       pressure,
                                                       temperature,
                                                       compDens,
                                                       pressureScalingFactor,
                                                       temperatureScalingFactor,
                                                       compDensScalingFactor,
                                                       dofManager.rankOffset(),
                                                       m_numComponents,
                                                       dofKey,
                                                       subRegion,
                                                       localSolution,
                                                       temperatureOffset )
    : isothermalCompositionalMultiphaseBaseKernels::
            SolutionCheckKernelFactory::
            createAndLaunch< parallelDevicePolicy<> >( m_allowCompDensChopping,
                                                       m_allowNegativePressure,
                                                       m_scalingType,
                                                       scalingFactor,
                                                       pressure,
                                                       compDens,
                                                       pressureScalingFactor,
                                                       compDensScalingFactor,
                                                       dofManager.rankOffset(),
                                                       m_numComponents,
                                                       dofKey,
                                                       subRegion,
                                                       localSolution );

        localCheck = std::min( localCheck, subRegionData.localMinVal );

        minPres  = std::min( minPres, subRegionData.localMinPres );
        minDens = std::min( minDens, subRegionData.localMinDens );
        minTotalDens = std::min( minTotalDens, subRegionData.localMinTotalDens );
        numNegPres += subRegionData.localNumNegPressures;
        numNegDens += subRegionData.localNumNegDens;
        numNegTotalDens += subRegionData.localNumNegTotalDens;
      } );
    } );

    minPres  = MpiWrapper::min( minPres );
    minDens = MpiWrapper::min( minDens );
    minTotalDens = MpiWrapper::min( minTotalDens );
    numNegPres = MpiWrapper::sum( numNegPres );
    numNegDens = MpiWrapper::sum( numNegDens );
    numNegTotalDens = MpiWrapper::sum( numNegTotalDens );

    if( numNegPres > 0 )
      GEOS_LOG_LEVEL_INFO_RANK_0( logInfo::Solution, GEOS_FMT( "        {}: Number of negative pressure values: {}, minimum value: {} Pa",
                                                               getName(), numNegPres, fmt::format( "{:.{}f}", minPres, 3 ) ) );
    string const massUnit = m_useMass ? "kg/m3" : "mol/m3";
    if( numNegDens > 0 )
      GEOS_LOG_LEVEL_INFO_RANK_0( logInfo::Solution, GEOS_FMT( "        {}: Number of negative component density values: {}, minimum value: {} {}}",
                                                               getName(), numNegDens, fmt::format( "{:.{}f}", minDens, 3 ), massUnit ) );
    if( minTotalDens > 0 )
      GEOS_LOG_LEVEL_INFO_RANK_0( logInfo::Solution, GEOS_FMT( "        {}: Number of negative total density values: {}, minimum value: {} {}}",
                                                               getName(), minTotalDens, fmt::format( "{:.{}f}", minDens, 3 ), massUnit ) );

    return MpiWrapper::min( localCheck );
  }
}

void CompositionalMultiphaseFVM::applySystemSolution( DofManager const & dofManager,
                                                      arrayView1d< real64 const > const & localSolution,
                                                      real64 const scalingFactor,
                                                      real64 const GEOS_UNUSED_PARAM( dt ),
                                                      DomainPartition & domain )
{
  GEOS_MARK_FUNCTION;

  bool const localScaling = m_scalingType == ScalingType::Local;

  DofManager::CompMask pressureMask( m_numDofPerCell, 0, 1 );
  DofManager::CompMask componentMask( m_numDofPerCell, 1, m_numComponents+1 );

  if( localScaling )
  {
    dofManager.addVectorToField( localSolution,
                                 viewKeyStruct::elemDofFieldString(),
                                 fields::flow::pressure::key(),
                                 fields::flow::pressureScalingFactor::key(),
                                 pressureMask );
  }
  else
  {
    dofManager.addVectorToField( localSolution,
                                 viewKeyStruct::elemDofFieldString(),
                                 fields::flow::pressure::key(),
                                 scalingFactor,
                                 pressureMask );
  }

  if( m_useZFormulation )
  {
    if( localScaling )
    {
      dofManager.addVectorToField( localSolution,
                                   viewKeyStruct::elemDofFieldString(),
                                   fields::flow::globalCompFraction::key(),
                                   fields::flow::globalCompFractionScalingFactor::key(),
                                   componentMask );
    }
    else
    {
      dofManager.addVectorToField( localSolution,
                                   viewKeyStruct::elemDofFieldString(),
                                   fields::flow::globalCompFraction::key(),
                                   scalingFactor,
                                   componentMask );
    }
  }
  else
  {
    if( localScaling )
    {
      dofManager.addVectorToField( localSolution,
                                   viewKeyStruct::elemDofFieldString(),
                                   fields::flow::globalCompDensity::key(),
                                   fields::flow::globalCompDensityScalingFactor::key(),
                                   componentMask );
    }
    else
    {
      dofManager.addVectorToField( localSolution,
                                   viewKeyStruct::elemDofFieldString(),
                                   fields::flow::globalCompDensity::key(),
                                   scalingFactor,
                                   componentMask );
    }
  }

  if( m_isThermal )
  {
    DofManager::CompMask temperatureMask( m_numDofPerCell, m_numComponents+1, m_numComponents+2 );
    if( localScaling )
    {
      dofManager.addVectorToField( localSolution,
                                   viewKeyStruct::elemDofFieldString(),
                                   fields::flow::temperature::key(),
                                   fields::flow::temperatureScalingFactor::key(),
                                   temperatureMask );
    }
    else
    {
      dofManager.addVectorToField( localSolution,
                                   viewKeyStruct::elemDofFieldString(),
                                   fields::flow::temperature::key(),
                                   scalingFactor,
                                   temperatureMask );
    }
  }

  // if component density chopping is allowed, some component densities may be negative after the update
  // these negative component densities are set to zero in this function

  if( m_allowCompDensChopping )
  {
    if( m_useZFormulation )
      chopNegativeCompFractions( domain );
    else
      chopNegativeDensities( domain );
  }

  forDiscretizationOnMeshTargets( domain.getMeshBodies(), [&]( string const &,
                                                               MeshLevel & mesh,
                                                               arrayView1d< string const > const & regionNames )
  {
    std::vector< string > fields{ fields::flow::pressure::key(),
                                  m_useZFormulation ? fields::flow::globalCompFraction::key() : fields::flow::globalCompDensity::key() };
    if( m_isThermal )
    {
      fields.emplace_back( fields::flow::temperature::key() );
    }
    FieldIdentifiers fieldsToBeSync;
    fieldsToBeSync.addElementFields( fields, regionNames );

    CommunicationTools::getInstance().synchronizeFields( fieldsToBeSync, mesh, domain.getNeighbors(), true );
  } );
}

void CompositionalMultiphaseFVM::updatePhaseMobility( ObjectManagerBase & dataGroup ) const
{
  GEOS_MARK_FUNCTION;

  // note that the phase mobility computed here also includes phase density
  string const & fluidName = dataGroup.getReference< string >( viewKeyStruct::fluidNamesString() );
  MultiFluidBase const & fluid = getConstitutiveModel< MultiFluidBase >( dataGroup, fluidName );

  string const & relpermName = dataGroup.getReference< string >( viewKeyStruct::relPermNamesString() );
  RelativePermeabilityBase const & relperm = getConstitutiveModel< RelativePermeabilityBase >( dataGroup, relpermName );

  if( m_useZFormulation )
  {
    // For now: isothermal only
    isothermalCompositionalMultiphaseFVMKernels::
      PhaseMobilityZFormulationKernelFactory::
      createAndLaunch< parallelDevicePolicy<> >( m_numComponents,
                                                 m_numPhases,
                                                 dataGroup,
                                                 fluid,
                                                 relperm );
  }
  else
  {
    if( m_isThermal )
    {
      thermalCompositionalMultiphaseFVMKernels::
        PhaseMobilityKernelFactory::
        createAndLaunch< parallelDevicePolicy<> >( m_numComponents,
                                                   m_numPhases,
                                                   dataGroup,
                                                   fluid,
                                                   relperm );
    }
    else
    {
      isothermalCompositionalMultiphaseFVMKernels::
        PhaseMobilityKernelFactory::
        createAndLaunch< parallelDevicePolicy<> >( m_numComponents,
                                                   m_numPhases,
                                                   dataGroup,
                                                   fluid,
                                                   relperm );
    }
  }
}

void CompositionalMultiphaseFVM::applyBoundaryConditions( real64 time_n,
                                                          real64 dt,
                                                          DomainPartition & domain,
                                                          DofManager const & dofManager,
                                                          CRSMatrixView< real64, globalIndex const > const & localMatrix,
                                                          arrayView1d< real64 > const & localRhs )
{
  GEOS_MARK_FUNCTION;
  CompositionalMultiphaseBase::applyBoundaryConditions( time_n, dt, domain, dofManager, localMatrix, localRhs );
  if( !m_keepVariablesConstantDuringInitStep )
  {
    applyFaceDirichletBC( time_n, dt, dofManager, domain, localMatrix, localRhs );
  }
}

bool CompositionalMultiphaseFVM::validateFaceDirichletBC( DomainPartition & domain,
                                                          real64 const time ) const
{
  constexpr integer MAX_NC = MultiFluidBase::MAX_NUM_COMPONENTS;
  FieldSpecificationManager & fsManager = FieldSpecificationManager::getInstance();

  bool bcConsistent = true;

  forDiscretizationOnMeshTargets( domain.getMeshBodies(), [&]( string const &,
                                                               MeshLevel & mesh,
                                                               arrayView1d< string const > const & )
  {

    // maps to check consistent application of BC
    // maps: setName (-> numComps)
    map< string, ComponentMask< MAX_NC > > bcPresCompStatusMap; // check that pressure/comp are present/consistent
    set< string > bcTempStatusMap; // check that temperature is present/consistent

    // 1. Check pressure Dirichlet BCs
    fsManager.apply< FaceManager >( time,
                                    mesh,
                                    fields::flow::pressure::key(),
                                    [&]( FieldSpecificationBase const &,
                                         string const & setName,
                                         SortedArrayView< localIndex const > const &,
                                         FaceManager &,
                                         string const & )
    {
      // Check whether pressure has already been applied to this set
      if( bcPresCompStatusMap.count( setName ) > 0 )
      {
        bcConsistent = false;
        GEOS_WARNING( GEOS_FMT( "Conflicting pressure boundary conditions on set {}", setName ) );
      }
      bcPresCompStatusMap[setName].setNumComp( m_numComponents );
    } );

    // 2. Check temperature Dirichlet BCs (we always require a temperature for face-based BCs)
    fsManager.apply< FaceManager >( time,
                                    mesh,
                                    fields::flow::temperature::key(),
                                    [&]( FieldSpecificationBase const &,
                                         string const & setName,
                                         SortedArrayView< localIndex const > const &,
                                         FaceManager &,
                                         string const & )
    {
      // 2.1 Check whether temperature has already been applied to this set
      if( bcTempStatusMap.count( setName ) > 0 )
      {
        bcConsistent = false;
        GEOS_WARNING( GEOS_FMT( "Conflicting temperature boundary conditions on set {}", setName ) );
      }
      bcTempStatusMap.insert( setName );

      // 2.2 Check that there is pressure bc applied to this set
      if( bcPresCompStatusMap.count( setName ) == 0 )
      {
        bcConsistent = false;
        GEOS_WARNING( GEOS_FMT( "Pressure boundary condition not prescribed on set {}", setName ) );
      }
    } );

    // 3. Check composition BC (global component fraction)
    fsManager.apply< FaceManager >( time,
                                    mesh,
                                    fields::flow::globalCompFraction::key(),
                                    [&] ( FieldSpecificationBase const & fs,
                                          string const & setName,
                                          SortedArrayView< localIndex const > const &,
                                          FaceManager &,
                                          string const & )
    {
      // 3.1 Check pressure, temperature, and record composition bc application
      integer const comp = fs.getComponent();

      if( bcPresCompStatusMap.count( setName ) == 0 )
      {
        bcConsistent = false;
        GEOS_WARNING( GEOS_FMT( "Pressure boundary condition not prescribed on set {}", setName ) );
      }
      if( bcTempStatusMap.count( setName ) == 0 )
      {
        bcConsistent = false;
        GEOS_WARNING( GEOS_FMT( "Temperature boundary condition not prescribed on set {}. \n"
                                "Note that for face boundary conditions, you must provide a temperature", setName ) );
      }
      if( comp < 0 || comp >= m_numComponents )
      {
        bcConsistent = false;
        GEOS_WARNING( GEOS_FMT( "Invalid component index [{}] in composition boundary condition {}", comp, fs.getName() ) );
        return; // can't check next part with invalid component id
      }

      ComponentMask< MAX_NC > & compMask = bcPresCompStatusMap[setName];
      if( compMask[comp] )
      {
        bcConsistent = false;
        GEOS_WARNING( GEOS_FMT( "Conflicting composition[{}] boundary conditions on set {}", comp, setName ) );
      }
      compMask.set( comp );
    } );

    // 3.2 Check consistency between composition BC applied to sets
    for( auto const & setEntry : bcPresCompStatusMap )
    {
      ComponentMask< MAX_NC > const & compMask = setEntry.second;
      for( integer ic = 0; ic < m_numComponents; ++ic )
      {
        if( !compMask[ic] )
        {
          bcConsistent = false;
          GEOS_WARNING( GEOS_FMT( "Boundary condition not applied to composition[{}] on set {}", ic, setEntry.first ) );
        }
      }
    }
  } );

  return bcConsistent;
}

namespace
{
char const faceBcLogMessage[] =
  "CompositionalMultiphaseFVM {}: at time {}s, "
  "the <{}> boundary condition '{}' is applied to the face set '{}' in '{}'. "
  "\nThe scale of this boundary condition is {} and multiplies the value of the provided function (if any). "
  "\nThe total number of target faces (including ghost faces) is {}."
  "\nNote that if this number is equal to zero, the boundary condition will not be applied on this face set.";
}

void CompositionalMultiphaseFVM::applyFaceDirichletBC( real64 const time_n,
                                                       real64 const dt,
                                                       DofManager const & dofManager,
                                                       DomainPartition & domain,
                                                       CRSMatrixView< real64, globalIndex const > const & localMatrix,
                                                       arrayView1d< real64 > const & localRhs )
{
  GEOS_MARK_FUNCTION;

  // Only validate BC at the beginning of Newton loop
  if( m_nonlinearSolverParameters.m_numNewtonIterations == 0 )
  {
    bool const bcConsistent = validateFaceDirichletBC( domain, time_n + dt );
    GEOS_ERROR_IF( !bcConsistent, GEOS_FMT( "{}: inconsistent boundary conditions", getDataContext() ) );
  }

  using namespace isothermalCompositionalMultiphaseFVMKernels;

  BitFlags< KernelFlags > kernelFlags;
  if( m_useTotalMassEquation )
    kernelFlags.set( KernelFlags::TotalMassEquation );

  FieldSpecificationManager & fsManager = FieldSpecificationManager::getInstance();

  NumericalMethodsManager const & numericalMethodManager = domain.getNumericalMethodManager();
  FiniteVolumeManager const & fvManager = numericalMethodManager.getFiniteVolumeManager();
  FluxApproximationBase const & fluxApprox = fvManager.getFluxApproximation( m_discretizationName );

  forDiscretizationOnMeshTargets( domain.getMeshBodies(), [&] ( string const &,
                                                                MeshLevel & mesh,
                                                                arrayView1d< string const > const & )
  {
    ElementRegionManager & elemManager = mesh.getElemManager();
    FaceManager const & faceManager = mesh.getFaceManager();

    // Take BCs defined for "pressure" field and apply values to "facePressure"
    applyFieldValue< FaceManager >( time_n, dt, mesh, faceBcLogMessage,
                                    fields::flow::pressure::key(), fields::flow::facePressure::key() );
    // Take BCs defined for "globalCompFraction" field and apply values to "faceGlobalCompFraction"
    applyFieldValue< FaceManager >( time_n, dt, mesh, faceBcLogMessage,
                                    fields::flow::globalCompFraction::key(), fields::flow::faceGlobalCompFraction::key() );
    // Take BCs defined for "temperature" field and apply values to "faceTemperature"
    applyFieldValue< FaceManager >( time_n, dt, mesh, faceBcLogMessage,
                                    fields::flow::temperature::key(), fields::flow::faceTemperature::key() );

    // Then launch the face Dirichlet kernel
    fsManager.apply< FaceManager >( time_n + dt,
                                    mesh,
                                    fields::flow::pressure::key(), // we have required that pressure is always present
                                    [&] ( FieldSpecificationBase const &,
                                          string const & setName,
                                          SortedArrayView< localIndex const > const &,
                                          FaceManager &,
                                          string const & )
    {
      BoundaryStencil const & stencil = fluxApprox.getStencil< BoundaryStencil >( mesh, setName );
      if( stencil.size() == 0 )
      {
        return;
      }

      // TODO: same issue as in the single-phase case
      //       currently we just use model from the first cell in this stencil
      //       since it's not clear how to create fluid kernel wrappers for arbitrary models.
      //       Can we just use cell properties for an approximate flux computation?
      //       Then we can forget about capturing the fluid model.
      localIndex const er = stencil.getElementRegionIndices()( 0, 0 );
      localIndex const esr = stencil.getElementSubRegionIndices()( 0, 0 );
      ElementSubRegionBase & subRegion = elemManager.getRegion( er ).getSubRegion( esr );
      string const & fluidName = subRegion.getReference< string >( viewKeyStruct::fluidNamesString() );
      MultiFluidBase & multiFluidBase = subRegion.getConstitutiveModel< MultiFluidBase >( fluidName );

      BoundaryStencilWrapper const stencilWrapper = stencil.createKernelWrapper();

      string const & elemDofKey = dofManager.getKey( viewKeyStruct::elemDofFieldString() );

      if( m_useZFormulation )
      {
        isothermalCompositionalMultiphaseFVMKernels::
          DirichletFluxComputeZFormulationKernelFactory::
          createAndLaunch< parallelDevicePolicy<> >( m_numComponents,
                                                     m_numPhases,
                                                     dofManager.rankOffset(),
                                                     kernelFlags,
                                                     elemDofKey,
                                                     getName(),
                                                     faceManager,
                                                     elemManager,
                                                     stencilWrapper,
                                                     multiFluidBase,
                                                     dt,
                                                     localMatrix,
                                                     localRhs );

      }
      else
      {
        if( m_isThermal )
        {
          //todo (jafranc) extend upwindScheme name if satisfied in isothermalCase
          thermalCompositionalMultiphaseFVMKernels::
            DirichletFluxComputeKernelFactory::
            createAndLaunch< parallelDevicePolicy<> >( m_numComponents,
                                                       m_numPhases,
                                                       dofManager.rankOffset(),
                                                       m_useTotalMassEquation,
                                                       elemDofKey,
                                                       getName(),
                                                       faceManager,
                                                       elemManager,
                                                       stencilWrapper,
                                                       multiFluidBase,
                                                       dt,
                                                       localMatrix,
                                                       localRhs );
        }
        else
        {
          isothermalCompositionalMultiphaseFVMKernels::
            DirichletFluxComputeKernelFactory::
            createAndLaunch< parallelDevicePolicy<> >( m_numComponents,
                                                       m_numPhases,
                                                       dofManager.rankOffset(),
                                                       m_useTotalMassEquation,
                                                       elemDofKey,
                                                       getName(),
                                                       faceManager,
                                                       elemManager,
                                                       stencilWrapper,
                                                       multiFluidBase,
                                                       dt,
                                                       localMatrix,
                                                       localRhs );
        }
      }

    } );
  } );
}

void CompositionalMultiphaseFVM::applyAquiferBC( real64 const time,
                                                 real64 const dt,
                                                 DofManager const & dofManager,
                                                 DomainPartition & domain,
                                                 CRSMatrixView< real64, globalIndex const > const & localMatrix,
                                                 arrayView1d< real64 > const & localRhs ) const
{
  GEOS_MARK_FUNCTION;

  FieldSpecificationManager & fsManager = FieldSpecificationManager::getInstance();

  forDiscretizationOnMeshTargets( domain.getMeshBodies(), [&]( string const &,
                                                               MeshLevel & mesh,
                                                               arrayView1d< string const > const & )
  {
    NumericalMethodsManager const & numericalMethodManager = domain.getNumericalMethodManager();
    FiniteVolumeManager const & fvManager = numericalMethodManager.getFiniteVolumeManager();
    FluxApproximationBase const & fluxApprox = fvManager.getFluxApproximation( m_discretizationName );

    string const & elemDofKey = dofManager.getKey( viewKeyStruct::elemDofFieldString() );
    ElementRegionManager::ElementViewAccessor< arrayView1d< globalIndex const > > elemDofNumber =
      mesh.getElemManager().constructArrayViewAccessor< globalIndex, 1 >( elemDofKey );
    elemDofNumber.setName( getName() + "/accessors/" + elemDofKey );

    isothermalCompositionalMultiphaseFVMKernels::
      AquiferBCKernel::CompFlowAccessors compFlowAccessors( mesh.getElemManager(), getName() );
    isothermalCompositionalMultiphaseFVMKernels::
      AquiferBCKernel::MultiFluidAccessors multiFluidAccessors( mesh.getElemManager(), getName() );

    fsManager.apply< FaceManager,
                     AquiferBoundaryCondition >( time + dt,
                                                 mesh,
                                                 AquiferBoundaryCondition::catalogName(),
                                                 [&] ( AquiferBoundaryCondition const & bc,
                                                       string const & setName,
                                                       SortedArrayView< localIndex const > const &,
                                                       FaceManager & faceManager,
                                                       string const & )
    {
      BoundaryStencil const & stencil = fluxApprox.getStencil< BoundaryStencil >( mesh, setName );
      if( bc.getLogLevel() >= 1 && m_nonlinearSolverParameters.m_numNewtonIterations == 0 )
      {
        globalIndex const numTargetFaces = MpiWrapper::sum< globalIndex >( stencil.size() );
        GEOS_LOG_RANK_0( GEOS_FMT( faceBcLogMessage,
                                   getName(), time+dt, bc.getCatalogName(), bc.getName(),
                                   setName, faceManager.getName(), bc.getScale(), numTargetFaces ) );
      }

      if( stencil.size() == 0 )
      {
        return;
      }

      AquiferBoundaryCondition::KernelWrapper aquiferBCWrapper = bc.createKernelWrapper();
      bool const allowAllPhasesIntoAquifer = bc.allowAllPhasesIntoAquifer();
      localIndex const waterPhaseIndex = bc.getWaterPhaseIndex();
      real64 const & aquiferWaterPhaseDens = bc.getWaterPhaseDensity();
      arrayView1d< real64 const > const & aquiferWaterPhaseCompFrac = bc.getWaterPhaseComponentFraction();

      // While this kernel is waiting for a factory class, pass all the accessors here
      isothermalCompositionalMultiphaseBaseKernels::KernelLaunchSelector1
      < isothermalCompositionalMultiphaseFVMKernels::AquiferBCKernel >( m_numComponents,
                                                                        m_numPhases,
                                                                        waterPhaseIndex,
                                                                        allowAllPhasesIntoAquifer,
                                                                        m_useTotalMassEquation,
                                                                        stencil,
                                                                        dofManager.rankOffset(),
                                                                        elemDofNumber.toNestedViewConst(),
                                                                        aquiferBCWrapper,
                                                                        aquiferWaterPhaseDens,
                                                                        aquiferWaterPhaseCompFrac,
                                                                        compFlowAccessors.get( fields::ghostRank{} ),
                                                                        compFlowAccessors.get( fields::flow::pressure{} ),
                                                                        compFlowAccessors.get( fields::flow::pressure_n{} ),
                                                                        compFlowAccessors.get( fields::flow::gravityCoefficient{} ),
                                                                        compFlowAccessors.get( fields::flow::phaseVolumeFraction{} ),
                                                                        compFlowAccessors.get( fields::flow::dPhaseVolumeFraction{} ),
                                                                        compFlowAccessors.get( fields::flow::dGlobalCompFraction_dGlobalCompDensity{} ),
                                                                        multiFluidAccessors.get( fields::multifluid::phaseDensity{} ),
                                                                        multiFluidAccessors.get( fields::multifluid::dPhaseDensity{} ),
                                                                        multiFluidAccessors.get( fields::multifluid::phaseCompFraction{} ),
                                                                        multiFluidAccessors.get( fields::multifluid::dPhaseCompFraction{} ),
                                                                        time,
                                                                        dt,
                                                                        localMatrix.toViewConstSizes(),
                                                                        localRhs.toView() );
    } );
  } );

}

real64 CompositionalMultiphaseFVM::setNextDt( const geos::real64 & currentDt, geos::DomainPartition & domain )
{

  if( m_targetFlowCFL < 0 )
    return CompositionalMultiphaseBase::setNextDt( currentDt, domain );
  else
    return setNextDtBasedOnCFL( currentDt, domain );
}

real64 CompositionalMultiphaseFVM::setNextDtBasedOnCFL( const geos::real64 & currentDt, geos::DomainPartition & domain )
{

  real64 maxPhaseCFL, maxCompCFL;

  computeCFLNumbers( domain, currentDt, maxPhaseCFL, maxCompCFL );

  GEOS_LOG_LEVEL_INFO_RANK_0( logInfo::TimeStep, GEOS_FMT( "{}: max phase CFL number = {}", getName(), maxPhaseCFL ) );
  GEOS_LOG_LEVEL_INFO_RANK_0( logInfo::TimeStep, GEOS_FMT( "{}: max component CFL number = {} ", getName(), maxCompCFL ) );

  return std::min( m_targetFlowCFL * currentDt / maxCompCFL,
                   m_targetFlowCFL * currentDt / maxPhaseCFL );
}

void CompositionalMultiphaseFVM::computeCFLNumbers( geos::DomainPartition & domain, const geos::real64 & dt,
                                                    geos::real64 & maxPhaseCFL, geos::real64 & maxCompCFL )
{
  GEOS_MARK_FUNCTION;

  integer const numPhases = numFluidPhases();
  integer const numComps = numFluidComponents();

  // Step 1: reset the arrays involved in the computation of CFL numbers
  forDiscretizationOnMeshTargets( domain.getMeshBodies(), [&]( string const &,
                                                               MeshLevel & mesh,
                                                               arrayView1d< string const > const & regionNames )
  {
    mesh.getElemManager().forElementSubRegions( regionNames,
                                                [&]( localIndex const,
                                                     ElementSubRegionBase & subRegion )
    {
      arrayView2d< real64, compflow::USD_PHASE > const & phaseOutflux =
        subRegion.getField< fields::flow::phaseOutflux >();
      arrayView2d< real64, compflow::USD_COMP > const & compOutflux =
        subRegion.getField< fields::flow::componentOutflux >();
      phaseOutflux.zero();
      compOutflux.zero();
    } );

    // Step 2: compute the total volumetric outflux for each reservoir cell by looping over faces
    NumericalMethodsManager & numericalMethodManager = domain.getNumericalMethodManager();
    FiniteVolumeManager & fvManager = numericalMethodManager.getFiniteVolumeManager();
    FluxApproximationBase & fluxApprox = fvManager.getFluxApproximation( getDiscretizationName() );

    isothermalCompositionalMultiphaseFVMKernels::
      CFLFluxKernel::CompFlowAccessors compFlowAccessors( mesh.getElemManager(), getName() );
    isothermalCompositionalMultiphaseFVMKernels::
      CFLFluxKernel::MultiFluidAccessors multiFluidAccessors( mesh.getElemManager(), getName() );
    isothermalCompositionalMultiphaseFVMKernels::
      CFLFluxKernel::PermeabilityAccessors permeabilityAccessors( mesh.getElemManager(), getName() );
    isothermalCompositionalMultiphaseFVMKernels::
      CFLFluxKernel::RelPermAccessors relPermAccessors( mesh.getElemManager(), getName() );

    // TODO: find a way to compile with this modifiable accessors in CompFlowAccessors, and remove them from here
    ElementRegionManager::ElementViewAccessor< arrayView2d< real64, compflow::USD_PHASE > > const phaseOutfluxAccessor =
      mesh.getElemManager().constructViewAccessor< array2d< real64, compflow::LAYOUT_PHASE >,
                                                   arrayView2d< real64, compflow::USD_PHASE > >( fields::flow::phaseOutflux::key() );

    ElementRegionManager::ElementViewAccessor< arrayView2d< real64, compflow::USD_COMP > > const compOutfluxAccessor =
      mesh.getElemManager().constructViewAccessor< array2d< real64, compflow::LAYOUT_COMP >,
                                                   arrayView2d< real64, compflow::USD_COMP > >( fields::flow::componentOutflux::key() );


    fluxApprox.forAllStencils( mesh, [&] ( auto & stencil )
    {
      typename TYPEOFREF( stencil ) ::KernelWrapper stencilWrapper = stencil.createKernelWrapper();

      // While this kernel is waiting for a factory class, pass all the accessors here
      isothermalCompositionalMultiphaseBaseKernels::KernelLaunchSelector1
      < isothermalCompositionalMultiphaseFVMKernels::CFLFluxKernel >( numComps,
                                                                      numPhases,
                                                                      m_gravityDensityScheme == GravityDensityScheme::PhasePresence,
                                                                      dt,
                                                                      stencilWrapper,
                                                                      compFlowAccessors.get( fields::flow::pressure{} ),
                                                                      compFlowAccessors.get( fields::flow::gravityCoefficient{} ),
                                                                      compFlowAccessors.get( fields::flow::phaseVolumeFraction{} ),
                                                                      permeabilityAccessors.get( fields::permeability::permeability{} ),
                                                                      permeabilityAccessors.get( fields::permeability::dPerm_dPressure{} ),
                                                                      relPermAccessors.get( fields::relperm::phaseRelPerm{} ),
                                                                      multiFluidAccessors.get( fields::multifluid::phaseViscosity{} ),
                                                                      multiFluidAccessors.get( fields::multifluid::phaseDensity{} ),
                                                                      multiFluidAccessors.get( fields::multifluid::phaseMassDensity{} ),
                                                                      multiFluidAccessors.get( fields::multifluid::phaseCompFraction{} ),
                                                                      phaseOutfluxAccessor.toNestedView(),
                                                                      compOutfluxAccessor.toNestedView() );
    } );
  } );

  // Step 3: finalize the (cell-based) computation of the CFL numbers
  real64 localMaxPhaseCFLNumber = 0.0;
  real64 localMaxCompCFLNumber = 0.0;

  forDiscretizationOnMeshTargets( domain.getMeshBodies(), [&]( string const &,
                                                               MeshLevel & mesh,
                                                               arrayView1d< string const > const & regionNames )
  {
    mesh.getElemManager().forElementSubRegions( regionNames,
                                                [&]( localIndex const,
                                                     ElementSubRegionBase & subRegion )
    {
      arrayView2d< real64 const, compflow::USD_PHASE > const & phaseOutflux =
        subRegion.getField< fields::flow::phaseOutflux >();
      arrayView2d< real64 const, compflow::USD_COMP > const & compOutflux =
        subRegion.getField< fields::flow::componentOutflux >();

      arrayView1d< real64 > const & phaseCFLNumber = subRegion.getField< fields::flow::phaseCFLNumber >();
      arrayView1d< real64 > const & compCFLNumber = subRegion.getField< fields::flow::componentCFLNumber >();

      arrayView1d< real64 const > const & volume = subRegion.getElementVolume();

      arrayView2d< real64 const, compflow::USD_COMP > const & compDens =
        subRegion.getField< fields::flow::globalCompDensity >();
      arrayView2d< real64 const, compflow::USD_COMP > const compFrac =
        subRegion.getField< fields::flow::globalCompFraction >();
      arrayView2d< real64, compflow::USD_PHASE > const phaseVolFrac =
        subRegion.getField< fields::flow::phaseVolumeFraction >();

      Group const & constitutiveModels = subRegion.getGroup( ElementSubRegionBase::groupKeyStruct::constitutiveModelsString() );

      string const & fluidName = subRegion.getReference< string >( CompositionalMultiphaseBase::viewKeyStruct::fluidNamesString() );
      MultiFluidBase const & fluid = constitutiveModels.getGroup< MultiFluidBase >( fluidName );
      arrayView3d< real64 const, multifluid::USD_PHASE > const & phaseVisc = fluid.phaseViscosity();

      string const & relpermName = subRegion.getReference< string >( CompositionalMultiphaseBase::viewKeyStruct::relPermNamesString() );
      RelativePermeabilityBase const & relperm = constitutiveModels.getGroup< RelativePermeabilityBase >( relpermName );
      arrayView3d< real64 const, relperm::USD_RELPERM > const & phaseRelPerm = relperm.phaseRelPerm();
      arrayView4d< real64 const, relperm::USD_RELPERM_DS > const & dPhaseRelPerm_dPhaseVolFrac = relperm.dPhaseRelPerm_dPhaseVolFraction();

      string const & solidName = subRegion.getReference< string >( CompositionalMultiphaseBase::viewKeyStruct::solidNamesString() );
      CoupledSolidBase const & solid = constitutiveModels.getGroup< CoupledSolidBase >( solidName );
      arrayView2d< real64 const > const & porosity = solid.getPorosity();

      real64 subRegionMaxPhaseCFLNumber = 0.0;
      real64 subRegionMaxCompCFLNumber = 0.0;

      isothermalCompositionalMultiphaseBaseKernels::KernelLaunchSelector2
      < isothermalCompositionalMultiphaseFVMKernels::CFLKernel >( numComps, numPhases,
                                                                  subRegion.size(),
                                                                  volume,
                                                                  porosity,
                                                                  compDens,
                                                                  compFrac,
                                                                  phaseVolFrac,
                                                                  phaseRelPerm,
                                                                  dPhaseRelPerm_dPhaseVolFrac,
                                                                  phaseVisc,
                                                                  phaseOutflux,
                                                                  compOutflux,
                                                                  phaseCFLNumber,
                                                                  compCFLNumber,
                                                                  subRegionMaxPhaseCFLNumber,
                                                                  subRegionMaxCompCFLNumber );

      localMaxPhaseCFLNumber = LvArray::math::max( localMaxPhaseCFLNumber, subRegionMaxPhaseCFLNumber );
      localMaxCompCFLNumber = LvArray::math::max( localMaxCompCFLNumber, subRegionMaxCompCFLNumber );

    } );
  } );

  maxPhaseCFL = MpiWrapper::max( localMaxPhaseCFLNumber );
  maxCompCFL = MpiWrapper::max( localMaxCompCFLNumber );

}

//START_SPHINX_INCLUDE_01
REGISTER_CATALOG_ENTRY( PhysicsSolverBase, CompositionalMultiphaseFVM, string const &, Group * const )
//END_SPHINX_INCLUDE_01
}// namespace geos<|MERGE_RESOLUTION|>--- conflicted
+++ resolved
@@ -53,15 +53,12 @@
 #include "physicsSolvers/fluidFlow/kernels/compositional/PhaseMobilityKernel.hpp"
 #include "physicsSolvers/fluidFlow/kernels/compositional/ThermalPhaseMobilityKernel.hpp"
 #include "physicsSolvers/fluidFlow/kernels/compositional/AquiferBCKernel.hpp"
-<<<<<<< HEAD
+#include "physicsSolvers/fluidFlow/kernels/compositional/CFLKernel.hpp"
 #include "physicsSolvers/fluidFlow/kernels/compositional/zFormulation/FluxComputeZFormulationKernel.hpp"
 #include "physicsSolvers/fluidFlow/kernels/compositional/zFormulation/AccumulationZFormulationKernel.hpp"
 #include "physicsSolvers/fluidFlow/kernels/compositional/zFormulation/PhaseMobilityZFormulationKernel.hpp"
 #include "physicsSolvers/fluidFlow/kernels/compositional/zFormulation/SolutionScalingZFormulationKernel.hpp"
 #include "physicsSolvers/fluidFlow/kernels/compositional/zFormulation/DirichletFluxComputeZFormulationKernel.hpp"
-=======
-#include "physicsSolvers/fluidFlow/kernels/compositional/CFLKernel.hpp"
->>>>>>> 907fb3f2
 
 namespace geos
 {
@@ -270,14 +267,7 @@
                                                      m_numPhases,
                                                      dofManager.rankOffset(),
                                                      elemDofKey,
-<<<<<<< HEAD
-                                                     m_hasCapPressure,
-                                                     m_useTotalMassEquation,
-                                                     m_useNewGravity,
-                                                     fluxApprox.upwindingParams(),
-=======
                                                      kernelFlags,
->>>>>>> 907fb3f2
                                                      getName(),
                                                      mesh.getElemManager(),
                                                      stencilWrapper,
@@ -305,7 +295,6 @@
         }
         else
         {
-<<<<<<< HEAD
           if( m_dbcParams.useDBC )
           {
             dissipationCompositionalMultiphaseFVMKernels::
@@ -314,8 +303,7 @@
                                                          m_numPhases,
                                                          dofManager.rankOffset(),
                                                          elemDofKey,
-                                                         m_hasCapPressure,
-                                                         m_useTotalMassEquation,
+                                                         kernelFlags,
                                                          getName(),
                                                          mesh.getElemManager(),
                                                          stencilWrapper,
@@ -337,10 +325,7 @@
                                                          m_numPhases,
                                                          dofManager.rankOffset(),
                                                          elemDofKey,
-                                                         m_hasCapPressure,
-                                                         m_useTotalMassEquation,
-                                                         m_useNewGravity,
-                                                         fluxApprox.upwindingParams(),
+                                                         kernelFlags,
                                                          getName(),
                                                          mesh.getElemManager(),
                                                          stencilWrapper,
@@ -348,28 +333,12 @@
                                                          localMatrix.toViewConstSizes(),
                                                          localRhs.toView() );
           }
-=======
-          isothermalCompositionalMultiphaseFVMKernels::
-            FluxComputeKernelFactory::
-            createAndLaunch< parallelDevicePolicy<> >( m_numComponents,
-                                                       m_numPhases,
-                                                       dofManager.rankOffset(),
-                                                       elemDofKey,
-                                                       kernelFlags,
-                                                       getName(),
-                                                       mesh.getElemManager(),
-                                                       stencilWrapper,
-                                                       dt,
-                                                       localMatrix.toViewConstSizes(),
-                                                       localRhs.toView() );
->>>>>>> 907fb3f2
         }
 
         // Diffusive and dispersive flux
 
         if( m_hasDiffusion || m_hasDispersion )
         {
-<<<<<<< HEAD
 
           if( m_isThermal )
           {
@@ -379,9 +348,7 @@
                                                          m_numPhases,
                                                          dofManager.rankOffset(),
                                                          elemDofKey,
-                                                         m_hasDiffusion,
-                                                         m_hasDispersion,
-                                                         m_useTotalMassEquation,
+                                                         kernelFlags,
                                                          getName(),
                                                          mesh.getElemManager(),
                                                          stencilWrapper,
@@ -397,9 +364,7 @@
                                                          m_numPhases,
                                                          dofManager.rankOffset(),
                                                          elemDofKey,
-                                                         m_hasDiffusion,
-                                                         m_hasDispersion,
-                                                         m_useTotalMassEquation,
+                                                         kernelFlags,
                                                          getName(),
                                                          mesh.getElemManager(),
                                                          stencilWrapper,
@@ -407,37 +372,6 @@
                                                          localMatrix.toViewConstSizes(),
                                                          localRhs.toView() );
           }
-=======
-          thermalCompositionalMultiphaseFVMKernels::
-            DiffusionDispersionFluxComputeKernelFactory::
-            createAndLaunch< parallelDevicePolicy<> >( m_numComponents,
-                                                       m_numPhases,
-                                                       dofManager.rankOffset(),
-                                                       elemDofKey,
-                                                       kernelFlags,
-                                                       getName(),
-                                                       mesh.getElemManager(),
-                                                       stencilWrapper,
-                                                       dt,
-                                                       localMatrix.toViewConstSizes(),
-                                                       localRhs.toView() );
-        }
-        else
-        {
-          isothermalCompositionalMultiphaseFVMKernels::
-            DiffusionDispersionFluxComputeKernelFactory::
-            createAndLaunch< parallelDevicePolicy<> >( m_numComponents,
-                                                       m_numPhases,
-                                                       dofManager.rankOffset(),
-                                                       elemDofKey,
-                                                       kernelFlags,
-                                                       getName(),
-                                                       mesh.getElemManager(),
-                                                       stencilWrapper,
-                                                       dt,
-                                                       localMatrix.toViewConstSizes(),
-                                                       localRhs.toView() );
->>>>>>> 907fb3f2
         }
       }
 
@@ -1315,6 +1249,7 @@
 
   using namespace isothermalCompositionalMultiphaseFVMKernels;
 
+  // for now, we neglect capillary pressure in the kernel
   BitFlags< KernelFlags > kernelFlags;
   if( m_useTotalMassEquation )
     kernelFlags.set( KernelFlags::TotalMassEquation );
@@ -1402,7 +1337,7 @@
             createAndLaunch< parallelDevicePolicy<> >( m_numComponents,
                                                        m_numPhases,
                                                        dofManager.rankOffset(),
-                                                       m_useTotalMassEquation,
+                                                       kernelFlags,
                                                        elemDofKey,
                                                        getName(),
                                                        faceManager,
@@ -1420,7 +1355,7 @@
             createAndLaunch< parallelDevicePolicy<> >( m_numComponents,
                                                        m_numPhases,
                                                        dofManager.rankOffset(),
-                                                       m_useTotalMassEquation,
+                                                       kernelFlags,
                                                        elemDofKey,
                                                        getName(),
                                                        faceManager,
