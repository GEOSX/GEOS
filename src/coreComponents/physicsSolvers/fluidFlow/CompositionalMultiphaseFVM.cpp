/*
 * ------------------------------------------------------------------------------------------------------------
 * SPDX-License-Identifier: LGPL-2.1-only
 *
 * Copyright (c) 2016-2024 Lawrence Livermore National Security LLC
 * Copyright (c) 2018-2024 TotalEnergies
 * Copyright (c) 2018-2024 The Board of Trustees of the Leland Stanford Junior University
 * Copyright (c) 2023-2024 Chevron
 * Copyright (c) 2019-     GEOS/GEOSX Contributors
 * All rights reserved
 *
 * See top level LICENSE, COPYRIGHT, CONTRIBUTORS, NOTICE, and ACKNOWLEDGEMENTS files for details.
 * ------------------------------------------------------------------------------------------------------------
 */



/**
 * @file CompositionalMultiphaseFVM.cpp
 */

#include "CompositionalMultiphaseFVM.hpp"

#include "common/MpiWrapper.hpp"
#include "constitutive/fluid/multifluid/MultiFluidBase.hpp"
#include "constitutive/relativePermeability/RelativePermeabilityBase.hpp"
#include "constitutive/solid/CoupledSolidBase.hpp"
#include "dataRepository/Group.hpp"
#include "discretizationMethods/NumericalMethodsManager.hpp"
#include "fieldSpecification/FieldSpecificationManager.hpp"
#include "fieldSpecification/AquiferBoundaryCondition.hpp"
#include "finiteVolume/BoundaryStencil.hpp"
#include "finiteVolume/FiniteVolumeManager.hpp"
#include "finiteVolume/FluxApproximationBase.hpp"
#include "mesh/DomainPartition.hpp"
#include "mesh/mpiCommunications/CommunicationTools.hpp"
#include "physicsSolvers/fluidFlow/FlowSolverBaseFields.hpp"
#include "physicsSolvers/fluidFlow/CompositionalMultiphaseBaseFields.hpp"
#include "physicsSolvers/fluidFlow/kernels/compositional/ResidualNormKernel.hpp"
#include "physicsSolvers/fluidFlow/kernels/compositional/ThermalResidualNormKernel.hpp"
#include "physicsSolvers/fluidFlow/kernels/compositional/SolutionScalingKernel.hpp"
#include "physicsSolvers/fluidFlow/kernels/compositional/ThermalSolutionScalingKernel.hpp"
#include "physicsSolvers/fluidFlow/kernels/compositional/SolutionCheckKernel.hpp"
#include "physicsSolvers/fluidFlow/kernels/compositional/ThermalSolutionCheckKernel.hpp"
#include "physicsSolvers/fluidFlow/kernels/compositional/FluxComputeKernel.hpp"
#include "physicsSolvers/fluidFlow/kernels/compositional/ThermalFluxComputeKernel.hpp"
#include "physicsSolvers/fluidFlow/kernels/compositional/DiffusionDispersionFluxComputeKernel.hpp"
#include "physicsSolvers/fluidFlow/kernels/compositional/ThermalDiffusionDispersionFluxComputeKernel.hpp"
#include "physicsSolvers/fluidFlow/kernels/compositional/StabilizedFluxComputeKernel.hpp"
#include "physicsSolvers/fluidFlow/kernels/compositional/DissipationFluxComputeKernel.hpp"
#include "physicsSolvers/fluidFlow/kernels/compositional/DirichletFluxComputeKernel.hpp"
#include "physicsSolvers/fluidFlow/kernels/compositional/ThermalDirichletFluxComputeKernel.hpp"
#include "physicsSolvers/fluidFlow/kernels/compositional/PhaseMobilityKernel.hpp"
#include "physicsSolvers/fluidFlow/kernels/compositional/ThermalPhaseMobilityKernel.hpp"
#include "physicsSolvers/fluidFlow/kernels/compositional/AquiferBCKernel.hpp"
#include "physicsSolvers/fluidFlow/kernels/compositional/CFLKernel.hpp"
#include "physicsSolvers/multiphysics/poromechanicsKernels/MultiphasePoromechanicsConformingFractures.hpp"

namespace geos
{

using namespace dataRepository;
using namespace constitutive;
using namespace compositionalMultiphaseUtilities; // for ScalingType

CompositionalMultiphaseFVM::CompositionalMultiphaseFVM( const string & name,
                                                        Group * const parent )
  :
  CompositionalMultiphaseBase( name, parent )
{
  registerWrapper( viewKeyStruct::useDBCString(), &m_dbcParams.useDBC ).
    setInputFlag( InputFlags::OPTIONAL ).
    setApplyDefaultValue( 0 ).
    setDescription( "Enable Dissipation-based continuation flux" );

  registerWrapper( viewKeyStruct::omegaDBCString(), &m_dbcParams.omega ).
    setApplyDefaultValue( 1 ).
    setInputFlag( InputFlags::OPTIONAL ).
    setDescription( "Factor by which DBC flux is multiplied" );

  registerWrapper( viewKeyStruct::continuationDBCString(), &m_dbcParams.continuation ).
    setApplyDefaultValue( 1 ).
    setInputFlag( InputFlags::OPTIONAL ).
    setDescription( "Flag for enabling continuation parameter" );

  registerWrapper( viewKeyStruct::miscibleDBCString(), &m_dbcParams.miscible ).
    setApplyDefaultValue( 0 ).
    setInputFlag( InputFlags::OPTIONAL ).
    setDescription( "Flag for enabling DBC formulation with/without miscibility" );

  registerWrapper( viewKeyStruct::kappaminDBCString(), &m_dbcParams.kappamin ).
    setApplyDefaultValue( 1e-20 ).
    setInputFlag( InputFlags::OPTIONAL ).
    setDescription( "Factor that controls how much dissipation is kept in the system when continuation is used" );

  registerWrapper( viewKeyStruct::contMultiplierDBCString(), &m_dbcParams.contMultiplier ).
    setApplyDefaultValue( 0.5 ).
    setInputFlag( InputFlags::OPTIONAL ).
    setDescription( "Factor by which continuation parameter is changed every newton when DBC is used" );

  registerWrapper( viewKeyStruct::scalingTypeString(), &m_scalingType ).
    setInputFlag( dataRepository::InputFlags::OPTIONAL ).
    setApplyDefaultValue( ScalingType::Global ).
    setDescription( "Solution scaling type."
                    "Valid options:\n* " + EnumStrings< ScalingType >::concat( "\n* " ) );

  this->registerWrapper( viewKeyStruct::gravityDensitySchemeString(), &m_gravityDensityScheme ).
    setSizedFromParent( 0 ).
    setInputFlag( InputFlags::OPTIONAL ).
    setApplyDefaultValue( GravityDensityScheme::ArithmeticAverage ).
    setDescription( "Scheme for density treatment in gravity" );

  this->registerWrapper( viewKeyStruct::targetFlowCFLString(), &m_targetFlowCFL ).
    setApplyDefaultValue( -1. ).
    setInputFlag( InputFlags::OPTIONAL ).
    setDescription( "Target CFL condition `CFL condition <http://en.wikipedia.org/wiki/Courant-Friedrichs-Lewy_condition>`_"
                    " when computing the next timestep." );
}

void CompositionalMultiphaseFVM::postInputInitialization()
{
  CompositionalMultiphaseBase::postInputInitialization();

  if( m_scalingType == ScalingType::Local && m_nonlinearSolverParameters.m_lineSearchAction != NonlinearSolverParameters::LineSearchAction::None )
  {
    GEOS_ERROR( GEOS_FMT( "{}: line search is not supported for {} = {}", getName(), viewKeyStruct::scalingTypeString(), EnumStrings< ScalingType >::toString( ScalingType::Local )) );
  }
}

void CompositionalMultiphaseFVM::registerDataOnMesh( Group & meshBodies )
{
  using namespace fields::flow;

  CompositionalMultiphaseBase::registerDataOnMesh( meshBodies );

  if( m_targetFlowCFL > 0 )
  {
    registerDataForCFL( meshBodies );
  }
}

void CompositionalMultiphaseFVM::registerDataForCFL( Group & meshBodies )
{
  forDiscretizationOnMeshTargets( meshBodies, [&]( string const &,
                                                   MeshLevel & mesh,
                                                   arrayView1d< string const > const & regionNames )
  {
    mesh.getElemManager().forElementSubRegions( regionNames,
                                                [&]( localIndex const,
                                                     ElementSubRegionBase & subRegion )
    {
      subRegion.registerField< fields::flow::phaseOutflux >( getName()).reference().resizeDimension< 1 >( m_numPhases );
      subRegion.registerField< fields::flow::componentOutflux >( getName()).reference().resizeDimension< 1 >( m_numComponents );
      subRegion.registerField< fields::flow::phaseCFLNumber >( getName());
      subRegion.registerField< fields::flow::componentCFLNumber >( getName());
    } );
  } );
}

void CompositionalMultiphaseFVM::initializePreSubGroups()
{
  CompositionalMultiphaseBase::initializePreSubGroups();

  m_linearSolverParameters.get().mgr.strategy = m_isThermal
                                                ? LinearSolverParameters::MGR::StrategyType::thermalCompositionalMultiphaseFVM
                                                : LinearSolverParameters::MGR::StrategyType::compositionalMultiphaseFVM;

  DomainPartition & domain = this->getGroupByPath< DomainPartition >( "/Problem/domain" );
  NumericalMethodsManager const & numericalMethodManager = domain.getNumericalMethodManager();
  FiniteVolumeManager const & fvManager = numericalMethodManager.getFiniteVolumeManager();
  if( !fvManager.hasGroup< FluxApproximationBase >( m_discretizationName ) )
  {
    GEOS_ERROR( "A discretization deriving from FluxApproximationBase must be selected with CompositionalMultiphaseFlow" );
  }

}

void CompositionalMultiphaseFVM::setupDofs( DomainPartition const & domain,
                                            DofManager & dofManager ) const
{
  // add a field for the cell-centered degrees of freedom
  dofManager.addField( viewKeyStruct::elemDofFieldString(),
                       FieldLocation::Elem,
                       m_numDofPerCell,
                       getMeshTargets() );

  // this call with instruct GEOS to reorder the dof numbers
  dofManager.setLocalReorderingType( viewKeyStruct::elemDofFieldString(),
                                     DofManager::LocalReorderingType::ReverseCutHillMcKee );

  // for the volume balance equation, disable global coupling
  // this equation is purely local (not coupled to neighbors or other physics)
  dofManager.disableGlobalCouplingForEquation( viewKeyStruct::elemDofFieldString(),
                                               m_numComponents );


  NumericalMethodsManager const & numericalMethodManager = domain.getNumericalMethodManager();
  FiniteVolumeManager const & fvManager = numericalMethodManager.getFiniteVolumeManager();
  FluxApproximationBase const & fluxApprox = fvManager.getFluxApproximation( m_discretizationName );
  dofManager.addCoupling( viewKeyStruct::elemDofFieldString(), fluxApprox );
}


void CompositionalMultiphaseFVM::assembleFluxTerms( real64 const dt,
                                                    DomainPartition const & domain,
                                                    DofManager const & dofManager,
                                                    CRSMatrixView< real64, globalIndex const > const & localMatrix,
                                                    arrayView1d< real64 > const & localRhs ) const
{
  GEOS_MARK_FUNCTION;

  using namespace isothermalCompositionalMultiphaseFVMKernels;

  BitFlags< KernelFlags > kernelFlags;
  if( m_hasCapPressure )
    kernelFlags.set( KernelFlags::CapPressure );
  if( m_hasDiffusion )
    kernelFlags.set( KernelFlags::Diffusion );
  if( m_hasDispersion )
    kernelFlags.set( KernelFlags::Dispersion );
  if( m_useTotalMassEquation )
    kernelFlags.set( KernelFlags::TotalMassEquation );
  if( m_gravityDensityScheme == GravityDensityScheme::PhasePresence )
    kernelFlags.set( KernelFlags::CheckPhasePresenceInGravity );

  forDiscretizationOnMeshTargets( domain.getMeshBodies(), [&]( string const &,
                                                               MeshLevel const & mesh,
                                                               arrayView1d< string const > const & )
  {
    NumericalMethodsManager const & numericalMethodManager = domain.getNumericalMethodManager();
    FiniteVolumeManager const & fvManager = numericalMethodManager.getFiniteVolumeManager();
    FluxApproximationBase const & fluxApprox = fvManager.getFluxApproximation( m_discretizationName );

    auto const & upwindingParams = fluxApprox.upwindingParams();
    if( upwindingParams.upwindingScheme == UpwindingScheme::C1PPU &&
        isothermalCompositionalMultiphaseFVMKernelUtilities::epsC1PPU > 0 )
      kernelFlags.set( KernelFlags::C1PPU );
    else if( upwindingParams.upwindingScheme == UpwindingScheme::IHU )
      kernelFlags.set( KernelFlags::IHU );

    string const & elemDofKey = dofManager.getKey( viewKeyStruct::elemDofFieldString() );

    fluxApprox.forAllStencils( mesh, [&] ( auto & stencil )
    {
      typename TYPEOFREF( stencil ) ::KernelWrapper stencilWrapper = stencil.createKernelWrapper();

      // Convective flux
      if( m_isThermal )
      {
        thermalCompositionalMultiphaseFVMKernels::
          FluxComputeKernelFactory::
          createAndLaunch< parallelDevicePolicy<> >( m_numComponents,
                                                     m_numPhases,
                                                     dofManager.rankOffset(),
                                                     elemDofKey,
                                                     kernelFlags,
                                                     getName(),
                                                     mesh.getElemManager(),
                                                     stencilWrapper,
                                                     dt,
                                                     localMatrix.toViewConstSizes(),
                                                     localRhs.toView() );
      }
      else
      {
        if( m_dbcParams.useDBC )
        {
          dissipationCompositionalMultiphaseFVMKernels::
            FluxComputeKernelFactory::
            createAndLaunch< parallelDevicePolicy<> >( m_numComponents,
                                                       m_numPhases,
                                                       dofManager.rankOffset(),
                                                       elemDofKey,
                                                       kernelFlags,
                                                       getName(),
                                                       mesh.getElemManager(),
                                                       stencilWrapper,
                                                       dt,
                                                       localMatrix.toViewConstSizes(),
                                                       localRhs.toView(),
                                                       m_dbcParams.omega,
                                                       getNonlinearSolverParameters().m_numNewtonIterations,
                                                       m_dbcParams.continuation,
                                                       m_dbcParams.miscible,
                                                       m_dbcParams.kappamin,
                                                       m_dbcParams.contMultiplier );
        }
        else
        {
          isothermalCompositionalMultiphaseFVMKernels::
            FluxComputeKernelFactory::
            createAndLaunch< parallelDevicePolicy<> >( m_numComponents,
                                                       m_numPhases,
                                                       dofManager.rankOffset(),
                                                       elemDofKey,
                                                       kernelFlags,
                                                       getName(),
                                                       mesh.getElemManager(),
                                                       stencilWrapper,
                                                       dt,
                                                       localMatrix.toViewConstSizes(),
                                                       localRhs.toView() );
        }
      }

      // Diffusive and dispersive flux
      if( m_hasDiffusion || m_hasDispersion )
      {

        if( m_isThermal )
        {
          thermalCompositionalMultiphaseFVMKernels::
            DiffusionDispersionFluxComputeKernelFactory::
            createAndLaunch< parallelDevicePolicy<> >( m_numComponents,
                                                       m_numPhases,
                                                       dofManager.rankOffset(),
                                                       elemDofKey,
                                                       kernelFlags,
                                                       getName(),
                                                       mesh.getElemManager(),
                                                       stencilWrapper,
                                                       dt,
                                                       localMatrix.toViewConstSizes(),
                                                       localRhs.toView() );
        }
        else
        {
          isothermalCompositionalMultiphaseFVMKernels::
            DiffusionDispersionFluxComputeKernelFactory::
            createAndLaunch< parallelDevicePolicy<> >( m_numComponents,
                                                       m_numPhases,
                                                       dofManager.rankOffset(),
                                                       elemDofKey,
                                                       kernelFlags,
                                                       getName(),
                                                       mesh.getElemManager(),
                                                       stencilWrapper,
                                                       dt,
                                                       localMatrix.toViewConstSizes(),
                                                       localRhs.toView() );
        }
      }

    } );
  } );
}

void CompositionalMultiphaseFVM::assembleStabilizedFluxTerms( real64 const dt,
                                                              DomainPartition const & domain,
                                                              DofManager const & dofManager,
                                                              CRSMatrixView< real64, globalIndex const > const & localMatrix,
                                                              arrayView1d< real64 > const & localRhs ) const
{
  GEOS_MARK_FUNCTION;

  using namespace isothermalCompositionalMultiphaseFVMKernels;

  BitFlags< KernelFlags > kernelFlags;
  if( m_hasCapPressure )
    kernelFlags.set( KernelFlags::CapPressure );
  if( m_useTotalMassEquation )
    kernelFlags.set( KernelFlags::TotalMassEquation );

  forDiscretizationOnMeshTargets( domain.getMeshBodies(), [&]( string const &,
                                                               MeshLevel const & mesh,
                                                               arrayView1d< string const > const & )
  {
    NumericalMethodsManager const & numericalMethodManager = domain.getNumericalMethodManager();
    FiniteVolumeManager const & fvManager = numericalMethodManager.getFiniteVolumeManager();
    FluxApproximationBase const & fluxApprox = fvManager.getFluxApproximation( m_discretizationName );

    string const & elemDofKey = dofManager.getKey( viewKeyStruct::elemDofFieldString() );
    ElementRegionManager::ElementViewAccessor< arrayView1d< globalIndex const > > elemDofNumber =
      mesh.getElemManager().constructArrayViewAccessor< globalIndex, 1 >( elemDofKey );
    elemDofNumber.setName( getName() + "/accessors/" + elemDofKey );

    fluxApprox.forAllStencils( mesh, [&] ( auto & stencil )
    {
      typename TYPEOFREF( stencil ) ::KernelWrapper stencilWrapper = stencil.createKernelWrapper();

      // Thermal implementation not supported yet

      stabilizedCompositionalMultiphaseFVMKernels::
        FluxComputeKernelFactory::
        createAndLaunch< parallelDevicePolicy<> >( m_numComponents,
                                                   m_numPhases,
                                                   dofManager.rankOffset(),
                                                   elemDofKey,
                                                   kernelFlags,
                                                   getName(),
                                                   mesh.getElemManager(),
                                                   stencilWrapper,
                                                   dt,
                                                   localMatrix.toViewConstSizes(),
                                                   localRhs.toView() );

    } );
  } );
}

real64 CompositionalMultiphaseFVM::calculateResidualNorm( real64 const & GEOS_UNUSED_PARAM( time_n ),
                                                          real64 const & GEOS_UNUSED_PARAM( dt ),
                                                          DomainPartition const & domain,
                                                          DofManager const & dofManager,
                                                          arrayView1d< real64 const > const & localRhs )
{
  GEOS_MARK_FUNCTION;

  integer constexpr numNorm = 3; // mass/volume balance and energy balance
  array1d< real64 > localResidualNorm;
  array1d< real64 > localResidualNormalizer;
  localResidualNorm.resize( numNorm );
  localResidualNormalizer.resize( numNorm );

  physicsSolverBaseKernels::NormType const normType = getNonlinearSolverParameters().normType();

  globalIndex const rankOffset = dofManager.rankOffset();
  string const dofKey = dofManager.getKey( viewKeyStruct::elemDofFieldString() );

  forDiscretizationOnMeshTargets( domain.getMeshBodies(), [&]( string const &,
                                                               MeshLevel const & mesh,
                                                               arrayView1d< string const > const & regionNames )
  {
    mesh.getElemManager().forElementSubRegions( regionNames,
                                                [&]( localIndex const,
                                                     ElementSubRegionBase const & subRegion )
    {
      real64 subRegionResidualNorm[numNorm]{};
      real64 subRegionResidualNormalizer[numNorm]{};

      string const & fluidName = subRegion.getReference< string >( viewKeyStruct::fluidNamesString() );
      MultiFluidBase const & fluid = getConstitutiveModel< MultiFluidBase >( subRegion, fluidName );

      string const & solidName = subRegion.getReference< string >( viewKeyStruct::solidNamesString() );
      CoupledSolidBase const & solid = getConstitutiveModel< CoupledSolidBase >( subRegion, solidName );

      // step 1: compute the norm in the subRegion

      if( m_isThermal )
      {
        string const & solidInternalEnergyName = subRegion.getReference< string >( viewKeyStruct::solidInternalEnergyNamesString() );
        SolidInternalEnergy const & solidInternalEnergy = getConstitutiveModel< SolidInternalEnergy >( subRegion, solidInternalEnergyName );

        thermalCompositionalMultiphaseBaseKernels::
          ResidualNormKernelFactory::
          createAndLaunch< parallelDevicePolicy<> >( normType,
                                                     numFluidComponents(),
                                                     numFluidPhases(),
                                                     rankOffset,
                                                     dofKey,
                                                     localRhs,
                                                     subRegion,
                                                     fluid,
                                                     solid,
                                                     solidInternalEnergy,
                                                     m_nonlinearSolverParameters.m_minNormalizer,
                                                     subRegionResidualNorm,
                                                     subRegionResidualNormalizer );
      }
      else
      {
        real64 subRegionFlowResidualNorm[2]{};
        real64 subRegionFlowResidualNormalizer[2]{};
        isothermalCompositionalMultiphaseBaseKernels::
          ResidualNormKernelFactory::
          createAndLaunch< parallelDevicePolicy<> >( normType,
                                                     numFluidComponents(),
                                                     rankOffset,
                                                     dofKey,
                                                     localRhs,
                                                     subRegion,
                                                     fluid,
                                                     solid,
                                                     m_nonlinearSolverParameters.m_minNormalizer,
                                                     subRegionFlowResidualNorm,
                                                     subRegionFlowResidualNormalizer );
        // mass
        subRegionResidualNorm[0] = subRegionFlowResidualNorm[0];
        subRegionResidualNormalizer[0] = subRegionFlowResidualNormalizer[0];
        // volume
        subRegionResidualNorm[1] = subRegionFlowResidualNorm[1];
        subRegionResidualNormalizer[1] = subRegionFlowResidualNormalizer[1];
      }

      // step 2: first reduction across meshBodies/regions/subRegions

      if( normType == physicsSolverBaseKernels::NormType::Linf )
      {
        physicsSolverBaseKernels::LinfResidualNormHelper::
          updateLocalNorm< numNorm >( subRegionResidualNorm, localResidualNorm );
      }
      else
      {
        physicsSolverBaseKernels::L2ResidualNormHelper::
          updateLocalNorm< numNorm >( subRegionResidualNorm, subRegionResidualNormalizer, localResidualNorm, localResidualNormalizer );
      }
    } );
  } );

  // step 3: second reduction across MPI ranks

  real64 residualNorm = 0.0;
  array1d< real64 > globalResidualNorm;
  globalResidualNorm.resize( numNorm );
  if( m_isThermal )
  {
    if( normType == physicsSolverBaseKernels::NormType::Linf )
    {
      physicsSolverBaseKernels::LinfResidualNormHelper::
        computeGlobalNorm( localResidualNorm, globalResidualNorm );
    }
    else
    {
      physicsSolverBaseKernels::L2ResidualNormHelper::
        computeGlobalNorm( localResidualNorm, localResidualNormalizer, globalResidualNorm );
    }
    residualNorm = sqrt( globalResidualNorm[0] * globalResidualNorm[0] + globalResidualNorm[1] * globalResidualNorm[1]  + globalResidualNorm[2] * globalResidualNorm[2] );

    GEOS_LOG_LEVEL_INFO_RANK_0_NLR( logInfo::Convergence, GEOS_FMT( "        ( Rmass Rvol ) = ( {:4.2e} {:4.2e} )        ( Renergy ) = ( {:4.2e} )",
                                                                    globalResidualNorm[0], globalResidualNorm[1], globalResidualNorm[2] ));
  }
  else
  {
    if( normType == physicsSolverBaseKernels::NormType::Linf )
    {
      physicsSolverBaseKernels::LinfResidualNormHelper::
        computeGlobalNorm( localResidualNorm, globalResidualNorm );
    }
    else
    {
      physicsSolverBaseKernels::L2ResidualNormHelper::
        computeGlobalNorm( localResidualNorm, localResidualNormalizer, globalResidualNorm );
    }
    residualNorm = sqrt( globalResidualNorm[0] * globalResidualNorm[0] + globalResidualNorm[1] * globalResidualNorm[1] );

    GEOS_LOG_LEVEL_INFO_RANK_0_NLR( logInfo::Convergence, GEOS_FMT( "        ( Rmass Rvol ) = ( {:4.2e} {:4.2e} )",
                                                                    globalResidualNorm[0], globalResidualNorm[1] ) );
  }

  return residualNorm;
}

real64 CompositionalMultiphaseFVM::scalingForSystemSolution( DomainPartition & domain,
                                                             DofManager const & dofManager,
                                                             arrayView1d< real64 const > const & localSolution )
{
  GEOS_MARK_FUNCTION;

  string const dofKey = dofManager.getKey( viewKeyStruct::elemDofFieldString() );
  real64 scalingFactor = 1.0;
  real64 minPresScalingFactor = 1.0, minCompDensScalingFactor = 1.0, minTempScalingFactor = 1.0;


  std::vector< valueAndLocationType > regionDeltaPresMaxLoc;
  std::vector< valueAndLocationType > regionDeltaTempMaxLoc;
  std::vector< valueAndLocationType > regionDeltaCompDensMaxLoc;

  forDiscretizationOnMeshTargets( domain.getMeshBodies(), [&]( string const &,
                                                               MeshLevel & mesh,
                                                               arrayView1d< string const > const & regionNames )
  {
    mesh.getElemManager().forElementSubRegions( regionNames,
                                                [&]( localIndex const,
                                                     ElementSubRegionBase & subRegion )
    {
      arrayView1d< globalIndex const > const localToGlobalMap = subRegion.localToGlobalMap();
      arrayView1d< real64 const > const pressure = subRegion.getField< fields::flow::pressure >();
      arrayView1d< real64 const > const temperature = subRegion.getField< fields::flow::temperature >();
      arrayView2d< real64 const, compflow::USD_COMP > const compDens = subRegion.getField< fields::flow::globalCompDensity >();
      arrayView1d< real64 > pressureScalingFactor = subRegion.getField< fields::flow::pressureScalingFactor >();
      arrayView1d< real64 > temperatureScalingFactor = subRegion.getField< fields::flow::temperatureScalingFactor >();
      arrayView1d< real64 > compDensScalingFactor = subRegion.getField< fields::flow::globalCompDensityScalingFactor >();

      const integer temperatureOffset = m_numComponents+1;

      auto const subRegionData =
        m_isThermal
  ? thermalCompositionalMultiphaseBaseKernels::
          SolutionScalingKernelFactory::
          createAndLaunch< parallelDevicePolicy<> >( m_maxRelativePresChange,
                                                     m_maxAbsolutePresChange,
                                                     m_maxRelativeTempChange,
                                                     m_maxCompFracChange,
                                                     m_maxRelativeCompDensChange,
                                                     pressure,
                                                     temperature,
                                                     compDens,
                                                     pressureScalingFactor,
                                                     compDensScalingFactor,
                                                     temperatureScalingFactor,
                                                     dofManager.rankOffset(),
                                                     m_numComponents,
                                                     dofKey,
                                                     subRegion,
                                                     localSolution,
                                                     temperatureOffset )
  : isothermalCompositionalMultiphaseBaseKernels::
          SolutionScalingKernelFactory::
          createAndLaunch< parallelDevicePolicy<> >( m_maxRelativePresChange,
                                                     m_maxAbsolutePresChange,
                                                     m_maxCompFracChange,
                                                     m_maxRelativeCompDensChange,
                                                     pressure,
                                                     compDens,
                                                     pressureScalingFactor,
                                                     compDensScalingFactor,
                                                     dofManager.rankOffset(),
                                                     m_numComponents,
                                                     dofKey,
                                                     subRegion,
                                                     localSolution );
      if( subRegion.size() > 0 || subRegion.size() !=  subRegion.getNumberOfGhosts() )
      {
        if( m_scalingType == ScalingType::Global )
        {
          scalingFactor = std::min( scalingFactor, subRegionData.localMinVal );
        }

        regionDeltaPresMaxLoc.push_back( valueAndLocationType( subRegionData.localMaxDeltaPres, localToGlobalMap[subRegionData.localMaxDeltaPresLoc] ) );
        minPresScalingFactor = std::min( minPresScalingFactor, subRegionData.localMinPresScalingFactor );

        regionDeltaCompDensMaxLoc.push_back( valueAndLocationType( subRegionData.localMaxDeltaCompDens, localToGlobalMap[subRegionData.localMaxDeltaCompDensLoc] ) );
        minCompDensScalingFactor = std::min( minCompDensScalingFactor, subRegionData.localMinCompDensScalingFactor );

        if( m_isThermal )
        {
          regionDeltaTempMaxLoc.push_back( valueAndLocationType( subRegionData.localMaxDeltaTemp, localToGlobalMap[subRegionData.localMaxDeltaTempLoc] ) );
          minTempScalingFactor = std::min( minTempScalingFactor, subRegionData.localMinTempScalingFactor );
        }
      }
    } );
  } );

  auto [localDeltaPresMax, localPresMaxLoc] = *std::max_element( begin( regionDeltaPresMaxLoc ), end( regionDeltaPresMaxLoc ), []( auto & lhs, auto & rhs )   {
    return lhs.value   < rhs.value;
  } );
  auto globalDeltaPresMax = MpiWrapper::maxValLoc( valueAndLocationType( localDeltaPresMax, localPresMaxLoc ));
  auto [ localDeltaCompDensMax, localCompDensMaxLoc ] = *std::max_element( begin( regionDeltaCompDensMaxLoc ), end( regionDeltaCompDensMaxLoc ), []( auto & lhs, auto & rhs )   {
    return lhs.value   < rhs.value;
  } );
  auto globalDeltaCompDensMax = MpiWrapper::maxValLoc( valueAndLocationType( localDeltaCompDensMax, localCompDensMaxLoc ));

  scalingFactor = MpiWrapper::min( scalingFactor );
  minPresScalingFactor = MpiWrapper::min( minPresScalingFactor );
  minCompDensScalingFactor = MpiWrapper::min( minCompDensScalingFactor );

  string const massUnit = m_useMass ? "kg/m3" : "mol/m3";
  GEOS_LOG_LEVEL_INFO_RANK_0( logInfo::Solution,
                              GEOS_FMT( "        {}: Max pressure change = {:.3f} Pa (before scaling) at cell {}",
                                        getName(),
                                        globalDeltaPresMax.value,
                                        globalDeltaPresMax.location ) );

  GEOS_LOG_LEVEL_INFO_RANK_0( logInfo::Solution,
                              GEOS_FMT( "        {}: Max component density change = {:.3f} {} (before scaling) at cell {}",
                                        getName(),
                                        globalDeltaCompDensMax.value,
                                        massUnit,
                                        globalDeltaCompDensMax.location ) );

  if( m_isThermal )
  {
    auto [localDeltaTempMax, localDeltaTempMaxLoc  ] = *std::max_element( begin( regionDeltaTempMaxLoc ), end( regionDeltaTempMaxLoc ), []( auto & lhs, auto & rhs )   {
      return lhs.value   < rhs.value;
    } );
    auto globalMaxDeltaTemp = MpiWrapper::maxValLoc( valueAndLocationType( localDeltaTempMax, localDeltaTempMaxLoc ));

    minTempScalingFactor = MpiWrapper::min( minTempScalingFactor );
    GEOS_LOG_LEVEL_INFO_RANK_0( logInfo::Solution,
                                GEOS_FMT( "        {}: Max temperature change = {:.3f} K (before scaling) at cell maxRegionDeltaTempLoc {}",
                                          getName(),
                                          globalMaxDeltaTemp.value,
                                          globalMaxDeltaTemp.location ) );
  }

  if( m_scalingType == ScalingType::Local )
  {
    GEOS_LOG_LEVEL_INFO_RANK_0( logInfo::Solution, GEOS_FMT( "        {}: Min pressure scaling factor = {}", getName(), minPresScalingFactor ) );
    GEOS_LOG_LEVEL_INFO_RANK_0( logInfo::Solution, GEOS_FMT( "        {}: Min component density scaling factor = {}", getName(), minCompDensScalingFactor ) );
    if( m_isThermal )
    {
      GEOS_LOG_LEVEL_INFO_RANK_0( logInfo::Solution, GEOS_FMT( "        {}: Min temperature scaling factor = {}", getName(), minTempScalingFactor ) );
    }
  }

  return LvArray::math::max( scalingFactor, m_minScalingFactor );
}

bool CompositionalMultiphaseFVM::checkSystemSolution( DomainPartition & domain,
                                                      DofManager const & dofManager,
                                                      arrayView1d< real64 const > const & localSolution,
                                                      real64 const scalingFactor )
{
  GEOS_MARK_FUNCTION;

  string const dofKey = dofManager.getKey( viewKeyStruct::elemDofFieldString() );
  integer localCheck = 1;
  real64 minPres = 0.0, minDens = 0.0, minTotalDens = 0.0;
  integer numNegPres = 0, numNegDens = 0, numNegTotalDens = 0;

  forDiscretizationOnMeshTargets( domain.getMeshBodies(), [&]( string const &,
                                                               MeshLevel & mesh,
                                                               arrayView1d< string const > const & regionNames )
  {
    mesh.getElemManager().forElementSubRegions( regionNames,
                                                [&]( localIndex const,
                                                     ElementSubRegionBase & subRegion )
    {
      arrayView1d< real64 const > const pressure =
        subRegion.getField< fields::flow::pressure >();
      arrayView1d< real64 const > const temperature =
        subRegion.getField< fields::flow::temperature >();
      arrayView2d< real64 const, compflow::USD_COMP > const compDens =
        subRegion.getField< fields::flow::globalCompDensity >();
      arrayView1d< real64 > pressureScalingFactor = subRegion.getField< fields::flow::pressureScalingFactor >();
      arrayView1d< real64 > temperatureScalingFactor = subRegion.getField< fields::flow::temperatureScalingFactor >();
      arrayView1d< real64 > compDensScalingFactor = subRegion.getField< fields::flow::globalCompDensityScalingFactor >();
      // check that pressure and component densities are non-negative
      // for thermal, check that temperature is above 273.15 K
      const integer temperatureOffset = m_numComponents+1;
      auto const subRegionData =
        m_isThermal
  ? thermalCompositionalMultiphaseBaseKernels::
          SolutionCheckKernelFactory::
          createAndLaunch< parallelDevicePolicy<> >( m_allowCompDensChopping,
                                                     m_allowNegativePressure,
                                                     m_scalingType,
                                                     scalingFactor,
                                                     pressure,
                                                     temperature,
                                                     compDens,
                                                     pressureScalingFactor,
                                                     temperatureScalingFactor,
                                                     compDensScalingFactor,
                                                     dofManager.rankOffset(),
                                                     m_numComponents,
                                                     dofKey,
                                                     subRegion,
                                                     localSolution,
                                                     temperatureOffset )
  : isothermalCompositionalMultiphaseBaseKernels::
          SolutionCheckKernelFactory::
          createAndLaunch< parallelDevicePolicy<> >( m_allowCompDensChopping,
                                                     m_allowNegativePressure,
                                                     m_scalingType,
                                                     scalingFactor,
                                                     pressure,
                                                     compDens,
                                                     pressureScalingFactor,
                                                     compDensScalingFactor,
                                                     dofManager.rankOffset(),
                                                     m_numComponents,
                                                     dofKey,
                                                     subRegion,
                                                     localSolution );

      localCheck = std::min( localCheck, subRegionData.localMinVal );

      minPres  = std::min( minPres, subRegionData.localMinPres );
      minDens = std::min( minDens, subRegionData.localMinDens );
      minTotalDens = std::min( minTotalDens, subRegionData.localMinTotalDens );
      numNegPres += subRegionData.localNumNegPressures;
      numNegDens += subRegionData.localNumNegDens;
      numNegTotalDens += subRegionData.localNumNegTotalDens;
    } );
  } );

  minPres  = MpiWrapper::min( minPres );
  minDens = MpiWrapper::min( minDens );
  minTotalDens = MpiWrapper::min( minTotalDens );
  numNegPres = MpiWrapper::sum( numNegPres );
  numNegDens = MpiWrapper::sum( numNegDens );
  numNegTotalDens = MpiWrapper::sum( numNegTotalDens );

  if( numNegPres > 0 )
    GEOS_LOG_LEVEL_INFO_RANK_0( logInfo::Solution, GEOS_FMT( "        {}: Number of negative pressure values: {}, minimum value: {} Pa",
                                                             getName(), numNegPres, fmt::format( "{:.{}f}", minPres, 3 ) ) );
  string const massUnit = m_useMass ? "kg/m3" : "mol/m3";
  if( numNegDens > 0 )
    GEOS_LOG_LEVEL_INFO_RANK_0( logInfo::Solution, GEOS_FMT( "        {}: Number of negative component density values: {}, minimum value: {} {}}",
                                                             getName(), numNegDens, fmt::format( "{:.{}f}", minDens, 3 ), massUnit ) );
  if( minTotalDens > 0 )
    GEOS_LOG_LEVEL_INFO_RANK_0( logInfo::Solution, GEOS_FMT( "        {}: Number of negative total density values: {}, minimum value: {} {}}",
                                                             getName(), minTotalDens, fmt::format( "{:.{}f}", minDens, 3 ), massUnit ) );

  return MpiWrapper::min( localCheck );
}

void CompositionalMultiphaseFVM::applySystemSolution( DofManager const & dofManager,
                                                      arrayView1d< real64 const > const & localSolution,
                                                      real64 const scalingFactor,
                                                      real64 const GEOS_UNUSED_PARAM( dt ),
                                                      DomainPartition & domain )
{
  GEOS_MARK_FUNCTION;

  bool const localScaling = m_scalingType == ScalingType::Local;

  DofManager::CompMask pressureMask( m_numDofPerCell, 0, 1 );
  DofManager::CompMask componentMask( m_numDofPerCell, 1, m_numComponents+1 );

  if( localScaling )
  {
    dofManager.addVectorToField( localSolution,
                                 viewKeyStruct::elemDofFieldString(),
                                 fields::flow::pressure::key(),
                                 fields::flow::pressureScalingFactor::key(),
                                 pressureMask );
  }
  else
  {
    dofManager.addVectorToField( localSolution,
                                 viewKeyStruct::elemDofFieldString(),
                                 fields::flow::pressure::key(),
                                 scalingFactor,
                                 pressureMask );
  }

  if( localScaling )
  {
    dofManager.addVectorToField( localSolution,
                                 viewKeyStruct::elemDofFieldString(),
                                 fields::flow::globalCompDensity::key(),
                                 fields::flow::globalCompDensityScalingFactor::key(),
                                 componentMask );
  }
  else
  {
    dofManager.addVectorToField( localSolution,
                                 viewKeyStruct::elemDofFieldString(),
                                 fields::flow::globalCompDensity::key(),
                                 scalingFactor,
                                 componentMask );
  }

  if( m_isThermal )
  {
    DofManager::CompMask temperatureMask( m_numDofPerCell, m_numComponents+1, m_numComponents+2 );
    if( localScaling )
    {
      dofManager.addVectorToField( localSolution,
                                   viewKeyStruct::elemDofFieldString(),
                                   fields::flow::temperature::key(),
                                   fields::flow::temperatureScalingFactor::key(),
                                   temperatureMask );
    }
    else
    {
      dofManager.addVectorToField( localSolution,
                                   viewKeyStruct::elemDofFieldString(),
                                   fields::flow::temperature::key(),
                                   scalingFactor,
                                   temperatureMask );
    }
  }

  // if component density chopping is allowed, some component densities may be negative after the update
  // these negative component densities are set to zero in this function
  if( m_allowCompDensChopping )
  {
    chopNegativeDensities( domain );
  }

  forDiscretizationOnMeshTargets( domain.getMeshBodies(), [&]( string const &,
                                                               MeshLevel & mesh,
                                                               arrayView1d< string const > const & regionNames )
  {
    std::vector< string > fields{ fields::flow::pressure::key(), fields::flow::globalCompDensity::key() };
    if( m_isThermal )
    {
      fields.emplace_back( fields::flow::temperature::key() );
    }
    FieldIdentifiers fieldsToBeSync;
    fieldsToBeSync.addElementFields( fields, regionNames );

    CommunicationTools::getInstance().synchronizeFields( fieldsToBeSync, mesh, domain.getNeighbors(), true );
  } );
}

void CompositionalMultiphaseFVM::updatePhaseMobility( ObjectManagerBase & dataGroup ) const
{
  GEOS_MARK_FUNCTION;

  // note that the phase mobility computed here also includes phase density
  string const & fluidName = dataGroup.getReference< string >( viewKeyStruct::fluidNamesString() );
  MultiFluidBase const & fluid = getConstitutiveModel< MultiFluidBase >( dataGroup, fluidName );

  string const & relpermName = dataGroup.getReference< string >( viewKeyStruct::relPermNamesString() );
  RelativePermeabilityBase const & relperm = getConstitutiveModel< RelativePermeabilityBase >( dataGroup, relpermName );

  if( m_isThermal )
  {
    thermalCompositionalMultiphaseFVMKernels::
      PhaseMobilityKernelFactory::
      createAndLaunch< parallelDevicePolicy<> >( m_numComponents,
                                                 m_numPhases,
                                                 dataGroup,
                                                 fluid,
                                                 relperm );
  }
  else
  {
    isothermalCompositionalMultiphaseFVMKernels::
      PhaseMobilityKernelFactory::
      createAndLaunch< parallelDevicePolicy<> >( m_numComponents,
                                                 m_numPhases,
                                                 dataGroup,
                                                 fluid,
                                                 relperm );
  }
}

void CompositionalMultiphaseFVM::applyBoundaryConditions( real64 time_n,
                                                          real64 dt,
                                                          DomainPartition & domain,
                                                          DofManager const & dofManager,
                                                          CRSMatrixView< real64, globalIndex const > const & localMatrix,
                                                          arrayView1d< real64 > const & localRhs )
{
  GEOS_MARK_FUNCTION;
  CompositionalMultiphaseBase::applyBoundaryConditions( time_n, dt, domain, dofManager, localMatrix, localRhs );
  if( !m_keepVariablesConstantDuringInitStep )
  {
    applyFaceDirichletBC( time_n, dt, dofManager, domain, localMatrix, localRhs );
  }
}

bool CompositionalMultiphaseFVM::validateFaceDirichletBC( DomainPartition & domain,
                                                          real64 const time ) const
{
  constexpr integer MAX_NC = MultiFluidBase::MAX_NUM_COMPONENTS;
  FieldSpecificationManager & fsManager = FieldSpecificationManager::getInstance();

  bool bcConsistent = true;

  forDiscretizationOnMeshTargets( domain.getMeshBodies(), [&]( string const &,
                                                               MeshLevel & mesh,
                                                               arrayView1d< string const > const & )
  {

    // maps to check consistent application of BC
    // maps: setName (-> numComps)
    map< string, ComponentMask< MAX_NC > > bcPresCompStatusMap; // check that pressure/comp are present/consistent
    set< string > bcTempStatusMap; // check that temperature is present/consistent

    // 1. Check pressure Dirichlet BCs
    fsManager.apply< FaceManager >( time,
                                    mesh,
                                    fields::flow::pressure::key(),
                                    [&]( FieldSpecificationBase const &,
                                         string const & setName,
                                         SortedArrayView< localIndex const > const &,
                                         FaceManager &,
                                         string const & )
    {
      // Check whether pressure has already been applied to this set
      if( bcPresCompStatusMap.count( setName ) > 0 )
      {
        bcConsistent = false;
        GEOS_WARNING( GEOS_FMT( "Conflicting pressure boundary conditions on set {}", setName ) );
      }
      bcPresCompStatusMap[setName].setNumComp( m_numComponents );
    } );

    // 2. Check temperature Dirichlet BCs (we always require a temperature for face-based BCs)
    fsManager.apply< FaceManager >( time,
                                    mesh,
                                    fields::flow::temperature::key(),
                                    [&]( FieldSpecificationBase const &,
                                         string const & setName,
                                         SortedArrayView< localIndex const > const &,
                                         FaceManager &,
                                         string const & )
    {
      // 2.1 Check whether temperature has already been applied to this set
      if( bcTempStatusMap.count( setName ) > 0 )
      {
        bcConsistent = false;
        GEOS_WARNING( GEOS_FMT( "Conflicting temperature boundary conditions on set {}", setName ) );
      }
      bcTempStatusMap.insert( setName );

      // 2.2 Check that there is pressure bc applied to this set
      if( bcPresCompStatusMap.count( setName ) == 0 )
      {
        bcConsistent = false;
        GEOS_WARNING( GEOS_FMT( "Pressure boundary condition not prescribed on set {}", setName ) );
      }
    } );

    // 3. Check composition BC (global component fraction)
    fsManager.apply< FaceManager >( time,
                                    mesh,
                                    fields::flow::globalCompFraction::key(),
                                    [&] ( FieldSpecificationBase const & fs,
                                          string const & setName,
                                          SortedArrayView< localIndex const > const &,
                                          FaceManager &,
                                          string const & )
    {
      // 3.1 Check pressure, temperature, and record composition bc application
      integer const comp = fs.getComponent();

      if( bcPresCompStatusMap.count( setName ) == 0 )
      {
        bcConsistent = false;
        GEOS_WARNING( GEOS_FMT( "Pressure boundary condition not prescribed on set {}", setName ) );
      }
      if( bcTempStatusMap.count( setName ) == 0 )
      {
        bcConsistent = false;
        GEOS_WARNING( GEOS_FMT( "Temperature boundary condition not prescribed on set {}. \n"
                                "Note that for face boundary conditions, you must provide a temperature", setName ) );
      }
      if( comp < 0 || comp >= m_numComponents )
      {
        bcConsistent = false;
        GEOS_WARNING( GEOS_FMT( "Invalid component index [{}] in composition boundary condition {}", comp, fs.getName() ) );
        return; // can't check next part with invalid component id
      }

      ComponentMask< MAX_NC > & compMask = bcPresCompStatusMap[setName];
      if( compMask[comp] )
      {
        bcConsistent = false;
        GEOS_WARNING( GEOS_FMT( "Conflicting composition[{}] boundary conditions on set {}", comp, setName ) );
      }
      compMask.set( comp );
    } );

    // 3.2 Check consistency between composition BC applied to sets
    for( auto const & setEntry : bcPresCompStatusMap )
    {
      ComponentMask< MAX_NC > const & compMask = setEntry.second;
      for( integer ic = 0; ic < m_numComponents; ++ic )
      {
        if( !compMask[ic] )
        {
          bcConsistent = false;
          GEOS_WARNING( GEOS_FMT( "Boundary condition not applied to composition[{}] on set {}", ic, setEntry.first ) );
        }
      }
    }
  } );

  return bcConsistent;
}

namespace
{
char const faceBcLogMessage[] =
  "CompositionalMultiphaseFVM {}: at time {}s, "
  "the <{}> boundary condition '{}' is applied to the face set '{}' in '{}'. "
  "\nThe scale of this boundary condition is {} and multiplies the value of the provided function (if any). "
  "\nThe total number of target faces (including ghost faces) is {}."
  "\nNote that if this number is equal to zero, the boundary condition will not be applied on this face set.";
}

void CompositionalMultiphaseFVM::applyFaceDirichletBC( real64 const time_n,
                                                       real64 const dt,
                                                       DofManager const & dofManager,
                                                       DomainPartition & domain,
                                                       CRSMatrixView< real64, globalIndex const > const & localMatrix,
                                                       arrayView1d< real64 > const & localRhs )
{
  GEOS_MARK_FUNCTION;

  // Only validate BC at the beginning of Newton loop
  if( m_nonlinearSolverParameters.m_numNewtonIterations == 0 )
  {
    bool const bcConsistent = validateFaceDirichletBC( domain, time_n + dt );
    GEOS_ERROR_IF( !bcConsistent, GEOS_FMT( "CompositionalMultiphaseBase {}: inconsistent boundary conditions", getDataContext() ) );
  }

  using namespace isothermalCompositionalMultiphaseFVMKernels;

  BitFlags< KernelFlags > kernelFlags;
  if( m_useTotalMassEquation )
    kernelFlags.set( KernelFlags::TotalMassEquation );

  FieldSpecificationManager & fsManager = FieldSpecificationManager::getInstance();

  NumericalMethodsManager const & numericalMethodManager = domain.getNumericalMethodManager();
  FiniteVolumeManager const & fvManager = numericalMethodManager.getFiniteVolumeManager();
  FluxApproximationBase const & fluxApprox = fvManager.getFluxApproximation( m_discretizationName );

  forDiscretizationOnMeshTargets( domain.getMeshBodies(), [&] ( string const &,
                                                                MeshLevel & mesh,
                                                                arrayView1d< string const > const & )
  {
    ElementRegionManager & elemManager = mesh.getElemManager();
    FaceManager const & faceManager = mesh.getFaceManager();

    // Take BCs defined for "pressure" field and apply values to "facePressure"
    applyFieldValue< FaceManager >( time_n, dt, mesh, faceBcLogMessage,
                                    fields::flow::pressure::key(), fields::flow::facePressure::key() );
    // Take BCs defined for "globalCompFraction" field and apply values to "faceGlobalCompFraction"
    applyFieldValue< FaceManager >( time_n, dt, mesh, faceBcLogMessage,
                                    fields::flow::globalCompFraction::key(), fields::flow::faceGlobalCompFraction::key() );
    // Take BCs defined for "temperature" field and apply values to "faceTemperature"
    applyFieldValue< FaceManager >( time_n, dt, mesh, faceBcLogMessage,
                                    fields::flow::temperature::key(), fields::flow::faceTemperature::key() );

    // Then launch the face Dirichlet kernel
    fsManager.apply< FaceManager >( time_n + dt,
                                    mesh,
                                    fields::flow::pressure::key(), // we have required that pressure is always present
                                    [&] ( FieldSpecificationBase const &,
                                          string const & setName,
                                          SortedArrayView< localIndex const > const &,
                                          FaceManager &,
                                          string const & )
    {
      BoundaryStencil const & stencil = fluxApprox.getStencil< BoundaryStencil >( mesh, setName );
      if( stencil.size() == 0 )
      {
        return;
      }

      // TODO: same issue as in the single-phase case
      //       currently we just use model from the first cell in this stencil
      //       since it's not clear how to create fluid kernel wrappers for arbitrary models.
      //       Can we just use cell properties for an approximate flux computation?
      //       Then we can forget about capturing the fluid model.
      localIndex const er = stencil.getElementRegionIndices()( 0, 0 );
      localIndex const esr = stencil.getElementSubRegionIndices()( 0, 0 );
      ElementSubRegionBase & subRegion = elemManager.getRegion( er ).getSubRegion( esr );
      string const & fluidName = subRegion.getReference< string >( viewKeyStruct::fluidNamesString() );
      MultiFluidBase & multiFluidBase = subRegion.getConstitutiveModel< MultiFluidBase >( fluidName );

      BoundaryStencilWrapper const stencilWrapper = stencil.createKernelWrapper();

      string const & elemDofKey = dofManager.getKey( viewKeyStruct::elemDofFieldString() );

      if( m_isThermal )
      {
        //todo (jafranc) extend upwindScheme name if satisfied in isothermalCase
        thermalCompositionalMultiphaseFVMKernels::
          DirichletFluxComputeKernelFactory::
          createAndLaunch< parallelDevicePolicy<> >( m_numComponents,
                                                     m_numPhases,
                                                     dofManager.rankOffset(),
                                                     kernelFlags,
                                                     elemDofKey,
                                                     getName(),
                                                     faceManager,
                                                     elemManager,
                                                     stencilWrapper,
                                                     multiFluidBase,
                                                     dt,
                                                     localMatrix,
                                                     localRhs );
      }
      else
      {
        isothermalCompositionalMultiphaseFVMKernels::
          DirichletFluxComputeKernelFactory::
          createAndLaunch< parallelDevicePolicy<> >( m_numComponents,
                                                     m_numPhases,
                                                     dofManager.rankOffset(),
                                                     m_useTotalMassEquation,
                                                     elemDofKey,
                                                     getName(),
                                                     faceManager,
                                                     elemManager,
                                                     stencilWrapper,
                                                     multiFluidBase,
                                                     dt,
                                                     localMatrix,
                                                     localRhs );
      }

    } );
  } );
}

void CompositionalMultiphaseFVM::applyAquiferBC( real64 const time,
                                                 real64 const dt,
                                                 DofManager const & dofManager,
                                                 DomainPartition & domain,
                                                 CRSMatrixView< real64, globalIndex const > const & localMatrix,
                                                 arrayView1d< real64 > const & localRhs ) const
{
  GEOS_MARK_FUNCTION;

  FieldSpecificationManager & fsManager = FieldSpecificationManager::getInstance();

  forDiscretizationOnMeshTargets( domain.getMeshBodies(), [&]( string const &,
                                                               MeshLevel & mesh,
                                                               arrayView1d< string const > const & )
  {
    NumericalMethodsManager const & numericalMethodManager = domain.getNumericalMethodManager();
    FiniteVolumeManager const & fvManager = numericalMethodManager.getFiniteVolumeManager();
    FluxApproximationBase const & fluxApprox = fvManager.getFluxApproximation( m_discretizationName );

    string const & elemDofKey = dofManager.getKey( viewKeyStruct::elemDofFieldString() );
    ElementRegionManager::ElementViewAccessor< arrayView1d< globalIndex const > > elemDofNumber =
      mesh.getElemManager().constructArrayViewAccessor< globalIndex, 1 >( elemDofKey );
    elemDofNumber.setName( getName() + "/accessors/" + elemDofKey );

    isothermalCompositionalMultiphaseFVMKernels::
      AquiferBCKernel::CompFlowAccessors compFlowAccessors( mesh.getElemManager(), getName() );
    isothermalCompositionalMultiphaseFVMKernels::
      AquiferBCKernel::MultiFluidAccessors multiFluidAccessors( mesh.getElemManager(), getName() );

    fsManager.apply< FaceManager,
                     AquiferBoundaryCondition >( time + dt,
                                                 mesh,
                                                 AquiferBoundaryCondition::catalogName(),
                                                 [&] ( AquiferBoundaryCondition const & bc,
                                                       string const & setName,
                                                       SortedArrayView< localIndex const > const &,
                                                       FaceManager & faceManager,
                                                       string const & )
    {
      BoundaryStencil const & stencil = fluxApprox.getStencil< BoundaryStencil >( mesh, setName );
      if( bc.getLogLevel() >= 1 && m_nonlinearSolverParameters.m_numNewtonIterations == 0 )
      {
        globalIndex const numTargetFaces = MpiWrapper::sum< globalIndex >( stencil.size() );
        GEOS_LOG_RANK_0( GEOS_FMT( faceBcLogMessage,
                                   getName(), time+dt, bc.getCatalogName(), bc.getName(),
                                   setName, faceManager.getName(), bc.getScale(), numTargetFaces ) );
      }

      if( stencil.size() == 0 )
      {
        return;
      }

      AquiferBoundaryCondition::KernelWrapper aquiferBCWrapper = bc.createKernelWrapper();
      bool const allowAllPhasesIntoAquifer = bc.allowAllPhasesIntoAquifer();
      localIndex const waterPhaseIndex = bc.getWaterPhaseIndex();
      real64 const & aquiferWaterPhaseDens = bc.getWaterPhaseDensity();
      arrayView1d< real64 const > const & aquiferWaterPhaseCompFrac = bc.getWaterPhaseComponentFraction();

      // While this kernel is waiting for a factory class, pass all the accessors here
      isothermalCompositionalMultiphaseBaseKernels::KernelLaunchSelector1
      < isothermalCompositionalMultiphaseFVMKernels::AquiferBCKernel >( m_numComponents,
                                                                        m_numPhases,
                                                                        waterPhaseIndex,
                                                                        allowAllPhasesIntoAquifer,
                                                                        m_useTotalMassEquation,
                                                                        stencil,
                                                                        dofManager.rankOffset(),
                                                                        elemDofNumber.toNestedViewConst(),
                                                                        aquiferBCWrapper,
                                                                        aquiferWaterPhaseDens,
                                                                        aquiferWaterPhaseCompFrac,
                                                                        compFlowAccessors.get( fields::ghostRank{} ),
                                                                        compFlowAccessors.get( fields::flow::pressure{} ),
                                                                        compFlowAccessors.get( fields::flow::pressure_n{} ),
                                                                        compFlowAccessors.get( fields::flow::gravityCoefficient{} ),
                                                                        compFlowAccessors.get( fields::flow::phaseVolumeFraction{} ),
                                                                        compFlowAccessors.get( fields::flow::dPhaseVolumeFraction{} ),
                                                                        compFlowAccessors.get( fields::flow::dGlobalCompFraction_dGlobalCompDensity{} ),
                                                                        multiFluidAccessors.get( fields::multifluid::phaseDensity{} ),
                                                                        multiFluidAccessors.get( fields::multifluid::dPhaseDensity{} ),
                                                                        multiFluidAccessors.get( fields::multifluid::phaseCompFraction{} ),
                                                                        multiFluidAccessors.get( fields::multifluid::dPhaseCompFraction{} ),
                                                                        time,
                                                                        dt,
                                                                        localMatrix.toViewConstSizes(),
                                                                        localRhs.toView() );
    } );
  } );

}

<<<<<<< HEAD
real64 CompositionalMultiphaseFVM::setNextDt( real64 const & currentTime,
                                              real64 const & currentDt,
                                              DomainPartition & domain )
{
=======
void CompositionalMultiphaseFVM::assembleHydrofracFluxTerms( real64 const GEOS_UNUSED_PARAM ( time_n ),
                                                             real64 const dt,
                                                             DomainPartition const & domain,
                                                             DofManager const & dofManager,
                                                             CRSMatrixView< real64, globalIndex const > const & localMatrix,
                                                             arrayView1d< real64 > const & localRhs,
                                                             CRSMatrixView< real64, localIndex const > const & dR_dAper )
{
  GEOS_MARK_FUNCTION;

  NumericalMethodsManager const & numericalMethodManager = domain.getNumericalMethodManager();
  FiniteVolumeManager const & fvManager = numericalMethodManager.getFiniteVolumeManager();
  FluxApproximationBase const & fluxApprox = fvManager.getFluxApproximation( m_discretizationName );

  string const & elemDofKey = dofManager.getKey( viewKeyStruct::elemDofFieldString() );

  using namespace isothermalCompositionalMultiphaseFVMKernels;

  BitFlags< KernelFlags > kernelFlags;
  if( m_hasCapPressure )
    kernelFlags.set( KernelFlags::CapPressure );
  if( m_useTotalMassEquation )
    kernelFlags.set( KernelFlags::TotalMassEquation );
  if( m_gravityDensityScheme == GravityDensityScheme::PhasePresence )
    kernelFlags.set( KernelFlags::CheckPhasePresenceInGravity );

  if( m_isThermal )
  {
    // should not end up here but just in case
    GEOS_ERROR( "Thermal not yet supported in CompositionalMultiphaseFVM::assembleHydrofracFluxTerms" );
  }
  if( fluxApprox.upwindingParams().upwindingScheme != UpwindingScheme::PPU )
  {
    // a bit tricky to check in advance
    GEOS_ERROR( "Only PPU upwinding is supported in CompositionalMultiphaseFVM::assembleHydrofracFluxTerms" );
  }

  this->forDiscretizationOnMeshTargets( domain.getMeshBodies(), [&] ( string const &,
                                                                      MeshLevel const & mesh,
                                                                      arrayView1d< string const > const & )
  {
    fluxApprox.forStencils< CellElementStencilTPFA, FaceElementToCellStencil >( mesh, [&]( auto & stencil )
    {
      typename TYPEOFREF( stencil ) ::KernelWrapper stencilWrapper = stencil.createKernelWrapper();

      isothermalCompositionalMultiphaseFVMKernels::
        FluxComputeKernelFactory::
        createAndLaunch< parallelDevicePolicy<> >( m_numComponents,
                                                   m_numPhases,
                                                   dofManager.rankOffset(),
                                                   elemDofKey,
                                                   kernelFlags,
                                                   getName(),
                                                   mesh.getElemManager(),
                                                   stencilWrapper,
                                                   dt,
                                                   localMatrix.toViewConstSizes(),
                                                   localRhs.toView() );
    } );

    fluxApprox.forStencils< SurfaceElementStencil >( mesh, [&]( auto & stencil )
    {
      typename TYPEOFREF( stencil ) ::KernelWrapper stencilWrapper = stencil.createKernelWrapper();

      multiphasePoromechanicsConformingFracturesKernels::
        FluxComputeKernelFactory::createAndLaunch< parallelDevicePolicy<> >( m_numComponents,
                                                                             m_numPhases,
                                                                             dofManager.rankOffset(),
                                                                             elemDofKey,
                                                                             kernelFlags,
                                                                             getName(),
                                                                             mesh.getElemManager(),
                                                                             stencilWrapper,
                                                                             dt,
                                                                             localMatrix.toViewConstSizes(),
                                                                             localRhs.toView(),
                                                                             dR_dAper );
    } );
  } );
}

real64 CompositionalMultiphaseFVM::setNextDt( const geos::real64 & currentDt, geos::DomainPartition & domain )
{
>>>>>>> 8f9126c3
  if( m_targetFlowCFL < 0 )
    return CompositionalMultiphaseBase::setNextDt( currentTime, currentDt, domain );
  else
    return setNextDtBasedOnCFL( currentDt, domain );
}

real64 CompositionalMultiphaseFVM::setNextDtBasedOnCFL( const geos::real64 & currentDt, geos::DomainPartition & domain )
{

  real64 maxPhaseCFL, maxCompCFL;

  computeCFLNumbers( domain, currentDt, maxPhaseCFL, maxCompCFL );

  GEOS_LOG_LEVEL_INFO_RANK_0( logInfo::TimeStep, GEOS_FMT( "{}: max phase CFL number = {}", getName(), maxPhaseCFL ) );
  GEOS_LOG_LEVEL_INFO_RANK_0( logInfo::TimeStep, GEOS_FMT( "{}: max component CFL number = {} ", getName(), maxCompCFL ) );

  return std::min( m_targetFlowCFL * currentDt / maxCompCFL,
                   m_targetFlowCFL * currentDt / maxPhaseCFL );
}

void CompositionalMultiphaseFVM::computeCFLNumbers( geos::DomainPartition & domain, const geos::real64 & dt,
                                                    geos::real64 & maxPhaseCFL, geos::real64 & maxCompCFL )
{
  GEOS_MARK_FUNCTION;

  integer const numPhases = numFluidPhases();
  integer const numComps = numFluidComponents();

  // Step 1: reset the arrays involved in the computation of CFL numbers
  forDiscretizationOnMeshTargets( domain.getMeshBodies(), [&]( string const &,
                                                               MeshLevel & mesh,
                                                               arrayView1d< string const > const & regionNames )
  {
    mesh.getElemManager().forElementSubRegions( regionNames,
                                                [&]( localIndex const,
                                                     ElementSubRegionBase & subRegion )
    {
      arrayView2d< real64, compflow::USD_PHASE > const & phaseOutflux =
        subRegion.getField< fields::flow::phaseOutflux >();
      arrayView2d< real64, compflow::USD_COMP > const & compOutflux =
        subRegion.getField< fields::flow::componentOutflux >();
      phaseOutflux.zero();
      compOutflux.zero();
    } );

    // Step 2: compute the total volumetric outflux for each reservoir cell by looping over faces
    NumericalMethodsManager & numericalMethodManager = domain.getNumericalMethodManager();
    FiniteVolumeManager & fvManager = numericalMethodManager.getFiniteVolumeManager();
    FluxApproximationBase & fluxApprox = fvManager.getFluxApproximation( getDiscretizationName() );

    isothermalCompositionalMultiphaseFVMKernels::
      CFLFluxKernel::CompFlowAccessors compFlowAccessors( mesh.getElemManager(), getName() );
    isothermalCompositionalMultiphaseFVMKernels::
      CFLFluxKernel::MultiFluidAccessors multiFluidAccessors( mesh.getElemManager(), getName() );
    isothermalCompositionalMultiphaseFVMKernels::
      CFLFluxKernel::PermeabilityAccessors permeabilityAccessors( mesh.getElemManager(), getName() );
    isothermalCompositionalMultiphaseFVMKernels::
      CFLFluxKernel::RelPermAccessors relPermAccessors( mesh.getElemManager(), getName() );

    // TODO: find a way to compile with this modifiable accessors in CompFlowAccessors, and remove them from here
    ElementRegionManager::ElementViewAccessor< arrayView2d< real64, compflow::USD_PHASE > > const phaseOutfluxAccessor =
      mesh.getElemManager().constructViewAccessor< array2d< real64, compflow::LAYOUT_PHASE >,
                                                   arrayView2d< real64, compflow::USD_PHASE > >( fields::flow::phaseOutflux::key() );

    ElementRegionManager::ElementViewAccessor< arrayView2d< real64, compflow::USD_COMP > > const compOutfluxAccessor =
      mesh.getElemManager().constructViewAccessor< array2d< real64, compflow::LAYOUT_COMP >,
                                                   arrayView2d< real64, compflow::USD_COMP > >( fields::flow::componentOutflux::key() );


    fluxApprox.forAllStencils( mesh, [&] ( auto & stencil )
    {
      typename TYPEOFREF( stencil ) ::KernelWrapper stencilWrapper = stencil.createKernelWrapper();

      // While this kernel is waiting for a factory class, pass all the accessors here
      isothermalCompositionalMultiphaseBaseKernels::KernelLaunchSelector1
      < isothermalCompositionalMultiphaseFVMKernels::CFLFluxKernel >( numComps,
                                                                      numPhases,
                                                                      m_gravityDensityScheme == GravityDensityScheme::PhasePresence,
                                                                      dt,
                                                                      stencilWrapper,
                                                                      compFlowAccessors.get( fields::flow::pressure{} ),
                                                                      compFlowAccessors.get( fields::flow::gravityCoefficient{} ),
                                                                      compFlowAccessors.get( fields::flow::phaseVolumeFraction{} ),
                                                                      permeabilityAccessors.get( fields::permeability::permeability{} ),
                                                                      permeabilityAccessors.get( fields::permeability::dPerm_dPressure{} ),
                                                                      relPermAccessors.get( fields::relperm::phaseRelPerm{} ),
                                                                      multiFluidAccessors.get( fields::multifluid::phaseViscosity{} ),
                                                                      multiFluidAccessors.get( fields::multifluid::phaseDensity{} ),
                                                                      multiFluidAccessors.get( fields::multifluid::phaseMassDensity{} ),
                                                                      multiFluidAccessors.get( fields::multifluid::phaseCompFraction{} ),
                                                                      phaseOutfluxAccessor.toNestedView(),
                                                                      compOutfluxAccessor.toNestedView() );
    } );
  } );

  // Step 3: finalize the (cell-based) computation of the CFL numbers
  real64 localMaxPhaseCFLNumber = 0.0;
  real64 localMaxCompCFLNumber = 0.0;

  forDiscretizationOnMeshTargets( domain.getMeshBodies(), [&]( string const &,
                                                               MeshLevel & mesh,
                                                               arrayView1d< string const > const & regionNames )
  {
    mesh.getElemManager().forElementSubRegions( regionNames,
                                                [&]( localIndex const,
                                                     ElementSubRegionBase & subRegion )
    {
      arrayView2d< real64 const, compflow::USD_PHASE > const & phaseOutflux =
        subRegion.getField< fields::flow::phaseOutflux >();
      arrayView2d< real64 const, compflow::USD_COMP > const & compOutflux =
        subRegion.getField< fields::flow::componentOutflux >();

      arrayView1d< real64 > const & phaseCFLNumber = subRegion.getField< fields::flow::phaseCFLNumber >();
      arrayView1d< real64 > const & compCFLNumber = subRegion.getField< fields::flow::componentCFLNumber >();

      arrayView1d< real64 const > const & volume = subRegion.getElementVolume();

      arrayView2d< real64 const, compflow::USD_COMP > const & compDens =
        subRegion.getField< fields::flow::globalCompDensity >();
      arrayView2d< real64 const, compflow::USD_COMP > const compFrac =
        subRegion.getField< fields::flow::globalCompFraction >();
      arrayView2d< real64, compflow::USD_PHASE > const phaseVolFrac =
        subRegion.getField< fields::flow::phaseVolumeFraction >();

      Group const & constitutiveModels = subRegion.getGroup( ElementSubRegionBase::groupKeyStruct::constitutiveModelsString() );

      string const & fluidName = subRegion.getReference< string >( CompositionalMultiphaseBase::viewKeyStruct::fluidNamesString() );
      MultiFluidBase const & fluid = constitutiveModels.getGroup< MultiFluidBase >( fluidName );
      arrayView3d< real64 const, multifluid::USD_PHASE > const & phaseVisc = fluid.phaseViscosity();

      string const & relpermName = subRegion.getReference< string >( CompositionalMultiphaseBase::viewKeyStruct::relPermNamesString() );
      RelativePermeabilityBase const & relperm = constitutiveModels.getGroup< RelativePermeabilityBase >( relpermName );
      arrayView3d< real64 const, relperm::USD_RELPERM > const & phaseRelPerm = relperm.phaseRelPerm();
      arrayView4d< real64 const, relperm::USD_RELPERM_DS > const & dPhaseRelPerm_dPhaseVolFrac = relperm.dPhaseRelPerm_dPhaseVolFraction();

      string const & solidName = subRegion.getReference< string >( CompositionalMultiphaseBase::viewKeyStruct::solidNamesString() );
      CoupledSolidBase const & solid = constitutiveModels.getGroup< CoupledSolidBase >( solidName );
      arrayView2d< real64 const > const & porosity = solid.getPorosity();

      real64 subRegionMaxPhaseCFLNumber = 0.0;
      real64 subRegionMaxCompCFLNumber = 0.0;

      isothermalCompositionalMultiphaseBaseKernels::KernelLaunchSelector2
      < isothermalCompositionalMultiphaseFVMKernels::CFLKernel >( numComps, numPhases,
                                                                  subRegion.size(),
                                                                  volume,
                                                                  porosity,
                                                                  compDens,
                                                                  compFrac,
                                                                  phaseVolFrac,
                                                                  phaseRelPerm,
                                                                  dPhaseRelPerm_dPhaseVolFrac,
                                                                  phaseVisc,
                                                                  phaseOutflux,
                                                                  compOutflux,
                                                                  phaseCFLNumber,
                                                                  compCFLNumber,
                                                                  subRegionMaxPhaseCFLNumber,
                                                                  subRegionMaxCompCFLNumber );

      localMaxPhaseCFLNumber = LvArray::math::max( localMaxPhaseCFLNumber, subRegionMaxPhaseCFLNumber );
      localMaxCompCFLNumber = LvArray::math::max( localMaxCompCFLNumber, subRegionMaxCompCFLNumber );

    } );
  } );

  maxPhaseCFL = MpiWrapper::max( localMaxPhaseCFLNumber );
  maxCompCFL = MpiWrapper::max( localMaxCompCFLNumber );

}

//START_SPHINX_INCLUDE_01
REGISTER_CATALOG_ENTRY( PhysicsSolverBase, CompositionalMultiphaseFVM, string const &, Group * const )
//END_SPHINX_INCLUDE_01
}// namespace geos<|MERGE_RESOLUTION|>--- conflicted
+++ resolved
@@ -1266,12 +1266,6 @@
 
 }
 
-<<<<<<< HEAD
-real64 CompositionalMultiphaseFVM::setNextDt( real64 const & currentTime,
-                                              real64 const & currentDt,
-                                              DomainPartition & domain )
-{
-=======
 void CompositionalMultiphaseFVM::assembleHydrofracFluxTerms( real64 const GEOS_UNUSED_PARAM ( time_n ),
                                                              real64 const dt,
                                                              DomainPartition const & domain,
@@ -1353,9 +1347,10 @@
   } );
 }
 
-real64 CompositionalMultiphaseFVM::setNextDt( const geos::real64 & currentDt, geos::DomainPartition & domain )
-{
->>>>>>> 8f9126c3
+real64 CompositionalMultiphaseFVM::setNextDt( real64 const & currentTime,
+                                              real64 const & currentDt,
+                                              DomainPartition & domain )
+{
   if( m_targetFlowCFL < 0 )
     return CompositionalMultiphaseBase::setNextDt( currentTime, currentDt, domain );
   else
