--- conflicted
+++ resolved
@@ -5,11 +5,7 @@
  * Copyright (c) 2016-2024 Lawrence Livermore National Security LLC
  * Copyright (c) 2018-2024 Total, S.A
  * Copyright (c) 2018-2024 The Board of Trustees of the Leland Stanford Junior University
-<<<<<<< HEAD
- * Copyright (c) 2018-2024 Chevron
-=======
  * Copyright (c) 2023-2024 Chevron
->>>>>>> fe987d81
  * Copyright (c) 2019-     GEOS/GEOSX Contributors
  * All rights reserved
  *
@@ -39,14 +35,6 @@
 #include "mesh/DomainPartition.hpp"
 #include "mesh/mpiCommunications/CommunicationTools.hpp"
 #include "physicsSolvers/fluidFlow/FlowSolverBaseFields.hpp"
-<<<<<<< HEAD
-#include "physicsSolvers/fluidFlow/StabilizedCompositionalMultiphaseFVMKernels.hpp"
-#include "physicsSolvers/fluidFlow/IsothermalCompositionalMultiphaseBaseKernels.hpp"
-#include "physicsSolvers/fluidFlow/ThermalCompositionalMultiphaseBaseKernels.hpp"
-#include "physicsSolvers/fluidFlow/IsothermalCompositionalMultiphaseFVMKernels.hpp"
-#include "physicsSolvers/fluidFlow/ThermalCompositionalMultiphaseFVMKernels.hpp"
-#include "physicsSolvers/fluidFlow/DissipationCompositionalMultiphaseFVMKernels.hpp"
-=======
 #include "physicsSolvers/fluidFlow/CompositionalMultiphaseBaseFields.hpp"
 #include "physicsSolvers/fluidFlow/kernels/compositional/AccumulationKernel.hpp"
 #include "physicsSolvers/fluidFlow/kernels/compositional/ThermalAccumulationKernel.hpp"
@@ -67,7 +55,6 @@
 #include "physicsSolvers/fluidFlow/kernels/compositional/DirichletFluxComputeKernel.hpp"
 #include "physicsSolvers/fluidFlow/kernels/compositional/ThermalDirichletFluxComputeKernel.hpp"
 #include "physicsSolvers/fluidFlow/kernels/compositional/AquiferBCKernel.hpp"
->>>>>>> fe987d81
 
 namespace geos
 {
@@ -216,11 +203,7 @@
         if( m_dbcParams.useDBC )
         {
           dissipationCompositionalMultiphaseFVMKernels::
-<<<<<<< HEAD
-            FaceBasedAssemblyKernelFactory::
-=======
             FluxComputeKernelFactory::
->>>>>>> fe987d81
             createAndLaunch< parallelDevicePolicy<> >( m_numComponents,
                                                        m_numPhases,
                                                        dofManager.rankOffset(),
@@ -243,11 +226,7 @@
         else
         {
           isothermalCompositionalMultiphaseFVMKernels::
-<<<<<<< HEAD
-            FaceBasedAssemblyKernelFactory::
-=======
             FluxComputeKernelFactory::
->>>>>>> fe987d81
             createAndLaunch< parallelDevicePolicy<> >( m_numComponents,
                                                        m_numPhases,
                                                        dofManager.rankOffset(),
@@ -271,11 +250,7 @@
         if( m_isThermal )
         {
           thermalCompositionalMultiphaseFVMKernels::
-<<<<<<< HEAD
-            DiffusionDispersionFaceBasedAssemblyKernelFactory::
-=======
             DiffusionDispersionFluxComputeKernelFactory::
->>>>>>> fe987d81
             createAndLaunch< parallelDevicePolicy<> >( m_numComponents,
                                                        m_numPhases,
                                                        dofManager.rankOffset(),
@@ -293,11 +268,7 @@
         else
         {
           isothermalCompositionalMultiphaseFVMKernels::
-<<<<<<< HEAD
-            DiffusionDispersionFaceBasedAssemblyKernelFactory::
-=======
             DiffusionDispersionFluxComputeKernelFactory::
->>>>>>> fe987d81
             createAndLaunch< parallelDevicePolicy<> >( m_numComponents,
                                                        m_numPhases,
                                                        dofManager.rankOffset(),
@@ -482,16 +453,8 @@
     }
     residualNorm = sqrt( globalResidualNorm[0] * globalResidualNorm[0] + globalResidualNorm[1] * globalResidualNorm[1]  + globalResidualNorm[2] * globalResidualNorm[2] );
 
-<<<<<<< HEAD
-    if( getLogLevel() >= 1 && logger::internal::rank == 0 )
-    {
-      std::cout << GEOS_FMT( "        ( R{} ) = ( {:4.2e} )        ( Renergy ) = ( {:4.2e} )",
-                             coupledSolverAttributePrefix(), globalResidualNorm[0], globalResidualNorm[1] );
-    }
-=======
     GEOS_LOG_LEVEL_INFO_RANK_0_NLR( logInfo::Convergence, GEOS_FMT( "        ( Rmass Rvol ) = ( {:4.2e} {:4.2e} )        ( Renergy ) = ( {:4.2e} )",
                                                                     globalResidualNorm[0], globalResidualNorm[1], globalResidualNorm[2] ));
->>>>>>> fe987d81
   }
   else
   {
@@ -511,12 +474,8 @@
 
     if( getLogLevel() >= 1 && logger::internal::rank == 0 )
     {
-<<<<<<< HEAD
-      std::cout << GEOS_FMT( "        ( R{} ) = ( {:4.2e} )", coupledSolverAttributePrefix(), residualNorm );
-=======
       std::cout << GEOS_FMT( "        ( Rmass Rvol ) = ( {:4.2e} {:4.2e} )",
                              globalResidualNorm[0], globalResidualNorm[1] );
->>>>>>> fe987d81
     }
   }
 
@@ -542,8 +501,6 @@
                                                 [&]( localIndex const,
                                                      ElementSubRegionBase & subRegion )
     {
-<<<<<<< HEAD
-=======
       arrayView1d< real64 const > const pressure = subRegion.getField< fields::flow::pressure >();
       arrayView1d< real64 const > const temperature = subRegion.getField< fields::flow::temperature >();
       arrayView2d< real64 const, compflow::USD_COMP > const compDens = subRegion.getField< fields::flow::globalCompDensity >();
@@ -552,7 +509,6 @@
       arrayView1d< real64 > compDensScalingFactor = subRegion.getField< fields::flow::globalCompDensityScalingFactor >();
 
       const integer temperatureOffset = m_numComponents+1;
->>>>>>> fe987d81
       auto const subRegionData =
         m_isThermal
   ? thermalCompositionalMultiphaseBaseKernels::
@@ -562,15 +518,12 @@
                                                      m_maxRelativeTempChange,
                                                      m_maxCompFracChange,
                                                      m_maxRelativeCompDensChange,
-<<<<<<< HEAD
-=======
                                                      pressure,
                                                      temperature,
                                                      compDens,
                                                      pressureScalingFactor,
                                                      compDensScalingFactor,
                                                      temperatureScalingFactor,
->>>>>>> fe987d81
                                                      dofManager.rankOffset(),
                                                      m_numComponents,
                                                      dofKey,
@@ -583,13 +536,10 @@
                                                      m_maxAbsolutePresChange,
                                                      m_maxCompFracChange,
                                                      m_maxRelativeCompDensChange,
-<<<<<<< HEAD
-=======
                                                      pressure,
                                                      compDens,
                                                      pressureScalingFactor,
                                                      compDensScalingFactor,
->>>>>>> fe987d81
                                                      dofManager.rankOffset(),
                                                      m_numComponents,
                                                      dofKey,
@@ -616,46 +566,26 @@
   minCompDensScalingFactor = MpiWrapper::min( minCompDensScalingFactor );
 
   string const massUnit = m_useMass ? "kg/m3" : "mol/m3";
-<<<<<<< HEAD
-  GEOS_LOG_LEVEL_RANK_0( 1, GEOS_FMT( "        {}: Max pressure change = {} Pa (before scaling)",
-                                      getName(), GEOS_FMT( "{:.{}f}", maxDeltaPres, 3 ) ) );
-  GEOS_LOG_LEVEL_RANK_0( 1, GEOS_FMT( "        {}: Max component density change = {} {} (before scaling)",
-                                      getName(), GEOS_FMT( "{:.{}f}", maxDeltaCompDens, 3 ), massUnit ) );
-=======
   GEOS_LOG_LEVEL_INFO_RANK_0( logInfo::Solution, GEOS_FMT( "        {}: Max pressure change = {} Pa (before scaling)",
                                                            getName(), GEOS_FMT( "{:.{}f}", maxDeltaPres, 3 ) ) );
   GEOS_LOG_LEVEL_INFO_RANK_0( logInfo::Solution, GEOS_FMT( "        {}: Max component density change = {} {} (before scaling)",
                                                            getName(), GEOS_FMT( "{:.{}f}", maxDeltaCompDens, 3 ), massUnit ) );
->>>>>>> fe987d81
 
   if( m_isThermal )
   {
     maxDeltaTemp = MpiWrapper::max( maxDeltaTemp );
     minTempScalingFactor = MpiWrapper::min( minTempScalingFactor );
-<<<<<<< HEAD
-    GEOS_LOG_LEVEL_RANK_0( 1, GEOS_FMT( "        {}: Max temperature change = {} K (before scaling)",
-                                        getName(), GEOS_FMT( "{:.{}f}", maxDeltaTemp, 3 ) ) );
-=======
     GEOS_LOG_LEVEL_INFO_RANK_0( logInfo::Solution, GEOS_FMT( "        {}: Max temperature change = {} K (before scaling)",
                                                              getName(), GEOS_FMT( "{:.{}f}", maxDeltaTemp, 3 ) ) );
->>>>>>> fe987d81
   }
 
   if( m_scalingType == ScalingType::Local )
   {
-<<<<<<< HEAD
-    GEOS_LOG_LEVEL_RANK_0( 1, GEOS_FMT( "        {}: Min pressure scaling factor = {}", getName(), minPresScalingFactor ) );
-    GEOS_LOG_LEVEL_RANK_0( 1, GEOS_FMT( "        {}: Min component density scaling factor = {}", getName(), minCompDensScalingFactor ) );
-    if( m_isThermal )
-    {
-      GEOS_LOG_LEVEL_RANK_0( 1, GEOS_FMT( "        {}: Min temperature scaling factor = {}", getName(), minTempScalingFactor ) );
-=======
     GEOS_LOG_LEVEL_INFO_RANK_0( logInfo::Solution, GEOS_FMT( "        {}: Min pressure scaling factor = {}", getName(), minPresScalingFactor ) );
     GEOS_LOG_LEVEL_INFO_RANK_0( logInfo::Solution, GEOS_FMT( "        {}: Min component density scaling factor = {}", getName(), minCompDensScalingFactor ) );
     if( m_isThermal )
     {
       GEOS_LOG_LEVEL_INFO_RANK_0( logInfo::Solution, GEOS_FMT( "        {}: Min temperature scaling factor = {}", getName(), minTempScalingFactor ) );
->>>>>>> fe987d81
     }
   }
 
@@ -693,10 +623,7 @@
       arrayView1d< real64 > compDensScalingFactor = subRegion.getField< fields::flow::globalCompDensityScalingFactor >();
       // check that pressure and component densities are non-negative
       // for thermal, check that temperature is above 273.15 K
-<<<<<<< HEAD
-=======
       const integer temperatureOffset = m_numComponents+1;
->>>>>>> fe987d81
       auto const subRegionData =
         m_isThermal
   ? thermalCompositionalMultiphaseBaseKernels::
@@ -752,17 +679,6 @@
   numNegTotalDens = MpiWrapper::sum( numNegTotalDens );
 
   if( numNegPres > 0 )
-<<<<<<< HEAD
-    GEOS_LOG_LEVEL_RANK_0( 1, GEOS_FMT( "        {}: Number of negative pressure values: {}, minimum value: {} Pa",
-                                        getName(), numNegPres, fmt::format( "{:.{}f}", minPres, 3 ) ) );
-  string const massUnit = m_useMass ? "kg/m3" : "mol/m3";
-  if( numNegDens > 0 )
-    GEOS_LOG_LEVEL_RANK_0( 1, GEOS_FMT( "        {}: Number of negative component density values: {}, minimum value: {} {}}",
-                                        getName(), numNegDens, fmt::format( "{:.{}f}", minDens, 3 ), massUnit ) );
-  if( minTotalDens > 0 )
-    GEOS_LOG_LEVEL_RANK_0( 1, GEOS_FMT( "        {}: Number of negative total density values: {}, minimum value: {} {}}",
-                                        getName(), minTotalDens, fmt::format( "{:.{}f}", minDens, 3 ), massUnit ) );
-=======
     GEOS_LOG_LEVEL_INFO_RANK_0( logInfo::Solution, GEOS_FMT( "        {}: Number of negative pressure values: {}, minimum value: {} Pa",
                                                              getName(), numNegPres, fmt::format( "{:.{}f}", minPres, 3 ) ) );
   string const massUnit = m_useMass ? "kg/m3" : "mol/m3";
@@ -772,7 +688,6 @@
   if( minTotalDens > 0 )
     GEOS_LOG_LEVEL_INFO_RANK_0( logInfo::Solution, GEOS_FMT( "        {}: Number of negative total density values: {}, minimum value: {} {}}",
                                                              getName(), minTotalDens, fmt::format( "{:.{}f}", minDens, 3 ), massUnit ) );
->>>>>>> fe987d81
 
   return MpiWrapper::min( localCheck );
 }
