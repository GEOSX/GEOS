/*
 * ------------------------------------------------------------------------------------------------------------
 * SPDX-License-Identifier: LGPL-2.1-only
 *
 * Copyright (c) 2016-2024 Lawrence Livermore National Security LLC
 * Copyright (c) 2018-2024 Total, S.A
 * Copyright (c) 2018-2024 The Board of Trustees of the Leland Stanford Junior University
 * Copyright (c) 2023-2024 Chevron
 * Copyright (c) 2019-     GEOS/GEOSX Contributors
 * All rights reserved
 *
 * See top level LICENSE, COPYRIGHT, CONTRIBUTORS, NOTICE, and ACKNOWLEDGEMENTS files for details.
 * ------------------------------------------------------------------------------------------------------------
 */



/**
 * @file CompositionalMultiphaseFVM.cpp
 */

#include "CompositionalMultiphaseFVM.hpp"

#include "common/MpiWrapper.hpp"
#include "constitutive/fluid/multifluid/MultiFluidBase.hpp"
#include "constitutive/relativePermeability/RelativePermeabilityBase.hpp"
#include "constitutive/solid/CoupledSolidBase.hpp"
#include "dataRepository/Group.hpp"
#include "discretizationMethods/NumericalMethodsManager.hpp"
#include "fieldSpecification/FieldSpecificationManager.hpp"
#include "fieldSpecification/AquiferBoundaryCondition.hpp"
#include "finiteVolume/BoundaryStencil.hpp"
#include "finiteVolume/FiniteVolumeManager.hpp"
#include "finiteVolume/FluxApproximationBase.hpp"
#include "mesh/DomainPartition.hpp"
#include "mesh/mpiCommunications/CommunicationTools.hpp"
#include "physicsSolvers/fluidFlow/FlowSolverBaseFields.hpp"
#include "physicsSolvers/fluidFlow/CompositionalMultiphaseBaseFields.hpp"
#include "physicsSolvers/fluidFlow/kernels/compositional/AccumulationKernel.hpp"
#include "physicsSolvers/fluidFlow/kernels/compositional/ThermalAccumulationKernel.hpp"
#include "physicsSolvers/fluidFlow/kernels/compositional/ResidualNormKernel.hpp"
#include "physicsSolvers/fluidFlow/kernels/compositional/ThermalResidualNormKernel.hpp"
#include "physicsSolvers/fluidFlow/kernels/compositional/SolutionScalingKernel.hpp"
#include "physicsSolvers/fluidFlow/kernels/compositional/ThermalSolutionScalingKernel.hpp"
#include "physicsSolvers/fluidFlow/kernels/compositional/SolutionCheckKernel.hpp"
#include "physicsSolvers/fluidFlow/kernels/compositional/ThermalSolutionCheckKernel.hpp"
#include "physicsSolvers/fluidFlow/kernels/compositional/FluxComputeKernel.hpp"
#include "physicsSolvers/fluidFlow/kernels/compositional/ThermalFluxComputeKernel.hpp"
#include "physicsSolvers/fluidFlow/kernels/compositional/DiffusionDispersionFluxComputeKernel.hpp"
#include "physicsSolvers/fluidFlow/kernels/compositional/ThermalDiffusionDispersionFluxComputeKernel.hpp"
#include "physicsSolvers/fluidFlow/kernels/compositional/StabilizedFluxComputeKernel.hpp"
#include "physicsSolvers/fluidFlow/kernels/compositional/DissipationFluxComputeKernel.hpp"
#include "physicsSolvers/fluidFlow/kernels/compositional/PhaseMobilityKernel.hpp"
#include "physicsSolvers/fluidFlow/kernels/compositional/ThermalPhaseMobilityKernel.hpp"
#include "physicsSolvers/fluidFlow/kernels/compositional/DirichletFluxComputeKernel.hpp"
#include "physicsSolvers/fluidFlow/kernels/compositional/ThermalDirichletFluxComputeKernel.hpp"
#include "physicsSolvers/fluidFlow/kernels/compositional/AquiferBCKernel.hpp"
<<<<<<< HEAD
#include "physicsSolvers/fluidFlow/kernels/compositional/zFormulation/FluxComputeZFormulationKernel.hpp"
#include "physicsSolvers/fluidFlow/kernels/compositional/zFormulation/AccumulationZFormulationKernel.hpp"
#include "physicsSolvers/fluidFlow/kernels/compositional/zFormulation/PhaseMobilityZFormulationKernel.hpp"
=======
>>>>>>> 4bcf7dff

namespace geos
{

using namespace dataRepository;
using namespace constitutive;

CompositionalMultiphaseFVM::CompositionalMultiphaseFVM( const string & name,
                                                        Group * const parent )
  :
  CompositionalMultiphaseBase( name, parent )
{
  registerWrapper( viewKeyStruct::useDBCString(), &m_dbcParams.useDBC ).
    setInputFlag( InputFlags::OPTIONAL ).
    setApplyDefaultValue( 0 ).
    setDescription( "Enable Dissipation-based continuation flux" );

  registerWrapper( viewKeyStruct::omegaDBCString(), &m_dbcParams.omega ).
    setApplyDefaultValue( 1 ).
    setInputFlag( InputFlags::OPTIONAL ).
    setDescription( "Factor by which DBC flux is multiplied" );

  registerWrapper( viewKeyStruct::continuationDBCString(), &m_dbcParams.continuation ).
    setApplyDefaultValue( 1 ).
    setInputFlag( InputFlags::OPTIONAL ).
    setDescription( "Flag for enabling continuation parameter" );

  registerWrapper( viewKeyStruct::miscibleDBCString(), &m_dbcParams.miscible ).
    setApplyDefaultValue( 0 ).
    setInputFlag( InputFlags::OPTIONAL ).
    setDescription( "Flag for enabling DBC formulation with/without miscibility" );

  registerWrapper( viewKeyStruct::kappaminDBCString(), &m_dbcParams.kappamin ).
    setApplyDefaultValue( 1e-20 ).
    setInputFlag( InputFlags::OPTIONAL ).
    setDescription( "Factor that controls how much dissipation is kept in the system when continuation is used" );

  registerWrapper( viewKeyStruct::contMultiplierDBCString(), &m_dbcParams.contMultiplier ).
    setApplyDefaultValue( 0.5 ).
    setInputFlag( InputFlags::OPTIONAL ).
    setDescription( "Factor by which continuation parameter is changed every newton when DBC is used" );

  registerWrapper( viewKeyStruct::scalingTypeString(), &m_scalingType ).
    setInputFlag( dataRepository::InputFlags::OPTIONAL ).
    setApplyDefaultValue( ScalingType::Global ).
    setDescription( "Solution scaling type."
                    "Valid options:\n* " + EnumStrings< ScalingType >::concat( "\n* " ) );
}

void CompositionalMultiphaseFVM::postInputInitialization()
{
  CompositionalMultiphaseBase::postInputInitialization();

  if( m_scalingType == ScalingType::Local && m_nonlinearSolverParameters.m_lineSearchAction != NonlinearSolverParameters::LineSearchAction::None )
  {
    GEOS_ERROR( GEOS_FMT( "{}: line search is not supported for {} = {}", getName(), viewKeyStruct::scalingTypeString(), EnumStrings< ScalingType >::toString( ScalingType::Local )) );
  }
}

void CompositionalMultiphaseFVM::initializePreSubGroups()
{
  CompositionalMultiphaseBase::initializePreSubGroups();

  m_linearSolverParameters.get().mgr.strategy = m_isThermal
                                                ? LinearSolverParameters::MGR::StrategyType::thermalCompositionalMultiphaseFVM
                                                : LinearSolverParameters::MGR::StrategyType::compositionalMultiphaseFVM;

  DomainPartition & domain = this->getGroupByPath< DomainPartition >( "/Problem/domain" );
  NumericalMethodsManager const & numericalMethodManager = domain.getNumericalMethodManager();
  FiniteVolumeManager const & fvManager = numericalMethodManager.getFiniteVolumeManager();
  if( !fvManager.hasGroup< FluxApproximationBase >( m_discretizationName ) )
  {
    GEOS_ERROR( "A discretization deriving from FluxApproximationBase must be selected with CompositionalMultiphaseFlow" );
  }

}

void CompositionalMultiphaseFVM::setupDofs( DomainPartition const & domain,
                                            DofManager & dofManager ) const
{
  // add a field for the cell-centered degrees of freedom
  dofManager.addField( viewKeyStruct::elemDofFieldString(),
                       FieldLocation::Elem,
                       m_numDofPerCell,
                       getMeshTargets() );

  // this call with instruct GEOS to reorder the dof numbers
  dofManager.setLocalReorderingType( viewKeyStruct::elemDofFieldString(),
                                     DofManager::LocalReorderingType::ReverseCutHillMcKee );

  // for the volume balance equation, disable global coupling
  // this equation is purely local (not coupled to neighbors or other physics)
  dofManager.disableGlobalCouplingForEquation( viewKeyStruct::elemDofFieldString(),
                                               m_numComponents );


  NumericalMethodsManager const & numericalMethodManager = domain.getNumericalMethodManager();
  FiniteVolumeManager const & fvManager = numericalMethodManager.getFiniteVolumeManager();
  FluxApproximationBase const & fluxApprox = fvManager.getFluxApproximation( m_discretizationName );
  dofManager.addCoupling( viewKeyStruct::elemDofFieldString(), fluxApprox );
}


void CompositionalMultiphaseFVM::assembleFluxTerms( real64 const dt,
                                                    DomainPartition const & domain,
                                                    DofManager const & dofManager,
                                                    CRSMatrixView< real64, globalIndex const > const & localMatrix,
                                                    arrayView1d< real64 > const & localRhs ) const
{
  GEOS_MARK_FUNCTION;

  forDiscretizationOnMeshTargets( domain.getMeshBodies(), [&]( string const &,
                                                               MeshLevel const & mesh,
                                                               arrayView1d< string const > const & )
  {
    NumericalMethodsManager const & numericalMethodManager = domain.getNumericalMethodManager();
    FiniteVolumeManager const & fvManager = numericalMethodManager.getFiniteVolumeManager();
    FluxApproximationBase const & fluxApprox = fvManager.getFluxApproximation( m_discretizationName );

    string const & elemDofKey = dofManager.getKey( viewKeyStruct::elemDofFieldString() );

    fluxApprox.forAllStencils( mesh, [&] ( auto & stencil )
    {
      typename TYPEOFREF( stencil ) ::KernelWrapper stencilWrapper = stencil.createKernelWrapper();

      // Convective flux
      if( m_isThermal )
      {
        thermalCompositionalMultiphaseFVMKernels::
          FluxComputeKernelFactory::
          createAndLaunch< parallelDevicePolicy<> >( m_numComponents,
                                                     m_numPhases,
                                                     dofManager.rankOffset(),
                                                     elemDofKey,
                                                     m_hasCapPressure,
                                                     m_useTotalMassEquation,
                                                     getName(),
                                                     mesh.getElemManager(),
                                                     stencilWrapper,
                                                     dt,
                                                     localMatrix.toViewConstSizes(),
                                                     localRhs.toView() );
      }
      else
      {
        if( m_dbcParams.useDBC )
        {
          dissipationCompositionalMultiphaseFVMKernels::
            FluxComputeKernelFactory::
            createAndLaunch< parallelDevicePolicy<> >( m_numComponents,
                                                       m_numPhases,
                                                       dofManager.rankOffset(),
                                                       elemDofKey,
                                                       m_hasCapPressure,
                                                       m_useTotalMassEquation,
                                                       getName(),
                                                       mesh.getElemManager(),
                                                       stencilWrapper,
                                                       dt,
                                                       localMatrix.toViewConstSizes(),
                                                       localRhs.toView(),
                                                       m_dbcParams.omega,
                                                       getNonlinearSolverParameters().m_numNewtonIterations,
                                                       m_dbcParams.continuation,
                                                       m_dbcParams.miscible,
                                                       m_dbcParams.kappamin,
                                                       m_dbcParams.contMultiplier );
        }
        else
        {
          isothermalCompositionalMultiphaseFVMKernels::
            FluxComputeKernelFactory::
            createAndLaunch< parallelDevicePolicy<> >( m_numComponents,
                                                       m_numPhases,
                                                       dofManager.rankOffset(),
                                                       elemDofKey,
                                                       m_hasCapPressure,
                                                       m_useTotalMassEquation,
                                                       fluxApprox.upwindingParams(),
                                                       getName(),
                                                       mesh.getElemManager(),
                                                       stencilWrapper,
                                                       dt,
                                                       localMatrix.toViewConstSizes(),
                                                       localRhs.toView() );
        }
      }

      // Diffusive and dispersive flux
      if( m_hasDiffusion || m_hasDispersion )
      {

        if( m_isThermal )
        {
          thermalCompositionalMultiphaseFVMKernels::
            DiffusionDispersionFluxComputeKernelFactory::
            createAndLaunch< parallelDevicePolicy<> >( m_numComponents,
                                                       m_numPhases,
                                                       dofManager.rankOffset(),
                                                       elemDofKey,
                                                       m_hasDiffusion,
                                                       m_hasDispersion,
                                                       m_useTotalMassEquation,
                                                       getName(),
                                                       mesh.getElemManager(),
                                                       stencilWrapper,
                                                       dt,
                                                       localMatrix.toViewConstSizes(),
                                                       localRhs.toView() );
        }
        else
        {
          isothermalCompositionalMultiphaseFVMKernels::
            DiffusionDispersionFluxComputeKernelFactory::
            createAndLaunch< parallelDevicePolicy<> >( m_numComponents,
                                                       m_numPhases,
                                                       dofManager.rankOffset(),
                                                       elemDofKey,
                                                       m_hasDiffusion,
                                                       m_hasDispersion,
                                                       m_useTotalMassEquation,
                                                       getName(),
                                                       mesh.getElemManager(),
                                                       stencilWrapper,
                                                       dt,
                                                       localMatrix.toViewConstSizes(),
                                                       localRhs.toView() );
        }
      }

    } );
  } );
}

void CompositionalMultiphaseFVM::assembleZFormulationFluxTerms( real64 const dt,
                                                    DomainPartition const & domain,
                                                    DofManager const & dofManager,
                                                    CRSMatrixView< real64, globalIndex const > const & localMatrix,
                                                    arrayView1d< real64 > const & localRhs ) const
{
  GEOS_MARK_FUNCTION;

  forDiscretizationOnMeshTargets( domain.getMeshBodies(), [&]( string const &,
                                                               MeshLevel const & mesh,
                                                               arrayView1d< string const > const & )
  {
    NumericalMethodsManager const & numericalMethodManager = domain.getNumericalMethodManager();
    FiniteVolumeManager const & fvManager = numericalMethodManager.getFiniteVolumeManager();
    FluxApproximationBase const & fluxApprox = fvManager.getFluxApproximation( m_discretizationName );

    string const & elemDofKey = dofManager.getKey( viewKeyStruct::elemDofFieldString() );

    fluxApprox.forAllStencils( mesh, [&] ( auto & stencil )
    {
      typename TYPEOFREF( stencil ) ::KernelWrapper stencilWrapper = stencil.createKernelWrapper();

      GEOS_ERROR_IF( m_isThermal, GEOS_FMT( 
        "CompositionalMultiphaseBase {}: Z Formulation is currently not available for thermal simulations", getDataContext() ) );
      GEOS_ERROR_IF( m_hasDiffusion || m_hasDispersion, GEOS_FMT( 
        "CompositionalMultiphaseBase {}: Z Formulation is currently not available for Diffusion or Dispersion", getDataContext() ) );

      // isothermal only for now
      isothermalCompositionalMultiphaseFVMKernels::
        FluxComputeZFormulationKernelFactory::
        createAndLaunch< parallelDevicePolicy<> >( m_numComponents,
                                                    m_numPhases,
                                                    dofManager.rankOffset(),
                                                    elemDofKey,
                                                    m_hasCapPressure,
                                                    m_useTotalMassEquation,
                                                    fluxApprox.upwindingParams(),
                                                    getName(),
                                                    mesh.getElemManager(),
                                                    stencilWrapper,
                                                    dt,
                                                    localMatrix.toViewConstSizes(),
                                                    localRhs.toView() );
    } );
  } );
}

void CompositionalMultiphaseFVM::assembleStabilizedFluxTerms( real64 const dt,
                                                              DomainPartition const & domain,
                                                              DofManager const & dofManager,
                                                              CRSMatrixView< real64, globalIndex const > const & localMatrix,
                                                              arrayView1d< real64 > const & localRhs ) const
{
  GEOS_MARK_FUNCTION;

  forDiscretizationOnMeshTargets( domain.getMeshBodies(), [&]( string const &,
                                                               MeshLevel const & mesh,
                                                               arrayView1d< string const > const & )
  {
    NumericalMethodsManager const & numericalMethodManager = domain.getNumericalMethodManager();
    FiniteVolumeManager const & fvManager = numericalMethodManager.getFiniteVolumeManager();
    FluxApproximationBase const & fluxApprox = fvManager.getFluxApproximation( m_discretizationName );

    string const & elemDofKey = dofManager.getKey( viewKeyStruct::elemDofFieldString() );
    ElementRegionManager::ElementViewAccessor< arrayView1d< globalIndex const > > elemDofNumber =
      mesh.getElemManager().constructArrayViewAccessor< globalIndex, 1 >( elemDofKey );
    elemDofNumber.setName( getName() + "/accessors/" + elemDofKey );

    fluxApprox.forAllStencils( mesh, [&] ( auto & stencil )
    {
      typename TYPEOFREF( stencil ) ::KernelWrapper stencilWrapper = stencil.createKernelWrapper();

      // Thermal implementation not supported yet

      stabilizedCompositionalMultiphaseFVMKernels::
        FluxComputeKernelFactory::
        createAndLaunch< parallelDevicePolicy<> >( m_numComponents,
                                                   m_numPhases,
                                                   dofManager.rankOffset(),
                                                   elemDofKey,
                                                   m_hasCapPressure,
                                                   m_useTotalMassEquation,
                                                   getName(),
                                                   mesh.getElemManager(),
                                                   stencilWrapper,
                                                   dt,
                                                   localMatrix.toViewConstSizes(),
                                                   localRhs.toView() );

    } );
  } );
}

real64 CompositionalMultiphaseFVM::calculateResidualNorm( real64 const & GEOS_UNUSED_PARAM( time_n ),
                                                          real64 const & GEOS_UNUSED_PARAM( dt ),
                                                          DomainPartition const & domain,
                                                          DofManager const & dofManager,
                                                          arrayView1d< real64 const > const & localRhs )
{
  GEOS_MARK_FUNCTION;

  integer constexpr numNorm = 3; // mass/volume balance and energy balance
  array1d< real64 > localResidualNorm;
  array1d< real64 > localResidualNormalizer;
  localResidualNorm.resize( numNorm );
  localResidualNormalizer.resize( numNorm );

  physicsSolverBaseKernels::NormType const normType = getNonlinearSolverParameters().normType();

  globalIndex const rankOffset = dofManager.rankOffset();
  string const dofKey = dofManager.getKey( viewKeyStruct::elemDofFieldString() );

  forDiscretizationOnMeshTargets( domain.getMeshBodies(), [&]( string const &,
                                                               MeshLevel const & mesh,
                                                               arrayView1d< string const > const & regionNames )
  {
    mesh.getElemManager().forElementSubRegions( regionNames,
                                                [&]( localIndex const,
                                                     ElementSubRegionBase const & subRegion )
    {
      real64 subRegionResidualNorm[numNorm]{};
      real64 subRegionResidualNormalizer[numNorm]{};

      string const & fluidName = subRegion.getReference< string >( viewKeyStruct::fluidNamesString() );
      MultiFluidBase const & fluid = getConstitutiveModel< MultiFluidBase >( subRegion, fluidName );

      string const & solidName = subRegion.getReference< string >( viewKeyStruct::solidNamesString() );
      CoupledSolidBase const & solid = getConstitutiveModel< CoupledSolidBase >( subRegion, solidName );

      // step 1: compute the norm in the subRegion

      if( m_isThermal )
      {
        string const & solidInternalEnergyName = subRegion.getReference< string >( viewKeyStruct::solidInternalEnergyNamesString() );
        SolidInternalEnergy const & solidInternalEnergy = getConstitutiveModel< SolidInternalEnergy >( subRegion, solidInternalEnergyName );

        thermalCompositionalMultiphaseBaseKernels::
          ResidualNormKernelFactory::
          createAndLaunch< parallelDevicePolicy<> >( normType,
                                                     numFluidComponents(),
                                                     numFluidPhases(),
                                                     rankOffset,
                                                     dofKey,
                                                     localRhs,
                                                     subRegion,
                                                     fluid,
                                                     solid,
                                                     solidInternalEnergy,
                                                     m_nonlinearSolverParameters.m_minNormalizer,
                                                     subRegionResidualNorm,
                                                     subRegionResidualNormalizer );
      }
      else
      {
        real64 subRegionFlowResidualNorm[2]{};
        real64 subRegionFlowResidualNormalizer[2]{};
        isothermalCompositionalMultiphaseBaseKernels::
          ResidualNormKernelFactory::
          createAndLaunch< parallelDevicePolicy<> >( normType,
                                                     numFluidComponents(),
                                                     rankOffset,
                                                     dofKey,
                                                     localRhs,
                                                     subRegion,
                                                     fluid,
                                                     solid,
                                                     m_nonlinearSolverParameters.m_minNormalizer,
                                                     subRegionFlowResidualNorm,
                                                     subRegionFlowResidualNormalizer );
        // mass
        subRegionResidualNorm[0] = subRegionFlowResidualNorm[0];
        subRegionResidualNormalizer[0] = subRegionFlowResidualNormalizer[0];
        // volume
        subRegionResidualNorm[1] = subRegionFlowResidualNorm[1];
        subRegionResidualNormalizer[1] = subRegionFlowResidualNormalizer[1];
      }

      // step 2: first reduction across meshBodies/regions/subRegions

      if( normType == physicsSolverBaseKernels::NormType::Linf )
      {
        physicsSolverBaseKernels::LinfResidualNormHelper::
          updateLocalNorm< numNorm >( subRegionResidualNorm, localResidualNorm );
      }
      else
      {
        physicsSolverBaseKernels::L2ResidualNormHelper::
          updateLocalNorm< numNorm >( subRegionResidualNorm, subRegionResidualNormalizer, localResidualNorm, localResidualNormalizer );
      }
    } );
  } );

  // step 3: second reduction across MPI ranks

  real64 residualNorm = 0.0;
  if( m_isThermal )
  {
    array1d< real64 > globalResidualNorm;
    globalResidualNorm.resize( numNorm );
    if( normType == physicsSolverBaseKernels::NormType::Linf )
    {
      physicsSolverBaseKernels::LinfResidualNormHelper::
        computeGlobalNorm( localResidualNorm, globalResidualNorm );
    }
    else
    {
      physicsSolverBaseKernels::L2ResidualNormHelper::
        computeGlobalNorm( localResidualNorm, localResidualNormalizer, globalResidualNorm );
    }
    residualNorm = sqrt( globalResidualNorm[0] * globalResidualNorm[0] + globalResidualNorm[1] * globalResidualNorm[1]  + globalResidualNorm[2] * globalResidualNorm[2] );

    GEOS_LOG_LEVEL_INFO_RANK_0_NLR( logInfo::Convergence, GEOS_FMT( "        ( Rmass Rvol ) = ( {:4.2e} {:4.2e} )        ( Renergy ) = ( {:4.2e} )",
                                                                    globalResidualNorm[0], globalResidualNorm[1], globalResidualNorm[2] ));
  }
  else
  {
    array1d< real64 > globalResidualNorm;
    globalResidualNorm.resize( numNorm - 1 );
    if( normType == physicsSolverBaseKernels::NormType::Linf )
    {
      physicsSolverBaseKernels::LinfResidualNormHelper::
        computeGlobalNorm( localResidualNorm, globalResidualNorm );
    }
    else
    {
      physicsSolverBaseKernels::L2ResidualNormHelper::
        computeGlobalNorm( localResidualNorm, localResidualNormalizer, globalResidualNorm );
    }
    residualNorm = sqrt( globalResidualNorm[0] * globalResidualNorm[0] + globalResidualNorm[1] * globalResidualNorm[1] );

    if( getLogLevel() >= 1 && logger::internal::rank == 0 )
    {
      std::cout << GEOS_FMT( "        ( Rmass Rvol ) = ( {:4.2e} {:4.2e} )",
                             globalResidualNorm[0], globalResidualNorm[1] );
    }
  }

  return residualNorm;
}

real64 CompositionalMultiphaseFVM::scalingForSystemSolution( DomainPartition & domain,
                                                             DofManager const & dofManager,
                                                             arrayView1d< real64 const > const & localSolution )
{
  GEOS_MARK_FUNCTION;

  string const dofKey = dofManager.getKey( viewKeyStruct::elemDofFieldString() );
  real64 scalingFactor = 1.0;
  real64 maxDeltaPres = 0.0, maxDeltaCompDens = 0.0, maxDeltaTemp = 0.0;
  real64 minPresScalingFactor = 1.0, minCompDensScalingFactor = 1.0, minTempScalingFactor = 1.0;

  forDiscretizationOnMeshTargets( domain.getMeshBodies(), [&]( string const &,
                                                               MeshLevel & mesh,
                                                               arrayView1d< string const > const & regionNames )
  {
    mesh.getElemManager().forElementSubRegions( regionNames,
                                                [&]( localIndex const,
                                                     ElementSubRegionBase & subRegion )
    {
      arrayView1d< real64 const > const pressure = subRegion.getField< fields::flow::pressure >();
      arrayView1d< real64 const > const temperature = subRegion.getField< fields::flow::temperature >();
      arrayView2d< real64 const, compflow::USD_COMP > const compDens = subRegion.getField< fields::flow::globalCompDensity >();
      arrayView1d< real64 > pressureScalingFactor = subRegion.getField< fields::flow::pressureScalingFactor >();
      arrayView1d< real64 > temperatureScalingFactor = subRegion.getField< fields::flow::temperatureScalingFactor >();
      arrayView1d< real64 > compDensScalingFactor = subRegion.getField< fields::flow::globalCompDensityScalingFactor >();

      const integer temperatureOffset = m_numComponents+1;
      auto const subRegionData =
        m_isThermal
  ? thermalCompositionalMultiphaseBaseKernels::
          SolutionScalingKernelFactory::
          createAndLaunch< parallelDevicePolicy<> >( m_maxRelativePresChange,
                                                     m_maxAbsolutePresChange,
                                                     m_maxRelativeTempChange,
                                                     m_maxCompFracChange,
                                                     m_maxRelativeCompDensChange,
                                                     pressure,
                                                     temperature,
                                                     compDens,
                                                     pressureScalingFactor,
                                                     compDensScalingFactor,
                                                     temperatureScalingFactor,
                                                     dofManager.rankOffset(),
                                                     m_numComponents,
                                                     dofKey,
                                                     subRegion,
                                                     localSolution,
                                                     temperatureOffset )
  : isothermalCompositionalMultiphaseBaseKernels::
          SolutionScalingKernelFactory::
          createAndLaunch< parallelDevicePolicy<> >( m_maxRelativePresChange,
                                                     m_maxAbsolutePresChange,
                                                     m_maxCompFracChange,
                                                     m_maxRelativeCompDensChange,
                                                     pressure,
                                                     compDens,
                                                     pressureScalingFactor,
                                                     compDensScalingFactor,
                                                     dofManager.rankOffset(),
                                                     m_numComponents,
                                                     dofKey,
                                                     subRegion,
                                                     localSolution );

      if( m_scalingType == ScalingType::Global )
      {
        scalingFactor = std::min( scalingFactor, subRegionData.localMinVal );
      }
      maxDeltaPres  = std::max( maxDeltaPres, subRegionData.localMaxDeltaPres );
      maxDeltaCompDens = std::max( maxDeltaCompDens, subRegionData.localMaxDeltaCompDens );
      maxDeltaTemp = std::max( maxDeltaTemp, subRegionData.localMaxDeltaTemp );
      minPresScalingFactor = std::min( minPresScalingFactor, subRegionData.localMinPresScalingFactor );
      minCompDensScalingFactor = std::min( minCompDensScalingFactor, subRegionData.localMinCompDensScalingFactor );
      minTempScalingFactor = std::min( minTempScalingFactor, subRegionData.localMinTempScalingFactor );
    } );
  } );

  scalingFactor = MpiWrapper::min( scalingFactor );
  maxDeltaPres  = MpiWrapper::max( maxDeltaPres );
  maxDeltaCompDens = MpiWrapper::max( maxDeltaCompDens );
  minPresScalingFactor = MpiWrapper::min( minPresScalingFactor );
  minCompDensScalingFactor = MpiWrapper::min( minCompDensScalingFactor );

  string const massUnit = m_useMass ? "kg/m3" : "mol/m3";
  GEOS_LOG_LEVEL_INFO_RANK_0( logInfo::Solution, GEOS_FMT( "        {}: Max pressure change = {} Pa (before scaling)",
                                                           getName(), GEOS_FMT( "{:.{}f}", maxDeltaPres, 3 ) ) );
  GEOS_LOG_LEVEL_INFO_RANK_0( logInfo::Solution, GEOS_FMT( "        {}: Max component density change = {} {} (before scaling)",
                                                           getName(), GEOS_FMT( "{:.{}f}", maxDeltaCompDens, 3 ), massUnit ) );

  if( m_isThermal )
  {
    maxDeltaTemp = MpiWrapper::max( maxDeltaTemp );
    minTempScalingFactor = MpiWrapper::min( minTempScalingFactor );
    GEOS_LOG_LEVEL_INFO_RANK_0( logInfo::Solution, GEOS_FMT( "        {}: Max temperature change = {} K (before scaling)",
                                                             getName(), GEOS_FMT( "{:.{}f}", maxDeltaTemp, 3 ) ) );
  }

  if( m_scalingType == ScalingType::Local )
  {
    GEOS_LOG_LEVEL_INFO_RANK_0( logInfo::Solution, GEOS_FMT( "        {}: Min pressure scaling factor = {}", getName(), minPresScalingFactor ) );
    GEOS_LOG_LEVEL_INFO_RANK_0( logInfo::Solution, GEOS_FMT( "        {}: Min component density scaling factor = {}", getName(), minCompDensScalingFactor ) );
    if( m_isThermal )
    {
      GEOS_LOG_LEVEL_INFO_RANK_0( logInfo::Solution, GEOS_FMT( "        {}: Min temperature scaling factor = {}", getName(), minTempScalingFactor ) );
    }
  }

  return LvArray::math::max( scalingFactor, m_minScalingFactor );
}

bool CompositionalMultiphaseFVM::checkSystemSolution( DomainPartition & domain,
                                                      DofManager const & dofManager,
                                                      arrayView1d< real64 const > const & localSolution,
                                                      real64 const scalingFactor )
{
  GEOS_MARK_FUNCTION;

  string const dofKey = dofManager.getKey( viewKeyStruct::elemDofFieldString() );
  integer localCheck = 1;
  real64 minPres = 0.0, minDens = 0.0, minTotalDens = 0.0;
  integer numNegPres = 0, numNegDens = 0, numNegTotalDens = 0;

  forDiscretizationOnMeshTargets( domain.getMeshBodies(), [&]( string const &,
                                                               MeshLevel & mesh,
                                                               arrayView1d< string const > const & regionNames )
  {
    mesh.getElemManager().forElementSubRegions( regionNames,
                                                [&]( localIndex const,
                                                     ElementSubRegionBase & subRegion )
    {
      arrayView1d< real64 const > const pressure =
        subRegion.getField< fields::flow::pressure >();
      arrayView1d< real64 const > const temperature =
        subRegion.getField< fields::flow::temperature >();
      arrayView2d< real64 const, compflow::USD_COMP > const compDens =
        subRegion.getField< fields::flow::globalCompDensity >();
      arrayView1d< real64 > pressureScalingFactor = subRegion.getField< fields::flow::pressureScalingFactor >();
      arrayView1d< real64 > temperatureScalingFactor = subRegion.getField< fields::flow::temperatureScalingFactor >();
      arrayView1d< real64 > compDensScalingFactor = subRegion.getField< fields::flow::globalCompDensityScalingFactor >();
      // check that pressure and component densities are non-negative
      // for thermal, check that temperature is above 273.15 K
      const integer temperatureOffset = m_numComponents+1;
      auto const subRegionData =
        m_isThermal
  ? thermalCompositionalMultiphaseBaseKernels::
          SolutionCheckKernelFactory::
          createAndLaunch< parallelDevicePolicy<> >( m_allowCompDensChopping,
                                                     m_allowNegativePressure,
                                                     m_scalingType,
                                                     scalingFactor,
                                                     pressure,
                                                     temperature,
                                                     compDens,
                                                     pressureScalingFactor,
                                                     temperatureScalingFactor,
                                                     compDensScalingFactor,
                                                     dofManager.rankOffset(),
                                                     m_numComponents,
                                                     dofKey,
                                                     subRegion,
                                                     localSolution,
                                                     temperatureOffset )
  : isothermalCompositionalMultiphaseBaseKernels::
          SolutionCheckKernelFactory::
          createAndLaunch< parallelDevicePolicy<> >( m_allowCompDensChopping,
                                                     m_allowNegativePressure,
                                                     m_scalingType,
                                                     scalingFactor,
                                                     pressure,
                                                     compDens,
                                                     pressureScalingFactor,
                                                     compDensScalingFactor,
                                                     dofManager.rankOffset(),
                                                     m_numComponents,
                                                     dofKey,
                                                     subRegion,
                                                     localSolution );

      localCheck = std::min( localCheck, subRegionData.localMinVal );

      minPres  = std::min( minPres, subRegionData.localMinPres );
      minDens = std::min( minDens, subRegionData.localMinDens );
      minTotalDens = std::min( minTotalDens, subRegionData.localMinTotalDens );
      numNegPres += subRegionData.localNumNegPressures;
      numNegDens += subRegionData.localNumNegDens;
      numNegTotalDens += subRegionData.localNumNegTotalDens;
    } );
  } );

  minPres  = MpiWrapper::min( minPres );
  minDens = MpiWrapper::min( minDens );
  minTotalDens = MpiWrapper::min( minTotalDens );
  numNegPres = MpiWrapper::sum( numNegPres );
  numNegDens = MpiWrapper::sum( numNegDens );
  numNegTotalDens = MpiWrapper::sum( numNegTotalDens );

  if( numNegPres > 0 )
    GEOS_LOG_LEVEL_INFO_RANK_0( logInfo::Solution, GEOS_FMT( "        {}: Number of negative pressure values: {}, minimum value: {} Pa",
                                                             getName(), numNegPres, fmt::format( "{:.{}f}", minPres, 3 ) ) );
  string const massUnit = m_useMass ? "kg/m3" : "mol/m3";
  if( numNegDens > 0 )
    GEOS_LOG_LEVEL_INFO_RANK_0( logInfo::Solution, GEOS_FMT( "        {}: Number of negative component density values: {}, minimum value: {} {}}",
                                                             getName(), numNegDens, fmt::format( "{:.{}f}", minDens, 3 ), massUnit ) );
  if( minTotalDens > 0 )
    GEOS_LOG_LEVEL_INFO_RANK_0( logInfo::Solution, GEOS_FMT( "        {}: Number of negative total density values: {}, minimum value: {} {}}",
                                                             getName(), minTotalDens, fmt::format( "{:.{}f}", minDens, 3 ), massUnit ) );

  return MpiWrapper::min( localCheck );
}

void CompositionalMultiphaseFVM::applySystemSolution( DofManager const & dofManager,
                                                      arrayView1d< real64 const > const & localSolution,
                                                      real64 const scalingFactor,
                                                      real64 const GEOS_UNUSED_PARAM( dt ),
                                                      DomainPartition & domain )
{
  GEOS_MARK_FUNCTION;

  bool const localScaling = m_scalingType == ScalingType::Local;

  DofManager::CompMask pressureMask( m_numDofPerCell, 0, 1 );
  DofManager::CompMask componentMask( m_numDofPerCell, 1, m_numComponents+1 );

  if( localScaling )
  {
    dofManager.addVectorToField( localSolution,
                                 viewKeyStruct::elemDofFieldString(),
                                 fields::flow::pressure::key(),
                                 fields::flow::pressureScalingFactor::key(),
                                 pressureMask );
  }
  else
  {
    dofManager.addVectorToField( localSolution,
                                 viewKeyStruct::elemDofFieldString(),
                                 fields::flow::pressure::key(),
                                 scalingFactor,
                                 pressureMask );
  }

  if (m_useZFormulation)
  {
    if( localScaling )
    {
      dofManager.addVectorToField( localSolution,
                                  viewKeyStruct::elemDofFieldString(),
                                  fields::flow::globalCompFraction::key(),
                                  fields::flow::globalCompDensityScalingFactor::key(),
                                  componentMask );
    }
    else
    {
      dofManager.addVectorToField( localSolution,
                                  viewKeyStruct::elemDofFieldString(),
                                  fields::flow::globalCompFraction::key(),
                                  scalingFactor,
                                  componentMask );
    }
  }
  else
  {
    if( localScaling )
    {
      dofManager.addVectorToField( localSolution,
                                  viewKeyStruct::elemDofFieldString(),
                                  fields::flow::globalCompDensity::key(),
                                  fields::flow::globalCompDensityScalingFactor::key(),
                                  componentMask );
    }
    else
    {
      dofManager.addVectorToField( localSolution,
                                  viewKeyStruct::elemDofFieldString(),
                                  fields::flow::globalCompDensity::key(),
                                  scalingFactor,
                                  componentMask );
    }
  }  

  if( m_isThermal )
  {
    DofManager::CompMask temperatureMask( m_numDofPerCell, m_numComponents+1, m_numComponents+2 );
    if( localScaling )
    {
      dofManager.addVectorToField( localSolution,
                                   viewKeyStruct::elemDofFieldString(),
                                   fields::flow::temperature::key(),
                                   fields::flow::temperatureScalingFactor::key(),
                                   temperatureMask );
    }
    else
    {
      dofManager.addVectorToField( localSolution,
                                   viewKeyStruct::elemDofFieldString(),
                                   fields::flow::temperature::key(),
                                   scalingFactor,
                                   temperatureMask );
    }
  }

  // if component density chopping is allowed, some component densities may be negative after the update
  // these negative component densities are set to zero in this function
  if( m_allowCompDensChopping )
  {
    chopNegativeDensities( domain );
  }

  forDiscretizationOnMeshTargets( domain.getMeshBodies(), [&]( string const &,
                                                               MeshLevel & mesh,
                                                               arrayView1d< string const > const & regionNames )
  {
    std::vector< string > fields{ fields::flow::pressure::key(), fields::flow::globalCompDensity::key() };
    if( m_isThermal )
    {
      fields.emplace_back( fields::flow::temperature::key() );
    }
    FieldIdentifiers fieldsToBeSync;
    fieldsToBeSync.addElementFields( fields, regionNames );

    CommunicationTools::getInstance().synchronizeFields( fieldsToBeSync, mesh, domain.getNeighbors(), true );
  } );
}

void CompositionalMultiphaseFVM::updatePhaseMobility( ObjectManagerBase & dataGroup ) const
{
  GEOS_MARK_FUNCTION;

  // note that the phase mobility computed here also includes phase density
  string const & fluidName = dataGroup.getReference< string >( viewKeyStruct::fluidNamesString() );
  MultiFluidBase const & fluid = getConstitutiveModel< MultiFluidBase >( dataGroup, fluidName );

  string const & relpermName = dataGroup.getReference< string >( viewKeyStruct::relPermNamesString() );
  RelativePermeabilityBase const & relperm = getConstitutiveModel< RelativePermeabilityBase >( dataGroup, relpermName );

  if (m_useZFormulation)
  {
    if( m_isThermal )
    {
      // For now: isothermal only
      GEOS_ERROR_IF( m_isThermal, GEOS_FMT( 
        "CompositionalMultiphaseBase {}: Z Formulation is currently not available for thermal simulations", getDataContext() ) );
    }
    else
    {
      isothermalCompositionalMultiphaseFVMKernels::
        PhaseMobilityZFormulationKernelFactory::
        createAndLaunch< parallelDevicePolicy<> >( m_numComponents,
                                                  m_numPhases,
                                                  dataGroup,
                                                  fluid,
                                                  relperm );
    }
  }
  else
  {
    if( m_isThermal )
    {
      thermalCompositionalMultiphaseFVMKernels::
        PhaseMobilityKernelFactory::
        createAndLaunch< parallelDevicePolicy<> >( m_numComponents,
                                                  m_numPhases,
                                                  dataGroup,
                                                  fluid,
                                                  relperm );
    }
    else
    {
      isothermalCompositionalMultiphaseFVMKernels::
        PhaseMobilityKernelFactory::
        createAndLaunch< parallelDevicePolicy<> >( m_numComponents,
                                                  m_numPhases,
                                                  dataGroup,
                                                  fluid,
                                                  relperm );
    }
  }
}

void CompositionalMultiphaseFVM::applyBoundaryConditions( real64 time_n,
                                                          real64 dt,
                                                          DomainPartition & domain,
                                                          DofManager const & dofManager,
                                                          CRSMatrixView< real64, globalIndex const > const & localMatrix,
                                                          arrayView1d< real64 > const & localRhs )
{
  GEOS_MARK_FUNCTION;
  CompositionalMultiphaseBase::applyBoundaryConditions( time_n, dt, domain, dofManager, localMatrix, localRhs );
  if( !m_keepVariablesConstantDuringInitStep )
  {
    applyFaceDirichletBC( time_n, dt, dofManager, domain, localMatrix, localRhs );
  }
}

bool CompositionalMultiphaseFVM::validateFaceDirichletBC( DomainPartition & domain,
                                                          real64 const time ) const
{
  constexpr integer MAX_NC = MultiFluidBase::MAX_NUM_COMPONENTS;
  FieldSpecificationManager & fsManager = FieldSpecificationManager::getInstance();

  bool bcConsistent = true;

  forDiscretizationOnMeshTargets( domain.getMeshBodies(), [&]( string const &,
                                                               MeshLevel & mesh,
                                                               arrayView1d< string const > const & )
  {

    // maps to check consistent application of BC
    // maps: setName (-> numComps)
    map< string, ComponentMask< MAX_NC > > bcPresCompStatusMap; // check that pressure/comp are present/consistent
    set< string > bcTempStatusMap; // check that temperature is present/consistent

    // 1. Check pressure Dirichlet BCs
    fsManager.apply< FaceManager >( time,
                                    mesh,
                                    fields::flow::pressure::key(),
                                    [&]( FieldSpecificationBase const &,
                                         string const & setName,
                                         SortedArrayView< localIndex const > const &,
                                         FaceManager &,
                                         string const & )
    {
      // Check whether pressure has already been applied to this set
      if( bcPresCompStatusMap.count( setName ) > 0 )
      {
        bcConsistent = false;
        GEOS_WARNING( GEOS_FMT( "Conflicting pressure boundary conditions on set {}", setName ) );
      }
      bcPresCompStatusMap[setName].setNumComp( m_numComponents );
    } );

    // 2. Check temperature Dirichlet BCs (we always require a temperature for face-based BCs)
    fsManager.apply< FaceManager >( time,
                                    mesh,
                                    fields::flow::temperature::key(),
                                    [&]( FieldSpecificationBase const &,
                                         string const & setName,
                                         SortedArrayView< localIndex const > const &,
                                         FaceManager &,
                                         string const & )
    {
      // 2.1 Check whether temperature has already been applied to this set
      if( bcTempStatusMap.count( setName ) > 0 )
      {
        bcConsistent = false;
        GEOS_WARNING( GEOS_FMT( "Conflicting temperature boundary conditions on set {}", setName ) );
      }
      bcTempStatusMap.insert( setName );

      // 2.2 Check that there is pressure bc applied to this set
      if( bcPresCompStatusMap.count( setName ) == 0 )
      {
        bcConsistent = false;
        GEOS_WARNING( GEOS_FMT( "Pressure boundary condition not prescribed on set {}", setName ) );
      }
    } );

    // 3. Check composition BC (global component fraction)
    fsManager.apply< FaceManager >( time,
                                    mesh,
                                    fields::flow::globalCompFraction::key(),
                                    [&] ( FieldSpecificationBase const & fs,
                                          string const & setName,
                                          SortedArrayView< localIndex const > const &,
                                          FaceManager &,
                                          string const & )
    {
      // 3.1 Check pressure, temperature, and record composition bc application
      integer const comp = fs.getComponent();

      if( bcPresCompStatusMap.count( setName ) == 0 )
      {
        bcConsistent = false;
        GEOS_WARNING( GEOS_FMT( "Pressure boundary condition not prescribed on set {}", setName ) );
      }
      if( bcTempStatusMap.count( setName ) == 0 )
      {
        bcConsistent = false;
        GEOS_WARNING( GEOS_FMT( "Temperature boundary condition not prescribed on set {}. \n"
                                "Note that for face boundary conditions, you must provide a temperature", setName ) );
      }
      if( comp < 0 || comp >= m_numComponents )
      {
        bcConsistent = false;
        GEOS_WARNING( GEOS_FMT( "Invalid component index [{}] in composition boundary condition {}", comp, fs.getName() ) );
        return; // can't check next part with invalid component id
      }

      ComponentMask< MAX_NC > & compMask = bcPresCompStatusMap[setName];
      if( compMask[comp] )
      {
        bcConsistent = false;
        GEOS_WARNING( GEOS_FMT( "Conflicting composition[{}] boundary conditions on set {}", comp, setName ) );
      }
      compMask.set( comp );
    } );

    // 3.2 Check consistency between composition BC applied to sets
    for( auto const & setEntry : bcPresCompStatusMap )
    {
      ComponentMask< MAX_NC > const & compMask = setEntry.second;
      for( integer ic = 0; ic < m_numComponents; ++ic )
      {
        if( !compMask[ic] )
        {
          bcConsistent = false;
          GEOS_WARNING( GEOS_FMT( "Boundary condition not applied to composition[{}] on set {}", ic, setEntry.first ) );
        }
      }
    }
  } );

  return bcConsistent;
}

namespace
{
char const faceBcLogMessage[] =
  "CompositionalMultiphaseFVM {}: at time {}s, "
  "the <{}> boundary condition '{}' is applied to the face set '{}' in '{}'. "
  "\nThe scale of this boundary condition is {} and multiplies the value of the provided function (if any). "
  "\nThe total number of target faces (including ghost faces) is {}."
  "\nNote that if this number is equal to zero, the boundary condition will not be applied on this face set.";
}

void CompositionalMultiphaseFVM::applyFaceDirichletBC( real64 const time_n,
                                                       real64 const dt,
                                                       DofManager const & dofManager,
                                                       DomainPartition & domain,
                                                       CRSMatrixView< real64, globalIndex const > const & localMatrix,
                                                       arrayView1d< real64 > const & localRhs )
{
  GEOS_MARK_FUNCTION;

  // Only validate BC at the beginning of Newton loop
  if( m_nonlinearSolverParameters.m_numNewtonIterations == 0 )
  {
    bool const bcConsistent = validateFaceDirichletBC( domain, time_n + dt );
    GEOS_ERROR_IF( !bcConsistent, GEOS_FMT( "CompositionalMultiphaseBase {}: inconsistent boundary conditions", getDataContext() ) );
  }

  FieldSpecificationManager & fsManager = FieldSpecificationManager::getInstance();

  NumericalMethodsManager const & numericalMethodManager = domain.getNumericalMethodManager();
  FiniteVolumeManager const & fvManager = numericalMethodManager.getFiniteVolumeManager();
  FluxApproximationBase const & fluxApprox = fvManager.getFluxApproximation( m_discretizationName );

  forDiscretizationOnMeshTargets( domain.getMeshBodies(), [&] ( string const &,
                                                                MeshLevel & mesh,
                                                                arrayView1d< string const > const & )
  {
    ElementRegionManager & elemManager = mesh.getElemManager();
    FaceManager const & faceManager = mesh.getFaceManager();

    // Take BCs defined for "pressure" field and apply values to "facePressure"
    applyFieldValue< FaceManager >( time_n, dt, mesh, faceBcLogMessage,
                                    fields::flow::pressure::key(), fields::flow::facePressure::key() );
    // Take BCs defined for "globalCompFraction" field and apply values to "faceGlobalCompFraction"
    applyFieldValue< FaceManager >( time_n, dt, mesh, faceBcLogMessage,
                                    fields::flow::globalCompFraction::key(), fields::flow::faceGlobalCompFraction::key() );
    // Take BCs defined for "temperature" field and apply values to "faceTemperature"
    applyFieldValue< FaceManager >( time_n, dt, mesh, faceBcLogMessage,
                                    fields::flow::temperature::key(), fields::flow::faceTemperature::key() );

    // Then launch the face Dirichlet kernel
    fsManager.apply< FaceManager >( time_n + dt,
                                    mesh,
                                    fields::flow::pressure::key(), // we have required that pressure is always present
                                    [&] ( FieldSpecificationBase const &,
                                          string const & setName,
                                          SortedArrayView< localIndex const > const &,
                                          FaceManager &,
                                          string const & )
    {
      BoundaryStencil const & stencil = fluxApprox.getStencil< BoundaryStencil >( mesh, setName );
      if( stencil.size() == 0 )
      {
        return;
      }

      // TODO: same issue as in the single-phase case
      //       currently we just use model from the first cell in this stencil
      //       since it's not clear how to create fluid kernel wrappers for arbitrary models.
      //       Can we just use cell properties for an approximate flux computation?
      //       Then we can forget about capturing the fluid model.
      localIndex const er = stencil.getElementRegionIndices()( 0, 0 );
      localIndex const esr = stencil.getElementSubRegionIndices()( 0, 0 );
      ElementSubRegionBase & subRegion = elemManager.getRegion( er ).getSubRegion( esr );
      string const & fluidName = subRegion.getReference< string >( viewKeyStruct::fluidNamesString() );
      MultiFluidBase & multiFluidBase = subRegion.getConstitutiveModel< MultiFluidBase >( fluidName );

      BoundaryStencilWrapper const stencilWrapper = stencil.createKernelWrapper();

      string const & elemDofKey = dofManager.getKey( viewKeyStruct::elemDofFieldString() );

      if( m_isThermal )
      {
        //todo (jafranc) extend upwindScheme name if satisfied in isothermalCase
        thermalCompositionalMultiphaseFVMKernels::
          DirichletFluxComputeKernelFactory::
          createAndLaunch< parallelDevicePolicy<> >( m_numComponents,
                                                     m_numPhases,
                                                     dofManager.rankOffset(),
                                                     m_useTotalMassEquation,
                                                     elemDofKey,
                                                     getName(),
                                                     faceManager,
                                                     elemManager,
                                                     stencilWrapper,
                                                     multiFluidBase,
                                                     dt,
                                                     localMatrix,
                                                     localRhs );
      }
      else
      {
        isothermalCompositionalMultiphaseFVMKernels::
          DirichletFluxComputeKernelFactory::
          createAndLaunch< parallelDevicePolicy<> >( m_numComponents,
                                                     m_numPhases,
                                                     dofManager.rankOffset(),
                                                     m_useTotalMassEquation,
                                                     elemDofKey,
                                                     getName(),
                                                     faceManager,
                                                     elemManager,
                                                     stencilWrapper,
                                                     multiFluidBase,
                                                     dt,
                                                     localMatrix,
                                                     localRhs );
      }

    } );
  } );
}

void CompositionalMultiphaseFVM::applyAquiferBC( real64 const time,
                                                 real64 const dt,
                                                 DofManager const & dofManager,
                                                 DomainPartition & domain,
                                                 CRSMatrixView< real64, globalIndex const > const & localMatrix,
                                                 arrayView1d< real64 > const & localRhs ) const
{
  GEOS_MARK_FUNCTION;

  FieldSpecificationManager & fsManager = FieldSpecificationManager::getInstance();

  forDiscretizationOnMeshTargets( domain.getMeshBodies(), [&]( string const &,
                                                               MeshLevel & mesh,
                                                               arrayView1d< string const > const & )
  {
    NumericalMethodsManager const & numericalMethodManager = domain.getNumericalMethodManager();
    FiniteVolumeManager const & fvManager = numericalMethodManager.getFiniteVolumeManager();
    FluxApproximationBase const & fluxApprox = fvManager.getFluxApproximation( m_discretizationName );

    string const & elemDofKey = dofManager.getKey( viewKeyStruct::elemDofFieldString() );
    ElementRegionManager::ElementViewAccessor< arrayView1d< globalIndex const > > elemDofNumber =
      mesh.getElemManager().constructArrayViewAccessor< globalIndex, 1 >( elemDofKey );
    elemDofNumber.setName( getName() + "/accessors/" + elemDofKey );

    isothermalCompositionalMultiphaseFVMKernels::
      AquiferBCKernel::CompFlowAccessors compFlowAccessors( mesh.getElemManager(), getName() );
    isothermalCompositionalMultiphaseFVMKernels::
      AquiferBCKernel::MultiFluidAccessors multiFluidAccessors( mesh.getElemManager(), getName() );

    fsManager.apply< FaceManager,
                     AquiferBoundaryCondition >( time + dt,
                                                 mesh,
                                                 AquiferBoundaryCondition::catalogName(),
                                                 [&] ( AquiferBoundaryCondition const & bc,
                                                       string const & setName,
                                                       SortedArrayView< localIndex const > const &,
                                                       FaceManager & faceManager,
                                                       string const & )
    {
      BoundaryStencil const & stencil = fluxApprox.getStencil< BoundaryStencil >( mesh, setName );
      if( bc.getLogLevel() >= 1 && m_nonlinearSolverParameters.m_numNewtonIterations == 0 )
      {
        globalIndex const numTargetFaces = MpiWrapper::sum< globalIndex >( stencil.size() );
        GEOS_LOG_RANK_0( GEOS_FMT( faceBcLogMessage,
                                   getName(), time+dt, bc.getCatalogName(), bc.getName(),
                                   setName, faceManager.getName(), bc.getScale(), numTargetFaces ) );
      }

      if( stencil.size() == 0 )
      {
        return;
      }

      AquiferBoundaryCondition::KernelWrapper aquiferBCWrapper = bc.createKernelWrapper();
      bool const allowAllPhasesIntoAquifer = bc.allowAllPhasesIntoAquifer();
      localIndex const waterPhaseIndex = bc.getWaterPhaseIndex();
      real64 const & aquiferWaterPhaseDens = bc.getWaterPhaseDensity();
      arrayView1d< real64 const > const & aquiferWaterPhaseCompFrac = bc.getWaterPhaseComponentFraction();

      // While this kernel is waiting for a factory class, pass all the accessors here
      isothermalCompositionalMultiphaseBaseKernels::KernelLaunchSelector1
      < isothermalCompositionalMultiphaseFVMKernels::AquiferBCKernel >( m_numComponents,
                                                                        m_numPhases,
                                                                        waterPhaseIndex,
                                                                        allowAllPhasesIntoAquifer,
                                                                        m_useTotalMassEquation,
                                                                        stencil,
                                                                        dofManager.rankOffset(),
                                                                        elemDofNumber.toNestedViewConst(),
                                                                        aquiferBCWrapper,
                                                                        aquiferWaterPhaseDens,
                                                                        aquiferWaterPhaseCompFrac,
                                                                        compFlowAccessors.get( fields::ghostRank{} ),
                                                                        compFlowAccessors.get( fields::flow::pressure{} ),
                                                                        compFlowAccessors.get( fields::flow::pressure_n{} ),
                                                                        compFlowAccessors.get( fields::flow::gravityCoefficient{} ),
                                                                        compFlowAccessors.get( fields::flow::phaseVolumeFraction{} ),
                                                                        compFlowAccessors.get( fields::flow::dPhaseVolumeFraction{} ),
                                                                        compFlowAccessors.get( fields::flow::dGlobalCompFraction_dGlobalCompDensity{} ),
                                                                        multiFluidAccessors.get( fields::multifluid::phaseDensity{} ),
                                                                        multiFluidAccessors.get( fields::multifluid::dPhaseDensity{} ),
                                                                        multiFluidAccessors.get( fields::multifluid::phaseCompFraction{} ),
                                                                        multiFluidAccessors.get( fields::multifluid::dPhaseCompFraction{} ),
                                                                        time,
                                                                        dt,
                                                                        localMatrix.toViewConstSizes(),
                                                                        localRhs.toView() );
    } );
  } );

}

//START_SPHINX_INCLUDE_01
REGISTER_CATALOG_ENTRY( PhysicsSolverBase, CompositionalMultiphaseFVM, string const &, Group * const )
//END_SPHINX_INCLUDE_01
}// namespace geos<|MERGE_RESOLUTION|>--- conflicted
+++ resolved
@@ -55,12 +55,9 @@
 #include "physicsSolvers/fluidFlow/kernels/compositional/DirichletFluxComputeKernel.hpp"
 #include "physicsSolvers/fluidFlow/kernels/compositional/ThermalDirichletFluxComputeKernel.hpp"
 #include "physicsSolvers/fluidFlow/kernels/compositional/AquiferBCKernel.hpp"
-<<<<<<< HEAD
 #include "physicsSolvers/fluidFlow/kernels/compositional/zFormulation/FluxComputeZFormulationKernel.hpp"
 #include "physicsSolvers/fluidFlow/kernels/compositional/zFormulation/AccumulationZFormulationKernel.hpp"
 #include "physicsSolvers/fluidFlow/kernels/compositional/zFormulation/PhaseMobilityZFormulationKernel.hpp"
-=======
->>>>>>> 4bcf7dff
 
 namespace geos
 {
@@ -296,10 +293,10 @@
 }
 
 void CompositionalMultiphaseFVM::assembleZFormulationFluxTerms( real64 const dt,
-                                                    DomainPartition const & domain,
-                                                    DofManager const & dofManager,
-                                                    CRSMatrixView< real64, globalIndex const > const & localMatrix,
-                                                    arrayView1d< real64 > const & localRhs ) const
+                                                                DomainPartition const & domain,
+                                                                DofManager const & dofManager,
+                                                                CRSMatrixView< real64, globalIndex const > const & localMatrix,
+                                                                arrayView1d< real64 > const & localRhs ) const
 {
   GEOS_MARK_FUNCTION;
 
@@ -317,27 +314,27 @@
     {
       typename TYPEOFREF( stencil ) ::KernelWrapper stencilWrapper = stencil.createKernelWrapper();
 
-      GEOS_ERROR_IF( m_isThermal, GEOS_FMT( 
-        "CompositionalMultiphaseBase {}: Z Formulation is currently not available for thermal simulations", getDataContext() ) );
-      GEOS_ERROR_IF( m_hasDiffusion || m_hasDispersion, GEOS_FMT( 
-        "CompositionalMultiphaseBase {}: Z Formulation is currently not available for Diffusion or Dispersion", getDataContext() ) );
+      GEOS_ERROR_IF( m_isThermal, GEOS_FMT(
+                       "CompositionalMultiphaseBase {}: Z Formulation is currently not available for thermal simulations", getDataContext() ) );
+      GEOS_ERROR_IF( m_hasDiffusion || m_hasDispersion, GEOS_FMT(
+                       "CompositionalMultiphaseBase {}: Z Formulation is currently not available for Diffusion or Dispersion", getDataContext() ) );
 
       // isothermal only for now
       isothermalCompositionalMultiphaseFVMKernels::
         FluxComputeZFormulationKernelFactory::
         createAndLaunch< parallelDevicePolicy<> >( m_numComponents,
-                                                    m_numPhases,
-                                                    dofManager.rankOffset(),
-                                                    elemDofKey,
-                                                    m_hasCapPressure,
-                                                    m_useTotalMassEquation,
-                                                    fluxApprox.upwindingParams(),
-                                                    getName(),
-                                                    mesh.getElemManager(),
-                                                    stencilWrapper,
-                                                    dt,
-                                                    localMatrix.toViewConstSizes(),
-                                                    localRhs.toView() );
+                                                   m_numPhases,
+                                                   dofManager.rankOffset(),
+                                                   elemDofKey,
+                                                   m_hasCapPressure,
+                                                   m_useTotalMassEquation,
+                                                   fluxApprox.upwindingParams(),
+                                                   getName(),
+                                                   mesh.getElemManager(),
+                                                   stencilWrapper,
+                                                   dt,
+                                                   localMatrix.toViewConstSizes(),
+                                                   localRhs.toView() );
     } );
   } );
 }
@@ -775,23 +772,23 @@
                                  pressureMask );
   }
 
-  if (m_useZFormulation)
+  if( m_useZFormulation )
   {
     if( localScaling )
     {
       dofManager.addVectorToField( localSolution,
-                                  viewKeyStruct::elemDofFieldString(),
-                                  fields::flow::globalCompFraction::key(),
-                                  fields::flow::globalCompDensityScalingFactor::key(),
-                                  componentMask );
+                                   viewKeyStruct::elemDofFieldString(),
+                                   fields::flow::globalCompFraction::key(),
+                                   fields::flow::globalCompDensityScalingFactor::key(),
+                                   componentMask );
     }
     else
     {
       dofManager.addVectorToField( localSolution,
-                                  viewKeyStruct::elemDofFieldString(),
-                                  fields::flow::globalCompFraction::key(),
-                                  scalingFactor,
-                                  componentMask );
+                                   viewKeyStruct::elemDofFieldString(),
+                                   fields::flow::globalCompFraction::key(),
+                                   scalingFactor,
+                                   componentMask );
     }
   }
   else
@@ -799,20 +796,20 @@
     if( localScaling )
     {
       dofManager.addVectorToField( localSolution,
-                                  viewKeyStruct::elemDofFieldString(),
-                                  fields::flow::globalCompDensity::key(),
-                                  fields::flow::globalCompDensityScalingFactor::key(),
-                                  componentMask );
+                                   viewKeyStruct::elemDofFieldString(),
+                                   fields::flow::globalCompDensity::key(),
+                                   fields::flow::globalCompDensityScalingFactor::key(),
+                                   componentMask );
     }
     else
     {
       dofManager.addVectorToField( localSolution,
-                                  viewKeyStruct::elemDofFieldString(),
-                                  fields::flow::globalCompDensity::key(),
-                                  scalingFactor,
-                                  componentMask );
-    }
-  }  
+                                   viewKeyStruct::elemDofFieldString(),
+                                   fields::flow::globalCompDensity::key(),
+                                   scalingFactor,
+                                   componentMask );
+    }
+  }
 
   if( m_isThermal )
   {
@@ -869,23 +866,23 @@
   string const & relpermName = dataGroup.getReference< string >( viewKeyStruct::relPermNamesString() );
   RelativePermeabilityBase const & relperm = getConstitutiveModel< RelativePermeabilityBase >( dataGroup, relpermName );
 
-  if (m_useZFormulation)
+  if( m_useZFormulation )
   {
     if( m_isThermal )
     {
       // For now: isothermal only
-      GEOS_ERROR_IF( m_isThermal, GEOS_FMT( 
-        "CompositionalMultiphaseBase {}: Z Formulation is currently not available for thermal simulations", getDataContext() ) );
+      GEOS_ERROR_IF( m_isThermal, GEOS_FMT(
+                       "CompositionalMultiphaseBase {}: Z Formulation is currently not available for thermal simulations", getDataContext() ) );
     }
     else
     {
       isothermalCompositionalMultiphaseFVMKernels::
         PhaseMobilityZFormulationKernelFactory::
         createAndLaunch< parallelDevicePolicy<> >( m_numComponents,
-                                                  m_numPhases,
-                                                  dataGroup,
-                                                  fluid,
-                                                  relperm );
+                                                   m_numPhases,
+                                                   dataGroup,
+                                                   fluid,
+                                                   relperm );
     }
   }
   else
@@ -895,20 +892,20 @@
       thermalCompositionalMultiphaseFVMKernels::
         PhaseMobilityKernelFactory::
         createAndLaunch< parallelDevicePolicy<> >( m_numComponents,
-                                                  m_numPhases,
-                                                  dataGroup,
-                                                  fluid,
-                                                  relperm );
+                                                   m_numPhases,
+                                                   dataGroup,
+                                                   fluid,
+                                                   relperm );
     }
     else
     {
       isothermalCompositionalMultiphaseFVMKernels::
         PhaseMobilityKernelFactory::
         createAndLaunch< parallelDevicePolicy<> >( m_numComponents,
-                                                  m_numPhases,
-                                                  dataGroup,
-                                                  fluid,
-                                                  relperm );
+                                                   m_numPhases,
+                                                   dataGroup,
+                                                   fluid,
+                                                   relperm );
     }
   }
 }
