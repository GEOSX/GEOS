--- conflicted
+++ resolved
@@ -203,11 +203,7 @@
 {
   R1Tensor const gravVector = gravityVector();
 
-<<<<<<< HEAD
-  MeshLevel * const meshLevel = domain->getMeshBodies()->GetGroup<MeshBody>(0)->getMeshLevel(0);
-=======
   MeshLevel * const meshLevel = domain->getMeshBodies()->GetGroup< MeshBody >( 0 )->getMeshLevel( 0 );
->>>>>>> 6b8717ce
   ElementRegionManager * const elemManager = meshLevel->getElemManager();
 
   // loop over the wells
@@ -220,24 +216,14 @@
     arrayView1d< R1Tensor const > const & wellElemLocation =
       subRegion.getReference< array1d< R1Tensor > >( ElementSubRegionBase::viewKeyStruct::elementCenterString );
 
-<<<<<<< HEAD
-    arrayView1d<real64> const & wellElemGravCoef =
-      subRegion->getReference<array1d<real64>>( viewKeyStruct::gravityCoefString );
-=======
     arrayView1d< real64 > const & wellElemGravCoef =
       subRegion.getReference< array1d< real64 > >( viewKeyStruct::gravityCoefString );
->>>>>>> 6b8717ce
 
     arrayView1d< R1Tensor const > const & perfLocation =
       perforationData->getReference< array1d< R1Tensor > >( PerforationData::viewKeyStruct::locationString );
 
-<<<<<<< HEAD
-    arrayView1d<real64> const & perfGravCoef =
-      perforationData->getReference<array1d<real64>>( viewKeyStruct::gravityCoefString );
-=======
     arrayView1d< real64 > const & perfGravCoef =
       perforationData->getReference< array1d< real64 > >( viewKeyStruct::gravityCoefString );
->>>>>>> 6b8717ce
 
     for( localIndex iwelem = 0; iwelem < subRegion.size(); ++iwelem )
     {
