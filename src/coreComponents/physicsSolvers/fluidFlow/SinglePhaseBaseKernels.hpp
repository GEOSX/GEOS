--- conflicted
+++ resolved
@@ -590,11 +590,7 @@
                                               real64 const scalingFactor )
   {
     RAJA::ReduceSum< ReducePolicy< POLICY >, integer > numNegativePressures( 0 );
-<<<<<<< HEAD
-    RAJA::ReduceMin< ReducePolicy< POLICY >, real64 > minValue( 0.0 );
-=======
     RAJA::ReduceMin< ReducePolicy< POLICY >, real64 > minPres( 0.0 );
->>>>>>> 2ada27d2
 
     forAll< POLICY >( dofNumber.size(), [=] GEOS_HOST_DEVICE ( localIndex const ei )
     {
