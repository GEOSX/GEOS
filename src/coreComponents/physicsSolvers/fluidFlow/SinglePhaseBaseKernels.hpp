--- conflicted
+++ resolved
@@ -38,13 +38,8 @@
 
 struct MobilityKernel
 {
-<<<<<<< HEAD
-  GEOSX_HOST_DEVICE
+  GEOS_HOST_DEVICE
   inline
-=======
-  GEOS_HOST_DEVICE
-  GEOS_FORCE_INLINE
->>>>>>> 478ff4e8
   static void
   compute( real64 const & dens,
            real64 const & dDens_dPres,
@@ -57,13 +52,8 @@
     dMob_dPres = dDens_dPres / visc - mob / visc * dVisc_dPres;
   }
 
-<<<<<<< HEAD
-  GEOSX_HOST_DEVICE
+  GEOS_HOST_DEVICE
   inline
-=======
-  GEOS_HOST_DEVICE
-  GEOS_FORCE_INLINE
->>>>>>> 478ff4e8
   static void
   compute( real64 const & dens,
            real64 const & visc,
