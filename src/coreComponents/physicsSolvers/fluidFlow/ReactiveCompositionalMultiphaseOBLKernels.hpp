--- conflicted
+++ resolved
@@ -192,12 +192,8 @@
    * @brief Compute the operator values and derivatives for an element
    * @param[in] ei the element index
    */
-<<<<<<< HEAD
-  GEOSX_HOST_DEVICE
+  GEOS_HOST_DEVICE
   inline
-=======
-  GEOS_HOST_DEVICE
->>>>>>> 478ff4e8
   void compute( localIndex const ei ) const
   {
     arraySlice1d< real64 const, compflow::USD_COMP - 1 > const compFrac = m_compFrac[ei];
@@ -384,12 +380,8 @@
    * @param[in] ei the element index
    * @return the ghost rank of the element
    */
-<<<<<<< HEAD
-  GEOSX_HOST_DEVICE
+  GEOS_HOST_DEVICE
   inline
-=======
-  GEOS_HOST_DEVICE
->>>>>>> 478ff4e8
   integer elemGhostRank( localIndex const ei ) const
   { return m_elemGhostRank( ei ); }
 
@@ -399,12 +391,8 @@
    * @param[in] ei the element index
    * @param[in] stack the stack variables
    */
-<<<<<<< HEAD
-  GEOSX_HOST_DEVICE
+  GEOS_HOST_DEVICE
   inline
-=======
-  GEOS_HOST_DEVICE
->>>>>>> 478ff4e8
   void setup( localIndex const ei,
               StackVariables & stack ) const
   {
@@ -424,12 +412,8 @@
    * @param[in] ei the element index
    * @param[inout] stack the stack variables
    */
-<<<<<<< HEAD
-  GEOSX_HOST_DEVICE
+  GEOS_HOST_DEVICE
   inline
-=======
-  GEOS_HOST_DEVICE
->>>>>>> 478ff4e8
   void computeAccumulation( localIndex const ei,
                             StackVariables & stack ) const
   {
@@ -472,14 +456,9 @@
    * @param[in] ei the element index
    * @param[inout] stack the stack variables
    */
-<<<<<<< HEAD
-  GEOSX_HOST_DEVICE
+  GEOS_HOST_DEVICE
   inline
-  void complete( localIndex const GEOSX_UNUSED_PARAM( ei ),
-=======
-  GEOS_HOST_DEVICE
   void complete( localIndex const GEOS_UNUSED_PARAM( ei ),
->>>>>>> 478ff4e8
                  StackVariables & stack ) const
   {
     // add contribution to residual and jacobian into component mass balance equations
@@ -878,12 +857,8 @@
    * @param[in] iconn the connection index
    * @param[in] stack the stack variables
    */
-<<<<<<< HEAD
-  GEOSX_HOST_DEVICE
+  GEOS_HOST_DEVICE
   inline
-=======
-  GEOS_HOST_DEVICE
->>>>>>> 478ff4e8
   void setup( localIndex const iconn,
               StackVariables & stack ) const
   {
@@ -909,12 +884,8 @@
    * @param[in] iconn the connection index
    * @param[inout] stack the stack variables
    */
-<<<<<<< HEAD
-  GEOSX_HOST_DEVICE
+  GEOS_HOST_DEVICE
   inline
-=======
-  GEOS_HOST_DEVICE
->>>>>>> 478ff4e8
   void computeFlux( localIndex const iconn,
                     StackVariables & stack ) const
   {
@@ -1105,12 +1076,8 @@
    * @param[in] iconn the connection index
    * @param[inout] stack the stack variables
    */
-<<<<<<< HEAD
-  GEOSX_HOST_DEVICE
+  GEOS_HOST_DEVICE
   inline
-=======
-  GEOS_HOST_DEVICE
->>>>>>> 478ff4e8
   void complete( localIndex const iconn,
                  StackVariables & stack ) const
   {
