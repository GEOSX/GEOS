/*
 * ------------------------------------------------------------------------------------------------------------
 * SPDX-License-Identifier: LGPL-2.1-only
 *
 * Copyright (c) 2016-2024 Lawrence Livermore National Security LLC
 * Copyright (c) 2018-2024 Total, S.A
 * Copyright (c) 2018-2024 The Board of Trustees of the Leland Stanford Junior University
 * Copyright (c) 2023-2024 Chevron
 * Copyright (c) 2019-     GEOS/GEOSX Contributors
 * All rights reserved
 *
 * See top level LICENSE, COPYRIGHT, CONTRIBUTORS, NOTICE, and ACKNOWLEDGEMENTS files for details.
 * ------------------------------------------------------------------------------------------------------------
 */

/**
 * @file WellSolverBase.hpp
 */

#ifndef GEOS_PHYSICSSOLVERS_FLUIDFLOW_WELLS_WELLSOLVERBASE_HPP_
#define GEOS_PHYSICSSOLVERS_FLUIDFLOW_WELLS_WELLSOLVERBASE_HPP_

#include "physicsSolvers/SolverBase.hpp"
#include "physicsSolvers/fluidFlow/wells/WellPropWriter.hpp"

namespace geos
{

class DomainPartition;
class WellControls;
class WellElementSubRegion;

/**
 * @class WellSolverBase
 *
 * Base class for well solvers.
 * Provides some common features
 */
class WellSolverBase : public SolverBase
{
public:

  /// String used to form the solverName used to register single-physics solvers in CoupledSolver
  static string coupledSolverAttributePrefix() { return "well"; }

  /**
   * @brief main constructor for Group Objects
   * @param name the name of this instantiation of Group in the repository
   * @param parent the parent group of this instantiation of Group
   */
  WellSolverBase( const string & name,
                  Group * const parent );

  /// default destructor
  virtual ~WellSolverBase() override;

  /// deleted default constructor
  WellSolverBase() = delete;

  /// deleted copy constructor
  WellSolverBase( WellSolverBase const & ) = delete;

  /// default move constructor
  WellSolverBase( WellSolverBase && ) = default;

  /// deleted assignment operator
  WellSolverBase & operator=( WellSolverBase const & ) = delete;

  /// deleted move operator
  WellSolverBase & operator=( WellSolverBase && ) = delete;

  virtual Group * createChild( string const & childKey, string const & childName ) override;

  /// Expand catalog for schema generation
  virtual void expandObjectCatalogs() override;


  /**
   * @brief setter for the name of the flow solver (needed to use the flow kernels like UpdateFluid)
   * @param name the name of the flow solver
   */
  void setFlowSolverName( string const & name ) { m_flowSolverName = name; }

  /**
   * @brief getter for the name of the flow solver (used in UpdateState)
   * @return a string containing the name of the flow solver
   */
  string const & getFlowSolverName() const { return m_flowSolverName; }

  /**
   * @brief getter for the number of degrees of freedom per well element
   * @return the number of dofs
   */
  localIndex numDofPerWellElement() const { return m_numDofPerWellElement; }

  /**
   * @brief getter for the number of degrees of freedom per mesh element
   * @return the number of dofs
   */
  localIndex numDofPerResElement() const { return m_numDofPerResElement; }

  /**
   * @brief getter for iso/thermal switch
   * @return True if thermal
   */
  integer isThermal() const { return m_isThermal; }

  /**
   * @brief get the name of DOF defined on well elements
   * @return name of the DOF field used by derived solver type
   */
  virtual string wellElementDofName() const = 0;

  /**
   * @brief get the name of DOF defined on well elements
   * @return name of the DOF field used by derived solver type
   */
  virtual string resElementDofName() const = 0;

  /**
   * @brief const getter for the number of fluid components
   * @return the number of fluid components
   */
  virtual localIndex numFluidComponents() const = 0;

  /**
   * @brief Get the number of fluid phases
   * @return the number of phases
   */
  virtual localIndex numFluidPhases() const = 0;

  /**
   * @brief getter for the well controls associated to this well subRegion
   * @param subRegion the well subRegion whose controls are requested
   * @return a reference to the controls
   */
  WellControls & getWellControls( WellElementSubRegion const & subRegion );

  /**
   * @brief const getter for the well controls associated to this well subRegion
   * @param subRegion the well subRegion whose controls are requested
   * @return a reference to the const controls
   */
  WellControls const & getWellControls( WellElementSubRegion const & subRegion ) const;

  /**
   * @defgroup Solver Interface Functions
   *
   * These functions provide the primary interface that is required for derived classes
   */
  /**@{*/

  virtual void registerDataOnMesh( Group & meshBodies ) override;

  virtual void setupDofs( DomainPartition const & domain,
                          DofManager & dofManager ) const override;

  virtual void implicitStepSetup( real64 const & time_n,
                                  real64 const & dt,
                                  DomainPartition & domain ) override;

  virtual void implicitStepComplete( real64 const & GEOS_UNUSED_PARAM( time_n ),
                                     real64 const & GEOS_UNUSED_PARAM( dt ),
                                     DomainPartition & GEOS_UNUSED_PARAM( domain ) ) override {}

  virtual void applyBoundaryConditions( real64 const GEOS_UNUSED_PARAM( time_n ),
                                        real64 const GEOS_UNUSED_PARAM( dt ),
                                        DomainPartition & GEOS_UNUSED_PARAM( domain ),
                                        DofManager const & GEOS_UNUSED_PARAM( dofManager ),
                                        CRSMatrixView< real64, globalIndex const > const & GEOS_UNUSED_PARAM( localMatrix ),
                                        arrayView1d< real64 > const & GEOS_UNUSED_PARAM( localRhs ) ) override {}


  /**@}*/

  /**
   * @brief function to assemble the linear system matrix and rhs
   * @param time the time at the beginning of the step
   * @param dt the desired timestep
   * @param domain the domain partition
   * @param dofManager degree-of-freedom manager associated with the linear system
   * @param matrix the system matrix
   * @param rhs the system right-hand side vector
   */
  virtual void assembleSystem( real64 const time,
                               real64 const dt,
                               DomainPartition & domain,
                               DofManager const & dofManager,
                               CRSMatrixView< real64, globalIndex const > const & localMatrix,
                               arrayView1d< real64 > const & localRhs ) override;

  /**
   * @brief assembles the flux terms for all connections between well elements
   * @param time_n previous time value
   * @param dt time step
   * @param domain the physical domain object
   * @param dofManager degree-of-freedom manager associated with the linear system
   * @param matrix the system matrix
   * @param rhs the system right-hand side vector
   */
  virtual void assembleFluxTerms( real64 const & time_n,
                                  real64 const & dt,
                                  DomainPartition & domain,
                                  DofManager const & dofManager,
                                  CRSMatrixView< real64, globalIndex const > const & localMatrix,
                                  arrayView1d< real64 > const & localRhs ) = 0;

  /**
   * @brief assembles the accumulation term for all the well elements
   * @param domain the physical domain object
   * @param dofManager degree-of-freedom manager associated with the linear system
   * @param matrix the system matrix
   * @param rhs the system right-hand side vector
   */
  virtual void assembleAccumulationTerms( real64 const & time_n,
                                          real64 const & dt,
                                          DomainPartition & domain,
                                          DofManager const & dofManager,
                                          CRSMatrixView< real64, globalIndex const > const & localMatrix,
                                          arrayView1d< real64 > const & localRhs ) = 0;

  /**
   * @brief assembles the pressure relations at all connections between well elements except at the well head
   * @param time_n time at the beginning of the time step
   * @param dt the time step size
   * @param domain the physical domain object
   * @param dofManager degree-of-freedom manager associated with the linear system
   * @param matrix the system matrix
   * @param rhs the system right-hand side vector
   */
  virtual void assemblePressureRelations( real64 const & time_n,
                                          real64 const & dt,
                                          DomainPartition const & domain,
                                          DofManager const & dofManager,
                                          CRSMatrixView< real64, globalIndex const > const & localMatrix,
                                          arrayView1d< real64 > const & localRhs ) = 0;


  /**
   * @brief apply a special treatment to the wells that are shut (set Aww=I , Awr=Arw=0)
   * @param time_n the time at the previous converged time step
   * @param dt the time step size
   * @param domain the physical domain object
   * @param dofManager degree-of-freedom manager associated with the linear system
   * @param matrix the system matrix
   * @param rhs the system right-hand side vector
   */
  void shutInWell( real64 const time_n,
                   real64 const dt,
                   DomainPartition const & domain,
                   DofManager const & dofManager,
                   CRSMatrixView< real64, globalIndex const > const & localMatrix,
                   arrayView1d< real64 > const & localRhs );

  /**
   * @brief apply a special treatment to the wells that are shut
   * @param time_n the time at the previous converged time step
   * @param dt the time step size
   * @param domain the physical domain object
   * @param dofManager degree-of-freedom manager associated with the linear system
   * @param matrix the system matrix
   * @param rhs the system right-hand side vector
   */
  virtual void shutDownWell( real64 const time_n,
                             real64 const dt,
                             DomainPartition const & domain,
                             DofManager const & dofManager,
                             CRSMatrixView< real64, globalIndex const > const & localMatrix,
                             arrayView1d< real64 > const & localRhs ) = 0;

  virtual void outputWellDebug( DomainPartition & domain,
                                DofManager const & dofManager,
                                CRSMatrixView< real64, globalIndex const > const & localMatrix,
                                arrayView1d< real64 > const & localRhs ) = 0;
  /**
   * @brief Recompute all dependent quantities from primary variables (including constitutive models)
   * @param domain the domain containing the mesh and fields
   */
  virtual void updateState( DomainPartition & domain ) override;

  /**
   * @brief Recompute all dependent quantities from primary variables (including constitutive models)
   * @param subRegion the well subRegion containing the well elements and their associated fields
   */
  virtual real64 updateSubRegionState( WellElementSubRegion & subRegion ) = 0;

  /**
   * @brief Recompute the perforation rates for all the wells
   * @param domain the domain containing the mesh and fields
   */
  virtual void computePerforationRates( real64 const & time_n,
                                        real64 const & dt,
                                        DomainPartition & domain ) = 0;

  struct viewKeyStruct : SolverBase::viewKeyStruct
  {
    static constexpr char const * fluidNamesString() { return "fluidNames"; }
    static constexpr char const * isThermalString() { return "isThermal"; }
    static constexpr char const * writeCSVFlagString() { return "writeCSV"; }
    static constexpr char const * writeSegDebugFlagString() { return "writeSegDebug"; }
  };

private:

  /**
   * @brief This function generates various discretization information for later use.
   * @param domain the domain parition
   */
  void precomputeData( DomainPartition & domain );

  virtual void setConstitutiveNamesCallSuper( ElementSubRegionBase & subRegion ) const override;


protected:

  virtual void postInputInitialization() override;

  virtual void initializePostInitialConditionsPreSubGroups() override;

  virtual void initializePostSubGroups() override;

  /**
   * @brief Initialize all the primary and secondary variables in all the wells
   * @param domain the domain containing the well manager to access individual wells
   */
  virtual void initializeWells( DomainPartition & domain, real64 const & time_n, real64 const & dt ) = 0;

  /**
   * @brief Make sure that the well constraints are compatible
   * @param time_n the time at the beginning of the time step
   * @param dt the time step dt
   * @param subRegion the well subRegion
   */
  virtual void validateWellConstraints( real64 const & time_n,
                                        real64 const & dt,
                                        WellElementSubRegion const & subRegion ) = 0;

  virtual void printRates( real64 const & time_n,
                           real64 const & dt,
                           DomainPartition & domain ) = 0;

  /// name of the flow solver
  string m_flowSolverName;

  /// the max number of fluid phases
  integer m_numPhases;

  /// the number of fluid components
  integer m_numComponents;

  /// the number of Degrees of Freedom per well element
  integer m_numDofPerWellElement;

  /// the number of Degrees of Freedom per reservoir element
  integer m_numDofPerResElement;

  /// flag indicating whether thermal formulation is used
  integer m_isThermal;

  integer m_writeCSV;
  string const m_ratesOutputDir;
  /// flag to write detailed segment properties
  integer m_writeSegDebug;

<<<<<<< HEAD
  std::map< std::string, WellPropWriter > m_wellPropWriter;
=======
/// name of the fluid constitutive model used as a reference for component/phase description
  string m_referenceFluidModelName;
>>>>>>> 890c5e75
};

}

#endif //GEOS_PHYSICSSOLVERS_FLUIDFLOW_WELLS_WELLSOLVERBASE_HPP_<|MERGE_RESOLUTION|>--- conflicted
+++ resolved
@@ -105,6 +105,8 @@
    */
   integer isThermal() const { return m_isThermal; }
 
+
+
   /**
    * @brief get the name of DOF defined on well elements
    * @return name of the DOF field used by derived solver type
@@ -362,12 +364,9 @@
   /// flag to write detailed segment properties
   integer m_writeSegDebug;
 
-<<<<<<< HEAD
   std::map< std::string, WellPropWriter > m_wellPropWriter;
-=======
 /// name of the fluid constitutive model used as a reference for component/phase description
   string m_referenceFluidModelName;
->>>>>>> 890c5e75
 };
 
 }
