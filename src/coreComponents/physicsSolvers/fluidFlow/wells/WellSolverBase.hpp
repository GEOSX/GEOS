/*
 * ------------------------------------------------------------------------------------------------------------
 * SPDX-License-Identifier: LGPL-2.1-only
 *
 * Copyright (c) 2016-2024 Lawrence Livermore National Security LLC
 * Copyright (c) 2018-2024 Total, S.A
 * Copyright (c) 2018-2024 The Board of Trustees of the Leland Stanford Junior University
 * Copyright (c) 2023-2024 Chevron
 * Copyright (c) 2019-     GEOS/GEOSX Contributors
 * All rights reserved
 *
 * See top level LICENSE, COPYRIGHT, CONTRIBUTORS, NOTICE, and ACKNOWLEDGEMENTS files for details.
 * ------------------------------------------------------------------------------------------------------------
 */

/**
 * @file WellSolverBase.hpp
 */

#ifndef GEOS_PHYSICSSOLVERS_FLUIDFLOW_WELLS_WELLSOLVERBASE_HPP_
#define GEOS_PHYSICSSOLVERS_FLUIDFLOW_WELLS_WELLSOLVERBASE_HPP_

#include "physicsSolvers/PhysicsSolverBase.hpp"

namespace geos
{

class DomainPartition;
class WellControls;
class WellElementSubRegion;
class TableFunction;

/**
 * @class WellSolverBase
 *
 * Base class for well solvers.
 * Provides some common features
 */
class WellSolverBase : public PhysicsSolverBase
{
public:

  /// String used to form the solverName used to register single-physics solvers in CoupledSolver
  static string coupledSolverAttributePrefix() { return "well"; }

  /**
   * @brief main constructor for Group Objects
   * @param name the name of this instantiation of Group in the repository
   * @param parent the parent group of this instantiation of Group
   */
  WellSolverBase( const string & name,
                  Group * const parent );

  /// default destructor
  virtual ~WellSolverBase() override;

  /// deleted default constructor
  WellSolverBase() = delete;

  /// deleted copy constructor
  WellSolverBase( WellSolverBase const & ) = delete;

  /// default move constructor
  WellSolverBase( WellSolverBase && ) = default;

  /// deleted assignment operator
  WellSolverBase & operator=( WellSolverBase const & ) = delete;

  /// deleted move operator
  WellSolverBase & operator=( WellSolverBase && ) = delete;

  virtual Group * createChild( string const & childKey, string const & childName ) override;

  /// Expand catalog for schema generation
  virtual void expandObjectCatalogs() override;


  /**
   * @brief setter for the name of the flow solver (needed to use the flow kernels like UpdateFluid)
   * @param name the name of the flow solver
   */
  void setFlowSolverName( string const & name ) { m_flowSolverName = name; }

  /**
   * @brief getter for the name of the flow solver (used in UpdateState)
   * @return a string containing the name of the flow solver
   */
  string const & getFlowSolverName() const { return m_flowSolverName; }

  /**
   * @brief getter for the number of degrees of freedom per well element
   * @return the number of dofs
   */
  localIndex numDofPerWellElement() const { return m_numDofPerWellElement; }

  /**
   * @brief getter for the number of degrees of freedom per mesh element
   * @return the number of dofs
   */
  localIndex numDofPerResElement() const { return m_numDofPerResElement; }

  /**
   * @brief getter for iso/thermal switch
   * @return True if thermal
   */
  integer isThermal() const { return m_isThermal; }

  /**
   * @brief get the name of DOF defined on well elements
   * @return name of the DOF field used by derived solver type
   */
  virtual string wellElementDofName() const = 0;

  /**
   * @brief get the name of DOF defined on well elements
   * @return name of the DOF field used by derived solver type
   */
  virtual string resElementDofName() const = 0;

  /**
   * @brief const getter for the number of fluid components
   * @return the number of fluid components
   */
  virtual localIndex numFluidComponents() const = 0;

  /**
   * @brief Get the number of fluid phases
   * @return the number of phases
   */
  virtual localIndex numFluidPhases() const = 0;

  /**
   * @brief getter for the well controls associated to this well subRegion
   * @param subRegion the well subRegion whose controls are requested
   * @return a reference to the controls
   */
  WellControls & getWellControls( WellElementSubRegion const & subRegion );

  /**
   * @brief const getter for the well controls associated to this well subRegion
   * @param subRegion the well subRegion whose controls are requested
   * @return a reference to the const controls
   */
  WellControls const & getWellControls( WellElementSubRegion const & subRegion ) const;

  /**
   * @defgroup Solver Interface Functions
   *
   * These functions provide the primary interface that is required for derived classes
   */
  /**@{*/

  virtual void registerDataOnMesh( Group & meshBodies ) override;

  virtual void setupDofs( DomainPartition const & domain,
                          DofManager & dofManager ) const override;

  virtual void implicitStepSetup( real64 const & time_n,
                                  real64 const & dt,
                                  DomainPartition & domain ) override;

  virtual void implicitStepComplete( real64 const & GEOS_UNUSED_PARAM( time_n ),
                                     real64 const & GEOS_UNUSED_PARAM( dt ),
                                     DomainPartition & GEOS_UNUSED_PARAM( domain ) ) override {}

  virtual void applyBoundaryConditions( real64 const GEOS_UNUSED_PARAM( time_n ),
                                        real64 const GEOS_UNUSED_PARAM( dt ),
                                        DomainPartition & GEOS_UNUSED_PARAM( domain ),
                                        DofManager const & GEOS_UNUSED_PARAM( dofManager ),
                                        CRSMatrixView< real64, globalIndex const > const & GEOS_UNUSED_PARAM( localMatrix ),
                                        arrayView1d< real64 > const & GEOS_UNUSED_PARAM( localRhs ) ) override {}


  /**@}*/

  /**
   * @brief function to assemble the linear system matrix and rhs
   * @param time the time at the beginning of the step
   * @param dt the desired timestep
   * @param domain the domain partition
   * @param dofManager degree-of-freedom manager associated with the linear system
   * @param matrix the system matrix
   * @param rhs the system right-hand side vector
   */
  virtual void assembleSystem( real64 const time,
                               real64 const dt,
                               DomainPartition & domain,
                               DofManager const & dofManager,
                               CRSMatrixView< real64, globalIndex const > const & localMatrix,
                               arrayView1d< real64 > const & localRhs ) override;

  /**
   * @brief assembles the flux terms for all connections between well elements
   * @param time_n previous time value
   * @param dt time step
   * @param domain the physical domain object
   * @param dofManager degree-of-freedom manager associated with the linear system
   * @param matrix the system matrix
   * @param rhs the system right-hand side vector
   */
  virtual void assembleFluxTerms( real64 const & time_n,
                                  real64 const & dt,
                                  DomainPartition & domain,
                                  DofManager const & dofManager,
                                  CRSMatrixView< real64, globalIndex const > const & localMatrix,
                                  arrayView1d< real64 > const & localRhs ) = 0;

  /**
   * @brief assembles the accumulation term for all the well elements
   * @param domain the physical domain object
   * @param dofManager degree-of-freedom manager associated with the linear system
   * @param matrix the system matrix
   * @param rhs the system right-hand side vector
   */
  virtual void assembleAccumulationTerms( real64 const & time_n,
                                          real64 const & dt,
                                          DomainPartition & domain,
                                          DofManager const & dofManager,
                                          CRSMatrixView< real64, globalIndex const > const & localMatrix,
                                          arrayView1d< real64 > const & localRhs ) = 0;

  /**
   * @brief assembles the pressure relations at all connections between well elements except at the well head
   * @param time_n time at the beginning of the time step
   * @param dt the time step size
   * @param domain the physical domain object
   * @param dofManager degree-of-freedom manager associated with the linear system
   * @param matrix the system matrix
   * @param rhs the system right-hand side vector
   */
  virtual void assemblePressureRelations( real64 const & time_n,
                                          real64 const & dt,
                                          DomainPartition const & domain,
                                          DofManager const & dofManager,
                                          CRSMatrixView< real64, globalIndex const > const & localMatrix,
                                          arrayView1d< real64 > const & localRhs ) = 0;

  /**
   * @brief Recompute all dependent quantities from primary variables (including constitutive models)
   * @param domain the domain containing the mesh and fields
   */
  virtual void updateState( DomainPartition & domain ) override;

  /**
   * @brief Recompute all dependent quantities from primary variables (including constitutive models)
   * @param subRegion the well subRegion containing the well elements and their associated fields
   */
  virtual real64 updateSubRegionState( WellElementSubRegion & subRegion ) = 0;

  /**
   * @brief Recompute the perforation rates for all the wells
   * @param domain the domain containing the mesh and fields
   */
  virtual void computePerforationRates( real64 const & time_n,
                                        real64 const & dt,
                                        DomainPartition & domain ) = 0;

  /**
<<<<<<< HEAD
   * @brief function to set the next time step size
   * @param[in] currentTime the current time
   * @param[in] lastDt the last time step size
   * @param[in] domain the domain object
   * @return the prescribed time step size
   */
  virtual real64 setNextDt(real64 const &currentTime,
                           real64 const &lastDt,
                           DomainPartition &domain) override;
=======
   * @brief Utility function to keep the well variables during a time step (used in poromechanics simulations)
   * @param[in] keepVariablesConstantDuringInitStep flag to tell the solver to freeze its primary variables during a time step
   * @detail This function is meant to be called by a specific task before/after the initialization step
   */
  void setKeepVariablesConstantDuringInitStep( bool const keepVariablesConstantDuringInitStep )
  { m_keepVariablesConstantDuringInitStep = keepVariablesConstantDuringInitStep; }
>>>>>>> 77bab14a

  struct viewKeyStruct : PhysicsSolverBase::viewKeyStruct
  {
    static constexpr char const * fluidNamesString() { return "fluidNames"; }
    static constexpr char const * isThermalString() { return "isThermal"; }
    static constexpr char const * writeCSVFlagString() { return "writeCSV"; }
  };

private:

  /**
   * @brief This function generates various discretization information for later use.
   * @param domain the domain parition
   */
  void precomputeData( DomainPartition & domain );

  virtual void setConstitutiveNamesCallSuper( ElementSubRegionBase & subRegion ) const override;


protected:

  virtual void postInputInitialization() override;

  virtual void initializePostInitialConditionsPreSubGroups() override;

  virtual void initializePostSubGroups() override;

  /**
   * @brief Initialize all the primary and secondary variables in all the wells
   * @param domain the domain containing the well manager to access individual wells
   */
  virtual void initializeWells( DomainPartition & domain, real64 const & time_n, real64 const & dt ) = 0;

  /**
   * @brief Make sure that the well constraints are compatible
   * @param time_n the time at the beginning of the time step
   * @param dt the time step dt
   * @param subRegion the well subRegion
   */
  virtual void validateWellConstraints( real64 const & time_n,
                                        real64 const & dt,
                                        WellElementSubRegion const & subRegion ) = 0;

  virtual void printRates( real64 const & time_n,
                           real64 const & dt,
                           DomainPartition & domain ) = 0;

  void setNextDtFromTable(TableFunction const * table, real64 const currentTime, real64 & nextDt);

  /// name of the flow solver
  string m_flowSolverName;

  /// the max number of fluid phases
  integer m_numPhases;

  /// the number of fluid components
  integer m_numComponents;

  /// the number of Degrees of Freedom per well element
  integer m_numDofPerWellElement;

  /// the number of Degrees of Freedom per reservoir element
  integer m_numDofPerResElement;

  /// flag indicating whether thermal formulation is used
  integer m_isThermal;

  /// rates output
  integer m_writeCSV;
  string const m_ratesOutputDir;

  /// flag to freeze the initial state during initialization in coupled problems
  integer m_keepVariablesConstantDuringInitStep;

  /// name of the fluid constitutive model used as a reference for component/phase description
  string m_referenceFluidModelName;
};

}

#endif //GEOS_PHYSICSSOLVERS_FLUIDFLOW_WELLS_WELLSOLVERBASE_HPP_<|MERGE_RESOLUTION|>--- conflicted
+++ resolved
@@ -256,7 +256,6 @@
                                         DomainPartition & domain ) = 0;
 
   /**
-<<<<<<< HEAD
    * @brief function to set the next time step size
    * @param[in] currentTime the current time
    * @param[in] lastDt the last time step size
@@ -266,14 +265,14 @@
   virtual real64 setNextDt(real64 const &currentTime,
                            real64 const &lastDt,
                            DomainPartition &domain) override;
-=======
+
+  /**
    * @brief Utility function to keep the well variables during a time step (used in poromechanics simulations)
    * @param[in] keepVariablesConstantDuringInitStep flag to tell the solver to freeze its primary variables during a time step
    * @detail This function is meant to be called by a specific task before/after the initialization step
    */
   void setKeepVariablesConstantDuringInitStep( bool const keepVariablesConstantDuringInitStep )
   { m_keepVariablesConstantDuringInitStep = keepVariablesConstantDuringInitStep; }
->>>>>>> 77bab14a
 
   struct viewKeyStruct : PhysicsSolverBase::viewKeyStruct
   {
