--- conflicted
+++ resolved
@@ -20,12 +20,8 @@
 #ifndef GEOS_PHYSICSSOLVERS_FLUIDFLOW_WELLS_WELLSOLVERBASE_HPP_
 #define GEOS_PHYSICSSOLVERS_FLUIDFLOW_WELLS_WELLSOLVERBASE_HPP_
 
-<<<<<<< HEAD
-#include "physicsSolvers/SolverBase.hpp"
+#include "physicsSolvers/PhysicsSolverBase.hpp"
 #include "physicsSolvers/fluidFlow/wells/WellPropWriter.hpp"
-=======
-#include "physicsSolvers/PhysicsSolverBase.hpp"
->>>>>>> e9492b53
 
 namespace geos
 {
@@ -241,46 +237,10 @@
                                           CRSMatrixView< real64, globalIndex const > const & localMatrix,
                                           arrayView1d< real64 > const & localRhs ) = 0;
 
-<<<<<<< HEAD
-
-  /**
-   * @brief apply a special treatment to the wells that are shut (set Aww=I , Awr=Arw=0)
-   * @param time_n the time at the previous converged time step
-   * @param dt the time step size
-   * @param domain the physical domain object
-   * @param dofManager degree-of-freedom manager associated with the linear system
-   * @param matrix the system matrix
-   * @param rhs the system right-hand side vector
-   */
-  void shutInWell( real64 const time_n,
-                   real64 const dt,
-                   DomainPartition const & domain,
-                   DofManager const & dofManager,
-                   CRSMatrixView< real64, globalIndex const > const & localMatrix,
-                   arrayView1d< real64 > const & localRhs );
-
-  /**
-   * @brief apply a special treatment to the wells that are shut
-   * @param time_n the time at the previous converged time step
-   * @param dt the time step size
-   * @param domain the physical domain object
-   * @param dofManager degree-of-freedom manager associated with the linear system
-   * @param matrix the system matrix
-   * @param rhs the system right-hand side vector
-   */
-  virtual void shutDownWell( real64 const time_n,
-                             real64 const dt,
-                             DomainPartition const & domain,
-                             DofManager const & dofManager,
-                             CRSMatrixView< real64, globalIndex const > const & localMatrix,
-                             arrayView1d< real64 > const & localRhs ) = 0;
-
   virtual void outputWellDebug( DomainPartition & domain,
                                 DofManager const & dofManager,
                                 CRSMatrixView< real64, globalIndex const > const & localMatrix,
                                 arrayView1d< real64 > const & localRhs ) = 0;
-=======
->>>>>>> e9492b53
   /**
    * @brief Recompute all dependent quantities from primary variables (including constitutive models)
    * @param domain the domain containing the mesh and fields
@@ -380,15 +340,11 @@
   /// flag to write detailed segment properties
   integer m_writeSegDebug;
 
-<<<<<<< HEAD
   std::map< std::string, WellPropWriter > m_wellPropWriter;
-/// name of the fluid constitutive model used as a reference for component/phase description
-=======
   /// flag to freeze the initial state during initialization in coupled problems
   integer m_keepVariablesConstantDuringInitStep;
 
   /// name of the fluid constitutive model used as a reference for component/phase description
->>>>>>> e9492b53
   string m_referenceFluidModelName;
 };
 
