/*
 * ------------------------------------------------------------------------------------------------------------
 * SPDX-License-Identifier: LGPL-2.1-only
 *
 * Copyright (c) 2018-2020 Lawrence Livermore National Security LLC
 * Copyright (c) 2018-2020 The Board of Trustees of the Leland Stanford Junior University
 * Copyright (c) 2018-2020 TotalEnergies
 * Copyright (c) 2019-     GEOSX Contributors
 * All rights reserved
 *
 * See top level LICENSE, COPYRIGHT, CONTRIBUTORS, NOTICE, and ACKNOWLEDGEMENTS files for details.
 * ------------------------------------------------------------------------------------------------------------
 */

/**
 * @file CompositionalMultiphaseWell.hpp
 */

#ifndef GEOS_PHYSICSSOLVERS_FLUIDFLOW_WELLS_COMPOSITIONALMULTIPHASEWELL_HPP_
#define GEOS_PHYSICSSOLVERS_FLUIDFLOW_WELLS_COMPOSITIONALMULTIPHASEWELL_HPP_

#include "physicsSolvers/fluidFlow/wells/WellSolverBase.hpp"
#include "physicsSolvers/fluidFlow/CompositionalMultiphaseBase.hpp"

namespace geos
{

namespace constitutive
{
class ConstitutiveManager;
class MultiFluidBase;
}

/**
 * @class CompositionalMultiphaseWell
 *
 * A compositional multiphase well solver
 */
class CompositionalMultiphaseWell : public WellSolverBase
{
public:

  /**
   * @brief main constructor for Group Objects
   * @param name the name of this instantiation of Group in the repository
   * @param parent the parent group of this instantiation of Group
   */
  CompositionalMultiphaseWell( const string & name,
                               Group * const parent );

  /// deleted default constructor
  CompositionalMultiphaseWell() = delete;

  /// deleted copy constructor
  CompositionalMultiphaseWell( CompositionalMultiphaseWell const & ) = delete;

  /// default move constructor
  CompositionalMultiphaseWell( CompositionalMultiphaseWell && ) = default;

  /// deleted assignment operator
  CompositionalMultiphaseWell & operator=( CompositionalMultiphaseWell const & ) = delete;

  /// deleted move operator
  CompositionalMultiphaseWell & operator=( CompositionalMultiphaseWell && ) = delete;

  /**
   * @brief default destructor
   */
  virtual ~CompositionalMultiphaseWell() override = default;

  /**
   * @brief name of the node manager in the object catalog
   * @return string that contains the catalog name to generate a new NodeManager object through the object catalog.
   */
  static string catalogName() { return "CompositionalMultiphaseWell"; }
  /**
   * @copydoc SolverBase::getCatalogName()
   */
  string getCatalogName() const override { return catalogName(); }

  virtual void registerDataOnMesh( Group & meshBodies ) override;


  /**
   * @defgroup Solver Interface Functions
   *
   * These functions provide the primary interface that is required for derived classes
   */
  /**@{*/


  virtual real64
  calculateResidualNorm( real64 const & time_n,
                         real64 const & dt,
                         DomainPartition const & domain,
                         DofManager const & dofManager,
                         arrayView1d< real64 const > const & localRhs ) override;

  virtual real64
  scalingForSystemSolution( DomainPartition & domain,
                            DofManager const & dofManager,
                            arrayView1d< real64 const > const & localSolution ) override;

  virtual bool
  checkSystemSolution( DomainPartition & domain,
                       DofManager const & dofManager,
                       arrayView1d< real64 const > const & localSolution,
                       real64 const scalingFactor ) override;

  virtual void
  applySystemSolution( DofManager const & dofManager,
                       arrayView1d< real64 const > const & localSolution,
                       real64 const scalingFactor,
                       real64 const dt,
                       DomainPartition & domain ) override;

  virtual void
  resetStateToBeginningOfStep( DomainPartition & domain ) override;

  virtual void
  implicitStepSetup( real64 const & time,
                     real64 const & dt,
                     DomainPartition & domain ) override;

  virtual void
  implicitStepComplete( real64 const & time,
                        real64 const & dt,
                        DomainPartition & domain ) override;

  /**@}*/

  /**
   * @brief Recompute global component fractions from primary variables (component densities)
   * @param subRegion the well subregion containing all the primary and dependent fields
   */
  void updateGlobalComponentFraction( WellElementSubRegion & subRegion ) const;

  /**
   * @brief Recompute the volumetric rates that are used in the well constraints
   * @param subRegion the well subregion containing all the primary and dependent fields
   * @param targetIndex the targetIndex of the subRegion
   */
  void updateVolRatesForConstraint( WellElementSubRegion & subRegion );

  /**
   * @brief Recompute the current BHP pressure
   * @param subRegion the well subregion containing all the primary and dependent fields
   * @param targetIndex the targetIndex of the subRegion
   */
  void updateBHPForConstraint( WellElementSubRegion & subRegion );

  /**
   * @brief Update all relevant fluid models using current values of pressure and composition
   * @param subRegion the well subregion containing all the primary and dependent fields
   * @param targetIndex the targetIndex of the subRegion
   */
  void updateFluidModel( WellElementSubRegion & subRegion );

  /**
   * @brief Recompute phase volume fractions (saturations) from constitutive and primary variables
   * @param subRegion the well subregion containing all the primary and dependent fields
   * @param targetIndex the targetIndex of the subRegion
   */
  real64 updatePhaseVolumeFraction( WellElementSubRegion & subRegion ) const;

  /**
   * @brief Recompute total mass densities from mass density and phase volume fractions
   * @param subRegion the well subregion containing all the primary and dependent fields
   */
  void updateTotalMassDensity( WellElementSubRegion & subRegion ) const;

  /**
   * @brief Recompute the perforation rates for all the wells
   * @param domain the domain containing the mesh and fields
   */
  virtual void computePerforationRates( real64 const & time_n,
                                        real64 const & dt, DomainPartition & domain ) override;

  /**
   * @brief Recompute all dependent quantities from primary variables (including constitutive models)
   * @param subRegion the well subregion containing all the primary and dependent fields
   */
  virtual void updateState( DomainPartition & domain ) override;

  virtual real64 updateSubRegionState( WellElementSubRegion & subRegion ) override;

  virtual string wellElementDofName() const override { return viewKeyStruct::dofFieldString(); }

  virtual string resElementDofName() const override { return CompositionalMultiphaseBase::viewKeyStruct::elemDofFieldString(); }

  virtual localIndex numFluidComponents() const override { return m_numComponents; }

  virtual localIndex numFluidPhases() const override { return m_numPhases; }

  integer useTotalMassEquation() const { return m_useTotalMassEquation; }

  /**
   * @brief assembles the flux terms for all connections between well elements
   * @param time_n previous time value
   * @param dt time step
   * @param domain the physical domain object
   * @param dofManager degree-of-freedom manager associated with the linear system
   * @param matrix the system matrix
   * @param rhs the system right-hand side vector
   */

  virtual void assembleFluxTerms( real64 const & time_n,
                                  real64 const & dt,
                                  DomainPartition & domain,
                                  DofManager const & dofManager,
                                  CRSMatrixView< real64, globalIndex const > const & localMatrix,
                                  arrayView1d< real64 > const & localRhs )override;
  /**
   * @brief assembles the accumulation term for all the well elements
   * @param domain the physical domain object
   * @param dofManager degree-of-freedom manager associated with the linear system
   * @param matrix the system matrix
   * @param rhs the system right-hand side vector
   */
  virtual void assembleAccumulationTerms( real64 const & time_n,
                                          real64 const & dt,
                                          DomainPartition & domain,
                                          DofManager const & dofManager,
                                          CRSMatrixView< real64, globalIndex const > const & localMatrix,
                                          arrayView1d< real64 > const & localRhs ) override;

  /**
   * @brief assembles the pressure relations at all connections between well elements except at the well head
   * @param time_n time at the beginning of the time step
   * @param dt the time step size
   * @param domain the physical domain object
   * @param dofManager degree-of-freedom manager associated with the linear system
   * @param matrix the system matrix
   * @param rhs the system right-hand side vector
   */
  virtual void assemblePressureRelations( real64 const & time_n,
                                          real64 const & dt,
                                          DomainPartition const & domain,
                                          DofManager const & dofManager,
                                          CRSMatrixView< real64, globalIndex const > const & localMatrix,
                                          arrayView1d< real64 > const & localRhs ) override;

  /**
   * @brief apply a special treatment to the wells that are shut
   * @param time_n the time at the previous converged time step
   * @param dt the time step size
   * @param domain the physical domain object
   * @param dofManager degree-of-freedom manager associated with the linear system
   * @param matrix the system matrix
   * @param rhs the system right-hand side vector
   */
  virtual void shutDownWell( real64 const time_n,
                             real64 const dt,
                             DomainPartition const & domain,
                             DofManager const & dofManager,
                             CRSMatrixView< real64, globalIndex const > const & localMatrix,
                             arrayView1d< real64 > const & localRhs ) override;

  /**
   * @brief Sets all the negative component densities (if any) to zero.
   * @param domain the physical domain object
   */
  void chopNegativeDensities( DomainPartition & domain );

  arrayView1d< string const > relPermModelNames() const { return m_relPermModelNames; }

  struct viewKeyStruct : WellSolverBase::viewKeyStruct
  {
    static constexpr char const * dofFieldString() { return "compositionalWellVars"; }

    // inputs

    static constexpr char const * useMassFlagString() { return CompositionalMultiphaseBase::viewKeyStruct::useMassFlagString(); }

    static constexpr char const * useTotalMassEquationString() { return CompositionalMultiphaseBase::viewKeyStruct::useTotalMassEquationString(); }

    static constexpr char const * relPermNamesString() { return CompositionalMultiphaseBase::viewKeyStruct::relPermNamesString(); }

    static constexpr char const * maxCompFracChangeString() { return CompositionalMultiphaseBase::viewKeyStruct::maxCompFracChangeString(); }

    static constexpr char const * maxRelativePresChangeString() { return "maxRelativePressureChange"; }

    static constexpr char const * maxAbsolutePresChangeString() { return "maxAbsolutePressureChange"; }

<<<<<<< HEAD
    static constexpr char const * maxRelativeTempChangeString() { return "maxRelativeTemperatureChange"; }
=======
    static constexpr char const * maxRelativeCompDensChangeString() { return "maxRelativeCompDensChange"; }
>>>>>>> 6c820212

    static constexpr char const * allowLocalCompDensChoppingString() { return CompositionalMultiphaseBase::viewKeyStruct::allowLocalCompDensChoppingString(); }

    // control data (not registered on the mesh)

    static constexpr char const * massDensityString() { return "massDensity";}

    static constexpr char const * currentBHPString() { return "currentBHP"; }
    static constexpr char const * dCurrentBHPString() { return "dCurrentBHP"; }

    static constexpr char const * dCurrentBHP_dPresString() { return "dCurrentBHP_dPres"; }
    static constexpr char const * dCurrentBHP_dCompDensString() { return "dCurrentBHP_dCompDens"; }

    static constexpr char const * currentPhaseVolRateString() { return "currentPhaseVolumetricRate"; }
    static constexpr char const * dCurrentPhaseVolRateString() { return "dCurrentPhaseVolumetricRate"; }


    static constexpr char const * dCurrentPhaseVolRate_dPresString() { return "dCurrentPhaseVolumetricRate_dPres"; }

    static constexpr char const * dCurrentPhaseVolRate_dCompDensString() { return "dCurrentPhaseVolumetricRate_dCompDens"; }

    static constexpr char const * dCurrentPhaseVolRate_dRateString() { return "dCurrentPhaseVolumetricRate_dRate"; }

    static constexpr char const * currentTotalVolRateString() { return "currentTotalVolumetricRate"; }
    static constexpr char const * dCurrentTotalVolRateString() { return "dCurrentTotalVolumetricRate"; }

    static constexpr char const * dCurrentTotalVolRate_dPresString() { return "dCurrentTotalVolumetricRate_dPres"; }

    static constexpr char const * dCurrentTotalVolRate_dCompDensString() { return "dCurrentTotalVolumetricRate_dCompDens"; }

    static constexpr char const * dCurrentTotalVolRate_dRateString() { return "dCurrentTotalVolumetricRate_dRate"; }

  } viewKeysCompMultiphaseWell;

protected:

  virtual void postInputInitialization() override;

  virtual void initializePostSubGroups() override;

  virtual void initializePostInitialConditionsPreSubGroups() override;

  /*
   * @brief Utility function that checks the consistency of the constitutive models
   * @param[in] domain the domain partition
   * @detail
   * This function will produce an error if one of the well constitutive models
   * (fluid, relperm) is incompatible with the corresponding models in reservoir
   * regions connected to that particular well.
   */
  void validateConstitutiveModels( DomainPartition const & domain ) const;

  /**
   * @brief Checks if the WellControls parameters are within the fluid tables ranges
   * @param fluid the fluid to check
   */
  void validateWellControlsForFluid( WellControls const & wellControls,
                                     constitutive::MultiFluidBase const & fluid ) const;

  /**
   * @brief Checks injection streams for validity (compositions sum to one)
   * @param subRegion the well subRegion
   */
  void validateInjectionStreams( WellElementSubRegion const & subRegion ) const;

  /**
   * @brief Make sure that the well constraints are compatible
   * @param time_n the time at the beginning of the time step
   * @param dt the time step dt
   * @param subRegion the well subRegion
   */
  virtual void validateWellConstraints( real64 const & time_n,
                                        real64 const & dt,
                                        WellElementSubRegion const & subRegion ) override;

  void printRates( real64 const & time_n,
                   real64 const & dt,
                   DomainPartition & domain ) override;

private:

  /**
   * @brief Initialize all the primary and secondary variables in all the wells
   * @param domain the domain containing the well manager to access individual wells
   */
  void initializeWells( DomainPartition & domain, real64 const & time_n, real64 const & dt ) override;

  virtual void setConstitutiveNames( ElementSubRegionBase & subRegion ) const override;



  /// flag indicating whether mass or molar formulation should be used
  integer m_useMass;

  /// flag indicating whether total mass equation should be used
  integer m_useTotalMassEquation;

  /// list of relative permeability model names per target region
  array1d< string > m_relPermModelNames;

  /// maximum (absolute) change in a component fraction between two Newton iterations
  real64 m_maxCompFracChange;

  /// maximum (relative) change in pressure between two Newton iterations
  real64 m_maxRelativePresChange;

  /// maximum (absolute) change in pressure between two Newton iterations
  real64 m_maxAbsolutePresChange;

<<<<<<< HEAD
  /// maximum (relative) change in temperature in a Newton iteration
  real64 m_maxRelativeTempChange;
=======
  /// maximum (relative) change in component density between two Newton iterations
  real64 m_maxRelativeCompDensChange;
>>>>>>> 6c820212

  /// minimum value of the scaling factor obtained by enforcing maxCompFracChange
  real64 m_minScalingFactor;

  /// flag indicating whether local (cell-wise) chopping of negative compositions is allowed
  integer m_allowCompDensChopping;

  /// index of the target phase, used to impose the phase rate constraint
  localIndex m_targetPhaseIndex;



};

} // namespace geos


#endif //GEOS_PHYSICSSOLVERS_FLUIDFLOW_WELLS_COMPOSITIONALMULTIPHASEWELL_HPP_<|MERGE_RESOLUTION|>--- conflicted
+++ resolved
@@ -282,11 +282,9 @@
 
     static constexpr char const * maxAbsolutePresChangeString() { return "maxAbsolutePressureChange"; }
 
-<<<<<<< HEAD
+    static constexpr char const * maxRelativeCompDensChangeString() { return "maxRelativeCompDensChange"; }
+
     static constexpr char const * maxRelativeTempChangeString() { return "maxRelativeTemperatureChange"; }
-=======
-    static constexpr char const * maxRelativeCompDensChangeString() { return "maxRelativeCompDensChange"; }
->>>>>>> 6c820212
 
     static constexpr char const * allowLocalCompDensChoppingString() { return CompositionalMultiphaseBase::viewKeyStruct::allowLocalCompDensChoppingString(); }
 
@@ -396,13 +394,11 @@
   /// maximum (absolute) change in pressure between two Newton iterations
   real64 m_maxAbsolutePresChange;
 
-<<<<<<< HEAD
+  /// maximum (relative) change in component density between two Newton iterations
+  real64 m_maxRelativeCompDensChange;
+
   /// maximum (relative) change in temperature in a Newton iteration
   real64 m_maxRelativeTempChange;
-=======
-  /// maximum (relative) change in component density between two Newton iterations
-  real64 m_maxRelativeCompDensChange;
->>>>>>> 6c820212
 
   /// minimum value of the scaling factor obtained by enforcing maxCompFracChange
   real64 m_minScalingFactor;
