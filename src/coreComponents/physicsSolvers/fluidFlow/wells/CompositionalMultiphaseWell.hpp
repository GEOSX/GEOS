/*
 * ------------------------------------------------------------------------------------------------------------
 * SPDX-License-Identifier: LGPL-2.1-only
 *
 * Copyright (c) 2016-2024 Lawrence Livermore National Security LLC
 * Copyright (c) 2018-2024 Total, S.A
 * Copyright (c) 2018-2024 The Board of Trustees of the Leland Stanford Junior University
 * Copyright (c) 2023-2024 Chevron
 * Copyright (c) 2019-     GEOS/GEOSX Contributors
 * All rights reserved
 *
 * See top level LICENSE, COPYRIGHT, CONTRIBUTORS, NOTICE, and ACKNOWLEDGEMENTS files for details.
 * ------------------------------------------------------------------------------------------------------------
 */

/**
 * @file CompositionalMultiphaseWell.hpp
 */

#ifndef GEOS_PHYSICSSOLVERS_FLUIDFLOW_WELLS_COMPOSITIONALMULTIPHASEWELL_HPP_
#define GEOS_PHYSICSSOLVERS_FLUIDFLOW_WELLS_COMPOSITIONALMULTIPHASEWELL_HPP_

#include "physicsSolvers/fluidFlow/wells/WellSolverBase.hpp"
#include "physicsSolvers/fluidFlow/CompositionalMultiphaseBase.hpp"

namespace geos
{

namespace constitutive
{
class ConstitutiveManager;
class MultiFluidBase;
}

/**
 * @class CompositionalMultiphaseWell
 *
 * A compositional multiphase well solver
 */
class CompositionalMultiphaseWell : public WellSolverBase
{
public:

  /**
   * @brief main constructor for Group Objects
   * @param name the name of this instantiation of Group in the repository
   * @param parent the parent group of this instantiation of Group
   */
  CompositionalMultiphaseWell( const string & name,
                               Group * const parent );

  /// deleted default constructor
  CompositionalMultiphaseWell() = delete;

  /// deleted copy constructor
  CompositionalMultiphaseWell( CompositionalMultiphaseWell const & ) = delete;

  /// default move constructor
  CompositionalMultiphaseWell( CompositionalMultiphaseWell && ) = default;

  /// deleted assignment operator
  CompositionalMultiphaseWell & operator=( CompositionalMultiphaseWell const & ) = delete;

  /// deleted move operator
  CompositionalMultiphaseWell & operator=( CompositionalMultiphaseWell && ) = delete;

  /**
   * @brief default destructor
   */
  virtual ~CompositionalMultiphaseWell() override = default;

  /**
   * @brief name of the node manager in the object catalog
   * @return string that contains the catalog name to generate a new NodeManager object through the object catalog.
   */
  static string catalogName() { return "CompositionalMultiphaseWell"; }
  /**
   * @copydoc PhysicsSolverBase::getCatalogName()
   */
  string getCatalogName() const override { return catalogName(); }

  virtual void registerDataOnMesh( Group & meshBodies ) override;


  /**
   * @defgroup Solver Interface Functions
   *
   * These functions provide the primary interface that is required for derived classes
   */
  /**@{*/


  virtual real64
  calculateResidualNorm( real64 const & time_n,
                         real64 const & dt,
                         DomainPartition const & domain,
                         DofManager const & dofManager,
                         arrayView1d< real64 const > const & localRhs ) override;

  virtual real64
  scalingForSystemSolution( DomainPartition & domain,
                            DofManager const & dofManager,
                            arrayView1d< real64 const > const & localSolution ) override;

  virtual bool
  checkSystemSolution( DomainPartition & domain,
                       DofManager const & dofManager,
                       arrayView1d< real64 const > const & localSolution,
                       real64 const scalingFactor ) override;

  virtual void
  applySystemSolution( DofManager const & dofManager,
                       arrayView1d< real64 const > const & localSolution,
                       real64 const scalingFactor,
                       real64 const dt,
                       DomainPartition & domain ) override;

  virtual void
  resetStateToBeginningOfStep( DomainPartition & domain ) override;

  virtual void
  implicitStepSetup( real64 const & time,
                     real64 const & dt,
                     DomainPartition & domain ) override;

  virtual void
  implicitStepComplete( real64 const & time,
                        real64 const & dt,
                        DomainPartition & domain ) override;

  /**@}*/

  /**
   * @brief Recompute global component fractions from primary variables (component densities)
   * @param subRegion the well subregion containing all the primary and dependent fields
   */
  void updateGlobalComponentFraction( WellElementSubRegion & subRegion ) const;

  /**
   * @brief Recompute the volumetric rates that are used in the well constraints
   * @param subRegion the well subregion containing all the primary and dependent fields
   * @param targetIndex the targetIndex of the subRegion
   */
  void updateVolRatesForConstraint( WellElementSubRegion & subRegion );

  /**
   * @brief Recompute the current BHP pressure
   * @param subRegion the well subregion containing all the primary and dependent fields
   * @param targetIndex the targetIndex of the subRegion
   */
  void updateBHPForConstraint( WellElementSubRegion & subRegion );

  /**
   * @brief Update all relevant fluid models using current values of pressure and composition
   * @param subRegion the well subregion containing all the primary and dependent fields
   * @param targetIndex the targetIndex of the subRegion
   */
  void updateFluidModel( WellElementSubRegion & subRegion );

  /**
   * @brief Recompute phase volume fractions (saturations) from constitutive and primary variables
   * @param subRegion the well subregion containing all the primary and dependent fields
   * @param targetIndex the targetIndex of the subRegion
   */
  real64 updatePhaseVolumeFraction( WellElementSubRegion & subRegion ) const;

  /**
   * @brief Recompute total mass densities from mass density and phase volume fractions
   * @param subRegion the well subregion containing all the primary and dependent fields
   */
  void updateTotalMassDensity( WellElementSubRegion & subRegion ) const;

  /**
   * @brief Recompute the perforation rates for all the wells
   * @param domain the domain containing the mesh and fields
   */
  virtual void computePerforationRates( real64 const & time_n,
                                        real64 const & dt, DomainPartition & domain ) override;

  /**
   * @brief Recompute all dependent quantities from primary variables (including constitutive models)
   * @param subRegion the well subregion containing all the primary and dependent fields
   */
  virtual void updateState( DomainPartition & domain ) override;

  virtual real64 updateSubRegionState( WellElementSubRegion & subRegion ) override;

  virtual string wellElementDofName() const override { return viewKeyStruct::dofFieldString(); }

  virtual string resElementDofName() const override { return CompositionalMultiphaseBase::viewKeyStruct::elemDofFieldString(); }

  virtual localIndex numFluidComponents() const override { return m_numComponents; }

  virtual localIndex numFluidPhases() const override { return m_numPhases; }

  integer useTotalMassEquation() const { return m_useTotalMassEquation; }

  /**
   * @brief assembles the flux terms for all connections between well elements
   * @param time_n previous time value
   * @param dt time step
   * @param domain the physical domain object
   * @param dofManager degree-of-freedom manager associated with the linear system
   * @param matrix the system matrix
   * @param rhs the system right-hand side vector
   */

  virtual void assembleFluxTerms( real64 const & time_n,
                                  real64 const & dt,
                                  DomainPartition & domain,
                                  DofManager const & dofManager,
                                  CRSMatrixView< real64, globalIndex const > const & localMatrix,
                                  arrayView1d< real64 > const & localRhs )override;
  /**
   * @brief assembles the accumulation term for all the well elements
   * @param domain the physical domain object
   * @param dofManager degree-of-freedom manager associated with the linear system
   * @param matrix the system matrix
   * @param rhs the system right-hand side vector
   */
  virtual void assembleAccumulationTerms( real64 const & time_n,
                                          real64 const & dt,
                                          DomainPartition & domain,
                                          DofManager const & dofManager,
                                          CRSMatrixView< real64, globalIndex const > const & localMatrix,
                                          arrayView1d< real64 > const & localRhs ) override;

  /**
   * @brief assembles the pressure relations at all connections between well elements except at the well head
   * @param time_n time at the beginning of the time step
   * @param dt the time step size
   * @param domain the physical domain object
   * @param dofManager degree-of-freedom manager associated with the linear system
   * @param matrix the system matrix
   * @param rhs the system right-hand side vector
   */
  virtual void assemblePressureRelations( real64 const & time_n,
                                          real64 const & dt,
                                          DomainPartition const & domain,
                                          DofManager const & dofManager,
                                          CRSMatrixView< real64, globalIndex const > const & localMatrix,
                                          arrayView1d< real64 > const & localRhs ) override;

  /**
<<<<<<< HEAD
   * @brief apply a special treatment to the wells that are shut
   * @param time_n the time at the previous converged time step
   * @param dt the time step size
   * @param domain the physical domain object
   * @param dofManager degree-of-freedom manager associated with the linear system
   * @param matrix the system matrix
   * @param rhs the system right-hand side vector
   */
  virtual void shutDownWell( real64 const time_n,
                             real64 const dt,
                             DomainPartition const & domain,
                             DofManager const & dofManager,
                             CRSMatrixView< real64, globalIndex const > const & localMatrix,
                             arrayView1d< real64 > const & localRhs ) override;

  virtual void outputWellDebug( DomainPartition & domain,
                                DofManager const & dofManager,
                                CRSMatrixView< real64, globalIndex const > const & localMatrix,
                                arrayView1d< real64 > const & localRhs ) override;
  /**
=======
>>>>>>> e9492b53
   * @brief Sets all the negative component densities (if any) to zero.
   * @param domain the physical domain object
   */
  void chopNegativeDensities( DomainPartition & domain );

  arrayView1d< string const > relPermModelNames() const { return m_relPermModelNames; }

  struct viewKeyStruct : WellSolverBase::viewKeyStruct
  {
    static constexpr char const * dofFieldString() { return "compositionalWellVars"; }

    // inputs

    static constexpr char const * useMassFlagString() { return CompositionalMultiphaseBase::viewKeyStruct::useMassFlagString(); }

    static constexpr char const * useTotalMassEquationString() { return CompositionalMultiphaseBase::viewKeyStruct::useTotalMassEquationString(); }

    static constexpr char const * relPermNamesString() { return CompositionalMultiphaseBase::viewKeyStruct::relPermNamesString(); }

    static constexpr char const * maxCompFracChangeString() { return CompositionalMultiphaseBase::viewKeyStruct::maxCompFracChangeString(); }

    static constexpr char const * maxRelativePresChangeString() { return "maxRelativePressureChange"; }

    static constexpr char const * maxAbsolutePresChangeString() { return "maxAbsolutePressureChange"; }

    static constexpr char const * maxRelativeCompDensChangeString() { return "maxRelativeCompDensChange"; }

    static constexpr char const * maxRelativeTempChangeString() { return "maxRelativeTemperatureChange"; }

    static constexpr char const * allowLocalCompDensChoppingString() { return CompositionalMultiphaseBase::viewKeyStruct::allowLocalCompDensChoppingString(); }

    // control data (not registered on the mesh)

    static constexpr char const * massDensityString() { return "massDensity";}

    static constexpr char const * currentBHPString() { return "currentBHP"; }
    static constexpr char const * dCurrentBHPString() { return "dCurrentBHP"; }

    static constexpr char const * dCurrentBHP_dPresString() { return "dCurrentBHP_dPres"; }
    static constexpr char const * dCurrentBHP_dCompDensString() { return "dCurrentBHP_dCompDens"; }

    static constexpr char const * currentPhaseVolRateString() { return "currentPhaseVolumetricRate"; }
    static constexpr char const * dCurrentPhaseVolRateString() { return "dCurrentPhaseVolumetricRate"; }


    static constexpr char const * dCurrentPhaseVolRate_dPresString() { return "dCurrentPhaseVolumetricRate_dPres"; }

    static constexpr char const * dCurrentPhaseVolRate_dCompDensString() { return "dCurrentPhaseVolumetricRate_dCompDens"; }

    static constexpr char const * dCurrentPhaseVolRate_dRateString() { return "dCurrentPhaseVolumetricRate_dRate"; }

    static constexpr char const * currentTotalVolRateString() { return "currentTotalVolumetricRate"; }
    static constexpr char const * dCurrentTotalVolRateString() { return "dCurrentTotalVolumetricRate"; }

    static constexpr char const * dCurrentTotalVolRate_dPresString() { return "dCurrentTotalVolumetricRate_dPres"; }

    static constexpr char const * dCurrentTotalVolRate_dCompDensString() { return "dCurrentTotalVolumetricRate_dCompDens"; }

    static constexpr char const * dCurrentTotalVolRate_dRateString() { return "dCurrentTotalVolumetricRate_dRate"; }

  } viewKeysCompMultiphaseWell;

protected:

  virtual void postInputInitialization() override;

  virtual void initializePostSubGroups() override;

  virtual void initializePostInitialConditionsPreSubGroups() override;

  /*
   * @brief Utility function that checks the consistency of the constitutive models
   * @param[in] domain the domain partition
   * @detail
   * This function will produce an error if one of the well constitutive models
   * (fluid, relperm) is incompatible with the corresponding models in reservoir
   * regions connected to that particular well.
   */
  void validateConstitutiveModels( DomainPartition const & domain ) const;

  /**
   * @brief Checks if the WellControls parameters are within the fluid tables ranges
   * @param fluid the fluid to check
   */
  void validateWellControlsForFluid( WellControls const & wellControls,
                                     constitutive::MultiFluidBase const & fluid ) const;

  /**
   * @brief Checks injection streams for validity (compositions sum to one)
   * @param subRegion the well subRegion
   */
  void validateInjectionStreams( WellElementSubRegion const & subRegion ) const;

  /**
   * @brief Make sure that the well constraints are compatible
   * @param time_n the time at the beginning of the time step
   * @param dt the time step dt
   * @param subRegion the well subRegion
   */
  virtual void validateWellConstraints( real64 const & time_n,
                                        real64 const & dt,
                                        WellElementSubRegion const & subRegion ) override;

  void printRates( real64 const & time_n,
                   real64 const & dt,
                   DomainPartition & domain ) override;

private:

  /**
   * @brief Initialize all the primary and secondary variables in all the wells
   * @param domain the domain containing the well manager to access individual wells
   */
  void initializeWells( DomainPartition & domain, real64 const & time_n, real64 const & dt ) override;

  virtual void setConstitutiveNames( ElementSubRegionBase & subRegion ) const override;



  /// flag indicating whether mass or molar formulation should be used
  integer m_useMass;

  /// flag indicating whether total mass equation should be used
  integer m_useTotalMassEquation;

  /// list of relative permeability model names per target region
  array1d< string > m_relPermModelNames;

  /// maximum (absolute) change in a component fraction between two Newton iterations
  real64 m_maxCompFracChange;

  /// maximum (relative) change in pressure between two Newton iterations
  real64 m_maxRelativePresChange;

  /// maximum (absolute) change in pressure between two Newton iterations
  real64 m_maxAbsolutePresChange;

  /// maximum (relative) change in component density between two Newton iterations
  real64 m_maxRelativeCompDensChange;

  /// maximum (relative) change in temperature in a Newton iteration
  real64 m_maxRelativeTempChange;

  /// minimum value of the scaling factor obtained by enforcing maxCompFracChange
  real64 m_minScalingFactor;

  /// flag indicating whether local (cell-wise) chopping of negative compositions is allowed
  integer m_allowCompDensChopping;

  /// index of the target phase, used to impose the phase rate constraint
  localIndex m_targetPhaseIndex;



};

} // namespace geos


#endif //GEOS_PHYSICSSOLVERS_FLUIDFLOW_WELLS_COMPOSITIONALMULTIPHASEWELL_HPP_<|MERGE_RESOLUTION|>--- conflicted
+++ resolved
@@ -242,7 +242,6 @@
                                           arrayView1d< real64 > const & localRhs ) override;
 
   /**
-<<<<<<< HEAD
    * @brief apply a special treatment to the wells that are shut
    * @param time_n the time at the previous converged time step
    * @param dt the time step size
@@ -251,20 +250,13 @@
    * @param matrix the system matrix
    * @param rhs the system right-hand side vector
    */
-  virtual void shutDownWell( real64 const time_n,
-                             real64 const dt,
-                             DomainPartition const & domain,
-                             DofManager const & dofManager,
-                             CRSMatrixView< real64, globalIndex const > const & localMatrix,
-                             arrayView1d< real64 > const & localRhs ) override;
+
 
   virtual void outputWellDebug( DomainPartition & domain,
                                 DofManager const & dofManager,
                                 CRSMatrixView< real64, globalIndex const > const & localMatrix,
                                 arrayView1d< real64 > const & localRhs ) override;
   /**
-=======
->>>>>>> e9492b53
    * @brief Sets all the negative component densities (if any) to zero.
    * @param domain the physical domain object
    */
