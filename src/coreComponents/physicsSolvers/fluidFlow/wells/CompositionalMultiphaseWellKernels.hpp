--- conflicted
+++ resolved
@@ -171,7 +171,7 @@
 
 struct PressureRelationKernel
 {
-  using Deriv = multifluid::DerivativeOffset;
+  using Deriv = constitutive::multifluid::DerivativeOffset;
   using TAG = compositionalMultiphaseWellKernels::ElemTag;
   using ROFFSET = compositionalMultiphaseWellKernels::RowOffset;
   using COFFSET = compositionalMultiphaseWellKernels::ColOffset;
@@ -197,7 +197,6 @@
           globalIndex const rankOffset,
           bool const isLocallyOwned,
           localIndex const iwelemControl,
-          bool const isThermal,
           integer const targetPhaseIndex,
           WellControls const & wellControls,
           real64 const & timeAtEndOfStep,
@@ -213,166 +212,6 @@
 
 };
 
-<<<<<<< HEAD
-=======
-/******************************** PerforationKernel ********************************/
-
-struct PerforationKernel
-{
-
-  using TAG = compositionalMultiphaseWellKernels::SubRegionTag;
-
-  using CompFlowAccessors =
-    StencilAccessors< fields::flow::pressure,
-                      fields::flow::phaseVolumeFraction,
-                      fields::flow::dPhaseVolumeFraction,
-                      fields::flow::dGlobalCompFraction_dGlobalCompDensity >;
-
-  using MultiFluidAccessors =
-    StencilMaterialAccessors< constitutive::MultiFluidBase,
-                              fields::multifluid::phaseDensity,
-                              fields::multifluid::dPhaseDensity,
-                              fields::multifluid::phaseViscosity,
-                              fields::multifluid::dPhaseViscosity,
-                              fields::multifluid::phaseCompFraction,
-                              fields::multifluid::dPhaseCompFraction >;
-
-  using RelPermAccessors =
-    StencilMaterialAccessors< constitutive::RelativePermeabilityBase,
-                              fields::relperm::phaseRelPerm,
-                              fields::relperm::dPhaseRelPerm_dPhaseVolFraction >;
-
-
-  /**
-   * @brief The type for element-based non-constitutive data parameters.
-   * Consists entirely of ArrayView's.
-   *
-   * Can be converted from ElementRegionManager::ElementViewAccessor
-   * by calling .toView() or .toViewConst() on an accessor instance
-   */
-  template< typename VIEWTYPE >
-  using ElementViewConst = ElementRegionManager::ElementViewConst< VIEWTYPE >;
-
-
-  template< integer NC, integer NP >
-  GEOS_HOST_DEVICE
-  inline
-  static void
-  compute( bool const & disableReservoirToWellFlow,
-           real64 const & resPres,
-           arraySlice1d< real64 const, compflow::USD_PHASE - 1 > const & resPhaseVolFrac,
-           arraySlice2d< real64 const, compflow::USD_PHASE_DC - 1 > const & dResPhaseVolFrac,
-           arraySlice2d< real64 const, compflow::USD_COMP_DC - 1 > const & dResCompFrac_dCompDens,
-           arraySlice1d< real64 const, constitutive::multifluid::USD_PHASE - 2 > const & resPhaseDens,
-           arraySlice2d< real64 const, constitutive::multifluid::USD_PHASE_DC - 2 > const & dResPhaseDens,
-           arraySlice1d< real64 const, constitutive::multifluid::USD_PHASE - 2 > const & resPhaseVisc,
-           arraySlice2d< real64 const, constitutive::multifluid::USD_PHASE_DC - 2 > const & dResPhaseVisc,
-           arraySlice2d< real64 const, constitutive::multifluid::USD_PHASE_COMP - 2 > const & resPhaseCompFrac,
-           arraySlice3d< real64 const, constitutive::multifluid::USD_PHASE_COMP_DC - 2 > const & dResPhaseCompFrac,
-           arraySlice1d< real64 const, constitutive::relperm::USD_RELPERM - 2 > const & resPhaseRelPerm,
-           arraySlice2d< real64 const, constitutive::relperm::USD_RELPERM_DS - 2 > const & dResPhaseRelPerm_dPhaseVolFrac,
-           real64 const & wellElemGravCoef,
-           real64 const & wellElemPres,
-           arraySlice1d< real64 const, compflow::USD_COMP - 1 > const & wellElemCompDens,
-           real64 const & wellElemTotalMassDens,
-           real64 const & dWellElemTotalMassDens_dPres,
-           arraySlice1d< real64 const, compflow::USD_FLUID_DC - 1 > const & dWellElemTotalMassDens_dCompDens,
-           arraySlice1d< real64 const, compflow::USD_COMP - 1 > const & wellElemCompFrac,
-           arraySlice2d< real64 const, compflow::USD_COMP_DC - 1 > const & dWellElemCompFrac_dCompDens,
-           real64 const & perfGravCoef,
-           real64 const & trans,
-           arraySlice1d< real64 > const & compPerfRate,
-           arraySlice2d< real64 > const & dCompPerfRate_dPres,
-           arraySlice3d< real64 > const & dCompPerfRate_dComp );
-
-  template< integer NC, integer NP >
-  static void
-  launch( localIndex const size,
-          bool const disableReservoirToWellFlow,
-          ElementViewConst< arrayView1d< real64 const > > const & resPres,
-          ElementViewConst< arrayView2d< real64 const, compflow::USD_PHASE > > const & resPhaseVolFrac,
-          ElementViewConst< arrayView3d< real64 const, compflow::USD_PHASE_DC > > const & dResPhaseVolFrac_dComp,
-          ElementViewConst< arrayView3d< real64 const, compflow::USD_COMP_DC > > const & dResCompFrac_dCompDens,
-          ElementViewConst< arrayView3d< real64 const, constitutive::multifluid::USD_PHASE > > const & resPhaseDens,
-          ElementViewConst< arrayView4d< real64 const, constitutive::multifluid::USD_PHASE_DC > > const & dResPhaseDens,
-          ElementViewConst< arrayView3d< real64 const, constitutive::multifluid::USD_PHASE > > const & resPhaseVisc,
-          ElementViewConst< arrayView4d< real64 const, constitutive::multifluid::USD_PHASE_DC > > const & dResPhaseVisc,
-          ElementViewConst< arrayView4d< real64 const, constitutive::multifluid::USD_PHASE_COMP > > const & resPhaseCompFrac,
-          ElementViewConst< arrayView5d< real64 const, constitutive::multifluid::USD_PHASE_COMP_DC > > const & dResPhaseCompFrac,
-          ElementViewConst< arrayView3d< real64 const, constitutive::relperm::USD_RELPERM > > const & resPhaseRelPerm,
-          ElementViewConst< arrayView4d< real64 const, constitutive::relperm::USD_RELPERM_DS > > const & dResPhaseRelPerm_dPhaseVolFrac,
-          arrayView1d< real64 const > const & wellElemGravCoef,
-          arrayView1d< real64 const > const & wellElemPres,
-          arrayView2d< real64 const, compflow::USD_COMP > const & wellElemCompDens,
-          arrayView1d< real64 const > const & wellElemTotalMassDens,
-          arrayView1d< real64 const > const & dWellElemTotalMassDens_dPres,
-          arrayView2d< real64 const, compflow::USD_FLUID_DC > const & dWellElemTotalMassDens_dCompDens,
-          arrayView2d< real64 const, compflow::USD_COMP > const & wellElemCompFrac,
-          arrayView3d< real64 const, compflow::USD_COMP_DC > const & dWellElemCompFrac_dCompDens,
-          arrayView1d< real64 const > const & perfGravCoef,
-          arrayView1d< localIndex const > const & perfWellElemIndex,
-          arrayView1d< real64 const > const & perfTrans,
-          arrayView1d< localIndex const > const & resElementRegion,
-          arrayView1d< localIndex const > const & resElementSubRegion,
-          arrayView1d< localIndex const > const & resElementIndex,
-          arrayView2d< real64 > const & compPerfRate,
-          arrayView3d< real64 > const & dCompPerfRate_dPres,
-          arrayView4d< real64 > const & dCompPerfRate_dComp );
-
-};
-
-/******************************** AccumulationKernel ********************************/
-
-struct AccumulationKernel
-{
-
-  using ROFFSET = compositionalMultiphaseWellKernels::RowOffset;
-  using COFFSET = compositionalMultiphaseWellKernels::ColOffset;
-
-  template< integer NC >
-  GEOS_HOST_DEVICE
-  inline
-  static void
-    compute( integer const numPhases,
-             real64 const & volume,
-             arraySlice1d< real64 const, compflow::USD_PHASE - 1 > const & phaseVolFrac,
-             arraySlice2d< real64 const, compflow::USD_PHASE_DC - 1 > const & dPhaseVolFrac,
-             arraySlice2d< real64 const, compflow::USD_COMP_DC - 1 > const & dCompFrac_dCompDens,
-             arraySlice1d< real64 const, constitutive::multifluid::USD_PHASE - 2 > const & phaseDens,
-             arraySlice2d< real64 const, constitutive::multifluid::USD_PHASE_DC - 2 > const & dPhaseDens,
-             arraySlice2d< real64 const, constitutive::multifluid::USD_PHASE_COMP - 2 > const & phaseCompFrac,
-             arraySlice3d< real64 const, constitutive::multifluid::USD_PHASE_COMP_DC - 2 > const & dPhaseCompFrac,
-             arraySlice1d< real64 const, compflow::USD_PHASE - 1 > const & phaseVolFrac_n,
-             arraySlice1d< real64 const, constitutive::multifluid::USD_PHASE - 2 > const & phaseDens_n,
-             arraySlice2d< real64 const, constitutive::multifluid::USD_PHASE_COMP - 2 > const & phaseCompFrac_n,
-             real64 ( &localAccum )[NC],
-             real64 ( &localAccumJacobian )[NC][NC + 1] );
-
-  template< integer NC >
-  static void
-  launch( localIndex const size,
-          integer const numPhases,
-          globalIndex const rankOffset,
-          integer const useTotalMassEquation,
-          arrayView1d< globalIndex const > const & wellElemDofNumber,
-          arrayView1d< integer const > const & wellElemGhostRank,
-          arrayView1d< real64 const > const & wellElemVolume,
-          arrayView2d< real64 const, compflow::USD_PHASE > const & wellElemPhaseVolFrac,
-          arrayView3d< real64 const, compflow::USD_PHASE_DC > const & dWellElemPhaseVolFrac,
-          arrayView3d< real64 const, compflow::USD_COMP_DC > const & dWellElemCompFrac_dCompDens,
-          arrayView3d< real64 const, constitutive::multifluid::USD_PHASE > const & wellElemPhaseDens,
-          arrayView4d< real64 const, constitutive::multifluid::USD_PHASE_DC > const & dWellElemPhaseDens,
-          arrayView4d< real64 const, constitutive::multifluid::USD_PHASE_COMP > const & wellElemPhaseCompFrac,
-          arrayView5d< real64 const, constitutive::multifluid::USD_PHASE_COMP_DC > const & dWellElemPhaseCompFrac,
-          arrayView2d< real64 const, compflow::USD_PHASE > const & wellElemPhaseVolFrac_n,
-          arrayView3d< real64 const, constitutive::multifluid::USD_PHASE > const & wellElemPhaseDens_n,
-          arrayView4d< real64 const, constitutive::multifluid::USD_PHASE_COMP > const & wellElemPhaseCompFrac_n,
-          CRSMatrixView< real64, globalIndex const > const & localMatrix,
-          arrayView1d< real64 > const & localRhs );
-
-};
-
->>>>>>> 9ee88f74
 /******************************** VolumeBalanceKernel ********************************/
 
 struct VolumeBalanceKernel
@@ -541,14 +380,8 @@
     arraySlice1d< real64 const, compflow::USD_PHASE - 1 > phaseVolFrac = m_phaseVolFrac[ei];
     arraySlice2d< real64 const, compflow::USD_PHASE_DC - 1 > dPhaseVolFrac = m_dPhaseVolFrac[ei];
     arraySlice2d< real64 const, compflow::USD_COMP_DC - 1 > dCompFrac_dCompDens = m_dCompFrac_dCompDens[ei];
-<<<<<<< HEAD
-    arraySlice1d< real64 const, multifluid::USD_PHASE - 2 > phaseMassDens = m_phaseMassDens[ei][0];
-    arraySlice2d< real64 const, multifluid::USD_PHASE_DC - 2 > dPhaseMassDens = m_dPhaseMassDens[ei][0];
-
-=======
     arraySlice1d< real64 const, constitutive::multifluid::USD_PHASE - 2 > phaseMassDens = m_phaseMassDens[ei][0];
     arraySlice2d< real64 const, constitutive::multifluid::USD_PHASE_DC - 2 > dPhaseMassDens = m_dPhaseMassDens[ei][0];
->>>>>>> 9ee88f74
     real64 & totalMassDens = m_totalMassDens[ei];
     arraySlice1d< real64, compflow::USD_FLUID_DC - 1 > dTotalMassDens = m_dTotalMassDens[ei];
 
@@ -1014,7 +847,7 @@
 
   // Well jacobian column and row indicies
   // tjb  - change NUM_DOF to IS_THERMAL
-  using FLUID_PROP_COFFSET = multifluid::DerivativeOffsetC< NUM_COMP, IS_THERMAL >;
+  using FLUID_PROP_COFFSET = constitutive::multifluid::DerivativeOffsetC< NUM_COMP, IS_THERMAL >;
   using WJ_COFFSET = compositionalMultiphaseWellKernels::ColOffset_WellJac< NUM_COMP, IS_THERMAL >;
   using WJ_ROFFSET = compositionalMultiphaseWellKernels::RowOffset_WellJac< NUM_COMP, IS_THERMAL >;
   /// Compile time value for the number of components
@@ -1043,7 +876,7 @@
                               globalIndex const rankOffset,
                               string const dofKey,
                               WellElementSubRegion const & subRegion,
-                              MultiFluidBase const & fluid,
+                              constitutive::MultiFluidBase const & fluid,
                               CRSMatrixView< real64, globalIndex const > const & localMatrix,
                               arrayView1d< real64 > const & localRhs,
                               BitFlags< isothermalCompositionalMultiphaseBaseKernels::ElementBasedAssemblyKernelFlags > const kernelFlags )
@@ -1174,7 +1007,7 @@
                             FUNC && phaseAmountKernelOp = NoOpFunc{} ) const
   {
 
-    using Deriv = multifluid::DerivativeOffset;
+    using Deriv = constitutive::multifluid::DerivativeOffset;
 
     // construct the slices for variables accessed multiple times
     arraySlice2d< real64 const, compflow::USD_COMP_DC - 1 > dCompFrac_dCompDens = m_dCompFrac_dCompDens[ei];
@@ -1183,13 +1016,13 @@
     arraySlice1d< real64 const, compflow::USD_PHASE - 1 > phaseVolFrac = m_phaseVolFrac[ei];
     arraySlice2d< real64 const, compflow::USD_PHASE_DC - 1 > dPhaseVolFrac = m_dPhaseVolFrac[ei];
 
-    arraySlice1d< real64 const, multifluid::USD_PHASE - 2 > phaseDens_n = m_phaseDens_n[ei][0];
-    arraySlice1d< real64 const, multifluid::USD_PHASE - 2 > phaseDens = m_phaseDens[ei][0];
-    arraySlice2d< real64 const, multifluid::USD_PHASE_DC - 2 > dPhaseDens = m_dPhaseDens[ei][0];
-
-    arraySlice2d< real64 const, multifluid::USD_PHASE_COMP - 2 > phaseCompFrac_n = m_phaseCompFrac_n[ei][0];
-    arraySlice2d< real64 const, multifluid::USD_PHASE_COMP - 2 > phaseCompFrac = m_phaseCompFrac[ei][0];
-    arraySlice3d< real64 const, multifluid::USD_PHASE_COMP_DC - 2 > dPhaseCompFrac = m_dPhaseCompFrac[ei][0];
+    arraySlice1d< real64 const, constitutive::multifluid::USD_PHASE - 2 > phaseDens_n = m_phaseDens_n[ei][0];
+    arraySlice1d< real64 const, constitutive::multifluid::USD_PHASE - 2 > phaseDens = m_phaseDens[ei][0];
+    arraySlice2d< real64 const, constitutive::multifluid::USD_PHASE_DC - 2 > dPhaseDens = m_dPhaseDens[ei][0];
+
+    arraySlice2d< real64 const, constitutive::multifluid::USD_PHASE_COMP - 2 > phaseCompFrac_n = m_phaseCompFrac_n[ei][0];
+    arraySlice2d< real64 const, constitutive::multifluid::USD_PHASE_COMP - 2 > phaseCompFrac = m_phaseCompFrac[ei][0];
+    arraySlice3d< real64 const, constitutive::multifluid::USD_PHASE_COMP_DC - 2 > dPhaseCompFrac = m_dPhaseCompFrac[ei][0];
 
     // temporary work arrays
     real64 dPhaseAmount[FLUID_PROP_COFFSET::nDer]{};
@@ -1290,7 +1123,7 @@
   void computeVolumeBalance( localIndex const ei,
                              StackVariables & stack ) const
   {
-    using Deriv = multifluid::DerivativeOffset;
+    using Deriv = constitutive::multifluid::DerivativeOffset;
 
     arraySlice1d< real64 const, compflow::USD_PHASE - 1 > phaseVolFrac = m_phaseVolFrac[ei];
     arraySlice2d< real64 const, compflow::USD_PHASE_DC - 1 > dPhaseVolFrac = m_dPhaseVolFrac[ei];
@@ -1450,14 +1283,14 @@
   arrayView3d< real64 const, compflow::USD_PHASE_DC > const m_dPhaseVolFrac;
 
   /// Views on the phase densities
-  arrayView3d< real64 const, multifluid::USD_PHASE > const m_phaseDens_n;
-  arrayView3d< real64 const, multifluid::USD_PHASE > const m_phaseDens;
-  arrayView4d< real64 const, multifluid::USD_PHASE_DC > const m_dPhaseDens;
+  arrayView3d< real64 const, constitutive::multifluid::USD_PHASE > const m_phaseDens_n;
+  arrayView3d< real64 const, constitutive::multifluid::USD_PHASE > const m_phaseDens;
+  arrayView4d< real64 const, constitutive::multifluid::USD_PHASE_DC > const m_dPhaseDens;
 
   /// Views on the phase component fraction
-  arrayView4d< real64 const, multifluid::USD_PHASE_COMP > const m_phaseCompFrac_n;
-  arrayView4d< real64 const, multifluid::USD_PHASE_COMP > const m_phaseCompFrac;
-  arrayView5d< real64 const, multifluid::USD_PHASE_COMP_DC > const m_dPhaseCompFrac;
+  arrayView4d< real64 const, constitutive::multifluid::USD_PHASE_COMP > const m_phaseCompFrac_n;
+  arrayView4d< real64 const, constitutive::multifluid::USD_PHASE_COMP > const m_phaseCompFrac;
+  arrayView5d< real64 const, constitutive::multifluid::USD_PHASE_COMP_DC > const m_dPhaseCompFrac;
 
   // Views on component densities
   arrayView2d< real64 const, compflow::USD_COMP > m_compDens;
@@ -1499,7 +1332,7 @@
                    integer const useTotalMassEquation,
                    string const dofKey,
                    WellElementSubRegion const & subRegion,
-                   MultiFluidBase const & fluid,
+                   constitutive::MultiFluidBase const & fluid,
                    CRSMatrixView< real64, globalIndex const > const & localMatrix,
                    arrayView1d< real64 > const & localRhs )
   {
@@ -1537,11 +1370,11 @@
   using ROFFSET = compositionalMultiphaseWellKernels::RowOffset;
   using TAG = compositionalMultiphaseWellKernels::ElemTag;
 
-  using FLUID_PROP_COFFSET = multifluid::DerivativeOffsetC< NC, IS_THERMAL >;
+  using FLUID_PROP_COFFSET = constitutive::multifluid::DerivativeOffsetC< NC, IS_THERMAL >;
   using WJ_COFFSET = compositionalMultiphaseWellKernels::ColOffset_WellJac< NC, IS_THERMAL >;
   using WJ_ROFFSET = compositionalMultiphaseWellKernels::RowOffset_WellJac< NC, IS_THERMAL >;
 
-  using CP_Deriv = multifluid::DerivativeOffsetC< NC, IS_THERMAL >;
+  using CP_Deriv = constitutive::multifluid::DerivativeOffsetC< NC, IS_THERMAL >;
   /// Compile time value for the number of components
   static constexpr integer numComp = NC;
 
