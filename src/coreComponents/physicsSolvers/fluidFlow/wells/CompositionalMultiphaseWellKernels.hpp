--- conflicted
+++ resolved
@@ -82,15 +82,10 @@
   using ROFFSET = compositionalMultiphaseWellKernels::RowOffset;
   using COFFSET = compositionalMultiphaseWellKernels::ColOffset;
 
-<<<<<<< HEAD
-  GEOSX_HOST_DEVICE
+  GEOS_HOST_DEVICE
   inline
   static
   void
-=======
-  GEOS_HOST_DEVICE
-  static void
->>>>>>> 478ff4e8
   switchControl( bool const isProducer,
                  WellControls::Control const & currentControl,
                  integer const phasePhaseIndex,
@@ -103,12 +98,8 @@
                  WellControls::Control & newControl );
 
   template< integer NC >
-<<<<<<< HEAD
-  GEOSX_HOST_DEVICE
+  GEOS_HOST_DEVICE
   inline
-=======
-  GEOS_HOST_DEVICE
->>>>>>> 478ff4e8
   static void
   compute( globalIndex const rankOffset,
            WellControls::Control const currentControl,
@@ -143,12 +134,8 @@
   using COFFSET = compositionalMultiphaseWellKernels::ColOffset;
 
   template< integer NC >
-<<<<<<< HEAD
-  GEOSX_HOST_DEVICE
+  GEOS_HOST_DEVICE
   inline
-=======
-  GEOS_HOST_DEVICE
->>>>>>> 478ff4e8
   static void
     computeExit( real64 const & dt,
                  real64 const ( &compFlux )[NC],
@@ -160,12 +147,8 @@
                  real64 ( &oneSidedFluxJacobian_dPresCompUp )[NC][NC + 1] );
 
   template< integer NC >
-<<<<<<< HEAD
-  GEOSX_HOST_DEVICE
+  GEOS_HOST_DEVICE
   inline
-=======
-  GEOS_HOST_DEVICE
->>>>>>> 478ff4e8
   static void
     compute( real64 const & dt,
              real64 const ( &compFlux )[NC],
@@ -202,12 +185,8 @@
   using COFFSET = compositionalMultiphaseWellKernels::ColOffset;
 
   template< integer NC >
-<<<<<<< HEAD
-  GEOSX_HOST_DEVICE
+  GEOS_HOST_DEVICE
   inline
-=======
-  GEOS_HOST_DEVICE
->>>>>>> 478ff4e8
   static void
     compute( real64 const & gravCoef,
              real64 const & gravCoefNext,
@@ -284,12 +263,8 @@
 
 
   template< integer NC, integer NP >
-<<<<<<< HEAD
-  GEOSX_HOST_DEVICE
+  GEOS_HOST_DEVICE
   inline
-=======
-  GEOS_HOST_DEVICE
->>>>>>> 478ff4e8
   static void
   compute( bool const & disableReservoirToWellFlow,
            real64 const & resPres,
@@ -363,12 +338,8 @@
   using COFFSET = compositionalMultiphaseWellKernels::ColOffset;
 
   template< integer NC >
-<<<<<<< HEAD
-  GEOSX_HOST_DEVICE
+  GEOS_HOST_DEVICE
   inline
-=======
-  GEOS_HOST_DEVICE
->>>>>>> 478ff4e8
   static void
     compute( integer const numPhases,
              real64 const & volume,
@@ -417,12 +388,8 @@
   using COFFSET = compositionalMultiphaseWellKernels::ColOffset;
 
   template< integer NC >
-<<<<<<< HEAD
-  GEOSX_HOST_DEVICE
+  GEOS_HOST_DEVICE
   inline
-=======
-  GEOS_HOST_DEVICE
->>>>>>> 478ff4e8
   static void
     compute( integer const numPhases,
              real64 const & volume,
@@ -571,12 +538,8 @@
    * @param[in] totalMassDensityKernelOp the function used to customize the kernel
    */
   template< typename FUNC = NoOpFunc >
-<<<<<<< HEAD
-  GEOSX_HOST_DEVICE
+  GEOS_HOST_DEVICE
   inline
-=======
-  GEOS_HOST_DEVICE
->>>>>>> 478ff4e8
   void compute( localIndex const ei,
                 FUNC && totalMassDensityKernelOp = NoOpFunc{} ) const
   {
