/*
 * ------------------------------------------------------------------------------------------------------------
 * SPDX-License-Identifier: LGPL-2.1-only
 *
 * Copyright (c) 2018-2020 Lawrence Livermore National Security LLC
 * Copyright (c) 2018-2020 The Board of Trustees of the Leland Stanford Junior University
 * Copyright (c) 2018-2020 Total, S.A
 * Copyright (c) 2019-     GEOSX Contributors
 * All rights reserved
 *
 * See top level LICENSE, COPYRIGHT, CONTRIBUTORS, NOTICE, and ACKNOWLEDGEMENTS files for details.
 * ------------------------------------------------------------------------------------------------------------
 */

/**
 * @file CompositionalMultiphaseWellKernels.hpp
 */

#ifndef GEOSX_PHYSICSSOLVERS_FLUIDFLOW_WELLS_COMPOSITIONALMULTIPHASEWELLKERNELS_HPP
#define GEOSX_PHYSICSSOLVERS_FLUIDFLOW_WELLS_COMPOSITIONALMULTIPHASEWELLKERNELS_HPP

#include "common/DataTypes.hpp"
#include "rajaInterface/GEOS_RAJA_Interface.hpp"
#include "constitutive/fluid/MultiFluidBase.hpp"
#include "physicsSolvers/fluidFlow/wells/CompositionalMultiphaseWell.hpp"
#include "physicsSolvers/fluidFlow/wells/WellControls.hpp"

namespace geosx
{

namespace CompositionalMultiphaseWellKernels
{

static constexpr real64 minDensForDivision = 1e-10;

/******************************** ControlEquationHelper ********************************/

struct ControlEquationHelper
{

  GEOSX_HOST_DEVICE
  static void
  Switch( WellControls::Type const & wellType,
          WellControls::Control const & currentControl,
          localIndex const phasePhaseIndex,
          real64 const & targetBHP,
          real64 const & targetPhaseRate,
          real64 const & targetTotalRate,
          real64 const & currentBHP,
          arrayView1d< real64 const > const & currentPhaseVolRate,
          real64 const & currentTotalVolRate,
          WellControls::Control & newControl )
  {
    // if isViable is true at the end of the following checks, no need to switch
    bool controlIsViable = false;

    // The limiting flow rates are treated as upper limits, while the pressure limits
    // are treated as lower limits in production wells and upper limits in injectors.
    // The well changes its mode of control whenever the existing control mode would
    // violate one of these limits.

    // Currently, the available constraints are:
    //   - Producer: BHP, PHASEVOLRATE
    //   - Injector: BHP, TOTALVOLRATE

    // TODO: support GRAT, WRAT, LIQUID for producers and check if any of the active constraint is violated

    // BHP control
    if( currentControl == WellControls::Control::BHP )
    {
      // the control is viable if the reference oil rate is below the max rate for producers
      if( wellType == WellControls::Type::PRODUCER )
      {
        controlIsViable = ( fabs( currentPhaseVolRate[phasePhaseIndex] ) <= fabs( targetPhaseRate ) );
      }
      // the control is viable if the reference total rate is below the max rate for injectors
      else
      {
        controlIsViable = ( fabs( currentTotalVolRate ) <= fabs( targetTotalRate ) );
      }
    }
    else // rate control
    {
      // the control is viable if the reference pressure is below/above the max/min pressure
      if( wellType == WellControls::Type::PRODUCER )
      {
        // targetBHP specifies a min pressure here
        controlIsViable = ( currentBHP >= targetBHP );
      }
      else
      {
        // targetBHP specifies a max pressure here
        controlIsViable = ( currentBHP <= targetBHP );
      }
    }

    if( controlIsViable )
    {
      newControl = currentControl;
    }
    else
    {
      if( wellType == WellControls::Type::PRODUCER )
      {
        newControl = ( currentControl == WellControls::Control::BHP )
                   ? WellControls::Control::PHASEVOLRATE
                   : WellControls::Control::BHP;
      }
      else
      {
        newControl = ( currentControl == WellControls::Control::BHP )
                   ? WellControls::Control::TOTALVOLRATE
                   : WellControls::Control::BHP;
      }
    }
  }

  GEOSX_HOST_DEVICE
  static void
  compute( globalIndex const rankOffset,
           localIndex const numComponents,
           WellControls::Control const currentControl,
           localIndex const targetPhaseIndex,
           real64 const & targetBHP,
           real64 const & targetPhaseRate,
           real64 const & targetTotalRate,
           real64 const & currentBHP,
           real64 const & dCurrentBHP_dPres,
           arrayView1d< real64 const > const & dCurrentBHP_dCompDens,
           arrayView1d< real64 const > const & currentPhaseVolRate,
           arrayView1d< real64 const > const & dCurrentPhaseVolRate_dPres,
           arrayView2d< real64 const > const & dCurrentPhaseVolRate_dCompDens,
           arrayView1d< real64 const > const & dCurrentPhaseVolRate_dRate,
           real64 const & currentTotalVolRate,
           real64 const & dCurrentTotalVolRate_dPres,
           arrayView1d< real64 const > const & dCurrentTotalVolRate_dCompDens,
           real64 const & dCurrentTotalVolRate_dRate,
           globalIndex const wellElemDofNumber,
           CRSMatrixView< real64, globalIndex const > const & localMatrix,
           arrayView1d< real64 > const & localRhs )
  {
    localIndex constexpr maxNumComp = constitutive::MultiFluidBase::MAX_NUM_COMPONENTS;
    localIndex const NC = numComponents;

    localIndex const eqnRowIndex = wellElemDofNumber + CompositionalMultiphaseWell::RowOffset::CONTROL - rankOffset;
    globalIndex const presDofColIndex = wellElemDofNumber + CompositionalMultiphaseWell::ColOffset::DPRES;
    globalIndex const rateDofColIndex = wellElemDofNumber + CompositionalMultiphaseWell::ColOffset::DCOMP + numComponents;
    stackArray1d< globalIndex, maxNumComp > compDofColIndices( NC );
    for( localIndex ic = 0; ic < NC; ++ic )
    {
      compDofColIndices[ ic ] = presDofColIndex + ic + 1;
    }

    real64 controlEqn = 0;
    real64 dControlEqn_dPres = 0;
    real64 dControlEqn_dRate = 0;
    stackArray1d< real64, maxNumComp > dControlEqn_dComp( NC );

    // Note: We assume in the computation of currentBHP that the reference elevation
    //       is in the top well element. This is enforced by a check in the solver.
    //       If we wanted to allow the reference elevation to be outside the top
    //       well element, it would make more sense to check the BHP constraint in
    //       the well element that contains the reference elevation.

    // BHP control
    if( currentControl == WellControls::Control::BHP )
    {
      // control equation is a difference between current BHP and target BHP
      controlEqn = currentBHP - targetBHP;
      dControlEqn_dPres = dCurrentBHP_dPres;
      for( localIndex ic = 0; ic < NC; ++ic )
      {
        dControlEqn_dComp[ic] = dCurrentBHP_dCompDens[ic];
      }
    }
    // Oil volumetric rate control
    else if( currentControl == WellControls::Control::PHASEVOLRATE )
    {
      controlEqn = currentPhaseVolRate[targetPhaseIndex] - targetPhaseRate;
      dControlEqn_dPres = dCurrentPhaseVolRate_dPres[targetPhaseIndex];
      dControlEqn_dRate = dCurrentPhaseVolRate_dRate[targetPhaseIndex];
      for( localIndex ic = 0; ic < NC; ++ic )
      {
        dControlEqn_dComp[ic] = dCurrentPhaseVolRate_dCompDens[targetPhaseIndex][ic];
      }
    }
    // Total volumetric rate control
    else if( currentControl == WellControls::Control::TOTALVOLRATE )
    {
      controlEqn = currentTotalVolRate - targetTotalRate;
      dControlEqn_dPres = dCurrentTotalVolRate_dPres;
      dControlEqn_dRate = dCurrentTotalVolRate_dRate;
      for( localIndex ic = 0; ic < NC; ++ic )
      {
        dControlEqn_dComp[ic] = dCurrentTotalVolRate_dCompDens[ic];
      }
    }
    else
    {
      GEOSX_ERROR_IF( ( currentControl != WellControls::Control::BHP )
                      && ( currentControl != WellControls::Control::PHASEVOLRATE )
                      && ( currentControl != WellControls::Control::TOTALVOLRATE ),
                      "This constraint is not supported in CompositionalMultiphaseWell" );
    }
    localRhs[eqnRowIndex] += controlEqn;
    localMatrix.addToRow< serialAtomic >( eqnRowIndex,
                                          &presDofColIndex,
                                          &dControlEqn_dPres,
                                          1 );
    localMatrix.addToRow< serialAtomic >( eqnRowIndex,
                                          &rateDofColIndex,
                                          &dControlEqn_dRate,
                                          1 );
    localMatrix.addToRowBinarySearchUnsorted< serialAtomic >( eqnRowIndex,
                                                              compDofColIndices.data(),
                                                              dControlEqn_dComp.data(),
                                                              NC );
  }

};

/******************************** FluxKernel ********************************/

struct FluxKernel
{

  template< typename POLICY >
  static void
  launch( localIndex const size,
          globalIndex const rankOffset,
          localIndex const numComponents,
          localIndex const numDofPerResElement,
          WellControls const & wellControls,
          arrayView1d< globalIndex const > const & wellElemDofNumber,
          arrayView1d< localIndex const > const & nextWellElemIndex,
          arrayView1d< real64 const > const & connRate,
          arrayView1d< real64 const > const & dConnRate,
          arrayView2d< real64 const > const & wellElemCompFrac,
          arrayView3d< real64 const > const & dWellElemCompFrac_dCompDens,
          real64 const & dt,
          CRSMatrixView< real64, globalIndex const > const & localMatrix,
          arrayView1d< real64 > const & localRhs )
  {
    localIndex const NC = numComponents;
    localIndex const resNDOF = numDofPerResElement;

    WellControls::Type const wellType = wellControls.getType();
    arrayView1d< real64 const > const & injection = wellControls.getInjectionStream();

    // loop over the well elements to compute the fluxes between elements
    forAll< POLICY >( size, [=] GEOSX_HOST_DEVICE ( localIndex const iwelem )
    {
      localIndex constexpr maxNumComp = constitutive::MultiFluidBase::MAX_NUM_COMPONENTS;
      localIndex constexpr maxNumDof  = maxNumComp + 1;

      // create local work arrays
      stackArray1d< real64, maxNumComp > compFracUp( NC );
      stackArray2d< real64, maxNumComp * maxNumComp > dCompFrac_dCompDensUp( NC, NC );

      stackArray1d< real64, maxNumComp > compFlux( NC );
      stackArray1d< real64, maxNumComp > dCompFlux_dRate( NC );
      stackArray1d< real64, maxNumComp > dCompFlux_dPresUp( NC );
      stackArray2d< real64, maxNumComp * maxNumComp > dCompFlux_dCompDensUp( NC, NC );

      // Step 1) decide the upwind well element

      /*  currentConnRate < 0 flow from iwelem to iwelemNext
       *  currentConnRate > 0 flow from iwelemNext to iwelem
       *  With this convention, currentConnRate < 0 at the last connection for a producer
       *                        currentConnRate > 0 at the last connection for a injector
       */

      localIndex const iwelemNext = nextWellElemIndex[iwelem];
      real64 const currentConnRate = connRate[iwelem] + dConnRate[iwelem];
      localIndex iwelemUp = -1;

      if( iwelemNext < 0 && wellType == WellControls::Type::INJECTOR ) // exit connection, injector
      {
        // we still need to define iwelemUp for Jacobian assembly
        iwelemUp = iwelem;

        // just copy the injection stream into compFrac
        for( localIndex ic = 0; ic < NC; ++ic )
        {
          compFracUp[ic] = injection[ic];
          for( localIndex jc = 0; jc < NC; ++jc )
          {
            dCompFrac_dCompDensUp[ic][jc] = 0.0;
          }
        }
      }
      else
      {
        // first set iwelemUp to the upstream cell
        if( ( iwelemNext < 0 && wellType == WellControls::Type::PRODUCER )  // exit connection, producer
            || currentConnRate < 0 ) // not an exit connection, iwelem is upstream
        {
          iwelemUp = iwelem;
        }
        else // not an exit connection, iwelemNext is upstream
        {
          iwelemUp = iwelemNext;
        }
        // copy the vars of iwelemUp into compFrac
        for( localIndex ic = 0; ic < NC; ++ic )
        {
          compFracUp[ic] = wellElemCompFrac[iwelemUp][ic];
          for( localIndex jc = 0; jc < NC; ++jc )
          {
            dCompFrac_dCompDensUp[ic][jc] = dWellElemCompFrac_dCompDens[iwelemUp][ic][jc];
          }
        }
      }

      // Step 2) compute upstream transport coefficient

      for( localIndex ic = 0; ic < NC; ++ic )
      {
        compFlux[ic] = compFracUp[ic] * currentConnRate;
        dCompFlux_dRate[ic] = compFracUp[ic];
        dCompFlux_dPresUp[ic] = 0.0; // none of these quantities depend on pressure
        for( localIndex jc = 0; jc < NC; ++jc )
        {
          dCompFlux_dCompDensUp[ic][jc] = dCompFrac_dCompDensUp[ic][jc] * currentConnRate;
        }
      }

      globalIndex const offsetUp = wellElemDofNumber[iwelemUp];
      globalIndex const offsetCurrent = wellElemDofNumber[iwelem];

      if( iwelemNext < 0 )  // exit connection
      {
        // for this case, we only need NC mass conservation equations
        // so we do not use the arrays initialized before the loop
        stackArray1d< real64, maxNumComp > oneSidedFlux( NC );
        stackArray2d< real64, maxNumComp > oneSidedFluxJacobian_dRate( NC, 1 );
        stackArray2d< real64, maxNumComp * maxNumDof > oneSidedFluxJacobian_dPresCompUp( NC, resNDOF );

        stackArray1d< globalIndex, maxNumComp > oneSidedEqnRowIndices( NC );
        stackArray1d< globalIndex, maxNumDof > oneSidedDofColIndices_dPresCompUp( resNDOF );
        globalIndex oneSidedDofColIndices_dRate = 0;

        // flux terms
        for( localIndex ic = 0; ic < NC; ++ic )
        {
          oneSidedFlux[ic] = -dt * compFlux[ic];

          // derivative with respect to rate
          oneSidedFluxJacobian_dRate( ic, 0 ) = -dt * dCompFlux_dRate[ic];

          // derivative with respect to upstream pressure
          oneSidedFluxJacobian_dPresCompUp[ic][0] = -dt * dCompFlux_dPresUp[ic];

          // derivatives with respect to upstream component densities
          for( localIndex jdof = 0; jdof < NC; ++jdof )
          {
            oneSidedFluxJacobian_dPresCompUp[ic][jdof + 1] = -dt * dCompFlux_dCompDensUp[ic][jdof];
          }

        }

        // jacobian indices
        for( localIndex ic = 0; ic < NC; ++ic )
        {
          // mass balance equations for all components
          oneSidedEqnRowIndices[ic] = offsetUp + CompositionalMultiphaseWell::RowOffset::MASSBAL + ic - rankOffset;
        }

        // in the dof ordering used in this class, there are 1 pressure dofs
        // and NC compDens dofs before the rate dof in this block
        localIndex const dRateColOffset = CompositionalMultiphaseWell::ColOffset::DCOMP + NC;
        oneSidedDofColIndices_dRate = offsetCurrent + dRateColOffset;

        for( localIndex jdof = 0; jdof < resNDOF; ++jdof )
        {
          // dofs are the **upstream** pressure and component densities
          oneSidedDofColIndices_dPresCompUp[jdof] = offsetUp + CompositionalMultiphaseWell::ColOffset::DPRES + jdof;
        }

        for( localIndex i = 0; i < oneSidedFlux.size(); ++i )
        {
          if( oneSidedEqnRowIndices[i] >= 0 && oneSidedEqnRowIndices[i] < localMatrix.numRows() )
          {
            localMatrix.addToRow< parallelDeviceAtomic >( oneSidedEqnRowIndices[i],
                                                          &oneSidedDofColIndices_dRate,
                                                          oneSidedFluxJacobian_dRate.data() + i,
                                                          1 );
            localMatrix.addToRowBinarySearchUnsorted< parallelDeviceAtomic >( oneSidedEqnRowIndices[i],
                                                                              oneSidedDofColIndices_dPresCompUp.data(),
                                                                              oneSidedFluxJacobian_dPresCompUp.data() + i * resNDOF,
                                                                              resNDOF );
            atomicAdd( parallelDeviceAtomic{}, &localRhs[oneSidedEqnRowIndices[i]], oneSidedFlux[i] );
          }
        }
      }
      else // not an exit connection
      {
        stackArray1d< real64, 2 * maxNumComp > localFlux( 2 * NC );
        stackArray2d< real64, 2 * maxNumComp > localFluxJacobian_dRate( 2 * NC, 1 );
        stackArray2d< real64, 2 * maxNumComp * maxNumDof > localFluxJacobian_dPresCompUp( 2 * NC, resNDOF );

        stackArray1d< globalIndex, 2 * maxNumComp > eqnRowIndices( 2 * NC );
        stackArray1d< globalIndex, maxNumDof > dofColIndices_dPresCompUp( resNDOF );
        globalIndex dofColIndices_dRate = 0;

        globalIndex const offsetNext = wellElemDofNumber[iwelemNext];

        // flux terms
        for( localIndex ic = 0; ic < NC; ++ic )
        {
          localFlux[WellSolverBase::ElemTag::NEXT * NC + ic] = dt * compFlux[ic];
          localFlux[WellSolverBase::ElemTag::CURRENT * NC + ic] = -dt * compFlux[ic];

          // derivative with respect to rate
          localFluxJacobian_dRate( WellSolverBase::ElemTag::NEXT * NC + ic, 0 ) = dt * dCompFlux_dRate[ic];
          localFluxJacobian_dRate( WellSolverBase::ElemTag::CURRENT * NC + ic, 0 ) = -dt * dCompFlux_dRate[ic];

          // derivative with respect to upstream pressure
          localFluxJacobian_dPresCompUp[WellSolverBase::ElemTag::NEXT * NC + ic][0] = dt * dCompFlux_dPresUp[ic];
          localFluxJacobian_dPresCompUp[WellSolverBase::ElemTag::CURRENT * NC + ic][0] = -dt * dCompFlux_dPresUp[ic];

          // derivatives with respect to upstream component densities
          for( localIndex jdof = 0; jdof < NC; ++jdof )
          {
            localFluxJacobian_dPresCompUp[WellSolverBase::ElemTag::NEXT * NC + ic][jdof + 1] =
              dt * dCompFlux_dCompDensUp[ic][jdof];
            localFluxJacobian_dPresCompUp[WellSolverBase::ElemTag::CURRENT * NC + ic][jdof + 1] =
              -dt * dCompFlux_dCompDensUp[ic][jdof];
          }
        }

        // jacobian indices
        for( localIndex ic = 0; ic < NC; ++ic )
        {
          // mass balance equations for all components
          eqnRowIndices[WellSolverBase::ElemTag::NEXT * NC + ic] = offsetNext
                                                                   + CompositionalMultiphaseWell::RowOffset::MASSBAL + ic - rankOffset;
          eqnRowIndices[WellSolverBase::ElemTag::CURRENT * NC + ic] = offsetCurrent
                                                                      + CompositionalMultiphaseWell::RowOffset::MASSBAL + ic - rankOffset;
        }

        // in the dof ordering used in this class, there are 1 pressure dofs
        // and NC compDens dofs before the rate dof in this block
        localIndex const dRateColOffset = CompositionalMultiphaseWell::ColOffset::DCOMP + NC;
        dofColIndices_dRate = offsetCurrent + dRateColOffset;

        for( localIndex jdof = 0; jdof < resNDOF; ++jdof )
        {
          // dofs are the **upstream** pressure and component densities
          dofColIndices_dPresCompUp[jdof] = offsetUp + CompositionalMultiphaseWell::ColOffset::DPRES + jdof;
        }

        for( localIndex i = 0; i < localFlux.size(); ++i )
        {
          if( eqnRowIndices[i] >= 0 && eqnRowIndices[i] < localMatrix.numRows() )
          {
            localMatrix.addToRow< parallelDeviceAtomic >( eqnRowIndices[i],
                                                          &dofColIndices_dRate,
                                                          localFluxJacobian_dRate.data() + i,
                                                          1 );
            localMatrix.addToRowBinarySearchUnsorted< parallelDeviceAtomic >( eqnRowIndices[i],
                                                                              dofColIndices_dPresCompUp.data(),
                                                                              localFluxJacobian_dPresCompUp.data() + i * resNDOF,
                                                                              resNDOF );
            atomicAdd( parallelDeviceAtomic{}, &localRhs[eqnRowIndices[i]], localFlux[i] );
          }
        }
      }
    } );
  }

};

/******************************** PressureRelationKernel ********************************/

struct PressureRelationKernel
{

  template< typename POLICY, typename REDUCE_POLICY >
  static localIndex
  launch( localIndex const size,
          globalIndex const rankOffset,
          bool const isLocallyOwned,
          localIndex const iwelemControl,
          localIndex const numComponents,
          localIndex const targetPhaseIndex,
          localIndex const numDofPerResElement,
          WellControls const & wellControls,
          arrayView1d< globalIndex const > const & wellElemDofNumber,
          arrayView1d< real64 const > const & wellElemGravCoef,
          arrayView1d< localIndex const > const & nextWellElemIndex,
          arrayView1d< real64 const > const & wellElemPressure,
          arrayView1d< real64 const > const & dWellElemPressure,
          arrayView1d< real64 const > const & wellElemTotalMassDens,
          arrayView1d< real64 const > const & dWellElemTotalMassDens_dPres,
          arrayView2d< real64 const > const & dWellElemTotalMassDens_dCompDens,
          CRSMatrixView< real64, globalIndex const > const & localMatrix,
          arrayView1d< real64 > const & localRhs )
  {
    localIndex const NC = numComponents;
    localIndex const resNDOF = numDofPerResElement;

<<<<<<< HEAD
    // static well control data
    WellControls::Type const wellType = wellControls.GetType();
    WellControls::Control const currentControl = wellControls.GetControl();
    real64 const targetBHP = wellControls.GetTargetBHP();
    real64 const targetTotalRate = wellControls.GetTargetTotalRate();
    real64 const targetPhaseRate = wellControls.GetTargetPhaseRate();

    // dynamic well control data
    real64 const & currentBHP =
      wellControls.getReference< real64 >( CompositionalMultiphaseWell::viewKeyStruct::currentBHPString );
    real64 const & dCurrentBHP_dPres =
      wellControls.getReference< real64 >( CompositionalMultiphaseWell::viewKeyStruct::dCurrentBHP_dPresString );
    arrayView1d< real64 const > const & dCurrentBHP_dCompDens =
      wellControls.getReference< array1d< real64 > >( CompositionalMultiphaseWell::viewKeyStruct::dCurrentBHP_dCompDensString );

    arrayView1d< real64 const > const & currentPhaseVolRate =
      wellControls.getReference< array1d< real64 > >( CompositionalMultiphaseWell::viewKeyStruct::currentPhaseVolRateString );
    arrayView1d< real64 const > const & dCurrentPhaseVolRate_dPres =
      wellControls.getReference< array1d< real64 > >( CompositionalMultiphaseWell::viewKeyStruct::dCurrentPhaseVolRate_dPresString );
    arrayView2d< real64 const > const & dCurrentPhaseVolRate_dCompDens =
      wellControls.getReference< array2d< real64 > >( CompositionalMultiphaseWell::viewKeyStruct::dCurrentPhaseVolRate_dCompDensString );
    arrayView1d< real64 const > const & dCurrentPhaseVolRate_dRate =
      wellControls.getReference< array1d< real64 > >( CompositionalMultiphaseWell::viewKeyStruct::dCurrentPhaseVolRate_dRateString );

    real64 const & currentTotalVolRate =
      wellControls.getReference< real64 >( CompositionalMultiphaseWell::viewKeyStruct::currentTotalVolRateString );
    real64 const & dCurrentTotalVolRate_dPres =
      wellControls.getReference< real64 >( CompositionalMultiphaseWell::viewKeyStruct::dCurrentTotalVolRate_dPresString );
    arrayView1d< real64 const > const & dCurrentTotalVolRate_dCompDens =
      wellControls.getReference< array1d< real64 > >( CompositionalMultiphaseWell::viewKeyStruct::dCurrentTotalVolRate_dCompDensString );
    real64 const & dCurrentTotalVolRate_dRate =
      wellControls.getReference< real64 >( CompositionalMultiphaseWell::viewKeyStruct::dCurrentTotalVolRate_dRateString );
=======
    real64 const targetBHP = wellControls.getTargetBHP();
    real64 const targetRate = wellControls.getTargetRate();
    WellControls::Control const currentControl = wellControls.getControl();
    WellControls::Type const wellType = wellControls.getType();
    localIndex const iwelemControl = wellControls.getReferenceWellElementIndex();

    // compute a coefficient to normalize the momentum equation
    //real64 const targetBHP = wellControls.GetTargetBHP();
    real64 const normalizer = targetBHP > 1e-15
                              ? 1.0 / targetBHP
                              : 1.0;
>>>>>>> 95da0775

    RAJA::ReduceMax< REDUCE_POLICY, localIndex > switchControl( 0 );

    // loop over the well elements to compute the pressure relations between well elements
    forAll< POLICY >( size, [=] GEOSX_HOST_DEVICE ( localIndex const iwelem )
    {
      localIndex const iwelemNext = nextWellElemIndex[iwelem];

      if( iwelemNext < 0 && isLocallyOwned ) // if iwelemNext < 0, form control equation
      {
        WellControls::Control newControl = currentControl;
        ControlEquationHelper::Switch( wellType,
                                       currentControl,
                                       targetPhaseIndex,
                                       targetBHP,
                                       targetPhaseRate,
                                       targetTotalRate,
                                       currentBHP,
                                       currentPhaseVolRate,
                                       currentTotalVolRate,
                                       newControl );
        if( currentControl != newControl )
        {
          switchControl.max( 1 );
        }

        ControlEquationHelper::compute( rankOffset,
                                        NC,
                                        newControl,
                                        targetPhaseIndex,
                                        targetBHP,
                                        targetPhaseRate,
                                        targetTotalRate,
                                        currentBHP,
                                        dCurrentBHP_dPres,
                                        dCurrentBHP_dCompDens,
                                        currentPhaseVolRate,
                                        dCurrentPhaseVolRate_dPres,
                                        dCurrentPhaseVolRate_dCompDens,
                                        dCurrentPhaseVolRate_dRate,
                                        currentTotalVolRate,
                                        dCurrentTotalVolRate_dPres,
                                        dCurrentTotalVolRate_dCompDens,
                                        dCurrentTotalVolRate_dRate,
                                        wellElemDofNumber[iwelemControl],
                                        localMatrix,
                                        localRhs );
      }
      else if( iwelemNext >= 0 ) // if iwelemNext >= 0, form momentum equation
      {
        localIndex constexpr maxNumComp = constitutive::MultiFluidBase::MAX_NUM_COMPONENTS;
        localIndex constexpr maxNumDof  = maxNumComp + 1;

        // local working variables and arrays
        stackArray1d< globalIndex, 2 * maxNumDof > dofColIndices( 2 * resNDOF );
        stackArray1d< real64, 2 * maxNumDof > localPresRelJacobian( 2 * resNDOF );

        stackArray1d< real64, maxNumComp > dAvgMassDens_dCompCurrent( NC );
        stackArray1d< real64, maxNumComp > dAvgMassDens_dCompNext( NC );

        // compute the average density at the interface between well elements
        real64 const avgMassDens = 0.5 * ( wellElemTotalMassDens[iwelemNext] + wellElemTotalMassDens[iwelem] );
        real64 const dAvgMassDens_dPresNext = 0.5 * dWellElemTotalMassDens_dPres[iwelemNext];
        real64 const dAvgMassDens_dPresCurrent = 0.5 * dWellElemTotalMassDens_dPres[iwelem];
        for( localIndex ic = 0; ic < NC; ++ic )
        {
          dAvgMassDens_dCompNext[ic] = 0.5 * dWellElemTotalMassDens_dCompDens[iwelemNext][ic];
          dAvgMassDens_dCompCurrent[ic] = 0.5 * dWellElemTotalMassDens_dCompDens[iwelem][ic];
        }

        // compute depth diff times acceleration
        real64 const gravD = wellElemGravCoef[iwelemNext] - wellElemGravCoef[iwelem];

        // compute the current pressure in the two well elements
        real64 const pressureNext = wellElemPressure[iwelemNext] + dWellElemPressure[iwelemNext];
        real64 const pressureCurrent = wellElemPressure[iwelem] + dWellElemPressure[iwelem];

        // compute momentum flux and derivatives
        localIndex const localDofIndexPresNext = WellSolverBase::ElemTag::NEXT * resNDOF;
        localIndex const localDofIndexPresCurrent = WellSolverBase::ElemTag::CURRENT * resNDOF;

        globalIndex const offsetNext = wellElemDofNumber[iwelemNext];
        globalIndex const offsetCurrent = wellElemDofNumber[iwelem];

        globalIndex const eqnRowIndex = offsetCurrent + CompositionalMultiphaseWell::RowOffset::CONTROL - rankOffset;
        dofColIndices[localDofIndexPresNext] = offsetNext + CompositionalMultiphaseWell::ColOffset::DPRES;
        dofColIndices[localDofIndexPresCurrent] = offsetCurrent + CompositionalMultiphaseWell::ColOffset::DPRES;

        real64 const localPresRel = ( pressureNext - pressureCurrent - avgMassDens * gravD );

        localPresRelJacobian[localDofIndexPresNext] = ( 1 - dAvgMassDens_dPresNext * gravD );
        localPresRelJacobian[localDofIndexPresCurrent] = ( -1 - dAvgMassDens_dPresCurrent * gravD );

        for( localIndex ic = 0; ic < NC; ++ic )
        {
          localIndex const localDofIndexCompNext = localDofIndexPresNext + ic + 1;
          localIndex const localDofIndexCompCurrent = localDofIndexPresCurrent + ic + 1;

          dofColIndices[localDofIndexCompNext] = offsetNext + CompositionalMultiphaseWell::ColOffset::DCOMP + ic;
          dofColIndices[localDofIndexCompCurrent] = offsetCurrent + CompositionalMultiphaseWell::ColOffset::DCOMP + ic;

          localPresRelJacobian[localDofIndexCompNext] = -dAvgMassDens_dCompNext[ic] * gravD;
          localPresRelJacobian[localDofIndexCompCurrent] = -dAvgMassDens_dCompCurrent[ic] * gravD;
        }

        // TODO: add friction and acceleration terms

        if( eqnRowIndex >= 0 && eqnRowIndex < localMatrix.numRows() )
        {
          localMatrix.addToRowBinarySearchUnsorted< parallelDeviceAtomic >( eqnRowIndex,
                                                                            dofColIndices.data(),
                                                                            localPresRelJacobian.data(),
                                                                            2 * resNDOF );
          atomicAdd( parallelDeviceAtomic{}, &localRhs[eqnRowIndex], localPresRel );
        }
      }
    } );
    return switchControl.get();
  }

};

/******************************** PerforationKernel ********************************/

struct PerforationKernel
{

  /**
   * @brief The type for element-based non-constitutive data parameters.
   * Consists entirely of ArrayView's.
   *
   * Can be converted from ElementRegionManager::ElementViewAccessor
   * by calling .toView() or .toViewConst() on an accessor instance
   */
  template< typename VIEWTYPE >
  using ElementViewConst = ElementRegionManager::ElementViewConst< VIEWTYPE >;

  template< typename POLICY >
  static void
  launch( localIndex const size,
          localIndex const numComponents,
          localIndex const numPhases,
          ElementViewConst< arrayView1d< real64 const > > const & resPres,
          ElementViewConst< arrayView1d< real64 const > > const & dResPres,
          ElementViewConst< arrayView2d< real64 const > > const & resPhaseMob,
          ElementViewConst< arrayView2d< real64 const > > const & dResPhaseMob_dPres,
          ElementViewConst< arrayView3d< real64 const > > const & dResPhaseMob_dComp,
          ElementViewConst< arrayView2d< real64 const > > const & dResPhaseVolFrac_dPres,
          ElementViewConst< arrayView3d< real64 const > > const & dResPhaseVolFrac_dComp,
          ElementViewConst< arrayView3d< real64 const > > const & dResCompFrac_dCompDens,
          ElementViewConst< arrayView3d< real64 const > > const & resPhaseVisc,
          ElementViewConst< arrayView3d< real64 const > > const & dResPhaseVisc_dPres,
          ElementViewConst< arrayView4d< real64 const > > const & dResPhaseVisc_dComp,
          ElementViewConst< arrayView4d< real64 const > > const & resPhaseCompFrac,
          ElementViewConst< arrayView4d< real64 const > > const & dResPhaseCompFrac_dPres,
          ElementViewConst< arrayView5d< real64 const > > const & dResPhaseCompFrac_dComp,
          ElementViewConst< arrayView3d< real64 const > > const & resPhaseRelPerm,
          ElementViewConst< arrayView4d< real64 const > > const & dResPhaseRelPerm_dPhaseVolFrac,
          arrayView1d< real64 const > const & wellElemGravCoef,
          arrayView1d< real64 const > const & wellElemPres,
          arrayView1d< real64 const > const & dWellElemPres,
          arrayView2d< real64 const > const & wellElemCompDens,
          arrayView2d< real64 const > const & dWellElemCompDens,
          arrayView1d< real64 const > const & wellElemTotalMassDens,
          arrayView1d< real64 const > const & dWellElemTotalMassDens_dPres,
          arrayView2d< real64 const > const & dWellElemTotalMassDens_dCompDens,
          arrayView2d< real64 const > const & wellElemCompFrac,
          arrayView3d< real64 const > const & dWellElemCompFrac_dCompDens,
          arrayView1d< real64 const > const & perfGravCoef,
          arrayView1d< localIndex const > const & perfWellElemIndex,
          arrayView1d< real64 const > const & perfTrans,
          arrayView1d< localIndex const > const & resElementRegion,
          arrayView1d< localIndex const > const & resElementSubRegion,
          arrayView1d< localIndex const > const & resElementIndex,
          arrayView2d< real64 > const & compPerfRate,
          arrayView3d< real64 > const & dCompPerfRate_dPres,
          arrayView4d< real64 > const & dCompPerfRate_dComp )
  {
    localIndex const NC = numComponents;
    localIndex const NP = numPhases;

    // loop over the perforations to compute the perforation rates
    forAll< POLICY >( size, [=] GEOSX_HOST_DEVICE ( localIndex const iperf )
    {
      localIndex constexpr maxNumComp = constitutive::MultiFluidBase::MAX_NUM_COMPONENTS;

      // local working variables and arrays
      stackArray1d< real64, maxNumComp > dPhaseCompFrac_dCompDens( NC );

      real64 pres[ 2 ] = { 0.0 };
      real64 dPres_dP[ 2 ] = { 0.0 };
      stackArray2d< real64, 2 * maxNumComp > dPres_dC( 2, NC );

      real64 dFlux_dP[ 2 ] = { 0.0 };
      stackArray2d< real64, 2 * maxNumComp > dFlux_dC( 2, NC );

      real64 dMult_dP[ 2 ] = { 0.0 };
      stackArray2d< real64, 2 * maxNumComp > dMult_dC( 2, NC );

      stackArray1d< real64, maxNumComp > dResTotalMob_dC( NC );

      stackArray2d< real64, 2 * maxNumComp > phaseCompFrac( 2, NC );
      stackArray2d< real64, 2 * maxNumComp > dPhaseCompFrac_dP( 2, NC );
      stackArray3d< real64, 2 * maxNumComp * maxNumComp > dPhaseCompFrac_dC( 2, NC, NC );

      stackArray1d< real64, maxNumComp > dVisc_dC( NC );
      stackArray1d< real64, maxNumComp > dRelPerm_dC( NC );

      real64 dPotDiff_dP[ 2 ] = { 0.0 };
      stackArray2d< real64, 2 * maxNumComp > dPotDiff_dC( 2, NC );

      real64 multiplier[ 2 ] = { 0.0 };

      // reset the perforation rates
      for( localIndex ic = 0; ic < NC; ++ic )
      {
        compPerfRate[iperf][ic] = 0.0;
        for( localIndex ke = 0; ke < 2; ++ke )
        {
          dCompPerfRate_dPres[iperf][ke][ic] = 0.0;
          for( localIndex jc = 0; jc < NC; ++jc )
          {
            dCompPerfRate_dComp[iperf][ke][ic][jc] = 0.0;
          }
        }
      }

      // 1) copy the variables from the reservoir and well element

      // a) get reservoir variables

      // get the reservoir (sub)region and element indices
      localIndex const er  = resElementRegion[iperf];
      localIndex const esr = resElementSubRegion[iperf];
      localIndex const ei  = resElementIndex[iperf];
      // get the index of the well elem
      localIndex const iwelem = perfWellElemIndex[iperf];

      pres[CompositionalMultiphaseWell::SubRegionTag::RES] = resPres[er][esr][ei] + dResPres[er][esr][ei];
      dPres_dP[CompositionalMultiphaseWell::SubRegionTag::RES] = 1.0;

      // Here in the absence of a buoyancy term we assume that the reservoir cell is perforated at its center
      // TODO: add a buoyancy term for the reservoir side here

      multiplier[CompositionalMultiphaseWell::SubRegionTag::RES] = 1.0;

      // b) get well variables

      pres[CompositionalMultiphaseWell::SubRegionTag::WELL] = wellElemPres[iwelem] + dWellElemPres[iwelem];
      dPres_dP[CompositionalMultiphaseWell::SubRegionTag::WELL] = 1.0;

      multiplier[CompositionalMultiphaseWell::SubRegionTag::WELL] = -1.0;

      real64 const gravD = ( perfGravCoef[iperf] - wellElemGravCoef[iwelem] );

      pres[CompositionalMultiphaseWell::SubRegionTag::WELL] += wellElemTotalMassDens[iwelem] * gravD;
      dPres_dP[CompositionalMultiphaseWell::SubRegionTag::WELL] += dWellElemTotalMassDens_dPres[iwelem] * gravD;
      for( localIndex ic = 0; ic < NC; ++ic )
      {
        dPres_dC[CompositionalMultiphaseWell::SubRegionTag::WELL][ic] += dWellElemTotalMassDens_dCompDens[iwelem][ic] * gravD;
      }

      // get transmissibility at the interface
      real64 const trans = perfTrans[iperf];

      // 2) compute potential difference

      real64 potDiff = 0.0;

      for( localIndex i = 0; i < 2; ++i )
      {
        potDiff += multiplier[i] * trans * pres[i];
        dPotDiff_dP[i] += multiplier[i] * trans * dPres_dP[i];

        for( localIndex ic = 0; ic < NC; ++ic )
        {
          dPotDiff_dC[i][ic] += multiplier[i] * trans * dPres_dC[i][ic];
        }
      }

      real64 flux = 0.0;

      // 3) upwinding

      if( potDiff >= 0 )  // ** reservoir cell is upstream **
      {

        // loop over phases, compute and upwind phase flux
        // and sum contributions to each component's perforation rate
        for( localIndex ip = 0; ip < NP; ++ip )
        {

          // compute the phase flux and derivatives using upstream cell mobility
          flux = resPhaseMob[er][esr][ei][ip] * potDiff;

          dFlux_dP[CompositionalMultiphaseWell::SubRegionTag::RES] =
            dResPhaseMob_dPres[er][esr][ei][ip] * potDiff
            + resPhaseMob[er][esr][ei][ip] * dPotDiff_dP[CompositionalMultiphaseWell::SubRegionTag::RES];

          dFlux_dP[CompositionalMultiphaseWell::SubRegionTag::WELL] =
            resPhaseMob[er][esr][ei][ip] * dPotDiff_dP[CompositionalMultiphaseWell::SubRegionTag::WELL];

          for( localIndex ic = 0; ic < NC; ++ic )
          {
            dFlux_dC[CompositionalMultiphaseWell::SubRegionTag::RES][ic] =
              dResPhaseMob_dComp[er][esr][ei][ip][ic] * potDiff
              + resPhaseMob[er][esr][ei][ip] * dPotDiff_dC[CompositionalMultiphaseWell::SubRegionTag::RES][ic];

            dFlux_dC[CompositionalMultiphaseWell::SubRegionTag::WELL][ic] =
              resPhaseMob[er][esr][ei][ip] * dPotDiff_dC[CompositionalMultiphaseWell::SubRegionTag::WELL][ic];
          }

          // increment component fluxes
          for( localIndex ic = 0; ic < NC; ++ic )
          {
            compPerfRate[iperf][ic] += flux * resPhaseCompFrac[er][esr][ei][0][ip][ic];

            dCompPerfRate_dPres[iperf][CompositionalMultiphaseWell::SubRegionTag::RES][ic] +=
              resPhaseCompFrac[er][esr][ei][0][ip][ic] * dFlux_dP[CompositionalMultiphaseWell::SubRegionTag::RES];

            dCompPerfRate_dPres[iperf][CompositionalMultiphaseWell::SubRegionTag::RES][ic] +=
              dResPhaseCompFrac_dPres[er][esr][ei][0][ip][ic] * flux;

            dCompPerfRate_dPres[iperf][CompositionalMultiphaseWell::SubRegionTag::WELL][ic] +=
              resPhaseCompFrac[er][esr][ei][0][ip][ic] * dFlux_dP[CompositionalMultiphaseWell::SubRegionTag::WELL];

            applyChainRule( NC,
                            dResCompFrac_dCompDens[er][esr][ei],
                            dResPhaseCompFrac_dComp[er][esr][ei][0][ip][ic],
                            dPhaseCompFrac_dCompDens );

            for( localIndex jc = 0; jc < NC; ++jc )
            {
              dCompPerfRate_dComp[iperf][CompositionalMultiphaseWell::SubRegionTag::RES][ic][jc] +=
                dFlux_dC[CompositionalMultiphaseWell::SubRegionTag::RES][jc]
                * resPhaseCompFrac[er][esr][ei][0][ip][ic];

              dCompPerfRate_dComp[iperf][CompositionalMultiphaseWell::SubRegionTag::RES][ic][jc] +=
                flux * dPhaseCompFrac_dCompDens[jc];

              dCompPerfRate_dComp[iperf][CompositionalMultiphaseWell::SubRegionTag::WELL][ic][jc] +=
                dFlux_dC[CompositionalMultiphaseWell::SubRegionTag::WELL][jc]
                * resPhaseCompFrac[er][esr][ei][0][ip][ic];
            }
          }
        }
      }
      else // ** well is upstream **
      {

        real64 resTotalMob     = 0.0;
        real64 dResTotalMob_dP = 0.0;

        // we re-compute here the total mass (when useMass == 1) or molar (when useMass == 0) density
        real64 wellElemTotalDens = 0;
        for( localIndex ic = 0; ic < NC; ++ic )
        {
          wellElemTotalDens += wellElemCompDens[iwelem][ic] + dWellElemCompDens[iwelem][ic];
        }

        // first, compute the reservoir total mobility (excluding phase density)
        for( localIndex ip = 0; ip < NP; ++ip )
        {
          // viscosity
          real64 const resVisc = resPhaseVisc[er][esr][ei][0][ip];
          real64 const dResVisc_dP  = dResPhaseVisc_dPres[er][esr][ei][0][ip];
          applyChainRule( NC, dResCompFrac_dCompDens[er][esr][ei],
                          dResPhaseVisc_dComp[er][esr][ei][0][ip],
                          dVisc_dC );

          // relative permeability
          real64 const resRelPerm = resPhaseRelPerm[er][esr][ei][0][ip];
          real64 dResRelPerm_dP = 0.0;
          for( localIndex jc = 0; jc < NC; ++jc )
          {
            dRelPerm_dC[jc] = 0;
          }

          for( localIndex jp = 0; jp < NP; ++jp )
          {
            real64 const dResRelPerm_dS = dResPhaseRelPerm_dPhaseVolFrac[er][esr][ei][0][ip][jp];
            dResRelPerm_dP += dResRelPerm_dS * dResPhaseVolFrac_dPres[er][esr][ei][jp];

            for( localIndex jc = 0; jc < NC; ++jc )
            {
              dRelPerm_dC[jc] += dResRelPerm_dS * dResPhaseVolFrac_dComp[er][esr][ei][jp][jc];
            }
          }

          // increment total mobility
          resTotalMob     += resRelPerm / resVisc;
          dResTotalMob_dP += ( dResRelPerm_dP * resVisc - resRelPerm * dResVisc_dP )
                             / ( resVisc * resVisc );
          for( localIndex ic = 0; ic < NC; ++ic )
          {
            dResTotalMob_dC[ic] += ( dRelPerm_dC[ic] * resVisc - resRelPerm * dVisc_dC[ic] )
                                   / ( resVisc * resVisc );
          }
        }

        // compute a potdiff multiplier = wellElemTotalDens * resTotalMob
        // wellElemTotalDens is a mass density if useMass == 1 and a molar density otherwise
        real64 const mult = wellElemTotalDens * resTotalMob;
        dMult_dP[CompositionalMultiphaseWell::SubRegionTag::RES] = wellElemTotalDens * dResTotalMob_dP;
        dMult_dP[CompositionalMultiphaseWell::SubRegionTag::WELL] = 0; // because totalDens does not depend on pressure

        for( localIndex ic = 0; ic < NC; ++ic )
        {
          dMult_dC[CompositionalMultiphaseWell::SubRegionTag::RES][ic] =
            wellElemTotalDens * dResTotalMob_dC[ic];

          dMult_dC[CompositionalMultiphaseWell::SubRegionTag::WELL][ic] = resTotalMob;
        }

        // compute the volumetric flux and derivatives using upstream cell mobility
        flux = mult * potDiff;

        dFlux_dP[CompositionalMultiphaseWell::SubRegionTag::RES] =
          dMult_dP[CompositionalMultiphaseWell::SubRegionTag::RES] * potDiff
          + mult * dPotDiff_dP[CompositionalMultiphaseWell::SubRegionTag::RES];

        dFlux_dP[CompositionalMultiphaseWell::SubRegionTag::WELL] =
          dMult_dP[CompositionalMultiphaseWell::SubRegionTag::WELL] * potDiff
          + mult * dPotDiff_dP[CompositionalMultiphaseWell::SubRegionTag::WELL];

        for( localIndex ic = 0; ic < NC; ++ic )
        {
          dFlux_dC[CompositionalMultiphaseWell::SubRegionTag::RES][ic] =
            dMult_dC[CompositionalMultiphaseWell::SubRegionTag::RES][ic] * potDiff
            + mult * dPotDiff_dC[CompositionalMultiphaseWell::SubRegionTag::RES][ic];

          dFlux_dC[CompositionalMultiphaseWell::SubRegionTag::WELL][ic] =
            dMult_dC[CompositionalMultiphaseWell::SubRegionTag::WELL][ic] * potDiff
            + mult * dPotDiff_dC[CompositionalMultiphaseWell::SubRegionTag::WELL][ic];
        }

        // compute component fluxes
        for( localIndex ic = 0; ic < NC; ++ic )
        {
          compPerfRate[iperf][ic] += wellElemCompFrac[iwelem][ic] * flux;

          dCompPerfRate_dPres[iperf][CompositionalMultiphaseWell::SubRegionTag::RES][ic] =
            wellElemCompFrac[iwelem][ic] * dFlux_dP[CompositionalMultiphaseWell::SubRegionTag::RES];

          dCompPerfRate_dPres[iperf][CompositionalMultiphaseWell::SubRegionTag::WELL][ic] =
            wellElemCompFrac[iwelem][ic] * dFlux_dP[CompositionalMultiphaseWell::SubRegionTag::WELL];

          for( localIndex jc = 0; jc < NC; ++jc )
          {
            dCompPerfRate_dComp[iperf][CompositionalMultiphaseWell::SubRegionTag::RES][ic][jc] +=
              wellElemCompFrac[iwelem][ic] * dFlux_dC[CompositionalMultiphaseWell::SubRegionTag::RES][jc];

            dCompPerfRate_dComp[iperf][CompositionalMultiphaseWell::SubRegionTag::WELL][ic][jc] +=
              wellElemCompFrac[iwelem][ic] * dFlux_dC[CompositionalMultiphaseWell::SubRegionTag::WELL][jc];

            dCompPerfRate_dComp[iperf][CompositionalMultiphaseWell::SubRegionTag::WELL][ic][jc] +=
              dWellElemCompFrac_dCompDens[iwelem][ic][jc] * flux;
          }
        }
      }
    } );
  }

};

/******************************** VolumeBalanceKernel ********************************/

struct VolumeBalanceKernel
{

  template< typename POLICY >
  static void
  launch( localIndex const size,
          localIndex const numComponents,
          localIndex const numPhases,
          localIndex const numDofPerWellElement,
          globalIndex const rankOffset,
          arrayView1d< globalIndex const > const & wellElemDofNumber,
          arrayView1d< integer const > const & wellElemGhostRank,
          arrayView2d< real64 const > const & wellElemPhaseVolFrac,
          arrayView2d< real64 const > const & dWellElemPhaseVolFrac_dPres,
          arrayView3d< real64 const > const & dWellElemPhaseVolFrac_dComp,
          arrayView1d< real64 const > const & wellElemVolume,
          CRSMatrixView< real64, globalIndex const > const & localMatrix,
          arrayView1d< real64 > const & localRhs )
  {
    localIndex constexpr maxNumComp = constitutive::MultiFluidBase::MAX_NUM_COMPONENTS;
    localIndex constexpr maxNumDof  = maxNumComp + 1;

    localIndex const NC        = numComponents;
    localIndex const NP        = numPhases;
    localIndex const welemNDOF = numDofPerWellElement;

    forAll< POLICY >( size, [=] GEOSX_HOST_DEVICE ( localIndex const iwelem )
    {

      if( wellElemGhostRank[iwelem] >= 0 )
      {
        return;
      }

      stackArray1d< globalIndex, maxNumDof > localVolBalanceDOF( welemNDOF );
      stackArray1d< real64, maxNumDof > localVolBalanceJacobian( welemNDOF );

      // get equation/dof indices
      globalIndex const offset = wellElemDofNumber[iwelem];
      localIndex const volBalRowOffset = CompositionalMultiphaseWell::RowOffset::MASSBAL + NC;
      globalIndex const localVolBalanceEqnIndex = LvArray::integerConversion< localIndex >( offset - rankOffset ) + volBalRowOffset;
      for( localIndex jdof = 0; jdof < welemNDOF; ++jdof )
      {
        localVolBalanceDOF[jdof] = offset + CompositionalMultiphaseWell::ColOffset::DPRES + jdof;
      }

      real64 localVolBalance = 1.0;

      // sum contributions to component accumulation from each phase
      for( localIndex ip = 0; ip < NP; ++ip )
      {
        localVolBalance -= wellElemPhaseVolFrac[iwelem][ip];
        localVolBalanceJacobian[0] -= dWellElemPhaseVolFrac_dPres[iwelem][ip];

        for( localIndex jc = 0; jc < NC; ++jc )
        {
          localVolBalanceJacobian[jc + 1] -= dWellElemPhaseVolFrac_dComp[iwelem][ip][jc];
        }
      }

      // scale saturation-based volume balance by pore volume (for better scaling w.r.t. other equations)
      for( localIndex idof = 0; idof < welemNDOF; ++idof )
      {
        localVolBalanceJacobian[idof] *= wellElemVolume[iwelem];
      }
      localVolBalance *= wellElemVolume[iwelem];

      localMatrix.addToRowBinarySearchUnsorted< serialAtomic >( localVolBalanceEqnIndex,
                                                                localVolBalanceDOF.data(),
                                                                localVolBalanceJacobian.data(),
                                                                welemNDOF );
      localRhs[localVolBalanceEqnIndex] += localVolBalance;
    } );
  }

};

/******************************** PresCompFracInitializationKernel ********************************/

struct PresCompFracInitializationKernel
{

  /**
   * @brief The type for element-based non-constitutive data parameters.
   * Consists entirely of ArrayView's.
   *
   * Can be converted from ElementRegionManager::ElementViewAccessor
   * by calling .toView() or .toViewConst() on an accessor instance
   */
  template< typename VIEWTYPE >
  using ElementViewConst = ElementRegionManager::ElementViewConst< VIEWTYPE >;

  template< typename POLICY >
  static void
  launch( localIndex const perforationSize,
          localIndex const subRegionSize,
          localIndex const numComponents,
          localIndex const numPhases,
          localIndex const numPerforations,
          WellControls const & wellControls,
          ElementViewConst< arrayView1d< real64 const > > const & resPressure,
          ElementViewConst< arrayView2d< real64 const > > const & resCompDens,
          ElementViewConst< arrayView2d< real64 const > > const & resPhaseVolFrac,
          ElementViewConst< arrayView3d< real64 const > > const & resPhaseMassDens,
          arrayView1d< localIndex const > const & resElementRegion,
          arrayView1d< localIndex const > const & resElementSubRegion,
          arrayView1d< localIndex const > const & resElementIndex,
          arrayView1d< real64 const > const & wellElemGravCoef,
          arrayView1d< real64 > const & wellElemPressure,
          arrayView2d< real64 > const & wellElemCompFrac )
  {
    localIndex constexpr maxNumComp = constitutive::MultiFluidBase::MAX_NUM_COMPONENTS;
    localIndex const NC = numComponents;
    localIndex const NP = numPhases;

<<<<<<< HEAD
    real64 const targetBHP = wellControls.GetTargetBHP();
    real64 const refWellElemGravCoef = wellControls.GetReferenceGravityCoef();
    WellControls::Control const currentControl = wellControls.GetControl();
    WellControls::Type const wellType = wellControls.GetType();
=======
    real64 const targetBHP = wellControls.getTargetBHP();
    WellControls::Control const currentControl = wellControls.getControl();
    WellControls::Type const wellType = wellControls.getType();
    localIndex const iwelemControl = wellControls.getReferenceWellElementIndex();
>>>>>>> 95da0775

    // loop over all perforations to compute an average total mass density and component fraction
    RAJA::ReduceSum< parallelDeviceReduce, real64 > sumTotalMassDens( 0 );
    RAJA::ReduceMin< parallelDeviceReduce, real64 > minResPressure( 1e10 );
    RAJA::ReduceMax< parallelDeviceReduce, real64 > maxResPressure( 0 );
    forAll< POLICY >( perforationSize, [=] GEOSX_HOST_DEVICE ( localIndex const iperf )
    {
      // get the reservoir (sub)region and element indices
      localIndex const er = resElementRegion[iperf];
      localIndex const esr = resElementSubRegion[iperf];
      localIndex const ei = resElementIndex[iperf];

      minResPressure.min( resPressure[er][esr][ei] );
      maxResPressure.max( resPressure[er][esr][ei] );

      // increment the average total mass density
      for( localIndex ip = 0; ip < NP; ++ip )
      {
        sumTotalMassDens += resPhaseVolFrac[er][esr][ei][ip] * resPhaseMassDens[er][esr][ei][0][ip];
      }
    } );

    // TODO: there must a better way to do what is below
    // I would like to define an array of RAJA::ReduceSum to be able to do sum[ic] += ...
    // and put back what is below in the previous kernel.
    stackArray1d< real64, maxNumComp > sumCompFrac( NC );
    for( localIndex ic = 0; ic < NC; ++ic )
    {
      RAJA::ReduceSum< parallelDeviceReduce, real64 > sum( 0.0 );
      forAll< POLICY >( perforationSize, [=] GEOSX_HOST_DEVICE ( localIndex const iperf )
      {
        // get the reservoir (sub)region and element indices
        localIndex const er = resElementRegion[iperf];
        localIndex const esr = resElementSubRegion[iperf];
        localIndex const ei = resElementIndex[iperf];

        real64 perfTotalDens = 0.0;
        for( localIndex jc = 0; jc < NC; ++jc )
        {
          perfTotalDens += resCompDens[er][esr][ei][jc];
        }
        sum += resCompDens[er][esr][ei][ic] / perfTotalDens;
      } );
      sumCompFrac[ic] = sum.get();
    }

    real64 const pres = ( wellControls.getType() == WellControls::Type::PRODUCER )
                        ? MpiWrapper::min( minResPressure.get() )
                        : MpiWrapper::max( maxResPressure.get() );
    real64 const avgTotalMassDens = MpiWrapper::sum( sumTotalMassDens.get() ) / numPerforations;

    stackArray1d< real64, maxNumComp > avgCompFrac( NC );
    // compute average component fraction
    if( wellControls.getType() == WellControls::Type::PRODUCER )
    {
      // use average comp frac from reservoir
      real64 compFracSum = 0;
      real64 const tol = 1e-13;
      for( localIndex ic = 0; ic < NC; ++ic )
      {
        avgCompFrac[ic] = MpiWrapper::sum( sumCompFrac[ic] ) / numPerforations;
        compFracSum += avgCompFrac[ic];
      }
      GEOSX_ERROR_IF( compFracSum < 1 - tol || compFracSum > 1 + tol,
                      "Invalid well initialization: sum of component fractions should be between 0 and 1" );
    }
    else // injector
    {
      // use average comp frac from XML file
      for( localIndex ic = 0; ic < NC; ++ic )
      {
        avgCompFrac[ic] = wellControls.getInjectionStream()[ic];
      }
    }

    // set the global component fractions to avgCompFrac
    forAll< POLICY >( subRegionSize, [=] GEOSX_HOST_DEVICE ( localIndex const iwelem )
    {
      for( localIndex ic = 0; ic < NC; ++ic )
      {
        wellElemCompFrac[iwelem][ic] = avgCompFrac[ic];
      }
    } );

    real64 pressureControl = 0.0;
    real64 const gravCoefControl = refWellElemGravCoef;
    // initialize the reference pressure
    if( currentControl == WellControls::Control::BHP )
    {
      // if pressure constraint, set the ref pressure at the constraint
      pressureControl = targetBHP;
    }
    else // rate control
    {
      // if rate constraint, set the ref pressure slightly
      // above/below the target pressure depending on well type
      pressureControl = ( wellType == WellControls::Type::PRODUCER )
                      ? 0.5 * pres
                      : 2.0 * pres;
    }
<<<<<<< HEAD
=======

    MpiWrapper::broadcast( pressureControl, topRank );
    MpiWrapper::broadcast( gravCoefControl, topRank );
>>>>>>> 95da0775

    GEOSX_ERROR_IF( pressureControl <= 0, "Invalid well initialization: negative pressure was found" );

    // estimate the pressures in the well elements using this avgDens
    forAll< POLICY >( subRegionSize, [=] GEOSX_HOST_DEVICE ( localIndex const iwelem )
    {
      wellElemPressure[iwelem] = pressureControl
                                 + avgTotalMassDens * ( wellElemGravCoef[iwelem] - gravCoefControl );
    } );
  }

};

/******************************** CompDensInitializationKernel ********************************/

struct CompDensInitializationKernel
{

  template< typename POLICY >
  static void
  launch( localIndex const subRegionSize,
          localIndex const numComponents,
          arrayView2d< real64 const > const & wellElemCompFrac,
          arrayView2d< real64 const > const & wellElemTotalDens,
          arrayView2d< real64 > const & wellElemCompDens )
  {
    forAll< POLICY >( subRegionSize, [=] GEOSX_HOST_DEVICE ( localIndex const iwelem )
    {
      for( localIndex ic = 0; ic < numComponents; ++ic )
      {
        wellElemCompDens[iwelem][ic] = wellElemCompFrac[iwelem][ic] * wellElemTotalDens[iwelem][0];
      }
    } );
  }

};

/******************************** RateInitializationKernel ********************************/

struct RateInitializationKernel
{

  template< typename POLICY >
  static void
  Launch( localIndex const subRegionSize,
          localIndex const targetPhaseIndex,
          WellControls const & wellControls,
          arrayView3d< real64 const > const & phaseDens,
          arrayView2d< real64 const > const & totalDens,
          arrayView1d< real64 > const & connRate )
  {
    WellControls::Control const control = wellControls.GetControl();
    WellControls::Type const wellType = wellControls.GetType();
    real64 const targetTotalRate = wellControls.GetTargetTotalRate();
    real64 const targetPhaseRate = wellControls.GetTargetPhaseRate();

    // Estimate the connection rates
    forAll< POLICY >( subRegionSize, [=] GEOSX_HOST_DEVICE ( localIndex const iwelem )
    {
      if( control == WellControls::Control::BHP )
      {
        // if BHP constraint set rate below the absolute max rate
        // with the appropriate sign (negative for prod, positive for inj)
        if( wellType == WellControls::Type::PRODUCER )
        {
          connRate[iwelem] = LvArray::math::max( 0.1 * targetPhaseRate * phaseDens[iwelem][0][targetPhaseIndex], -1e3 );
        }
        else
        {
          connRate[iwelem] = LvArray::math::min( 0.1 * targetTotalRate * totalDens[iwelem][0], 1e3 );
        }
      }
      else
      {
        if( wellType == WellControls::Type::PRODUCER )
        {
          connRate[iwelem] = targetPhaseRate * phaseDens[iwelem][0][targetPhaseIndex];
        }
        else
        {
          connRate[iwelem] = targetTotalRate * totalDens[iwelem][0];
        }
      }
    } );
  }

};


/******************************** TotalMassDensityKernel ****************************/

struct TotalMassDensityKernel
{

  template< typename POLICY >
  static void
  launch( localIndex const subRegionSize,
          localIndex const numComponents,
          localIndex const numPhases,
          arrayView2d< real64 const > const & phaseVolFrac,
          arrayView2d< real64 const > const & dPhaseVolFrac_dPres,
          arrayView3d< real64 const > const & dPhaseVolFrac_dCompDens,
          arrayView3d< real64 const > const & dCompFrac_dCompDens,
          arrayView3d< real64 const > const & phaseMassDens,
          arrayView3d< real64 const > const & dPhaseMassDens_dPres,
          arrayView4d< real64 const > const & dPhaseMassDens_dComp,
          arrayView1d< real64 > const & totalMassDens,
          arrayView1d< real64 > const & dTotalMassDens_dPres,
          arrayView2d< real64 > const & dTotalMassDens_dCompDens )
  {
    localIndex constexpr maxNumComp = constitutive::MultiFluidBase::MAX_NUM_COMPONENTS;
    localIndex const NC = numComponents;
    localIndex const NP = numPhases;

    stackArray1d< real64, maxNumComp > dMassDens_dC( NC );

    forAll< POLICY >( subRegionSize, [=] GEOSX_HOST_DEVICE ( localIndex const iwelem )
    {
      totalMassDens[iwelem] = 0.0;
      dTotalMassDens_dPres[iwelem] = 0.0;
      for( localIndex ic = 0; ic < NC; ++ic )
      {
        dTotalMassDens_dCompDens[iwelem][ic] = 0.0;
      }

      for( localIndex ip = 0; ip < NP; ++ip )
      {
        totalMassDens[iwelem] += phaseVolFrac[iwelem][ip] * phaseMassDens[iwelem][0][ip];
        dTotalMassDens_dPres[iwelem] += dPhaseVolFrac_dPres[iwelem][ip] * phaseMassDens[iwelem][0][ip]
                                        + phaseVolFrac[iwelem][ip] * dPhaseMassDens_dPres[iwelem][0][ip];

        applyChainRule( NC, dCompFrac_dCompDens[iwelem], dPhaseMassDens_dComp[iwelem][0][ip], dMassDens_dC );
        for( localIndex ic = 0; ic < NC; ++ic )
        {
          dTotalMassDens_dCompDens[iwelem][ic] += dPhaseVolFrac_dCompDens[iwelem][ip][ic] * phaseMassDens[iwelem][0][ip]
                                                  + phaseVolFrac[iwelem][ip] * dMassDens_dC[ic];
        }
      }

    } );
  }

};

/******************************** ResidualNormKernel ********************************/

struct ResidualNormKernel
{

  template< typename POLICY, typename REDUCE_POLICY, typename LOCAL_VECTOR >
  static void
  launch( LOCAL_VECTOR const localResidual,
          globalIndex const rankOffset,
          bool const isLocallyOwned,
          localIndex const iwelemControl,
          localIndex const numDofPerWellElement,
          localIndex const targetPhaseIndex,
          WellControls const & wellControls,
          arrayView1d< globalIndex const > const & wellElemDofNumber,
          arrayView1d< integer const > const & wellElemGhostRank,
          arrayView3d< real64 const > const & wellElemPhaseDens,
          arrayView2d< real64 const > const & wellElemTotalDens,
          real64 const dt,
          real64 * localResidualNorm )
  {
    WellControls::Type const wellType = wellControls.GetType();
    WellControls::Control const currentControl = wellControls.GetControl();
    real64 const targetBHP = wellControls.GetTargetBHP();
    real64 const targetTotalRate = wellControls.GetTargetTotalRate();
    real64 const targetPhaseRate = wellControls.GetTargetPhaseRate();
    real64 const absTargetTotalRate = fabs( targetTotalRate );
    real64 const absTargetPhaseRate = fabs( targetPhaseRate );

    RAJA::ReduceSum< REDUCE_POLICY, real64 > sumScaled( 0.0 );

    forAll< POLICY >( wellElemDofNumber.size(), [=] GEOSX_HOST_DEVICE ( localIndex const iwelem )
    {
      if( wellElemGhostRank[iwelem] < 0 )
      {
        real64 normalizer = 0.0;
        for( localIndex idof = 0; idof < numDofPerWellElement; ++idof )
        {
          // for the control equation, we distinguish two cases
          if( idof == CompositionalMultiphaseWell::RowOffset::CONTROL )
          {
            // for the top well element, normalize using the current control
            if( isLocallyOwned && iwelem == iwelemControl )
            {
              if( currentControl == WellControls::Control::BHP )
              {
                normalizer = targetBHP;
              }
              else if( currentControl == WellControls::Control::TOTALVOLRATE )
              {
                normalizer = absTargetTotalRate;
              }
              else if( currentControl == WellControls::Control::PHASEVOLRATE )
              {
                normalizer = absTargetPhaseRate;
              }
            }
            // for the pressure difference equation, always normalize by the BHP
            else
            {
              normalizer = targetBHP;
            }
          }
          else
          {
            // did not seem to make sense to use the mass in the well elem for the normalization
            // since there is no accumulation in the well model. Hence the rates are used here.
            // TODO: use old densities for the normalization
            if( wellType == WellControls::Type::PRODUCER ) // only PHASEVOLRATE is supported for now
            {
              normalizer = dt * absTargetPhaseRate * wellElemPhaseDens[iwelem][0][targetPhaseIndex];
            }
            else // Type::INJECTOR, only TOTALVOLRATE is supported for now
            {
              normalizer = dt * absTargetTotalRate * wellElemTotalDens[iwelem][0];
            }
          }
          localIndex const lid = wellElemDofNumber[iwelem] + idof - rankOffset;
          real64 const val = localResidual[lid] / normalizer;
          sumScaled += val * val; // get something dimensionless
        }
      }
    } );
    *localResidualNorm = *localResidualNorm + sumScaled.get();
  }

};

/******************************** SolutionScalingKernel ********************************/

struct SolutionScalingKernel
{
  template< typename POLICY, typename REDUCE_POLICY, typename LOCAL_VECTOR >
  static real64
  launch( LOCAL_VECTOR const localSolution,
          globalIndex const rankOffset,
          localIndex const numComponents,
          arrayView1d< globalIndex const > const & wellElemDofNumber,
          arrayView1d< integer const > const & wellElemGhostRank,
          arrayView1d< real64 const > const & wellElemPres,
          arrayView1d< real64 const > const & dWellElemPres,
          arrayView2d< real64 const > const & wellElemCompDens,
          arrayView2d< real64 const > const & dWellElemCompDens,
          real64 const maxRelativePresChange,
          real64 const maxCompFracChange )
  {
    real64 constexpr eps = minDensForDivision;

    RAJA::ReduceMin< REDUCE_POLICY, real64 > minVal( 1.0 );

    forAll< POLICY >( wellElemDofNumber.size(), [=] GEOSX_HOST_DEVICE ( localIndex const iwelem )
    {
      if( wellElemGhostRank[iwelem] < 0 )
      {

        // the scaling of the pressures is particularly useful for the beginning of the simulation
        // with active rate control, but is useless otherwise
        real64 const pres = wellElemPres[iwelem] + dWellElemPres[iwelem];
        real64 const absPresChange = fabs( localSolution[wellElemDofNumber[iwelem] - rankOffset] );
        if( pres < eps )
        {
          real64 const relativePresChange = fabs( absPresChange ) / pres;
          if( relativePresChange > maxRelativePresChange )
          {
            minVal.min( maxRelativePresChange / relativePresChange );
          }
        }

        real64 prevTotalDens = 0;
        for( localIndex ic = 0; ic < numComponents; ++ic )
        {
          prevTotalDens += wellElemCompDens[iwelem][ic] + dWellElemCompDens[iwelem][ic];
        }

        for( localIndex ic = 0; ic < numComponents; ++ic )
        {
          localIndex const lid = wellElemDofNumber[iwelem] + ic + 1 - rankOffset;

          // compute scaling factor based on relative change in component densities
          real64 const absCompDensChange = fabs( localSolution[lid] );
          real64 const maxAbsCompDensChange = maxCompFracChange * prevTotalDens;

          // This actually checks the change in component fraction, using a lagged total density
          // Indeed we can rewrite the following check as:
          //    | prevCompDens / prevTotalDens - newCompDens / prevTotalDens | > maxCompFracChange
          // Note that the total density in the second term is lagged (i.e, we use prevTotalDens)
          // because I found it more robust than using directly newTotalDens (which can vary also
          // wildly when the compDens change is large)
          if( absCompDensChange > maxAbsCompDensChange && absCompDensChange > eps )
          {
            minVal.min( maxAbsCompDensChange / absCompDensChange );
          }
        }
      }
    } );
    return minVal.get();
  }

};


/******************************** SolutionCheckKernel ********************************/

struct SolutionCheckKernel
{
  template< typename POLICY, typename REDUCE_POLICY, typename LOCAL_VECTOR >
  static localIndex
  launch( LOCAL_VECTOR const localSolution,
          globalIndex const rankOffset,
          localIndex const numComponents,
          arrayView1d< globalIndex const > const & wellElemDofNumber,
          arrayView1d< integer const > const & wellElemGhostRank,
          arrayView1d< real64 const > const & wellElemPressure,
          arrayView1d< real64 const > const & dWellElemPressure,
          arrayView2d< real64 const > const & wellElemCompDens,
          arrayView2d< real64 const > const & dWellElemCompDens,
          integer const allowCompDensChopping,
          real64 const scalingFactor )
  {
    real64 constexpr eps = minDensForDivision;

    RAJA::ReduceMin< REDUCE_POLICY, localIndex > minVal( 1 );

    forAll< POLICY >( wellElemDofNumber.size(), [=] GEOSX_HOST_DEVICE ( localIndex const iwelem )
    {
      if( wellElemGhostRank[iwelem] < 0 )
      {
        // pressure
        localIndex lid = wellElemDofNumber[iwelem] + CompositionalMultiphaseWell::ColOffset::DPRES - rankOffset;
        real64 const newPres = wellElemPressure[iwelem] + dWellElemPressure[iwelem]
                               + scalingFactor * localSolution[lid];

        // the pressure must be positive
        if( newPres < 0.0 )
        {
          minVal.min( 0 );
        }

        // if component density is not allowed, the time step fails if a component density is negative
        // otherwise, we just check that the total density is positive, and negative component densities
        // will be chopped (i.e., set to zero) in applySystemSolution
        if( !allowCompDensChopping )
        {
          for( localIndex ic = 0; ic < numComponents; ++ic )
          {
            lid = wellElemDofNumber[iwelem] + ic + 1 - rankOffset;
            real64 const newDens = wellElemCompDens[iwelem][ic] + dWellElemCompDens[iwelem][ic]
                                   + scalingFactor * localSolution[lid];

            if( newDens < 0 )
            {
              minVal.min( 0 );
            }
          }
        }
        else
        {
          real64 totalDens = 0.0;
          for( localIndex ic = 0; ic < numComponents; ++ic )
          {
            lid = wellElemDofNumber[iwelem] + ic + 1 - rankOffset;
            real64 const newDens = wellElemCompDens[iwelem][ic] + dWellElemCompDens[iwelem][ic]
                                   + scalingFactor * localSolution[lid];
            totalDens += (newDens > 0.0) ? newDens : 0.0;
          }
          if( totalDens < eps )
          {
            minVal.min( 0 );
          }
        }
      }
    } );
    return minVal.get();
  }

};


} // end namespace CompositionalMultiphaseWellKernels

} // end namespace geosx

#endif //GEOSX_PHYSICSSOLVERS_FLUIDFLOW_WELLS_COMPOSITIONALMULTIPHASEWELLKERNELS_HPP<|MERGE_RESOLUTION|>--- conflicted
+++ resolved
@@ -500,13 +500,12 @@
     localIndex const NC = numComponents;
     localIndex const resNDOF = numDofPerResElement;
 
-<<<<<<< HEAD
     // static well control data
-    WellControls::Type const wellType = wellControls.GetType();
-    WellControls::Control const currentControl = wellControls.GetControl();
-    real64 const targetBHP = wellControls.GetTargetBHP();
-    real64 const targetTotalRate = wellControls.GetTargetTotalRate();
-    real64 const targetPhaseRate = wellControls.GetTargetPhaseRate();
+    WellControls::Type const wellType = wellControls.getType();
+    WellControls::Control const currentControl = wellControls.getControl();
+    real64 const targetBHP = wellControls.getTargetBHP();
+    real64 const targetTotalRate = wellControls.getTargetTotalRate();
+    real64 const targetPhaseRate = wellControls.getTargetPhaseRate();
 
     // dynamic well control data
     real64 const & currentBHP =
@@ -533,19 +532,6 @@
       wellControls.getReference< array1d< real64 > >( CompositionalMultiphaseWell::viewKeyStruct::dCurrentTotalVolRate_dCompDensString );
     real64 const & dCurrentTotalVolRate_dRate =
       wellControls.getReference< real64 >( CompositionalMultiphaseWell::viewKeyStruct::dCurrentTotalVolRate_dRateString );
-=======
-    real64 const targetBHP = wellControls.getTargetBHP();
-    real64 const targetRate = wellControls.getTargetRate();
-    WellControls::Control const currentControl = wellControls.getControl();
-    WellControls::Type const wellType = wellControls.getType();
-    localIndex const iwelemControl = wellControls.getReferenceWellElementIndex();
-
-    // compute a coefficient to normalize the momentum equation
-    //real64 const targetBHP = wellControls.GetTargetBHP();
-    real64 const normalizer = targetBHP > 1e-15
-                              ? 1.0 / targetBHP
-                              : 1.0;
->>>>>>> 95da0775
 
     RAJA::ReduceMax< REDUCE_POLICY, localIndex > switchControl( 0 );
 
@@ -1128,17 +1114,10 @@
     localIndex const NC = numComponents;
     localIndex const NP = numPhases;
 
-<<<<<<< HEAD
-    real64 const targetBHP = wellControls.GetTargetBHP();
-    real64 const refWellElemGravCoef = wellControls.GetReferenceGravityCoef();
-    WellControls::Control const currentControl = wellControls.GetControl();
-    WellControls::Type const wellType = wellControls.GetType();
-=======
     real64 const targetBHP = wellControls.getTargetBHP();
+    real64 const refWellElemGravCoef = wellControls.getReferenceGravityCoef();
     WellControls::Control const currentControl = wellControls.getControl();
     WellControls::Type const wellType = wellControls.getType();
-    localIndex const iwelemControl = wellControls.getReferenceWellElementIndex();
->>>>>>> 95da0775
 
     // loop over all perforations to compute an average total mass density and component fraction
     RAJA::ReduceSum< parallelDeviceReduce, real64 > sumTotalMassDens( 0 );
@@ -1239,12 +1218,6 @@
                       ? 0.5 * pres
                       : 2.0 * pres;
     }
-<<<<<<< HEAD
-=======
-
-    MpiWrapper::broadcast( pressureControl, topRank );
-    MpiWrapper::broadcast( gravCoefControl, topRank );
->>>>>>> 95da0775
 
     GEOSX_ERROR_IF( pressureControl <= 0, "Invalid well initialization: negative pressure was found" );
 
@@ -1289,17 +1262,17 @@
 
   template< typename POLICY >
   static void
-  Launch( localIndex const subRegionSize,
+  launch( localIndex const subRegionSize,
           localIndex const targetPhaseIndex,
           WellControls const & wellControls,
           arrayView3d< real64 const > const & phaseDens,
           arrayView2d< real64 const > const & totalDens,
           arrayView1d< real64 > const & connRate )
   {
-    WellControls::Control const control = wellControls.GetControl();
-    WellControls::Type const wellType = wellControls.GetType();
-    real64 const targetTotalRate = wellControls.GetTargetTotalRate();
-    real64 const targetPhaseRate = wellControls.GetTargetPhaseRate();
+    WellControls::Control const control = wellControls.getControl();
+    WellControls::Type const wellType = wellControls.getType();
+    real64 const targetTotalRate = wellControls.getTargetTotalRate();
+    real64 const targetPhaseRate = wellControls.getTargetPhaseRate();
 
     // Estimate the connection rates
     forAll< POLICY >( subRegionSize, [=] GEOSX_HOST_DEVICE ( localIndex const iwelem )
@@ -1410,11 +1383,11 @@
           real64 const dt,
           real64 * localResidualNorm )
   {
-    WellControls::Type const wellType = wellControls.GetType();
-    WellControls::Control const currentControl = wellControls.GetControl();
-    real64 const targetBHP = wellControls.GetTargetBHP();
-    real64 const targetTotalRate = wellControls.GetTargetTotalRate();
-    real64 const targetPhaseRate = wellControls.GetTargetPhaseRate();
+    WellControls::Type const wellType = wellControls.getType();
+    WellControls::Control const currentControl = wellControls.getControl();
+    real64 const targetBHP = wellControls.getTargetBHP();
+    real64 const targetTotalRate = wellControls.getTargetTotalRate();
+    real64 const targetPhaseRate = wellControls.getTargetPhaseRate();
     real64 const absTargetTotalRate = fabs( targetTotalRate );
     real64 const absTargetPhaseRate = fabs( targetPhaseRate );
 
