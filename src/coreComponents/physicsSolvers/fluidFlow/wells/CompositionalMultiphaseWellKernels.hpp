/*
 * ------------------------------------------------------------------------------------------------------------
 * SPDX-License-Identifier: LGPL-2.1-only
 *
 * Copyright (c) 2018-2020 Lawrence Livermore National Security LLC
 * Copyright (c) 2018-2020 The Board of Trustees of the Leland Stanford Junior University
 * Copyright (c) 2018-2020 Total, S.A
 * Copyright (c) 2019-     GEOSX Contributors
 * All rights reserved
 *
 * See top level LICENSE, COPYRIGHT, CONTRIBUTORS, NOTICE, and ACKNOWLEDGEMENTS files for details.
 * ------------------------------------------------------------------------------------------------------------
 */

/**
 * @file CompositionalMultiphaseWellKernels.hpp
 */

#ifndef GEOSX_PHYSICSSOLVERS_FLUIDFLOW_WELLS_COMPOSITIONALMULTIPHASEWELLKERNELS_HPP
#define GEOSX_PHYSICSSOLVERS_FLUIDFLOW_WELLS_COMPOSITIONALMULTIPHASEWELLKERNELS_HPP

#include "common/DataTypes.hpp"
#include "common/GEOS_RAJA_Interface.hpp"
#include "constitutive/fluid/MultiFluidBase.hpp"
#include "physicsSolvers/fluidFlow/wells/CompositionalMultiphaseWell.hpp"
#include "physicsSolvers/fluidFlow/wells/WellControls.hpp"

namespace geosx
{

namespace CompositionalMultiphaseWellKernels
{

using namespace constitutive;

static constexpr real64 minDensForDivision = 1e-10;

/******************************** ControlEquationHelper ********************************/

struct ControlEquationHelper
{

  GEOSX_HOST_DEVICE
  static void
  Switch( WellControls::Type const & wellType,
          WellControls::Control const & currentControl,
          localIndex const phasePhaseIndex,
          real64 const & targetBHP,
          real64 const & targetPhaseRate,
          real64 const & targetTotalRate,
          real64 const & currentBHP,
          arrayView1d< real64 const > const & currentPhaseVolRate,
          real64 const & currentTotalVolRate,
          WellControls::Control & newControl )
  {
    // if isViable is true at the end of the following checks, no need to switch
    bool controlIsViable = false;

    // The limiting flow rates are treated as upper limits, while the pressure limits
    // are treated as lower limits in production wells and upper limits in injectors.
    // The well changes its mode of control whenever the existing control mode would
    // violate one of these limits.

    // Currently, the available constraints are:
    //   - Producer: BHP, PHASEVOLRATE
    //   - Injector: BHP, TOTALVOLRATE

    // TODO: support GRAT, WRAT, LIQUID for producers and check if any of the active constraint is violated

    // BHP control
    if( currentControl == WellControls::Control::BHP )
    {
      // the control is viable if the reference oil rate is below the max rate for producers
      if( wellType == WellControls::Type::PRODUCER )
      {
        controlIsViable = ( fabs( currentPhaseVolRate[phasePhaseIndex] ) <= fabs( targetPhaseRate ) );
      }
      // the control is viable if the reference total rate is below the max rate for injectors
      else
      {
        controlIsViable = ( fabs( currentTotalVolRate ) <= fabs( targetTotalRate ) );
      }
    }
    else // rate control
    {
      // the control is viable if the reference pressure is below/above the max/min pressure
      if( wellType == WellControls::Type::PRODUCER )
      {
        // targetBHP specifies a min pressure here
        controlIsViable = ( currentBHP >= targetBHP );
      }
      else
      {
        // targetBHP specifies a max pressure here
        controlIsViable = ( currentBHP <= targetBHP );
      }
    }

    if( controlIsViable )
    {
      newControl = currentControl;
    }
    else
    {
      if( wellType == WellControls::Type::PRODUCER )
      {
        newControl = ( currentControl == WellControls::Control::BHP )
                   ? WellControls::Control::PHASEVOLRATE
                   : WellControls::Control::BHP;
      }
      else
      {
        newControl = ( currentControl == WellControls::Control::BHP )
                   ? WellControls::Control::TOTALVOLRATE
                   : WellControls::Control::BHP;
      }
    }
  }

  GEOSX_HOST_DEVICE
  static void
  compute( globalIndex const rankOffset,
           localIndex const numComponents,
           WellControls::Control const currentControl,
           localIndex const targetPhaseIndex,
           real64 const & targetBHP,
           real64 const & targetPhaseRate,
           real64 const & targetTotalRate,
           real64 const & currentBHP,
           real64 const & dCurrentBHP_dPres,
           arrayView1d< real64 const > const & dCurrentBHP_dCompDens,
           arrayView1d< real64 const > const & currentPhaseVolRate,
           arrayView1d< real64 const > const & dCurrentPhaseVolRate_dPres,
           arrayView2d< real64 const > const & dCurrentPhaseVolRate_dCompDens,
           arrayView1d< real64 const > const & dCurrentPhaseVolRate_dRate,
           real64 const & currentTotalVolRate,
           real64 const & dCurrentTotalVolRate_dPres,
           arrayView1d< real64 const > const & dCurrentTotalVolRate_dCompDens,
           real64 const & dCurrentTotalVolRate_dRate,
           globalIndex const wellElemDofNumber,
           CRSMatrixView< real64, globalIndex const > const & localMatrix,
           arrayView1d< real64 > const & localRhs )
  {
    localIndex constexpr maxNumComp = constitutive::MultiFluidBase::MAX_NUM_COMPONENTS;
    localIndex const NC = numComponents;

    localIndex const eqnRowIndex = wellElemDofNumber + CompositionalMultiphaseWell::RowOffset::CONTROL - rankOffset;
    globalIndex const presDofColIndex = wellElemDofNumber + CompositionalMultiphaseWell::ColOffset::DPRES;
    globalIndex const rateDofColIndex = wellElemDofNumber + CompositionalMultiphaseWell::ColOffset::DCOMP + numComponents;
    stackArray1d< globalIndex, maxNumComp > compDofColIndices( NC );
    for( localIndex ic = 0; ic < NC; ++ic )
    {
      compDofColIndices[ ic ] = presDofColIndex + ic + 1;
    }

    real64 controlEqn = 0;
    real64 dControlEqn_dPres = 0;
    real64 dControlEqn_dRate = 0;
    stackArray1d< real64, maxNumComp > dControlEqn_dComp( NC );

    // Note: We assume in the computation of currentBHP that the reference elevation
    //       is in the top well element. This is enforced by a check in the solver.
    //       If we wanted to allow the reference elevation to be outside the top
    //       well element, it would make more sense to check the BHP constraint in
    //       the well element that contains the reference elevation.

    // BHP control
    if( currentControl == WellControls::Control::BHP )
    {
      // control equation is a difference between current BHP and target BHP
      controlEqn = currentBHP - targetBHP;
      dControlEqn_dPres = dCurrentBHP_dPres;
      for( localIndex ic = 0; ic < NC; ++ic )
      {
        dControlEqn_dComp[ic] = dCurrentBHP_dCompDens[ic];
      }
    }
    // Oil volumetric rate control
    else if( currentControl == WellControls::Control::PHASEVOLRATE )
    {
      controlEqn = currentPhaseVolRate[targetPhaseIndex] - targetPhaseRate;
      dControlEqn_dPres = dCurrentPhaseVolRate_dPres[targetPhaseIndex];
      dControlEqn_dRate = dCurrentPhaseVolRate_dRate[targetPhaseIndex];
      for( localIndex ic = 0; ic < NC; ++ic )
      {
        dControlEqn_dComp[ic] = dCurrentPhaseVolRate_dCompDens[targetPhaseIndex][ic];
      }
    }
    // Total volumetric rate control
    else if( currentControl == WellControls::Control::TOTALVOLRATE )
    {
      controlEqn = currentTotalVolRate - targetTotalRate;
      dControlEqn_dPres = dCurrentTotalVolRate_dPres;
      dControlEqn_dRate = dCurrentTotalVolRate_dRate;
      for( localIndex ic = 0; ic < NC; ++ic )
      {
        dControlEqn_dComp[ic] = dCurrentTotalVolRate_dCompDens[ic];
      }
    }
    else
    {
      GEOSX_ERROR_IF( ( currentControl != WellControls::Control::BHP )
                      && ( currentControl != WellControls::Control::PHASEVOLRATE )
                      && ( currentControl != WellControls::Control::TOTALVOLRATE ),
                      "This constraint is not supported in CompositionalMultiphaseWell" );
    }
    localRhs[eqnRowIndex] += controlEqn;
    localMatrix.addToRow< serialAtomic >( eqnRowIndex,
                                          &presDofColIndex,
                                          &dControlEqn_dPres,
                                          1 );
    localMatrix.addToRow< serialAtomic >( eqnRowIndex,
                                          &rateDofColIndex,
                                          &dControlEqn_dRate,
                                          1 );
    localMatrix.addToRowBinarySearchUnsorted< serialAtomic >( eqnRowIndex,
                                                              compDofColIndices.data(),
                                                              dControlEqn_dComp.data(),
                                                              NC );
  }

};

/******************************** FluxKernel ********************************/

struct FluxKernel
{

  template< typename POLICY >
  static void
  launch( localIndex const size,
          globalIndex const rankOffset,
          localIndex const numComponents,
          localIndex const numDofPerResElement,
          WellControls const & wellControls,
          arrayView1d< globalIndex const > const & wellElemDofNumber,
          arrayView1d< localIndex const > const & nextWellElemIndex,
          arrayView1d< real64 const > const & connRate,
          arrayView1d< real64 const > const & dConnRate,
          arrayView2d< real64 const, compflow::USD_COMP > const & wellElemCompFrac,
          arrayView3d< real64 const, compflow::USD_COMP_DC > const & dWellElemCompFrac_dCompDens,
          real64 const & dt,
          CRSMatrixView< real64, globalIndex const > const & localMatrix,
          arrayView1d< real64 > const & localRhs )
  {
    localIndex const NC = numComponents;
    localIndex const resNDOF = numDofPerResElement;

    WellControls::Type const wellType = wellControls.getType();
    arrayView1d< real64 const > const & injection = wellControls.getInjectionStream();

    // loop over the well elements to compute the fluxes between elements
    forAll< POLICY >( size, [=] GEOSX_HOST_DEVICE ( localIndex const iwelem )
    {
      localIndex constexpr maxNumComp = constitutive::MultiFluidBase::MAX_NUM_COMPONENTS;
      localIndex constexpr maxNumDof  = maxNumComp + 1;

      // create local work arrays
      stackArray1d< real64, maxNumComp > compFracUp( NC );
      stackArray2d< real64, maxNumComp * maxNumComp > dCompFrac_dCompDensUp( NC, NC );

      stackArray1d< real64, maxNumComp > compFlux( NC );
      stackArray1d< real64, maxNumComp > dCompFlux_dRate( NC );
      stackArray1d< real64, maxNumComp > dCompFlux_dPresUp( NC );
      stackArray2d< real64, maxNumComp * maxNumComp > dCompFlux_dCompDensUp( NC, NC );

      // Step 1) decide the upwind well element

      /*  currentConnRate < 0 flow from iwelem to iwelemNext
       *  currentConnRate > 0 flow from iwelemNext to iwelem
       *  With this convention, currentConnRate < 0 at the last connection for a producer
       *                        currentConnRate > 0 at the last connection for a injector
       */

      localIndex const iwelemNext = nextWellElemIndex[iwelem];
      real64 const currentConnRate = connRate[iwelem] + dConnRate[iwelem];
      localIndex iwelemUp = -1;

      if( iwelemNext < 0 && wellType == WellControls::Type::INJECTOR ) // exit connection, injector
      {
        // we still need to define iwelemUp for Jacobian assembly
        iwelemUp = iwelem;

        // just copy the injection stream into compFrac
        for( localIndex ic = 0; ic < NC; ++ic )
        {
          compFracUp[ic] = injection[ic];
          for( localIndex jc = 0; jc < NC; ++jc )
          {
            dCompFrac_dCompDensUp[ic][jc] = 0.0;
          }
        }
      }
      else
      {
        // first set iwelemUp to the upstream cell
        if( ( iwelemNext < 0 && wellType == WellControls::Type::PRODUCER )  // exit connection, producer
            || currentConnRate < 0 ) // not an exit connection, iwelem is upstream
        {
          iwelemUp = iwelem;
        }
        else // not an exit connection, iwelemNext is upstream
        {
          iwelemUp = iwelemNext;
        }
        // copy the vars of iwelemUp into compFrac
        for( localIndex ic = 0; ic < NC; ++ic )
        {
          compFracUp[ic] = wellElemCompFrac[iwelemUp][ic];
          for( localIndex jc = 0; jc < NC; ++jc )
          {
            dCompFrac_dCompDensUp[ic][jc] = dWellElemCompFrac_dCompDens[iwelemUp][ic][jc];
          }
        }
      }

      // Step 2) compute upstream transport coefficient

      for( localIndex ic = 0; ic < NC; ++ic )
      {
        compFlux[ic] = compFracUp[ic] * currentConnRate;
        dCompFlux_dRate[ic] = compFracUp[ic];
        dCompFlux_dPresUp[ic] = 0.0; // none of these quantities depend on pressure
        for( localIndex jc = 0; jc < NC; ++jc )
        {
          dCompFlux_dCompDensUp[ic][jc] = dCompFrac_dCompDensUp[ic][jc] * currentConnRate;
        }
      }

      globalIndex const offsetUp = wellElemDofNumber[iwelemUp];
      globalIndex const offsetCurrent = wellElemDofNumber[iwelem];

      if( iwelemNext < 0 )  // exit connection
      {
        // for this case, we only need NC mass conservation equations
        // so we do not use the arrays initialized before the loop
        stackArray1d< real64, maxNumComp > oneSidedFlux( NC );
        stackArray2d< real64, maxNumComp > oneSidedFluxJacobian_dRate( NC, 1 );
        stackArray2d< real64, maxNumComp * maxNumDof > oneSidedFluxJacobian_dPresCompUp( NC, resNDOF );

        stackArray1d< globalIndex, maxNumComp > oneSidedEqnRowIndices( NC );
        stackArray1d< globalIndex, maxNumDof > oneSidedDofColIndices_dPresCompUp( resNDOF );
        globalIndex oneSidedDofColIndices_dRate = 0;

        // flux terms
        for( localIndex ic = 0; ic < NC; ++ic )
        {
          oneSidedFlux[ic] = -dt * compFlux[ic];

          // derivative with respect to rate
          oneSidedFluxJacobian_dRate( ic, 0 ) = -dt * dCompFlux_dRate[ic];

          // derivative with respect to upstream pressure
          oneSidedFluxJacobian_dPresCompUp[ic][0] = -dt * dCompFlux_dPresUp[ic];

          // derivatives with respect to upstream component densities
          for( localIndex jdof = 0; jdof < NC; ++jdof )
          {
            oneSidedFluxJacobian_dPresCompUp[ic][jdof + 1] = -dt * dCompFlux_dCompDensUp[ic][jdof];
          }

        }

        // jacobian indices
        for( localIndex ic = 0; ic < NC; ++ic )
        {
          // mass balance equations for all components
          oneSidedEqnRowIndices[ic] = offsetUp + CompositionalMultiphaseWell::RowOffset::MASSBAL + ic - rankOffset;
        }

        // in the dof ordering used in this class, there are 1 pressure dofs
        // and NC compDens dofs before the rate dof in this block
        localIndex const dRateColOffset = CompositionalMultiphaseWell::ColOffset::DCOMP + NC;
        oneSidedDofColIndices_dRate = offsetCurrent + dRateColOffset;

        for( localIndex jdof = 0; jdof < resNDOF; ++jdof )
        {
          // dofs are the **upstream** pressure and component densities
          oneSidedDofColIndices_dPresCompUp[jdof] = offsetUp + CompositionalMultiphaseWell::ColOffset::DPRES + jdof;
        }

        for( localIndex i = 0; i < oneSidedFlux.size(); ++i )
        {
          if( oneSidedEqnRowIndices[i] >= 0 && oneSidedEqnRowIndices[i] < localMatrix.numRows() )
          {
            localMatrix.addToRow< parallelDeviceAtomic >( oneSidedEqnRowIndices[i],
                                                          &oneSidedDofColIndices_dRate,
                                                          oneSidedFluxJacobian_dRate.data() + i,
                                                          1 );
            localMatrix.addToRowBinarySearchUnsorted< parallelDeviceAtomic >( oneSidedEqnRowIndices[i],
                                                                              oneSidedDofColIndices_dPresCompUp.data(),
                                                                              oneSidedFluxJacobian_dPresCompUp.data() + i * resNDOF,
                                                                              resNDOF );
            atomicAdd( parallelDeviceAtomic{}, &localRhs[oneSidedEqnRowIndices[i]], oneSidedFlux[i] );
          }
        }
      }
      else // not an exit connection
      {
        stackArray1d< real64, 2 * maxNumComp > localFlux( 2 * NC );
        stackArray2d< real64, 2 * maxNumComp > localFluxJacobian_dRate( 2 * NC, 1 );
        stackArray2d< real64, 2 * maxNumComp * maxNumDof > localFluxJacobian_dPresCompUp( 2 * NC, resNDOF );

        stackArray1d< globalIndex, 2 * maxNumComp > eqnRowIndices( 2 * NC );
        stackArray1d< globalIndex, maxNumDof > dofColIndices_dPresCompUp( resNDOF );
        globalIndex dofColIndices_dRate = 0;

        globalIndex const offsetNext = wellElemDofNumber[iwelemNext];

        // flux terms
        for( localIndex ic = 0; ic < NC; ++ic )
        {
          localFlux[WellSolverBase::ElemTag::NEXT * NC + ic] = dt * compFlux[ic];
          localFlux[WellSolverBase::ElemTag::CURRENT * NC + ic] = -dt * compFlux[ic];

          // derivative with respect to rate
          localFluxJacobian_dRate( WellSolverBase::ElemTag::NEXT * NC + ic, 0 ) = dt * dCompFlux_dRate[ic];
          localFluxJacobian_dRate( WellSolverBase::ElemTag::CURRENT * NC + ic, 0 ) = -dt * dCompFlux_dRate[ic];

          // derivative with respect to upstream pressure
          localFluxJacobian_dPresCompUp[WellSolverBase::ElemTag::NEXT * NC + ic][0] = dt * dCompFlux_dPresUp[ic];
          localFluxJacobian_dPresCompUp[WellSolverBase::ElemTag::CURRENT * NC + ic][0] = -dt * dCompFlux_dPresUp[ic];

          // derivatives with respect to upstream component densities
          for( localIndex jdof = 0; jdof < NC; ++jdof )
          {
            localFluxJacobian_dPresCompUp[WellSolverBase::ElemTag::NEXT * NC + ic][jdof + 1] =
              dt * dCompFlux_dCompDensUp[ic][jdof];
            localFluxJacobian_dPresCompUp[WellSolverBase::ElemTag::CURRENT * NC + ic][jdof + 1] =
              -dt * dCompFlux_dCompDensUp[ic][jdof];
          }
        }

        // jacobian indices
        for( localIndex ic = 0; ic < NC; ++ic )
        {
          // mass balance equations for all components
          eqnRowIndices[WellSolverBase::ElemTag::NEXT * NC + ic] = offsetNext
                                                                   + CompositionalMultiphaseWell::RowOffset::MASSBAL + ic - rankOffset;
          eqnRowIndices[WellSolverBase::ElemTag::CURRENT * NC + ic] = offsetCurrent
                                                                      + CompositionalMultiphaseWell::RowOffset::MASSBAL + ic - rankOffset;
        }

        // in the dof ordering used in this class, there are 1 pressure dofs
        // and NC compDens dofs before the rate dof in this block
        localIndex const dRateColOffset = CompositionalMultiphaseWell::ColOffset::DCOMP + NC;
        dofColIndices_dRate = offsetCurrent + dRateColOffset;

        for( localIndex jdof = 0; jdof < resNDOF; ++jdof )
        {
          // dofs are the **upstream** pressure and component densities
          dofColIndices_dPresCompUp[jdof] = offsetUp + CompositionalMultiphaseWell::ColOffset::DPRES + jdof;
        }

        for( localIndex i = 0; i < localFlux.size(); ++i )
        {
          if( eqnRowIndices[i] >= 0 && eqnRowIndices[i] < localMatrix.numRows() )
          {
            localMatrix.addToRow< parallelDeviceAtomic >( eqnRowIndices[i],
                                                          &dofColIndices_dRate,
                                                          localFluxJacobian_dRate.data() + i,
                                                          1 );
            localMatrix.addToRowBinarySearchUnsorted< parallelDeviceAtomic >( eqnRowIndices[i],
                                                                              dofColIndices_dPresCompUp.data(),
                                                                              localFluxJacobian_dPresCompUp.data() + i * resNDOF,
                                                                              resNDOF );
            atomicAdd( parallelDeviceAtomic{}, &localRhs[eqnRowIndices[i]], localFlux[i] );
          }
        }
      }
    } );
  }

};

/******************************** PressureRelationKernel ********************************/

struct PressureRelationKernel
{

  template< typename POLICY, typename REDUCE_POLICY >
  static localIndex
  launch( localIndex const size,
          globalIndex const rankOffset,
          bool const isLocallyOwned,
          localIndex const iwelemControl,
          localIndex const numComponents,
          localIndex const targetPhaseIndex,
          localIndex const numDofPerResElement,
          WellControls const & wellControls,
          real64 const & currentTime,
          arrayView1d< globalIndex const > const & wellElemDofNumber,
          arrayView1d< real64 const > const & wellElemGravCoef,
          arrayView1d< localIndex const > const & nextWellElemIndex,
          arrayView1d< real64 const > const & wellElemPressure,
          arrayView1d< real64 const > const & dWellElemPressure,
          arrayView1d< real64 const > const & wellElemTotalMassDens,
          arrayView1d< real64 const > const & dWellElemTotalMassDens_dPres,
          arrayView2d< real64 const, compflow::USD_FLUID_DC > const & dWellElemTotalMassDens_dCompDens,
          CRSMatrixView< real64, globalIndex const > const & localMatrix,
          arrayView1d< real64 > const & localRhs )
  {
    localIndex const NC = numComponents;
    localIndex const resNDOF = numDofPerResElement;

    // static well control data
    WellControls::Type const wellType = wellControls.getType();
    WellControls::Control const currentControl = wellControls.getControl();
    real64 const targetBHP = wellControls.getTargetBHP( currentTime );
    real64 const targetTotalRate = wellControls.getTargetTotalRate( currentTime );
    real64 const targetPhaseRate = wellControls.getTargetPhaseRate( currentTime );

    // dynamic well control data
    real64 const & currentBHP =
      wellControls.getReference< real64 >( CompositionalMultiphaseWell::viewKeyStruct::currentBHPString() );
    real64 const & dCurrentBHP_dPres =
      wellControls.getReference< real64 >( CompositionalMultiphaseWell::viewKeyStruct::dCurrentBHP_dPresString() );
    arrayView1d< real64 const > const & dCurrentBHP_dCompDens =
      wellControls.getReference< array1d< real64 > >( CompositionalMultiphaseWell::viewKeyStruct::dCurrentBHP_dCompDensString() );

    arrayView1d< real64 const > const & currentPhaseVolRate =
      wellControls.getReference< array1d< real64 > >( CompositionalMultiphaseWell::viewKeyStruct::currentPhaseVolRateString() );
    arrayView1d< real64 const > const & dCurrentPhaseVolRate_dPres =
      wellControls.getReference< array1d< real64 > >( CompositionalMultiphaseWell::viewKeyStruct::dCurrentPhaseVolRate_dPresString() );
    arrayView2d< real64 const > const & dCurrentPhaseVolRate_dCompDens =
      wellControls.getReference< array2d< real64 > >( CompositionalMultiphaseWell::viewKeyStruct::dCurrentPhaseVolRate_dCompDensString() );
    arrayView1d< real64 const > const & dCurrentPhaseVolRate_dRate =
      wellControls.getReference< array1d< real64 > >( CompositionalMultiphaseWell::viewKeyStruct::dCurrentPhaseVolRate_dRateString() );

    real64 const & currentTotalVolRate =
      wellControls.getReference< real64 >( CompositionalMultiphaseWell::viewKeyStruct::currentTotalVolRateString() );
    real64 const & dCurrentTotalVolRate_dPres =
      wellControls.getReference< real64 >( CompositionalMultiphaseWell::viewKeyStruct::dCurrentTotalVolRate_dPresString() );
    arrayView1d< real64 const > const & dCurrentTotalVolRate_dCompDens =
      wellControls.getReference< array1d< real64 > >( CompositionalMultiphaseWell::viewKeyStruct::dCurrentTotalVolRate_dCompDensString() );
    real64 const & dCurrentTotalVolRate_dRate =
      wellControls.getReference< real64 >( CompositionalMultiphaseWell::viewKeyStruct::dCurrentTotalVolRate_dRateString() );

    RAJA::ReduceMax< REDUCE_POLICY, localIndex > switchControl( 0 );

    // loop over the well elements to compute the pressure relations between well elements
    forAll< POLICY >( size, [=] GEOSX_HOST_DEVICE ( localIndex const iwelem )
    {
      localIndex const iwelemNext = nextWellElemIndex[iwelem];

      if( iwelemNext < 0 && isLocallyOwned ) // if iwelemNext < 0, form control equation
      {
        WellControls::Control newControl = currentControl;
        ControlEquationHelper::Switch( wellType,
                                       currentControl,
                                       targetPhaseIndex,
                                       targetBHP,
                                       targetPhaseRate,
                                       targetTotalRate,
                                       currentBHP,
                                       currentPhaseVolRate,
                                       currentTotalVolRate,
                                       newControl );
        if( currentControl != newControl )
        {
          switchControl.max( 1 );
        }

        ControlEquationHelper::compute( rankOffset,
                                        NC,
                                        newControl,
                                        targetPhaseIndex,
                                        targetBHP,
                                        targetPhaseRate,
                                        targetTotalRate,
                                        currentBHP,
                                        dCurrentBHP_dPres,
                                        dCurrentBHP_dCompDens,
                                        currentPhaseVolRate,
                                        dCurrentPhaseVolRate_dPres,
                                        dCurrentPhaseVolRate_dCompDens,
                                        dCurrentPhaseVolRate_dRate,
                                        currentTotalVolRate,
                                        dCurrentTotalVolRate_dPres,
                                        dCurrentTotalVolRate_dCompDens,
                                        dCurrentTotalVolRate_dRate,
                                        wellElemDofNumber[iwelemControl],
                                        localMatrix,
                                        localRhs );
      }
      else if( iwelemNext >= 0 ) // if iwelemNext >= 0, form momentum equation
      {
        localIndex constexpr maxNumComp = constitutive::MultiFluidBase::MAX_NUM_COMPONENTS;
        localIndex constexpr maxNumDof  = maxNumComp + 1;

        // local working variables and arrays
        stackArray1d< globalIndex, 2 * maxNumDof > dofColIndices( 2 * resNDOF );
        stackArray1d< real64, 2 * maxNumDof > localPresRelJacobian( 2 * resNDOF );

        stackArray1d< real64, maxNumComp > dAvgMassDens_dCompCurrent( NC );
        stackArray1d< real64, maxNumComp > dAvgMassDens_dCompNext( NC );

        // compute the average density at the interface between well elements
        real64 const avgMassDens = 0.5 * ( wellElemTotalMassDens[iwelemNext] + wellElemTotalMassDens[iwelem] );
        real64 const dAvgMassDens_dPresNext = 0.5 * dWellElemTotalMassDens_dPres[iwelemNext];
        real64 const dAvgMassDens_dPresCurrent = 0.5 * dWellElemTotalMassDens_dPres[iwelem];
        for( localIndex ic = 0; ic < NC; ++ic )
        {
          dAvgMassDens_dCompNext[ic] = 0.5 * dWellElemTotalMassDens_dCompDens[iwelemNext][ic];
          dAvgMassDens_dCompCurrent[ic] = 0.5 * dWellElemTotalMassDens_dCompDens[iwelem][ic];
        }

        // compute depth diff times acceleration
        real64 const gravD = wellElemGravCoef[iwelemNext] - wellElemGravCoef[iwelem];

        // compute the current pressure in the two well elements
        real64 const pressureNext = wellElemPressure[iwelemNext] + dWellElemPressure[iwelemNext];
        real64 const pressureCurrent = wellElemPressure[iwelem] + dWellElemPressure[iwelem];

        // compute momentum flux and derivatives
        localIndex const localDofIndexPresNext = WellSolverBase::ElemTag::NEXT * resNDOF;
        localIndex const localDofIndexPresCurrent = WellSolverBase::ElemTag::CURRENT * resNDOF;

        globalIndex const offsetNext = wellElemDofNumber[iwelemNext];
        globalIndex const offsetCurrent = wellElemDofNumber[iwelem];

        globalIndex const eqnRowIndex = offsetCurrent + CompositionalMultiphaseWell::RowOffset::CONTROL - rankOffset;
        dofColIndices[localDofIndexPresNext] = offsetNext + CompositionalMultiphaseWell::ColOffset::DPRES;
        dofColIndices[localDofIndexPresCurrent] = offsetCurrent + CompositionalMultiphaseWell::ColOffset::DPRES;

        real64 const localPresRel = ( pressureNext - pressureCurrent - avgMassDens * gravD );

        localPresRelJacobian[localDofIndexPresNext] = ( 1 - dAvgMassDens_dPresNext * gravD );
        localPresRelJacobian[localDofIndexPresCurrent] = ( -1 - dAvgMassDens_dPresCurrent * gravD );

        for( localIndex ic = 0; ic < NC; ++ic )
        {
          localIndex const localDofIndexCompNext = localDofIndexPresNext + ic + 1;
          localIndex const localDofIndexCompCurrent = localDofIndexPresCurrent + ic + 1;

          dofColIndices[localDofIndexCompNext] = offsetNext + CompositionalMultiphaseWell::ColOffset::DCOMP + ic;
          dofColIndices[localDofIndexCompCurrent] = offsetCurrent + CompositionalMultiphaseWell::ColOffset::DCOMP + ic;

          localPresRelJacobian[localDofIndexCompNext] = -dAvgMassDens_dCompNext[ic] * gravD;
          localPresRelJacobian[localDofIndexCompCurrent] = -dAvgMassDens_dCompCurrent[ic] * gravD;
        }

        // TODO: add friction and acceleration terms

        if( eqnRowIndex >= 0 && eqnRowIndex < localMatrix.numRows() )
        {
          localMatrix.addToRowBinarySearchUnsorted< parallelDeviceAtomic >( eqnRowIndex,
                                                                            dofColIndices.data(),
                                                                            localPresRelJacobian.data(),
                                                                            2 * resNDOF );
          atomicAdd( parallelDeviceAtomic{}, &localRhs[eqnRowIndex], localPresRel );
        }
      }
    } );
    return switchControl.get();
  }

};

/******************************** PerforationKernel ********************************/

struct PerforationKernel
{

  /**
   * @brief The type for element-based non-constitutive data parameters.
   * Consists entirely of ArrayView's.
   *
   * Can be converted from ElementRegionManager::ElementViewAccessor
   * by calling .toView() or .toViewConst() on an accessor instance
   */
  template< typename VIEWTYPE >
  using ElementViewConst = ElementRegionManager::ElementViewConst< VIEWTYPE >;

  template< typename POLICY >
  static void
  launch( localIndex const size,
          localIndex const numComponents,
          localIndex const numPhases,
          ElementViewConst< arrayView1d< real64 const > > const & resPres,
          ElementViewConst< arrayView1d< real64 const > > const & dResPres,
          ElementViewConst< arrayView2d< real64 const, compflow::USD_PHASE > > const & dResPhaseVolFrac_dPres,
          ElementViewConst< arrayView3d< real64 const, compflow::USD_PHASE_DC > > const & dResPhaseVolFrac_dComp,
          ElementViewConst< arrayView3d< real64 const, compflow::USD_COMP_DC > > const & dResCompFrac_dCompDens,
          ElementViewConst< arrayView3d< real64 const, multifluid::USD_PHASE > > const & resPhaseDens,
          ElementViewConst< arrayView3d< real64 const, multifluid::USD_PHASE > > const & dResPhaseDens_dPres,
          ElementViewConst< arrayView4d< real64 const, multifluid::USD_PHASE_DC > > const & dResPhaseDens_dComp,
          ElementViewConst< arrayView3d< real64 const, multifluid::USD_PHASE > > const & resPhaseVisc,
          ElementViewConst< arrayView3d< real64 const, multifluid::USD_PHASE > > const & dResPhaseVisc_dPres,
          ElementViewConst< arrayView4d< real64 const, multifluid::USD_PHASE_DC > > const & dResPhaseVisc_dComp,
          ElementViewConst< arrayView4d< real64 const, multifluid::USD_PHASE_COMP > > const & resPhaseCompFrac,
          ElementViewConst< arrayView4d< real64 const, multifluid::USD_PHASE_COMP > > const & dResPhaseCompFrac_dPres,
          ElementViewConst< arrayView5d< real64 const, multifluid::USD_PHASE_COMP_DC > > const & dResPhaseCompFrac_dComp,
          ElementViewConst< arrayView3d< real64 const, relperm::USD_RELPERM > > const & resPhaseRelPerm,
          ElementViewConst< arrayView4d< real64 const, relperm::USD_RELPERM_DS > > const & dResPhaseRelPerm_dPhaseVolFrac,
          arrayView1d< real64 const > const & wellElemGravCoef,
          arrayView1d< real64 const > const & wellElemPres,
          arrayView1d< real64 const > const & dWellElemPres,
          arrayView2d< real64 const, compflow::USD_COMP > const & wellElemCompDens,
          arrayView2d< real64 const, compflow::USD_COMP > const & dWellElemCompDens,
          arrayView1d< real64 const > const & wellElemTotalMassDens,
          arrayView1d< real64 const > const & dWellElemTotalMassDens_dPres,
          arrayView2d< real64 const, compflow::USD_FLUID_DC > const & dWellElemTotalMassDens_dCompDens,
          arrayView2d< real64 const, compflow::USD_COMP > const & wellElemCompFrac,
          arrayView3d< real64 const, compflow::USD_COMP_DC > const & dWellElemCompFrac_dCompDens,
          arrayView1d< real64 const > const & perfGravCoef,
          arrayView1d< localIndex const > const & perfWellElemIndex,
          arrayView1d< real64 const > const & perfTrans,
          arrayView1d< localIndex const > const & resElementRegion,
          arrayView1d< localIndex const > const & resElementSubRegion,
          arrayView1d< localIndex const > const & resElementIndex,
          arrayView2d< real64 > const & compPerfRate,
          arrayView3d< real64 > const & dCompPerfRate_dPres,
          arrayView4d< real64 > const & dCompPerfRate_dComp )
  {
    localIndex const NC = numComponents;
    localIndex const NP = numPhases;

    // loop over the perforations to compute the perforation rates
    forAll< POLICY >( size, [=] GEOSX_HOST_DEVICE ( localIndex const iperf )
    {
      localIndex constexpr maxNumComp = constitutive::MultiFluidBase::MAX_NUM_COMPONENTS;

      // local working variables and arrays
      stackArray1d< real64, maxNumComp > dPhaseCompFrac_dCompDens( NC );

      real64 pres[ 2 ] = { 0.0 };
      real64 dPres_dP[ 2 ] = { 0.0 };
      stackArray2d< real64, 2 * maxNumComp > dPres_dC( 2, NC );

      real64 dFlux_dP[ 2 ] = { 0.0 };
      stackArray2d< real64, 2 * maxNumComp > dFlux_dC( 2, NC );

      real64 dMult_dP[ 2 ] = { 0.0 };
      stackArray2d< real64, 2 * maxNumComp > dMult_dC( 2, NC );

      stackArray1d< real64, maxNumComp > dResTotalMob_dC( NC );

      stackArray2d< real64, 2 * maxNumComp > phaseCompFrac( 2, NC );
      stackArray2d< real64, 2 * maxNumComp > dPhaseCompFrac_dP( 2, NC );
      stackArray3d< real64, 2 * maxNumComp * maxNumComp > dPhaseCompFrac_dC( 2, NC, NC );

      stackArray1d< real64, maxNumComp > dDens_dC( NC );
      stackArray1d< real64, maxNumComp > dVisc_dC( NC );
      stackArray1d< real64, maxNumComp > dRelPerm_dC( NC );
      stackArray1d< real64, maxNumComp > dMob_dC( NC );

      real64 dPotDiff_dP[ 2 ] = { 0.0 };
      stackArray2d< real64, 2 * maxNumComp > dPotDiff_dC( 2, NC );

      real64 multiplier[ 2 ] = { 0.0 };

      // reset the perforation rates
      for( localIndex ic = 0; ic < NC; ++ic )
      {
        compPerfRate[iperf][ic] = 0.0;
        for( localIndex ke = 0; ke < 2; ++ke )
        {
          dCompPerfRate_dPres[iperf][ke][ic] = 0.0;
          for( localIndex jc = 0; jc < NC; ++jc )
          {
            dCompPerfRate_dComp[iperf][ke][ic][jc] = 0.0;
          }
        }
      }

      // 1) copy the variables from the reservoir and well element

      // a) get reservoir variables

      // get the reservoir (sub)region and element indices
      localIndex const er  = resElementRegion[iperf];
      localIndex const esr = resElementSubRegion[iperf];
      localIndex const ei  = resElementIndex[iperf];
      // get the index of the well elem
      localIndex const iwelem = perfWellElemIndex[iperf];

      pres[CompositionalMultiphaseWell::SubRegionTag::RES] = resPres[er][esr][ei] + dResPres[er][esr][ei];
      dPres_dP[CompositionalMultiphaseWell::SubRegionTag::RES] = 1.0;

      // Here in the absence of a buoyancy term we assume that the reservoir cell is perforated at its center
      // TODO: add a buoyancy term for the reservoir side here

      multiplier[CompositionalMultiphaseWell::SubRegionTag::RES] = 1.0;

      // b) get well variables

      pres[CompositionalMultiphaseWell::SubRegionTag::WELL] = wellElemPres[iwelem] + dWellElemPres[iwelem];
      dPres_dP[CompositionalMultiphaseWell::SubRegionTag::WELL] = 1.0;

      multiplier[CompositionalMultiphaseWell::SubRegionTag::WELL] = -1.0;

      real64 const gravD = ( perfGravCoef[iperf] - wellElemGravCoef[iwelem] );

      pres[CompositionalMultiphaseWell::SubRegionTag::WELL] += wellElemTotalMassDens[iwelem] * gravD;
      dPres_dP[CompositionalMultiphaseWell::SubRegionTag::WELL] += dWellElemTotalMassDens_dPres[iwelem] * gravD;
      for( localIndex ic = 0; ic < NC; ++ic )
      {
        dPres_dC[CompositionalMultiphaseWell::SubRegionTag::WELL][ic] += dWellElemTotalMassDens_dCompDens[iwelem][ic] * gravD;
      }

      // get transmissibility at the interface
      real64 const trans = perfTrans[iperf];

      // 2) compute potential difference

      real64 potDiff = 0.0;

      for( localIndex i = 0; i < 2; ++i )
      {
        potDiff += multiplier[i] * trans * pres[i];
        dPotDiff_dP[i] += multiplier[i] * trans * dPres_dP[i];

        for( localIndex ic = 0; ic < NC; ++ic )
        {
          dPotDiff_dC[i][ic] += multiplier[i] * trans * dPres_dC[i][ic];
        }
      }

      real64 flux = 0.0;

      // 3) upwinding

      if( potDiff >= 0 )  // ** reservoir cell is upstream **
      {

        // loop over phases, compute and upwind phase flux
        // and sum contributions to each component's perforation rate
        for( localIndex ip = 0; ip < NP; ++ip )
        {

          // density
          real64 const resDens = resPhaseDens[er][esr][ei][0][ip];
          real64 const dResDens_dP  = dResPhaseDens_dPres[er][esr][ei][0][ip];
          applyChainRule( NC, dResCompFrac_dCompDens[er][esr][ei],
                          dResPhaseDens_dComp[er][esr][ei][0][ip],
                          dDens_dC );

          // viscosity
          real64 const resVisc = resPhaseVisc[er][esr][ei][0][ip];
          real64 const dResVisc_dP  = dResPhaseVisc_dPres[er][esr][ei][0][ip];
          applyChainRule( NC, dResCompFrac_dCompDens[er][esr][ei],
                          dResPhaseVisc_dComp[er][esr][ei][0][ip],
                          dVisc_dC );

          // relative permeability
          real64 const resRelPerm = resPhaseRelPerm[er][esr][ei][0][ip];
          real64 dResRelPerm_dP = 0.0;
          for( localIndex jc = 0; jc < NC; ++jc )
          {
            dRelPerm_dC[jc] = 0;
          }

          for( localIndex jp = 0; jp < NP; ++jp )
          {
            real64 const dResRelPerm_dS = dResPhaseRelPerm_dPhaseVolFrac[er][esr][ei][0][ip][jp];
            dResRelPerm_dP += dResRelPerm_dS * dResPhaseVolFrac_dPres[er][esr][ei][jp];

            for( localIndex jc = 0; jc < NC; ++jc )
            {
              dRelPerm_dC[jc] += dResRelPerm_dS * dResPhaseVolFrac_dComp[er][esr][ei][jp][jc];
            }
          }

          // compute the reservoir phase mobility, including phase density
          real64 const resPhaseMob = resDens * resRelPerm / resVisc;
          real64 const dResPhaseMob_dPres = dResRelPerm_dP * resDens / resVisc
                                            + resPhaseMob * (dResDens_dP / resDens - dResVisc_dP / resVisc);
          for( localIndex jc = 0; jc < NC; ++jc )
          {
            dMob_dC[jc] = dRelPerm_dC[jc] * resDens / resVisc
                          + resPhaseMob * (dDens_dC[jc] / resDens - dVisc_dC[jc] / resVisc);
          }

          // compute the phase flux and derivatives using upstream cell mobility
          flux = resPhaseMob * potDiff;

          dFlux_dP[CompositionalMultiphaseWell::SubRegionTag::RES] =
            dResPhaseMob_dPres * potDiff + resPhaseMob * dPotDiff_dP[CompositionalMultiphaseWell::SubRegionTag::RES];

          dFlux_dP[CompositionalMultiphaseWell::SubRegionTag::WELL] =
            resPhaseMob *  dPotDiff_dP[CompositionalMultiphaseWell::SubRegionTag::WELL];

          for( localIndex ic = 0; ic < NC; ++ic )
          {
            dFlux_dC[CompositionalMultiphaseWell::SubRegionTag::RES][ic] =
              dMob_dC[ic] * potDiff
              + resPhaseMob * dPotDiff_dC[CompositionalMultiphaseWell::SubRegionTag::RES][ic];

            dFlux_dC[CompositionalMultiphaseWell::SubRegionTag::WELL][ic] =
              resPhaseMob * dPotDiff_dC[CompositionalMultiphaseWell::SubRegionTag::WELL][ic];
          }

          // increment component fluxes
          for( localIndex ic = 0; ic < NC; ++ic )
          {
            compPerfRate[iperf][ic] += flux * resPhaseCompFrac[er][esr][ei][0][ip][ic];

            dCompPerfRate_dPres[iperf][CompositionalMultiphaseWell::SubRegionTag::RES][ic] +=
              resPhaseCompFrac[er][esr][ei][0][ip][ic] * dFlux_dP[CompositionalMultiphaseWell::SubRegionTag::RES];

            dCompPerfRate_dPres[iperf][CompositionalMultiphaseWell::SubRegionTag::RES][ic] +=
              dResPhaseCompFrac_dPres[er][esr][ei][0][ip][ic] * flux;

            dCompPerfRate_dPres[iperf][CompositionalMultiphaseWell::SubRegionTag::WELL][ic] +=
              resPhaseCompFrac[er][esr][ei][0][ip][ic] * dFlux_dP[CompositionalMultiphaseWell::SubRegionTag::WELL];

            applyChainRule( NC,
                            dResCompFrac_dCompDens[er][esr][ei],
                            dResPhaseCompFrac_dComp[er][esr][ei][0][ip][ic],
                            dPhaseCompFrac_dCompDens );

            for( localIndex jc = 0; jc < NC; ++jc )
            {
              dCompPerfRate_dComp[iperf][CompositionalMultiphaseWell::SubRegionTag::RES][ic][jc] +=
                dFlux_dC[CompositionalMultiphaseWell::SubRegionTag::RES][jc]
                * resPhaseCompFrac[er][esr][ei][0][ip][ic];

              dCompPerfRate_dComp[iperf][CompositionalMultiphaseWell::SubRegionTag::RES][ic][jc] +=
                flux * dPhaseCompFrac_dCompDens[jc];

              dCompPerfRate_dComp[iperf][CompositionalMultiphaseWell::SubRegionTag::WELL][ic][jc] +=
                dFlux_dC[CompositionalMultiphaseWell::SubRegionTag::WELL][jc]
                * resPhaseCompFrac[er][esr][ei][0][ip][ic];
            }
          }
        }
      }
      else // ** well is upstream **
      {

        real64 resTotalMob     = 0.0;
        real64 dResTotalMob_dP = 0.0;

        // we re-compute here the total mass (when useMass == 1) or molar (when useMass == 0) density
        real64 wellElemTotalDens = 0;
        for( localIndex ic = 0; ic < NC; ++ic )
        {
          wellElemTotalDens += wellElemCompDens[iwelem][ic] + dWellElemCompDens[iwelem][ic];
        }

        // first, compute the reservoir total mobility (excluding phase density)
        for( localIndex ip = 0; ip < NP; ++ip )
        {
          // viscosity
          real64 const resVisc = resPhaseVisc[er][esr][ei][0][ip];
          real64 const dResVisc_dP  = dResPhaseVisc_dPres[er][esr][ei][0][ip];
          applyChainRule( NC, dResCompFrac_dCompDens[er][esr][ei],
                          dResPhaseVisc_dComp[er][esr][ei][0][ip],
                          dVisc_dC );

          // relative permeability
          real64 const resRelPerm = resPhaseRelPerm[er][esr][ei][0][ip];
          real64 dResRelPerm_dP = 0.0;
          for( localIndex jc = 0; jc < NC; ++jc )
          {
            dRelPerm_dC[jc] = 0;
          }

          for( localIndex jp = 0; jp < NP; ++jp )
          {
            real64 const dResRelPerm_dS = dResPhaseRelPerm_dPhaseVolFrac[er][esr][ei][0][ip][jp];
            dResRelPerm_dP += dResRelPerm_dS * dResPhaseVolFrac_dPres[er][esr][ei][jp];

            for( localIndex jc = 0; jc < NC; ++jc )
            {
              dRelPerm_dC[jc] += dResRelPerm_dS * dResPhaseVolFrac_dComp[er][esr][ei][jp][jc];
            }
          }

          // increment total mobility
          resTotalMob     += resRelPerm / resVisc;
          dResTotalMob_dP += ( dResRelPerm_dP * resVisc - resRelPerm * dResVisc_dP )
                             / ( resVisc * resVisc );
          for( localIndex ic = 0; ic < NC; ++ic )
          {
            dResTotalMob_dC[ic] += ( dRelPerm_dC[ic] * resVisc - resRelPerm * dVisc_dC[ic] )
                                   / ( resVisc * resVisc );
          }
        }

        // compute a potdiff multiplier = wellElemTotalDens * resTotalMob
        // wellElemTotalDens is a mass density if useMass == 1 and a molar density otherwise
        real64 const mult = wellElemTotalDens * resTotalMob;
        dMult_dP[CompositionalMultiphaseWell::SubRegionTag::RES] = wellElemTotalDens * dResTotalMob_dP;
        dMult_dP[CompositionalMultiphaseWell::SubRegionTag::WELL] = 0; // because totalDens does not depend on pressure

        for( localIndex ic = 0; ic < NC; ++ic )
        {
          dMult_dC[CompositionalMultiphaseWell::SubRegionTag::RES][ic] =
            wellElemTotalDens * dResTotalMob_dC[ic];

          dMult_dC[CompositionalMultiphaseWell::SubRegionTag::WELL][ic] = resTotalMob;
        }

        // compute the volumetric flux and derivatives using upstream cell mobility
        flux = mult * potDiff;

        dFlux_dP[CompositionalMultiphaseWell::SubRegionTag::RES] =
          dMult_dP[CompositionalMultiphaseWell::SubRegionTag::RES] * potDiff
          + mult * dPotDiff_dP[CompositionalMultiphaseWell::SubRegionTag::RES];

        dFlux_dP[CompositionalMultiphaseWell::SubRegionTag::WELL] =
          dMult_dP[CompositionalMultiphaseWell::SubRegionTag::WELL] * potDiff
          + mult * dPotDiff_dP[CompositionalMultiphaseWell::SubRegionTag::WELL];

        for( localIndex ic = 0; ic < NC; ++ic )
        {
          dFlux_dC[CompositionalMultiphaseWell::SubRegionTag::RES][ic] =
            dMult_dC[CompositionalMultiphaseWell::SubRegionTag::RES][ic] * potDiff
            + mult * dPotDiff_dC[CompositionalMultiphaseWell::SubRegionTag::RES][ic];

          dFlux_dC[CompositionalMultiphaseWell::SubRegionTag::WELL][ic] =
            dMult_dC[CompositionalMultiphaseWell::SubRegionTag::WELL][ic] * potDiff
            + mult * dPotDiff_dC[CompositionalMultiphaseWell::SubRegionTag::WELL][ic];
        }

        // compute component fluxes
        for( localIndex ic = 0; ic < NC; ++ic )
        {
          compPerfRate[iperf][ic] += wellElemCompFrac[iwelem][ic] * flux;

          dCompPerfRate_dPres[iperf][CompositionalMultiphaseWell::SubRegionTag::RES][ic] =
            wellElemCompFrac[iwelem][ic] * dFlux_dP[CompositionalMultiphaseWell::SubRegionTag::RES];

          dCompPerfRate_dPres[iperf][CompositionalMultiphaseWell::SubRegionTag::WELL][ic] =
            wellElemCompFrac[iwelem][ic] * dFlux_dP[CompositionalMultiphaseWell::SubRegionTag::WELL];

          for( localIndex jc = 0; jc < NC; ++jc )
          {
            dCompPerfRate_dComp[iperf][CompositionalMultiphaseWell::SubRegionTag::RES][ic][jc] +=
              wellElemCompFrac[iwelem][ic] * dFlux_dC[CompositionalMultiphaseWell::SubRegionTag::RES][jc];

            dCompPerfRate_dComp[iperf][CompositionalMultiphaseWell::SubRegionTag::WELL][ic][jc] +=
              wellElemCompFrac[iwelem][ic] * dFlux_dC[CompositionalMultiphaseWell::SubRegionTag::WELL][jc];

            dCompPerfRate_dComp[iperf][CompositionalMultiphaseWell::SubRegionTag::WELL][ic][jc] +=
              dWellElemCompFrac_dCompDens[iwelem][ic][jc] * flux;
          }
        }
      }
    } );
  }

};

/******************************** VolumeBalanceKernel ********************************/

struct VolumeBalanceKernel
{

  template< typename POLICY >
  static void
  launch( localIndex const size,
          localIndex const numComponents,
          localIndex const numPhases,
          localIndex const numDofPerWellElement,
          globalIndex const rankOffset,
          arrayView1d< globalIndex const > const & wellElemDofNumber,
          arrayView1d< integer const > const & wellElemGhostRank,
          arrayView2d< real64 const, compflow::USD_PHASE > const & wellElemPhaseVolFrac,
          arrayView2d< real64 const, compflow::USD_PHASE > const & dWellElemPhaseVolFrac_dPres,
          arrayView3d< real64 const, compflow::USD_PHASE_DC > const & dWellElemPhaseVolFrac_dComp,
          arrayView1d< real64 const > const & wellElemVolume,
          CRSMatrixView< real64, globalIndex const > const & localMatrix,
          arrayView1d< real64 > const & localRhs )
  {
    localIndex constexpr maxNumComp = constitutive::MultiFluidBase::MAX_NUM_COMPONENTS;
    localIndex constexpr maxNumDof  = maxNumComp + 1;

    localIndex const NC        = numComponents;
    localIndex const NP        = numPhases;
    localIndex const welemNDOF = numDofPerWellElement;

    forAll< POLICY >( size, [=] GEOSX_HOST_DEVICE ( localIndex const iwelem )
    {

      if( wellElemGhostRank[iwelem] >= 0 )
      {
        return;
      }

      stackArray1d< globalIndex, maxNumDof > localVolBalanceDOF( welemNDOF );
      stackArray1d< real64, maxNumDof > localVolBalanceJacobian( welemNDOF );

      // get equation/dof indices
      globalIndex const offset = wellElemDofNumber[iwelem];
      localIndex const volBalRowOffset = CompositionalMultiphaseWell::RowOffset::MASSBAL + NC;
      globalIndex const localVolBalanceEqnIndex = LvArray::integerConversion< localIndex >( offset - rankOffset ) + volBalRowOffset;
      for( localIndex jdof = 0; jdof < welemNDOF; ++jdof )
      {
        localVolBalanceDOF[jdof] = offset + CompositionalMultiphaseWell::ColOffset::DPRES + jdof;
      }

      real64 localVolBalance = 1.0;

      // sum contributions to component accumulation from each phase
      for( localIndex ip = 0; ip < NP; ++ip )
      {
        localVolBalance -= wellElemPhaseVolFrac[iwelem][ip];
        localVolBalanceJacobian[0] -= dWellElemPhaseVolFrac_dPres[iwelem][ip];

        for( localIndex jc = 0; jc < NC; ++jc )
        {
          localVolBalanceJacobian[jc + 1] -= dWellElemPhaseVolFrac_dComp[iwelem][ip][jc];
        }
      }

      // scale saturation-based volume balance by pore volume (for better scaling w.r.t. other equations)
      for( localIndex idof = 0; idof < welemNDOF; ++idof )
      {
        localVolBalanceJacobian[idof] *= wellElemVolume[iwelem];
      }
      localVolBalance *= wellElemVolume[iwelem];

      localMatrix.addToRowBinarySearchUnsorted< serialAtomic >( localVolBalanceEqnIndex,
                                                                localVolBalanceDOF.data(),
                                                                localVolBalanceJacobian.data(),
                                                                welemNDOF );
      localRhs[localVolBalanceEqnIndex] += localVolBalance;
    } );
  }

};

/******************************** PresCompFracInitializationKernel ********************************/

struct PresCompFracInitializationKernel
{

  /**
   * @brief The type for element-based non-constitutive data parameters.
   * Consists entirely of ArrayView's.
   *
   * Can be converted from ElementRegionManager::ElementViewAccessor
   * by calling .toView() or .toViewConst() on an accessor instance
   */
  template< typename VIEWTYPE >
  using ElementViewConst = ElementRegionManager::ElementViewConst< VIEWTYPE >;

  template< typename POLICY >
  static void
  launch( localIndex const perforationSize,
          localIndex const subRegionSize,
          localIndex const numComponents,
          localIndex const numPhases,
          localIndex const numPerforations,
          WellControls const & wellControls,
          real64 const & currentTime,
          ElementViewConst< arrayView1d< real64 const > > const & resPressure,
          ElementViewConst< arrayView2d< real64 const, compflow::USD_COMP > > const & resCompDens,
          ElementViewConst< arrayView2d< real64 const, compflow::USD_PHASE > > const & resPhaseVolFrac,
          ElementViewConst< arrayView3d< real64 const, multifluid::USD_PHASE > > const & resPhaseMassDens,
          arrayView1d< localIndex const > const & resElementRegion,
          arrayView1d< localIndex const > const & resElementSubRegion,
          arrayView1d< localIndex const > const & resElementIndex,
          arrayView1d< real64 const > const & wellElemGravCoef,
          arrayView1d< real64 > const & wellElemPressure,
          arrayView2d< real64, compflow::USD_COMP > const & wellElemCompFrac )
  {
    localIndex constexpr maxNumComp = constitutive::MultiFluidBase::MAX_NUM_COMPONENTS;
    localIndex const NC = numComponents;
    localIndex const NP = numPhases;

    real64 const targetBHP = wellControls.getTargetBHP( currentTime );
    real64 const refWellElemGravCoef = wellControls.getReferenceGravityCoef();
    WellControls::Control const currentControl = wellControls.getControl();
    WellControls::Type const wellType = wellControls.getType();

    // loop over all perforations to compute an average total mass density and component fraction
    RAJA::ReduceSum< parallelDeviceReduce, real64 > sumTotalMassDens( 0 );
    RAJA::ReduceMin< parallelDeviceReduce, real64 > minResPressure( 1e10 );
    RAJA::ReduceMax< parallelDeviceReduce, real64 > maxResPressure( 0 );
    forAll< POLICY >( perforationSize, [=] GEOSX_HOST_DEVICE ( localIndex const iperf )
    {
      // get the reservoir (sub)region and element indices
      localIndex const er = resElementRegion[iperf];
      localIndex const esr = resElementSubRegion[iperf];
      localIndex const ei = resElementIndex[iperf];

      minResPressure.min( resPressure[er][esr][ei] );
      maxResPressure.max( resPressure[er][esr][ei] );

      // increment the average total mass density
      for( localIndex ip = 0; ip < NP; ++ip )
      {
        sumTotalMassDens += resPhaseVolFrac[er][esr][ei][ip] * resPhaseMassDens[er][esr][ei][0][ip];
      }
    } );

    // TODO: there must a better way to do what is below
    // I would like to define an array of RAJA::ReduceSum to be able to do sum[ic] += ...
    // and put back what is below in the previous kernel.
    stackArray1d< real64, maxNumComp > sumCompFrac( NC );
    for( localIndex ic = 0; ic < NC; ++ic )
    {
      RAJA::ReduceSum< parallelDeviceReduce, real64 > sum( 0.0 );
      forAll< POLICY >( perforationSize, [=] GEOSX_HOST_DEVICE ( localIndex const iperf )
      {
        // get the reservoir (sub)region and element indices
        localIndex const er = resElementRegion[iperf];
        localIndex const esr = resElementSubRegion[iperf];
        localIndex const ei = resElementIndex[iperf];

        real64 perfTotalDens = 0.0;
        for( localIndex jc = 0; jc < NC; ++jc )
        {
          perfTotalDens += resCompDens[er][esr][ei][jc];
        }
        sum += resCompDens[er][esr][ei][ic] / perfTotalDens;
      } );
      sumCompFrac[ic] = sum.get();
    }

    real64 const pres = ( wellControls.getType() == WellControls::Type::PRODUCER )
                        ? MpiWrapper::min( minResPressure.get() )
                        : MpiWrapper::max( maxResPressure.get() );
    real64 const avgTotalMassDens = MpiWrapper::sum( sumTotalMassDens.get() ) / numPerforations;

    stackArray1d< real64, maxNumComp > avgCompFrac( NC );
    // compute average component fraction
    if( wellControls.getType() == WellControls::Type::PRODUCER )
    {
      // use average comp frac from reservoir
      real64 compFracSum = 0;
      real64 const tol = 1e-13;
      for( localIndex ic = 0; ic < NC; ++ic )
      {
        avgCompFrac[ic] = MpiWrapper::sum( sumCompFrac[ic] ) / numPerforations;
        compFracSum += avgCompFrac[ic];
      }
      GEOSX_ERROR_IF( compFracSum < 1 - tol || compFracSum > 1 + tol,
                      "Invalid well initialization: sum of component fractions should be between 0 and 1" );
    }
    else // injector
    {
      // use average comp frac from XML file
      for( localIndex ic = 0; ic < NC; ++ic )
      {
        avgCompFrac[ic] = wellControls.getInjectionStream()[ic];
      }
    }

    // set the global component fractions to avgCompFrac
    forAll< POLICY >( subRegionSize, [=] GEOSX_HOST_DEVICE ( localIndex const iwelem )
    {
      for( localIndex ic = 0; ic < NC; ++ic )
      {
        wellElemCompFrac[iwelem][ic] = avgCompFrac[ic];
      }
    } );

    real64 pressureControl = 0.0;
    real64 const gravCoefControl = refWellElemGravCoef;
    // initialize the pressure in the element where the BHP is controlled)
    if( currentControl == WellControls::Control::BHP )
    {
      // if pressure constraint, initialize the pressure at the constraint
      pressureControl = targetBHP;
    }
    else // rate control
    {
      // initialize the pressure in the element where the BHP is controlled slightly
      // above/below the target pressure depending on well type.
      // note: the targetBHP is not used here because we sometimes set targetBHP to a very large (unrealistic) value
      //       to keep the well in rate control during the full simulation, and we don't want this large targetBHP to
      //       be used for initialization
      pressureControl = ( wellType == WellControls::Type::PRODUCER )
                      ? 0.5 * pres
                      : 2.0 * pres;
    }

    GEOSX_ERROR_IF( pressureControl <= 0, "Invalid well initialization: negative pressure was found" );

    // estimate the pressures in the well elements using this avgDens
    forAll< POLICY >( subRegionSize, [=] GEOSX_HOST_DEVICE ( localIndex const iwelem )
    {
      wellElemPressure[iwelem] = pressureControl
                                 + avgTotalMassDens * ( wellElemGravCoef[iwelem] - gravCoefControl );
    } );
  }

};

/******************************** CompDensInitializationKernel ********************************/

struct CompDensInitializationKernel
{

  template< typename POLICY >
  static void
  launch( localIndex const subRegionSize,
          localIndex const numComponents,
          arrayView2d< real64 const, compflow::USD_COMP > const & wellElemCompFrac,
          arrayView2d< real64 const, multifluid::USD_FLUID > const & wellElemTotalDens,
          arrayView2d< real64, compflow::USD_COMP > const & wellElemCompDens )
  {
    forAll< POLICY >( subRegionSize, [=] GEOSX_HOST_DEVICE ( localIndex const iwelem )
    {
      for( localIndex ic = 0; ic < numComponents; ++ic )
      {
        wellElemCompDens[iwelem][ic] = wellElemCompFrac[iwelem][ic] * wellElemTotalDens[iwelem][0];
      }
    } );
  }

};

/******************************** RateInitializationKernel ********************************/

struct RateInitializationKernel
{

  template< typename POLICY >
  static void
  launch( localIndex const subRegionSize,
          localIndex const targetPhaseIndex,
          WellControls const & wellControls,
<<<<<<< HEAD
          real64 const & currentTime,
          arrayView3d< real64 const > const & phaseDens,
          arrayView2d< real64 const > const & totalDens,
=======
          arrayView3d< real64 const, multifluid::USD_PHASE > const & phaseDens,
          arrayView2d< real64 const, multifluid::USD_FLUID > const & totalDens,
>>>>>>> 87c98ede
          arrayView1d< real64 > const & connRate )
  {
    WellControls::Control const control = wellControls.getControl();
    WellControls::Type const wellType = wellControls.getType();
    real64 const targetTotalRate = wellControls.getTargetTotalRate( currentTime );
    real64 const targetPhaseRate = wellControls.getTargetPhaseRate( currentTime );

    // Estimate the connection rates
    forAll< POLICY >( subRegionSize, [=] GEOSX_HOST_DEVICE ( localIndex const iwelem )
    {
      if( control == WellControls::Control::BHP )
      {
        // if BHP constraint set rate below the absolute max rate
        // with the appropriate sign (negative for prod, positive for inj)
        if( wellType == WellControls::Type::PRODUCER )
        {
          connRate[iwelem] = LvArray::math::max( 0.1 * targetPhaseRate * phaseDens[iwelem][0][targetPhaseIndex], -1e3 );
        }
        else
        {
          connRate[iwelem] = LvArray::math::min( 0.1 * targetTotalRate * totalDens[iwelem][0], 1e3 );
        }
      }
      else
      {
        if( wellType == WellControls::Type::PRODUCER )
        {
          connRate[iwelem] = targetPhaseRate * phaseDens[iwelem][0][targetPhaseIndex];
        }
        else
        {
          connRate[iwelem] = targetTotalRate * totalDens[iwelem][0];
        }
      }
    } );
  }

};


/******************************** TotalMassDensityKernel ****************************/

struct TotalMassDensityKernel
{

  template< typename POLICY >
  static void
  launch( localIndex const subRegionSize,
          localIndex const numComponents,
          localIndex const numPhases,
          arrayView2d< real64 const, compflow::USD_PHASE > const & phaseVolFrac,
          arrayView2d< real64 const, compflow::USD_PHASE > const & dPhaseVolFrac_dPres,
          arrayView3d< real64 const, compflow::USD_PHASE_DC > const & dPhaseVolFrac_dCompDens,
          arrayView3d< real64 const, compflow::USD_COMP_DC > const & dCompFrac_dCompDens,
          arrayView3d< real64 const, multifluid::USD_PHASE > const & phaseMassDens,
          arrayView3d< real64 const, multifluid::USD_PHASE > const & dPhaseMassDens_dPres,
          arrayView4d< real64 const, multifluid::USD_PHASE_DC > const & dPhaseMassDens_dComp,
          arrayView1d< real64 > const & totalMassDens,
          arrayView1d< real64 > const & dTotalMassDens_dPres,
          arrayView2d< real64, compflow::USD_FLUID_DC > const & dTotalMassDens_dCompDens )
  {
    localIndex constexpr maxNumComp = constitutive::MultiFluidBase::MAX_NUM_COMPONENTS;
    localIndex const NC = numComponents;
    localIndex const NP = numPhases;

    stackArray1d< real64, maxNumComp > dMassDens_dC( NC );

    forAll< POLICY >( subRegionSize, [=] GEOSX_HOST_DEVICE ( localIndex const iwelem )
    {
      totalMassDens[iwelem] = 0.0;
      dTotalMassDens_dPres[iwelem] = 0.0;
      for( localIndex ic = 0; ic < NC; ++ic )
      {
        dTotalMassDens_dCompDens[iwelem][ic] = 0.0;
      }

      for( localIndex ip = 0; ip < NP; ++ip )
      {
        totalMassDens[iwelem] += phaseVolFrac[iwelem][ip] * phaseMassDens[iwelem][0][ip];
        dTotalMassDens_dPres[iwelem] += dPhaseVolFrac_dPres[iwelem][ip] * phaseMassDens[iwelem][0][ip]
                                        + phaseVolFrac[iwelem][ip] * dPhaseMassDens_dPres[iwelem][0][ip];

        applyChainRule( NC, dCompFrac_dCompDens[iwelem], dPhaseMassDens_dComp[iwelem][0][ip], dMassDens_dC );
        for( localIndex ic = 0; ic < NC; ++ic )
        {
          dTotalMassDens_dCompDens[iwelem][ic] += dPhaseVolFrac_dCompDens[iwelem][ip][ic] * phaseMassDens[iwelem][0][ip]
                                                  + phaseVolFrac[iwelem][ip] * dMassDens_dC[ic];
        }
      }

    } );
  }

};

/******************************** ResidualNormKernel ********************************/

struct ResidualNormKernel
{

  template< typename POLICY, typename REDUCE_POLICY, typename LOCAL_VECTOR >
  static void
  launch( LOCAL_VECTOR const localResidual,
          globalIndex const rankOffset,
          bool const isLocallyOwned,
          localIndex const iwelemControl,
          localIndex const numDofPerWellElement,
          localIndex const targetPhaseIndex,
          WellControls const & wellControls,
          real64 const & currentTime,
          arrayView1d< globalIndex const > const & wellElemDofNumber,
          arrayView1d< integer const > const & wellElemGhostRank,
          arrayView3d< real64 const, multifluid::USD_PHASE > const & wellElemPhaseDens,
          arrayView2d< real64 const, multifluid::USD_FLUID > const & wellElemTotalDens,
          real64 const dt,
          real64 * localResidualNorm )
  {
    WellControls::Type const wellType = wellControls.getType();
    WellControls::Control const currentControl = wellControls.getControl();
    real64 const targetBHP = wellControls.getTargetBHP( currentTime );
    real64 const targetTotalRate = wellControls.getTargetTotalRate( currentTime );
    real64 const targetPhaseRate = wellControls.getTargetPhaseRate( currentTime );
    real64 const absTargetTotalRate = fabs( targetTotalRate );
    real64 const absTargetPhaseRate = fabs( targetPhaseRate );

    RAJA::ReduceSum< REDUCE_POLICY, real64 > sumScaled( 0.0 );

    forAll< POLICY >( wellElemDofNumber.size(), [=] GEOSX_HOST_DEVICE ( localIndex const iwelem )
    {
      if( wellElemGhostRank[iwelem] < 0 )
      {
        real64 normalizer = 0.0;
        for( localIndex idof = 0; idof < numDofPerWellElement; ++idof )
        {
          // for the control equation, we distinguish two cases
          if( idof == CompositionalMultiphaseWell::RowOffset::CONTROL )
          {
            // for the top well element, normalize using the current control
            if( isLocallyOwned && iwelem == iwelemControl )
            {
              if( currentControl == WellControls::Control::BHP )
              {
                normalizer = targetBHP;
              }
              else if( currentControl == WellControls::Control::TOTALVOLRATE )
              {
                normalizer = absTargetTotalRate;
              }
              else if( currentControl == WellControls::Control::PHASEVOLRATE )
              {
                normalizer = absTargetPhaseRate;
              }
            }
            // for the pressure difference equation, always normalize by the BHP
            else
            {
              normalizer = targetBHP;
            }
          }
          else
          {
            // did not seem to make sense to use the mass in the well elem for the normalization
            // since there is no accumulation in the well model. Hence the rates are used here.
            // TODO: use old densities for the normalization
            if( wellType == WellControls::Type::PRODUCER ) // only PHASEVOLRATE is supported for now
            {
              normalizer = dt * absTargetPhaseRate * wellElemPhaseDens[iwelem][0][targetPhaseIndex];
            }
            else // Type::INJECTOR, only TOTALVOLRATE is supported for now
            {
              normalizer = dt * absTargetTotalRate * wellElemTotalDens[iwelem][0];
            }
          }
          localIndex const lid = wellElemDofNumber[iwelem] + idof - rankOffset;
          real64 const val = localResidual[lid] / normalizer;
          sumScaled += val * val; // get something dimensionless
        }
      }
    } );
    *localResidualNorm = *localResidualNorm + sumScaled.get();
  }

};

/******************************** SolutionScalingKernel ********************************/

struct SolutionScalingKernel
{
  template< typename POLICY, typename REDUCE_POLICY, typename LOCAL_VECTOR >
  static real64
  launch( LOCAL_VECTOR const localSolution,
          globalIndex const rankOffset,
          localIndex const numComponents,
          arrayView1d< globalIndex const > const & wellElemDofNumber,
          arrayView1d< integer const > const & wellElemGhostRank,
          arrayView1d< real64 const > const & wellElemPres,
          arrayView1d< real64 const > const & dWellElemPres,
          arrayView2d< real64 const, compflow::USD_COMP > const & wellElemCompDens,
          arrayView2d< real64 const, compflow::USD_COMP > const & dWellElemCompDens,
          real64 const maxRelativePresChange,
          real64 const maxCompFracChange )
  {
    real64 constexpr eps = minDensForDivision;

    RAJA::ReduceMin< REDUCE_POLICY, real64 > minVal( 1.0 );

    forAll< POLICY >( wellElemDofNumber.size(), [=] GEOSX_HOST_DEVICE ( localIndex const iwelem )
    {
      if( wellElemGhostRank[iwelem] < 0 )
      {

        // the scaling of the pressures is particularly useful for the beginning of the simulation
        // with active rate control, but is useless otherwise
        real64 const pres = wellElemPres[iwelem] + dWellElemPres[iwelem];
        real64 const absPresChange = fabs( localSolution[wellElemDofNumber[iwelem] - rankOffset] );
        if( pres < eps )
        {
          real64 const relativePresChange = fabs( absPresChange ) / pres;
          if( relativePresChange > maxRelativePresChange )
          {
            minVal.min( maxRelativePresChange / relativePresChange );
          }
        }

        real64 prevTotalDens = 0;
        for( localIndex ic = 0; ic < numComponents; ++ic )
        {
          prevTotalDens += wellElemCompDens[iwelem][ic] + dWellElemCompDens[iwelem][ic];
        }

        for( localIndex ic = 0; ic < numComponents; ++ic )
        {
          localIndex const lid = wellElemDofNumber[iwelem] + ic + 1 - rankOffset;

          // compute scaling factor based on relative change in component densities
          real64 const absCompDensChange = fabs( localSolution[lid] );
          real64 const maxAbsCompDensChange = maxCompFracChange * prevTotalDens;

          // This actually checks the change in component fraction, using a lagged total density
          // Indeed we can rewrite the following check as:
          //    | prevCompDens / prevTotalDens - newCompDens / prevTotalDens | > maxCompFracChange
          // Note that the total density in the second term is lagged (i.e, we use prevTotalDens)
          // because I found it more robust than using directly newTotalDens (which can vary also
          // wildly when the compDens change is large)
          if( absCompDensChange > maxAbsCompDensChange && absCompDensChange > eps )
          {
            minVal.min( maxAbsCompDensChange / absCompDensChange );
          }
        }
      }
    } );
    return minVal.get();
  }

};


/******************************** SolutionCheckKernel ********************************/

struct SolutionCheckKernel
{
  template< typename POLICY, typename REDUCE_POLICY, typename LOCAL_VECTOR >
  static localIndex
  launch( LOCAL_VECTOR const localSolution,
          globalIndex const rankOffset,
          localIndex const numComponents,
          arrayView1d< globalIndex const > const & wellElemDofNumber,
          arrayView1d< integer const > const & wellElemGhostRank,
          arrayView1d< real64 const > const & wellElemPressure,
          arrayView1d< real64 const > const & dWellElemPressure,
          arrayView2d< real64 const, compflow::USD_COMP > const & wellElemCompDens,
          arrayView2d< real64 const, compflow::USD_COMP > const & dWellElemCompDens,
          integer const allowCompDensChopping,
          real64 const scalingFactor )
  {
    real64 constexpr eps = minDensForDivision;

    RAJA::ReduceMin< REDUCE_POLICY, localIndex > minVal( 1 );

    forAll< POLICY >( wellElemDofNumber.size(), [=] GEOSX_HOST_DEVICE ( localIndex const iwelem )
    {
      if( wellElemGhostRank[iwelem] < 0 )
      {
        // pressure
        localIndex lid = wellElemDofNumber[iwelem] + CompositionalMultiphaseWell::ColOffset::DPRES - rankOffset;
        real64 const newPres = wellElemPressure[iwelem] + dWellElemPressure[iwelem]
                               + scalingFactor * localSolution[lid];

        // the pressure must be positive
        if( newPres < 0.0 )
        {
          minVal.min( 0 );
        }

        // if component density is not allowed, the time step fails if a component density is negative
        // otherwise, we just check that the total density is positive, and negative component densities
        // will be chopped (i.e., set to zero) in applySystemSolution
        if( !allowCompDensChopping )
        {
          for( localIndex ic = 0; ic < numComponents; ++ic )
          {
            lid = wellElemDofNumber[iwelem] + ic + 1 - rankOffset;
            real64 const newDens = wellElemCompDens[iwelem][ic] + dWellElemCompDens[iwelem][ic]
                                   + scalingFactor * localSolution[lid];

            if( newDens < 0 )
            {
              minVal.min( 0 );
            }
          }
        }
        else
        {
          real64 totalDens = 0.0;
          for( localIndex ic = 0; ic < numComponents; ++ic )
          {
            lid = wellElemDofNumber[iwelem] + ic + 1 - rankOffset;
            real64 const newDens = wellElemCompDens[iwelem][ic] + dWellElemCompDens[iwelem][ic]
                                   + scalingFactor * localSolution[lid];
            totalDens += (newDens > 0.0) ? newDens : 0.0;
          }
          if( totalDens < eps )
          {
            minVal.min( 0 );
          }
        }
      }
    } );
    return minVal.get();
  }

};


} // end namespace CompositionalMultiphaseWellKernels

} // end namespace geosx

#endif //GEOSX_PHYSICSSOLVERS_FLUIDFLOW_WELLS_COMPOSITIONALMULTIPHASEWELLKERNELS_HPP<|MERGE_RESOLUTION|>--- conflicted
+++ resolved
@@ -1316,14 +1316,9 @@
   launch( localIndex const subRegionSize,
           localIndex const targetPhaseIndex,
           WellControls const & wellControls,
-<<<<<<< HEAD
           real64 const & currentTime,
-          arrayView3d< real64 const > const & phaseDens,
-          arrayView2d< real64 const > const & totalDens,
-=======
           arrayView3d< real64 const, multifluid::USD_PHASE > const & phaseDens,
           arrayView2d< real64 const, multifluid::USD_FLUID > const & totalDens,
->>>>>>> 87c98ede
           arrayView1d< real64 > const & connRate )
   {
     WellControls::Control const control = wellControls.getControl();
