/*
 * ------------------------------------------------------------------------------------------------------------
 * SPDX-License-Identifier: LGPL-2.1-only
 *
 * Copyright (c) 2016-2024 Lawrence Livermore National Security LLC
 * Copyright (c) 2018-2024 Total, S.A
 * Copyright (c) 2018-2024 The Board of Trustees of the Leland Stanford Junior University
<<<<<<< HEAD
 * Copyright (c) 2018-2024 Chevron
=======
 * Copyright (c) 2023-2024 Chevron
>>>>>>> fe987d81
 * Copyright (c) 2019-     GEOS/GEOSX Contributors
 * All rights reserved
 *
 * See top level LICENSE, COPYRIGHT, CONTRIBUTORS, NOTICE, and ACKNOWLEDGEMENTS files for details.
 * ------------------------------------------------------------------------------------------------------------
 */

/**
 * @file CompositionalMultiphaseWell.cpp
 */

#include "CompositionalMultiphaseWell.hpp"

#include "codingUtilities/Utilities.hpp"
#include "common/DataTypes.hpp"
#include "common/FieldSpecificationOps.hpp"
#include "common/TimingMacros.hpp"
#include "constitutive/ConstitutiveManager.hpp"
#include "constitutive/fluid/multifluid/MultiFluidBase.hpp"
#include "constitutive/fluid/multifluid/MultiFluidFields.hpp"
#include "constitutive/fluid/multifluid/MultiFluidSelector.hpp"
#include "constitutive/relativePermeability/RelativePermeabilityBase.hpp"
#include "constitutive/relativePermeability/RelativePermeabilityFields.hpp"
#include "dataRepository/Group.hpp"
#include "mesh/DomainPartition.hpp"
#include "mesh/PerforationFields.hpp"
#include "mesh/WellElementSubRegion.hpp"
#include "mesh/mpiCommunications/CommunicationTools.hpp"
#include "physicsSolvers/fluidFlow/wells/WellSolverBaseFields.hpp"
#include "physicsSolvers/fluidFlow/wells/WellFields.hpp"
#include "physicsSolvers/fluidFlow/wells/CompositionalMultiphaseWellFields.hpp"
#include "physicsSolvers/fluidFlow/wells/WellControls.hpp"
#include "physicsSolvers/fluidFlow/wells/LogLevelsInfo.hpp"
#include "physicsSolvers/fluidFlow/wells/kernels/CompositionalMultiphaseWellKernels.hpp"
#include "physicsSolvers/fluidFlow/wells/kernels/ThermalCompositionalMultiphaseWellKernels.hpp"
#include "physicsSolvers/fluidFlow/wells/kernels/PerforationFluxKernels.hpp"
#include "physicsSolvers/fluidFlow/kernels/compositional/AccumulationKernel.hpp"
#include "physicsSolvers/fluidFlow/kernels/compositional/ThermalAccumulationKernel.hpp"
#include "physicsSolvers/fluidFlow/kernels/compositional/SolutionScalingKernel.hpp"
#include "physicsSolvers/fluidFlow/kernels/compositional/ThermalSolutionScalingKernel.hpp"
#include "physicsSolvers/fluidFlow/kernels/compositional/SolutionCheckKernel.hpp"
#include "physicsSolvers/fluidFlow/kernels/compositional/ThermalSolutionCheckKernel.hpp"
#include "physicsSolvers/fluidFlow/kernels/compositional/GlobalComponentFractionKernel.hpp"
#include "physicsSolvers/fluidFlow/kernels/compositional/PhaseVolumeFractionKernel.hpp"
#include "physicsSolvers/fluidFlow/kernels/compositional/ThermalPhaseVolumeFractionKernel.hpp"
#include "physicsSolvers/fluidFlow/kernels/compositional/FluidUpdateKernel.hpp"

#if defined( __INTEL_COMPILER )
#pragma GCC optimize "O0"
#endif

namespace geos
{

using namespace dataRepository;
using namespace constitutive;
using namespace compositionalMultiphaseWellKernels;

CompositionalMultiphaseWell::CompositionalMultiphaseWell( const string & name,
                                                          Group * const parent )
  :
  WellSolverBase( name, parent ),
  m_useMass( false ),
  m_useTotalMassEquation( 1 ),
  m_maxCompFracChange( 1.0 ),
  m_maxRelativePresChange( 0.2 ),
  m_maxAbsolutePresChange( -1 ), // disabled by default
  m_minScalingFactor( 0.01 ),
  m_allowCompDensChopping( 1 ),
  m_targetPhaseIndex( -1 )
{
  this->registerWrapper( viewKeyStruct::useMassFlagString(), &m_useMass ).
    setApplyDefaultValue( 0 ).
    setInputFlag( InputFlags::OPTIONAL ).
    setDescription( "Use mass formulation instead of molar" );

  this->registerWrapper( viewKeyStruct::useTotalMassEquationString(), &m_useTotalMassEquation ).
    setApplyDefaultValue( 1 ).
    setInputFlag( InputFlags::OPTIONAL ).
    setDescription( "Use total mass equation" );

  this->registerWrapper( viewKeyStruct::maxCompFracChangeString(), &m_maxCompFracChange ).
    setSizedFromParent( 0 ).
    setInputFlag( InputFlags::OPTIONAL ).
    setApplyDefaultValue( 1.0 ).
    setDescription( "Maximum (absolute) change in a component fraction between two Newton iterations" );

  this->registerWrapper( viewKeyStruct::maxRelativeCompDensChangeString(), &m_maxRelativeCompDensChange ).
    setSizedFromParent( 0 ).
    setInputFlag( InputFlags::OPTIONAL ).
<<<<<<< HEAD
    setApplyDefaultValue( LvArray::NumericLimits< real64 >::max ). // disabled by default
=======
    setApplyDefaultValue( LvArray::NumericLimits< real64 >::max/1.0e100 ). // disabled by default
>>>>>>> fe987d81
    setDescription( "Maximum (relative) change in a component density between two Newton iterations" );

  this->registerWrapper( viewKeyStruct::maxRelativePresChangeString(), &m_maxRelativePresChange ).
    setSizedFromParent( 0 ).
    setInputFlag( InputFlags::OPTIONAL ).
    setApplyDefaultValue( 1.0 ).
    setDescription( "Maximum (relative) change in pressure between two Newton iterations (recommended with rate control)" );

  this->registerWrapper( viewKeyStruct::maxAbsolutePresChangeString(), &m_maxAbsolutePresChange ).
    setSizedFromParent( 0 ).
    setInputFlag( InputFlags::OPTIONAL ).
    setApplyDefaultValue( -1.0 ).       // disabled by default
    setDescription( "Maximum (absolute) pressure change in a Newton iteration" );

<<<<<<< HEAD
=======
  this->registerWrapper( viewKeyStruct::maxRelativeTempChangeString(), &m_maxRelativeTempChange ).
    setSizedFromParent( 0 ).
    setInputFlag( InputFlags::OPTIONAL ).
    setApplyDefaultValue( 1.0 ).
    setDescription( "Maximum (relative) change in temperature between two Newton iterations  " );

>>>>>>> fe987d81
  this->registerWrapper( viewKeyStruct::allowLocalCompDensChoppingString(), &m_allowCompDensChopping ).
    setSizedFromParent( 0 ).
    setInputFlag( InputFlags::OPTIONAL ).
    setApplyDefaultValue( 1 ).
    setDescription( "Flag indicating whether local (cell-wise) chopping of negative compositions is allowed" );
}

void CompositionalMultiphaseWell::postInputInitialization()
{
  WellSolverBase::postInputInitialization();

  GEOS_ERROR_IF_GT_MSG( m_maxCompFracChange, 1.0,
                        getWrapperDataContext( viewKeyStruct::maxCompFracChangeString() ) <<
                        ": The maximum absolute change in component fraction must smaller or equal to 1.0" );
  GEOS_ERROR_IF_LT_MSG( m_maxCompFracChange, 0.0,
                        getWrapperDataContext( viewKeyStruct::maxCompFracChangeString() ) <<
                        ": The maximum absolute change in component fraction must larger or equal to 0.0" );

  GEOS_ERROR_IF_LE_MSG( m_maxRelativeCompDensChange, 0.0,
                        getWrapperDataContext( viewKeyStruct::maxRelativeCompDensChangeString() ) <<
                        ": The maximum relative change in component density must be larger than 0.0" );
}

void CompositionalMultiphaseWell::registerDataOnMesh( Group & meshBodies )
{
  WellSolverBase::registerDataOnMesh( meshBodies );

  DomainPartition const & domain = this->getGroupByPath< DomainPartition >( "/Problem/domain" );
  ConstitutiveManager const & cm = domain.getConstitutiveManager();

  forDiscretizationOnMeshTargets( meshBodies, [&]( string const &,
                                                   MeshLevel & mesh,
                                                   arrayView1d< string const > const & regionNames )
  {
    mesh.getElemManager().forElementSubRegions( regionNames,
                                                [&]( localIndex const,
                                                     ElementSubRegionBase & subRegion )
    {
      if( m_referenceFluidModelName.empty() )
      {
        m_referenceFluidModelName = getConstitutiveName< MultiFluidBase >( subRegion );
      }
    } );
  } );

  // 1. Set key dimensions of the problem
  // Empty check needed to avoid errors when running in schema generation mode.
  if( !m_referenceFluidModelName.empty() )
  {
    MultiFluidBase const & fluid0 = cm.getConstitutiveRelation< MultiFluidBase >( m_referenceFluidModelName );
    m_numPhases = fluid0.numFluidPhases();
    m_numComponents = fluid0.numFluidComponents();
  }
  m_numDofPerWellElement =  isThermal() ?    m_numComponents + 3 : m_numComponents + 2; // 1 pressure + NC compositions + 1 connectionRate +
                                                                                        // temp if thermal
  m_numDofPerResElement =  isThermal() ? m_numComponents + 2 : m_numComponents + 1; // 1 pressure + NC compositions + temp if thermal

  // loop over the wells
  forDiscretizationOnMeshTargets( meshBodies, [&] ( string const &,
                                                    MeshLevel & mesh,
                                                    arrayView1d< string const > const & regionNames )
  {

    ElementRegionManager & elemManager = mesh.getElemManager();

    elemManager.forElementSubRegions< WellElementSubRegion >( regionNames,
                                                              [&]( localIndex const,
                                                                   WellElementSubRegion & subRegion )
    {
      string const & fluidName = getConstitutiveName< MultiFluidBase >( subRegion );
      GEOS_ERROR_IF( fluidName.empty(), GEOS_FMT( "{}: Fluid model not found on subregion {}",
                                                  getDataContext(), subRegion.getName() ) );

      MultiFluidBase const & fluid = subRegion.getConstitutiveModel< MultiFluidBase >( fluidName );

      // The resizing of the arrays needs to happen here, before the call to initializePreSubGroups,
      // to make sure that the dimensions are properly set before the timeHistoryOutput starts its initialization.

      subRegion.registerField< fields::well::globalCompDensity >( getName() ).
        reference().resizeDimension< 1 >( m_numComponents );
      subRegion.registerField< fields::well::globalCompDensity_n >( getName() ).
        reference().resizeDimension< 1 >( m_numComponents );

      subRegion.registerField< fields::well::mixtureConnectionRate >( getName() );
      subRegion.registerField< fields::well::mixtureConnectionRate_n >( getName() );

      subRegion.registerField< fields::well::globalCompFraction >( getName() ).
        setDimLabels( 1, fluid.componentNames() ).
        reference().resizeDimension< 1 >( m_numComponents );
      subRegion.registerField< fields::well::dGlobalCompFraction_dGlobalCompDensity >( getName() ).
        reference().resizeDimension< 1, 2 >( m_numComponents, m_numComponents );

      subRegion.registerField< fields::well::phaseVolumeFraction >( getName() ).
        setDimLabels( 1, fluid.phaseNames() ).
        reference().resizeDimension< 1 >( m_numPhases );
      subRegion.registerField< fields::well::dPhaseVolumeFraction >( getName() ).
        reference().resizeDimension< 1, 2 >( m_numPhases, m_numComponents + 2 ); // dP, dT, dC

      subRegion.registerField< fields::well::totalMassDensity >( getName() );
      subRegion.registerField< fields::well::dTotalMassDensity >( getName() ).
        reference().resizeDimension< 1 >( m_numComponents +2 ); // dP, dT, dC

      subRegion.registerField< fields::well::phaseVolumeFraction_n >( getName() ).
        reference().resizeDimension< 1 >( m_numPhases );

      subRegion.registerField< fields::well::pressureScalingFactor >( getName() );
      subRegion.registerField< fields::well::temperatureScalingFactor >( getName() );
      subRegion.registerField< fields::well::globalCompDensityScalingFactor >( getName() );

      PerforationData & perforationData = *subRegion.getPerforationData();
      perforationData.registerField< fields::well::compPerforationRate >( getName() ).
        reference().resizeDimension< 1 >( m_numComponents );

      perforationData.registerField< fields::well::dCompPerforationRate >( getName() ).reference().resizeDimension< 1, 2, 3 >( 2, m_numComponents, m_numComponents+ 2 );
      if( fluid.isThermal() )
      {
        perforationData.registerField< fields::well::energyPerforationFlux >( getName() );
        perforationData.registerField< fields::well::dEnergyPerforationFlux >( getName() ).
          reference().resizeDimension< 1, 2 >( 2, m_numComponents+2 );
      }

      WellControls & wellControls = getWellControls( subRegion );
      wellControls.registerWrapper< real64 >( viewKeyStruct::currentBHPString() );

      wellControls.registerWrapper< array1d< real64 > >( viewKeyStruct::dCurrentBHPString() ).
        setSizedFromParent( 0 ).
        reference().resizeDimension< 0 >( m_numComponents + 2 );   // dP, dT, dC


      wellControls.registerWrapper< array1d< real64 > >( viewKeyStruct::currentPhaseVolRateString() ).
        setSizedFromParent( 0 ).
        reference().resizeDimension< 0 >( m_numPhases );

      wellControls.registerWrapper< array2d< real64 > >( viewKeyStruct::dCurrentPhaseVolRateString() ).
        setSizedFromParent( 0 ).
        reference().resizeDimension< 0, 1 >( m_numPhases, m_numComponents + 3 );   // dP, dT, dC, dQ

      wellControls.registerWrapper< real64 >( viewKeyStruct::massDensityString() );

      wellControls.registerWrapper< real64 >( viewKeyStruct::currentTotalVolRateString() );
<<<<<<< HEAD
      wellControls.registerWrapper< real64 >( viewKeyStruct::massDensityString() );
      wellControls.registerWrapper< real64 >( viewKeyStruct::dCurrentTotalVolRate_dPresString() ).
        setRestartFlags( RestartFlags::NO_WRITE );
      wellControls.registerWrapper< array1d< real64 > >( viewKeyStruct::dCurrentTotalVolRate_dCompDensString() ).
        setRestartFlags( RestartFlags::NO_WRITE ).
        setSizedFromParent( 0 ).
        reference().resizeDimension< 0 >( m_numComponents );
      wellControls.registerWrapper< real64 >( viewKeyStruct::dCurrentTotalVolRate_dRateString() ).
        setRestartFlags( RestartFlags::NO_WRITE );
=======
      wellControls.registerWrapper< array1d< real64 > >( viewKeyStruct::dCurrentTotalVolRateString() ).
        setSizedFromParent( 0 ).
        reference().resizeDimension< 0 >( m_numComponents + 3 );   // dP, dT, dC dQ

      wellControls.registerWrapper< real64 >( viewKeyStruct::massDensityString() );
>>>>>>> fe987d81

      // write rates output header
      // the rank that owns the reference well element is responsible
      if( m_writeCSV > 0 && subRegion.isLocallyOwned() )
      {
        string const wellControlsName = wellControls.getName();
        string const massUnit = m_useMass ? "kg" : "mol";
        integer const useSurfaceConditions = wellControls.useSurfaceConditions();
        string const conditionKey = useSurfaceConditions ? "surface" : "reservoir";
        string const unitKey = useSurfaceConditions ? "s" : "r";
        integer const numPhase = m_numPhases;
        // format: time,bhp,total_rate,total_vol_rate,phase0_vol_rate,phase1_vol_rate,...
        std::ofstream outputFile( m_ratesOutputDir + "/" + wellControlsName + ".csv" );
        outputFile << "Time [s],BHP [Pa],Total rate [" << massUnit << "/s],Total " << conditionKey << " Volumetric rate [" << unitKey << "m3/s]";
        for( integer ip = 0; ip < numPhase; ++ip )
          outputFile << ",Phase" << ip << " " << conditionKey << " volumetric rate [" << unitKey << "m3/s]";
        outputFile << std::endl;
        outputFile.close();
      }
    } );
  } );

}

void CompositionalMultiphaseWell::setConstitutiveNames( ElementSubRegionBase & subRegion ) const
{

  string & fluidName = subRegion.getReference< string >( viewKeyStruct::fluidNamesString() );
  fluidName = getConstitutiveName< MultiFluidBase >( subRegion );
  GEOS_THROW_IF( fluidName.empty(),
                 GEOS_FMT( "{}: Fluid model not found on subregion {}",
                           getDataContext(), subRegion.getName() ),
                 InputError );

  string & relPermName = subRegion.registerWrapper< string >( viewKeyStruct::relPermNamesString() ).
                           setPlotLevel( PlotLevel::NOPLOT ).
                           setRestartFlags( RestartFlags::NO_WRITE ).
                           setSizedFromParent( 0 ).
                           setDescription( "Name of the relative permeability constitutive model to use" ).
                           reference();

  relPermName = getConstitutiveName< RelativePermeabilityBase >( subRegion );

  GEOS_THROW_IF( relPermName.empty(),
                 GEOS_FMT( "{}: Relative permeability model not found on subregion {}",
                           getDataContext(), subRegion.getName() ),
                 InputError );

}
namespace
{

template< typename MODEL1_TYPE, typename MODEL2_TYPE >
void compareMultiphaseModels( MODEL1_TYPE const & lhs, MODEL2_TYPE const & rhs )
{
  GEOS_THROW_IF_NE_MSG( lhs.numFluidPhases(), rhs.numFluidPhases(),
                        GEOS_FMT( "Mismatch in number of phases between constitutive models {} and {}",
                                  lhs.getDataContext(), rhs.getDataContext() ),
                        InputError );

  for( integer ip = 0; ip < lhs.numFluidPhases(); ++ip )
  {
    GEOS_THROW_IF_NE_MSG( lhs.phaseNames()[ip], rhs.phaseNames()[ip],
                          GEOS_FMT( "Mismatch in phase names between constitutive models {} and {}",
                                    lhs.getDataContext(), rhs.getDataContext() ),
                          InputError );
  }
}

template< typename MODEL1_TYPE, typename MODEL2_TYPE >
void compareMulticomponentModels( MODEL1_TYPE const & lhs, MODEL2_TYPE const & rhs )
{
  GEOS_THROW_IF_NE_MSG( lhs.numFluidComponents(), rhs.numFluidComponents(),
                        GEOS_FMT( "Mismatch in number of components between constitutive models {} and {}",
                                  lhs.getDataContext(), rhs.getDataContext() ),
                        InputError );

  for( integer ic = 0; ic < lhs.numFluidComponents(); ++ic )
  {
    GEOS_THROW_IF_NE_MSG( lhs.componentNames()[ic], rhs.componentNames()[ic],
                          GEOS_FMT( "Mismatch in component names between constitutive models {} and {}",
                                    lhs.getDataContext(), rhs.getDataContext() ),
                          InputError );
  }
}

}

/**
 * @brief Checks if the WellControls parameters are within the fluid tables ranges
 * @param fluid the fluid to check
 */
void CompositionalMultiphaseWell::validateWellControlsForFluid( WellControls const & wellControls,
                                                                MultiFluidBase const & fluid ) const
{
  if( wellControls.useSurfaceConditions() )
  {
    try
    {
      real64 const & surfaceTemp = wellControls.getSurfaceTemperature();
      real64 const & surfacePres = wellControls.getSurfacePressure();
      fluid.checkTablesParameters( surfacePres, surfaceTemp );
    } catch( SimulationError const & ex )
    {
      string const errorMsg = GEOS_FMT( "{}: wrong surface pressure / temperature.\n", getDataContext() );
      throw SimulationError( ex, errorMsg );
    }
  }
}

void CompositionalMultiphaseWell::validateConstitutiveModels( DomainPartition const & domain ) const
{
  GEOS_MARK_FUNCTION;

  ConstitutiveManager const & cm = domain.getConstitutiveManager();
  CompositionalMultiphaseBase const & flowSolver = getParent().getGroup< CompositionalMultiphaseBase >( getFlowSolverName() );
  string const referenceFluidName = flowSolver.referenceFluidModelName();
  MultiFluidBase const & referenceFluid = cm.getConstitutiveRelation< MultiFluidBase >( m_referenceFluidModelName );

  forDiscretizationOnMeshTargets( domain.getMeshBodies(), [&]( string const &,
                                                               MeshLevel const & mesh,
                                                               arrayView1d< string const > const & regionNames )
  {

    mesh.getElemManager().forElementSubRegions< WellElementSubRegion >( regionNames, [&]( localIndex const,
                                                                                          WellElementSubRegion const & subRegion )
    {
      string const & fluidName = subRegion.getReference< string >( viewKeyStruct::fluidNamesString() );
      MultiFluidBase const & fluid = getConstitutiveModel< MultiFluidBase >( subRegion, fluidName );
      compareMultiphaseModels( fluid, referenceFluid );
      compareMulticomponentModels( fluid, referenceFluid );

      string const & relpermName = subRegion.getReference< string >( viewKeyStruct::relPermNamesString() );
      RelativePermeabilityBase const & relPerm = getConstitutiveModel< RelativePermeabilityBase >( subRegion, relpermName );
      compareMultiphaseModels( relPerm, referenceFluid );

      WellControls const & wellControls = getWellControls( subRegion );
      validateWellControlsForFluid( wellControls, fluid );
    } );

  } );
}

void CompositionalMultiphaseWell::validateInjectionStreams( WellElementSubRegion const & subRegion ) const
{
  WellControls const & wellControls = getWellControls( subRegion );

  // check well injection stream for injectors
  if( wellControls.isInjector())
  {
    arrayView1d< real64 const > const & injectionStream = wellControls.getInjectionStream();

    integer const streamSize = injectionStream.size();
    GEOS_THROW_IF( ( streamSize == 0 ),
                   "WellControls '" << wellControls.getName() << "'" <<
                   ": Injection stream not specified for well " << subRegion.getName(),
                   InputError );
    GEOS_THROW_IF( ( streamSize != m_numComponents ),
                   "WellControls '" << wellControls.getName() << "'" <<
                   ": Injection stream for well " << subRegion.getName() << " should have " <<
                   m_numComponents << " components.",
                   InputError );

    real64 compFracSum = 0;
    for( integer ic = 0; ic < m_numComponents; ++ic )
    {
      real64 const compFrac = injectionStream[ic];
      GEOS_THROW_IF( ( compFrac < 0.0 ) || ( compFrac > 1.0 ),
                     "WellControls " << wellControls.getDataContext() <<
                     ": Invalid injection stream for well " << subRegion.getName(),
                     InputError );
      compFracSum += compFrac;
    }
    GEOS_THROW_IF( ( compFracSum < 1.0 - std::numeric_limits< real64 >::epsilon() ) ||
                   ( compFracSum > 1.0 + std::numeric_limits< real64 >::epsilon() ),
                   "WellControls " << wellControls.getDataContext() <<
                   ": Invalid injection stream for well " << subRegion.getName(),
                   InputError );
  }
}

void CompositionalMultiphaseWell::validateWellConstraints( real64 const & time_n,
                                                           real64 const & dt,
                                                           WellElementSubRegion const & subRegion )
{
  string const & fluidName = subRegion.getReference< string >( viewKeyStruct::fluidNamesString());
  MultiFluidBase const & fluid = subRegion.getConstitutiveModel< MultiFluidBase >( fluidName );

  // now that we know we are single-phase, we can check a few things in the constraints
  WellControls const & wellControls = getWellControls( subRegion );
  WellControls::Control const currentControl = wellControls.getControl();
  real64 const & targetTotalRate = wellControls.getTargetTotalRate( time_n + dt );
  real64 const & targetPhaseRate = wellControls.getTargetPhaseRate( time_n + dt );

  GEOS_THROW_IF( wellControls.isInjector() && currentControl == WellControls::Control::PHASEVOLRATE,
                 "WellControls " << wellControls.getDataContext() <<
                 ": Phase rate control is not available for injectors",
                 InputError );
  GEOS_THROW_IF( wellControls.isProducer() && currentControl == WellControls::Control::TOTALVOLRATE,
                 "WellControls " << wellControls.getDataContext() <<
                 ": Total rate control is not available for producers",
                 InputError );

  GEOS_THROW_IF( wellControls.isInjector() && targetTotalRate < 0.0,
                 "WellControls " << wellControls.getDataContext() <<
                 ": Target total rate cannot be negative for injectors",
                 InputError );
  GEOS_THROW_IF( wellControls.isInjector() && !isZero( targetPhaseRate ),
                 "WellControls " << wellControls.getDataContext() <<
                 ": Target phase rate cannot be used for injectors",
                 InputError );

  // The user always provides positive rates, but these rates are later multiplied by -1 internally for producers
  GEOS_THROW_IF( wellControls.isProducer() && targetPhaseRate > 0.0,
                 "WellControls " << wellControls.getDataContext() <<
                 ": Target phase rate cannot be negative for producers",
                 InputError );
  GEOS_THROW_IF( wellControls.isProducer() && !isZero( targetTotalRate ),
                 "WellControls " << wellControls.getDataContext() <<
                 ": Target total rate cannot be used for producers",
                 InputError );

  // Find target phase index for phase rate constraint
  for( integer ip = 0; ip < fluid.numFluidPhases(); ++ip )
  {
    if( fluid.phaseNames()[ip] == wellControls.getTargetPhaseName() )
    {
      m_targetPhaseIndex = ip;
    }
  }
  GEOS_THROW_IF( wellControls.isProducer() && m_targetPhaseIndex == -1,
                 "WellControls " << wellControls.getDataContext() <<
                 ": Phase " << wellControls.getTargetPhaseName() << " not found for well control " << wellControls.getName(),
                 InputError );
}

void CompositionalMultiphaseWell::initializePostSubGroups()
{
  WellSolverBase::initializePostSubGroups();

  DomainPartition & domain = this->getGroupByPath< DomainPartition >( "/Problem/domain" );

  validateConstitutiveModels( domain );

  forDiscretizationOnMeshTargets( domain.getMeshBodies(), [&]( string const &,
                                                               MeshLevel & mesh,
                                                               arrayView1d< string const > const & regionNames )
  {
    mesh.getElemManager().forElementSubRegions< WellElementSubRegion >( regionNames, [&]( localIndex const,
                                                                                          WellElementSubRegion & subRegion )
    {
      string & relPermName = subRegion.getReference< string >( viewKeyStruct::relPermNamesString() );
      relPermName = getConstitutiveName< RelativePermeabilityBase >( subRegion );
      GEOS_THROW_IF( relPermName.empty(),
                     GEOS_FMT( "{}: Relative permeability not found on subregion {}",
                               getDataContext(), subRegion.getName() ),
                     InputError );

      validateInjectionStreams( subRegion );
    } );
  } );
}

void CompositionalMultiphaseWell::initializePostInitialConditionsPreSubGroups()
{
  WellSolverBase::initializePostInitialConditionsPreSubGroups();

  DomainPartition & domain = this->getGroupByPath< DomainPartition >( "/Problem/domain" );
  forDiscretizationOnMeshTargets( domain.getMeshBodies(), [&] ( string const &,
                                                                MeshLevel & mesh,
                                                                arrayView1d< string const > const & regionNames )
  {

    // loop over the wells
    mesh.getElemManager().forElementSubRegions< WellElementSubRegion >( regionNames, [&]( localIndex const,
                                                                                          WellElementSubRegion & subRegion )
    {
      string const & fluidName = subRegion.getReference< string >( viewKeyStruct::fluidNamesString() );
      MultiFluidBase & fluid = subRegion.getConstitutiveModel< MultiFluidBase >( fluidName );
      fluid.setMassFlag( m_useMass );
    } );
  } );
}

void CompositionalMultiphaseWell::updateGlobalComponentFraction( WellElementSubRegion & subRegion ) const
{
  GEOS_MARK_FUNCTION;

  isothermalCompositionalMultiphaseBaseKernels::
    GlobalComponentFractionKernelFactory::
    createAndLaunch< parallelDevicePolicy<> >( m_numComponents,
                                               subRegion );

}

void CompositionalMultiphaseWell::updateBHPForConstraint( WellElementSubRegion & subRegion )
{
  GEOS_MARK_FUNCTION;

  // the rank that owns the reference well element is responsible for the calculations below.
  if( !subRegion.isLocallyOwned() )
  {
    return;
  }
  using Deriv = multifluid::DerivativeOffset;

  integer const numComp = m_numComponents;
  localIndex const iwelemRef = subRegion.getTopWellElementIndex();

  string & fluidName = subRegion.getReference< string >( viewKeyStruct::fluidNamesString() );
  fluidName = getConstitutiveName< MultiFluidBase >( subRegion );
  MultiFluidBase const & fluid = subRegion.getConstitutiveModel< MultiFluidBase >( fluidName );
  integer isThermal = fluid.isThermal();
  // subRegion data

  arrayView1d< real64 const > const & pres = subRegion.getField< fields::well::pressure >();

  arrayView1d< real64 > const & totalMassDens = subRegion.getField< fields::well::totalMassDensity >();
  arrayView2d< real64, compflow::USD_FLUID_DC > const & dTotalMassDens = subRegion.getField< fields::well::dTotalMassDensity >();

  arrayView1d< real64 const > const wellElemGravCoef = subRegion.getField< fields::well::gravityCoefficient >();

  // control data

  WellControls & wellControls = getWellControls( subRegion );
  string const wellControlsName = wellControls.getName();
  integer const logLevel = wellControls.getLogLevel();
  real64 const & refGravCoef = wellControls.getReferenceGravityCoef();

  real64 & currentBHP =
    wellControls.getReference< real64 >( CompositionalMultiphaseWell::viewKeyStruct::currentBHPString() );
  arrayView1d< real64 > const & dCurrentBHP =
    wellControls.getReference< array1d< real64 > >( CompositionalMultiphaseWell::viewKeyStruct::dCurrentBHPString() );

  geos::internal::kernelLaunchSelectorCompThermSwitch( numComp, isThermal, [&] ( auto NC, auto ISTHERMAL )
  {
    integer constexpr IS_THERMAL = ISTHERMAL();
    GEOS_UNUSED_VAR( NC );
    // bring everything back to host, capture the scalars by reference
    forAll< serialPolicy >( 1, [&numComp,
                                pres,
                                totalMassDens,
                                dTotalMassDens,
                                wellElemGravCoef,
                                &currentBHP,
                                &dCurrentBHP,
                                &iwelemRef,
                                &refGravCoef] ( localIndex const )
    {
      real64 const diffGravCoef = refGravCoef - wellElemGravCoef[iwelemRef];
      currentBHP = pres[iwelemRef] + totalMassDens[iwelemRef] * diffGravCoef;
      dCurrentBHP[Deriv::dP] =   1 + dTotalMassDens[iwelemRef][Deriv::dP] * diffGravCoef;
      for( integer ic = 0; ic < numComp; ++ic )
      {
        dCurrentBHP[Deriv::dC+ic] = dTotalMassDens[iwelemRef][Deriv::dC+ic] * diffGravCoef;
      }
      if constexpr ( IS_THERMAL )
      {
        dCurrentBHP[Deriv::dT] =  dTotalMassDens[iwelemRef][Deriv::dT] * diffGravCoef;
      }
    } );
  } );

  if( logLevel >= 2 )
  {
    GEOS_LOG_RANK( GEOS_FMT( "{}: BHP (at the specified reference elevation) = {} Pa",
                             wellControlsName, currentBHP ) );
  }

}

void CompositionalMultiphaseWell::updateVolRatesForConstraint( WellElementSubRegion & subRegion )
{
  GEOS_MARK_FUNCTION;

  // the rank that owns the reference well element is responsible for the calculations below.
  if( !subRegion.isLocallyOwned() )
  {
    return;
  }

  integer constexpr maxNumComp = constitutive::MultiFluidBase::MAX_NUM_COMPONENTS;
  integer const numComp = m_numComponents;
  integer const numPhase = m_numPhases;
  localIndex const iwelemRef = subRegion.getTopWellElementIndex();

  // subRegion data

  arrayView1d< real64 const > const & pres = subRegion.getField< fields::well::pressure >();
  arrayView1d< real64 const > const & temp = subRegion.getField< fields::well::temperature >();
  arrayView1d< real64 const > const & connRate = subRegion.getField< fields::well::mixtureConnectionRate >();

  arrayView2d< real64 const, compflow::USD_COMP > const & compFrac = subRegion.getField< fields::well::globalCompFraction >();
  arrayView3d< real64 const, compflow::USD_COMP_DC > const & dCompFrac_dCompDens = subRegion.getField< fields::well::dGlobalCompFraction_dGlobalCompDensity >();

  // fluid data

  string const & fluidName = subRegion.getReference< string >( viewKeyStruct::fluidNamesString() );
  MultiFluidBase & fluid = subRegion.getConstitutiveModel< MultiFluidBase >( fluidName );
  integer isThermal = fluid.isThermal();
  arrayView3d< real64 const, multifluid::USD_PHASE > const & phaseFrac = fluid.phaseFraction();
  arrayView4d< real64 const, multifluid::USD_PHASE_DC > const & dPhaseFrac = fluid.dPhaseFraction();

  arrayView2d< real64 const, multifluid::USD_FLUID > const & totalDens = fluid.totalDensity();
  arrayView3d< real64 const, multifluid::USD_FLUID_DC > const & dTotalDens = fluid.dTotalDensity();

  arrayView3d< real64 const, multifluid::USD_PHASE > const & phaseDens = fluid.phaseDensity();
  arrayView4d< real64 const, multifluid::USD_PHASE_DC > const & dPhaseDens = fluid.dPhaseDensity();

  // control data

  WellControls & wellControls = getWellControls( subRegion );
  string const wellControlsName = wellControls.getName();
  integer const logLevel = wellControls.getLogLevel();
  string const massUnit = m_useMass ? "kg" : "mol";

  integer const useSurfaceConditions = wellControls.useSurfaceConditions();
  real64 const & surfacePres = wellControls.getSurfacePressure();
  real64 const & surfaceTemp = wellControls.getSurfaceTemperature();

  arrayView1d< real64 > const & currentPhaseVolRate =
    wellControls.getReference< array1d< real64 > >( CompositionalMultiphaseWell::viewKeyStruct::currentPhaseVolRateString() );
  arrayView2d< real64 > const & dCurrentPhaseVolRate =
    wellControls.getReference< array2d< real64 > >( CompositionalMultiphaseWell::viewKeyStruct::dCurrentPhaseVolRateString() );

  real64 & currentTotalVolRate =
    wellControls.getReference< real64 >( CompositionalMultiphaseWell::viewKeyStruct::currentTotalVolRateString() );
<<<<<<< HEAD
  real64 & dCurrentTotalVolRate_dPres =
    wellControls.getReference< real64 >( CompositionalMultiphaseWell::viewKeyStruct::dCurrentTotalVolRate_dPresString() );
  arrayView1d< real64 > const & dCurrentTotalVolRate_dCompDens =
    wellControls.getReference< array1d< real64 > >( CompositionalMultiphaseWell::viewKeyStruct::dCurrentTotalVolRate_dCompDensString() );
  real64 & dCurrentTotalVolRate_dRate =
    wellControls.getReference< real64 >( CompositionalMultiphaseWell::viewKeyStruct::dCurrentTotalVolRate_dRateString() );
=======
  arrayView1d< real64 > const & dCurrentTotalVolRate =
    wellControls.getReference< array1d< real64 > >( CompositionalMultiphaseWell::viewKeyStruct::dCurrentTotalVolRateString() );

>>>>>>> fe987d81
  real64 & massDensity =
    wellControls.getReference< real64 >( CompositionalMultiphaseWell::viewKeyStruct::massDensityString() );
  constitutive::constitutiveUpdatePassThru( fluid, [&] ( auto & castedFluid )
  {
    typename TYPEOFREF( castedFluid ) ::KernelWrapper fluidWrapper = castedFluid.createKernelWrapper();
<<<<<<< HEAD

    // bring everything back to host, capture the scalars by reference
    forAll< serialPolicy >( 1, [&numComp,
                                &numPhase,
                                fluidWrapper,
                                pres,
                                temp,
                                compFrac,
                                dCompFrac_dCompDens,
                                connRate,
                                totalDens,
                                dTotalDens,
                                phaseDens,
                                dPhaseDens,
                                phaseFrac,
                                dPhaseFrac,
                                &useSurfaceConditions,
                                &surfacePres,
                                &surfaceTemp,
                                &currentTotalVolRate,
                                &dCurrentTotalVolRate_dPres,
                                dCurrentTotalVolRate_dCompDens,
                                &dCurrentTotalVolRate_dRate,
                                currentPhaseVolRate,
                                dCurrentPhaseVolRate_dPres,
                                dCurrentPhaseVolRate_dCompDens,
                                dCurrentPhaseVolRate_dRate,
                                &iwelemRef,
                                &logLevel,
                                &wellControlsName,
                                &massUnit,
                                &massDensity] ( localIndex const )
=======
    geos::internal::kernelLaunchSelectorCompThermSwitch( numComp, isThermal, [&] ( auto NC, auto ISTHERMAL )
>>>>>>> fe987d81
    {
      integer constexpr NUM_COMP = NC();
      integer constexpr IS_THERMAL = ISTHERMAL();
      using COFFSET_WJ = compositionalMultiphaseWellKernels::ColOffset_WellJac< NUM_COMP, IS_THERMAL >;
      // bring everything back to host, capture the scalars by reference
      forAll< serialPolicy >( 1, [&numComp,
                                  &numPhase,
                                  fluidWrapper,
                                  pres,
                                  temp,
                                  compFrac,
                                  dCompFrac_dCompDens,
                                  connRate,
                                  totalDens,
                                  dTotalDens,
                                  phaseDens,
                                  dPhaseDens,
                                  phaseFrac,
                                  dPhaseFrac,
                                  &useSurfaceConditions,
                                  &surfacePres,
                                  &surfaceTemp,
                                  &currentTotalVolRate,
                                  dCurrentTotalVolRate,
                                  currentPhaseVolRate,
                                  dCurrentPhaseVolRate,
                                  &iwelemRef,
                                  &logLevel,
                                  &wellControlsName,
                                  &massUnit,
                                  &massDensity] ( localIndex const )
      {
        GEOS_UNUSED_VAR( massUnit );
        using Deriv = multifluid::DerivativeOffset;
        stackArray1d< real64, maxNumComp > work( numComp );
        // Step 1: evaluate the phase and total density in the reference element

        //    We need to evaluate the density as follows:
        //      - Surface conditions: using the surface pressure provided by the user
        //      - Reservoir conditions: using the pressure in the top element
        if( useSurfaceConditions )
        {
          // we need to compute the surface density
          fluidWrapper.update( iwelemRef, 0, surfacePres, surfaceTemp, compFrac[iwelemRef] );
          if( logLevel >= 2 )
          {
            GEOS_LOG_RANK( GEOS_FMT( "{}: surface density computed with P_surface = {} Pa and T_surface = {} K",
                                     wellControlsName, surfacePres, surfaceTemp ) );
#ifdef GEOS_USE_HIP
            GEOS_UNUSED_VAR( wellControlsName );
#endif
          }
        }
        else
        {
          real64 const refPres = pres[iwelemRef];
          fluidWrapper.update( iwelemRef, 0, refPres, temp[iwelemRef], compFrac[iwelemRef] );
        }
<<<<<<< HEAD
      }
      else
      {
        real64 const refPres = pres[iwelemRef];
        fluidWrapper.update( iwelemRef, 0, refPres, temp[iwelemRef], compFrac[iwelemRef] );
      }

      // Step 2: update the total volume rate

      real64 const currentTotalRate = connRate[iwelemRef];

      // Step 2.1: compute the inverse of the total density and derivatives
      massDensity = totalDens[iwelemRef][0]; // need to verify this is surface dens
      real64 const totalDensInv = 1.0 / totalDens[iwelemRef][0];
      real64 const dTotalDensInv_dPres = -dTotalDens[iwelemRef][0][Deriv::dP] * totalDensInv * totalDensInv;
      stackArray1d< real64, maxNumComp > dTotalDensInv_dCompDens( numComp );
      for( integer ic = 0; ic < numComp; ++ic )
      {
        dTotalDensInv_dCompDens[ic] = -dTotalDens[iwelemRef][0][Deriv::dC+ic] * totalDensInv * totalDensInv;
      }
      applyChainRuleInPlace( numComp, dCompFrac_dCompDens[iwelemRef], dTotalDensInv_dCompDens, work.data() );

      // Step 2.2: divide the total mass/molar rate by the total density to get the total volumetric rate
      currentTotalVolRate = currentTotalRate * totalDensInv;
      dCurrentTotalVolRate_dPres = ( useSurfaceConditions ==  0 ) * currentTotalRate * dTotalDensInv_dPres;
      dCurrentTotalVolRate_dRate = totalDensInv;
      for( integer ic = 0; ic < numComp; ++ic )
      {
        dCurrentTotalVolRate_dCompDens[ic] = currentTotalRate * dTotalDensInv_dCompDens[ic];
      }
=======
>>>>>>> fe987d81

        // Step 2: update the total volume rate

        real64 const currentTotalRate = connRate[iwelemRef];

        // Step 2.1: compute the inverse of the total density and derivatives
        massDensity = totalDens[iwelemRef][0];
        real64 const totalDensInv = 1.0 / totalDens[iwelemRef][0];

        stackArray1d< real64, maxNumComp > dTotalDensInv_dCompDens( numComp );
        for( integer ic = 0; ic < numComp; ++ic )
        {
          dTotalDensInv_dCompDens[ic] = -dTotalDens[iwelemRef][0][Deriv::dC+ic] * totalDensInv * totalDensInv;
        }
        applyChainRuleInPlace( numComp, dCompFrac_dCompDens[iwelemRef], dTotalDensInv_dCompDens, work.data() );

        // Step 2.2: divide the total mass/molar rate by the total density to get the total volumetric rate
        currentTotalVolRate = currentTotalRate * totalDensInv;
        // Compute derivatives  dP dT
        real64 const dTotalDensInv_dPres = -dTotalDens[iwelemRef][0][Deriv::dP] * totalDensInv * totalDensInv;
        dCurrentTotalVolRate[COFFSET_WJ::dP] = ( useSurfaceConditions ==  0 ) * currentTotalRate * dTotalDensInv_dPres;
        if constexpr ( IS_THERMAL )
        {
          dCurrentTotalVolRate[COFFSET_WJ::dT] = ( useSurfaceConditions ==  0 ) * currentTotalRate * -dTotalDens[iwelemRef][0][Deriv::dT] * totalDensInv * totalDensInv;
        }

        dCurrentTotalVolRate[COFFSET_WJ::dQ] = totalDensInv;
        for( integer ic = 0; ic < numComp; ++ic )
        {
          dCurrentTotalVolRate[COFFSET_WJ::dC+ic] = currentTotalRate * dTotalDensInv_dCompDens[ic];
        }

        if( logLevel >= 2 && useSurfaceConditions )
        {
          GEOS_LOG_RANK( GEOS_FMT( "{}: total fluid density at surface conditions = {} {}/sm3, total rate = {} {}/s, total surface volumetric rate = {} sm3/s",
                                   wellControlsName, totalDens[iwelemRef][0], massUnit, currentTotalRate, massUnit, currentTotalVolRate ) );
        }

        // Step 3: update the phase volume rate
        for( integer ip = 0; ip < numPhase; ++ip )
        {

          // Step 3.1: compute the inverse of the (phase density * phase fraction) and derivatives

          // skip the rest of this function if phase ip is absent
          bool const phaseExists = (phaseFrac[iwelemRef][0][ip] > 0);
          if( !phaseExists )
          {
            continue;
          }

          real64 const phaseDensInv =  1.0 / phaseDens[iwelemRef][0][ip];
          real64 const phaseFracTimesPhaseDensInv = phaseFrac[iwelemRef][0][ip] * phaseDensInv;
          real64 const dPhaseFracTimesPhaseDensInv_dPres = dPhaseFrac[iwelemRef][0][ip][Deriv::dP] * phaseDensInv
                                                           - dPhaseDens[iwelemRef][0][ip][Deriv::dP] * phaseFracTimesPhaseDensInv * phaseDensInv;


          // Step 3.2: divide the total mass/molar rate by the (phase density * phase fraction) to get the phase volumetric rate
          currentPhaseVolRate[ip] = currentTotalRate * phaseFracTimesPhaseDensInv;
          dCurrentPhaseVolRate[ip][COFFSET_WJ::dP] = ( useSurfaceConditions ==  0 ) * currentTotalRate * dPhaseFracTimesPhaseDensInv_dPres;
          dCurrentPhaseVolRate[ip][COFFSET_WJ::dQ] = phaseFracTimesPhaseDensInv;
          if constexpr (IS_THERMAL )
          {
            real64 const dPhaseFracTimesPhaseDensInv_dTemp = dPhaseFrac[iwelemRef][0][ip][Deriv::dT] * phaseDensInv
                                                             - dPhaseDens[iwelemRef][0][ip][Deriv::dT] * phaseFracTimesPhaseDensInv * phaseDensInv;
            dCurrentPhaseVolRate[ip][COFFSET_WJ::dT] = ( useSurfaceConditions ==  0 ) * currentTotalRate * dPhaseFracTimesPhaseDensInv_dTemp;
          }

          for( integer ic = 0; ic < numComp; ++ic )
          {
            dCurrentPhaseVolRate[ip][COFFSET_WJ::dC+ic] = -phaseFracTimesPhaseDensInv * dPhaseDens[iwelemRef][0][ip][Deriv::dC+ic] * phaseDensInv;
            dCurrentPhaseVolRate[ip][COFFSET_WJ::dC+ic] += dPhaseFrac[iwelemRef][0][ip][Deriv::dC+ic] * phaseDensInv;
            dCurrentPhaseVolRate[ip][COFFSET_WJ::dC+ic] *= currentTotalRate;
          }
          applyChainRuleInPlace( numComp, dCompFrac_dCompDens[iwelemRef], &dCurrentPhaseVolRate[ip][COFFSET_WJ::dC], work.data() );

          if( logLevel >= 2 && useSurfaceConditions )
          {
            GEOS_LOG_RANK( GEOS_FMT( "{}: density of phase {} at surface conditions = {} {}/sm3, phase surface volumetric rate = {} sm3/s",
                                     wellControlsName, ip, phaseDens[iwelemRef][0][ip], massUnit, currentPhaseVolRate[ip] ) );
          }
        }
      } );
    } );
  } );
}



void CompositionalMultiphaseWell::updateFluidModel( WellElementSubRegion & subRegion )
{
  GEOS_MARK_FUNCTION;
  arrayView1d< real64 const > const & pres = subRegion.getField< fields::well::pressure >();
  arrayView1d< real64 const > const & temp = subRegion.getField< fields::well::temperature >();
  arrayView2d< real64 const, compflow::USD_COMP > const & compFrac = subRegion.getField< fields::well::globalCompFraction >();

  string const & fluidName = subRegion.getReference< string >( viewKeyStruct::fluidNamesString() );
  MultiFluidBase & fluid = subRegion.getConstitutiveModel< MultiFluidBase >( fluidName );

  constitutive::constitutiveUpdatePassThru( fluid, [&] ( auto & castedFluid )
  {
    using FluidType = TYPEOFREF( castedFluid );
    using ExecPolicy = typename FluidType::exec_policy;
    typename FluidType::KernelWrapper fluidWrapper = castedFluid.createKernelWrapper();
    thermalCompositionalMultiphaseBaseKernels::
      FluidUpdateKernel::
      launch< ExecPolicy >( subRegion.size(),
                            fluidWrapper,
                            pres,
                            temp,
                            compFrac );
  } );

}

real64 CompositionalMultiphaseWell::updatePhaseVolumeFraction( WellElementSubRegion & subRegion ) const
{
  GEOS_MARK_FUNCTION;

  string const & fluidName = subRegion.getReference< string >( viewKeyStruct::fluidNamesString() );
  MultiFluidBase & fluid = subRegion.getConstitutiveModel< MultiFluidBase >( fluidName );

  real64 maxDeltaPhaseVolFrac  =
    m_isThermal ?
    thermalCompositionalMultiphaseBaseKernels::
      PhaseVolumeFractionKernelFactory::
      createAndLaunch< parallelDevicePolicy<> >( m_numComponents,
                                                 m_numPhases,
                                                 subRegion,
                                                 fluid )
:    isothermalCompositionalMultiphaseBaseKernels::
      PhaseVolumeFractionKernelFactory::
      createAndLaunch< parallelDevicePolicy<> >( m_numComponents,
                                                 m_numPhases,
                                                 subRegion,
                                                 fluid );

  return maxDeltaPhaseVolFrac;
}

void CompositionalMultiphaseWell::updateTotalMassDensity( WellElementSubRegion & subRegion ) const
{
  GEOS_MARK_FUNCTION;

  string const & fluidName = subRegion.getReference< string >( viewKeyStruct::fluidNamesString() );
  MultiFluidBase & fluid = subRegion.getConstitutiveModel< MultiFluidBase >( fluidName );
  fluid.isThermal() ?
  thermalCompositionalMultiphaseWellKernels::
    TotalMassDensityKernelFactory::
    createAndLaunch< parallelDevicePolicy<> >( m_numComponents,
                                               m_numPhases,
                                               subRegion,
                                               fluid )
  :
  TotalMassDensityKernelFactory::
    createAndLaunch< parallelDevicePolicy<> >( m_numComponents,
                                               m_numPhases,
                                               subRegion,
                                               fluid );

}

void CompositionalMultiphaseWell::updateState( DomainPartition & domain )
{
  GEOS_MARK_FUNCTION;

  real64 maxPhaseVolFrac = 0.0;
  forDiscretizationOnMeshTargets( domain.getMeshBodies(), [&]( string const &,
                                                               MeshLevel & mesh,
                                                               arrayView1d< string const > const & regionNames )
  {
    mesh.getElemManager().forElementSubRegions< WellElementSubRegion >( regionNames, [&]( localIndex const,
                                                                                          WellElementSubRegion & subRegion )
    {
      real64 const maxRegionPhaseVolFrac = updateSubRegionState( subRegion );
      maxPhaseVolFrac = LvArray::math::max( maxRegionPhaseVolFrac, maxPhaseVolFrac );
    } );
  } );
  maxPhaseVolFrac = MpiWrapper::max( maxPhaseVolFrac );

  GEOS_LOG_LEVEL_RANK_0( 1, GEOS_FMT( "        {}: Max well phase volume fraction change = {}", getName(), fmt::format( "{:.{}f}", maxPhaseVolFrac, 4 ) ) );

}

real64 CompositionalMultiphaseWell::updateSubRegionState( WellElementSubRegion & subRegion )
{
  // update properties
  updateGlobalComponentFraction( subRegion );

  // update volumetric rates for the well constraints
  // note: this must be called before updateFluidModel
  updateVolRatesForConstraint( subRegion );

  // update densities, phase fractions, phase volume fractions

  updateFluidModel( subRegion );   //  Calculate fluid properties;
  real64 maxPhaseVolChange = updatePhaseVolumeFraction( subRegion );
  updateTotalMassDensity( subRegion );
  // update the current BHP pressure
  updateBHPForConstraint( subRegion );
  return maxPhaseVolChange;
}

void CompositionalMultiphaseWell::initializeWells( DomainPartition & domain, real64 const & time_n, real64 const & dt )
{
  GEOS_MARK_FUNCTION;

  integer const numComp = m_numComponents;
  integer const numPhase = m_numPhases;

  // TODO: change the way we access the flowSolver here
  CompositionalMultiphaseBase const & flowSolver = getParent().getGroup< CompositionalMultiphaseBase >( getFlowSolverName() );

  // loop over the wells
  forDiscretizationOnMeshTargets( domain.getMeshBodies(), [&] ( string const &,
                                                                MeshLevel & mesh,
                                                                arrayView1d< string const > const & regionNames )
  {

    ElementRegionManager & elemManager = mesh.getElemManager();
    PresTempCompFracInitializationKernel::CompFlowAccessors resCompFlowAccessors( mesh.getElemManager(), flowSolver.getName() );
    PresTempCompFracInitializationKernel::MultiFluidAccessors resMultiFluidAccessors( mesh.getElemManager(), flowSolver.getName() );

    elemManager.forElementSubRegions< WellElementSubRegion >( regionNames,
                                                              [&]( localIndex const,
                                                                   WellElementSubRegion & subRegion )
    {
      WellControls const & wellControls = getWellControls( subRegion );

      if( time_n <= 0.0 ||
          ( !wellControls.isWellOpen( time_n ) && wellControls.isWellOpen( time_n + dt ) )  )
      {

        PerforationData const & perforationData = *subRegion.getPerforationData();

        // get well primary variables on well elements
        arrayView1d< real64 > const & wellElemPressure = subRegion.getField< fields::well::pressure >();
        arrayView1d< real64 > const & wellElemTemp = subRegion.getField< fields::well::temperature >();
        arrayView2d< real64, compflow::USD_COMP > const & wellElemCompDens = subRegion.getField< fields::well::globalCompDensity >();
        arrayView1d< real64 > const & connRate = subRegion.getField< fields::well::mixtureConnectionRate >();

        // get the info stored on well elements
        arrayView2d< real64, compflow::USD_COMP > const & wellElemCompFrac = subRegion.getField< fields::well::globalCompFraction >();
        arrayView1d< real64 const > const & wellElemGravCoef = subRegion.getField< fields::well::gravityCoefficient >();

        // get the element region, subregion, index
        arrayView1d< localIndex const > const resElementRegion = perforationData.getField< fields::perforation::reservoirElementRegion >();
        arrayView1d< localIndex const > const resElementSubRegion = perforationData.getField< fields::perforation::reservoirElementSubRegion >();
        arrayView1d< localIndex const > const resElementIndex = perforationData.getField< fields::perforation::reservoirElementIndex >();

        arrayView1d< real64 const > const & perfGravCoef = perforationData.getField< fields::well::gravityCoefficient >();

        // 1) Loop over all perforations to compute an average mixture density and component fraction
        // 2) Initialize the reference pressure
        // 3) Estimate the pressures in the well elements using the average density
        PresTempCompFracInitializationKernel::
          launch( perforationData.size(),
                  subRegion.size(),
                  numComp,
                  numPhase,
                  perforationData.getNumPerforationsGlobal(),
                  wellControls,
                  0.0, // initialization done at t = 0
                  resCompFlowAccessors.get( fields::flow::pressure{} ),
                  resCompFlowAccessors.get( fields::flow::temperature{} ),
                  resCompFlowAccessors.get( fields::flow::globalCompDensity{} ),
                  resCompFlowAccessors.get( fields::flow::phaseVolumeFraction{} ),
                  resMultiFluidAccessors.get( fields::multifluid::phaseMassDensity{} ),
                  resElementRegion,
                  resElementSubRegion,
                  resElementIndex,
                  perfGravCoef,
                  wellElemGravCoef,
                  wellElemPressure,
                  wellElemTemp,
                  wellElemCompFrac );

        // get well secondary variables on well elements
        string const & fluidName = subRegion.getReference< string >( viewKeyStruct::fluidNamesString() );
        MultiFluidBase & fluid = getConstitutiveModel< MultiFluidBase >( subRegion, fluidName );
        arrayView3d< real64 const, multifluid::USD_PHASE > const & wellElemPhaseDens = fluid.phaseDensity();
        arrayView2d< real64 const, multifluid::USD_FLUID > const & wellElemTotalDens = fluid.totalDensity();

        // 4) Back calculate component densities
        constitutive::constitutiveUpdatePassThru( fluid, [&] ( auto & castedFluid )
        {
          typename TYPEOFREF( castedFluid ) ::KernelWrapper fluidWrapper = castedFluid.createKernelWrapper();

          thermalCompositionalMultiphaseBaseKernels::
            FluidUpdateKernel::
            launch< serialPolicy >( subRegion.size(),
                                    fluidWrapper,
                                    wellElemPressure,
                                    wellElemTemp,
                                    wellElemCompFrac );
        } );

        CompDensInitializationKernel::launch( subRegion.size(),
                                              numComp,
                                              wellElemCompFrac,
                                              wellElemTotalDens,
                                              wellElemCompDens );

        // 5) Recompute the pressure-dependent properties
        updateSubRegionState( subRegion );

        // 6) Estimate the well rates
        // TODO: initialize rates using perforation rates
        compositionalMultiphaseWellKernels::
          RateInitializationKernel::
          launch( subRegion.size(),
                  m_targetPhaseIndex,
                  wellControls,
                  0.0, // initialization done at t = 0
                  wellElemPhaseDens,
                  wellElemTotalDens,
                  connRate );
      }
    } );

  } );
}

<<<<<<< HEAD
void CompositionalMultiphaseWell::assembleFluxTerms( real64 const dt,
                                                     DomainPartition const & domain,
=======
void CompositionalMultiphaseWell::assembleFluxTerms( real64 const & time,
                                                     real64 const & dt,
                                                     DomainPartition & domain,
>>>>>>> fe987d81
                                                     DofManager const & dofManager,
                                                     CRSMatrixView< real64, globalIndex const > const & localMatrix,
                                                     arrayView1d< real64 > const & localRhs )
{
  GEOS_MARK_FUNCTION;


  string const wellDofKey = dofManager.getKey( wellElementDofName());
  forDiscretizationOnMeshTargets( domain.getMeshBodies(), [&]( string const &,
                                                               MeshLevel & mesh,
                                                               arrayView1d< string const > const & regionNames )
  {
    mesh.getElemManager().forElementSubRegions< WellElementSubRegion >( regionNames,
                                                                        [&]( localIndex const,
                                                                             WellElementSubRegion & subRegion )
    {
      WellControls const & well_controls = getWellControls( subRegion );
      if( well_controls.isWellOpen( time + dt ) && !m_keepVariablesConstantDuringInitStep )
      {
        string const & fluidName = subRegion.getReference< string >( viewKeyStruct::fluidNamesString());
        MultiFluidBase const & fluid = getConstitutiveModel< MultiFluidBase >( subRegion, fluidName );
        int numComponents = fluid.numFluidComponents();

<<<<<<< HEAD
      // get a reference to the primary variables on well elements
      arrayView1d< real64 const > const & connRate = subRegion.getField< fields::well::mixtureConnectionRate >();

      // get the info stored on well elements
      arrayView2d< real64 const, compflow::USD_COMP > const & wellElemCompFrac = subRegion.getField< fields::well::globalCompFraction >();
      arrayView3d< real64 const, compflow::USD_COMP_DC > const & dWellElemCompFrac_dCompDens = subRegion.getField< fields::well::dGlobalCompFraction_dGlobalCompDensity >();

      isothermalCompositionalMultiphaseBaseKernels::
        KernelLaunchSelector1< FluxKernel >( numFluidComponents(),
                                             subRegion.size(),
                                             dofManager.rankOffset(),
                                             m_useTotalMassEquation,
                                             wellControls,
                                             wellElemDofNumber,
                                             nextWellElemIndex,
                                             connRate,
                                             wellElemCompFrac,
                                             dWellElemCompFrac_dCompDens,
                                             dt,
                                             localMatrix,
                                             localRhs );
=======
        if( isThermal() )
        {
          thermalCompositionalMultiphaseWellKernels::
            FaceBasedAssemblyKernelFactory::
            createAndLaunch< parallelDevicePolicy<> >( numComponents,
                                                       dt,
                                                       dofManager.rankOffset(),
                                                       m_useTotalMassEquation,
                                                       wellDofKey,
                                                       well_controls,
                                                       subRegion,
                                                       fluid,
                                                       localMatrix,
                                                       localRhs );
        }
        else
        {
          compositionalMultiphaseWellKernels::
            FaceBasedAssemblyKernelFactory::
            createAndLaunch< parallelDevicePolicy<> >( numComponents,
                                                       dt,
                                                       dofManager.rankOffset(),
                                                       m_useTotalMassEquation,
                                                       wellDofKey,
                                                       well_controls,
                                                       subRegion,
                                                       localMatrix,
                                                       localRhs );
        }
      }
>>>>>>> fe987d81
    } );
  } );

}

void CompositionalMultiphaseWell::assembleAccumulationTerms( real64 const & time,
                                                             real64 const & dt,
                                                             DomainPartition & domain,
                                                             DofManager const & dofManager,
                                                             CRSMatrixView< real64, globalIndex const > const & localMatrix,
                                                             arrayView1d< real64 > const & localRhs )
{
  GEOS_MARK_FUNCTION;
  GEOS_UNUSED_VAR( time );
  GEOS_UNUSED_VAR( dt );
  string const wellDofKey = dofManager.getKey( wellElementDofName() );
  forDiscretizationOnMeshTargets( domain.getMeshBodies(), [&]( string const &,
                                                               MeshLevel & mesh,
                                                               arrayView1d< string const > const & regionNames )
  {
    mesh.getElemManager().forElementSubRegions< WellElementSubRegion >( regionNames,
                                                                        [&]( localIndex const,
                                                                             WellElementSubRegion & subRegion )
    {
      string const & fluidName = subRegion.getReference< string >( viewKeyStruct::fluidNamesString());
      MultiFluidBase const & fluid = getConstitutiveModel< MultiFluidBase >( subRegion, fluidName );
      int numPhases = fluid.numFluidPhases();
      int numComponents = fluid.numFluidComponents();
      WellControls const & wellControls = getWellControls( subRegion );
      if( wellControls.isWellOpen( time+ dt ) && !m_keepVariablesConstantDuringInitStep )
      {
        if( isThermal() )
        {

          thermalCompositionalMultiphaseWellKernels::
            ElementBasedAssemblyKernelFactory::
            createAndLaunch< parallelDevicePolicy<> >( numComponents,
                                                       numPhases,
                                                       wellControls.isProducer(),
                                                       dofManager.rankOffset(),
                                                       m_useTotalMassEquation,
                                                       wellDofKey,
                                                       subRegion,
                                                       fluid,
                                                       localMatrix,
                                                       localRhs );
        }
        else
        {
          compositionalMultiphaseWellKernels::
            ElementBasedAssemblyKernelFactory::
            createAndLaunch< parallelDevicePolicy<> >( numComponents,
                                                       numPhases,
                                                       wellControls.isProducer(),
                                                       dofManager.rankOffset(),
                                                       m_useTotalMassEquation,
                                                       wellDofKey,
                                                       subRegion,
                                                       fluid,
                                                       localMatrix,
                                                       localRhs );
        }
      }
      else
      {
        //wellControls.setWellOpen(false);
        // get the degrees of freedom and ghosting info
        arrayView1d< globalIndex const > const & wellElemDofNumber =
          subRegion.getReference< array1d< globalIndex > >( wellDofKey );
        arrayView1d< integer const > const & wellElemGhostRank = subRegion.ghostRank();
        localIndex rank_offset = dofManager.rankOffset();
        forAll< parallelDevicePolicy<> >( subRegion.size(), [=] GEOS_HOST_DEVICE ( localIndex const ei )
        {
          if( wellElemGhostRank[ei] < 0 )
          {
            globalIndex const dofIndex = wellElemDofNumber[ei];
            localIndex const localRow = dofIndex - rank_offset;

<<<<<<< HEAD
      arrayView1d< real64 const > const & wellElemVolume = subRegion.getElementVolume();

      string const & fluidName = subRegion.getReference< string >( viewKeyStruct::fluidNamesString() );
      MultiFluidBase const & fluid = subRegion.getConstitutiveModel< MultiFluidBase >( fluidName );
      arrayView3d< real64 const, multifluid::USD_PHASE > const & wellElemPhaseDens = fluid.phaseDensity();
      arrayView4d< real64 const, multifluid::USD_PHASE_DC > const & dWellElemPhaseDens = fluid.dPhaseDensity();
      arrayView4d< real64 const, multifluid::USD_PHASE_COMP > const & wellElemPhaseCompFrac = fluid.phaseCompFraction();
      arrayView5d< real64 const, multifluid::USD_PHASE_COMP_DC > const & dWellElemPhaseCompFrac = fluid.dPhaseCompFraction();
      arrayView3d< real64 const, multifluid::USD_PHASE > const & wellElemPhaseDens_n = fluid.phaseDensity_n();
      arrayView4d< real64 const, multifluid::USD_PHASE_COMP > const & wellElemPhaseCompFrac_n = fluid.phaseCompFraction_n();

      isothermalCompositionalMultiphaseBaseKernels::
        KernelLaunchSelector1< AccumulationKernel >( numFluidComponents(),
                                                     subRegion.size(),
                                                     numFluidPhases(),
                                                     dofManager.rankOffset(),
                                                     m_useTotalMassEquation,
                                                     wellElemDofNumber,
                                                     wellElemGhostRank,
                                                     wellElemVolume,
                                                     wellElemPhaseVolFrac,
                                                     dWellElemPhaseVolFrac,
                                                     dWellElemCompFrac_dCompDens,
                                                     wellElemPhaseDens,
                                                     dWellElemPhaseDens,
                                                     wellElemPhaseCompFrac,
                                                     dWellElemPhaseCompFrac,
                                                     wellElemPhaseVolFrac_n,
                                                     wellElemPhaseDens_n,
                                                     wellElemPhaseCompFrac_n,
                                                     localMatrix,
                                                     localRhs );
=======
            real64 unity = 1.0;
            for( integer i=0; i < m_numDofPerWellElement; i++ )
            {
              globalIndex const rindex =  localRow+i;
              globalIndex const cindex =dofIndex + i;
              localMatrix.template addToRow< serialAtomic >( rindex,
                                                             &cindex,
                                                             &unity,
                                                             1 );
              localRhs[rindex] = 0.0;
            }
          }
        } );
      }
>>>>>>> fe987d81
    } );
  } );


}


real64
CompositionalMultiphaseWell::calculateResidualNorm( real64 const & time_n,
                                                    real64 const & dt,
                                                    DomainPartition const & domain,
                                                    DofManager const & dofManager,
                                                    arrayView1d< real64 const > const & localRhs )
{
  GEOS_MARK_FUNCTION;

  integer numNorm = 1; // mass balance
  array1d< real64 > localResidualNorm;
  array1d< real64 > localResidualNormalizer;

  if( isThermal() )
  {
    numNorm = 2;  // mass balance and energy balance
  }
  localResidualNorm.resize( numNorm );
  localResidualNormalizer.resize( numNorm );


  globalIndex const rankOffset = dofManager.rankOffset();
  string const wellDofKey = dofManager.getKey( wellElementDofName() );

  forDiscretizationOnMeshTargets( domain.getMeshBodies(), [&] ( string const &,
                                                                MeshLevel const & mesh,
                                                                arrayView1d< string const > const & regionNames )
  {


    ElementRegionManager const & elemManager = mesh.getElemManager();

    elemManager.forElementSubRegions< WellElementSubRegion >( regionNames,
                                                              [&]( localIndex const,
                                                                   WellElementSubRegion const & subRegion )
    {


      string const & fluidName = subRegion.getReference< string >( viewKeyStruct::fluidNamesString() );
      MultiFluidBase const & fluid = subRegion.getConstitutiveModel< MultiFluidBase >( fluidName );

      WellControls const & wellControls = getWellControls( subRegion );

      // step 1: compute the norm in the subRegion

<<<<<<< HEAD
      ResidualNormKernelFactory::
        createAndLaunch< parallelDevicePolicy<> >( m_numComponents,
                                                   numDofPerWellElement(),
                                                   m_targetPhaseIndex,
                                                   rankOffset,
                                                   wellDofKey,
                                                   localRhs,
                                                   subRegion,
                                                   fluid,
                                                   wellControls,
                                                   time_n + dt,
                                                   dt,
                                                   m_nonlinearSolverParameters.m_minNormalizer,
                                                   subRegionResidualNorm );

      // step 2: reduction across meshBodies/regions/subRegions

      if( subRegionResidualNorm[0] > localResidualNorm )
=======
      if( isThermal() )
>>>>>>> fe987d81
      {
        real64 subRegionResidualNorm[2]{};

        thermalCompositionalMultiphaseWellKernels::ResidualNormKernelFactory::
          createAndLaunch< parallelDevicePolicy<> >( m_numComponents,
                                                     m_targetPhaseIndex,
                                                     rankOffset,
                                                     wellDofKey,
                                                     localRhs,
                                                     subRegion,
                                                     fluid,
                                                     wellControls,
                                                     time_n + dt,
                                                     dt,
                                                     m_nonlinearSolverParameters.m_minNormalizer,
                                                     subRegionResidualNorm );
        // step 2: reduction across meshBodies/regions/subRegions

        for( integer i=0; i<numNorm; i++ )
        {
          if( subRegionResidualNorm[i] > localResidualNorm[i] )
          {
            localResidualNorm[i] = subRegionResidualNorm[i];
          }
        }

      }
      else
      {
        real64 subRegionResidualNorm[1]{};
        ResidualNormKernelFactory::
          createAndLaunch< parallelDevicePolicy<> >( m_numComponents,
                                                     numDofPerWellElement(),
                                                     m_targetPhaseIndex,
                                                     rankOffset,
                                                     wellDofKey,
                                                     localRhs,
                                                     subRegion,
                                                     fluid,
                                                     wellControls,
                                                     time_n + dt,
                                                     dt,
                                                     m_nonlinearSolverParameters.m_minNormalizer,
                                                     subRegionResidualNorm );



        // step 2: reduction across meshBodies/regions/subRegions

        if( subRegionResidualNorm[0] > localResidualNorm[0] )
        {
          localResidualNorm[0] = subRegionResidualNorm[0];
        }
      }
    } );
  } );

  // step 3: second reduction across MPI ranks
  real64 resNorm=localResidualNorm[0];
  if( isThermal() )
  {
    real64 globalResidualNorm[2]{};
    globalResidualNorm[0] = MpiWrapper::max( localResidualNorm[0] );
    globalResidualNorm[1] = MpiWrapper::max( localResidualNorm[1] );
    resNorm=sqrt( globalResidualNorm[0] * globalResidualNorm[0] + globalResidualNorm[1] * globalResidualNorm[1] );
    if( getLogLevel() >= 1 && logger::internal::rank == 0 )
    {
      std::cout << GEOS_FMT( "        ( R{} ) = ( {:4.2e} )        ( Renergy ) = ( {:4.2e} )",
                             coupledSolverAttributePrefix(), globalResidualNorm[0], globalResidualNorm[1] );
    }
  }
  else
  {
<<<<<<< HEAD
    std::cout << GEOS_FMT( "        ( R{} ) = ( {:4.2e} )", coupledSolverAttributePrefix(), residualNorm );
=======
    resNorm= MpiWrapper::max( resNorm );
    if( getLogLevel() >= 1 && logger::internal::rank == 0 )
    {
      std::cout << GEOS_FMT( "        ( R{} ) = ( {:4.2e} )", coupledSolverAttributePrefix(), resNorm );
    }
>>>>>>> fe987d81
  }
  return resNorm;
}

real64
CompositionalMultiphaseWell::scalingForSystemSolution( DomainPartition & domain,
                                                       DofManager const & dofManager,
                                                       arrayView1d< real64 const > const & localSolution )
{
  GEOS_MARK_FUNCTION;

  string const wellDofKey = dofManager.getKey( wellElementDofName() );

  real64 scalingFactor = 1.0;
<<<<<<< HEAD
  forDiscretizationOnMeshTargets( domain.getMeshBodies(), [&] ( string const &,
                                                                MeshLevel & mesh,
                                                                arrayView1d< string const > const & regionNames )
  {
    mesh.getElemManager().forElementSubRegions< ElementSubRegionBase >( regionNames,
                                                                        [&]( localIndex const,
                                                                             ElementSubRegionBase & subRegion )
    {
      // check that pressure and component densities are non-negative
      auto const subRegionData =
        compositionalMultiphaseWellKernels::
          ScalingForSystemSolutionKernelFactory::
=======
  real64 maxDeltaPres = 0.0, maxDeltaCompDens = 0.0, maxDeltaTemp = 0.0;
  real64 minPresScalingFactor = 1.0, minCompDensScalingFactor = 1.0, minTempScalingFactor = 1.0;

  forDiscretizationOnMeshTargets( domain.getMeshBodies(), [&]( string const &,
                                                               MeshLevel & mesh,
                                                               arrayView1d< string const > const & regionNames )
  {
    mesh.getElemManager().forElementSubRegions( regionNames,
                                                [&]( localIndex const,
                                                     ElementSubRegionBase & subRegion )
    {
      arrayView1d< real64 const > const pressure = subRegion.getField< fields::well::pressure >();
      arrayView1d< real64 const > const temperature = subRegion.getField< fields::well::temperature >();
      arrayView2d< real64 const, compflow::USD_COMP > const compDens = subRegion.getField< fields::well::globalCompDensity >();
      arrayView1d< real64 > pressureScalingFactor = subRegion.getField< fields::well::pressureScalingFactor >();
      arrayView1d< real64 > temperatureScalingFactor = subRegion.getField< fields::well::temperatureScalingFactor >();
      arrayView1d< real64 > compDensScalingFactor = subRegion.getField< fields::well::globalCompDensityScalingFactor >();
      const integer temperatureOffset = m_numComponents+2;
      auto const subRegionData =
        m_isThermal
  ? thermalCompositionalMultiphaseBaseKernels::
          SolutionScalingKernelFactory::
          createAndLaunch< parallelDevicePolicy<> >( m_maxRelativePresChange,
                                                     m_maxAbsolutePresChange,
                                                     m_maxRelativeTempChange,
                                                     m_maxCompFracChange,
                                                     m_maxRelativeCompDensChange,
                                                     pressure,
                                                     temperature,
                                                     compDens,
                                                     pressureScalingFactor,
                                                     compDensScalingFactor,
                                                     temperatureScalingFactor,
                                                     dofManager.rankOffset(),
                                                     m_numComponents,
                                                     wellDofKey,
                                                     subRegion,
                                                     localSolution,
                                                     temperatureOffset )
  : isothermalCompositionalMultiphaseBaseKernels::
          SolutionScalingKernelFactory::
>>>>>>> fe987d81
          createAndLaunch< parallelDevicePolicy<> >( m_maxRelativePresChange,
                                                     m_maxAbsolutePresChange,
                                                     m_maxCompFracChange,
                                                     m_maxRelativeCompDensChange,
<<<<<<< HEAD
=======
                                                     pressure,
                                                     compDens,
                                                     pressureScalingFactor,
                                                     compDensScalingFactor,
>>>>>>> fe987d81
                                                     dofManager.rankOffset(),
                                                     m_numComponents,
                                                     wellDofKey,
                                                     subRegion,
                                                     localSolution );

<<<<<<< HEAD
      scalingFactor = std::min( subRegionData.localMinVal, scalingFactor );
    } );
=======
>>>>>>> fe987d81

      scalingFactor = std::min( subRegionData.localMinVal, scalingFactor );

      maxDeltaPres  = std::max( maxDeltaPres, subRegionData.localMaxDeltaPres );
      maxDeltaCompDens = std::max( maxDeltaCompDens, subRegionData.localMaxDeltaCompDens );
      maxDeltaTemp = std::max( maxDeltaTemp, subRegionData.localMaxDeltaTemp );
      minPresScalingFactor = std::min( minPresScalingFactor, subRegionData.localMinPresScalingFactor );
      minCompDensScalingFactor = std::min( minCompDensScalingFactor, subRegionData.localMinCompDensScalingFactor );
      minTempScalingFactor = std::min( minTempScalingFactor, subRegionData.localMinTempScalingFactor );
    } );
  } );

  scalingFactor = MpiWrapper::min( scalingFactor );
  maxDeltaPres  = MpiWrapper::max( maxDeltaPres );
  maxDeltaCompDens = MpiWrapper::max( maxDeltaCompDens );
  minPresScalingFactor = MpiWrapper::min( minPresScalingFactor );
  minCompDensScalingFactor = MpiWrapper::min( minCompDensScalingFactor );

  string const massUnit = m_useMass ? "kg/m3" : "mol/m3";
  GEOS_LOG_LEVEL_RANK_0( 1, GEOS_FMT( "        {}: Max well pressure change: {} Pa (before scaling)",
                                      getName(), GEOS_FMT( "{:.{}f}", maxDeltaPres, 3 ) ) );
  GEOS_LOG_LEVEL_RANK_0( 1, GEOS_FMT( "        {}: Max well component density change: {} {} (before scaling)",
                                      getName(), GEOS_FMT( "{:.{}f}", maxDeltaCompDens, 3 ), massUnit ) );

  if( m_isThermal )
  {
    maxDeltaTemp = MpiWrapper::max( maxDeltaTemp );
    minTempScalingFactor = MpiWrapper::min( minTempScalingFactor );
    GEOS_LOG_LEVEL_RANK_0( 1, GEOS_FMT( "        {}: Max well temperature change: {} K (before scaling)",
                                        getName(), GEOS_FMT( "{:.{}f}", maxDeltaTemp, 3 ) ) );
  }


  GEOS_LOG_LEVEL_RANK_0( 1, GEOS_FMT( "        {}: Min well pressure scaling factor: {}", getName(), minPresScalingFactor ) );
  GEOS_LOG_LEVEL_RANK_0( 1, GEOS_FMT( "        {}: Min well component density scaling factor: {}", getName(), minCompDensScalingFactor ) );
  if( m_isThermal )
  {
    GEOS_LOG_LEVEL_RANK_0( 1, GEOS_FMT( "        {}: Min well temperature scaling factor: {}", getName(), minTempScalingFactor ) );
  }


  return LvArray::math::max( scalingFactor, m_minScalingFactor );

}

bool
CompositionalMultiphaseWell::checkSystemSolution( DomainPartition & domain,
                                                  DofManager const & dofManager,
                                                  arrayView1d< real64 const > const & localSolution,
                                                  real64 const scalingFactor )
{
  GEOS_MARK_FUNCTION;

  string const wellDofKey = dofManager.getKey( wellElementDofName() );
  integer localCheck = 1;
<<<<<<< HEAD
  forDiscretizationOnMeshTargets( domain.getMeshBodies(), [&] ( string const &,
                                                                MeshLevel & mesh,
                                                                arrayView1d< string const > const & regionNames )
  {
    mesh.getElemManager().forElementSubRegions< WellElementSubRegion >( regionNames,
                                                                        [&]( localIndex const,
                                                                             WellElementSubRegion & subRegion )
    {
      auto const subRegionData =
        compositionalMultiphaseWellKernels::
          SolutionCheckKernelFactory::
          createAndLaunch< parallelDevicePolicy<> >( m_allowCompDensChopping,
                                                     CompositionalMultiphaseFVM::ScalingType::Global,
                                                     scalingFactor,
                                                     dofManager.rankOffset(),
                                                     m_numComponents,
                                                     wellDofKey,
                                                     subRegion,
                                                     localSolution );

      if( !subRegionData.localMinVal )
=======
  if( 0 )
  {

    forDiscretizationOnMeshTargets( domain.getMeshBodies(), [&] ( string const &,
                                                                  MeshLevel & mesh,
                                                                  arrayView1d< string const > const & regionNames )
    {
      mesh.getElemManager().forElementSubRegions< WellElementSubRegion >( regionNames,
                                                                          [&]( localIndex const,
                                                                               WellElementSubRegion & subRegion )
>>>>>>> fe987d81
      {
        arrayView1d< real64 const > const pressure =
          subRegion.getField< fields::well::pressure >();
        arrayView2d< real64 const, compflow::USD_COMP > const compDens =
          subRegion.getField< fields::well::globalCompDensity >();
        arrayView1d< real64 > pressureScalingFactor = subRegion.getField< fields::well::pressureScalingFactor >();
        arrayView1d< real64 > compDensScalingFactor = subRegion.getField< fields::well::globalCompDensityScalingFactor >();

        auto const subRegionData =
          compositionalMultiphaseWellKernels::
            SolutionCheckKernelFactory::
            createAndLaunch< parallelDevicePolicy<> >( m_allowCompDensChopping,
                                                       CompositionalMultiphaseFVM::ScalingType::Global,
                                                       scalingFactor,
                                                       pressure,
                                                       compDens,
                                                       pressureScalingFactor,
                                                       compDensScalingFactor,
                                                       dofManager.rankOffset(),
                                                       m_numComponents,
                                                       wellDofKey,
                                                       subRegion,
                                                       localSolution );

        if( !subRegionData.localMinVal )
        {
          GEOS_LOG_LEVEL_INFO_RANK_0( logInfo::Solution,
                                      GEOS_FMT( "Solution is invalid in well {} (either a negative pressure or a negative component density was found)", subRegion.getName()) );
        }

<<<<<<< HEAD
      localCheck = std::min( localCheck, subRegionData.localMinVal );
=======
        localCheck = std::min( localCheck, subRegionData.localMinVal );
      } );
>>>>>>> fe987d81
    } );
  }
  else
  {

    real64 minPres = 0.0, minDens = 0.0, minTotalDens = 0.0;
    integer numNegPres = 0, numNegDens = 0, numNegTotalDens = 0;

    forDiscretizationOnMeshTargets( domain.getMeshBodies(), [&]( string const &,
                                                                 MeshLevel & mesh,
                                                                 arrayView1d< string const > const & regionNames )
    {
      mesh.getElemManager().forElementSubRegions( regionNames,
                                                  [&]( localIndex const,
                                                       ElementSubRegionBase & subRegion )
      {
        //integer const m_allowCompDensChopping(true);
        integer const m_allowNegativePressure( false );
        CompositionalMultiphaseFVM::ScalingType const m_scalingType( CompositionalMultiphaseFVM::ScalingType::Global );
        arrayView1d< real64 const > const pressure =
          subRegion.getField< fields::well::pressure >();
        arrayView1d< real64 const > const temperature =
          subRegion.getField< fields::well::temperature >();
        arrayView2d< real64 const, compflow::USD_COMP > const compDens =
          subRegion.getField< fields::well::globalCompDensity >();
        arrayView1d< real64 > pressureScalingFactor = subRegion.getField< fields::well::pressureScalingFactor >();
        arrayView1d< real64 > temperatureScalingFactor = subRegion.getField< fields::well::temperatureScalingFactor >();
        arrayView1d< real64 > compDensScalingFactor = subRegion.getField< fields::well::globalCompDensityScalingFactor >();

        // check that pressure and component densities are non-negative
        // for thermal, check that temperature is above 273.15 K
        const integer temperatureOffset = m_numComponents+2;
        auto const subRegionData =
          m_isThermal
  ? thermalCompositionalMultiphaseBaseKernels::
            SolutionCheckKernelFactory::
            createAndLaunch< parallelDevicePolicy<> >( m_allowCompDensChopping,
                                                       m_allowNegativePressure,
                                                       m_scalingType,
                                                       scalingFactor,
                                                       pressure,
                                                       temperature,
                                                       compDens,
                                                       pressureScalingFactor,
                                                       temperatureScalingFactor,
                                                       compDensScalingFactor,
                                                       dofManager.rankOffset(),
                                                       m_numComponents,
                                                       wellDofKey,
                                                       subRegion,
                                                       localSolution,
                                                       temperatureOffset )
  : isothermalCompositionalMultiphaseBaseKernels::
            SolutionCheckKernelFactory::
            createAndLaunch< parallelDevicePolicy<> >( m_allowCompDensChopping,
                                                       m_allowNegativePressure,
                                                       m_scalingType,
                                                       scalingFactor,
                                                       pressure,
                                                       compDens,
                                                       pressureScalingFactor,
                                                       compDensScalingFactor,
                                                       dofManager.rankOffset(),
                                                       m_numComponents,
                                                       wellDofKey,
                                                       subRegion,
                                                       localSolution );

        localCheck = std::min( localCheck, subRegionData.localMinVal );

        minPres  = std::min( minPres, subRegionData.localMinPres );
        minDens = std::min( minDens, subRegionData.localMinDens );
        minTotalDens = std::min( minTotalDens, subRegionData.localMinTotalDens );
        numNegPres += subRegionData.localNumNegPressures;
        numNegDens += subRegionData.localNumNegDens;
        numNegTotalDens += subRegionData.localNumNegTotalDens;
      } );
    } );

    minPres  = MpiWrapper::min( minPres );
    minDens = MpiWrapper::min( minDens );
    minTotalDens = MpiWrapper::min( minTotalDens );
    numNegPres = MpiWrapper::sum( numNegPres );
    numNegDens = MpiWrapper::sum( numNegDens );
    numNegTotalDens = MpiWrapper::sum( numNegTotalDens );

    if( numNegPres > 0 )
      GEOS_LOG_LEVEL_RANK_0( 1, GEOS_FMT( "        {}: Number of negative well pressure values: {}, minimum value: {} Pa",
                                          getName(), numNegPres, fmt::format( "{:.{}f}", minPres, 3 ) ) );
    string const massUnit = m_useMass ? "kg/m3" : "mol/m3";
    if( numNegDens > 0 )
      GEOS_LOG_LEVEL_RANK_0( 1, GEOS_FMT( "        {}: Number of negative well component density values: {}, minimum value: {} {} ",
                                          getName(), numNegDens, fmt::format( "{:.{}f}", minDens, 3 ), massUnit ) );
    if( minTotalDens > 0 )
      GEOS_LOG_LEVEL_RANK_0( 1, GEOS_FMT( "        {}: Number of negative total well density values: {}, minimum value: {} {} ",
                                          getName(), minTotalDens, fmt::format( "{:.{}f}", minDens, 3 ), massUnit ) );

  }

  return MpiWrapper::min( localCheck );
}

void CompositionalMultiphaseWell::computePerforationRates( real64 const & time_n, real64 const & dt, DomainPartition & domain )
{
  GEOS_MARK_FUNCTION;

  forDiscretizationOnMeshTargets ( domain.getMeshBodies(), [&] ( string const &,
                                                                 MeshLevel & mesh,
                                                                 arrayView1d< string const > const & regionNames )
  {

    // TODO: change the way we access the flowSolver here
    CompositionalMultiphaseBase const & flowSolver = getParent().getGroup< CompositionalMultiphaseBase >( getFlowSolverName() );
    ElementRegionManager & elemManager = mesh.getElemManager();

    elemManager.forElementSubRegions< WellElementSubRegion >( regionNames, [&]( localIndex const,
                                                                                WellElementSubRegion & subRegion )
    {
      PerforationData * const perforationData = subRegion.getPerforationData();
      WellControls const & wellControls = getWellControls( subRegion );
      if( wellControls.isWellOpen( time_n + dt ) && !m_keepVariablesConstantDuringInitStep )
      {

        bool const disableReservoirToWellFlow = wellControls.isInjector() and !wellControls.isCrossflowEnabled();

        string const & fluidName = subRegion.getReference< string >( viewKeyStruct::fluidNamesString() );
        MultiFluidBase const & fluid = getConstitutiveModel< MultiFluidBase >( subRegion, fluidName );
        bool isThermal = fluid.isThermal();

        if( isThermal )
        {
          thermalPerforationFluxKernels::
            PerforationFluxKernelFactory::
            createAndLaunch< parallelDevicePolicy<> >( m_numComponents,
                                                       m_numPhases,
                                                       flowSolver.getName(),
                                                       perforationData,
                                                       subRegion,
                                                       fluid,
                                                       elemManager,
                                                       disableReservoirToWellFlow );
        }
        else
        {
          isothermalPerforationFluxKernels::
            PerforationFluxKernelFactory::
            createAndLaunch< parallelDevicePolicy<> >( m_numComponents,
                                                       m_numPhases,
                                                       flowSolver.getName(),
                                                       perforationData,
                                                       subRegion,
                                                       elemManager,
                                                       disableReservoirToWellFlow );
        }
      }
      else
      {
        // Zero completion flow rate
        arrayView2d< real64 > const compPerfRate = perforationData->getField< fields::well::compPerforationRate >();
        for( integer iperf=0; iperf<perforationData->size(); iperf++ )
        {
          for( integer ic = 0; ic < m_numComponents; ++ic )
          {
            compPerfRate[iperf][ic] = 0.0;
          }
        }
      }
    } );

  } );

}


void
CompositionalMultiphaseWell::applySystemSolution( DofManager const & dofManager,
                                                  arrayView1d< real64 const > const & localSolution,
                                                  real64 const scalingFactor,
                                                  real64 const dt,
                                                  DomainPartition & domain )
{
<<<<<<< HEAD
=======


  DofManager::CompMask pressureMask( m_numDofPerWellElement, 0, 1 );
  DofManager::CompMask componentMask( m_numDofPerWellElement, 1, numFluidComponents()+1 );
  DofManager::CompMask connRateMask( m_numDofPerWellElement, numFluidComponents()+1, numFluidComponents()+2 );
>>>>>>> fe987d81
  GEOS_UNUSED_VAR( dt );
  // update all the fields using the global damping coefficients
  dofManager.addVectorToField( localSolution,
                               wellElementDofName(),
                               fields::well::pressure::key(),
                               scalingFactor,
                               pressureMask );

  dofManager.addVectorToField( localSolution,
                               wellElementDofName(),
                               fields::well::globalCompDensity::key(),
                               scalingFactor,
                               componentMask );

  dofManager.addVectorToField( localSolution,
                               wellElementDofName(),
                               fields::well::mixtureConnectionRate::key(),
                               scalingFactor,
                               connRateMask );

  if( isThermal() )
  {
    DofManager::CompMask temperatureMask( m_numDofPerWellElement, numFluidComponents()+2, numFluidComponents()+3 );

    dofManager.addVectorToField( localSolution,
                                 wellElementDofName(),
                                 fields::well::temperature::key(),
                                 scalingFactor,
                                 temperatureMask );

  }
  // if component density chopping is allowed, some component densities may be negative after the update
  // these negative component densities are set to zero in this function
  if( m_allowCompDensChopping )
  {
    chopNegativeDensities( domain );
  }

  forDiscretizationOnMeshTargets( domain.getMeshBodies(), [&]( string const &,
                                                               MeshLevel & mesh,
                                                               arrayView1d< string const > const & regionNames )
  {
    // synchronize
    FieldIdentifiers fieldsToBeSync;
    if( isThermal() )
    {
      fieldsToBeSync.addElementFields( { fields::well::pressure::key(),
                                         fields::well::globalCompDensity::key(),
                                         fields::well::mixtureConnectionRate::key(),
                                         fields::well::temperature::key() },
                                       regionNames );
    }
    else
    {
      fieldsToBeSync.addElementFields( { fields::well::pressure::key(),
                                         fields::well::globalCompDensity::key(),
                                         fields::well::mixtureConnectionRate::key() },
                                       regionNames );
    }
    CommunicationTools::getInstance().synchronizeFields( fieldsToBeSync,
                                                         mesh,
                                                         domain.getNeighbors(),
                                                         true );
  } );


}

void CompositionalMultiphaseWell::chopNegativeDensities( DomainPartition & domain )
{
  integer const numComp = m_numComponents;

  forDiscretizationOnMeshTargets( domain.getMeshBodies(), [&] ( string const &,
                                                                MeshLevel & mesh,
                                                                arrayView1d< string const > const & regionNames )
  {

    ElementRegionManager & elemManager = mesh.getElemManager();

    elemManager.forElementSubRegions< WellElementSubRegion >( regionNames,
                                                              [&]( localIndex const,
                                                                   WellElementSubRegion & subRegion )
    {
      arrayView1d< integer const > const & wellElemGhostRank = subRegion.ghostRank();

      arrayView2d< real64, compflow::USD_COMP > const & wellElemCompDens =
        subRegion.getField< fields::well::globalCompDensity >();

      forAll< parallelDevicePolicy<> >( subRegion.size(), [=] GEOS_HOST_DEVICE ( localIndex const iwelem )
      {
        if( wellElemGhostRank[iwelem] < 0 )
        {
          for( integer ic = 0; ic < numComp; ++ic )
          {
            // we allowed for some densities to be slightly negative in CheckSystemSolution
            // if the new density is negative, chop back to zero
            if( wellElemCompDens[iwelem][ic] < 0 )
            {
              wellElemCompDens[iwelem][ic] = 0;
            }
          }
        }
      } );
    } );

  } );
}


void CompositionalMultiphaseWell::resetStateToBeginningOfStep( DomainPartition & domain )
{
  forDiscretizationOnMeshTargets( domain.getMeshBodies(), [&] ( string const &,
                                                                MeshLevel & mesh,
                                                                arrayView1d< string const > const & regionNames )
  {

    ElementRegionManager & elemManager = mesh.getElemManager();

    elemManager.forElementSubRegions< WellElementSubRegion >( regionNames,
                                                              [&]( localIndex const,
                                                                   WellElementSubRegion & subRegion )
    {
      // get a reference to the primary variables on well elements
      arrayView1d< real64 > const & wellElemPressure =
        subRegion.getField< fields::well::pressure >();
      arrayView1d< real64 const > const & wellElemPressure_n =
        subRegion.getField< fields::well::pressure_n >();
      wellElemPressure.setValues< parallelDevicePolicy<> >( wellElemPressure_n );

      if( isThermal() )
      {
        // get a reference to the primary variables on well elements
        arrayView1d< real64 > const & wellElemTemperature =
          subRegion.getField< fields::well::temperature >();
        arrayView1d< real64 const > const & wellElemTemperature_n =
          subRegion.getField< fields::well::temperature_n >();
        wellElemTemperature.setValues< parallelDevicePolicy<> >( wellElemTemperature_n );
      }
      arrayView2d< real64, compflow::USD_COMP > const & wellElemGlobalCompDensity =
        subRegion.getField< fields::well::globalCompDensity >();
      arrayView2d< real64 const, compflow::USD_COMP > const & wellElemGlobalCompDensity_n =
        subRegion.getField< fields::well::globalCompDensity_n >();
      wellElemGlobalCompDensity.setValues< parallelDevicePolicy<> >( wellElemGlobalCompDensity_n );

      arrayView1d< real64 > const & connRate =
        subRegion.getField< fields::well::mixtureConnectionRate >();
      arrayView1d< real64 const > const & connRate_n =
        subRegion.getField< fields::well::mixtureConnectionRate_n >();
      connRate.setValues< parallelDevicePolicy<> >( connRate_n );

      updateSubRegionState( subRegion );
    } );
  } );
}

void CompositionalMultiphaseWell::assemblePressureRelations( real64 const & time_n,
                                                             real64 const & dt,
                                                             DomainPartition const & domain,
                                                             DofManager const & dofManager,
                                                             CRSMatrixView< real64, globalIndex const > const & localMatrix,
                                                             arrayView1d< real64 > const & localRhs )
{
  GEOS_MARK_FUNCTION;

  forDiscretizationOnMeshTargets ( domain.getMeshBodies(), [&] ( string const &,
                                                                 MeshLevel const & mesh,
                                                                 arrayView1d< string const > const & regionNames )
  {

    ElementRegionManager const & elemManager = mesh.getElemManager();

    elemManager.forElementSubRegions< WellElementSubRegion >( regionNames,
                                                              [&]( localIndex const,
                                                                   WellElementSubRegion const & subRegion )
    {

      WellControls & wellControls = getWellControls( subRegion );

      if( wellControls.isWellOpen( time_n + dt ) && !m_keepVariablesConstantDuringInitStep )
      {
        string const & fluidName = subRegion.getReference< string >( viewKeyStruct::fluidNamesString() );
        MultiFluidBase const & fluid = getConstitutiveModel< MultiFluidBase >( subRegion, fluidName );
        bool isThermal = fluid.isThermal();
        // get the degrees of freedom, depth info, next welem index
        string const wellDofKey = dofManager.getKey( wellElementDofName() );
        arrayView1d< globalIndex const > const & wellElemDofNumber =
          subRegion.getReference< array1d< globalIndex > >( wellDofKey );
        arrayView1d< real64 const > const & wellElemGravCoef =
          subRegion.getField< fields::well::gravityCoefficient >();
        arrayView1d< localIndex const > const & nextWellElemIndex =
          subRegion.getReference< array1d< localIndex > >( WellElementSubRegion::viewKeyStruct::nextWellElementIndexString() );

        // get primary variables on well elements
        arrayView1d< real64 const > const & wellElemPres =
          subRegion.getField< fields::well::pressure >();

        // get total mass density on well elements (for potential calculations)
        arrayView1d< real64 const > const & wellElemTotalMassDens =
          subRegion.getField< fields::well::totalMassDensity >();
        arrayView2d< real64 const, compflow::USD_FLUID_DC > const & dWellElemTotalMassDens =
          subRegion.getField< fields::well::dTotalMassDensity >();

        bool controlHasSwitched = false;
        isothermalCompositionalMultiphaseBaseKernels::
          KernelLaunchSelectorCompTherm< PressureRelationKernel >( numFluidComponents(),
                                                                   isThermal,
                                                                   subRegion.size(),
                                                                   dofManager.rankOffset(),
                                                                   subRegion.isLocallyOwned(),
                                                                   subRegion.getTopWellElementIndex(),
                                                                   m_targetPhaseIndex,
                                                                   wellControls,
                                                                   time_n + dt, // controls evaluated with BHP/rate of the end of step
                                                                   wellElemDofNumber,
                                                                   wellElemGravCoef,
                                                                   nextWellElemIndex,
                                                                   wellElemPres,
                                                                   wellElemTotalMassDens,
                                                                   dWellElemTotalMassDens,
                                                                   controlHasSwitched,
                                                                   localMatrix,
                                                                   localRhs );

        if( controlHasSwitched )
        {
          // TODO: move the switch logic into wellControls
          // TODO: implement a more general switch when more then two constraints per well type are allowed

          real64 const timeAtEndOfStep = time_n + dt;

          if( wellControls.getControl() == WellControls::Control::BHP )
          {
            if( wellControls.isProducer() )
            {
              wellControls.switchToPhaseRateControl( wellControls.getTargetPhaseRate( timeAtEndOfStep ) );
              GEOS_LOG_LEVEL_INFO_RANK_0( logInfo::WellControl,
                                          GEOS_FMT( "Control switch for well {} from BHP constraint to phase volumetric rate constraint", subRegion.getName() ) );
            }
            else
            {
              wellControls.switchToTotalRateControl( wellControls.getTargetTotalRate( timeAtEndOfStep ) );
              GEOS_LOG_LEVEL_INFO_RANK_0( logInfo::WellControl,
                                          GEOS_FMT( "Control switch for well {} from BHP constraint to total volumetric rate constraint", subRegion.getName()) );
            }
          }
          else
          {
            wellControls.switchToBHPControl( wellControls.getTargetBHP( timeAtEndOfStep ) );
            GEOS_LOG_LEVEL_INFO_RANK_0( logInfo::WellControl,
                                        GEOS_FMT( "Control switch for well {} from rate constraint to BHP constraint", subRegion.getName() ) );
          }
        }
      }

    } );
  } );
}

void CompositionalMultiphaseWell::implicitStepSetup( real64 const & time_n,
                                                     real64 const & dt,
                                                     DomainPartition & domain )
{
  WellSolverBase::implicitStepSetup( time_n, dt, domain );

  forDiscretizationOnMeshTargets( domain.getMeshBodies(), [&] ( string const &,
                                                                MeshLevel & mesh,
                                                                arrayView1d< string const > const & regionNames )
  {

    ElementRegionManager & elemManager = mesh.getElemManager();

    elemManager.forElementSubRegions< WellElementSubRegion >( regionNames,
                                                              [&]( localIndex const,
                                                                   WellElementSubRegion & subRegion )
    {

      // get a reference to the primary variables on well elements
      arrayView1d< real64 const > const & wellElemPressure =
        subRegion.getField< fields::well::pressure >();
      arrayView2d< real64 const, compflow::USD_COMP > const & wellElemGlobalCompDensity =
        subRegion.getField< fields::well::globalCompDensity >();
      arrayView1d< real64 const > const & wellElemTemperature =
        subRegion.getField< fields::well::temperature >();

      arrayView1d< real64 > const & wellElemPressure_n =
        subRegion.getField< fields::well::pressure_n >();
      wellElemPressure_n.setValues< parallelDevicePolicy<> >( wellElemPressure );

      if( isThermal() )
      {

        arrayView1d< real64 > const & wellElemTemperature_n =
          subRegion.getField< fields::well::temperature_n >();
        wellElemTemperature_n.setValues< parallelDevicePolicy<> >( wellElemTemperature );
      }

      arrayView2d< real64, compflow::USD_COMP > const & wellElemGlobalCompDensity_n =
        subRegion.getField< fields::well::globalCompDensity_n >();
      wellElemGlobalCompDensity_n.setValues< parallelDevicePolicy<> >( wellElemGlobalCompDensity );

      arrayView1d< real64 const > const & connRate =
        subRegion.getField< fields::well::mixtureConnectionRate >();
      arrayView1d< real64 > const & connRate_n =
        subRegion.getField< fields::well::mixtureConnectionRate_n >();
      connRate_n.setValues< parallelDevicePolicy<> >( connRate );

      arrayView2d< real64 const, compflow::USD_PHASE > const wellElemPhaseVolFrac =
        subRegion.getField< fields::well::phaseVolumeFraction >();
      arrayView2d< real64, compflow::USD_PHASE > const wellElemPhaseVolFrac_n =
        subRegion.getField< fields::well::phaseVolumeFraction_n >();
      wellElemPhaseVolFrac_n.setValues< parallelDevicePolicy<> >( wellElemPhaseVolFrac );

      string const & fluidName = subRegion.getReference< string >( viewKeyStruct::fluidNamesString() );
      MultiFluidBase const & fluid = getConstitutiveModel< MultiFluidBase >( subRegion, fluidName );
      fluid.saveConvergedState();

      validateWellConstraints( time_n, dt, subRegion );

      updateSubRegionState( subRegion );
    } );
  } );
}

void CompositionalMultiphaseWell::implicitStepComplete( real64 const & time_n,
                                                        real64 const & dt,
                                                        DomainPartition & domain )
{
  WellSolverBase::implicitStepComplete( time_n, dt, domain );

  if( getLogLevel() > 0 )
  {
    printRates( time_n, dt, domain );
  }
}

void CompositionalMultiphaseWell::printRates( real64 const & time_n,
                                              real64 const & dt,
                                              DomainPartition & domain )
{
  forDiscretizationOnMeshTargets( domain.getMeshBodies(), [&] ( string const &,
                                                                MeshLevel & mesh,
                                                                arrayView1d< string const > const & regionNames )
  {

    ElementRegionManager & elemManager = mesh.getElemManager();

    elemManager.forElementSubRegions< WellElementSubRegion >( regionNames,
                                                              [&]( localIndex const,
                                                                   WellElementSubRegion & subRegion )
    {

      // the rank that owns the reference well element is responsible for the calculations below.
      if( !subRegion.isLocallyOwned() )
      {
        return;
      }

      integer const numPhase = m_numPhases;

      // control data

      WellControls const & wellControls = getWellControls( subRegion );
      string const wellControlsName = wellControls.getName();

      // format: time,total_rate,total_vol_rate,phase0_vol_rate,phase1_vol_rate,...
      std::ofstream outputFile;
      if( m_writeCSV > 0 )
      {
        outputFile.open( m_ratesOutputDir + "/" + wellControlsName + ".csv", std::ios_base::app );
        outputFile << time_n + dt;
      }

      if( !wellControls.isWellOpen( time_n + dt ) )
      {
        GEOS_LOG( GEOS_FMT( "{}: well is shut", wellControlsName ) );
        if( outputFile.is_open())
        {
          // print all zeros in the rates file
          outputFile << ",0.0,0.0,0.0";
          for( integer ip = 0; ip < numPhase; ++ip )
            outputFile << ",0.0";
          outputFile << std::endl;
          outputFile.close();
        }
        return;
      }

      localIndex const iwelemRef = subRegion.getTopWellElementIndex();
      string const massUnit = m_useMass ? "kg" : "mol";

      // subRegion data

      arrayView1d< real64 const > const & connRate =
        subRegion.getField< fields::well::mixtureConnectionRate >();

      integer const useSurfaceConditions = wellControls.useSurfaceConditions();

      real64 const & currentBHP =
        wellControls.getReference< real64 >( CompositionalMultiphaseWell::viewKeyStruct::currentBHPString() );
      arrayView1d< real64 const > const & currentPhaseVolRate =
        wellControls.getReference< array1d< real64 > >( CompositionalMultiphaseWell::viewKeyStruct::currentPhaseVolRateString() );
      real64 const & currentTotalVolRate =
        wellControls.getReference< real64 >( CompositionalMultiphaseWell::viewKeyStruct::currentTotalVolRateString() );

      // bring everything back to host, capture the scalars by reference
      forAll< serialPolicy >( 1, [&numPhase,
                                  &useSurfaceConditions,
                                  &currentBHP,
                                  connRate,
                                  &currentTotalVolRate,
                                  currentPhaseVolRate,
                                  &iwelemRef,
                                  &wellControlsName,
                                  &massUnit,
                                  &outputFile] ( localIndex const )
      {
        string const conditionKey = useSurfaceConditions ? "surface" : "reservoir";
        string const unitKey = useSurfaceConditions ? "s" : "r";

        real64 const currentTotalRate = connRate[iwelemRef];
        GEOS_LOG( GEOS_FMT( "{}: BHP (at the specified reference elevation): {} Pa",
                            wellControlsName, currentBHP ) );
        GEOS_LOG( GEOS_FMT( "{}: Total rate: {} {}/s; total {} volumetric rate: {} {}m3/s",
                            wellControlsName, currentTotalRate, massUnit, conditionKey, currentTotalVolRate, unitKey ) );
        for( integer ip = 0; ip < numPhase; ++ip )
          GEOS_LOG( GEOS_FMT( "{}: Phase {} {} volumetric rate: {} {}m3/s",
                              wellControlsName, ip, conditionKey, currentPhaseVolRate[ip], unitKey ) );
        if( outputFile.is_open())
        {
          outputFile << "," << currentBHP;
          outputFile << "," << currentTotalRate << "," << currentTotalVolRate;
          for( integer ip = 0; ip < numPhase; ++ip )
            outputFile << "," << currentPhaseVolRate[ip];
          outputFile << std::endl;
          outputFile.close();
        }
      } );
    } );
  } );
}

REGISTER_CATALOG_ENTRY( PhysicsSolverBase, CompositionalMultiphaseWell, string const &, Group * const )
} // namespace geos<|MERGE_RESOLUTION|>--- conflicted
+++ resolved
@@ -5,11 +5,7 @@
  * Copyright (c) 2016-2024 Lawrence Livermore National Security LLC
  * Copyright (c) 2018-2024 Total, S.A
  * Copyright (c) 2018-2024 The Board of Trustees of the Leland Stanford Junior University
-<<<<<<< HEAD
- * Copyright (c) 2018-2024 Chevron
-=======
  * Copyright (c) 2023-2024 Chevron
->>>>>>> fe987d81
  * Copyright (c) 2019-     GEOS/GEOSX Contributors
  * All rights reserved
  *
@@ -100,11 +96,7 @@
   this->registerWrapper( viewKeyStruct::maxRelativeCompDensChangeString(), &m_maxRelativeCompDensChange ).
     setSizedFromParent( 0 ).
     setInputFlag( InputFlags::OPTIONAL ).
-<<<<<<< HEAD
-    setApplyDefaultValue( LvArray::NumericLimits< real64 >::max ). // disabled by default
-=======
     setApplyDefaultValue( LvArray::NumericLimits< real64 >::max/1.0e100 ). // disabled by default
->>>>>>> fe987d81
     setDescription( "Maximum (relative) change in a component density between two Newton iterations" );
 
   this->registerWrapper( viewKeyStruct::maxRelativePresChangeString(), &m_maxRelativePresChange ).
@@ -119,15 +111,12 @@
     setApplyDefaultValue( -1.0 ).       // disabled by default
     setDescription( "Maximum (absolute) pressure change in a Newton iteration" );
 
-<<<<<<< HEAD
-=======
   this->registerWrapper( viewKeyStruct::maxRelativeTempChangeString(), &m_maxRelativeTempChange ).
     setSizedFromParent( 0 ).
     setInputFlag( InputFlags::OPTIONAL ).
     setApplyDefaultValue( 1.0 ).
     setDescription( "Maximum (relative) change in temperature between two Newton iterations  " );
 
->>>>>>> fe987d81
   this->registerWrapper( viewKeyStruct::allowLocalCompDensChoppingString(), &m_allowCompDensChopping ).
     setSizedFromParent( 0 ).
     setInputFlag( InputFlags::OPTIONAL ).
@@ -268,23 +257,11 @@
       wellControls.registerWrapper< real64 >( viewKeyStruct::massDensityString() );
 
       wellControls.registerWrapper< real64 >( viewKeyStruct::currentTotalVolRateString() );
-<<<<<<< HEAD
-      wellControls.registerWrapper< real64 >( viewKeyStruct::massDensityString() );
-      wellControls.registerWrapper< real64 >( viewKeyStruct::dCurrentTotalVolRate_dPresString() ).
-        setRestartFlags( RestartFlags::NO_WRITE );
-      wellControls.registerWrapper< array1d< real64 > >( viewKeyStruct::dCurrentTotalVolRate_dCompDensString() ).
-        setRestartFlags( RestartFlags::NO_WRITE ).
-        setSizedFromParent( 0 ).
-        reference().resizeDimension< 0 >( m_numComponents );
-      wellControls.registerWrapper< real64 >( viewKeyStruct::dCurrentTotalVolRate_dRateString() ).
-        setRestartFlags( RestartFlags::NO_WRITE );
-=======
       wellControls.registerWrapper< array1d< real64 > >( viewKeyStruct::dCurrentTotalVolRateString() ).
         setSizedFromParent( 0 ).
         reference().resizeDimension< 0 >( m_numComponents + 3 );   // dP, dT, dC dQ
 
       wellControls.registerWrapper< real64 >( viewKeyStruct::massDensityString() );
->>>>>>> fe987d81
 
       // write rates output header
       // the rank that owns the reference well element is responsible
@@ -712,59 +689,15 @@
 
   real64 & currentTotalVolRate =
     wellControls.getReference< real64 >( CompositionalMultiphaseWell::viewKeyStruct::currentTotalVolRateString() );
-<<<<<<< HEAD
-  real64 & dCurrentTotalVolRate_dPres =
-    wellControls.getReference< real64 >( CompositionalMultiphaseWell::viewKeyStruct::dCurrentTotalVolRate_dPresString() );
-  arrayView1d< real64 > const & dCurrentTotalVolRate_dCompDens =
-    wellControls.getReference< array1d< real64 > >( CompositionalMultiphaseWell::viewKeyStruct::dCurrentTotalVolRate_dCompDensString() );
-  real64 & dCurrentTotalVolRate_dRate =
-    wellControls.getReference< real64 >( CompositionalMultiphaseWell::viewKeyStruct::dCurrentTotalVolRate_dRateString() );
-=======
   arrayView1d< real64 > const & dCurrentTotalVolRate =
     wellControls.getReference< array1d< real64 > >( CompositionalMultiphaseWell::viewKeyStruct::dCurrentTotalVolRateString() );
 
->>>>>>> fe987d81
   real64 & massDensity =
     wellControls.getReference< real64 >( CompositionalMultiphaseWell::viewKeyStruct::massDensityString() );
   constitutive::constitutiveUpdatePassThru( fluid, [&] ( auto & castedFluid )
   {
     typename TYPEOFREF( castedFluid ) ::KernelWrapper fluidWrapper = castedFluid.createKernelWrapper();
-<<<<<<< HEAD
-
-    // bring everything back to host, capture the scalars by reference
-    forAll< serialPolicy >( 1, [&numComp,
-                                &numPhase,
-                                fluidWrapper,
-                                pres,
-                                temp,
-                                compFrac,
-                                dCompFrac_dCompDens,
-                                connRate,
-                                totalDens,
-                                dTotalDens,
-                                phaseDens,
-                                dPhaseDens,
-                                phaseFrac,
-                                dPhaseFrac,
-                                &useSurfaceConditions,
-                                &surfacePres,
-                                &surfaceTemp,
-                                &currentTotalVolRate,
-                                &dCurrentTotalVolRate_dPres,
-                                dCurrentTotalVolRate_dCompDens,
-                                &dCurrentTotalVolRate_dRate,
-                                currentPhaseVolRate,
-                                dCurrentPhaseVolRate_dPres,
-                                dCurrentPhaseVolRate_dCompDens,
-                                dCurrentPhaseVolRate_dRate,
-                                &iwelemRef,
-                                &logLevel,
-                                &wellControlsName,
-                                &massUnit,
-                                &massDensity] ( localIndex const )
-=======
     geos::internal::kernelLaunchSelectorCompThermSwitch( numComp, isThermal, [&] ( auto NC, auto ISTHERMAL )
->>>>>>> fe987d81
     {
       integer constexpr NUM_COMP = NC();
       integer constexpr IS_THERMAL = ISTHERMAL();
@@ -823,39 +756,6 @@
           real64 const refPres = pres[iwelemRef];
           fluidWrapper.update( iwelemRef, 0, refPres, temp[iwelemRef], compFrac[iwelemRef] );
         }
-<<<<<<< HEAD
-      }
-      else
-      {
-        real64 const refPres = pres[iwelemRef];
-        fluidWrapper.update( iwelemRef, 0, refPres, temp[iwelemRef], compFrac[iwelemRef] );
-      }
-
-      // Step 2: update the total volume rate
-
-      real64 const currentTotalRate = connRate[iwelemRef];
-
-      // Step 2.1: compute the inverse of the total density and derivatives
-      massDensity = totalDens[iwelemRef][0]; // need to verify this is surface dens
-      real64 const totalDensInv = 1.0 / totalDens[iwelemRef][0];
-      real64 const dTotalDensInv_dPres = -dTotalDens[iwelemRef][0][Deriv::dP] * totalDensInv * totalDensInv;
-      stackArray1d< real64, maxNumComp > dTotalDensInv_dCompDens( numComp );
-      for( integer ic = 0; ic < numComp; ++ic )
-      {
-        dTotalDensInv_dCompDens[ic] = -dTotalDens[iwelemRef][0][Deriv::dC+ic] * totalDensInv * totalDensInv;
-      }
-      applyChainRuleInPlace( numComp, dCompFrac_dCompDens[iwelemRef], dTotalDensInv_dCompDens, work.data() );
-
-      // Step 2.2: divide the total mass/molar rate by the total density to get the total volumetric rate
-      currentTotalVolRate = currentTotalRate * totalDensInv;
-      dCurrentTotalVolRate_dPres = ( useSurfaceConditions ==  0 ) * currentTotalRate * dTotalDensInv_dPres;
-      dCurrentTotalVolRate_dRate = totalDensInv;
-      for( integer ic = 0; ic < numComp; ++ic )
-      {
-        dCurrentTotalVolRate_dCompDens[ic] = currentTotalRate * dTotalDensInv_dCompDens[ic];
-      }
-=======
->>>>>>> fe987d81
 
         // Step 2: update the total volume rate
 
@@ -1179,14 +1079,9 @@
   } );
 }
 
-<<<<<<< HEAD
-void CompositionalMultiphaseWell::assembleFluxTerms( real64 const dt,
-                                                     DomainPartition const & domain,
-=======
 void CompositionalMultiphaseWell::assembleFluxTerms( real64 const & time,
                                                      real64 const & dt,
                                                      DomainPartition & domain,
->>>>>>> fe987d81
                                                      DofManager const & dofManager,
                                                      CRSMatrixView< real64, globalIndex const > const & localMatrix,
                                                      arrayView1d< real64 > const & localRhs )
@@ -1210,29 +1105,6 @@
         MultiFluidBase const & fluid = getConstitutiveModel< MultiFluidBase >( subRegion, fluidName );
         int numComponents = fluid.numFluidComponents();
 
-<<<<<<< HEAD
-      // get a reference to the primary variables on well elements
-      arrayView1d< real64 const > const & connRate = subRegion.getField< fields::well::mixtureConnectionRate >();
-
-      // get the info stored on well elements
-      arrayView2d< real64 const, compflow::USD_COMP > const & wellElemCompFrac = subRegion.getField< fields::well::globalCompFraction >();
-      arrayView3d< real64 const, compflow::USD_COMP_DC > const & dWellElemCompFrac_dCompDens = subRegion.getField< fields::well::dGlobalCompFraction_dGlobalCompDensity >();
-
-      isothermalCompositionalMultiphaseBaseKernels::
-        KernelLaunchSelector1< FluxKernel >( numFluidComponents(),
-                                             subRegion.size(),
-                                             dofManager.rankOffset(),
-                                             m_useTotalMassEquation,
-                                             wellControls,
-                                             wellElemDofNumber,
-                                             nextWellElemIndex,
-                                             connRate,
-                                             wellElemCompFrac,
-                                             dWellElemCompFrac_dCompDens,
-                                             dt,
-                                             localMatrix,
-                                             localRhs );
-=======
         if( isThermal() )
         {
           thermalCompositionalMultiphaseWellKernels::
@@ -1263,7 +1135,6 @@
                                                        localRhs );
         }
       }
->>>>>>> fe987d81
     } );
   } );
 
@@ -1342,40 +1213,6 @@
             globalIndex const dofIndex = wellElemDofNumber[ei];
             localIndex const localRow = dofIndex - rank_offset;
 
-<<<<<<< HEAD
-      arrayView1d< real64 const > const & wellElemVolume = subRegion.getElementVolume();
-
-      string const & fluidName = subRegion.getReference< string >( viewKeyStruct::fluidNamesString() );
-      MultiFluidBase const & fluid = subRegion.getConstitutiveModel< MultiFluidBase >( fluidName );
-      arrayView3d< real64 const, multifluid::USD_PHASE > const & wellElemPhaseDens = fluid.phaseDensity();
-      arrayView4d< real64 const, multifluid::USD_PHASE_DC > const & dWellElemPhaseDens = fluid.dPhaseDensity();
-      arrayView4d< real64 const, multifluid::USD_PHASE_COMP > const & wellElemPhaseCompFrac = fluid.phaseCompFraction();
-      arrayView5d< real64 const, multifluid::USD_PHASE_COMP_DC > const & dWellElemPhaseCompFrac = fluid.dPhaseCompFraction();
-      arrayView3d< real64 const, multifluid::USD_PHASE > const & wellElemPhaseDens_n = fluid.phaseDensity_n();
-      arrayView4d< real64 const, multifluid::USD_PHASE_COMP > const & wellElemPhaseCompFrac_n = fluid.phaseCompFraction_n();
-
-      isothermalCompositionalMultiphaseBaseKernels::
-        KernelLaunchSelector1< AccumulationKernel >( numFluidComponents(),
-                                                     subRegion.size(),
-                                                     numFluidPhases(),
-                                                     dofManager.rankOffset(),
-                                                     m_useTotalMassEquation,
-                                                     wellElemDofNumber,
-                                                     wellElemGhostRank,
-                                                     wellElemVolume,
-                                                     wellElemPhaseVolFrac,
-                                                     dWellElemPhaseVolFrac,
-                                                     dWellElemCompFrac_dCompDens,
-                                                     wellElemPhaseDens,
-                                                     dWellElemPhaseDens,
-                                                     wellElemPhaseCompFrac,
-                                                     dWellElemPhaseCompFrac,
-                                                     wellElemPhaseVolFrac_n,
-                                                     wellElemPhaseDens_n,
-                                                     wellElemPhaseCompFrac_n,
-                                                     localMatrix,
-                                                     localRhs );
-=======
             real64 unity = 1.0;
             for( integer i=0; i < m_numDofPerWellElement; i++ )
             {
@@ -1390,7 +1227,6 @@
           }
         } );
       }
->>>>>>> fe987d81
     } );
   } );
 
@@ -1443,28 +1279,7 @@
 
       // step 1: compute the norm in the subRegion
 
-<<<<<<< HEAD
-      ResidualNormKernelFactory::
-        createAndLaunch< parallelDevicePolicy<> >( m_numComponents,
-                                                   numDofPerWellElement(),
-                                                   m_targetPhaseIndex,
-                                                   rankOffset,
-                                                   wellDofKey,
-                                                   localRhs,
-                                                   subRegion,
-                                                   fluid,
-                                                   wellControls,
-                                                   time_n + dt,
-                                                   dt,
-                                                   m_nonlinearSolverParameters.m_minNormalizer,
-                                                   subRegionResidualNorm );
-
-      // step 2: reduction across meshBodies/regions/subRegions
-
-      if( subRegionResidualNorm[0] > localResidualNorm )
-=======
       if( isThermal() )
->>>>>>> fe987d81
       {
         real64 subRegionResidualNorm[2]{};
 
@@ -1538,15 +1353,11 @@
   }
   else
   {
-<<<<<<< HEAD
-    std::cout << GEOS_FMT( "        ( R{} ) = ( {:4.2e} )", coupledSolverAttributePrefix(), residualNorm );
-=======
     resNorm= MpiWrapper::max( resNorm );
     if( getLogLevel() >= 1 && logger::internal::rank == 0 )
     {
       std::cout << GEOS_FMT( "        ( R{} ) = ( {:4.2e} )", coupledSolverAttributePrefix(), resNorm );
     }
->>>>>>> fe987d81
   }
   return resNorm;
 }
@@ -1561,20 +1372,6 @@
   string const wellDofKey = dofManager.getKey( wellElementDofName() );
 
   real64 scalingFactor = 1.0;
-<<<<<<< HEAD
-  forDiscretizationOnMeshTargets( domain.getMeshBodies(), [&] ( string const &,
-                                                                MeshLevel & mesh,
-                                                                arrayView1d< string const > const & regionNames )
-  {
-    mesh.getElemManager().forElementSubRegions< ElementSubRegionBase >( regionNames,
-                                                                        [&]( localIndex const,
-                                                                             ElementSubRegionBase & subRegion )
-    {
-      // check that pressure and component densities are non-negative
-      auto const subRegionData =
-        compositionalMultiphaseWellKernels::
-          ScalingForSystemSolutionKernelFactory::
-=======
   real64 maxDeltaPres = 0.0, maxDeltaCompDens = 0.0, maxDeltaTemp = 0.0;
   real64 minPresScalingFactor = 1.0, minCompDensScalingFactor = 1.0, minTempScalingFactor = 1.0;
 
@@ -1616,29 +1413,20 @@
                                                      temperatureOffset )
   : isothermalCompositionalMultiphaseBaseKernels::
           SolutionScalingKernelFactory::
->>>>>>> fe987d81
           createAndLaunch< parallelDevicePolicy<> >( m_maxRelativePresChange,
                                                      m_maxAbsolutePresChange,
                                                      m_maxCompFracChange,
                                                      m_maxRelativeCompDensChange,
-<<<<<<< HEAD
-=======
                                                      pressure,
                                                      compDens,
                                                      pressureScalingFactor,
                                                      compDensScalingFactor,
->>>>>>> fe987d81
                                                      dofManager.rankOffset(),
                                                      m_numComponents,
                                                      wellDofKey,
                                                      subRegion,
                                                      localSolution );
 
-<<<<<<< HEAD
-      scalingFactor = std::min( subRegionData.localMinVal, scalingFactor );
-    } );
-=======
->>>>>>> fe987d81
 
       scalingFactor = std::min( subRegionData.localMinVal, scalingFactor );
 
@@ -1694,29 +1482,6 @@
 
   string const wellDofKey = dofManager.getKey( wellElementDofName() );
   integer localCheck = 1;
-<<<<<<< HEAD
-  forDiscretizationOnMeshTargets( domain.getMeshBodies(), [&] ( string const &,
-                                                                MeshLevel & mesh,
-                                                                arrayView1d< string const > const & regionNames )
-  {
-    mesh.getElemManager().forElementSubRegions< WellElementSubRegion >( regionNames,
-                                                                        [&]( localIndex const,
-                                                                             WellElementSubRegion & subRegion )
-    {
-      auto const subRegionData =
-        compositionalMultiphaseWellKernels::
-          SolutionCheckKernelFactory::
-          createAndLaunch< parallelDevicePolicy<> >( m_allowCompDensChopping,
-                                                     CompositionalMultiphaseFVM::ScalingType::Global,
-                                                     scalingFactor,
-                                                     dofManager.rankOffset(),
-                                                     m_numComponents,
-                                                     wellDofKey,
-                                                     subRegion,
-                                                     localSolution );
-
-      if( !subRegionData.localMinVal )
-=======
   if( 0 )
   {
 
@@ -1727,7 +1492,6 @@
       mesh.getElemManager().forElementSubRegions< WellElementSubRegion >( regionNames,
                                                                           [&]( localIndex const,
                                                                                WellElementSubRegion & subRegion )
->>>>>>> fe987d81
       {
         arrayView1d< real64 const > const pressure =
           subRegion.getField< fields::well::pressure >();
@@ -1758,12 +1522,8 @@
                                       GEOS_FMT( "Solution is invalid in well {} (either a negative pressure or a negative component density was found)", subRegion.getName()) );
         }
 
-<<<<<<< HEAD
-      localCheck = std::min( localCheck, subRegionData.localMinVal );
-=======
         localCheck = std::min( localCheck, subRegionData.localMinVal );
       } );
->>>>>>> fe987d81
     } );
   }
   else
@@ -1945,14 +1705,11 @@
                                                   real64 const dt,
                                                   DomainPartition & domain )
 {
-<<<<<<< HEAD
-=======
 
 
   DofManager::CompMask pressureMask( m_numDofPerWellElement, 0, 1 );
   DofManager::CompMask componentMask( m_numDofPerWellElement, 1, numFluidComponents()+1 );
   DofManager::CompMask connRateMask( m_numDofPerWellElement, numFluidComponents()+1, numFluidComponents()+2 );
->>>>>>> fe987d81
   GEOS_UNUSED_VAR( dt );
   // update all the fields using the global damping coefficients
   dofManager.addVectorToField( localSolution,
