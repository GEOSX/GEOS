/*
 * ------------------------------------------------------------------------------------------------------------
 * SPDX-License-Identifier: LGPL-2.1-only
 *
 * Copyright (c) 2018-2020 Lawrence Livermore National Security LLC
 * Copyright (c) 2018-2020 The Board of Trustees of the Leland Stanford Junior University
 * Copyright (c) 2018-2020 Total, S.A
 * Copyright (c) 2019-     GEOSX Contributors
 * All rights reserved
 *
 * See top level LICENSE, COPYRIGHT, CONTRIBUTORS, NOTICE, and ACKNOWLEDGEMENTS files for details.
 * ------------------------------------------------------------------------------------------------------------
 */

/**
 * @file CompositionalMultiphaseWell.cpp
 */

#include "CompositionalMultiphaseWell.hpp"

#include "mpiCommunications/CommunicationTools.hpp"
#include "dataRepository/Group.hpp"
#include "codingUtilities/Utilities.hpp"
#include "common/DataTypes.hpp"
#include "common/TimingMacros.hpp"
#include "constitutive/ConstitutiveManager.hpp"
#include "constitutive/fluid/MultiFluidBase.hpp"
#include "constitutive/fluid/multiFluidSelector.hpp"
#include "constitutive/relativePermeability/RelativePermeabilityBase.hpp"
#include "managers/DomainPartition.hpp"
#include "mesh/WellElementSubRegion.hpp"
#include "mesh/MeshForLoopInterface.hpp"
#include "meshUtilities/PerforationData.hpp"
#include "meshUtilities/ComputationalGeometry.hpp"
#include "physicsSolvers/fluidFlow/CompositionalMultiphaseFlowKernels.hpp"
#include "physicsSolvers/fluidFlow/wells/CompositionalMultiphaseWellKernels.hpp"
#include "physicsSolvers/fluidFlow/wells/SinglePhaseWellKernels.hpp"
#include "physicsSolvers/fluidFlow/wells/WellControls.hpp"

#if defined( __INTEL_COMPILER )
#pragma GCC optimize "O0"
#endif

namespace geosx
{

using namespace dataRepository;
using namespace constitutive;
using namespace CompositionalMultiphaseWellKernels;

CompositionalMultiphaseWell::CompositionalMultiphaseWell( const string & name,
                                                          Group * const parent )
  :
  WellSolverBase( name, parent ),
  m_numPhases( 0 ),
  m_numComponents( 0 ),
  m_temperature( 0.0 ),
  m_useMass( false ),
  m_maxCompFracChange( 1.0 ),
  m_maxRelativePresChange( 0.2 ),
  m_minScalingFactor( 0.01 ),
  m_allowCompDensChopping( 1 ),
  m_targetPhaseIndex( -1 )
{
  this->registerWrapper( viewKeyStruct::temperatureString, &m_temperature )->
    setInputFlag( InputFlags::REQUIRED )->
    setDescription( "Temperature" );

  this->registerWrapper( viewKeyStruct::useMassFlagString, &m_useMass )->
    setApplyDefaultValue( 0 )->
    setInputFlag( InputFlags::OPTIONAL )->
    setDescription( "Use mass formulation instead of molar" );

  this->registerWrapper( viewKeyStruct::relPermNamesString, &m_relPermModelNames )->
    setInputFlag( InputFlags::REQUIRED )->
    setDescription( "Names of relative permeability constitutive models to use" );

  this->registerWrapper( viewKeyStruct::maxCompFracChangeString, &m_maxCompFracChange )->
    setSizedFromParent( 0 )->
    setInputFlag( InputFlags::OPTIONAL )->
    setApplyDefaultValue( 1.0 )->
    setDescription( "Maximum (absolute) change in a component fraction between two Newton iterations" );

  this->registerWrapper( viewKeyStruct::maxRelativePresChangeString, &m_maxRelativePresChange )->
    setSizedFromParent( 0 )->
    setInputFlag( InputFlags::OPTIONAL )->
    setApplyDefaultValue( 1.0 )->
    setDescription( "Maximum (relative) change in pressure between two Newton iterations (recommended with rate control)" );

  this->registerWrapper( viewKeyStruct::allowLocalCompDensChoppingString, &m_allowCompDensChopping )->
    setSizedFromParent( 0 )->
    setInputFlag( InputFlags::OPTIONAL )->
    setApplyDefaultValue( 1 )->
    setDescription( "Flag indicating whether local (cell-wise) chopping of negative compositions is allowed" );

}

void CompositionalMultiphaseWell::postProcessInput()
{
  WellSolverBase::postProcessInput();
  checkModelNames( m_relPermModelNames, viewKeyStruct::relPermNamesString );

  CompositionalMultiphaseFlow const * const flowSolver = getParent()->getGroup< CompositionalMultiphaseFlow >( getFlowSolverName() );
  GEOSX_ERROR_IF( flowSolver == nullptr,
                  "Flow solver " << getFlowSolverName() << " not found or incompatible type "
                                                           "(referenced from well solver " << getName() << ")" );

  GEOSX_ERROR_IF_GT_MSG( m_maxCompFracChange, 1.0,
                         "The maximum absolute change in component fraction must smaller or equal to 1.0" );
  GEOSX_ERROR_IF_LT_MSG( m_maxCompFracChange, 0.0,
                         "The maximum absolute change in component fraction must larger or equal to 0.0" );

}

void CompositionalMultiphaseWell::registerDataOnMesh( Group * const meshBodies )
{
  WellSolverBase::registerDataOnMesh( meshBodies );

  MeshLevel & meshLevel = *meshBodies->getGroup< MeshBody >( 0 )->getMeshLevel( 0 );

  // loop over the wells
  forTargetSubRegions< WellElementSubRegion >( meshLevel, [&]( localIndex const,
                                                               WellElementSubRegion & subRegion )
  {
    subRegion.registerWrapper< array1d< real64 > >( viewKeyStruct::pressureString )->setPlotLevel( PlotLevel::LEVEL_0 );
    subRegion.registerWrapper< array1d< real64 > >( viewKeyStruct::deltaPressureString )->
      setRestartFlags( RestartFlags::NO_WRITE );

    subRegion.registerWrapper< array2d< real64 > >( viewKeyStruct::globalCompDensityString )->setPlotLevel( PlotLevel::LEVEL_0 );
    subRegion.registerWrapper< array2d< real64 > >( viewKeyStruct::deltaGlobalCompDensityString )->
      setRestartFlags( RestartFlags::NO_WRITE );

    subRegion.registerWrapper< array1d< real64 > >( viewKeyStruct::mixtureConnRateString )->setPlotLevel( PlotLevel::LEVEL_0 );
    subRegion.registerWrapper< array1d< real64 > >( viewKeyStruct::deltaMixtureConnRateString )->
      setRestartFlags( RestartFlags::NO_WRITE );

    subRegion.registerWrapper< array2d< real64 > >( viewKeyStruct::globalCompFractionString )->setPlotLevel( PlotLevel::LEVEL_0 );
    subRegion.registerWrapper< array3d< real64 > >( viewKeyStruct::dGlobalCompFraction_dGlobalCompDensityString )->
      setRestartFlags( RestartFlags::NO_WRITE );

    subRegion.registerWrapper< array2d< real64 > >( viewKeyStruct::phaseVolumeFractionString )->setPlotLevel( PlotLevel::LEVEL_0 );
    subRegion.registerWrapper< array2d< real64 > >( viewKeyStruct::dPhaseVolumeFraction_dPressureString )->
      setRestartFlags( RestartFlags::NO_WRITE );
    subRegion.registerWrapper< array3d< real64 > >( viewKeyStruct::dPhaseVolumeFraction_dGlobalCompDensityString )->
      setRestartFlags( RestartFlags::NO_WRITE );

    subRegion.registerWrapper< array1d< real64 > >( viewKeyStruct::totalMassDensityString )->setPlotLevel( PlotLevel::LEVEL_0 );
    subRegion.registerWrapper< array1d< real64 > >( viewKeyStruct::dTotalMassDensity_dPressureString )->
      setRestartFlags( RestartFlags::NO_WRITE );
    subRegion.registerWrapper< array2d< real64 > >( viewKeyStruct::dTotalMassDensity_dGlobalCompDensityString )->
      setRestartFlags( RestartFlags::NO_WRITE );

<<<<<<< HEAD
    PerforationData & perforationData = *subRegion.GetPerforationData();
    perforationData.registerWrapper< array2d< real64 > >( viewKeyStruct::compPerforationRateString );
    perforationData.registerWrapper< array3d< real64 > >( viewKeyStruct::dCompPerforationRate_dPresString )->
      setRestartFlags( RestartFlags::NO_WRITE );
    perforationData.registerWrapper< array4d< real64 > >( viewKeyStruct::dCompPerforationRate_dCompString )->
      setRestartFlags( RestartFlags::NO_WRITE );

    WellControls & wellControls = GetWellControls( subRegion );
    wellControls.registerWrapper< real64 >( viewKeyStruct::currentBHPString );
    wellControls.registerWrapper< real64 >( viewKeyStruct::dCurrentBHP_dPresString )->
=======
    PerforationData * const perforationData = subRegion.getPerforationData();
    perforationData->registerWrapper< array2d< real64 > >( viewKeyStruct::compPerforationRateString );
    perforationData->registerWrapper< array3d< real64 > >( viewKeyStruct::dCompPerforationRate_dPresString )->
>>>>>>> 95da0775
      setRestartFlags( RestartFlags::NO_WRITE );
    wellControls.registerWrapper< array1d< real64 > >( viewKeyStruct::dCurrentBHP_dCompDensString )->
      setRestartFlags( RestartFlags::NO_WRITE )->
      setSizedFromParent( 0 );

    wellControls.registerWrapper< array1d< real64 > >( viewKeyStruct::currentPhaseVolRateString )->
      setSizedFromParent( 0 );
    wellControls.registerWrapper< array1d< real64 > >( viewKeyStruct::dCurrentPhaseVolRate_dPresString )->
      setRestartFlags( RestartFlags::NO_WRITE )->
      setSizedFromParent( 0 );
    wellControls.registerWrapper< array2d< real64 > >( viewKeyStruct::dCurrentPhaseVolRate_dCompDensString )->
      setRestartFlags( RestartFlags::NO_WRITE )->
      setSizedFromParent( 0 );
    wellControls.registerWrapper< array1d< real64 > >( viewKeyStruct::dCurrentPhaseVolRate_dRateString )->
      setRestartFlags( RestartFlags::NO_WRITE )->
      setSizedFromParent( 0 );

    wellControls.registerWrapper< real64 >( viewKeyStruct::currentTotalVolRateString );
    wellControls.registerWrapper< real64 >( viewKeyStruct::dCurrentTotalVolRate_dPresString )->
      setRestartFlags( RestartFlags::NO_WRITE );
    wellControls.registerWrapper< array1d< real64 > >( viewKeyStruct::dCurrentTotalVolRate_dCompDensString )->
      setRestartFlags( RestartFlags::NO_WRITE )->
      setSizedFromParent( 0 );
    wellControls.registerWrapper< real64 >( viewKeyStruct::dCurrentTotalVolRate_dRateString )->
      setRestartFlags( RestartFlags::NO_WRITE );
  } );

}

namespace
{

template< typename MODEL1_TYPE, typename MODEL2_TYPE >
void CompareMultiphaseModels( MODEL1_TYPE const & lhs, MODEL2_TYPE const & rhs )
{
  GEOSX_ERROR_IF_NE_MSG( lhs.numFluidPhases(), rhs.numFluidPhases(),
                         "Mismatch in number of phases between constitutive models "
                         << lhs.getName() << " and " << rhs.getName() );

  for( localIndex ip = 0; ip < lhs.numFluidPhases(); ++ip )
  {
    GEOSX_ERROR_IF_NE_MSG( lhs.phaseNames()[ip], rhs.phaseNames()[ip],
                           "Mismatch in phase names between constitutive models "
                           << lhs.getName() << " and " << rhs.getName() );
  }
}

template< typename MODEL1_TYPE, typename MODEL2_TYPE >
void CompareMulticomponentModels( MODEL1_TYPE const & lhs, MODEL2_TYPE const & rhs )
{
  GEOSX_ERROR_IF_NE_MSG( lhs.numFluidComponents(), rhs.numFluidComponents(),
                         "Mismatch in number of components between constitutive models "
                         << lhs.getName() << " and " << rhs.getName() );

  for( localIndex ic = 0; ic < lhs.numFluidComponents(); ++ic )
  {
    GEOSX_ERROR_IF_NE_MSG( lhs.componentNames()[ic], rhs.componentNames()[ic],
                           "Mismatch in component names between constitutive models "
                           << lhs.getName() << " and " << rhs.getName() );
  }
}

}

void CompositionalMultiphaseWell::validateConstitutiveModels( MeshLevel const & meshLevel, ConstitutiveManager const & cm ) const
{
  CompositionalMultiphaseFlow const & flowSolver = *getParent()->getGroup< CompositionalMultiphaseFlow >( getFlowSolverName() );
  arrayView1d< string const > const & flowTargetRegionNames = flowSolver.targetRegionNames();
  arrayView1d< string const > const & flowFluidModels = flowSolver.fluidModelNames();
  arrayView1d< string const > const & flowRelPermModels = flowSolver.relPermModelNames();

  forTargetSubRegions< WellElementSubRegion >( meshLevel, [&]( localIndex const targetIndex,
                                                               WellElementSubRegion const & subRegion )
  {
    // Make a set of unique reservoir region indices the well is connected to
    PerforationData const & perforationData = *subRegion.getPerforationData();
    arrayView1d< localIndex const > const & resElementRegion = perforationData.getMeshElements().m_toElementRegion;
    std::set< string > reservoirRegionNames;
    for( localIndex const ei : resElementRegion )
    {
      reservoirRegionNames.insert( meshLevel.getElemManager()->getRegion( ei )->getName() );
    }

    // Check that each well model is compatible with all models in perforated reservoir regions
    MultiFluidBase const & wellFluid = *cm.getConstitutiveRelation< MultiFluidBase >( m_fluidModelNames[targetIndex] );
    RelativePermeabilityBase const & wellRelPerm = *cm.getConstitutiveRelation< RelativePermeabilityBase >( m_relPermModelNames[targetIndex] );
    for( localIndex resTargetIndex = 0; resTargetIndex < flowTargetRegionNames.size(); ++resTargetIndex )
    {
      if( reservoirRegionNames.count( flowTargetRegionNames[resTargetIndex] ) > 0 )
      {
        MultiFluidBase const & resFluid = *cm.getConstitutiveRelation< MultiFluidBase >( flowFluidModels[resTargetIndex] );
        CompareMultiphaseModels( wellFluid, resFluid );
        CompareMulticomponentModels( wellFluid, resFluid );

        RelativePermeabilityBase const & resRelPerm = *cm.getConstitutiveRelation< RelativePermeabilityBase >( flowRelPermModels[resTargetIndex] );
        CompareMultiphaseModels( wellRelPerm, resRelPerm );
      }
    }
  } );
}

void CompositionalMultiphaseWell::validateInjectionStreams( MeshLevel const & meshLevel ) const
{
  forTargetSubRegions< WellElementSubRegion >( meshLevel, [&]( localIndex const,
                                                               WellElementSubRegion const & subRegion )
  {
    WellControls const & wellControls = getWellControls( subRegion );

    // check well injection stream for injectors
    if( wellControls.getType() == WellControls::Type::INJECTOR )
    {
      arrayView1d< real64 const > const & injection = wellControls.getInjectionStream();
      real64 compFracSum = 0;
      for( localIndex ic = 0; ic < m_numComponents; ++ic )
      {
        real64 const compFrac = injection[ic];
        GEOSX_ERROR_IF( ( compFrac < 0.0 ) || ( compFrac > 1.0 ),
                        "Invalid injection stream for well " << subRegion.getName() );
        compFracSum += compFrac;
      }
      GEOSX_ERROR_IF( ( compFracSum < 1.0 - std::numeric_limits< real64 >::epsilon() ) ||
                      ( compFracSum > 1.0 + std::numeric_limits< real64 >::epsilon() ),
                      "Invalid injection stream for well " << subRegion.getName() );
    }
  } );
}

<<<<<<< HEAD
void CompositionalMultiphaseWell::ValidateWellConstraints( MeshLevel const & meshLevel, MultiFluidBase const & fluid )
{
  // now that we know we are single-phase, we can check a few things in the constraints
  forTargetSubRegions< WellElementSubRegion >( meshLevel, [&]( localIndex const,
                                                               WellElementSubRegion const & subRegion )
  {
    WellControls const & wellControls = GetWellControls( subRegion );
    WellControls::Type const wellType = wellControls.GetType();
    WellControls::Control const currentControl = wellControls.GetControl();
    real64 const targetTotalRate = wellControls.GetTargetTotalRate();
    real64 const targetPhaseRate = wellControls.GetTargetPhaseRate();

    GEOSX_ERROR_IF( wellType == WellControls::Type::INJECTOR && currentControl == WellControls::Control::PHASEVOLRATE,
                    "Phase rate control is not available for injectors" );
    GEOSX_ERROR_IF( wellType == WellControls::Type::PRODUCER && currentControl == WellControls::Control::TOTALVOLRATE,
                    "Phase rate control is not available for producers" );

    GEOSX_ERROR_IF( wellType == WellControls::Type::INJECTOR && isZero( targetTotalRate ),
                    "Target total rate cannot be equal to zero for injectors" );
    GEOSX_ERROR_IF( wellType == WellControls::Type::INJECTOR && !isZero( targetPhaseRate ),
                    "Target phase rate cannot be used for injectors" );

    GEOSX_ERROR_IF( wellType == WellControls::Type::PRODUCER && isZero( targetPhaseRate ),
                    "Target phase rate cannot be equal to zero for producers" );
    GEOSX_ERROR_IF( wellType == WellControls::Type::PRODUCER && !isZero( targetTotalRate ),
                    "Target total rate cannot be used for producers" );

    // Find target phase index for phase rate constraint
    for( localIndex ip = 0; ip < fluid.numFluidPhases(); ++ip )
    {
      if( fluid.phaseNames()[ip] == wellControls.GetTargetPhaseName() )
      {
        m_targetPhaseIndex = ip;
      }
    }
    GEOSX_ERROR_IF( wellType == WellControls::Type::PRODUCER && m_targetPhaseIndex == -1,
                    "Phase " << wellControls.GetTargetPhaseName() << " not found for well control " << wellControls.getName() );

  } );

}

void CompositionalMultiphaseWell::InitializePreSubGroups( Group * const rootGroup )
=======
void CompositionalMultiphaseWell::initializePreSubGroups( Group * const rootGroup )
>>>>>>> 95da0775
{
  WellSolverBase::initializePreSubGroups( rootGroup );

  DomainPartition * const domain = rootGroup->getGroup< DomainPartition >( keys::domain );
  MeshLevel & meshLevel = *domain->getMeshBody( 0 )->getMeshLevel( 0 );
  ConstitutiveManager const & cm = *domain->getConstitutiveManager();

  validateConstitutiveModels( meshLevel, cm );

  // Set key dimensions (phases, components) from one of the fluids - they should all be compatible
  MultiFluidBase const & fluid0 = *cm.getConstitutiveRelation< MultiFluidBase >( m_fluidModelNames[0] );
  m_numPhases     = fluid0.numFluidPhases();
  m_numComponents = fluid0.numFluidComponents();
  m_numDofPerWellElement = m_numComponents + 2; // 1 pressure + NC compositions + 1 connectionRate

<<<<<<< HEAD
  ValidateModelMapping< MultiFluidBase >( *meshLevel.getElemManager(), m_fluidModelNames );
  ValidateModelMapping< RelativePermeabilityBase >( *meshLevel.getElemManager(), m_relPermModelNames );
  ValidateInjectionStreams( meshLevel );
  ValidateWellConstraints( meshLevel, fluid0 );
=======
  validateModelMapping< MultiFluidBase >( *meshLevel.getElemManager(), m_fluidModelNames );
  validateModelMapping< RelativePermeabilityBase >( *meshLevel.getElemManager(), m_relPermModelNames );
  validateInjectionStreams( meshLevel );
>>>>>>> 95da0775

  forTargetSubRegions< WellElementSubRegion >( meshLevel, [&]( localIndex const,
                                                               WellElementSubRegion & subRegion )
  {
    resizeFields( subRegion );
  } );
}

void CompositionalMultiphaseWell::resizeFields( WellElementSubRegion & subRegion )
{
<<<<<<< HEAD
  PerforationData & perforationData = *subRegion.GetPerforationData();
  WellControls & wellControls = GetWellControls( subRegion );
=======
  PerforationData * const perforationData = subRegion.getPerforationData();
>>>>>>> 95da0775

  localIndex const NC = m_numComponents;
  localIndex const NP = m_numPhases;

  subRegion.getReference< array2d< real64 > >( viewKeyStruct::globalCompDensityString ).resizeDimension< 1 >( NC );
  subRegion.getReference< array2d< real64 > >( viewKeyStruct::deltaGlobalCompDensityString ).resizeDimension< 1 >( NC );

  subRegion.getReference< array2d< real64 > >( viewKeyStruct::globalCompFractionString ).resizeDimension< 1 >( NC );
  subRegion.getReference< array3d< real64 > >( viewKeyStruct::dGlobalCompFraction_dGlobalCompDensityString ).resizeDimension< 1, 2 >( NC, NC );

  subRegion.getReference< array2d< real64 > >( viewKeyStruct::phaseVolumeFractionString ).resizeDimension< 1 >( NP );
  subRegion.getReference< array2d< real64 > >( viewKeyStruct::dPhaseVolumeFraction_dPressureString ).resizeDimension< 1 >( NP );
  subRegion.getReference< array3d< real64 > >( viewKeyStruct::dPhaseVolumeFraction_dGlobalCompDensityString ).resizeDimension< 1, 2 >( NP, NC );

  subRegion.getReference< array2d< real64 > >( viewKeyStruct::dTotalMassDensity_dGlobalCompDensityString ).resizeDimension< 1 >( NC );

  perforationData.getReference< array2d< real64 > >( viewKeyStruct::compPerforationRateString ).resizeDimension< 1 >( NC );
  perforationData.getReference< array3d< real64 > >( viewKeyStruct::dCompPerforationRate_dPresString ).resizeDimension< 1, 2 >( 2, NC );
  perforationData.getReference< array4d< real64 > >( viewKeyStruct::dCompPerforationRate_dCompString ).resizeDimension< 1, 2, 3 >( 2, NC, NC );

  wellControls.getReference< array1d< real64 > >( viewKeyStruct::dCurrentBHP_dCompDensString ).resizeDimension< 0 >( NC );

  wellControls.getReference< array1d< real64 > >( viewKeyStruct::currentPhaseVolRateString ).resizeDimension< 0 >( NP );
  wellControls.getReference< array1d< real64 > >( viewKeyStruct::dCurrentPhaseVolRate_dPresString ).resizeDimension< 0 >( NP );
  wellControls.getReference< array2d< real64 > >( viewKeyStruct::dCurrentPhaseVolRate_dCompDensString ).resizeDimension< 0, 1 >( NP, NC );
  wellControls.getReference< array1d< real64 > >( viewKeyStruct::dCurrentPhaseVolRate_dRateString ).resizeDimension< 0 >( NP );

  wellControls.getReference< array1d< real64 > >( viewKeyStruct::dCurrentTotalVolRate_dCompDensString ).resizeDimension< 0 >( NC );
}

void CompositionalMultiphaseWell::initializePostInitialConditionsPreSubGroups( Group * const rootGroup )
{
  WellSolverBase::initializePostInitialConditionsPreSubGroups( rootGroup );

  DomainPartition * const domain = rootGroup->getGroup< DomainPartition >( keys::domain );
  MeshLevel & meshLevel = *domain->getMeshBody( 0 )->getMeshLevel( 0 );

  // loop over the wells
  forTargetSubRegions< WellElementSubRegion >( meshLevel, [&]( localIndex const targetIndex,
                                                               WellElementSubRegion & subRegion )
  {
    MultiFluidBase & fluid = getConstitutiveModel< MultiFluidBase >( subRegion, m_fluidModelNames[targetIndex] );
    fluid.setMassFlag( m_useMass );
  } );
}

void CompositionalMultiphaseWell::updateComponentFraction( WellElementSubRegion & subRegion ) const
{
  GEOSX_MARK_FUNCTION;

  // outputs
  arrayView2d< real64 > const & compFrac =
    subRegion.getReference< array2d< real64 > >( viewKeyStruct::globalCompFractionString );
  arrayView3d< real64 > const & dCompFrac_dCompDens =
    subRegion.getReference< array3d< real64 > >( viewKeyStruct::dGlobalCompFraction_dGlobalCompDensityString );

  // inputs
  arrayView2d< real64 const > const & compDens =
    subRegion.getReference< array2d< real64 > >( viewKeyStruct::globalCompDensityString );
  arrayView2d< real64 const > const & dCompDens =
    subRegion.getReference< array2d< real64 > >( viewKeyStruct::deltaGlobalCompDensityString );

  CompositionalMultiphaseFlowKernels::KernelLaunchSelector1< CompositionalMultiphaseFlowKernels::ComponentFractionKernel
                                                             >( numFluidComponents(),
                                                                subRegion.size(),
                                                                compDens,
                                                                dCompDens,
                                                                compFrac,
                                                                dCompFrac_dCompDens );

}

<<<<<<< HEAD

void CompositionalMultiphaseWell::UpdateBHPForConstraint( WellElementSubRegion & subRegion,
                                                          localIndex const targetIndex )
{
  GEOSX_UNUSED_VAR( targetIndex );

  GEOSX_MARK_FUNCTION;

  // the rank that owns the reference well element is responsible for the calculations below.
  if( !subRegion.IsLocallyOwned() )
  {
    return;
  }

  localIndex const NC = m_numComponents;
  localIndex const iwelemRef = subRegion.GetTopWellElementIndex();

  // subRegion data

  arrayView1d< real64 const > const & pres =
    subRegion.getReference< array1d< real64 > >( viewKeyStruct::pressureString );
  arrayView1d< real64 const > const & dPres =
    subRegion.getReference< array1d< real64 > >( viewKeyStruct::deltaPressureString );

  arrayView1d< real64 > const & totalMassDens =
    subRegion.getReference< array1d< real64 > >( viewKeyStruct::totalMassDensityString );
  arrayView1d< real64 > const & dTotalMassDens_dPres =
    subRegion.getReference< array1d< real64 > >( viewKeyStruct::dTotalMassDensity_dPressureString );
  arrayView2d< real64 > const & dTotalMassDens_dCompDens =
    subRegion.getReference< array2d< real64 > >( viewKeyStruct::dTotalMassDensity_dGlobalCompDensityString );

  arrayView1d< real64 const > const wellElemGravCoef =
    subRegion.getReference< array1d< real64 > >( viewKeyStruct::gravityCoefString );

  // control data

  WellControls & wellControls = GetWellControls( subRegion );

  real64 const & refGravCoef = wellControls.GetReferenceGravityCoef();

  real64 & currentBHP =
    wellControls.getReference< real64 >( CompositionalMultiphaseWell::viewKeyStruct::currentBHPString );
  real64 & dCurrentBHP_dPres =
    wellControls.getReference< real64 >( CompositionalMultiphaseWell::viewKeyStruct::dCurrentBHP_dPresString );
  arrayView1d< real64 > const & dCurrentBHP_dCompDens =
    wellControls.getReference< array1d< real64 > >( CompositionalMultiphaseWell::viewKeyStruct::dCurrentBHP_dCompDensString );

  // bring everything back to host, capture the scalars by reference
  forAll< serialPolicy >( 1, [&NC,
                              pres,
                              dPres,
                              totalMassDens,
                              dTotalMassDens_dPres,
                              dTotalMassDens_dCompDens,
                              wellElemGravCoef,
                              &currentBHP,
                              &dCurrentBHP_dPres,
                              dCurrentBHP_dCompDens,
                              &iwelemRef,
                              &refGravCoef] ( localIndex const )
  {
    real64 const diffGravCoef = refGravCoef - wellElemGravCoef[iwelemRef];
    currentBHP = pres[iwelemRef] + dPres[iwelemRef] + totalMassDens[iwelemRef] * diffGravCoef;
    dCurrentBHP_dPres = 1 + dTotalMassDens_dPres[iwelemRef] * diffGravCoef;
    for( localIndex ic = 0; ic < NC; ++ic )
    {
      dCurrentBHP_dCompDens[ic] = dTotalMassDens_dCompDens[iwelemRef][ic] * diffGravCoef;
    }
  } );
}

void CompositionalMultiphaseWell::UpdateVolRatesForConstraint( WellElementSubRegion & subRegion,
                                                               localIndex const targetIndex )
{
  GEOSX_MARK_FUNCTION;

  // the rank that owns the reference well element is responsible for the calculations below.
  if( !subRegion.IsLocallyOwned() )
  {
    return;
  }

  localIndex constexpr maxNumComp = constitutive::MultiFluidBase::MAX_NUM_COMPONENTS;
  localIndex const NC = m_numComponents;
  localIndex const NP = m_numPhases;
  localIndex const iwelemRef = subRegion.GetTopWellElementIndex();
  real64 const temp = m_temperature;

  // subRegion data

  arrayView1d< real64 const > const & pres =
    subRegion.getReference< array1d< real64 > >( viewKeyStruct::pressureString );
  arrayView1d< real64 const > const & dPres =
    subRegion.getReference< array1d< real64 > >( viewKeyStruct::deltaPressureString );

  arrayView2d< real64 const > const & compDens =
    subRegion.getReference< array2d< real64 > >( viewKeyStruct::globalCompDensityString );
  arrayView2d< real64 const > const & dCompDens =
    subRegion.getReference< array2d< real64 > >( viewKeyStruct::deltaGlobalCompDensityString );

  arrayView1d< real64 const > const & connRate =
    subRegion.getReference< array1d< real64 > >( viewKeyStruct::mixtureConnRateString );
  arrayView1d< real64 const > const & dConnRate =
    subRegion.getReference< array1d< real64 > >( viewKeyStruct::deltaMixtureConnRateString );

  arrayView2d< real64 const > const & compFrac =
    subRegion.getReference< array2d< real64 > >( viewKeyStruct::globalCompFractionString );
  arrayView3d< real64 const > const & dCompFrac_dCompDens =
    subRegion.getReference< array3d< real64 > >( viewKeyStruct::dGlobalCompFraction_dGlobalCompDensityString );

  // fluid data

  MultiFluidBase & fluid = GetConstitutiveModel< MultiFluidBase >( subRegion, m_fluidModelNames[targetIndex] );

  //arrayView2d< real64 const > const & totalDens = fluid.totalDensity();
  //arrayView2d< real64 const > const & dTotalDens_dPres = fluid.dTotalDensity_dPressure();

  arrayView3d< real64 const > const & phaseFrac = fluid.phaseFraction();
  arrayView3d< real64 const > const & dPhaseFrac_dPres = fluid.dPhaseFraction_dPressure();
  arrayView4d< real64 const > const & dPhaseFrac_dComp = fluid.dPhaseFraction_dGlobalCompFraction();

  arrayView3d< real64 const > const & phaseDens = fluid.phaseDensity();
  arrayView3d< real64 const > const & dPhaseDens_dPres = fluid.dPhaseDensity_dPressure();
  arrayView4d< real64 const > const & dPhaseDens_dComp = fluid.dPhaseDensity_dGlobalCompFraction();

  // control data

  WellControls & wellControls = GetWellControls( subRegion );

  integer const useSurfaceConditions = wellControls.UseSurfaceConditions();

  arrayView1d< real64 > const & currentPhaseVolRate =
    wellControls.getReference< array1d< real64 > >( CompositionalMultiphaseWell::viewKeyStruct::currentPhaseVolRateString );
  arrayView1d< real64 > const & dCurrentPhaseVolRate_dPres =
    wellControls.getReference< array1d< real64 > >( CompositionalMultiphaseWell::viewKeyStruct::dCurrentPhaseVolRate_dPresString );
  arrayView2d< real64 > const & dCurrentPhaseVolRate_dCompDens =
    wellControls.getReference< array2d< real64 > >( CompositionalMultiphaseWell::viewKeyStruct::dCurrentPhaseVolRate_dCompDensString );
  arrayView1d< real64 > const & dCurrentPhaseVolRate_dRate =
    wellControls.getReference< array1d< real64 > >( CompositionalMultiphaseWell::viewKeyStruct::dCurrentPhaseVolRate_dRateString );

  real64 & currentTotalVolRate =
    wellControls.getReference< real64 >( CompositionalMultiphaseWell::viewKeyStruct::currentTotalVolRateString );
  real64 & dCurrentTotalVolRate_dPres =
    wellControls.getReference< real64 >( CompositionalMultiphaseWell::viewKeyStruct::dCurrentTotalVolRate_dPresString );
  arrayView1d< real64 > const & dCurrentTotalVolRate_dCompDens =
    wellControls.getReference< array1d< real64 > >( CompositionalMultiphaseWell::viewKeyStruct::dCurrentTotalVolRate_dCompDensString );
  real64 & dCurrentTotalVolRate_dRate =
    wellControls.getReference< real64 >( CompositionalMultiphaseWell::viewKeyStruct::dCurrentTotalVolRate_dRateString );

  constitutive::constitutiveUpdatePassThru( fluid, [&] ( auto & castedFluid )
  {
    typename TYPEOFREF( castedFluid ) ::KernelWrapper fluidWrapper = castedFluid.createKernelWrapper();

    // bring everything back to host, capture the scalars by reference
    forAll< serialPolicy >( 1, [&NC,
                                &NP,
                                fluidWrapper,
                                pres,
                                dPres,
                                compDens,
                                dCompDens,
                                compFrac,
                                dCompFrac_dCompDens,
                                connRate,
                                dConnRate,
                                phaseDens,
                                dPhaseDens_dPres,
                                dPhaseDens_dComp,
                                phaseFrac,
                                dPhaseFrac_dPres,
                                dPhaseFrac_dComp,
                                &useSurfaceConditions,
                                &temp,
                                &currentTotalVolRate,
                                &dCurrentTotalVolRate_dPres,
                                &dCurrentTotalVolRate_dCompDens,
                                &dCurrentTotalVolRate_dRate,
                                currentPhaseVolRate,
                                dCurrentPhaseVolRate_dPres,
                                dCurrentPhaseVolRate_dCompDens,
                                dCurrentPhaseVolRate_dRate,
                                &iwelemRef] ( localIndex const )
    {
      //    We need to evaluate the density as follows:
      //      - Surface conditions: using the surface pressure provided by the user
      //      - Reservoir conditions: using the pressure in the top element

      if( useSurfaceConditions )
      {
        real64 const surfacePres = 101325.0;
        real64 const surfaceTemp = 293.15;
        // we need to compute the surface density
        fluidWrapper.Update( iwelemRef, 0, surfacePres, surfaceTemp, compFrac[iwelemRef] );
      }
      else
      {
        real64 const refPres = pres[iwelemRef] + dPres[iwelemRef];
        fluidWrapper.Update( iwelemRef, 0, refPres, temp, compFrac[iwelemRef] );
      }

      // total volume rate
      real64 const currentTotalRate = connRate[iwelemRef] + dConnRate[iwelemRef];
      real64 totalDens = 0;
      for( localIndex ic = 0; ic < NC; ++ic )
      {
        totalDens += compDens[iwelemRef][ic] + dCompDens[iwelemRef][ic];
      }
      real64 const totalDensInv = 1.0 / totalDens;
      currentTotalVolRate = currentTotalRate * totalDensInv;
      dCurrentTotalVolRate_dPres = 0; // using the fact that totalDens = \sum_c compDens (independent of pressure)
      dCurrentTotalVolRate_dRate = totalDensInv;
      for( localIndex ic = 0; ic < NC; ++ic )
      {
        dCurrentTotalVolRate_dCompDens[ic] = -currentTotalVolRate * totalDensInv; // using the fact that totalDens = \sum_c compDens
      }

      // phase volume rate
      stackArray1d< real64, maxNumComp > work( NC );
      for( localIndex ip = 0; ip < NP; ++ip )
      {
        real64 const phaseDensInv = 1.0 / phaseDens[iwelemRef][0][ip];
        real64 const phaseFracTimesPhaseDensInv = phaseFrac[iwelemRef][0][ip] * phaseDensInv;
        real64 const dPhaseFracTimesPhaseDensInv_dPres = dPhaseFrac_dPres[iwelemRef][0][ip] * phaseDensInv
                                                         - dPhaseDens_dPres[iwelemRef][0][ip] * phaseFracTimesPhaseDensInv * phaseDensInv;

        currentPhaseVolRate[ip] = currentTotalRate * phaseFracTimesPhaseDensInv;
        dCurrentPhaseVolRate_dPres[ip] = ( useSurfaceConditions ==  0 ) * currentTotalRate * dPhaseFracTimesPhaseDensInv_dPres;
        dCurrentPhaseVolRate_dRate[ip] = phaseFracTimesPhaseDensInv;
        for( localIndex ic = 0; ic < NC; ++ic )
        {
          dCurrentPhaseVolRate_dCompDens[ip][ic] = -phaseFracTimesPhaseDensInv * dPhaseDens_dComp[iwelemRef][0][ip][ic] * phaseDensInv;
          dCurrentPhaseVolRate_dCompDens[ip][ic] += dPhaseFrac_dComp[iwelemRef][0][ip][ic] * phaseDensInv;
          dCurrentPhaseVolRate_dCompDens[ip][ic] *= currentTotalRate;
        }
        applyChainRuleInPlace( NC, dCompFrac_dCompDens[iwelemRef], dCurrentPhaseVolRate_dCompDens[ip], work.data() );
      }
    } );
  } );
}


void CompositionalMultiphaseWell::UpdateFluidModel( WellElementSubRegion & subRegion, localIndex const targetIndex )
=======
void CompositionalMultiphaseWell::updateFluidModel( WellElementSubRegion & subRegion, localIndex const targetIndex )
>>>>>>> 95da0775
{
  GEOSX_MARK_FUNCTION;

  arrayView1d< real64 const > const & pres = subRegion.getReference< array1d< real64 > >( viewKeyStruct::pressureString );
  arrayView1d< real64 const > const & dPres = subRegion.getReference< array1d< real64 > >( viewKeyStruct::deltaPressureString );
  arrayView2d< real64 const > const & compFrac = subRegion.getReference< array2d< real64 > >( viewKeyStruct::globalCompFractionString );

  MultiFluidBase & fluid = getConstitutiveModel< MultiFluidBase >( subRegion, m_fluidModelNames[targetIndex] );

  constitutive::constitutiveUpdatePassThru( fluid, [&] ( auto & castedFluid )
  {
    typename TYPEOFREF( castedFluid ) ::KernelWrapper fluidWrapper = castedFluid.createKernelWrapper();

    CompositionalMultiphaseFlowKernels::FluidUpdateKernel::launch< serialPolicy >( subRegion.size(),
                                                                                   fluidWrapper,
                                                                                   pres,
                                                                                   dPres,
                                                                                   m_temperature,
                                                                                   compFrac );
  } );
}

void CompositionalMultiphaseWell::updatePhaseVolumeFraction( WellElementSubRegion & subRegion, localIndex const targetIndex ) const
{
  GEOSX_MARK_FUNCTION;

  // outputs

  arrayView2d< real64 > const & phaseVolFrac =
    subRegion.getReference< array2d< real64 > >( viewKeyStruct::phaseVolumeFractionString );
  arrayView2d< real64 > const & dPhaseVolFrac_dPres =
    subRegion.getReference< array2d< real64 > >( viewKeyStruct::dPhaseVolumeFraction_dPressureString );
  arrayView3d< real64 > const & dPhaseVolFrac_dCompDens =
    subRegion.getReference< array3d< real64 > >( viewKeyStruct::dPhaseVolumeFraction_dGlobalCompDensityString );

  // inputs

  arrayView3d< real64 const > const & dCompFrac_dCompDens =
    subRegion.getReference< array3d< real64 > >( viewKeyStruct::dGlobalCompFraction_dGlobalCompDensityString );
  arrayView2d< real64 const > const & compDens =
    subRegion.getReference< array2d< real64 > >( viewKeyStruct::globalCompDensityString );
  arrayView2d< real64 const > const & dCompDens =
    subRegion.getReference< array2d< real64 > >( viewKeyStruct::deltaGlobalCompDensityString );

  MultiFluidBase const & fluid = getConstitutiveModel< MultiFluidBase >( subRegion, m_fluidModelNames[targetIndex] );

  arrayView3d< real64 const > const & phaseFrac = fluid.phaseFraction();
  arrayView3d< real64 const > const & dPhaseFrac_dPres = fluid.dPhaseFraction_dPressure();
  arrayView4d< real64 const > const & dPhaseFrac_dComp = fluid.dPhaseFraction_dGlobalCompFraction();

  arrayView3d< real64 const > const & phaseDens = fluid.phaseDensity();
  arrayView3d< real64 const > const & dPhaseDens_dPres = fluid.dPhaseDensity_dPressure();
  arrayView4d< real64 const > const & dPhaseDens_dComp = fluid.dPhaseDensity_dGlobalCompFraction();

  CompositionalMultiphaseFlowKernels::KernelLaunchSelector2< CompositionalMultiphaseFlowKernels::PhaseVolumeFractionKernel
                                                             >( numFluidComponents(), numFluidPhases(),
                                                                subRegion.size(),
                                                                compDens,
                                                                dCompDens,
                                                                dCompFrac_dCompDens,
                                                                phaseDens,
                                                                dPhaseDens_dPres,
                                                                dPhaseDens_dComp,
                                                                phaseFrac,
                                                                dPhaseFrac_dPres,
                                                                dPhaseFrac_dComp,
                                                                phaseVolFrac,
                                                                dPhaseVolFrac_dPres,
                                                                dPhaseVolFrac_dCompDens );
}

void CompositionalMultiphaseWell::updateTotalMassDensity( WellElementSubRegion & subRegion, localIndex const targetIndex ) const
{
  // outputs

  arrayView1d< real64 > const & totalMassDens =
    subRegion.getReference< array1d< real64 > >( viewKeyStruct::totalMassDensityString );
  arrayView1d< real64 > const & dTotalMassDens_dPres =
    subRegion.getReference< array1d< real64 > >( viewKeyStruct::dTotalMassDensity_dPressureString );
  arrayView2d< real64 > const & dTotalMassDens_dCompDens =
    subRegion.getReference< array2d< real64 > >( viewKeyStruct::dTotalMassDensity_dGlobalCompDensityString );

  // inputs

  arrayView2d< real64 const > const & phaseVolFrac =
    subRegion.getReference< array2d< real64 > >( viewKeyStruct::phaseVolumeFractionString );
  arrayView2d< real64 const > const & dPhaseVolFrac_dPres =
    subRegion.getReference< array2d< real64 > >( viewKeyStruct::dPhaseVolumeFraction_dPressureString );
  arrayView3d< real64 const > const & dPhaseVolFrac_dCompDens =
    subRegion.getReference< array3d< real64 > >( viewKeyStruct::dPhaseVolumeFraction_dGlobalCompDensityString );

  arrayView3d< real64 const > const & dCompFrac_dCompDens =
    subRegion.getReference< array3d< real64 > >( viewKeyStruct::dGlobalCompFraction_dGlobalCompDensityString );

  MultiFluidBase const & fluid = getConstitutiveModel< MultiFluidBase >( subRegion, m_fluidModelNames[targetIndex] );

  arrayView3d< real64 const > const & phaseMassDens = fluid.phaseMassDensity();
  arrayView3d< real64 const > const & dPhaseMassDens_dPres = fluid.dPhaseMassDensity_dPressure();
  arrayView4d< real64 const > const & dPhaseMassDens_dComp = fluid.dPhaseMassDensity_dGlobalCompFraction();

  TotalMassDensityKernel::launch< parallelDevicePolicy<> >( subRegion.size(),
                                                            numFluidComponents(),
                                                            numFluidPhases(),
                                                            phaseVolFrac,
                                                            dPhaseVolFrac_dPres,
                                                            dPhaseVolFrac_dCompDens,
                                                            dCompFrac_dCompDens,
                                                            phaseMassDens,
                                                            dPhaseMassDens_dPres,
                                                            dPhaseMassDens_dComp,
                                                            totalMassDens,
                                                            dTotalMassDens_dPres,
                                                            dTotalMassDens_dCompDens );

}

void CompositionalMultiphaseWell::updateState( WellElementSubRegion & subRegion, localIndex const targetIndex )
{
  // update properties
<<<<<<< HEAD
  UpdateComponentFraction( subRegion );

  // update volumetric rates for the well constraints
  // note: this must be called before UpdateFluidModel
  UpdateVolRatesForConstraint( subRegion, targetIndex );

  // update densities, phase fractions, phase volume fractions
  UpdateFluidModel( subRegion, targetIndex );
  UpdatePhaseVolumeFraction( subRegion, targetIndex );
  UpdateTotalMassDensity( subRegion, targetIndex );
=======
  updateComponentFraction( subRegion );
  updateFluidModel( subRegion, targetIndex );
  updatePhaseVolumeFraction( subRegion, targetIndex );
  updateTotalMassDensity( subRegion, targetIndex );
>>>>>>> 95da0775

  // update the current BHP pressure
  UpdateBHPForConstraint( subRegion, targetIndex );

  // update perforation rates
  computePerforationRates( subRegion, targetIndex );
}

void CompositionalMultiphaseWell::initializeWells( DomainPartition & domain )
{
  GEOSX_MARK_FUNCTION;

  localIndex const NC = m_numComponents;
  localIndex const NP = m_numPhases;

  MeshLevel & meshLevel = *domain.getMeshBody( 0 )->getMeshLevel( 0 );

  // loop over the wells
  forTargetSubRegions< WellElementSubRegion >( meshLevel, [&]( localIndex const targetIndex,
                                                               WellElementSubRegion & subRegion )
  {

    WellControls const & wellControls = getWellControls( subRegion );
    PerforationData const & perforationData = *subRegion.getPerforationData();

    // get well primary variables on well elements
    arrayView1d< real64 > const & wellElemPressure =
      subRegion.getReference< array1d< real64 > >( viewKeyStruct::pressureString );
    arrayView2d< real64 > const & wellElemCompDens =
      subRegion.getReference< array2d< real64 > >( viewKeyStruct::globalCompDensityString );
    arrayView1d< real64 > const & connRate =
      subRegion.getReference< array1d< real64 > >( viewKeyStruct::mixtureConnRateString );

    // get the info stored on well elements
    arrayView2d< real64 > const & wellElemCompFrac =
      subRegion.getReference< array2d< real64 > >( viewKeyStruct::globalCompFractionString );
    arrayView1d< real64 const > const & wellElemGravCoef =
      subRegion.getReference< array1d< real64 > >( viewKeyStruct::gravityCoefString );

    // get the element region, subregion, index
    arrayView1d< localIndex const > const & resElementRegion =
      perforationData.getReference< array1d< localIndex > >( PerforationData::viewKeyStruct::reservoirElementRegionString );
    arrayView1d< localIndex const > const & resElementSubRegion =
      perforationData.getReference< array1d< localIndex > >( PerforationData::viewKeyStruct::reservoirElementSubregionString );
    arrayView1d< localIndex const > const & resElementIndex =
      perforationData.getReference< array1d< localIndex > >( PerforationData::viewKeyStruct::reservoirElementIndexString );

    // 1) Loop over all perforations to compute an average mixture density and component fraction
    // 2) Initialize the reference pressure
    // 3) Estimate the pressures in the well elements using the average density
    PresCompFracInitializationKernel::launch< parallelDevicePolicy<> >( perforationData.size(),
                                                                        subRegion.size(),
                                                                        NC,
                                                                        NP,
<<<<<<< HEAD
                                                                        perforationData.GetNumPerforationsGlobal(),
=======
                                                                        subRegion.isLocallyOwned(),
                                                                        subRegion.getTopRank(),
                                                                        perforationData.getNumPerforationsGlobal(),
>>>>>>> 95da0775
                                                                        wellControls,
                                                                        m_resPres.toNestedViewConst(),
                                                                        m_resCompDens.toNestedViewConst(),
                                                                        m_resPhaseVolFrac.toNestedViewConst(),
                                                                        m_resPhaseMassDens.toNestedViewConst(),
                                                                        resElementRegion,
                                                                        resElementSubRegion,
                                                                        resElementIndex,
                                                                        wellElemGravCoef,
                                                                        wellElemPressure,
                                                                        wellElemCompFrac );

    // get well secondary variables on well elements
<<<<<<< HEAD
    MultiFluidBase & fluid = GetConstitutiveModel< MultiFluidBase >( subRegion, m_fluidModelNames[targetIndex] );
    arrayView3d< real64 const > const & wellElemPhaseDens = fluid.phaseDensity();
=======
    MultiFluidBase & fluid = getConstitutiveModel< MultiFluidBase >( subRegion, m_fluidModelNames[targetIndex] );
>>>>>>> 95da0775
    arrayView2d< real64 const > const & wellElemTotalDens = fluid.totalDensity();


    // 4) Back calculate component densities
    constitutive::constitutiveUpdatePassThru( fluid, [&] ( auto & castedFluid )
    {
      typename TYPEOFREF( castedFluid ) ::KernelWrapper fluidWrapper = castedFluid.createKernelWrapper();

      CompositionalMultiphaseFlowKernels::FluidUpdateKernel::launch< serialPolicy >( subRegion.size(),
                                                                                     fluidWrapper,
                                                                                     wellElemPressure,
                                                                                     m_temperature,
                                                                                     wellElemCompFrac );
    } );

    CompDensInitializationKernel::launch< parallelDevicePolicy<> >( subRegion.size(),
                                                                    NC,
                                                                    wellElemCompFrac,
                                                                    wellElemTotalDens,
                                                                    wellElemCompDens );

    // 5) Recompute the pressure-dependent properties
    // Note: I am leaving that here because I would like to use the perforationRates (computed in UpdateState)
    //       to better initialize the rates
    updateState( subRegion, targetIndex );

    // 6) Estimate the well rates
    // TODO: initialize rates using perforation rates
<<<<<<< HEAD
    CompositionalMultiphaseWellKernels::RateInitializationKernel::Launch< parallelDevicePolicy<> >( subRegion.size(),
                                                                                                    m_targetPhaseIndex,
                                                                                                    wellControls,
                                                                                                    wellElemPhaseDens,
                                                                                                    wellElemTotalDens,
                                                                                                    connRate );
=======
    SinglePhaseWellKernels::RateInitializationKernel::launch< parallelDevicePolicy<> >( subRegion.size(),
                                                                                        wellControls,
                                                                                        connRate );
>>>>>>> 95da0775


  } );
}

void CompositionalMultiphaseWell::assembleFluxTerms( real64 const GEOSX_UNUSED_PARAM( time_n ),
                                                     real64 const dt,
                                                     DomainPartition const & domain,
                                                     DofManager const & dofManager,
                                                     CRSMatrixView< real64, globalIndex const > const & localMatrix,
                                                     arrayView1d< real64 > const & localRhs )
{
  GEOSX_MARK_FUNCTION;

  // saved current dt for residual normalization
  m_currentDt = dt;

  MeshLevel const & meshLevel = *domain.getMeshBody( 0 )->getMeshLevel( 0 );

  // loop over the wells
  forTargetSubRegions< WellElementSubRegion >( meshLevel, [&]( localIndex const,
                                                               WellElementSubRegion const & subRegion )
  {
    WellControls const & wellControls = getWellControls( subRegion );

    // get a reference to the degree-of-freedom numbers
    string const wellDofKey = dofManager.getKey( wellElementDofName() );
    arrayView1d< globalIndex const > const & wellElemDofNumber =
      subRegion.getReference< array1d< globalIndex > >( wellDofKey );
    arrayView1d< localIndex const > const & nextWellElemIndex =
      subRegion.getReference< array1d< localIndex > >( WellElementSubRegion::viewKeyStruct::nextWellElementIndexString );

    // get a reference to the primary variables on well elements
    arrayView1d< real64 const > const & connRate =
      subRegion.getReference< array1d< real64 > >( viewKeyStruct::mixtureConnRateString );
    arrayView1d< real64 const > const & dConnRate =
      subRegion.getReference< array1d< real64 > >( viewKeyStruct::deltaMixtureConnRateString );

    // get the info stored on well elements
    arrayView2d< real64 const > const & wellElemCompFrac =
      subRegion.getReference< array2d< real64 > >( viewKeyStruct::globalCompFractionString );
    arrayView3d< real64 const > const & dWellElemCompFrac_dCompDens =
      subRegion.getReference< array3d< real64 > >( viewKeyStruct::dGlobalCompFraction_dGlobalCompDensityString );

    FluxKernel::launch< parallelDevicePolicy<> >( subRegion.size(),
                                                  dofManager.rankOffset(),
                                                  numFluidComponents(),
                                                  numDofPerResElement(),
                                                  wellControls,
                                                  wellElemDofNumber,
                                                  nextWellElemIndex,
                                                  connRate,
                                                  dConnRate,
                                                  wellElemCompFrac,
                                                  dWellElemCompFrac_dCompDens,
                                                  dt,
                                                  localMatrix,
                                                  localRhs );
  } );
}

void CompositionalMultiphaseWell::assembleVolumeBalanceTerms( real64 const GEOSX_UNUSED_PARAM( time_n ),
                                                              real64 const GEOSX_UNUSED_PARAM( dt ),
                                                              DomainPartition const & domain,
                                                              DofManager const & dofManager,
                                                              CRSMatrixView< real64, globalIndex const > const & localMatrix,
                                                              arrayView1d< real64 > const & localRhs )
{
  GEOSX_MARK_FUNCTION;

  MeshLevel const & meshLevel = *domain.getMeshBody( 0 )->getMeshLevel( 0 );

  forTargetSubRegions< WellElementSubRegion >( meshLevel, [&]( localIndex const,
                                                               WellElementSubRegion const & subRegion )
  {
    // get the degrees of freedom and ghosting info
    string const wellDofKey = dofManager.getKey( wellElementDofName() );
    arrayView1d< globalIndex const > const & wellElemDofNumber =
      subRegion.getReference< array1d< globalIndex > >( wellDofKey );
    arrayView1d< integer const > const & wellElemGhostRank = subRegion.ghostRank();

    // get the properties on the well element
    arrayView2d< real64 const > const & wellElemPhaseVolFrac =
      subRegion.getReference< array2d< real64 > >( viewKeyStruct::phaseVolumeFractionString );
    arrayView2d< real64 const > const & dWellElemPhaseVolFrac_dPres =
      subRegion.getReference< array2d< real64 > >( viewKeyStruct::dPhaseVolumeFraction_dPressureString );
    arrayView3d< real64 const > const & dWellElemPhaseVolFrac_dComp =
      subRegion.getReference< array3d< real64 > >( viewKeyStruct::dPhaseVolumeFraction_dGlobalCompDensityString );

    arrayView1d< real64 const > const & wellElemVolume =
      subRegion.getReference< array1d< real64 > >( ElementSubRegionBase::viewKeyStruct::elementVolumeString );

    VolumeBalanceKernel::launch< parallelDevicePolicy<> >( subRegion.size(),
                                                           numFluidComponents(),
                                                           numFluidPhases(),
                                                           numDofPerWellElement(),
                                                           dofManager.rankOffset(),
                                                           wellElemDofNumber,
                                                           wellElemGhostRank,
                                                           wellElemPhaseVolFrac,
                                                           dWellElemPhaseVolFrac_dPres,
                                                           dWellElemPhaseVolFrac_dComp,
                                                           wellElemVolume,
                                                           localMatrix,
                                                           localRhs );
  } );
}


real64
CompositionalMultiphaseWell::calculateResidualNorm( DomainPartition const & domain,
                                                    DofManager const & dofManager,
                                                    arrayView1d< real64 const > const & localRhs )
{
  GEOSX_MARK_FUNCTION;

  MeshLevel const & meshLevel = *domain.getMeshBody( 0 )->getMeshLevel( 0 );

  real64 localResidualNorm = 0;
  forTargetSubRegions< WellElementSubRegion >( meshLevel, [&]( localIndex const targetIndex,
                                                               WellElementSubRegion const & subRegion )
  {
    // get the degree of freedom numbers
    string const wellDofKey = dofManager.getKey( wellElementDofName() );
    arrayView1d< globalIndex const > const & wellElemDofNumber =
      subRegion.getReference< array1d< globalIndex > >( wellDofKey );
    arrayView1d< integer const > const & wellElemGhostRank = subRegion.ghostRank();

<<<<<<< HEAD
    MultiFluidBase const & fluid = GetConstitutiveModel< MultiFluidBase >( subRegion, m_fluidModelNames[targetIndex] );
    arrayView3d< real64 const > const & phaseDens = fluid.phaseDensity();
    arrayView2d< real64 const > const & totalDens = fluid.totalDensity();

    WellControls const & wellControls = GetWellControls( subRegion );

    ResidualNormKernel::Launch< parallelDevicePolicy<>,
                                parallelDeviceReduce >( localRhs,
                                                        dofManager.rankOffset(),
                                                        subRegion.IsLocallyOwned(),
                                                        subRegion.GetTopWellElementIndex(),
                                                        NumDofPerWellElement(),
                                                        m_targetPhaseIndex,
                                                        wellControls,
=======
    MultiFluidBase const & fluid = getConstitutiveModel< MultiFluidBase >( subRegion, m_fluidModelNames[targetIndex] );
    arrayView2d< real64 const > const & totalDens = fluid.totalDensity();

    ResidualNormKernel::launch< parallelDevicePolicy<>,
                                parallelDeviceReduce >( localRhs,
                                                        dofManager.rankOffset(),
                                                        numFluidComponents(),
                                                        numDofPerWellElement(),
>>>>>>> 95da0775
                                                        wellElemDofNumber,
                                                        wellElemGhostRank,
                                                        phaseDens,
                                                        totalDens,
                                                        m_currentDt,
                                                        &localResidualNorm );
  } );
  return sqrt( MpiWrapper::sum( localResidualNorm, MPI_COMM_GEOSX ) );
}

real64
CompositionalMultiphaseWell::scalingForSystemSolution( DomainPartition const & domain,
                                                       DofManager const & dofManager,
                                                       arrayView1d< real64 const > const & localSolution )
{
  GEOSX_MARK_FUNCTION;

  // check if we want to rescale the Newton update
  if( m_maxCompFracChange >= 1.0 && m_maxRelativePresChange >= 1.0 )
  {
    // no rescaling wanted, we just return 1.0;
    return 1.0;
  }

  MeshLevel const & meshLevel = *domain.getMeshBody( 0 )->getMeshLevel( 0 );

  real64 scalingFactor = 1.0;
  forTargetSubRegions< WellElementSubRegion >( meshLevel, [&]( localIndex const,
                                                               WellElementSubRegion const & subRegion )
  {
    // get the degree of freedom numbers on well elements and ghosting info
    string const wellDofKey = dofManager.getKey( wellElementDofName() );
    arrayView1d< globalIndex const > const & wellElemDofNumber =
      subRegion.getReference< array1d< globalIndex > >( wellDofKey );
    arrayView1d< integer const > const & wellElemGhostRank = subRegion.ghostRank();

    // get a reference to the primary variables on well elements
    arrayView1d< real64 const > const & wellElemPressure =
      subRegion.getReference< array1d< real64 > >( viewKeyStruct::pressureString );
    arrayView1d< real64 const > const & dWellElemPressure =
      subRegion.getReference< array1d< real64 > >( viewKeyStruct::deltaPressureString );

    arrayView2d< real64 const > const & wellElemCompDens =
      subRegion.getReference< array2d< real64 > >( viewKeyStruct::globalCompDensityString );
    arrayView2d< real64 const > const & dWellElemCompDens =
      subRegion.getReference< array2d< real64 > >( viewKeyStruct::deltaGlobalCompDensityString );

    real64 const subRegionScalingFactor =
      SolutionScalingKernel::launch< parallelDevicePolicy<>,
                                     parallelDeviceReduce >( localSolution,
                                                             dofManager.rankOffset(),
                                                             numFluidComponents(),
                                                             wellElemDofNumber,
                                                             wellElemGhostRank,
                                                             wellElemPressure,
                                                             dWellElemPressure,
                                                             wellElemCompDens,
                                                             dWellElemCompDens,
                                                             m_maxRelativePresChange,
                                                             m_maxCompFracChange );


    if( subRegionScalingFactor < scalingFactor )
    {
      scalingFactor = subRegionScalingFactor;
    }
  } );

  return LvArray::math::max( MpiWrapper::min( scalingFactor, MPI_COMM_GEOSX ), m_minScalingFactor );
}

bool
CompositionalMultiphaseWell::checkSystemSolution( DomainPartition const & domain,
                                                  DofManager const & dofManager,
                                                  arrayView1d< real64 const > const & localSolution,
                                                  real64 const scalingFactor )
{
  GEOSX_MARK_FUNCTION;

  MeshLevel const & meshLevel = *domain.getMeshBody( 0 )->getMeshLevel( 0 );

  int localCheck = 1;
  forTargetSubRegions< WellElementSubRegion >( meshLevel, [&]( localIndex const,
                                                               WellElementSubRegion const & subRegion )
  {
    // get the degree of freedom numbers on well elements and ghosting info
    string const wellDofKey = dofManager.getKey( wellElementDofName() );
    arrayView1d< globalIndex const > const & wellElemDofNumber =
      subRegion.getReference< array1d< globalIndex > >( wellDofKey );
    arrayView1d< integer const > const & wellElemGhostRank = subRegion.ghostRank();

    // get a reference to the primary variables on well elements
    arrayView1d< real64 const > const & wellElemPressure =
      subRegion.getReference< array1d< real64 > >( viewKeyStruct::pressureString );
    arrayView1d< real64 const > const & dWellElemPressure =
      subRegion.getReference< array1d< real64 > >( viewKeyStruct::deltaPressureString );

    arrayView2d< real64 const > const & wellElemCompDens =
      subRegion.getReference< array2d< real64 > >( viewKeyStruct::globalCompDensityString );
    arrayView2d< real64 const > const & dWellElemCompDens =
      subRegion.getReference< array2d< real64 > >( viewKeyStruct::deltaGlobalCompDensityString );

    localIndex const subRegionSolutionCheck =
      SolutionCheckKernel::launch< parallelDevicePolicy<>,
                                   parallelDeviceReduce >( localSolution,
                                                           dofManager.rankOffset(),
                                                           numFluidComponents(),
                                                           wellElemDofNumber,
                                                           wellElemGhostRank,
                                                           wellElemPressure,
                                                           dWellElemPressure,
                                                           wellElemCompDens,
                                                           dWellElemCompDens,
                                                           m_allowCompDensChopping,
                                                           scalingFactor );

    if( subRegionSolutionCheck == 0 )
    {
      localCheck = 0;
    }
  } );
  return MpiWrapper::min( localCheck );
}

void CompositionalMultiphaseWell::computePerforationRates( WellElementSubRegion & subRegion,
                                                           localIndex const GEOSX_UNUSED_PARAM( targetIndex ) )
{
  GEOSX_MARK_FUNCTION;

  PerforationData * const perforationData = subRegion.getPerforationData();

  // get depth
  arrayView1d< real64 const > const & wellElemGravCoef =
    subRegion.getReference< array1d< real64 > >( viewKeyStruct::gravityCoefString );

  // get well primary variables on well elements
  arrayView1d< real64 const > const & wellElemPres =
    subRegion.getReference< array1d< real64 > >( viewKeyStruct::pressureString );
  arrayView1d< real64 const > const & dWellElemPres =
    subRegion.getReference< array1d< real64 > >( viewKeyStruct::deltaPressureString );

  arrayView2d< real64 const > const & wellElemCompDens =
    subRegion.getReference< array2d< real64 > >( viewKeyStruct::globalCompDensityString );
  arrayView2d< real64 const > const & dWellElemCompDens =
    subRegion.getReference< array2d< real64 > >( viewKeyStruct::deltaGlobalCompDensityString );

  arrayView1d< real64 const > const & wellElemTotalMassDens =
    subRegion.getReference< array1d< real64 > >( viewKeyStruct::totalMassDensityString );
  arrayView1d< real64 const > const & dWellElemTotalMassDens_dPres =
    subRegion.getReference< array1d< real64 > >( viewKeyStruct::dTotalMassDensity_dPressureString );
  arrayView2d< real64 const > const & dWellElemTotalMassDens_dCompDens =
    subRegion.getReference< array2d< real64 > >( viewKeyStruct::dTotalMassDensity_dGlobalCompDensityString );

  arrayView2d< real64 const > const & wellElemCompFrac =
    subRegion.getReference< array2d< real64 > >( viewKeyStruct::globalCompFractionString );
  arrayView3d< real64 const > const & dWellElemCompFrac_dCompDens =
    subRegion.getReference< array3d< real64 > >( viewKeyStruct::dGlobalCompFraction_dGlobalCompDensityString );

  // get well variables on perforations
  arrayView1d< real64 const > const & perfGravCoef =
    perforationData->getReference< array1d< real64 > >( viewKeyStruct::gravityCoefString );
  arrayView1d< localIndex const > const & perfWellElemIndex =
    perforationData->getReference< array1d< localIndex > >( PerforationData::viewKeyStruct::wellElementIndexString );
  arrayView1d< real64 const > const & perfTrans =
    perforationData->getReference< array1d< real64 > >( PerforationData::viewKeyStruct::wellTransmissibilityString );

  arrayView2d< real64 > const & compPerfRate =
    perforationData->getReference< array2d< real64 > >( viewKeyStruct::compPerforationRateString );
  arrayView3d< real64 > const & dCompPerfRate_dPres =
    perforationData->getReference< array3d< real64 > >( viewKeyStruct::dCompPerforationRate_dPresString );
  arrayView4d< real64 > const & dCompPerfRate_dComp =
    perforationData->getReference< array4d< real64 > >( viewKeyStruct::dCompPerforationRate_dCompString );

  // get the element region, subregion, index
  arrayView1d< localIndex const > const & resElementRegion =
    perforationData->getReference< array1d< localIndex > >( PerforationData::viewKeyStruct::reservoirElementRegionString );
  arrayView1d< localIndex const > const & resElementSubRegion =
    perforationData->getReference< array1d< localIndex > >( PerforationData::viewKeyStruct::reservoirElementSubregionString );
  arrayView1d< localIndex const > const & resElementIndex =
    perforationData->getReference< array1d< localIndex > >( PerforationData::viewKeyStruct::reservoirElementIndexString );

  PerforationKernel::launch< parallelDevicePolicy<> >( perforationData->size(),
                                                       numFluidComponents(),
                                                       numFluidPhases(),
                                                       m_resPres.toNestedViewConst(),
                                                       m_deltaResPres.toNestedViewConst(),
                                                       m_resPhaseMob.toNestedViewConst(),
                                                       m_dResPhaseMob_dPres.toNestedViewConst(),
                                                       m_dResPhaseMob_dCompDens.toNestedViewConst(),
                                                       m_dResPhaseVolFrac_dPres.toNestedViewConst(),
                                                       m_dResPhaseVolFrac_dCompDens.toNestedViewConst(),
                                                       m_dResCompFrac_dCompDens.toNestedViewConst(),
                                                       m_resPhaseVisc.toNestedViewConst(),
                                                       m_dResPhaseVisc_dPres.toNestedViewConst(),
                                                       m_dResPhaseVisc_dComp.toNestedViewConst(),
                                                       m_resPhaseCompFrac.toNestedViewConst(),
                                                       m_dResPhaseCompFrac_dPres.toNestedViewConst(),
                                                       m_dResPhaseCompFrac_dComp.toNestedViewConst(),
                                                       m_resPhaseRelPerm.toNestedViewConst(),
                                                       m_dResPhaseRelPerm_dPhaseVolFrac.toNestedViewConst(),
                                                       wellElemGravCoef,
                                                       wellElemPres,
                                                       dWellElemPres,
                                                       wellElemCompDens,
                                                       dWellElemCompDens,
                                                       wellElemTotalMassDens,
                                                       dWellElemTotalMassDens_dPres,
                                                       dWellElemTotalMassDens_dCompDens,
                                                       wellElemCompFrac,
                                                       dWellElemCompFrac_dCompDens,
                                                       perfGravCoef,
                                                       perfWellElemIndex,
                                                       perfTrans,
                                                       resElementRegion,
                                                       resElementSubRegion,
                                                       resElementIndex,
                                                       compPerfRate,
                                                       dCompPerfRate_dPres,
                                                       dCompPerfRate_dComp );

}


void
CompositionalMultiphaseWell::applySystemSolution( DofManager const & dofManager,
                                                  arrayView1d< real64 const > const & localSolution,
                                                  real64 const scalingFactor,
                                                  DomainPartition & domain )
{
  // update all the fields using the global damping coefficients
  dofManager.addVectorToField( localSolution,
                               wellElementDofName(),
                               viewKeyStruct::deltaPressureString,
                               scalingFactor,
                               0, 1 );

  dofManager.addVectorToField( localSolution,
                               wellElementDofName(),
                               viewKeyStruct::deltaGlobalCompDensityString,
                               scalingFactor,
                               1, m_numDofPerWellElement - 1 );

  dofManager.addVectorToField( localSolution,
                               wellElementDofName(),
                               viewKeyStruct::deltaMixtureConnRateString,
                               scalingFactor,
                               m_numDofPerWellElement - 1, m_numDofPerWellElement );

  // if component density chopping is allowed, some component densities may be negative after the update
  // these negative component densities are set to zero in this function
  if( m_allowCompDensChopping )
  {
    chopNegativeDensities( domain );
  }

  // synchronize
  std::map< string, string_array > fieldNames;
  fieldNames["elems"].emplace_back( string( viewKeyStruct::deltaPressureString ) );
  fieldNames["elems"].emplace_back( string( viewKeyStruct::deltaGlobalCompDensityString ) );
  fieldNames["elems"].emplace_back( string( viewKeyStruct::deltaMixtureConnRateString ) );
  CommunicationTools::synchronizeFields( fieldNames,
                                         domain.getMeshBody( 0 )->getMeshLevel( 0 ),
                                         domain.getNeighbors(),
                                         true );

  // update properties
  updateStateAll( domain );

}

void CompositionalMultiphaseWell::chopNegativeDensities( DomainPartition & domain )
{
  MeshLevel & meshLevel = *domain.getMeshBody( 0 )->getMeshLevel( 0 );
  localIndex const NC = m_numComponents;

  forTargetSubRegions< WellElementSubRegion >( meshLevel, [&]( localIndex const,
                                                               WellElementSubRegion & subRegion )
  {
    arrayView1d< integer const > const & wellElemGhostRank = subRegion.ghostRank();

    arrayView2d< real64 const > const & wellElemCompDens =
      subRegion.getReference< array2d< real64 > >( viewKeyStruct::globalCompDensityString );
    arrayView2d< real64 > const & dWellElemCompDens =
      subRegion.getReference< array2d< real64 > >( viewKeyStruct::deltaGlobalCompDensityString );

    forAll< parallelDevicePolicy<> >( subRegion.size(), [=] GEOSX_HOST_DEVICE ( localIndex const iwelem )
    {
      if( wellElemGhostRank[iwelem] < 0 )
      {
        for( localIndex ic = 0; ic < NC; ++ic )
        {
          // get the latest component density (i.e., after the update of dWellElemCompDens)
          real64 const newDens = wellElemCompDens[iwelem][ic] + dWellElemCompDens[iwelem][ic];
          // we allowed for some densities to be slightly negative in CheckSystemSolution
          // if the new density is negative, chop back to zero
          if( newDens < 0 )
          {
            dWellElemCompDens[iwelem][ic] = -wellElemCompDens[iwelem][ic];
          }
        }
      }
    } );
  } );
}


void CompositionalMultiphaseWell::resetStateToBeginningOfStep( DomainPartition & domain )
{
  MeshLevel & meshLevel = *domain.getMeshBody( 0 )->getMeshLevel( 0 );
  localIndex const NC = m_numComponents;

  forTargetSubRegions< WellElementSubRegion >( meshLevel, [&]( localIndex const,
                                                               WellElementSubRegion & subRegion )
  {

    // get a reference to the primary variables on well elements
    arrayView1d< real64 > const & dWellElemPressure =
      subRegion.getReference< array1d< real64 > >( viewKeyStruct::deltaPressureString );
    arrayView2d< real64 > const & dWellElemGlobalCompDensity =
      subRegion.getReference< array2d< real64 > >( viewKeyStruct::deltaGlobalCompDensityString );
    arrayView1d< real64 > const & dConnRate =
      subRegion.getReference< array1d< real64 > >( viewKeyStruct::deltaMixtureConnRateString );

    forAll< parallelDevicePolicy<> >( subRegion.size(), [=] GEOSX_HOST_DEVICE ( localIndex const iwelem )
    {
      // extract solution and apply to dP
      dWellElemPressure[iwelem] = 0;
      dConnRate[iwelem] = 0;
      for( localIndex ic = 0; ic < NC; ++ic )
      {
        dWellElemGlobalCompDensity[iwelem][ic] = 0;
      }
    } );
  } );

  // call constitutive models
  updateStateAll( domain );
}


void CompositionalMultiphaseWell::resetViews( DomainPartition & domain )
{
  WellSolverBase::resetViews( domain );

  MeshLevel & mesh = *domain.getMeshBody( 0 )->getMeshLevel( 0 );
  ElementRegionManager & elemManager = *mesh.getElemManager();

  CompositionalMultiphaseFlow & flowSolver = *getParent()->getGroup< CompositionalMultiphaseFlow >( getFlowSolverName() );

  {
    using keys = CompositionalMultiphaseFlow::viewKeyStruct;

    m_resPres.clear();
    m_resPres = elemManager.constructArrayViewAccessor< real64, 1 >( keys::pressureString );
    m_resPres.setName( getName() + "/accessors/" + keys::pressureString );

    m_deltaResPres.clear();
    m_deltaResPres = elemManager.constructArrayViewAccessor< real64, 1 >( keys::deltaPressureString );
    m_deltaResPres.setName( getName() + "/accessors/" + keys::deltaPressureString );

    m_resCompDens.clear();
    m_resCompDens = elemManager.constructArrayViewAccessor< real64, 2 >( keys::globalCompDensityString );
    m_resCompDens.setName( getName() + "/accessors/" + keys::globalCompDensityString );

    m_dResCompFrac_dCompDens.clear();
    m_dResCompFrac_dCompDens = elemManager.constructArrayViewAccessor< real64, 3 >( keys::dGlobalCompFraction_dGlobalCompDensityString );
    m_dResCompFrac_dCompDens.setName( getName() + "/accessors/" + keys::dGlobalCompFraction_dGlobalCompDensityString );

    m_resPhaseMob.clear();
    m_resPhaseMob = elemManager.constructArrayViewAccessor< real64, 2 >( keys::phaseMobilityString );
    m_resPhaseMob.setName( getName() + "/accessors/" + keys::phaseMobilityString );

    m_dResPhaseMob_dPres.clear();
    m_dResPhaseMob_dPres = elemManager.constructArrayViewAccessor< real64, 2 >( keys::dPhaseMobility_dPressureString );
    m_dResPhaseMob_dPres.setName( getName() + "/accessors/" + keys::dPhaseMobility_dPressureString );

    m_dResPhaseMob_dCompDens.clear();
    m_dResPhaseMob_dCompDens = elemManager.constructArrayViewAccessor< real64, 3 >( keys::dPhaseMobility_dGlobalCompDensityString );
    m_dResPhaseMob_dCompDens.setName( getName() + "/accessors/" + keys::dPhaseMobility_dGlobalCompDensityString );

    m_resPhaseVolFrac.clear();
    m_resPhaseVolFrac = elemManager.constructArrayViewAccessor< real64, 2 >( keys::phaseVolumeFractionString );
    m_resPhaseVolFrac.setName( getName() + "/accessors/" + keys::phaseVolumeFractionString );

    m_dResPhaseVolFrac_dPres.clear();
    m_dResPhaseVolFrac_dPres = elemManager.constructArrayViewAccessor< real64, 2 >( keys::dPhaseVolumeFraction_dPressureString );
    m_dResPhaseVolFrac_dPres.setName( getName() + "/accessors/" + keys::dPhaseVolumeFraction_dPressureString );

    m_dResPhaseVolFrac_dCompDens.clear();
    m_dResPhaseVolFrac_dCompDens = elemManager.constructArrayViewAccessor< real64, 3 >( keys::dPhaseVolumeFraction_dGlobalCompDensityString );
    m_dResPhaseVolFrac_dCompDens.setName( getName() + "/accessors/" + keys::dPhaseVolumeFraction_dGlobalCompDensityString );

  }
  {
    using keys = MultiFluidBase::viewKeyStruct;

    m_resPhaseMassDens.clear();
    m_resPhaseMassDens = elemManager.constructMaterialArrayViewAccessor< real64, 3 >( keys::phaseMassDensityString,
                                                                                      flowSolver.targetRegionNames(),
                                                                                      flowSolver.fluidModelNames() );
    m_resPhaseMassDens.setName( getName() + "/accessors/" + keys::phaseMassDensityString );

    m_resPhaseVisc.clear();
    m_resPhaseVisc = elemManager.constructMaterialArrayViewAccessor< real64, 3 >( keys::phaseViscosityString,
                                                                                  flowSolver.targetRegionNames(),
                                                                                  flowSolver.fluidModelNames() );
    m_resPhaseVisc.setName( getName() + "/accessors/" + keys::phaseViscosityString );

    m_dResPhaseVisc_dPres.clear();
    m_dResPhaseVisc_dPres = elemManager.constructMaterialArrayViewAccessor< real64, 3 >( keys::dPhaseViscosity_dPressureString,
                                                                                         flowSolver.targetRegionNames(),
                                                                                         flowSolver.fluidModelNames() );
    m_dResPhaseVisc_dPres.setName( getName() + "/accessors/" + keys::dPhaseViscosity_dPressureString );

    m_dResPhaseVisc_dComp.clear();
    m_dResPhaseVisc_dComp = elemManager.constructMaterialArrayViewAccessor< real64, 4 >( keys::dPhaseViscosity_dGlobalCompFractionString,
                                                                                         flowSolver.targetRegionNames(),
                                                                                         flowSolver.fluidModelNames() );
    m_dResPhaseVisc_dComp.setName( getName() + "/accessors/" + keys::dPhaseViscosity_dGlobalCompFractionString );

    m_resPhaseCompFrac.clear();
    m_resPhaseCompFrac = elemManager.constructMaterialArrayViewAccessor< real64, 4 >( keys::phaseCompFractionString,
                                                                                      flowSolver.targetRegionNames(),
                                                                                      flowSolver.fluidModelNames() );
    m_resPhaseCompFrac.setName( getName() + "/accessors/" + keys::phaseCompFractionString );

    m_dResPhaseCompFrac_dPres.clear();
    m_dResPhaseCompFrac_dPres = elemManager.constructMaterialArrayViewAccessor< real64, 4 >( keys::dPhaseCompFraction_dPressureString,
                                                                                             flowSolver.targetRegionNames(),
                                                                                             flowSolver.fluidModelNames() );
    m_dResPhaseCompFrac_dPres.setName( getName() + "/accessors/" + keys::dPhaseCompFraction_dPressureString );

    m_dResPhaseCompFrac_dComp.clear();
    m_dResPhaseCompFrac_dComp = elemManager.constructMaterialArrayViewAccessor< real64, 5 >( keys::dPhaseCompFraction_dGlobalCompFractionString,
                                                                                             flowSolver.targetRegionNames(),
                                                                                             flowSolver.fluidModelNames() );
    m_dResPhaseCompFrac_dComp.setName( getName() + "/accessors/" + keys::dPhaseCompFraction_dGlobalCompFractionString );

  }
  {
    using keys = RelativePermeabilityBase::viewKeyStruct;

    m_resPhaseRelPerm.clear();
    m_resPhaseRelPerm = elemManager.constructMaterialArrayViewAccessor< real64, 3 >( keys::phaseRelPermString,
                                                                                     flowSolver.targetRegionNames(),
                                                                                     flowSolver.relPermModelNames() );
    m_resPhaseRelPerm.setName( getName() + "/accessors/" + keys::phaseRelPermString );

    m_dResPhaseRelPerm_dPhaseVolFrac.clear();
    m_dResPhaseRelPerm_dPhaseVolFrac = elemManager.constructMaterialArrayViewAccessor< real64, 4 >( keys::dPhaseRelPerm_dPhaseVolFractionString,
                                                                                                    flowSolver.targetRegionNames(),
                                                                                                    flowSolver.relPermModelNames() );
    m_dResPhaseRelPerm_dPhaseVolFrac.setName( getName() + "/accessors/" + keys::dPhaseRelPerm_dPhaseVolFractionString );

  }
}


void CompositionalMultiphaseWell::formPressureRelations( DomainPartition const & domain,
                                                         DofManager const & dofManager,
                                                         CRSMatrixView< real64, globalIndex const > const & localMatrix,
                                                         arrayView1d< real64 > const & localRhs )
{
  GEOSX_MARK_FUNCTION;

  MeshLevel const & meshLevel = *domain.getMeshBody( 0 )->getMeshLevel( 0 );

  forTargetSubRegions< WellElementSubRegion >( meshLevel, [&]( localIndex const,
                                                               WellElementSubRegion const & subRegion )
  {

    WellControls & wellControls = getWellControls( subRegion );

    // get the degrees of freedom, depth info, next welem index
    string const wellDofKey = dofManager.getKey( wellElementDofName() );
    arrayView1d< globalIndex const > const & wellElemDofNumber =
      subRegion.getReference< array1d< globalIndex > >( wellDofKey );
    arrayView1d< real64 const > const & wellElemGravCoef =
      subRegion.getReference< array1d< real64 > >( viewKeyStruct::gravityCoefString );
    arrayView1d< localIndex const > const & nextWellElemIndex =
      subRegion.getReference< array1d< localIndex > >( WellElementSubRegion::viewKeyStruct::nextWellElementIndexString );

    // get primary variables on well elements
    arrayView1d< real64 const > const & wellElemPres =
      subRegion.getReference< array1d< real64 > >( viewKeyStruct::pressureString );
    arrayView1d< real64 const > const & dWellElemPres =
      subRegion.getReference< array1d< real64 > >( viewKeyStruct::deltaPressureString );

    // get total mass density on well elements (for potential calculations)
    arrayView1d< real64 const > const & wellElemTotalMassDens =
      subRegion.getReference< array1d< real64 > >( viewKeyStruct::totalMassDensityString );
    arrayView1d< real64 const > const & dWellElemTotalMassDens_dPres =
      subRegion.getReference< array1d< real64 > >( viewKeyStruct::dTotalMassDensity_dPressureString );
    arrayView2d< real64 const > const & dWellElemTotalMassDens_dCompDens =
      subRegion.getReference< array2d< real64 > >( viewKeyStruct::dTotalMassDensity_dGlobalCompDensityString );


    localIndex const controlHasSwitched =
      PressureRelationKernel::launch< parallelDevicePolicy<>,
                                      parallelDeviceReduce >( subRegion.size(),
                                                              dofManager.rankOffset(),
<<<<<<< HEAD
                                                              subRegion.IsLocallyOwned(),
                                                              subRegion.GetTopWellElementIndex(),
                                                              NumFluidComponents(),
                                                              m_targetPhaseIndex,
                                                              NumDofPerResElement(),
=======
                                                              subRegion.isLocallyOwned(),
                                                              numFluidComponents(),
                                                              numDofPerResElement(),
>>>>>>> 95da0775
                                                              wellControls,
                                                              wellElemDofNumber,
                                                              wellElemGravCoef,
                                                              nextWellElemIndex,
                                                              wellElemPres,
                                                              dWellElemPres,
                                                              wellElemTotalMassDens,
                                                              dWellElemTotalMassDens_dPres,
                                                              dWellElemTotalMassDens_dCompDens,
                                                              localMatrix,
                                                              localRhs );

    if( controlHasSwitched == 1 )
    {
<<<<<<< HEAD
      // TODO: move the switch logic into wellControls
      // TODO: implement a more general switch when more then two constraints per well type are allowed

      if( wellControls.GetControl() == WellControls::Control::BHP )
      {
        WellControls::Type const wellType = wellControls.GetType();
        if( wellType == WellControls::Type::PRODUCER )
        {
          wellControls.SwitchToPhaseRateControl( wellControls.GetTargetPhaseRate() );
          GEOSX_LOG_LEVEL_RANK_0( 1, "Control switch for well " << subRegion.getName()
                                                                << " from BHP constraint to phase volumetric rate constraint" );
        }
        else
        {
          wellControls.SwitchToTotalRateControl( wellControls.GetTargetTotalRate() );
          GEOSX_LOG_LEVEL_RANK_0( 1, "Control switch for well " << subRegion.getName()
                                                                << " from BHP constraint to total volumetric rate constraint" );
        }
      }
      else
      {
        wellControls.SwitchToBHPControl( wellControls.GetTargetBHP() );
=======
      if( wellControls.getControl() == WellControls::Control::BHP )
      {
        wellControls.setControl( WellControls::Control::LIQUIDRATE,
                                 wellControls.getTargetRate() );
        GEOSX_LOG_LEVEL_RANK_0( 1, "Control switch for well " << subRegion.getName()
                                                              << " from BHP constraint to rate constraint" );
      }
      else
      {
        wellControls.setControl( WellControls::Control::BHP,
                                 wellControls.getTargetBHP() );

>>>>>>> 95da0775
        GEOSX_LOG_LEVEL_RANK_0( 1, "Control switch for well " << subRegion.getName()
                                                              << " from rate constraint to BHP constraint" );
      }
    }
  } );
}


void CompositionalMultiphaseWell::implicitStepComplete( real64 const & GEOSX_UNUSED_PARAM( time ),
                                                        real64 const & GEOSX_UNUSED_PARAM( dt ),
                                                        DomainPartition & domain )
{
  MeshLevel & meshLevel = *domain.getMeshBody( 0 )->getMeshLevel( 0 );
  localIndex const NC = m_numComponents;

  forTargetSubRegions< WellElementSubRegion >( meshLevel, [&]( localIndex const,
                                                               WellElementSubRegion & subRegion )
  {

    // get a reference to the primary variables on well elements
    arrayView1d< real64 > const & wellElemPressure =
      subRegion.getReference< array1d< real64 > >( viewKeyStruct::pressureString );
    arrayView1d< real64 const > const & dWellElemPressure =
      subRegion.getReference< array1d< real64 > >( viewKeyStruct::deltaPressureString );

    arrayView2d< real64 > const & wellElemGlobalCompDensity =
      subRegion.getReference< array2d< real64 > >( viewKeyStruct::globalCompDensityString );
    arrayView2d< real64 const > const & dWellElemGlobalCompDensity =
      subRegion.getReference< array2d< real64 > >( viewKeyStruct::deltaGlobalCompDensityString );

    arrayView1d< real64 > const & connRate =
      subRegion.getReference< array1d< real64 > >( viewKeyStruct::mixtureConnRateString );
    arrayView1d< real64 const > const & dConnRate =
      subRegion.getReference< array1d< real64 > >( viewKeyStruct::deltaMixtureConnRateString );

    forAll< parallelDevicePolicy<> >( subRegion.size(), [=] GEOSX_HOST_DEVICE ( localIndex const iwelem )
    {
      wellElemPressure[iwelem] += dWellElemPressure[iwelem];
      for( localIndex ic = 0; ic < NC; ++ic )
      {
        wellElemGlobalCompDensity[iwelem][ic] += dWellElemGlobalCompDensity[iwelem][ic];
      }
      connRate[iwelem] += dConnRate[iwelem];
    } );
  } );
}

REGISTER_CATALOG_ENTRY( SolverBase, CompositionalMultiphaseWell, string const &, Group * const )
}// namespace geosx<|MERGE_RESOLUTION|>--- conflicted
+++ resolved
@@ -150,22 +150,16 @@
     subRegion.registerWrapper< array2d< real64 > >( viewKeyStruct::dTotalMassDensity_dGlobalCompDensityString )->
       setRestartFlags( RestartFlags::NO_WRITE );
 
-<<<<<<< HEAD
-    PerforationData & perforationData = *subRegion.GetPerforationData();
+    PerforationData & perforationData = *subRegion.getPerforationData();
     perforationData.registerWrapper< array2d< real64 > >( viewKeyStruct::compPerforationRateString );
     perforationData.registerWrapper< array3d< real64 > >( viewKeyStruct::dCompPerforationRate_dPresString )->
       setRestartFlags( RestartFlags::NO_WRITE );
     perforationData.registerWrapper< array4d< real64 > >( viewKeyStruct::dCompPerforationRate_dCompString )->
       setRestartFlags( RestartFlags::NO_WRITE );
 
-    WellControls & wellControls = GetWellControls( subRegion );
+    WellControls & wellControls = getWellControls( subRegion );
     wellControls.registerWrapper< real64 >( viewKeyStruct::currentBHPString );
     wellControls.registerWrapper< real64 >( viewKeyStruct::dCurrentBHP_dPresString )->
-=======
-    PerforationData * const perforationData = subRegion.getPerforationData();
-    perforationData->registerWrapper< array2d< real64 > >( viewKeyStruct::compPerforationRateString );
-    perforationData->registerWrapper< array3d< real64 > >( viewKeyStruct::dCompPerforationRate_dPresString )->
->>>>>>> 95da0775
       setRestartFlags( RestartFlags::NO_WRITE );
     wellControls.registerWrapper< array1d< real64 > >( viewKeyStruct::dCurrentBHP_dCompDensString )->
       setRestartFlags( RestartFlags::NO_WRITE )->
@@ -293,18 +287,17 @@
   } );
 }
 
-<<<<<<< HEAD
-void CompositionalMultiphaseWell::ValidateWellConstraints( MeshLevel const & meshLevel, MultiFluidBase const & fluid )
+void CompositionalMultiphaseWell::validateWellConstraints( MeshLevel const & meshLevel, MultiFluidBase const & fluid )
 {
   // now that we know we are single-phase, we can check a few things in the constraints
   forTargetSubRegions< WellElementSubRegion >( meshLevel, [&]( localIndex const,
                                                                WellElementSubRegion const & subRegion )
   {
-    WellControls const & wellControls = GetWellControls( subRegion );
-    WellControls::Type const wellType = wellControls.GetType();
-    WellControls::Control const currentControl = wellControls.GetControl();
-    real64 const targetTotalRate = wellControls.GetTargetTotalRate();
-    real64 const targetPhaseRate = wellControls.GetTargetPhaseRate();
+    WellControls const & wellControls = getWellControls( subRegion );
+    WellControls::Type const wellType = wellControls.getType();
+    WellControls::Control const currentControl = wellControls.getControl();
+    real64 const targetTotalRate = wellControls.getTargetTotalRate();
+    real64 const targetPhaseRate = wellControls.getTargetPhaseRate();
 
     GEOSX_ERROR_IF( wellType == WellControls::Type::INJECTOR && currentControl == WellControls::Control::PHASEVOLRATE,
                     "Phase rate control is not available for injectors" );
@@ -324,22 +317,19 @@
     // Find target phase index for phase rate constraint
     for( localIndex ip = 0; ip < fluid.numFluidPhases(); ++ip )
     {
-      if( fluid.phaseNames()[ip] == wellControls.GetTargetPhaseName() )
+      if( fluid.phaseNames()[ip] == wellControls.getTargetPhaseName() )
       {
         m_targetPhaseIndex = ip;
       }
     }
     GEOSX_ERROR_IF( wellType == WellControls::Type::PRODUCER && m_targetPhaseIndex == -1,
-                    "Phase " << wellControls.GetTargetPhaseName() << " not found for well control " << wellControls.getName() );
-
-  } );
-
-}
-
-void CompositionalMultiphaseWell::InitializePreSubGroups( Group * const rootGroup )
-=======
+                    "Phase " << wellControls.getTargetPhaseName() << " not found for well control " << wellControls.getName() );
+
+  } );
+
+}
+
 void CompositionalMultiphaseWell::initializePreSubGroups( Group * const rootGroup )
->>>>>>> 95da0775
 {
   WellSolverBase::initializePreSubGroups( rootGroup );
 
@@ -355,16 +345,10 @@
   m_numComponents = fluid0.numFluidComponents();
   m_numDofPerWellElement = m_numComponents + 2; // 1 pressure + NC compositions + 1 connectionRate
 
-<<<<<<< HEAD
-  ValidateModelMapping< MultiFluidBase >( *meshLevel.getElemManager(), m_fluidModelNames );
-  ValidateModelMapping< RelativePermeabilityBase >( *meshLevel.getElemManager(), m_relPermModelNames );
-  ValidateInjectionStreams( meshLevel );
-  ValidateWellConstraints( meshLevel, fluid0 );
-=======
   validateModelMapping< MultiFluidBase >( *meshLevel.getElemManager(), m_fluidModelNames );
   validateModelMapping< RelativePermeabilityBase >( *meshLevel.getElemManager(), m_relPermModelNames );
   validateInjectionStreams( meshLevel );
->>>>>>> 95da0775
+  validateWellConstraints( meshLevel, fluid0 );
 
   forTargetSubRegions< WellElementSubRegion >( meshLevel, [&]( localIndex const,
                                                                WellElementSubRegion & subRegion )
@@ -375,12 +359,8 @@
 
 void CompositionalMultiphaseWell::resizeFields( WellElementSubRegion & subRegion )
 {
-<<<<<<< HEAD
-  PerforationData & perforationData = *subRegion.GetPerforationData();
-  WellControls & wellControls = GetWellControls( subRegion );
-=======
-  PerforationData * const perforationData = subRegion.getPerforationData();
->>>>>>> 95da0775
+  PerforationData & perforationData = *subRegion.getPerforationData();
+  WellControls & wellControls = getWellControls( subRegion );
 
   localIndex const NC = m_numComponents;
   localIndex const NP = m_numPhases;
@@ -453,9 +433,7 @@
 
 }
 
-<<<<<<< HEAD
-
-void CompositionalMultiphaseWell::UpdateBHPForConstraint( WellElementSubRegion & subRegion,
+void CompositionalMultiphaseWell::updateBHPForConstraint( WellElementSubRegion & subRegion,
                                                           localIndex const targetIndex )
 {
   GEOSX_UNUSED_VAR( targetIndex );
@@ -463,13 +441,13 @@
   GEOSX_MARK_FUNCTION;
 
   // the rank that owns the reference well element is responsible for the calculations below.
-  if( !subRegion.IsLocallyOwned() )
+  if( !subRegion.isLocallyOwned() )
   {
     return;
   }
 
   localIndex const NC = m_numComponents;
-  localIndex const iwelemRef = subRegion.GetTopWellElementIndex();
+  localIndex const iwelemRef = subRegion.getTopWellElementIndex();
 
   // subRegion data
 
@@ -490,9 +468,9 @@
 
   // control data
 
-  WellControls & wellControls = GetWellControls( subRegion );
-
-  real64 const & refGravCoef = wellControls.GetReferenceGravityCoef();
+  WellControls & wellControls = getWellControls( subRegion );
+
+  real64 const & refGravCoef = wellControls.getReferenceGravityCoef();
 
   real64 & currentBHP =
     wellControls.getReference< real64 >( CompositionalMultiphaseWell::viewKeyStruct::currentBHPString );
@@ -525,13 +503,13 @@
   } );
 }
 
-void CompositionalMultiphaseWell::UpdateVolRatesForConstraint( WellElementSubRegion & subRegion,
+void CompositionalMultiphaseWell::updateVolRatesForConstraint( WellElementSubRegion & subRegion,
                                                                localIndex const targetIndex )
 {
   GEOSX_MARK_FUNCTION;
 
   // the rank that owns the reference well element is responsible for the calculations below.
-  if( !subRegion.IsLocallyOwned() )
+  if( !subRegion.isLocallyOwned() )
   {
     return;
   }
@@ -539,7 +517,7 @@
   localIndex constexpr maxNumComp = constitutive::MultiFluidBase::MAX_NUM_COMPONENTS;
   localIndex const NC = m_numComponents;
   localIndex const NP = m_numPhases;
-  localIndex const iwelemRef = subRegion.GetTopWellElementIndex();
+  localIndex const iwelemRef = subRegion.getTopWellElementIndex();
   real64 const temp = m_temperature;
 
   // subRegion data
@@ -566,10 +544,7 @@
 
   // fluid data
 
-  MultiFluidBase & fluid = GetConstitutiveModel< MultiFluidBase >( subRegion, m_fluidModelNames[targetIndex] );
-
-  //arrayView2d< real64 const > const & totalDens = fluid.totalDensity();
-  //arrayView2d< real64 const > const & dTotalDens_dPres = fluid.dTotalDensity_dPressure();
+  MultiFluidBase & fluid = getConstitutiveModel< MultiFluidBase >( subRegion, m_fluidModelNames[targetIndex] );
 
   arrayView3d< real64 const > const & phaseFrac = fluid.phaseFraction();
   arrayView3d< real64 const > const & dPhaseFrac_dPres = fluid.dPhaseFraction_dPressure();
@@ -581,9 +556,9 @@
 
   // control data
 
-  WellControls & wellControls = GetWellControls( subRegion );
-
-  integer const useSurfaceConditions = wellControls.UseSurfaceConditions();
+  WellControls & wellControls = getWellControls( subRegion );
+
+  integer const useSurfaceConditions = wellControls.useSurfaceConditions();
 
   arrayView1d< real64 > const & currentPhaseVolRate =
     wellControls.getReference< array1d< real64 > >( CompositionalMultiphaseWell::viewKeyStruct::currentPhaseVolRateString );
@@ -646,12 +621,12 @@
         real64 const surfacePres = 101325.0;
         real64 const surfaceTemp = 293.15;
         // we need to compute the surface density
-        fluidWrapper.Update( iwelemRef, 0, surfacePres, surfaceTemp, compFrac[iwelemRef] );
+        fluidWrapper.update( iwelemRef, 0, surfacePres, surfaceTemp, compFrac[iwelemRef] );
       }
       else
       {
         real64 const refPres = pres[iwelemRef] + dPres[iwelemRef];
-        fluidWrapper.Update( iwelemRef, 0, refPres, temp, compFrac[iwelemRef] );
+        fluidWrapper.update( iwelemRef, 0, refPres, temp, compFrac[iwelemRef] );
       }
 
       // total volume rate
@@ -695,10 +670,7 @@
 }
 
 
-void CompositionalMultiphaseWell::UpdateFluidModel( WellElementSubRegion & subRegion, localIndex const targetIndex )
-=======
 void CompositionalMultiphaseWell::updateFluidModel( WellElementSubRegion & subRegion, localIndex const targetIndex )
->>>>>>> 95da0775
 {
   GEOSX_MARK_FUNCTION;
 
@@ -818,26 +790,19 @@
 void CompositionalMultiphaseWell::updateState( WellElementSubRegion & subRegion, localIndex const targetIndex )
 {
   // update properties
-<<<<<<< HEAD
-  UpdateComponentFraction( subRegion );
+  updateComponentFraction( subRegion );
 
   // update volumetric rates for the well constraints
-  // note: this must be called before UpdateFluidModel
-  UpdateVolRatesForConstraint( subRegion, targetIndex );
+  // note: this must be called before updateFluidModel
+  updateVolRatesForConstraint( subRegion, targetIndex );
 
   // update densities, phase fractions, phase volume fractions
-  UpdateFluidModel( subRegion, targetIndex );
-  UpdatePhaseVolumeFraction( subRegion, targetIndex );
-  UpdateTotalMassDensity( subRegion, targetIndex );
-=======
-  updateComponentFraction( subRegion );
   updateFluidModel( subRegion, targetIndex );
   updatePhaseVolumeFraction( subRegion, targetIndex );
   updateTotalMassDensity( subRegion, targetIndex );
->>>>>>> 95da0775
 
   // update the current BHP pressure
-  UpdateBHPForConstraint( subRegion, targetIndex );
+  updateBHPForConstraint( subRegion, targetIndex );
 
   // update perforation rates
   computePerforationRates( subRegion, targetIndex );
@@ -889,13 +854,7 @@
                                                                         subRegion.size(),
                                                                         NC,
                                                                         NP,
-<<<<<<< HEAD
-                                                                        perforationData.GetNumPerforationsGlobal(),
-=======
-                                                                        subRegion.isLocallyOwned(),
-                                                                        subRegion.getTopRank(),
                                                                         perforationData.getNumPerforationsGlobal(),
->>>>>>> 95da0775
                                                                         wellControls,
                                                                         m_resPres.toNestedViewConst(),
                                                                         m_resCompDens.toNestedViewConst(),
@@ -909,14 +868,9 @@
                                                                         wellElemCompFrac );
 
     // get well secondary variables on well elements
-<<<<<<< HEAD
-    MultiFluidBase & fluid = GetConstitutiveModel< MultiFluidBase >( subRegion, m_fluidModelNames[targetIndex] );
+    MultiFluidBase & fluid = getConstitutiveModel< MultiFluidBase >( subRegion, m_fluidModelNames[targetIndex] );
     arrayView3d< real64 const > const & wellElemPhaseDens = fluid.phaseDensity();
-=======
-    MultiFluidBase & fluid = getConstitutiveModel< MultiFluidBase >( subRegion, m_fluidModelNames[targetIndex] );
->>>>>>> 95da0775
     arrayView2d< real64 const > const & wellElemTotalDens = fluid.totalDensity();
-
 
     // 4) Back calculate component densities
     constitutive::constitutiveUpdatePassThru( fluid, [&] ( auto & castedFluid )
@@ -943,20 +897,12 @@
 
     // 6) Estimate the well rates
     // TODO: initialize rates using perforation rates
-<<<<<<< HEAD
-    CompositionalMultiphaseWellKernels::RateInitializationKernel::Launch< parallelDevicePolicy<> >( subRegion.size(),
+    CompositionalMultiphaseWellKernels::RateInitializationKernel::launch< parallelDevicePolicy<> >( subRegion.size(),
                                                                                                     m_targetPhaseIndex,
                                                                                                     wellControls,
                                                                                                     wellElemPhaseDens,
                                                                                                     wellElemTotalDens,
                                                                                                     connRate );
-=======
-    SinglePhaseWellKernels::RateInitializationKernel::launch< parallelDevicePolicy<> >( subRegion.size(),
-                                                                                        wellControls,
-                                                                                        connRate );
->>>>>>> 95da0775
-
-
   } );
 }
 
@@ -1083,31 +1029,20 @@
       subRegion.getReference< array1d< globalIndex > >( wellDofKey );
     arrayView1d< integer const > const & wellElemGhostRank = subRegion.ghostRank();
 
-<<<<<<< HEAD
-    MultiFluidBase const & fluid = GetConstitutiveModel< MultiFluidBase >( subRegion, m_fluidModelNames[targetIndex] );
+    MultiFluidBase const & fluid = getConstitutiveModel< MultiFluidBase >( subRegion, m_fluidModelNames[targetIndex] );
     arrayView3d< real64 const > const & phaseDens = fluid.phaseDensity();
     arrayView2d< real64 const > const & totalDens = fluid.totalDensity();
 
-    WellControls const & wellControls = GetWellControls( subRegion );
-
-    ResidualNormKernel::Launch< parallelDevicePolicy<>,
-                                parallelDeviceReduce >( localRhs,
-                                                        dofManager.rankOffset(),
-                                                        subRegion.IsLocallyOwned(),
-                                                        subRegion.GetTopWellElementIndex(),
-                                                        NumDofPerWellElement(),
-                                                        m_targetPhaseIndex,
-                                                        wellControls,
-=======
-    MultiFluidBase const & fluid = getConstitutiveModel< MultiFluidBase >( subRegion, m_fluidModelNames[targetIndex] );
-    arrayView2d< real64 const > const & totalDens = fluid.totalDensity();
+    WellControls const & wellControls = getWellControls( subRegion );
 
     ResidualNormKernel::launch< parallelDevicePolicy<>,
                                 parallelDeviceReduce >( localRhs,
                                                         dofManager.rankOffset(),
-                                                        numFluidComponents(),
+                                                        subRegion.isLocallyOwned(),
+                                                        subRegion.getTopWellElementIndex(),
                                                         numDofPerWellElement(),
->>>>>>> 95da0775
+                                                        m_targetPhaseIndex,
+                                                        wellControls,
                                                         wellElemDofNumber,
                                                         wellElemGhostRank,
                                                         phaseDens,
@@ -1609,17 +1544,11 @@
       PressureRelationKernel::launch< parallelDevicePolicy<>,
                                       parallelDeviceReduce >( subRegion.size(),
                                                               dofManager.rankOffset(),
-<<<<<<< HEAD
-                                                              subRegion.IsLocallyOwned(),
-                                                              subRegion.GetTopWellElementIndex(),
-                                                              NumFluidComponents(),
+                                                              subRegion.isLocallyOwned(),
+                                                              subRegion.getTopWellElementIndex(),
+                                                              numFluidComponents(),
                                                               m_targetPhaseIndex,
-                                                              NumDofPerResElement(),
-=======
-                                                              subRegion.isLocallyOwned(),
-                                                              numFluidComponents(),
                                                               numDofPerResElement(),
->>>>>>> 95da0775
                                                               wellControls,
                                                               wellElemDofNumber,
                                                               wellElemGravCoef,
@@ -1634,43 +1563,28 @@
 
     if( controlHasSwitched == 1 )
     {
-<<<<<<< HEAD
       // TODO: move the switch logic into wellControls
       // TODO: implement a more general switch when more then two constraints per well type are allowed
 
-      if( wellControls.GetControl() == WellControls::Control::BHP )
+      if( wellControls.getControl() == WellControls::Control::BHP )
       {
-        WellControls::Type const wellType = wellControls.GetType();
+        WellControls::Type const wellType = wellControls.getType();
         if( wellType == WellControls::Type::PRODUCER )
         {
-          wellControls.SwitchToPhaseRateControl( wellControls.GetTargetPhaseRate() );
+          wellControls.switchToPhaseRateControl( wellControls.getTargetPhaseRate() );
           GEOSX_LOG_LEVEL_RANK_0( 1, "Control switch for well " << subRegion.getName()
                                                                 << " from BHP constraint to phase volumetric rate constraint" );
         }
         else
         {
-          wellControls.SwitchToTotalRateControl( wellControls.GetTargetTotalRate() );
+          wellControls.switchToTotalRateControl( wellControls.getTargetTotalRate() );
           GEOSX_LOG_LEVEL_RANK_0( 1, "Control switch for well " << subRegion.getName()
                                                                 << " from BHP constraint to total volumetric rate constraint" );
         }
       }
       else
       {
-        wellControls.SwitchToBHPControl( wellControls.GetTargetBHP() );
-=======
-      if( wellControls.getControl() == WellControls::Control::BHP )
-      {
-        wellControls.setControl( WellControls::Control::LIQUIDRATE,
-                                 wellControls.getTargetRate() );
-        GEOSX_LOG_LEVEL_RANK_0( 1, "Control switch for well " << subRegion.getName()
-                                                              << " from BHP constraint to rate constraint" );
-      }
-      else
-      {
-        wellControls.setControl( WellControls::Control::BHP,
-                                 wellControls.getTargetBHP() );
-
->>>>>>> 95da0775
+        wellControls.switchToBHPControl( wellControls.getTargetBHP() );
         GEOSX_LOG_LEVEL_RANK_0( 1, "Control switch for well " << subRegion.getName()
                                                               << " from rate constraint to BHP constraint" );
       }
