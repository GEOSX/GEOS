/*
 * ------------------------------------------------------------------------------------------------------------
 * SPDX-License-Identifier: LGPL-2.1-only
 *
 * Copyright (c) 2018-2020 Lawrence Livermore National Security LLC
 * Copyright (c) 2018-2020 The Board of Trustees of the Leland Stanford Junior University
 * Copyright (c) 2018-2020 TotalEnergies
 * Copyright (c) 2019-     GEOSX Contributors
 * All rights reserved
 *
 * See top level LICENSE, COPYRIGHT, CONTRIBUTORS, NOTICE, and ACKNOWLEDGEMENTS files for details.
 * ------------------------------------------------------------------------------------------------------------
 */

/**
 * @file CompositionalMultiphaseWell.cpp
 */

#include "CompositionalMultiphaseWell.hpp"

#include "mesh/mpiCommunications/CommunicationTools.hpp"
#include "dataRepository/Group.hpp"
#include "codingUtilities/Utilities.hpp"
#include "common/DataTypes.hpp"
#include "common/TimingMacros.hpp"
#include "constitutive/ConstitutiveManager.hpp"
#include "constitutive/fluid/MultiFluidBase.hpp"
#include "constitutive/fluid/MultiFluidExtrinsicData.hpp"
#include "constitutive/fluid/multiFluidSelector.hpp"
#include "constitutive/relativePermeability/RelativePermeabilityBase.hpp"
#include "constitutive/relativePermeability/RelativePermeabilityExtrinsicData.hpp"
#include "mesh/DomainPartition.hpp"
#include "mesh/WellElementSubRegion.hpp"
#include "mesh/PerforationData.hpp"
#include "physicsSolvers/fluidFlow/CompositionalMultiphaseBaseKernels.hpp"
#include "physicsSolvers/fluidFlow/wells/CompositionalMultiphaseWellKernels.hpp"
#include "physicsSolvers/fluidFlow/wells/SinglePhaseWellKernels.hpp"
#include "physicsSolvers/fluidFlow/wells/WellControls.hpp"

#if defined( __INTEL_COMPILER )
#pragma GCC optimize "O0"
#endif

namespace geosx
{

using namespace dataRepository;
using namespace constitutive;
using namespace CompositionalMultiphaseWellKernels;

CompositionalMultiphaseWell::CompositionalMultiphaseWell( const string & name,
                                                          Group * const parent )
  :
  WellSolverBase( name, parent ),
  m_numPhases( 0 ),
  m_numComponents( 0 ),
  m_useMass( false ),
  m_maxCompFracChange( 1.0 ),
  m_maxRelativePresChange( 0.2 ),
  m_minScalingFactor( 0.01 ),
  m_allowCompDensChopping( 1 ),
  m_targetPhaseIndex( -1 )
{
  this->registerWrapper( viewKeyStruct::useMassFlagString(), &m_useMass ).
    setApplyDefaultValue( 0 ).
    setInputFlag( InputFlags::OPTIONAL ).
    setDescription( "Use mass formulation instead of molar" );

  this->registerWrapper( viewKeyStruct::relPermNamesString(), &m_relPermModelNames ).
    setInputFlag( InputFlags::REQUIRED ).
    setDescription( "Names of relative permeability constitutive models to use" );

  this->registerWrapper( viewKeyStruct::maxCompFracChangeString(), &m_maxCompFracChange ).
    setSizedFromParent( 0 ).
    setInputFlag( InputFlags::OPTIONAL ).
    setApplyDefaultValue( 1.0 ).
    setDescription( "Maximum (absolute) change in a component fraction between two Newton iterations" );

  this->registerWrapper( viewKeyStruct::maxRelativePresChangeString(), &m_maxRelativePresChange ).
    setSizedFromParent( 0 ).
    setInputFlag( InputFlags::OPTIONAL ).
    setApplyDefaultValue( 1.0 ).
    setDescription( "Maximum (relative) change in pressure between two Newton iterations (recommended with rate control)" );

  this->registerWrapper( viewKeyStruct::allowLocalCompDensChoppingString(), &m_allowCompDensChopping ).
    setSizedFromParent( 0 ).
    setInputFlag( InputFlags::OPTIONAL ).
    setApplyDefaultValue( 1 ).
    setDescription( "Flag indicating whether local (cell-wise) chopping of negative compositions is allowed" );

}

void CompositionalMultiphaseWell::postProcessInput()
{
  WellSolverBase::postProcessInput();
  checkModelNames( m_relPermModelNames, viewKeyStruct::relPermNamesString() );

  CompositionalMultiphaseBase const & flowSolver = getParent().getGroup< CompositionalMultiphaseBase >( getFlowSolverName() );
  GEOSX_UNUSED_VAR( flowSolver );

  GEOSX_ERROR_IF_GT_MSG( m_maxCompFracChange, 1.0,
                         "CompositionalMultiphaseWell named " << getName() <<
                         ": The maximum absolute change in component fraction must smaller or equal to 1.0" );
  GEOSX_ERROR_IF_LT_MSG( m_maxCompFracChange, 0.0,
                         "CompositionalMultiphaseWell named " << getName() <<
                         ": The maximum absolute change in component fraction must larger or equal to 0.0" );

}

void CompositionalMultiphaseWell::registerDataOnMesh( Group & meshBodies )
{
  WellSolverBase::registerDataOnMesh( meshBodies );

  DomainPartition const & domain = this->getGroupByPath< DomainPartition >( "/Problem/domain" );
  MeshLevel & meshLevel = meshBodies.getGroup< MeshBody >( 0 ).getMeshLevel( 0 );
  ConstitutiveManager const & cm = domain.getConstitutiveManager();

  // 1. Set key dimensions of the problem
  // Empty check needed to avoid accessing m_fluidModelNames when running in schema generation mode.
  if( !m_fluidModelNames.empty() )
  {
    MultiFluidBase const & fluid0 = cm.getConstitutiveRelation< MultiFluidBase >( m_fluidModelNames[0] );
    m_numPhases = fluid0.numFluidPhases();
    m_numComponents = fluid0.numFluidComponents();
  }
  m_numDofPerWellElement = m_numComponents + 2; // 1 pressure + NC compositions + 1 connectionRate

  // loop over the wells
  forTargetSubRegions< WellElementSubRegion >( meshLevel, [&]( localIndex const targetIndex,
                                                               WellElementSubRegion & subRegion )
  {
    MultiFluidBase const & fluid = getConstitutiveModel< MultiFluidBase >( subRegion, m_fluidModelNames[targetIndex] );

    subRegion.registerWrapper< array1d< real64 > >( extrinsicMeshData::flow::pressure::key() ).
      setPlotLevel( PlotLevel::LEVEL_0 );
    subRegion.registerWrapper< array1d< real64 > >( extrinsicMeshData::flow::deltaPressure::key() ).
      setRestartFlags( RestartFlags::NO_WRITE );

    subRegion.registerWrapper< array1d< real64 > >( viewKeyStruct::temperatureString() ).
      setPlotLevel( PlotLevel::LEVEL_0 );

    // The resizing of the arrays needs to happen here, before the call to initializePreSubGroups,
    // to make sure that the dimensions are properly set before the timeHistoryOutput starts its initialization.

    subRegion.registerWrapper< array2d< real64, compflow::LAYOUT_COMP > >( viewKeyStruct::globalCompDensityString() ).
      setPlotLevel( PlotLevel::LEVEL_0 ).
      reference().resizeDimension< 1 >( m_numComponents );
    subRegion.registerWrapper< array2d< real64, compflow::LAYOUT_COMP > >( viewKeyStruct::deltaGlobalCompDensityString() ).
      setRestartFlags( RestartFlags::NO_WRITE ).
      reference().resizeDimension< 1 >( m_numComponents );

    subRegion.registerWrapper< array1d< real64 > >( viewKeyStruct::mixtureConnRateString() ).
      setPlotLevel( PlotLevel::LEVEL_0 );
    subRegion.registerWrapper< array1d< real64 > >( viewKeyStruct::deltaMixtureConnRateString() ).
      setRestartFlags( RestartFlags::NO_WRITE );

    subRegion.registerWrapper< array2d< real64, compflow::LAYOUT_COMP > >( viewKeyStruct::globalCompFractionString() ).
      setPlotLevel( PlotLevel::LEVEL_0 ).
      setDimLabels( 1, fluid.componentNames() ).
      reference().resizeDimension< 1 >( m_numComponents );
    subRegion.registerWrapper< array3d< real64, compflow::LAYOUT_COMP_DC > >( viewKeyStruct::dGlobalCompFraction_dGlobalCompDensityString() ).
      setRestartFlags( RestartFlags::NO_WRITE ).
      reference().resizeDimension< 1, 2 >( m_numComponents, m_numComponents );

    subRegion.registerWrapper< array2d< real64, compflow::LAYOUT_PHASE > >( viewKeyStruct::phaseVolumeFractionString() ).
      setPlotLevel( PlotLevel::LEVEL_0 ).
      setDimLabels( 1, fluid.phaseNames() ).
      reference().resizeDimension< 1 >( m_numPhases );
    subRegion.registerWrapper< array2d< real64, compflow::LAYOUT_PHASE > >( viewKeyStruct::dPhaseVolumeFraction_dPressureString() ).
      setRestartFlags( RestartFlags::NO_WRITE ).
      reference().resizeDimension< 1 >( m_numPhases );
    subRegion.registerWrapper< array3d< real64, compflow::LAYOUT_PHASE_DC > >( viewKeyStruct::dPhaseVolumeFraction_dGlobalCompDensityString() ).
      setRestartFlags( RestartFlags::NO_WRITE ).
      reference().resizeDimension< 1, 2 >( m_numPhases, m_numComponents );

    subRegion.registerWrapper< array1d< real64 > >( viewKeyStruct::totalMassDensityString() ).
      setPlotLevel( PlotLevel::LEVEL_0 );
    subRegion.registerWrapper< array1d< real64 > >( viewKeyStruct::dTotalMassDensity_dPressureString() ).
      setRestartFlags( RestartFlags::NO_WRITE );
    subRegion.registerWrapper< array2d< real64, compflow::LAYOUT_FLUID_DC > >( viewKeyStruct::dTotalMassDensity_dGlobalCompDensityString() ).
      setRestartFlags( RestartFlags::NO_WRITE ).
      reference().resizeDimension< 1 >( m_numComponents );

    subRegion.registerWrapper< array1d< real64 > >( viewKeyStruct::totalDensityOldString() );
    subRegion.registerWrapper< array2d< real64, compflow::LAYOUT_PHASE > >( viewKeyStruct::phaseVolumeFractionOldString() ).
      reference().resizeDimension< 1 >( m_numPhases );
    subRegion.registerWrapper< array2d< real64, compflow::LAYOUT_PHASE > >( viewKeyStruct::phaseDensityOldString() ).
      reference().resizeDimension< 1 >( m_numPhases );
    subRegion.registerWrapper< array3d< real64, compflow::LAYOUT_PHASE_COMP > >( viewKeyStruct::phaseComponentFractionOldString() ).
      reference().resizeDimension< 1, 2 >( m_numPhases, m_numComponents );

    PerforationData & perforationData = *subRegion.getPerforationData();
    perforationData.registerWrapper< array2d< real64 > >( viewKeyStruct::compPerforationRateString() ).
      reference().resizeDimension< 1 >( m_numComponents );
    perforationData.registerWrapper< array3d< real64 > >( viewKeyStruct::dCompPerforationRate_dPresString() ).
      setRestartFlags( RestartFlags::NO_WRITE ).
      reference().resizeDimension< 1, 2 >( 2, m_numComponents );
    perforationData.registerWrapper< array4d< real64 > >( viewKeyStruct::dCompPerforationRate_dCompString() ).
      setRestartFlags( RestartFlags::NO_WRITE ).
      reference().resizeDimension< 1, 2, 3 >( 2, m_numComponents, m_numComponents );

    WellControls & wellControls = getWellControls( subRegion );
    wellControls.registerWrapper< real64 >( viewKeyStruct::currentBHPString() );
    wellControls.registerWrapper< real64 >( viewKeyStruct::dCurrentBHP_dPresString() ).
      setRestartFlags( RestartFlags::NO_WRITE );
    wellControls.registerWrapper< array1d< real64 > >( viewKeyStruct::dCurrentBHP_dCompDensString() ).
      setRestartFlags( RestartFlags::NO_WRITE ).
      setSizedFromParent( 0 ).
      reference().resizeDimension< 0 >( m_numComponents );

    wellControls.registerWrapper< array1d< real64 > >( viewKeyStruct::currentPhaseVolRateString() ).
      setSizedFromParent( 0 ).
      reference().resizeDimension< 0 >( m_numPhases );
    wellControls.registerWrapper< array1d< real64 > >( viewKeyStruct::dCurrentPhaseVolRate_dPresString() ).
      setRestartFlags( RestartFlags::NO_WRITE ).
      setSizedFromParent( 0 ).
      reference().resizeDimension< 0 >( m_numPhases );
    wellControls.registerWrapper< array2d< real64 > >( viewKeyStruct::dCurrentPhaseVolRate_dCompDensString() ).
      setRestartFlags( RestartFlags::NO_WRITE ).
      setSizedFromParent( 0 ).
      reference().resizeDimension< 0, 1 >( m_numPhases, m_numComponents );
    wellControls.registerWrapper< array1d< real64 > >( viewKeyStruct::dCurrentPhaseVolRate_dRateString() ).
      setRestartFlags( RestartFlags::NO_WRITE ).
      setSizedFromParent( 0 ).
      reference().resizeDimension< 0 >( m_numPhases );

    wellControls.registerWrapper< real64 >( viewKeyStruct::currentTotalVolRateString() );
    wellControls.registerWrapper< real64 >( viewKeyStruct::dCurrentTotalVolRate_dPresString() ).
      setRestartFlags( RestartFlags::NO_WRITE );
    wellControls.registerWrapper< array1d< real64 > >( viewKeyStruct::dCurrentTotalVolRate_dCompDensString() ).
      setRestartFlags( RestartFlags::NO_WRITE ).
      setSizedFromParent( 0 ).
      reference().resizeDimension< 0 >( m_numComponents );
    wellControls.registerWrapper< real64 >( viewKeyStruct::dCurrentTotalVolRate_dRateString() ).
      setRestartFlags( RestartFlags::NO_WRITE );
  } );

}

namespace
{

template< typename MODEL1_TYPE, typename MODEL2_TYPE >
void compareMultiphaseModels( MODEL1_TYPE const & lhs, MODEL2_TYPE const & rhs )
{
  GEOSX_THROW_IF_NE_MSG( lhs.numFluidPhases(), rhs.numFluidPhases(),
                         GEOSX_FMT( "Mismatch in number of phases between constitutive models {} and {}", lhs.getName(), rhs.getName() ),
                         InputError );

  for( localIndex ip = 0; ip < lhs.numFluidPhases(); ++ip )
  {
    GEOSX_THROW_IF_NE_MSG( lhs.phaseNames()[ip], rhs.phaseNames()[ip],
                           GEOSX_FMT( "Mismatch in phase names between constitutive models {} and {}", lhs.getName(), rhs.getName() ),
                           InputError );
  }
}

template< typename MODEL1_TYPE, typename MODEL2_TYPE >
void compareMulticomponentModels( MODEL1_TYPE const & lhs, MODEL2_TYPE const & rhs )
{
  GEOSX_THROW_IF_NE_MSG( lhs.numFluidComponents(), rhs.numFluidComponents(),
                         GEOSX_FMT( "Mismatch in number of components between constitutive models {} and {}", lhs.getName(), rhs.getName() ),
                         InputError );

  for( localIndex ic = 0; ic < lhs.numFluidComponents(); ++ic )
  {
    GEOSX_THROW_IF_NE_MSG( lhs.componentNames()[ic], rhs.componentNames()[ic],
                           GEOSX_FMT( "Mismatch in component names between constitutive models {} and {}", lhs.getName(), rhs.getName() ),
                           InputError );
  }
}

}

void CompositionalMultiphaseWell::validateConstitutiveModels( MeshLevel const & meshLevel, ConstitutiveManager const & cm ) const
{
  CompositionalMultiphaseBase const & flowSolver = getParent().getGroup< CompositionalMultiphaseBase >( getFlowSolverName() );

  arrayView1d< string const > const & flowTargetRegionNames = flowSolver.targetRegionNames();
  arrayView1d< string const > const & flowFluidModels = flowSolver.fluidModelNames();
  arrayView1d< string const > const & flowRelPermModels = flowSolver.relPermModelNames();

  forTargetSubRegions< WellElementSubRegion >( meshLevel, [&]( localIndex const targetIndex,
                                                               WellElementSubRegion const & subRegion )
  {
    // Make a set of unique reservoir region indices the well is connected to
    PerforationData const & perforationData = *subRegion.getPerforationData();
    arrayView1d< localIndex const > const & resElementRegion = perforationData.getMeshElements().m_toElementRegion;
    std::set< string > reservoirRegionNames;
    for( localIndex const ei : resElementRegion )
    {
      reservoirRegionNames.insert( meshLevel.getElemManager().getRegion( ei ).getName() );
    }

    // Check that each well model is compatible with all models in perforated reservoir regions
    MultiFluidBase const & wellFluid = cm.getConstitutiveRelation< MultiFluidBase >( m_fluidModelNames[targetIndex] );
    RelativePermeabilityBase const & wellRelPerm = cm.getConstitutiveRelation< RelativePermeabilityBase >( m_relPermModelNames[targetIndex] );
    for( localIndex resTargetIndex = 0; resTargetIndex < flowTargetRegionNames.size(); ++resTargetIndex )
    {
      if( reservoirRegionNames.count( flowTargetRegionNames[resTargetIndex] ) > 0 )
      {
        MultiFluidBase const & resFluid = cm.getConstitutiveRelation< MultiFluidBase >( flowFluidModels[resTargetIndex] );
        compareMultiphaseModels( wellFluid, resFluid );
        compareMulticomponentModels( wellFluid, resFluid );

        RelativePermeabilityBase const & resRelPerm = cm.getConstitutiveRelation< RelativePermeabilityBase >( flowRelPermModels[resTargetIndex] );
        compareMultiphaseModels( wellRelPerm, resRelPerm );
      }
    }
  } );
}

void CompositionalMultiphaseWell::validateInjectionStreams( MeshLevel const & meshLevel ) const
{
  forTargetSubRegions< WellElementSubRegion >( meshLevel, [&]( localIndex const,
                                                               WellElementSubRegion const & subRegion )
  {
    WellControls const & wellControls = getWellControls( subRegion );

    // check well injection stream for injectors
    if( wellControls.getType() == WellControls::Type::INJECTOR )
    {
      arrayView1d< real64 const > const & injection = wellControls.getInjectionStream();
      real64 compFracSum = 0;
      for( localIndex ic = 0; ic < m_numComponents; ++ic )
      {
        real64 const compFrac = injection[ic];
        GEOSX_THROW_IF( ( compFrac < 0.0 ) || ( compFrac > 1.0 ),
                        "WellControls named " << wellControls.getName() <<
                        ": Invalid injection stream for well " << subRegion.getName(),
                        InputError );
        compFracSum += compFrac;
      }
      GEOSX_THROW_IF( ( compFracSum < 1.0 - std::numeric_limits< real64 >::epsilon() ) ||
                      ( compFracSum > 1.0 + std::numeric_limits< real64 >::epsilon() ),
                      "WellControls named " << wellControls.getName() <<
                      ": Invalid injection stream for well " << subRegion.getName(),
                      InputError );
    }
  } );
}

void CompositionalMultiphaseWell::validateWellConstraints( MeshLevel const & meshLevel, MultiFluidBase const & fluid )
{
  // now that we know we are single-phase, we can check a few things in the constraints
  forTargetSubRegions< WellElementSubRegion >( meshLevel, [&]( localIndex const,
                                                               WellElementSubRegion const & subRegion )
  {
    WellControls const & wellControls = getWellControls( subRegion );
    WellControls::Type const wellType = wellControls.getType();
    WellControls::Control const currentControl = wellControls.getControl();
    real64 const & targetTotalRate = wellControls.getTargetTotalRate( m_currentTime + m_currentDt );
    real64 const & targetPhaseRate = wellControls.getTargetPhaseRate( m_currentTime + m_currentDt );
    integer const useSurfaceConditions = wellControls.useSurfaceConditions();
    real64 const & surfaceTemp = wellControls.getSurfaceTemperature();

    GEOSX_THROW_IF( wellType == WellControls::Type::INJECTOR && currentControl == WellControls::Control::PHASEVOLRATE,
                    "WellControls named " << wellControls.getName() <<
                    ": Phase rate control is not available for injectors",
                    InputError );
    GEOSX_THROW_IF( wellType == WellControls::Type::PRODUCER && currentControl == WellControls::Control::TOTALVOLRATE,
                    "WellControls named " << wellControls.getName() <<
                    ": Phase rate control is not available for producers",
                    InputError );

    GEOSX_THROW_IF( wellType == WellControls::Type::INJECTOR && targetTotalRate < 0.0,
                    "WellControls named " << wellControls.getName() <<
                    ": Target total rate cannot be negative for injectors",
                    InputError );
    GEOSX_THROW_IF( wellType == WellControls::Type::INJECTOR && !isZero( targetPhaseRate ),
                    "WellControls named " << wellControls.getName() <<
                    ": Target phase rate cannot be used for injectors",
                    InputError );

    // The user always provides positive rates, but these rates are later multiplied by -1 internally for producers
    GEOSX_THROW_IF( wellType == WellControls::Type::PRODUCER && targetPhaseRate > 0.0,
                    "WellControls named " << wellControls.getName() <<
                    ": Target phase rate cannot be negative for producers",
                    InputError );
    GEOSX_THROW_IF( wellType == WellControls::Type::PRODUCER && !isZero( targetTotalRate ),
                    "WellControls named " << wellControls.getName() <<
                    ": Target total rate cannot be used for producers",
                    InputError );

    GEOSX_THROW_IF( useSurfaceConditions && surfaceTemp <= 0,
                    "WellControls named " << wellControls.getName() <<
                    ": Surface temperature must be set to a strictly positive value",
                    InputError );

    // Find target phase index for phase rate constraint
    for( localIndex ip = 0; ip < fluid.numFluidPhases(); ++ip )
    {
      if( fluid.phaseNames()[ip] == wellControls.getTargetPhaseName() )
      {
        m_targetPhaseIndex = ip;
      }
    }
    GEOSX_THROW_IF( wellType == WellControls::Type::PRODUCER && m_targetPhaseIndex == -1,
                    "WellControls named " << wellControls.getName() <<
                    ": Phase " << wellControls.getTargetPhaseName() << " not found for well control " << wellControls.getName(),
                    InputError );

  } );

}

void CompositionalMultiphaseWell::initializePreSubGroups()
{
  WellSolverBase::initializePreSubGroups();

  DomainPartition & domain = this->getGroupByPath< DomainPartition >( "/Problem/domain" );
  ConstitutiveManager const & cm = domain.getConstitutiveManager();

  for( auto & mesh : domain.getMeshBodies().getSubGroups() )
  {
    MeshLevel & meshLevel = dynamicCast< MeshBody * >( mesh.second )->getMeshLevel( 0 );

    validateConstitutiveModels( meshLevel, cm );

    MultiFluidBase const & fluid0 = cm.getConstitutiveRelation< MultiFluidBase >( m_fluidModelNames[0] );
    validateModelMapping< MultiFluidBase >( meshLevel.getElemManager(), m_fluidModelNames );
    validateModelMapping< RelativePermeabilityBase >( meshLevel.getElemManager(), m_relPermModelNames );
    validateInjectionStreams( meshLevel );
    validateWellConstraints( meshLevel, fluid0 );
  }
}

void CompositionalMultiphaseWell::initializePostInitialConditionsPreSubGroups()
{
  WellSolverBase::initializePostInitialConditionsPreSubGroups();

  DomainPartition & domain = this->getGroupByPath< DomainPartition >( "/Problem/domain" );
  MeshLevel & meshLevel = domain.getMeshBody( 0 ).getMeshLevel( 0 );

  // loop over the wells
  forTargetSubRegions< WellElementSubRegion >( meshLevel, [&]( localIndex const targetIndex,
                                                               WellElementSubRegion & subRegion )
  {
    MultiFluidBase & fluid = getConstitutiveModel< MultiFluidBase >( subRegion, m_fluidModelNames[targetIndex] );
    fluid.setMassFlag( m_useMass );
  } );
}

void CompositionalMultiphaseWell::updateComponentFraction( WellElementSubRegion & subRegion ) const
{
  GEOSX_MARK_FUNCTION;

  // outputs
  arrayView2d< real64, compflow::USD_COMP > const & compFrac =
    subRegion.getReference< array2d< real64, compflow::LAYOUT_COMP > >( viewKeyStruct::globalCompFractionString() );
  arrayView3d< real64, compflow::USD_COMP_DC > const & dCompFrac_dCompDens =
    subRegion.getReference< array3d< real64, compflow::LAYOUT_COMP_DC > >( viewKeyStruct::dGlobalCompFraction_dGlobalCompDensityString() );

  // inputs
  arrayView2d< real64 const, compflow::USD_COMP > const & compDens =
    subRegion.getReference< array2d< real64, compflow::LAYOUT_COMP > >( viewKeyStruct::globalCompDensityString() );
  arrayView2d< real64 const, compflow::USD_COMP > const & dCompDens =
    subRegion.getReference< array2d< real64, compflow::LAYOUT_COMP > >( viewKeyStruct::deltaGlobalCompDensityString() );

  CompositionalMultiphaseBaseKernels::KernelLaunchSelector1< CompositionalMultiphaseBaseKernels::ComponentFractionKernel
                                                             >( numFluidComponents(),
                                                                subRegion.size(),
                                                                compDens,
                                                                dCompDens,
                                                                compFrac,
                                                                dCompFrac_dCompDens );

}

void CompositionalMultiphaseWell::updateBHPForConstraint( WellElementSubRegion & subRegion,
                                                          localIndex const targetIndex )
{
  GEOSX_UNUSED_VAR( targetIndex );

  GEOSX_MARK_FUNCTION;

  // the rank that owns the reference well element is responsible for the calculations below.
  if( !subRegion.isLocallyOwned() )
  {
    return;
  }

  integer const numComp = m_numComponents;
  localIndex const iwelemRef = subRegion.getTopWellElementIndex();

  // subRegion data

  arrayView1d< real64 const > const & pres =
    subRegion.getExtrinsicData< extrinsicMeshData::flow::pressure >();
  arrayView1d< real64 const > const & dPres =
    subRegion.getExtrinsicData< extrinsicMeshData::flow::deltaPressure >();

  arrayView1d< real64 > const & totalMassDens =
    subRegion.getReference< array1d< real64 > >( viewKeyStruct::totalMassDensityString() );
  arrayView1d< real64 > const & dTotalMassDens_dPres =
    subRegion.getReference< array1d< real64 > >( viewKeyStruct::dTotalMassDensity_dPressureString() );
  arrayView2d< real64, compflow::USD_FLUID_DC > const & dTotalMassDens_dCompDens =
    subRegion.getReference< array2d< real64, compflow::LAYOUT_FLUID_DC > >( viewKeyStruct::dTotalMassDensity_dGlobalCompDensityString() );

  arrayView1d< real64 const > const wellElemGravCoef =
    subRegion.getReference< array1d< real64 > >( viewKeyStruct::gravityCoefString() );

  // control data

  WellControls & wellControls = getWellControls( subRegion );

  real64 const & refGravCoef = wellControls.getReferenceGravityCoef();

  real64 & currentBHP =
    wellControls.getReference< real64 >( CompositionalMultiphaseWell::viewKeyStruct::currentBHPString() );
  real64 & dCurrentBHP_dPres =
    wellControls.getReference< real64 >( CompositionalMultiphaseWell::viewKeyStruct::dCurrentBHP_dPresString() );
  arrayView1d< real64 > const & dCurrentBHP_dCompDens =
    wellControls.getReference< array1d< real64 > >( CompositionalMultiphaseWell::viewKeyStruct::dCurrentBHP_dCompDensString() );

  // bring everything back to host, capture the scalars by reference
  forAll< serialPolicy >( 1, [&numComp,
                              pres,
                              dPres,
                              totalMassDens,
                              dTotalMassDens_dPres,
                              dTotalMassDens_dCompDens,
                              wellElemGravCoef,
                              &currentBHP,
                              &dCurrentBHP_dPres,
                              dCurrentBHP_dCompDens,
                              &iwelemRef,
                              &refGravCoef] ( localIndex const )
  {
    real64 const diffGravCoef = refGravCoef - wellElemGravCoef[iwelemRef];
    currentBHP = pres[iwelemRef] + dPres[iwelemRef] + totalMassDens[iwelemRef] * diffGravCoef;
    dCurrentBHP_dPres = 1 + dTotalMassDens_dPres[iwelemRef] * diffGravCoef;
    for( localIndex ic = 0; ic < numComp; ++ic )
    {
      dCurrentBHP_dCompDens[ic] = dTotalMassDens_dCompDens[iwelemRef][ic] * diffGravCoef;
    }
  } );
}

void CompositionalMultiphaseWell::updateVolRatesForConstraint( WellElementSubRegion & subRegion,
                                                               localIndex const targetIndex )
{
  GEOSX_MARK_FUNCTION;

  // the rank that owns the reference well element is responsible for the calculations below.
  if( !subRegion.isLocallyOwned() )
  {
    return;
  }

  integer constexpr maxNumComp = constitutive::MultiFluidBase::MAX_NUM_COMPONENTS;
  integer const numComp = m_numComponents;
  integer const numPhase = m_numPhases;
  localIndex const iwelemRef = subRegion.getTopWellElementIndex();

  // subRegion data

  arrayView1d< real64 const > const & pres =
    subRegion.getExtrinsicData< extrinsicMeshData::flow::pressure >();
  arrayView1d< real64 const > const & dPres =
    subRegion.getExtrinsicData< extrinsicMeshData::flow::deltaPressure >();

  arrayView1d< real64 const > const & temp =
    subRegion.getReference< array1d< real64 > >( viewKeyStruct::temperatureString() );

  arrayView1d< real64 const > const & connRate =
    subRegion.getReference< array1d< real64 > >( viewKeyStruct::mixtureConnRateString() );
  arrayView1d< real64 const > const & dConnRate =
    subRegion.getReference< array1d< real64 > >( viewKeyStruct::deltaMixtureConnRateString() );

  arrayView2d< real64 const, compflow::USD_COMP > const & compFrac =
    subRegion.getReference< array2d< real64, compflow::LAYOUT_COMP > >( viewKeyStruct::globalCompFractionString() );
  arrayView3d< real64 const, compflow::USD_COMP_DC > const & dCompFrac_dCompDens =
    subRegion.getReference< array3d< real64, compflow::LAYOUT_COMP_DC > >( viewKeyStruct::dGlobalCompFraction_dGlobalCompDensityString() );

  // fluid data

  MultiFluidBase & fluid = getConstitutiveModel< MultiFluidBase >( subRegion, m_fluidModelNames[targetIndex] );

  arrayView3d< real64 const, multifluid::USD_PHASE > const & phaseFrac = fluid.phaseFraction();
  arrayView3d< real64 const, multifluid::USD_PHASE > const & dPhaseFrac_dPres = fluid.dPhaseFraction_dPressure();
  arrayView4d< real64 const, multifluid::USD_PHASE_DC > const & dPhaseFrac_dComp = fluid.dPhaseFraction_dGlobalCompFraction();

  arrayView2d< real64 const, multifluid::USD_FLUID > const & totalDens = fluid.totalDensity();
  arrayView2d< real64 const, multifluid::USD_FLUID > const & dTotalDens_dPres = fluid.dTotalDensity_dPressure();
  arrayView3d< real64 const, multifluid::USD_FLUID_DC > const & dTotalDens_dComp = fluid.dTotalDensity_dGlobalCompFraction();

  arrayView3d< real64 const, multifluid::USD_PHASE > const & phaseDens = fluid.phaseDensity();
  arrayView3d< real64 const, multifluid::USD_PHASE > const & dPhaseDens_dPres = fluid.dPhaseDensity_dPressure();
  arrayView4d< real64 const, multifluid::USD_PHASE_DC > const & dPhaseDens_dComp = fluid.dPhaseDensity_dGlobalCompFraction();

  // control data

  WellControls & wellControls = getWellControls( subRegion );

  integer const useSurfaceConditions = wellControls.useSurfaceConditions();
  real64 const & surfacePres = wellControls.getSurfacePressure();
  real64 const & surfaceTemp = wellControls.getSurfaceTemperature();

  arrayView1d< real64 > const & currentPhaseVolRate =
    wellControls.getReference< array1d< real64 > >( CompositionalMultiphaseWell::viewKeyStruct::currentPhaseVolRateString() );
  arrayView1d< real64 > const & dCurrentPhaseVolRate_dPres =
    wellControls.getReference< array1d< real64 > >( CompositionalMultiphaseWell::viewKeyStruct::dCurrentPhaseVolRate_dPresString() );
  arrayView2d< real64 > const & dCurrentPhaseVolRate_dCompDens =
    wellControls.getReference< array2d< real64 > >( CompositionalMultiphaseWell::viewKeyStruct::dCurrentPhaseVolRate_dCompDensString() );
  arrayView1d< real64 > const & dCurrentPhaseVolRate_dRate =
    wellControls.getReference< array1d< real64 > >( CompositionalMultiphaseWell::viewKeyStruct::dCurrentPhaseVolRate_dRateString() );

  real64 & currentTotalVolRate =
    wellControls.getReference< real64 >( CompositionalMultiphaseWell::viewKeyStruct::currentTotalVolRateString() );
  real64 & dCurrentTotalVolRate_dPres =
    wellControls.getReference< real64 >( CompositionalMultiphaseWell::viewKeyStruct::dCurrentTotalVolRate_dPresString() );
  arrayView1d< real64 > const & dCurrentTotalVolRate_dCompDens =
    wellControls.getReference< array1d< real64 > >( CompositionalMultiphaseWell::viewKeyStruct::dCurrentTotalVolRate_dCompDensString() );
  real64 & dCurrentTotalVolRate_dRate =
    wellControls.getReference< real64 >( CompositionalMultiphaseWell::viewKeyStruct::dCurrentTotalVolRate_dRateString() );

  constitutive::constitutiveUpdatePassThru( fluid, [&] ( auto & castedFluid )
  {
    typename TYPEOFREF( castedFluid ) ::KernelWrapper fluidWrapper = castedFluid.createKernelWrapper();

    // bring everything back to host, capture the scalars by reference
    forAll< serialPolicy >( 1, [&numComp,
                                &numPhase,
                                fluidWrapper,
                                pres,
                                dPres,
                                temp,
                                compFrac,
                                dCompFrac_dCompDens,
                                connRate,
                                dConnRate,
                                totalDens,
                                dTotalDens_dPres,
                                dTotalDens_dComp,
                                phaseDens,
                                dPhaseDens_dPres,
                                dPhaseDens_dComp,
                                phaseFrac,
                                dPhaseFrac_dPres,
                                dPhaseFrac_dComp,
                                &useSurfaceConditions,
                                &surfacePres,
                                &surfaceTemp,
                                &currentTotalVolRate,
                                &dCurrentTotalVolRate_dPres,
                                dCurrentTotalVolRate_dCompDens,
                                &dCurrentTotalVolRate_dRate,
                                currentPhaseVolRate,
                                dCurrentPhaseVolRate_dPres,
                                dCurrentPhaseVolRate_dCompDens,
                                dCurrentPhaseVolRate_dRate,
                                &iwelemRef] ( localIndex const )
    {
      stackArray1d< real64, maxNumComp > work( numComp );

      // Step 1: evaluate the phase and total density in the reference element

      //    We need to evaluate the density as follows:
      //      - Surface conditions: using the surface pressure provided by the user
      //      - Reservoir conditions: using the pressure in the top element
      if( useSurfaceConditions )
      {
        // we need to compute the surface density
        fluidWrapper.update( iwelemRef, 0, surfacePres, surfaceTemp, compFrac[iwelemRef] );
      }
      else
      {
        real64 const refPres = pres[iwelemRef] + dPres[iwelemRef];
        fluidWrapper.update( iwelemRef, 0, refPres, temp[iwelemRef], compFrac[iwelemRef] );
      }

      // Step 2: update the total volume rate

      real64 const currentTotalRate = connRate[iwelemRef] + dConnRate[iwelemRef];

      // Step 2.1: compute the inverse of the total density and derivatives

      real64 const totalDensInv = 1.0 / totalDens[iwelemRef][0];
      real64 const dTotalDensInv_dPres = -dTotalDens_dPres[iwelemRef][0] * totalDensInv * totalDensInv;
      stackArray1d< real64, maxNumComp > dTotalDensInv_dCompDens( numComp );
      for( localIndex ic = 0; ic < numComp; ++ic )
      {
        dTotalDensInv_dCompDens[ic] = -dTotalDens_dComp[iwelemRef][0][ic] * totalDensInv * totalDensInv;
      }
      applyChainRuleInPlace( numComp, dCompFrac_dCompDens[iwelemRef], dTotalDensInv_dCompDens, work.data() );

      // Step 2.2: divide the total mass/molar rate by the total density to get the total volumetric rate
      currentTotalVolRate = currentTotalRate * totalDensInv;
      dCurrentTotalVolRate_dPres = ( useSurfaceConditions ==  0 ) * currentTotalRate * dTotalDensInv_dPres;
      dCurrentTotalVolRate_dRate = totalDensInv;
      for( localIndex ic = 0; ic < numComp; ++ic )
      {
        dCurrentTotalVolRate_dCompDens[ic] = currentTotalRate * dTotalDensInv_dCompDens[ic];
      }

      // Step 3: update the phase volume rate
      for( localIndex ip = 0; ip < numPhase; ++ip )
      {

        // Step 3.1: compute the inverse of the (phase density * phase fraction) and derivatives

        // skip the rest of this function if phase ip is absent
        bool const phaseExists = (phaseFrac[iwelemRef][0][ip] > 0);
        if( !phaseExists )
        {
          continue;
        }

        real64 const phaseDensInv =  1.0 / phaseDens[iwelemRef][0][ip];
        real64 const phaseFracTimesPhaseDensInv = phaseFrac[iwelemRef][0][ip] * phaseDensInv;
        real64 const dPhaseFracTimesPhaseDensInv_dPres = dPhaseFrac_dPres[iwelemRef][0][ip] * phaseDensInv
                                                         - dPhaseDens_dPres[iwelemRef][0][ip] * phaseFracTimesPhaseDensInv * phaseDensInv;


        // Step 3.2: divide the total mass/molar rate by the (phase density * phase fraction) to get the phase volumetric rate
        currentPhaseVolRate[ip] = currentTotalRate * phaseFracTimesPhaseDensInv;
        dCurrentPhaseVolRate_dPres[ip] = ( useSurfaceConditions ==  0 ) * currentTotalRate * dPhaseFracTimesPhaseDensInv_dPres;
        dCurrentPhaseVolRate_dRate[ip] = phaseFracTimesPhaseDensInv;
        for( localIndex ic = 0; ic < numComp; ++ic )
        {
          dCurrentPhaseVolRate_dCompDens[ip][ic] = -phaseFracTimesPhaseDensInv * dPhaseDens_dComp[iwelemRef][0][ip][ic] * phaseDensInv;
          dCurrentPhaseVolRate_dCompDens[ip][ic] += dPhaseFrac_dComp[iwelemRef][0][ip][ic] * phaseDensInv;
          dCurrentPhaseVolRate_dCompDens[ip][ic] *= currentTotalRate;
        }
        applyChainRuleInPlace( numComp, dCompFrac_dCompDens[iwelemRef], dCurrentPhaseVolRate_dCompDens[ip], work.data() );
      }
    } );
  } );
}


void CompositionalMultiphaseWell::updateFluidModel( WellElementSubRegion & subRegion, localIndex const targetIndex )
{
  GEOSX_MARK_FUNCTION;

  arrayView1d< real64 const > const & pres = subRegion.getExtrinsicData< extrinsicMeshData::flow::pressure >();
  arrayView1d< real64 const > const & dPres = subRegion.getExtrinsicData< extrinsicMeshData::flow::deltaPressure >();
  arrayView1d< real64 const > const & temp = subRegion.getReference< array1d< real64 > >( viewKeyStruct::temperatureString() );
  arrayView2d< real64 const, compflow::USD_COMP > const & compFrac =
    subRegion.getReference< array2d< real64, compflow::LAYOUT_COMP > >( viewKeyStruct::globalCompFractionString() );

  MultiFluidBase & fluid = getConstitutiveModel< MultiFluidBase >( subRegion, m_fluidModelNames[targetIndex] );

  constitutive::constitutiveUpdatePassThru( fluid, [&] ( auto & castedFluid )
  {
    using FluidType = TYPEOFREF( castedFluid );
    using ExecPolicy = typename FluidType::exec_policy;
    typename FluidType::KernelWrapper fluidWrapper = castedFluid.createKernelWrapper();

    CompositionalMultiphaseBaseKernels::FluidUpdateKernel::launch< ExecPolicy >( subRegion.size(),
                                                                                 fluidWrapper,
                                                                                 pres,
                                                                                 dPres,
                                                                                 temp,
                                                                                 compFrac );
  } );
}

void CompositionalMultiphaseWell::updatePhaseVolumeFraction( WellElementSubRegion & subRegion, localIndex const targetIndex ) const
{
  GEOSX_MARK_FUNCTION;

  // outputs

  arrayView2d< real64, compflow::USD_PHASE > const & phaseVolFrac =
    subRegion.getReference< array2d< real64, compflow::LAYOUT_PHASE > >( viewKeyStruct::phaseVolumeFractionString() );
  arrayView2d< real64, compflow::USD_PHASE > const & dPhaseVolFrac_dPres =
    subRegion.getReference< array2d< real64, compflow::LAYOUT_PHASE > >( viewKeyStruct::dPhaseVolumeFraction_dPressureString() );
  arrayView3d< real64, compflow::USD_PHASE_DC > const & dPhaseVolFrac_dCompDens =
    subRegion.getReference< array3d< real64, compflow::LAYOUT_PHASE_DC > >( viewKeyStruct::dPhaseVolumeFraction_dGlobalCompDensityString() );

  // inputs

  arrayView3d< real64 const, compflow::USD_COMP_DC > const & dCompFrac_dCompDens =
    subRegion.getReference< array3d< real64, compflow::LAYOUT_COMP_DC > >( viewKeyStruct::dGlobalCompFraction_dGlobalCompDensityString() );
  arrayView2d< real64 const, compflow::USD_COMP > const & compDens =
    subRegion.getReference< array2d< real64, compflow::LAYOUT_COMP > >( viewKeyStruct::globalCompDensityString() );
  arrayView2d< real64 const, compflow::USD_COMP > const & dCompDens =
    subRegion.getReference< array2d< real64, compflow::LAYOUT_COMP > >( viewKeyStruct::deltaGlobalCompDensityString() );

  MultiFluidBase const & fluid = getConstitutiveModel< MultiFluidBase >( subRegion, m_fluidModelNames[targetIndex] );

  arrayView3d< real64 const, multifluid::USD_PHASE > const & phaseFrac = fluid.phaseFraction();
  arrayView3d< real64 const, multifluid::USD_PHASE > const & dPhaseFrac_dPres = fluid.dPhaseFraction_dPressure();
  arrayView4d< real64 const, multifluid::USD_PHASE_DC > const & dPhaseFrac_dComp = fluid.dPhaseFraction_dGlobalCompFraction();

  arrayView3d< real64 const, multifluid::USD_PHASE > const & phaseDens = fluid.phaseDensity();
  arrayView3d< real64 const, multifluid::USD_PHASE > const & dPhaseDens_dPres = fluid.dPhaseDensity_dPressure();
  arrayView4d< real64 const, multifluid::USD_PHASE_DC > const & dPhaseDens_dComp = fluid.dPhaseDensity_dGlobalCompFraction();

  CompositionalMultiphaseBaseKernels::KernelLaunchSelector2< CompositionalMultiphaseBaseKernels::PhaseVolumeFractionKernel
                                                             >( numFluidComponents(), numFluidPhases(),
                                                                subRegion.size(),
                                                                compDens,
                                                                dCompDens,
                                                                dCompFrac_dCompDens,
                                                                phaseDens,
                                                                dPhaseDens_dPres,
                                                                dPhaseDens_dComp,
                                                                phaseFrac,
                                                                dPhaseFrac_dPres,
                                                                dPhaseFrac_dComp,
                                                                phaseVolFrac,
                                                                dPhaseVolFrac_dPres,
                                                                dPhaseVolFrac_dCompDens );
}

void CompositionalMultiphaseWell::updateTotalMassDensity( WellElementSubRegion & subRegion, localIndex const targetIndex ) const
{
  // outputs

  arrayView1d< real64 > const & totalMassDens =
    subRegion.getReference< array1d< real64 > >( viewKeyStruct::totalMassDensityString() );
  arrayView1d< real64 > const & dTotalMassDens_dPres =
    subRegion.getReference< array1d< real64 > >( viewKeyStruct::dTotalMassDensity_dPressureString() );
  arrayView2d< real64, compflow::USD_FLUID_DC > const & dTotalMassDens_dCompDens =
    subRegion.getReference< array2d< real64, compflow::LAYOUT_FLUID_DC > >( viewKeyStruct::dTotalMassDensity_dGlobalCompDensityString() );

  // inputs

  arrayView2d< real64 const, compflow::USD_PHASE > const & phaseVolFrac =
    subRegion.getReference< array2d< real64, compflow::LAYOUT_PHASE > >( viewKeyStruct::phaseVolumeFractionString() );
  arrayView2d< real64 const, compflow::USD_PHASE > const & dPhaseVolFrac_dPres =
    subRegion.getReference< array2d< real64, compflow::LAYOUT_PHASE > >( viewKeyStruct::dPhaseVolumeFraction_dPressureString() );
  arrayView3d< real64 const, compflow::USD_PHASE_DC > const & dPhaseVolFrac_dCompDens =
    subRegion.getReference< array3d< real64, compflow::LAYOUT_PHASE_DC > >( viewKeyStruct::dPhaseVolumeFraction_dGlobalCompDensityString() );

  arrayView3d< real64 const, compflow::USD_COMP_DC > const & dCompFrac_dCompDens =
    subRegion.getReference< array3d< real64, compflow::LAYOUT_COMP_DC > >( viewKeyStruct::dGlobalCompFraction_dGlobalCompDensityString() );

  MultiFluidBase const & fluid = getConstitutiveModel< MultiFluidBase >( subRegion, m_fluidModelNames[targetIndex] );

  arrayView3d< real64 const, multifluid::USD_PHASE > const & phaseMassDens = fluid.phaseMassDensity();
  arrayView3d< real64 const, multifluid::USD_PHASE > const & dPhaseMassDens_dPres = fluid.dPhaseMassDensity_dPressure();
  arrayView4d< real64 const, multifluid::USD_PHASE_DC > const & dPhaseMassDens_dComp = fluid.dPhaseMassDensity_dGlobalCompFraction();

  CompositionalMultiphaseBaseKernels::
    KernelLaunchSelector2< TotalMassDensityKernel >( numFluidComponents(),
                                                     numFluidPhases(),
                                                     subRegion.size(),
                                                     phaseVolFrac,
                                                     dPhaseVolFrac_dPres,
                                                     dPhaseVolFrac_dCompDens,
                                                     dCompFrac_dCompDens,
                                                     phaseMassDens,
                                                     dPhaseMassDens_dPres,
                                                     dPhaseMassDens_dComp,
                                                     totalMassDens,
                                                     dTotalMassDens_dPres,
                                                     dTotalMassDens_dCompDens );

}

void CompositionalMultiphaseWell::updateSubRegionState( WellElementSubRegion & subRegion, localIndex const targetIndex )
{
  // update properties
  updateComponentFraction( subRegion );

  // update volumetric rates for the well constraints
  // note: this must be called before updateFluidModel
  updateVolRatesForConstraint( subRegion, targetIndex );

  // update densities, phase fractions, phase volume fractions
  updateFluidModel( subRegion, targetIndex );
  updatePhaseVolumeFraction( subRegion, targetIndex );
  updateTotalMassDensity( subRegion, targetIndex );

  // update the current BHP pressure
  updateBHPForConstraint( subRegion, targetIndex );

  // update perforation rates
  computePerforationRates( subRegion, targetIndex );
}

void CompositionalMultiphaseWell::initializeWells( DomainPartition & domain )
{
  GEOSX_MARK_FUNCTION;

  integer const numComp = m_numComponents;
  integer const numPhase = m_numPhases;

  MeshLevel & meshLevel = domain.getMeshBody( 0 ).getMeshLevel( 0 );

  // loop over the wells
  forTargetSubRegions< WellElementSubRegion >( meshLevel, [&]( localIndex const targetIndex,
                                                               WellElementSubRegion & subRegion )
  {

    WellControls const & wellControls = getWellControls( subRegion );
    PerforationData const & perforationData = *subRegion.getPerforationData();

    // get well primary variables on well elements
    arrayView1d< real64 > const & wellElemPressure =
      subRegion.getExtrinsicData< extrinsicMeshData::flow::pressure >();

    arrayView1d< real64 > const & wellElemTemp =
      subRegion.getReference< array1d< real64 > >( viewKeyStruct::temperatureString() );

    arrayView2d< real64, compflow::USD_COMP > const & wellElemCompDens =
      subRegion.getReference< array2d< real64, compflow::LAYOUT_COMP > >( viewKeyStruct::globalCompDensityString() );
    arrayView1d< real64 > const & connRate =
      subRegion.getReference< array1d< real64 > >( viewKeyStruct::mixtureConnRateString() );

    // get the info stored on well elements
    arrayView2d< real64, compflow::USD_COMP > const & wellElemCompFrac =
      subRegion.getReference< array2d< real64, compflow::LAYOUT_COMP > >( viewKeyStruct::globalCompFractionString() );
    arrayView1d< real64 const > const & wellElemGravCoef =
      subRegion.getReference< array1d< real64 > >( viewKeyStruct::gravityCoefString() );

    // get the element region, subregion, index
    arrayView1d< localIndex const > const & resElementRegion =
      perforationData.getReference< array1d< localIndex > >( PerforationData::viewKeyStruct::reservoirElementRegionString() );
    arrayView1d< localIndex const > const & resElementSubRegion =
      perforationData.getReference< array1d< localIndex > >( PerforationData::viewKeyStruct::reservoirElementSubregionString() );
    arrayView1d< localIndex const > const & resElementIndex =
      perforationData.getReference< array1d< localIndex > >( PerforationData::viewKeyStruct::reservoirElementIndexString() );

    // 1) Loop over all perforations to compute an average mixture density and component fraction
    // 2) Initialize the reference pressure
    // 3) Estimate the pressures in the well elements using the average density
    PresTempCompFracInitializationKernel::launch( perforationData.size(),
                                                  subRegion.size(),
                                                  numComp,
                                                  numPhase,
                                                  perforationData.getNumPerforationsGlobal(),
                                                  wellControls,
                                                  0.0, // initialization done at t = 0
                                                  m_resPres.toNestedViewConst(),
                                                  m_resTemp.toNestedViewConst(),
                                                  m_resCompDens.toNestedViewConst(),
                                                  m_resPhaseVolFrac.toNestedViewConst(),
                                                  m_resPhaseMassDens.toNestedViewConst(),
                                                  resElementRegion,
                                                  resElementSubRegion,
                                                  resElementIndex,
                                                  wellElemGravCoef,
                                                  wellElemPressure,
                                                  wellElemTemp,
                                                  wellElemCompFrac );

    // get well secondary variables on well elements
    MultiFluidBase & fluid = getConstitutiveModel< MultiFluidBase >( subRegion, m_fluidModelNames[targetIndex] );
    arrayView3d< real64 const, multifluid::USD_PHASE > const & wellElemPhaseDens = fluid.phaseDensity();
    arrayView2d< real64 const, multifluid::USD_FLUID > const & wellElemTotalDens = fluid.totalDensity();

    // 4) Back calculate component densities
    constitutive::constitutiveUpdatePassThru( fluid, [&] ( auto & castedFluid )
    {
      typename TYPEOFREF( castedFluid ) ::KernelWrapper fluidWrapper = castedFluid.createKernelWrapper();

      CompositionalMultiphaseBaseKernels::FluidUpdateKernel::launch< serialPolicy >( subRegion.size(),
                                                                                     fluidWrapper,
                                                                                     wellElemPressure,
                                                                                     wellElemTemp,
                                                                                     wellElemCompFrac );
    } );

    CompDensInitializationKernel::launch( subRegion.size(),
                                          numComp,
                                          wellElemCompFrac,
                                          wellElemTotalDens,
                                          wellElemCompDens );

    // 5) Recompute the pressure-dependent properties
    // Note: I am leaving that here because I would like to use the perforationRates (computed in UpdateState)
    //       to better initialize the rates
    updateSubRegionState( subRegion, targetIndex );

    // 6) Estimate the well rates
    // TODO: initialize rates using perforation rates
    CompositionalMultiphaseWellKernels::RateInitializationKernel::launch( subRegion.size(),
                                                                          m_targetPhaseIndex,
                                                                          wellControls,
                                                                          0.0, // initialization done at t = 0
                                                                          wellElemPhaseDens,
                                                                          wellElemTotalDens,
                                                                          connRate );
  } );
}

void CompositionalMultiphaseWell::assembleFluxTerms( real64 const GEOSX_UNUSED_PARAM( time_n ),
                                                     real64 const dt,
                                                     DomainPartition const & domain,
                                                     DofManager const & dofManager,
                                                     CRSMatrixView< real64, globalIndex const > const & localMatrix,
                                                     arrayView1d< real64 > const & localRhs )
{
  GEOSX_MARK_FUNCTION;

  MeshLevel const & meshLevel = domain.getMeshBody( 0 ).getMeshLevel( 0 );

  // loop over the wells
  forTargetSubRegions< WellElementSubRegion >( meshLevel, [&]( localIndex const,
                                                               WellElementSubRegion const & subRegion )
  {
    WellControls const & wellControls = getWellControls( subRegion );

    // get a reference to the degree-of-freedom numbers
    string const wellDofKey = dofManager.getKey( wellElementDofName() );
    arrayView1d< globalIndex const > const & wellElemDofNumber =
      subRegion.getReference< array1d< globalIndex > >( wellDofKey );
    arrayView1d< localIndex const > const & nextWellElemIndex =
      subRegion.getReference< array1d< localIndex > >( WellElementSubRegion::viewKeyStruct::nextWellElementIndexString() );

    // get a reference to the primary variables on well elements
    arrayView1d< real64 const > const & connRate =
      subRegion.getReference< array1d< real64 > >( viewKeyStruct::mixtureConnRateString() );
    arrayView1d< real64 const > const & dConnRate =
      subRegion.getReference< array1d< real64 > >( viewKeyStruct::deltaMixtureConnRateString() );

    // get the info stored on well elements
    arrayView2d< real64 const, compflow::USD_COMP > const & wellElemCompFrac =
      subRegion.getReference< array2d< real64, compflow::LAYOUT_COMP > >( viewKeyStruct::globalCompFractionString() );
    arrayView3d< real64 const, compflow::USD_COMP_DC > const & dWellElemCompFrac_dCompDens =
      subRegion.getReference< array3d< real64, compflow::LAYOUT_COMP_DC > >( viewKeyStruct::dGlobalCompFraction_dGlobalCompDensityString() );

    CompositionalMultiphaseBaseKernels::
      KernelLaunchSelector1< FluxKernel >( numFluidComponents(),
                                           subRegion.size(),
                                           dofManager.rankOffset(),
                                           wellControls,
                                           wellElemDofNumber,
                                           nextWellElemIndex,
                                           connRate,
                                           dConnRate,
                                           wellElemCompFrac,
                                           dWellElemCompFrac_dCompDens,
                                           dt,
                                           localMatrix,
                                           localRhs );
  } );
}

void CompositionalMultiphaseWell::assembleAccumulationTerms( DomainPartition const & domain,
                                                             DofManager const & dofManager,
                                                             CRSMatrixView< real64, globalIndex const > const & localMatrix,
                                                             arrayView1d< real64 > const & localRhs )
{
  GEOSX_MARK_FUNCTION;

  MeshLevel const & meshLevel = domain.getMeshBody( 0 ).getMeshLevel( 0 );

  string const wellDofKey = dofManager.getKey( wellElementDofName() );

  forTargetSubRegions< WellElementSubRegion >( meshLevel, [&]( localIndex const targetIndex,
                                                               WellElementSubRegion const & subRegion )
  {

    // for now, we do not want to model storage effects in the wells (unless the well is shut)
    WellControls const & wellControls = getWellControls( subRegion );
    if( wellControls.wellIsOpen( m_currentTime + m_currentDt ) )
    {
      return;
    }

    // get the degrees of freedom and ghosting info
    arrayView1d< globalIndex const > const & wellElemDofNumber =
      subRegion.getReference< array1d< globalIndex > >( wellDofKey );
    arrayView1d< integer const > const & wellElemGhostRank = subRegion.ghostRank();

    // get the properties on the well element
    arrayView2d< real64 const, compflow::USD_PHASE > const & wellElemPhaseVolFrac =
      subRegion.getReference< array2d< real64, compflow::LAYOUT_PHASE > >( viewKeyStruct::phaseVolumeFractionString() );
    arrayView2d< real64 const, compflow::USD_PHASE > const & dWellElemPhaseVolFrac_dPres =
      subRegion.getReference< array2d< real64, compflow::LAYOUT_PHASE > >( viewKeyStruct::dPhaseVolumeFraction_dPressureString() );
    arrayView3d< real64 const, compflow::USD_PHASE_DC > const & dWellElemPhaseVolFrac_dComp =
      subRegion.getReference< array3d< real64, compflow::LAYOUT_PHASE_DC > >( viewKeyStruct::dPhaseVolumeFraction_dGlobalCompDensityString() );

    arrayView3d< real64 const, compflow::USD_COMP_DC > const & dWellElemCompFrac_dCompDens =
      subRegion.getReference< array3d< real64, compflow::LAYOUT_COMP_DC > >( viewKeyStruct::dGlobalCompFraction_dGlobalCompDensityString() );

    arrayView2d< real64 const, compflow::USD_PHASE > const & wellElemPhaseVolFracOld =
      subRegion.getReference< array2d< real64, compflow::LAYOUT_PHASE > >( viewKeyStruct::phaseVolumeFractionOldString() );
    arrayView2d< real64 const, compflow::USD_PHASE > const & wellElemPhaseDensOld =
      subRegion.getReference< array2d< real64, compflow::LAYOUT_PHASE > >( viewKeyStruct::phaseDensityOldString() );
    arrayView3d< real64 const, compflow::USD_PHASE_COMP > const & wellElemPhaseCompFracOld =
      subRegion.getReference< array3d< real64, compflow::LAYOUT_PHASE_COMP > >( viewKeyStruct::phaseComponentFractionOldString() );

    arrayView1d< real64 const > const & wellElemVolume = subRegion.getElementVolume();

    MultiFluidBase const & fluid = getConstitutiveModel< MultiFluidBase >( subRegion, fluidModelNames()[targetIndex] );
    arrayView3d< real64 const, multifluid::USD_PHASE > const & wellElemPhaseDens = fluid.phaseDensity();
    arrayView3d< real64 const, multifluid::USD_PHASE > const & dWellElemPhaseDens_dPres = fluid.dPhaseDensity_dPressure();
    arrayView4d< real64 const, multifluid::USD_PHASE_DC > const & dWellElemPhaseDens_dComp = fluid.dPhaseDensity_dGlobalCompFraction();
    arrayView4d< real64 const, multifluid::USD_PHASE_COMP > const & wellElemPhaseCompFrac = fluid.phaseCompFraction();
    arrayView4d< real64 const, multifluid::USD_PHASE_COMP > const & dWellElemPhaseCompFrac_dPres = fluid.dPhaseCompFraction_dPressure();
    arrayView5d< real64 const, multifluid::USD_PHASE_COMP_DC > const & dWellElemPhaseCompFrac_dComp = fluid.dPhaseCompFraction_dGlobalCompFraction();

    CompositionalMultiphaseBaseKernels::
      KernelLaunchSelector1< AccumulationKernel >( numFluidComponents(),
                                                   subRegion.size(),
                                                   numFluidPhases(),
                                                   dofManager.rankOffset(),
                                                   wellElemDofNumber,
                                                   wellElemGhostRank,
                                                   wellElemVolume,
                                                   wellElemPhaseVolFrac,
                                                   dWellElemPhaseVolFrac_dPres,
                                                   dWellElemPhaseVolFrac_dComp,
                                                   dWellElemCompFrac_dCompDens,
                                                   wellElemPhaseDens,
                                                   dWellElemPhaseDens_dPres,
                                                   dWellElemPhaseDens_dComp,
                                                   wellElemPhaseCompFrac,
                                                   dWellElemPhaseCompFrac_dPres,
                                                   dWellElemPhaseCompFrac_dComp,
                                                   wellElemPhaseVolFracOld,
                                                   wellElemPhaseDensOld,
                                                   wellElemPhaseCompFracOld,
                                                   localMatrix,
                                                   localRhs );
  } );
}


void CompositionalMultiphaseWell::assembleVolumeBalanceTerms( DomainPartition const & domain,
                                                              DofManager const & dofManager,
                                                              CRSMatrixView< real64, globalIndex const > const & localMatrix,
                                                              arrayView1d< real64 > const & localRhs )
{
  GEOSX_MARK_FUNCTION;

  MeshLevel const & meshLevel = domain.getMeshBody( 0 ).getMeshLevel( 0 );

  string const wellDofKey = dofManager.getKey( wellElementDofName() );

  forTargetSubRegions< WellElementSubRegion >( meshLevel, [&]( localIndex const,
                                                               WellElementSubRegion const & subRegion )
  {
    // get the degrees of freedom and ghosting info
    arrayView1d< globalIndex const > const & wellElemDofNumber =
      subRegion.getReference< array1d< globalIndex > >( wellDofKey );
    arrayView1d< integer const > const & wellElemGhostRank = subRegion.ghostRank();

    // get the properties on the well element
    arrayView2d< real64 const, compflow::USD_PHASE > const & wellElemPhaseVolFrac =
      subRegion.getReference< array2d< real64, compflow::LAYOUT_PHASE > >( viewKeyStruct::phaseVolumeFractionString() );
    arrayView2d< real64 const, compflow::USD_PHASE > const & dWellElemPhaseVolFrac_dPres =
      subRegion.getReference< array2d< real64, compflow::LAYOUT_PHASE > >( viewKeyStruct::dPhaseVolumeFraction_dPressureString() );
    arrayView3d< real64 const, compflow::USD_PHASE_DC > const & dWellElemPhaseVolFrac_dComp =
      subRegion.getReference< array3d< real64, compflow::LAYOUT_PHASE_DC > >( viewKeyStruct::dPhaseVolumeFraction_dGlobalCompDensityString() );

    arrayView1d< real64 const > const & wellElemVolume =
      subRegion.getReference< array1d< real64 > >( ElementSubRegionBase::viewKeyStruct::elementVolumeString() );

    CompositionalMultiphaseBaseKernels::
      KernelLaunchSelector1< VolumeBalanceKernel >( numFluidComponents(),
                                                    subRegion.size(),
                                                    numFluidPhases(),
                                                    dofManager.rankOffset(),
                                                    wellElemDofNumber,
                                                    wellElemGhostRank,
                                                    wellElemPhaseVolFrac,
                                                    dWellElemPhaseVolFrac_dPres,
                                                    dWellElemPhaseVolFrac_dComp,
                                                    wellElemVolume,
                                                    localMatrix,
                                                    localRhs );
  } );
}


real64
CompositionalMultiphaseWell::calculateResidualNorm( DomainPartition const & domain,
                                                    DofManager const & dofManager,
                                                    arrayView1d< real64 const > const & localRhs )
{
  GEOSX_MARK_FUNCTION;

  MeshLevel const & meshLevel = domain.getMeshBody( 0 ).getMeshLevel( 0 );

  real64 localResidualNorm = 0;
  forTargetSubRegions< WellElementSubRegion >( meshLevel, [&]( localIndex const,
                                                               WellElementSubRegion const & subRegion )
  {
    // get the degree of freedom numbers
    string const wellDofKey = dofManager.getKey( wellElementDofName() );
    arrayView1d< globalIndex const > const & wellElemDofNumber =
      subRegion.getReference< array1d< globalIndex > >( wellDofKey );
    arrayView1d< integer const > const & wellElemGhostRank = subRegion.ghostRank();

    arrayView1d< real64 const > const & wellElemVolume =
      subRegion.getReference< array1d< real64 > >( ElementSubRegionBase::viewKeyStruct::elementVolumeString() );
    arrayView2d< real64 const, compflow::USD_PHASE > const wellElemPhaseDensOld =
      subRegion.getReference< array2d< real64, compflow::LAYOUT_PHASE > >( viewKeyStruct::phaseDensityOldString() );
    arrayView1d< real64 const > const wellElemTotalDensOld =
      subRegion.getReference< array1d< real64 > >( viewKeyStruct::totalDensityOldString() );

    WellControls const & wellControls = getWellControls( subRegion );

    ResidualNormKernel::launch< parallelDevicePolicy<>,
                                parallelDeviceReduce >( localRhs,
                                                        dofManager.rankOffset(),
                                                        subRegion.isLocallyOwned(),
                                                        subRegion.getTopWellElementIndex(),
                                                        m_numComponents,
                                                        numDofPerWellElement(),
                                                        m_targetPhaseIndex,
                                                        wellControls,
                                                        wellElemDofNumber,
                                                        wellElemGhostRank,
                                                        wellElemVolume,
                                                        wellElemPhaseDensOld,
                                                        wellElemTotalDensOld,
                                                        m_currentTime + m_currentDt, // residual normalized with rate of the end of the time
                                                                                     // interval
                                                        m_currentDt,
                                                        &localResidualNorm );
  } );
  return sqrt( MpiWrapper::sum( localResidualNorm, MPI_COMM_GEOSX ) );
}

real64
CompositionalMultiphaseWell::scalingForSystemSolution( DomainPartition const & domain,
                                                       DofManager const & dofManager,
                                                       arrayView1d< real64 const > const & localSolution )
{
  GEOSX_MARK_FUNCTION;

  // check if we want to rescale the Newton update
  if( m_maxCompFracChange >= 1.0 && m_maxRelativePresChange >= 1.0 )
  {
    // no rescaling wanted, we just return 1.0;
    return 1.0;
  }

  MeshLevel const & meshLevel = domain.getMeshBody( 0 ).getMeshLevel( 0 );

  real64 scalingFactor = 1.0;
  forTargetSubRegions< WellElementSubRegion >( meshLevel, [&]( localIndex const,
                                                               WellElementSubRegion const & subRegion )
  {
    // get the degree of freedom numbers on well elements and ghosting info
    string const wellDofKey = dofManager.getKey( wellElementDofName() );
    arrayView1d< globalIndex const > const & wellElemDofNumber =
      subRegion.getReference< array1d< globalIndex > >( wellDofKey );
    arrayView1d< integer const > const & wellElemGhostRank = subRegion.ghostRank();

    // get a reference to the primary variables on well elements
    arrayView1d< real64 const > const & wellElemPressure =
      subRegion.getExtrinsicData< extrinsicMeshData::flow::pressure >();
    arrayView1d< real64 const > const & dWellElemPressure =
      subRegion.getExtrinsicData< extrinsicMeshData::flow::deltaPressure >();

    arrayView2d< real64 const, compflow::USD_COMP > const & wellElemCompDens =
      subRegion.getReference< array2d< real64, compflow::LAYOUT_COMP > >( viewKeyStruct::globalCompDensityString() );
    arrayView2d< real64 const, compflow::USD_COMP > const & dWellElemCompDens =
      subRegion.getReference< array2d< real64, compflow::LAYOUT_COMP > >( viewKeyStruct::deltaGlobalCompDensityString() );

    real64 const subRegionScalingFactor =
      SolutionScalingKernel::launch< parallelDevicePolicy<>,
                                     parallelDeviceReduce >( localSolution,
                                                             dofManager.rankOffset(),
                                                             numFluidComponents(),
                                                             wellElemDofNumber,
                                                             wellElemGhostRank,
                                                             wellElemPressure,
                                                             dWellElemPressure,
                                                             wellElemCompDens,
                                                             dWellElemCompDens,
                                                             m_maxRelativePresChange,
                                                             m_maxCompFracChange );


    if( subRegionScalingFactor < scalingFactor )
    {
      scalingFactor = subRegionScalingFactor;
    }
  } );

  return LvArray::math::max( MpiWrapper::min( scalingFactor, MPI_COMM_GEOSX ), m_minScalingFactor );
}

bool
CompositionalMultiphaseWell::checkSystemSolution( DomainPartition const & domain,
                                                  DofManager const & dofManager,
                                                  arrayView1d< real64 const > const & localSolution,
                                                  real64 const scalingFactor )
{
  GEOSX_MARK_FUNCTION;

  MeshLevel const & meshLevel = domain.getMeshBody( 0 ).getMeshLevel( 0 );

  int localCheck = 1;
  forTargetSubRegions< WellElementSubRegion >( meshLevel, [&]( localIndex const,
                                                               WellElementSubRegion const & subRegion )
  {
    // get the degree of freedom numbers on well elements and ghosting info
    string const wellDofKey = dofManager.getKey( wellElementDofName() );
    arrayView1d< globalIndex const > const & wellElemDofNumber =
      subRegion.getReference< array1d< globalIndex > >( wellDofKey );
    arrayView1d< integer const > const & wellElemGhostRank = subRegion.ghostRank();

    // get a reference to the primary variables on well elements
    arrayView1d< real64 const > const & wellElemPressure =
      subRegion.getExtrinsicData< extrinsicMeshData::flow::pressure >();
    arrayView1d< real64 const > const & dWellElemPressure =
      subRegion.getExtrinsicData< extrinsicMeshData::flow::deltaPressure >();

    arrayView2d< real64 const, compflow::USD_COMP > const & wellElemCompDens =
      subRegion.getReference< array2d< real64, compflow::LAYOUT_COMP > >( viewKeyStruct::globalCompDensityString() );
    arrayView2d< real64 const, compflow::USD_COMP > const & dWellElemCompDens =
      subRegion.getReference< array2d< real64, compflow::LAYOUT_COMP > >( viewKeyStruct::deltaGlobalCompDensityString() );

    localIndex const subRegionSolutionCheck =
      SolutionCheckKernel::launch< parallelDevicePolicy<>,
                                   parallelDeviceReduce >( localSolution,
                                                           dofManager.rankOffset(),
                                                           numFluidComponents(),
                                                           wellElemDofNumber,
                                                           wellElemGhostRank,
                                                           wellElemPressure,
                                                           dWellElemPressure,
                                                           wellElemCompDens,
                                                           dWellElemCompDens,
                                                           m_allowCompDensChopping,
                                                           scalingFactor );

    if( subRegionSolutionCheck == 0 )
    {
      localCheck = 0;
    }
  } );
  return MpiWrapper::min( localCheck );
}

void CompositionalMultiphaseWell::computePerforationRates( WellElementSubRegion & subRegion,
                                                           localIndex const GEOSX_UNUSED_PARAM( targetIndex ) )
{
  GEOSX_MARK_FUNCTION;

  // if the well is shut, we neglect reservoir-well flow that may occur despite the zero rate
  // therefore, we do not want to compute perforation rates and we simply assume they are zero
  WellControls const & wellControls = getWellControls( subRegion );
  if( !wellControls.wellIsOpen( m_currentTime + m_currentDt ) )
  {
    return;
  }

  PerforationData * const perforationData = subRegion.getPerforationData();

  // get depth
  arrayView1d< real64 const > const & wellElemGravCoef =
    subRegion.getReference< array1d< real64 > >( viewKeyStruct::gravityCoefString() );

  // get well primary variables on well elements
  arrayView1d< real64 const > const & wellElemPres =
    subRegion.getExtrinsicData< extrinsicMeshData::flow::pressure >();
  arrayView1d< real64 const > const & dWellElemPres =
    subRegion.getExtrinsicData< extrinsicMeshData::flow::deltaPressure >();

  arrayView2d< real64 const, compflow::USD_COMP > const & wellElemCompDens =
    subRegion.getReference< array2d< real64, compflow::LAYOUT_COMP > >( viewKeyStruct::globalCompDensityString() );
  arrayView2d< real64 const, compflow::USD_COMP > const & dWellElemCompDens =
    subRegion.getReference< array2d< real64, compflow::LAYOUT_COMP > >( viewKeyStruct::deltaGlobalCompDensityString() );

  arrayView1d< real64 const > const & wellElemTotalMassDens =
    subRegion.getReference< array1d< real64 > >( viewKeyStruct::totalMassDensityString() );
  arrayView1d< real64 const > const & dWellElemTotalMassDens_dPres =
    subRegion.getReference< array1d< real64 > >( viewKeyStruct::dTotalMassDensity_dPressureString() );
  arrayView2d< real64 const, compflow::USD_FLUID_DC > const & dWellElemTotalMassDens_dCompDens =
    subRegion.getReference< array2d< real64, compflow::LAYOUT_FLUID_DC > >( viewKeyStruct::dTotalMassDensity_dGlobalCompDensityString() );

  arrayView2d< real64 const, compflow::USD_COMP > const & wellElemCompFrac =
    subRegion.getReference< array2d< real64, compflow::LAYOUT_COMP > >( viewKeyStruct::globalCompFractionString() );
  arrayView3d< real64 const, compflow::USD_COMP_DC > const & dWellElemCompFrac_dCompDens =
    subRegion.getReference< array3d< real64, compflow::LAYOUT_COMP_DC > >( viewKeyStruct::dGlobalCompFraction_dGlobalCompDensityString() );

  // get well variables on perforations
  arrayView1d< real64 const > const & perfGravCoef =
    perforationData->getReference< array1d< real64 > >( viewKeyStruct::gravityCoefString() );
  arrayView1d< localIndex const > const & perfWellElemIndex =
    perforationData->getReference< array1d< localIndex > >( PerforationData::viewKeyStruct::wellElementIndexString() );
  arrayView1d< real64 const > const & perfTrans =
    perforationData->getReference< array1d< real64 > >( PerforationData::viewKeyStruct::wellTransmissibilityString() );

  arrayView2d< real64 > const & compPerfRate =
    perforationData->getReference< array2d< real64 > >( viewKeyStruct::compPerforationRateString() );
  arrayView3d< real64 > const & dCompPerfRate_dPres =
    perforationData->getReference< array3d< real64 > >( viewKeyStruct::dCompPerforationRate_dPresString() );
  arrayView4d< real64 > const & dCompPerfRate_dComp =
    perforationData->getReference< array4d< real64 > >( viewKeyStruct::dCompPerforationRate_dCompString() );

  // get the element region, subregion, index
  arrayView1d< localIndex const > const & resElementRegion =
    perforationData->getReference< array1d< localIndex > >( PerforationData::viewKeyStruct::reservoirElementRegionString() );
  arrayView1d< localIndex const > const & resElementSubRegion =
    perforationData->getReference< array1d< localIndex > >( PerforationData::viewKeyStruct::reservoirElementSubregionString() );
  arrayView1d< localIndex const > const & resElementIndex =
    perforationData->getReference< array1d< localIndex > >( PerforationData::viewKeyStruct::reservoirElementIndexString() );

  CompositionalMultiphaseBaseKernels::
    KernelLaunchSelector2< PerforationKernel >( numFluidComponents(),
                                                numFluidPhases(),
                                                perforationData->size(),
                                                m_resPres.toNestedViewConst(),
                                                m_deltaResPres.toNestedViewConst(),
                                                m_resPhaseVolFrac.toNestedViewConst(),
                                                m_dResPhaseVolFrac_dPres.toNestedViewConst(),
                                                m_dResPhaseVolFrac_dCompDens.toNestedViewConst(),
                                                m_dResCompFrac_dCompDens.toNestedViewConst(),
                                                m_resPhaseDens.toNestedViewConst(),
                                                m_dResPhaseDens_dPres.toNestedViewConst(),
                                                m_dResPhaseDens_dComp.toNestedViewConst(),
                                                m_resPhaseVisc.toNestedViewConst(),
                                                m_dResPhaseVisc_dPres.toNestedViewConst(),
                                                m_dResPhaseVisc_dComp.toNestedViewConst(),
                                                m_resPhaseCompFrac.toNestedViewConst(),
                                                m_dResPhaseCompFrac_dPres.toNestedViewConst(),
                                                m_dResPhaseCompFrac_dComp.toNestedViewConst(),
                                                m_resPhaseRelPerm.toNestedViewConst(),
                                                m_dResPhaseRelPerm_dPhaseVolFrac.toNestedViewConst(),
                                                wellElemGravCoef,
                                                wellElemPres,
                                                dWellElemPres,
                                                wellElemCompDens,
                                                dWellElemCompDens,
                                                wellElemTotalMassDens,
                                                dWellElemTotalMassDens_dPres,
                                                dWellElemTotalMassDens_dCompDens,
                                                wellElemCompFrac,
                                                dWellElemCompFrac_dCompDens,
                                                perfGravCoef,
                                                perfWellElemIndex,
                                                perfTrans,
                                                resElementRegion,
                                                resElementSubRegion,
                                                resElementIndex,
                                                compPerfRate,
                                                dCompPerfRate_dPres,
                                                dCompPerfRate_dComp );

}


void
CompositionalMultiphaseWell::applySystemSolution( DofManager const & dofManager,
                                                  arrayView1d< real64 const > const & localSolution,
                                                  real64 const scalingFactor,
                                                  DomainPartition & domain )
{
  // update all the fields using the global damping coefficients
  dofManager.addVectorToField( localSolution,
                               wellElementDofName(),
                               extrinsicMeshData::flow::deltaPressure::key(),
                               scalingFactor,
                               { m_numDofPerWellElement, 0, 1 } );

  dofManager.addVectorToField( localSolution,
                               wellElementDofName(),
                               viewKeyStruct::deltaGlobalCompDensityString(),
                               scalingFactor,
                               { m_numDofPerWellElement, 1, m_numDofPerWellElement - 1 } );

  dofManager.addVectorToField( localSolution,
                               wellElementDofName(),
                               viewKeyStruct::deltaMixtureConnRateString(),
                               scalingFactor,
                               { m_numDofPerWellElement, m_numDofPerWellElement - 1, m_numDofPerWellElement } );

  // if component density chopping is allowed, some component densities may be negative after the update
  // these negative component densities are set to zero in this function
  if( m_allowCompDensChopping )
  {
    chopNegativeDensities( domain );
  }

  // synchronize
  std::map< string, string_array > fieldNames;
  fieldNames["elems"].emplace_back( string( extrinsicMeshData::flow::deltaPressure::key() ) );
  fieldNames["elems"].emplace_back( string( viewKeyStruct::deltaGlobalCompDensityString() ) );
  fieldNames["elems"].emplace_back( string( viewKeyStruct::deltaMixtureConnRateString() ) );
  CommunicationTools::getInstance().synchronizeFields( fieldNames,
                                                       domain.getMeshBody( 0 ).getMeshLevel( 0 ),
                                                       domain.getNeighbors(),
                                                       true );
}

void CompositionalMultiphaseWell::chopNegativeDensities( DomainPartition & domain )
{
  MeshLevel & meshLevel = domain.getMeshBody( 0 ).getMeshLevel( 0 );
  integer const numComp = m_numComponents;

  forTargetSubRegions< WellElementSubRegion >( meshLevel, [&]( localIndex const,
                                                               WellElementSubRegion & subRegion )
  {
    arrayView1d< integer const > const & wellElemGhostRank = subRegion.ghostRank();

    arrayView2d< real64 const, compflow::USD_COMP > const & wellElemCompDens =
      subRegion.getReference< array2d< real64, compflow::LAYOUT_COMP > >( viewKeyStruct::globalCompDensityString() );
    arrayView2d< real64, compflow::USD_COMP > const & dWellElemCompDens =
      subRegion.getReference< array2d< real64, compflow::LAYOUT_COMP > >( viewKeyStruct::deltaGlobalCompDensityString() );

    forAll< parallelDevicePolicy<> >( subRegion.size(), [=] GEOSX_HOST_DEVICE ( localIndex const iwelem )
    {
      if( wellElemGhostRank[iwelem] < 0 )
      {
        for( localIndex ic = 0; ic < numComp; ++ic )
        {
          // get the latest component density (i.e., after the update of dWellElemCompDens)
          real64 const newDens = wellElemCompDens[iwelem][ic] + dWellElemCompDens[iwelem][ic];
          // we allowed for some densities to be slightly negative in CheckSystemSolution
          // if the new density is negative, chop back to zero
          if( newDens < 0 )
          {
            dWellElemCompDens[iwelem][ic] = -wellElemCompDens[iwelem][ic];
          }
        }
      }
    } );
  } );
}


void CompositionalMultiphaseWell::resetStateToBeginningOfStep( DomainPartition & domain )
{
  MeshLevel & meshLevel = domain.getMeshBody( 0 ).getMeshLevel( 0 );
  integer const numComp = m_numComponents;

  forTargetSubRegions< WellElementSubRegion >( meshLevel, [&]( localIndex const,
                                                               WellElementSubRegion & subRegion )
  {
    // get a reference to the primary variables on well elements
    arrayView1d< real64 > const & dWellElemPressure =
      subRegion.getExtrinsicData< extrinsicMeshData::flow::deltaPressure >();
    arrayView2d< real64, compflow::USD_COMP > const & dWellElemGlobalCompDensity =
      subRegion.getReference< array2d< real64, compflow::LAYOUT_COMP > >( viewKeyStruct::deltaGlobalCompDensityString() );
    arrayView1d< real64 > const & dConnRate =
      subRegion.getReference< array1d< real64 > >( viewKeyStruct::deltaMixtureConnRateString() );

    forAll< parallelDevicePolicy<> >( subRegion.size(), [=] GEOSX_HOST_DEVICE ( localIndex const iwelem )
    {
      // extract solution and apply to dP
      dWellElemPressure[iwelem] = 0;
      dConnRate[iwelem] = 0;
      for( localIndex ic = 0; ic < numComp; ++ic )
      {
        dWellElemGlobalCompDensity[iwelem][ic] = 0;
      }
    } );
  } );

  // call constitutive models
  updateState( domain );
}

void CompositionalMultiphaseWell::backupFields( MeshLevel & mesh ) const
{
  GEOSX_MARK_FUNCTION;

  integer const numComp = m_numComponents;
  integer const numPhase = m_numPhases;

  // backup some fields used in time derivative approximation
  forTargetSubRegions< WellElementSubRegion >( mesh, [&]( localIndex const targetIndex,
                                                          WellElementSubRegion & subRegion )
  {
    arrayView1d< integer const > const wellElemGhostRank = subRegion.ghostRank();

    arrayView2d< real64 const, compflow::USD_PHASE > const wellElemPhaseVolFrac =
      subRegion.getReference< array2d< real64, compflow::LAYOUT_PHASE > >( viewKeyStruct::phaseVolumeFractionString() );

    MultiFluidBase const & fluid = getConstitutiveModel< MultiFluidBase >( subRegion, fluidModelNames()[targetIndex] );
    arrayView2d< real64 const, multifluid::USD_FLUID > const wellElemTotalDens = fluid.totalDensity();
    arrayView3d< real64 const, multifluid::USD_PHASE > const wellElemPhaseDens = fluid.phaseDensity();
    arrayView4d< real64 const, multifluid::USD_PHASE_COMP > const wellElemPhaseCompFrac = fluid.phaseCompFraction();

    arrayView1d< real64 > const wellElemTotalDensOld =
      subRegion.getReference< array1d< real64 > >( viewKeyStruct::totalDensityOldString() );
    arrayView2d< real64, compflow::USD_PHASE > const wellElemPhaseDensOld =
      subRegion.getReference< array2d< real64, compflow::LAYOUT_PHASE > >( viewKeyStruct::phaseDensityOldString() );
    arrayView2d< real64, compflow::USD_PHASE > const wellElemPhaseVolFracOld =
      subRegion.getReference< array2d< real64, compflow::LAYOUT_PHASE > >( viewKeyStruct::phaseVolumeFractionOldString() );
    arrayView3d< real64, compflow::USD_PHASE_COMP > const wellElemPhaseCompFracOld =
      subRegion.getReference< array3d< real64, compflow::LAYOUT_PHASE_COMP > >( viewKeyStruct::phaseComponentFractionOldString() );

    forAll< parallelDevicePolicy<> >( subRegion.size(), [=] GEOSX_HOST_DEVICE ( localIndex const ei )
    {
      if( wellElemGhostRank[ei] >= 0 )
      {
        return;
      }

      wellElemTotalDensOld[ei] = wellElemTotalDens[ei][0];

      for( localIndex ip = 0; ip < numPhase; ++ip )
      {
        wellElemPhaseDensOld[ei][ip] = wellElemPhaseDens[ei][0][ip];
        wellElemPhaseVolFracOld[ei][ip] = wellElemPhaseVolFrac[ei][ip];

        for( localIndex ic = 0; ic < numComp; ++ic )
        {
          wellElemPhaseCompFracOld[ei][ip][ic] = wellElemPhaseCompFrac[ei][0][ip][ic];
        }
      }
    } );
  } );
}


void CompositionalMultiphaseWell::resetViews( DomainPartition & domain )
{
  WellSolverBase::resetViews( domain );

  MeshLevel & mesh = domain.getMeshBody( 0 ).getMeshLevel( 0 );
  ElementRegionManager & elemManager = mesh.getElemManager();

  CompositionalMultiphaseBase & flowSolver = getParent().getGroup< CompositionalMultiphaseBase >( getFlowSolverName() );

  {
    using namespace extrinsicMeshData::flow;
    using namespace compflow;

    m_resPres.clear();
    m_resPres = elemManager.constructArrayViewAccessor< real64, 1 >( pressure::key() );
    m_resPres.setName( getName() + "/accessors/" + pressure::key() );

    m_deltaResPres.clear();
    m_deltaResPres =
      elemManager.constructArrayViewAccessor< real64, 1 >( deltaPressure::key() );
    m_deltaResPres.setName( getName() + "/accessors/" + deltaPressure::key() );

    m_resTemp.clear();
    m_resTemp = elemManager.constructArrayViewAccessor< real64, 1 >( temperature::key() );
    m_resTemp.setName( getName() + "/accessors/" + temperature::key() );

    m_resCompDens.clear();
    m_resCompDens =
      elemManager.constructArrayViewAccessor< real64, 2, LAYOUT_COMP >( globalCompDensity::key() );
    m_resCompDens.setName( getName() + "/accessors/" + globalCompDensity::key() );

    m_dResCompFrac_dCompDens.clear();
    m_dResCompFrac_dCompDens =
      elemManager.constructArrayViewAccessor< real64, 3, LAYOUT_COMP_DC >( dGlobalCompFraction_dGlobalCompDensity::key() );
    m_dResCompFrac_dCompDens.setName( getName() + "/accessors/" + dGlobalCompFraction_dGlobalCompDensity::key() );

    m_resPhaseVolFrac.clear();
    m_resPhaseVolFrac =
      elemManager.constructArrayViewAccessor< real64, 2, LAYOUT_PHASE >( phaseVolumeFraction::key() );
    m_resPhaseVolFrac.setName( getName() + "/accessors/" + phaseVolumeFraction::key() );

    m_dResPhaseVolFrac_dPres.clear();
    m_dResPhaseVolFrac_dPres =
      elemManager.constructArrayViewAccessor< real64, 2, LAYOUT_PHASE >( dPhaseVolumeFraction_dPressure::key() );
    m_dResPhaseVolFrac_dPres.setName( getName() + "/accessors/" + dPhaseVolumeFraction_dPressure::key() );

    m_dResPhaseVolFrac_dCompDens.clear();
    m_dResPhaseVolFrac_dCompDens =
      elemManager.constructArrayViewAccessor< real64, 3, LAYOUT_PHASE_DC >( dPhaseVolumeFraction_dGlobalCompDensity::key() );
    m_dResPhaseVolFrac_dCompDens.setName( getName() + "/accessors/" + dPhaseVolumeFraction_dGlobalCompDensity::key() );

  }
  {
<<<<<<< HEAD
    using namespace multifluid;
    using namespace extrinsicMeshData::multifluid;

    m_resPhaseDens.clear();
    m_resPhaseDens =
      elemManager.constructMaterialArrayViewAccessor< real64, 3, LAYOUT_PHASE >( phaseDensity::key(),
                                                                                 flowSolver.targetRegionNames(),
                                                                                 flowSolver.fluidModelNames() );
    m_resPhaseDens.setName( getName() + "/accessors/" + phaseDensity::key() );

    m_dResPhaseDens_dPres.clear();
    m_dResPhaseDens_dPres =
      elemManager.constructMaterialArrayViewAccessor< real64, 3, LAYOUT_PHASE >( dPhaseDensity_dPressure::key(),
                                                                                 flowSolver.targetRegionNames(),
                                                                                 flowSolver.fluidModelNames() );
    m_dResPhaseDens_dPres.setName( getName() + "/accessors/" + dPhaseDensity_dPressure::key() );

    m_dResPhaseDens_dComp.clear();
    m_dResPhaseDens_dComp =
      elemManager.constructMaterialArrayViewAccessor< real64, 4, LAYOUT_PHASE_DC >( dPhaseDensity_dGlobalCompFraction::key(),
                                                                                    flowSolver.targetRegionNames(),
                                                                                    flowSolver.fluidModelNames() );
    m_dResPhaseDens_dComp.setName( getName() + "/accessors/" + dPhaseDensity_dGlobalCompFraction::key() );


    m_resPhaseMassDens.clear();
    m_resPhaseMassDens =
      elemManager.constructMaterialArrayViewAccessor< real64, 3, LAYOUT_PHASE >( phaseMassDensity::key(),
                                                                                 flowSolver.targetRegionNames(),
                                                                                 flowSolver.fluidModelNames() );
    m_resPhaseMassDens.setName( getName() + "/accessors/" + phaseMassDensity::key() );

    m_resPhaseVisc.clear();
    m_resPhaseVisc =
      elemManager.constructMaterialArrayViewAccessor< real64, 3, LAYOUT_PHASE >( phaseViscosity::key(),
                                                                                 flowSolver.targetRegionNames(),
                                                                                 flowSolver.fluidModelNames() );
    m_resPhaseVisc.setName( getName() + "/accessors/" + phaseViscosity::key() );

    m_dResPhaseVisc_dPres.clear();
    m_dResPhaseVisc_dPres =
      elemManager.constructMaterialArrayViewAccessor< real64, 3, LAYOUT_PHASE >( dPhaseViscosity_dPressure::key(),
                                                                                 flowSolver.targetRegionNames(),
                                                                                 flowSolver.fluidModelNames() );
    m_dResPhaseVisc_dPres.setName( getName() + "/accessors/" + dPhaseViscosity_dPressure::key() );

    m_dResPhaseVisc_dComp.clear();
    m_dResPhaseVisc_dComp =
      elemManager.constructMaterialArrayViewAccessor< real64, 4, LAYOUT_PHASE_DC >( dPhaseViscosity_dGlobalCompFraction::key(),
                                                                                    flowSolver.targetRegionNames(),
                                                                                    flowSolver.fluidModelNames() );
    m_dResPhaseVisc_dComp.setName( getName() + "/accessors/" + dPhaseViscosity_dGlobalCompFraction::key() );

    m_resPhaseCompFrac.clear();
    m_resPhaseCompFrac =
      elemManager.constructMaterialArrayViewAccessor< real64, 4, LAYOUT_PHASE_COMP >( phaseCompFraction::key(),
                                                                                      flowSolver.targetRegionNames(),
                                                                                      flowSolver.fluidModelNames() );
    m_resPhaseCompFrac.setName( getName() + "/accessors/" + phaseCompFraction::key() );

    m_dResPhaseCompFrac_dPres.clear();
    m_dResPhaseCompFrac_dPres =
      elemManager.constructMaterialArrayViewAccessor< real64, 4, LAYOUT_PHASE_COMP >( dPhaseCompFraction_dPressure::key(),
                                                                                      flowSolver.targetRegionNames(),
                                                                                      flowSolver.fluidModelNames() );
    m_dResPhaseCompFrac_dPres.setName( getName() + "/accessors/" + dPhaseCompFraction_dPressure::key() );

    m_dResPhaseCompFrac_dComp.clear();
    m_dResPhaseCompFrac_dComp =
      elemManager.constructMaterialArrayViewAccessor< real64, 5, LAYOUT_PHASE_COMP_DC >( dPhaseCompFraction_dGlobalCompFraction::key(),
                                                                                         flowSolver.targetRegionNames(),
                                                                                         flowSolver.fluidModelNames() );
=======
    using namespace extrinsicMeshData::multifluid;

    m_resPhaseDens.clear();
    m_resPhaseDens = elemManager.constructMaterialExtrinsicAccessor< phaseDensity >( flowSolver.targetRegionNames(),
                                                                                     flowSolver.fluidModelNames() );
    m_resPhaseDens.setName( getName() + "/accessors/" + phaseDensity::key() );

    m_dResPhaseDens_dPres.clear();
    m_dResPhaseDens_dPres = elemManager.constructMaterialExtrinsicAccessor< dPhaseDensity_dPressure >( flowSolver.targetRegionNames(),
                                                                                                       flowSolver.fluidModelNames() );
    m_dResPhaseDens_dPres.setName( getName() + "/accessors/" + dPhaseDensity_dPressure::key() );

    m_dResPhaseDens_dComp.clear();
    m_dResPhaseDens_dComp = elemManager.constructMaterialExtrinsicAccessor< dPhaseDensity_dGlobalCompFraction >( flowSolver.targetRegionNames(),
                                                                                                                 flowSolver.fluidModelNames() );
    m_dResPhaseDens_dComp.setName( getName() + "/accessors/" + dPhaseDensity_dGlobalCompFraction::key() );

    m_resPhaseMassDens.clear();
    m_resPhaseMassDens = elemManager.constructMaterialExtrinsicAccessor< phaseMassDensity >( flowSolver.targetRegionNames(),
                                                                                             flowSolver.fluidModelNames() );
    m_resPhaseMassDens.setName( getName() + "/accessors/" + phaseMassDensity::key() );

    m_resPhaseVisc.clear();
    m_resPhaseVisc = elemManager.constructMaterialExtrinsicAccessor< phaseViscosity >( flowSolver.targetRegionNames(),
                                                                                       flowSolver.fluidModelNames() );
    m_resPhaseVisc.setName( getName() + "/accessors/" + phaseViscosity::key() );

    m_dResPhaseVisc_dPres.clear();
    m_dResPhaseVisc_dPres = elemManager.constructMaterialExtrinsicAccessor< dPhaseViscosity_dPressure >( flowSolver.targetRegionNames(),
                                                                                                         flowSolver.fluidModelNames() );
    m_dResPhaseVisc_dPres.setName( getName() + "/accessors/" + dPhaseViscosity_dPressure::key() );

    m_dResPhaseVisc_dComp.clear();
    m_dResPhaseVisc_dComp = elemManager.constructMaterialExtrinsicAccessor< dPhaseViscosity_dGlobalCompFraction >( flowSolver.targetRegionNames(),
                                                                                                                   flowSolver.fluidModelNames() );
    m_dResPhaseVisc_dComp.setName( getName() + "/accessors/" + dPhaseViscosity_dGlobalCompFraction::key() );

    m_resPhaseCompFrac.clear();
    m_resPhaseCompFrac = elemManager.constructMaterialExtrinsicAccessor< phaseCompFraction >( flowSolver.targetRegionNames(),
                                                                                              flowSolver.fluidModelNames() );
    m_resPhaseCompFrac.setName( getName() + "/accessors/" + phaseCompFraction::key() );

    m_dResPhaseCompFrac_dPres.clear();
    m_dResPhaseCompFrac_dPres = elemManager.constructMaterialExtrinsicAccessor< dPhaseCompFraction_dPressure >( flowSolver.targetRegionNames(),
                                                                                                                flowSolver.fluidModelNames() );
    m_dResPhaseCompFrac_dPres.setName( getName() + "/accessors/" + dPhaseCompFraction_dPressure::key() );

    m_dResPhaseCompFrac_dComp.clear();
    m_dResPhaseCompFrac_dComp = elemManager.constructMaterialExtrinsicAccessor< dPhaseCompFraction_dGlobalCompFraction >( flowSolver.targetRegionNames(),
                                                                                                                          flowSolver.fluidModelNames() );
>>>>>>> 0ebaf87e
    m_dResPhaseCompFrac_dComp.setName( getName() + "/accessors/" + dPhaseCompFraction_dGlobalCompFraction::key() );

  }
  {
<<<<<<< HEAD
    using namespace relperm;
    using namespace extrinsicMeshData::relperm;

    m_resPhaseRelPerm.clear();
    m_resPhaseRelPerm =
      elemManager.constructMaterialArrayViewAccessor< real64, 3, LAYOUT_RELPERM >( phaseRelPerm::key(),
                                                                                   flowSolver.targetRegionNames(),
                                                                                   flowSolver.relPermModelNames() );
    m_resPhaseRelPerm.setName( getName() + "/accessors/" + phaseRelPerm::key() );

    m_dResPhaseRelPerm_dPhaseVolFrac.clear();
    m_dResPhaseRelPerm_dPhaseVolFrac =
      elemManager.constructMaterialArrayViewAccessor< real64, 4, LAYOUT_RELPERM_DS >( dPhaseRelPerm_dPhaseVolFraction::key(),
                                                                                      flowSolver.targetRegionNames(),
                                                                                      flowSolver.relPermModelNames() );
=======
    using namespace extrinsicMeshData::relperm;

    m_resPhaseRelPerm.clear();
    m_resPhaseRelPerm = elemManager.constructMaterialExtrinsicAccessor< phaseRelPerm >( flowSolver.targetRegionNames(),
                                                                                        flowSolver.relPermModelNames() );
    m_resPhaseRelPerm.setName( getName() + "/accessors/" + phaseRelPerm::key() );

    m_dResPhaseRelPerm_dPhaseVolFrac.clear();
    m_dResPhaseRelPerm_dPhaseVolFrac = elemManager.constructMaterialExtrinsicAccessor< dPhaseRelPerm_dPhaseVolFraction >( flowSolver.targetRegionNames(),
                                                                                                                          flowSolver.relPermModelNames() );
>>>>>>> 0ebaf87e
    m_dResPhaseRelPerm_dPhaseVolFrac.setName( getName() + "/accessors/" + dPhaseRelPerm_dPhaseVolFraction::key() );

  }
}


void CompositionalMultiphaseWell::assemblePressureRelations( DomainPartition const & domain,
                                                             DofManager const & dofManager,
                                                             CRSMatrixView< real64, globalIndex const > const & localMatrix,
                                                             arrayView1d< real64 > const & localRhs )
{
  GEOSX_MARK_FUNCTION;

  MeshLevel const & meshLevel = domain.getMeshBody( 0 ).getMeshLevel( 0 );

  forTargetSubRegions< WellElementSubRegion >( meshLevel, [&]( localIndex const,
                                                               WellElementSubRegion const & subRegion )
  {

    WellControls & wellControls = getWellControls( subRegion );

    // get the degrees of freedom, depth info, next welem index
    string const wellDofKey = dofManager.getKey( wellElementDofName() );
    arrayView1d< globalIndex const > const & wellElemDofNumber =
      subRegion.getReference< array1d< globalIndex > >( wellDofKey );
    arrayView1d< real64 const > const & wellElemGravCoef =
      subRegion.getReference< array1d< real64 > >( viewKeyStruct::gravityCoefString() );
    arrayView1d< localIndex const > const & nextWellElemIndex =
      subRegion.getReference< array1d< localIndex > >( WellElementSubRegion::viewKeyStruct::nextWellElementIndexString() );

    // get primary variables on well elements
    arrayView1d< real64 const > const & wellElemPres =
      subRegion.getExtrinsicData< extrinsicMeshData::flow::pressure >();
    arrayView1d< real64 const > const & dWellElemPres =
      subRegion.getExtrinsicData< extrinsicMeshData::flow::deltaPressure >();

    // get total mass density on well elements (for potential calculations)
    arrayView1d< real64 const > const & wellElemTotalMassDens =
      subRegion.getReference< array1d< real64 > >( viewKeyStruct::totalMassDensityString() );
    arrayView1d< real64 const > const & dWellElemTotalMassDens_dPres =
      subRegion.getReference< array1d< real64 > >( viewKeyStruct::dTotalMassDensity_dPressureString() );
    arrayView2d< real64 const, compflow::USD_FLUID_DC > const & dWellElemTotalMassDens_dCompDens =
      subRegion.getReference< array2d< real64, compflow::LAYOUT_FLUID_DC > >( viewKeyStruct::dTotalMassDensity_dGlobalCompDensityString() );


    bool controlHasSwitched = false;
    CompositionalMultiphaseBaseKernels::
      KernelLaunchSelector1< PressureRelationKernel >( numFluidComponents(),
                                                       subRegion.size(),
                                                       dofManager.rankOffset(),
                                                       subRegion.isLocallyOwned(),
                                                       subRegion.getTopWellElementIndex(),
                                                       m_targetPhaseIndex,
                                                       wellControls,
                                                       m_currentTime + m_currentDt, // controls evaluated with BHP/rate of the end of the
                                                                                    // time interval
                                                       wellElemDofNumber,
                                                       wellElemGravCoef,
                                                       nextWellElemIndex,
                                                       wellElemPres,
                                                       dWellElemPres,
                                                       wellElemTotalMassDens,
                                                       dWellElemTotalMassDens_dPres,
                                                       dWellElemTotalMassDens_dCompDens,
                                                       controlHasSwitched,
                                                       localMatrix,
                                                       localRhs );

    if( controlHasSwitched )
    {
      // TODO: move the switch logic into wellControls
      // TODO: implement a more general switch when more then two constraints per well type are allowed

      real64 const timeAtEndOfStep = m_currentTime + m_currentDt;

      if( wellControls.getControl() == WellControls::Control::BHP )
      {
        WellControls::Type const wellType = wellControls.getType();
        if( wellType == WellControls::Type::PRODUCER )
        {
          wellControls.switchToPhaseRateControl( wellControls.getTargetPhaseRate( timeAtEndOfStep ) );
          GEOSX_LOG_LEVEL_RANK_0( 1, "Control switch for well " << subRegion.getName()
                                                                << " from BHP constraint to phase volumetric rate constraint" );
        }
        else
        {
          wellControls.switchToTotalRateControl( wellControls.getTargetTotalRate( timeAtEndOfStep ) );
          GEOSX_LOG_LEVEL_RANK_0( 1, "Control switch for well " << subRegion.getName()
                                                                << " from BHP constraint to total volumetric rate constraint" );
        }
      }
      else
      {
        wellControls.switchToBHPControl( wellControls.getTargetBHP( timeAtEndOfStep ) );
        GEOSX_LOG_LEVEL_RANK_0( 1, "Control switch for well " << subRegion.getName()
                                                              << " from rate constraint to BHP constraint" );
      }
    }
  } );
}

void CompositionalMultiphaseWell::implicitStepSetup( real64 const & time_n,
                                                     real64 const & dt,
                                                     DomainPartition & domain )
{
  WellSolverBase::implicitStepSetup( time_n, dt, domain );

  MeshLevel const & meshLevel = domain.getMeshBody( 0 ).getMeshLevel( 0 );
  ConstitutiveManager const & cm = domain.getConstitutiveManager();
  MultiFluidBase const & fluid0 = cm.getConstitutiveRelation< MultiFluidBase >( m_fluidModelNames[0] );
  validateWellConstraints( meshLevel, fluid0 );
}


void CompositionalMultiphaseWell::implicitStepComplete( real64 const & GEOSX_UNUSED_PARAM( time ),
                                                        real64 const & GEOSX_UNUSED_PARAM( dt ),
                                                        DomainPartition & domain )
{
  MeshLevel & meshLevel = domain.getMeshBody( 0 ).getMeshLevel( 0 );
  integer const numComp = m_numComponents;

  forTargetSubRegions< WellElementSubRegion >( meshLevel, [&]( localIndex const,
                                                               WellElementSubRegion & subRegion )
  {
    // get a reference to the primary variables on well elements
    arrayView1d< real64 > const & wellElemPressure =
      subRegion.getExtrinsicData< extrinsicMeshData::flow::pressure >();
    arrayView1d< real64 const > const & dWellElemPressure =
      subRegion.getExtrinsicData< extrinsicMeshData::flow::deltaPressure >();

    arrayView2d< real64, compflow::USD_COMP > const & wellElemGlobalCompDensity =
      subRegion.getReference< array2d< real64, compflow::LAYOUT_COMP > >( viewKeyStruct::globalCompDensityString() );
    arrayView2d< real64 const, compflow::USD_COMP > const & dWellElemGlobalCompDensity =
      subRegion.getReference< array2d< real64, compflow::LAYOUT_COMP > >( viewKeyStruct::deltaGlobalCompDensityString() );

    arrayView1d< real64 > const & connRate =
      subRegion.getReference< array1d< real64 > >( viewKeyStruct::mixtureConnRateString() );
    arrayView1d< real64 const > const & dConnRate =
      subRegion.getReference< array1d< real64 > >( viewKeyStruct::deltaMixtureConnRateString() );

    forAll< parallelDevicePolicy<> >( subRegion.size(), [=] GEOSX_HOST_DEVICE ( localIndex const iwelem )
    {
      wellElemPressure[iwelem] += dWellElemPressure[iwelem];
      for( localIndex ic = 0; ic < numComp; ++ic )
      {
        wellElemGlobalCompDensity[iwelem][ic] += dWellElemGlobalCompDensity[iwelem][ic];
      }
      connRate[iwelem] += dConnRate[iwelem];
    } );
  } );
}

REGISTER_CATALOG_ENTRY( SolverBase, CompositionalMultiphaseWell, string const &, Group * const )
}// namespace geosx<|MERGE_RESOLUTION|>--- conflicted
+++ resolved
@@ -1652,80 +1652,6 @@
 
   }
   {
-<<<<<<< HEAD
-    using namespace multifluid;
-    using namespace extrinsicMeshData::multifluid;
-
-    m_resPhaseDens.clear();
-    m_resPhaseDens =
-      elemManager.constructMaterialArrayViewAccessor< real64, 3, LAYOUT_PHASE >( phaseDensity::key(),
-                                                                                 flowSolver.targetRegionNames(),
-                                                                                 flowSolver.fluidModelNames() );
-    m_resPhaseDens.setName( getName() + "/accessors/" + phaseDensity::key() );
-
-    m_dResPhaseDens_dPres.clear();
-    m_dResPhaseDens_dPres =
-      elemManager.constructMaterialArrayViewAccessor< real64, 3, LAYOUT_PHASE >( dPhaseDensity_dPressure::key(),
-                                                                                 flowSolver.targetRegionNames(),
-                                                                                 flowSolver.fluidModelNames() );
-    m_dResPhaseDens_dPres.setName( getName() + "/accessors/" + dPhaseDensity_dPressure::key() );
-
-    m_dResPhaseDens_dComp.clear();
-    m_dResPhaseDens_dComp =
-      elemManager.constructMaterialArrayViewAccessor< real64, 4, LAYOUT_PHASE_DC >( dPhaseDensity_dGlobalCompFraction::key(),
-                                                                                    flowSolver.targetRegionNames(),
-                                                                                    flowSolver.fluidModelNames() );
-    m_dResPhaseDens_dComp.setName( getName() + "/accessors/" + dPhaseDensity_dGlobalCompFraction::key() );
-
-
-    m_resPhaseMassDens.clear();
-    m_resPhaseMassDens =
-      elemManager.constructMaterialArrayViewAccessor< real64, 3, LAYOUT_PHASE >( phaseMassDensity::key(),
-                                                                                 flowSolver.targetRegionNames(),
-                                                                                 flowSolver.fluidModelNames() );
-    m_resPhaseMassDens.setName( getName() + "/accessors/" + phaseMassDensity::key() );
-
-    m_resPhaseVisc.clear();
-    m_resPhaseVisc =
-      elemManager.constructMaterialArrayViewAccessor< real64, 3, LAYOUT_PHASE >( phaseViscosity::key(),
-                                                                                 flowSolver.targetRegionNames(),
-                                                                                 flowSolver.fluidModelNames() );
-    m_resPhaseVisc.setName( getName() + "/accessors/" + phaseViscosity::key() );
-
-    m_dResPhaseVisc_dPres.clear();
-    m_dResPhaseVisc_dPres =
-      elemManager.constructMaterialArrayViewAccessor< real64, 3, LAYOUT_PHASE >( dPhaseViscosity_dPressure::key(),
-                                                                                 flowSolver.targetRegionNames(),
-                                                                                 flowSolver.fluidModelNames() );
-    m_dResPhaseVisc_dPres.setName( getName() + "/accessors/" + dPhaseViscosity_dPressure::key() );
-
-    m_dResPhaseVisc_dComp.clear();
-    m_dResPhaseVisc_dComp =
-      elemManager.constructMaterialArrayViewAccessor< real64, 4, LAYOUT_PHASE_DC >( dPhaseViscosity_dGlobalCompFraction::key(),
-                                                                                    flowSolver.targetRegionNames(),
-                                                                                    flowSolver.fluidModelNames() );
-    m_dResPhaseVisc_dComp.setName( getName() + "/accessors/" + dPhaseViscosity_dGlobalCompFraction::key() );
-
-    m_resPhaseCompFrac.clear();
-    m_resPhaseCompFrac =
-      elemManager.constructMaterialArrayViewAccessor< real64, 4, LAYOUT_PHASE_COMP >( phaseCompFraction::key(),
-                                                                                      flowSolver.targetRegionNames(),
-                                                                                      flowSolver.fluidModelNames() );
-    m_resPhaseCompFrac.setName( getName() + "/accessors/" + phaseCompFraction::key() );
-
-    m_dResPhaseCompFrac_dPres.clear();
-    m_dResPhaseCompFrac_dPres =
-      elemManager.constructMaterialArrayViewAccessor< real64, 4, LAYOUT_PHASE_COMP >( dPhaseCompFraction_dPressure::key(),
-                                                                                      flowSolver.targetRegionNames(),
-                                                                                      flowSolver.fluidModelNames() );
-    m_dResPhaseCompFrac_dPres.setName( getName() + "/accessors/" + dPhaseCompFraction_dPressure::key() );
-
-    m_dResPhaseCompFrac_dComp.clear();
-    m_dResPhaseCompFrac_dComp =
-      elemManager.constructMaterialArrayViewAccessor< real64, 5, LAYOUT_PHASE_COMP_DC >( dPhaseCompFraction_dGlobalCompFraction::key(),
-                                                                                         flowSolver.targetRegionNames(),
-                                                                                         flowSolver.fluidModelNames() );
-=======
     using namespace extrinsicMeshData::multifluid;
 
     m_resPhaseDens.clear();
@@ -1776,28 +1702,10 @@
     m_dResPhaseCompFrac_dComp.clear();
     m_dResPhaseCompFrac_dComp = elemManager.constructMaterialExtrinsicAccessor< dPhaseCompFraction_dGlobalCompFraction >( flowSolver.targetRegionNames(),
                                                                                                                           flowSolver.fluidModelNames() );
->>>>>>> 0ebaf87e
     m_dResPhaseCompFrac_dComp.setName( getName() + "/accessors/" + dPhaseCompFraction_dGlobalCompFraction::key() );
 
   }
   {
-<<<<<<< HEAD
-    using namespace relperm;
-    using namespace extrinsicMeshData::relperm;
-
-    m_resPhaseRelPerm.clear();
-    m_resPhaseRelPerm =
-      elemManager.constructMaterialArrayViewAccessor< real64, 3, LAYOUT_RELPERM >( phaseRelPerm::key(),
-                                                                                   flowSolver.targetRegionNames(),
-                                                                                   flowSolver.relPermModelNames() );
-    m_resPhaseRelPerm.setName( getName() + "/accessors/" + phaseRelPerm::key() );
-
-    m_dResPhaseRelPerm_dPhaseVolFrac.clear();
-    m_dResPhaseRelPerm_dPhaseVolFrac =
-      elemManager.constructMaterialArrayViewAccessor< real64, 4, LAYOUT_RELPERM_DS >( dPhaseRelPerm_dPhaseVolFraction::key(),
-                                                                                      flowSolver.targetRegionNames(),
-                                                                                      flowSolver.relPermModelNames() );
-=======
     using namespace extrinsicMeshData::relperm;
 
     m_resPhaseRelPerm.clear();
@@ -1808,7 +1716,6 @@
     m_dResPhaseRelPerm_dPhaseVolFrac.clear();
     m_dResPhaseRelPerm_dPhaseVolFrac = elemManager.constructMaterialExtrinsicAccessor< dPhaseRelPerm_dPhaseVolFraction >( flowSolver.targetRegionNames(),
                                                                                                                           flowSolver.relPermModelNames() );
->>>>>>> 0ebaf87e
     m_dResPhaseRelPerm_dPhaseVolFrac.setName( getName() + "/accessors/" + dPhaseRelPerm_dPhaseVolFraction::key() );
 
   }
