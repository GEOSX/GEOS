--- conflicted
+++ resolved
@@ -1091,11 +1091,7 @@
                                                                              WellElementSubRegion & subRegion )
     {
       WellControls const & well_controls = getWellControls( subRegion );
-<<<<<<< HEAD
-      if( well_controls.isWellOpen( time ) )
-=======
-      if( well_controls.isWellOpen( time + dt ) && !m_keepVariablesConstantDuringInitStep )
->>>>>>> 77bab14a
+      if( well_controls.isWellOpen( time ) && !m_keepVariablesConstantDuringInitStep )
       {
         string const & fluidName = subRegion.getReference< string >( viewKeyStruct::fluidNamesString());
         MultiFluidBase const & fluid = getConstitutiveModel< MultiFluidBase >( subRegion, fluidName );
@@ -1160,11 +1156,7 @@
       int numPhases = fluid.numFluidPhases();
       int numComponents = fluid.numFluidComponents();
       WellControls const & wellControls = getWellControls( subRegion );
-<<<<<<< HEAD
-      if( wellControls.isWellOpen( time ) )
-=======
-      if( wellControls.isWellOpen( time+ dt ) && !m_keepVariablesConstantDuringInitStep )
->>>>>>> 77bab14a
+      if( wellControls.isWellOpen( time ) && !m_keepVariablesConstantDuringInitStep )
       {
         if( isThermal() )
         {
@@ -1646,11 +1638,7 @@
     {
       PerforationData * const perforationData = subRegion.getPerforationData();
       WellControls const & wellControls = getWellControls( subRegion );
-<<<<<<< HEAD
-      if( wellControls.isWellOpen( time_n ) )
-=======
-      if( wellControls.isWellOpen( time_n + dt ) && !m_keepVariablesConstantDuringInitStep )
->>>>>>> 77bab14a
+      if( wellControls.isWellOpen( time_n ) && !m_keepVariablesConstantDuringInitStep )
       {
 
         bool const disableReservoirToWellFlow = wellControls.isInjector() and !wellControls.isCrossflowEnabled();
@@ -1894,11 +1882,7 @@
 
       WellControls & wellControls = getWellControls( subRegion );
 
-<<<<<<< HEAD
-      if( wellControls.isWellOpen( time_n ) )
-=======
-      if( wellControls.isWellOpen( time_n + dt ) && !m_keepVariablesConstantDuringInitStep )
->>>>>>> 77bab14a
+      if( wellControls.isWellOpen( time_n ) && !m_keepVariablesConstantDuringInitStep )
       {
         string const & fluidName = subRegion.getReference< string >( viewKeyStruct::fluidNamesString() );
         MultiFluidBase const & fluid = getConstitutiveModel< MultiFluidBase >( subRegion, fluidName );
@@ -1976,101 +1960,6 @@
   } );
 }
 
-<<<<<<< HEAD
-void CompositionalMultiphaseWell::shutDownWell( real64 const time_n,
-                                                real64 const GEOS_UNUSED_PARAM( dt ),
-                                                DomainPartition const & domain,
-                                                DofManager const & dofManager,
-                                                CRSMatrixView< real64, globalIndex const > const & localMatrix,
-                                                arrayView1d< real64 > const & localRhs )
-{
-  GEOS_MARK_FUNCTION;
-
-  string const wellDofKey = dofManager.getKey( wellElementDofName() );
-
-  forDiscretizationOnMeshTargets( domain.getMeshBodies(), [&] ( string const &,
-                                                                MeshLevel const & mesh,
-                                                                arrayView1d< string const > const & regionNames )
-  {
-
-    ElementRegionManager const & elemManager = mesh.getElemManager();
-
-    elemManager.forElementSubRegions< WellElementSubRegion >( regionNames,
-                                                              [&]( localIndex const,
-                                                                   WellElementSubRegion const & subRegion )
-    {
-
-      // if the well is open, we don't have to do anything, so we just return
-      WellControls const & wellControls = getWellControls( subRegion );
-      if( wellControls.isWellOpen( time_n ) )
-      {
-        return;
-      }
-
-      globalIndex const rankOffset = dofManager.rankOffset();
-
-      arrayView1d< integer const > const ghostRank =
-        subRegion.getReference< array1d< integer > >( ObjectManagerBase::viewKeyStruct::ghostRankString() );
-      arrayView1d< globalIndex const > const dofNumber =
-        subRegion.getReference< array1d< globalIndex > >( wellDofKey );
-
-      arrayView1d< real64 const > const pres =
-        subRegion.getField< fields::well::pressure >();
-      arrayView2d< real64 const, compflow::USD_COMP > const compDens =
-        subRegion.getField< fields::well::globalCompDensity >();
-      arrayView1d< real64 const > const connRate =
-        subRegion.getField< fields::well::mixtureConnectionRate >();
-
-      integer const numComp = m_numComponents;
-
-      forAll< parallelDevicePolicy<> >( subRegion.size(), [=] GEOS_HOST_DEVICE ( localIndex const ei )
-      {
-        if( ghostRank[ei] >= 0 )
-        {
-          return;
-        }
-
-        globalIndex const dofIndex = dofNumber[ei];
-        localIndex const localRow = dofIndex - rankOffset;
-        real64 rhsValue;
-
-        // 4.1. Apply pressure value to the matrix/rhs
-        FieldSpecificationEqual::SpecifyFieldValue( dofIndex,
-                                                    rankOffset,
-                                                    localMatrix,
-                                                    rhsValue,
-                                                    pres[ei],   // freeze the current pressure value
-                                                    pres[ei] );
-        localRhs[localRow] = rhsValue;
-
-        // 4.2. For each component, apply target global density value
-        for( integer ic = 0; ic < numComp; ++ic )
-        {
-          FieldSpecificationEqual::SpecifyFieldValue( dofIndex + ic + 1,
-                                                      rankOffset,
-                                                      localMatrix,
-                                                      rhsValue,
-                                                      compDens[ei][ic],   // freeze the current component density values
-                                                      compDens[ei][ic] );
-          localRhs[localRow + ic + 1] = rhsValue;
-        }
-
-        // 4.3. Apply rate value to the matrix/rhs
-        FieldSpecificationEqual::SpecifyFieldValue( dofIndex + numComp + 1,
-                                                    rankOffset,
-                                                    localMatrix,
-                                                    rhsValue,
-                                                    connRate[ei],   // freeze the current pressure value
-                                                    connRate[ei] );
-        localRhs[localRow + numComp + 1] = rhsValue;
-
-      } );
-    } );
-  } );
-}
-
-=======
->>>>>>> 77bab14a
 void CompositionalMultiphaseWell::implicitStepSetup( real64 const & time_n,
                                                      real64 const & dt,
                                                      DomainPartition & domain )
