/*
 * ------------------------------------------------------------------------------------------------------------
 * SPDX-License-Identifier: LGPL-2.1-only
 *
 * Copyright (c) 2018-2020 Lawrence Livermore National Security LLC
 * Copyright (c) 2018-2020 The Board of Trustees of the Leland Stanford Junior University
 * Copyright (c) 2018-2020 TotalEnergies
 * Copyright (c) 2019-     GEOSX Contributors
 * All rights reserved
 *
 * See top level LICENSE, COPYRIGHT, CONTRIBUTORS, NOTICE, and ACKNOWLEDGEMENTS files for details.
 * ------------------------------------------------------------------------------------------------------------
 */

/**
 * @file CompositionalMultiphaseWell.cpp
 */

#include "CompositionalMultiphaseWell.hpp"


#include "codingUtilities/Utilities.hpp"
#include "common/DataTypes.hpp"
#include "common/TimingMacros.hpp"
#include "constitutive/ConstitutiveManager.hpp"
#include "constitutive/fluid/MultiFluidBase.hpp"
#include "constitutive/fluid/MultiFluidExtrinsicData.hpp"
#include "constitutive/fluid/multiFluidSelector.hpp"
#include "constitutive/relativePermeability/RelativePermeabilityBase.hpp"
#include "constitutive/relativePermeability/RelativePermeabilityExtrinsicData.hpp"
#include "dataRepository/Group.hpp"
#include "mesh/DomainPartition.hpp"
#include "mesh/PerforationData.hpp"
#include "mesh/WellElementSubRegion.hpp"
#include "mesh/mpiCommunications/CommunicationTools.hpp"
#include "physicsSolvers/fluidFlow/IsothermalCompositionalMultiphaseBaseKernels.hpp"
#include "physicsSolvers/fluidFlow/ThermalCompositionalMultiphaseBaseKernels.hpp"
#include "physicsSolvers/fluidFlow/wells/CompositionalMultiphaseWellExtrinsicData.hpp"
#include "physicsSolvers/fluidFlow/wells/CompositionalMultiphaseWellKernels.hpp"
#include "physicsSolvers/fluidFlow/wells/SinglePhaseWellKernels.hpp"
#include "physicsSolvers/fluidFlow/wells/WellSolverBaseExtrinsicData.hpp"
#include "physicsSolvers/fluidFlow/wells/WellControls.hpp"

#if defined( __INTEL_COMPILER )
#pragma GCC optimize "O0"
#endif

namespace geosx
{

using namespace dataRepository;
using namespace constitutive;
using namespace compositionalMultiphaseWellKernels;

CompositionalMultiphaseWell::CompositionalMultiphaseWell( const string & name,
                                                          Group * const parent )
  :
  WellSolverBase( name, parent ),
  m_numPhases( 0 ),
  m_numComponents( 0 ),
  m_useMass( false ),
  m_maxCompFracChange( 1.0 ),
  m_maxRelativePresChange( 0.2 ),
  m_minScalingFactor( 0.01 ),
  m_allowCompDensChopping( 1 ),
  m_targetPhaseIndex( -1 )
{
  this->registerWrapper( viewKeyStruct::useMassFlagString(), &m_useMass ).
    setApplyDefaultValue( 0 ).
    setInputFlag( InputFlags::OPTIONAL ).
    setDescription( "Use mass formulation instead of molar" );

  this->registerWrapper( viewKeyStruct::maxCompFracChangeString(), &m_maxCompFracChange ).
    setSizedFromParent( 0 ).
    setInputFlag( InputFlags::OPTIONAL ).
    setApplyDefaultValue( 1.0 ).
    setDescription( "Maximum (absolute) change in a component fraction between two Newton iterations" );

  this->registerWrapper( viewKeyStruct::maxRelativePresChangeString(), &m_maxRelativePresChange ).
    setSizedFromParent( 0 ).
    setInputFlag( InputFlags::OPTIONAL ).
    setApplyDefaultValue( 1.0 ).
    setDescription( "Maximum (relative) change in pressure between two Newton iterations (recommended with rate control)" );

  this->registerWrapper( viewKeyStruct::allowLocalCompDensChoppingString(), &m_allowCompDensChopping ).
    setSizedFromParent( 0 ).
    setInputFlag( InputFlags::OPTIONAL ).
    setApplyDefaultValue( 1 ).
    setDescription( "Flag indicating whether local (cell-wise) chopping of negative compositions is allowed" );
}

void CompositionalMultiphaseWell::postProcessInput()
{
  WellSolverBase::postProcessInput();

  GEOSX_ERROR_IF_GT_MSG( m_maxCompFracChange, 1.0,
                         "CompositionalMultiphaseWell named " << getName() <<
                         ": The maximum absolute change in component fraction must smaller or equal to 1.0" );
  GEOSX_ERROR_IF_LT_MSG( m_maxCompFracChange, 0.0,
                         "CompositionalMultiphaseWell named " << getName() <<
                         ": The maximum absolute change in component fraction must larger or equal to 0.0" );

}

void CompositionalMultiphaseWell::registerDataOnMesh( Group & meshBodies )
{
  WellSolverBase::registerDataOnMesh( meshBodies );

  DomainPartition const & domain = this->getGroupByPath< DomainPartition >( "/Problem/domain" );
  ConstitutiveManager const & cm = domain.getConstitutiveManager();

  forMeshTargets( meshBodies, [&]( string const &,
                                   MeshLevel & mesh,
                                   arrayView1d< string const > const & regionNames )
  {
    mesh.getElemManager().forElementSubRegions( regionNames,
                                                [&]( localIndex const,
                                                     ElementSubRegionBase & subRegion )
    {
      if( m_referenceFluidModelName.empty() )
      {
        m_referenceFluidModelName = getConstitutiveName< MultiFluidBase >( subRegion );
      }
    } );
  } );

  // 1. Set key dimensions of the problem
  // Empty check needed to avoid errors when running in schema generation mode.
  if( !m_referenceFluidModelName.empty() )
  {
    MultiFluidBase const & fluid0 = cm.getConstitutiveRelation< MultiFluidBase >( m_referenceFluidModelName );
    m_numPhases = fluid0.numFluidPhases();
    m_numComponents = fluid0.numFluidComponents();
  }
  m_numDofPerWellElement = m_numComponents + 2; // 1 pressure + NC compositions + 1 connectionRate

  // loop over the wells
  forMeshTargets( meshBodies, [&] ( string const &,
                                    MeshLevel & mesh,
                                    arrayView1d< string const > const & regionNames )
  {

    ElementRegionManager & elemManager = mesh.getElemManager();

    elemManager.forElementSubRegions< WellElementSubRegion >( regionNames,
                                                              [&]( localIndex const,
                                                                   WellElementSubRegion & subRegion )
    {
      string const & fluidName = getConstitutiveName< MultiFluidBase >( subRegion );

      MultiFluidBase const & fluid = subRegion.getConstitutiveModel< MultiFluidBase >( fluidName );

      subRegion.registerExtrinsicData< extrinsicMeshData::well::pressure >( getName() );
      subRegion.registerExtrinsicData< extrinsicMeshData::well::pressure_n >( getName() );

      subRegion.registerExtrinsicData< extrinsicMeshData::well::temperature >( getName() );
      subRegion.registerExtrinsicData< extrinsicMeshData::well::temperature_n >( getName() );

      // The resizing of the arrays needs to happen here, before the call to initializePreSubGroups,
      // to make sure that the dimensions are properly set before the timeHistoryOutput starts its initialization.

      subRegion.registerExtrinsicData< extrinsicMeshData::well::globalCompDensity >( getName() ).
        reference().resizeDimension< 1 >( m_numComponents );
      subRegion.registerExtrinsicData< extrinsicMeshData::well::globalCompDensity_n >( getName() ).
        reference().resizeDimension< 1 >( m_numComponents );

      subRegion.registerExtrinsicData< extrinsicMeshData::well::mixtureConnectionRate >( getName() );
      subRegion.registerExtrinsicData< extrinsicMeshData::well::mixtureConnectionRate_n >( getName() );

      subRegion.registerExtrinsicData< extrinsicMeshData::well::globalCompFraction >( getName() ).
        setDimLabels( 1, fluid.componentNames() ).
        reference().resizeDimension< 1 >( m_numComponents );
      subRegion.registerExtrinsicData< extrinsicMeshData::well::dGlobalCompFraction_dGlobalCompDensity >( getName() ).
        reference().resizeDimension< 1, 2 >( m_numComponents, m_numComponents );

      subRegion.registerExtrinsicData< extrinsicMeshData::well::phaseVolumeFraction >( getName() ).
        setDimLabels( 1, fluid.phaseNames() ).
        reference().resizeDimension< 1 >( m_numPhases );
      subRegion.registerExtrinsicData< extrinsicMeshData::well::dPhaseVolumeFraction_dPressure >( getName() ).
        reference().resizeDimension< 1 >( m_numPhases );
      subRegion.registerExtrinsicData< extrinsicMeshData::well::dPhaseVolumeFraction_dGlobalCompDensity >( getName() ).
        reference().resizeDimension< 1, 2 >( m_numPhases, m_numComponents );

      subRegion.registerExtrinsicData< extrinsicMeshData::well::totalMassDensity >( getName() );
      subRegion.registerExtrinsicData< extrinsicMeshData::well::dTotalMassDensity_dPressure >( getName() );
      subRegion.registerExtrinsicData< extrinsicMeshData::well::dTotalMassDensity_dGlobalCompDensity >( getName() ).
        reference().resizeDimension< 1 >( m_numComponents );

      subRegion.registerExtrinsicData< extrinsicMeshData::well::totalDensity_n >( getName() );
      subRegion.registerExtrinsicData< extrinsicMeshData::well::phaseVolumeFraction_n >( getName() ).
        reference().resizeDimension< 1 >( m_numPhases );
      subRegion.registerExtrinsicData< extrinsicMeshData::well::phaseDensity_n >( getName() ).
        reference().resizeDimension< 1 >( m_numPhases );
      subRegion.registerExtrinsicData< extrinsicMeshData::well::phaseComponentFraction_n >( getName() ).
        reference().resizeDimension< 1, 2 >( m_numPhases, m_numComponents );

      PerforationData & perforationData = *subRegion.getPerforationData();
      perforationData.registerExtrinsicData< extrinsicMeshData::well::compPerforationRate >( getName() ).
        reference().resizeDimension< 1 >( m_numComponents );
      perforationData.registerExtrinsicData< extrinsicMeshData::well::dCompPerforationRate_dPres >( getName() ).
        reference().resizeDimension< 1, 2 >( 2, m_numComponents );
      perforationData.registerExtrinsicData< extrinsicMeshData::well::dCompPerforationRate_dComp >( getName() ).
        reference().resizeDimension< 1, 2, 3 >( 2, m_numComponents, m_numComponents );

      WellControls & wellControls = getWellControls( subRegion );
      wellControls.registerWrapper< real64 >( viewKeyStruct::currentBHPString() );
      wellControls.registerWrapper< real64 >( viewKeyStruct::dCurrentBHP_dPresString() ).
        setRestartFlags( RestartFlags::NO_WRITE );
      wellControls.registerWrapper< array1d< real64 > >( viewKeyStruct::dCurrentBHP_dCompDensString() ).
        setRestartFlags( RestartFlags::NO_WRITE ).
        setSizedFromParent( 0 ).
        reference().resizeDimension< 0 >( m_numComponents );

      wellControls.registerWrapper< array1d< real64 > >( viewKeyStruct::currentPhaseVolRateString() ).
        setSizedFromParent( 0 ).
        reference().resizeDimension< 0 >( m_numPhases );
      wellControls.registerWrapper< array1d< real64 > >( viewKeyStruct::dCurrentPhaseVolRate_dPresString() ).
        setRestartFlags( RestartFlags::NO_WRITE ).
        setSizedFromParent( 0 ).
        reference().resizeDimension< 0 >( m_numPhases );
      wellControls.registerWrapper< array2d< real64 > >( viewKeyStruct::dCurrentPhaseVolRate_dCompDensString() ).
        setRestartFlags( RestartFlags::NO_WRITE ).
        setSizedFromParent( 0 ).
        reference().resizeDimension< 0, 1 >( m_numPhases, m_numComponents );
      wellControls.registerWrapper< array1d< real64 > >( viewKeyStruct::dCurrentPhaseVolRate_dRateString() ).
        setRestartFlags( RestartFlags::NO_WRITE ).
        setSizedFromParent( 0 ).
        reference().resizeDimension< 0 >( m_numPhases );

      wellControls.registerWrapper< real64 >( viewKeyStruct::currentTotalVolRateString() );
      wellControls.registerWrapper< real64 >( viewKeyStruct::dCurrentTotalVolRate_dPresString() ).
        setRestartFlags( RestartFlags::NO_WRITE );
      wellControls.registerWrapper< array1d< real64 > >( viewKeyStruct::dCurrentTotalVolRate_dCompDensString() ).
        setRestartFlags( RestartFlags::NO_WRITE ).
        setSizedFromParent( 0 ).
        reference().resizeDimension< 0 >( m_numComponents );
      wellControls.registerWrapper< real64 >( viewKeyStruct::dCurrentTotalVolRate_dRateString() ).
        setRestartFlags( RestartFlags::NO_WRITE );
    } );
  } );

}

void CompositionalMultiphaseWell::setConstitutiveNames( ElementSubRegionBase & subRegion ) const
{

  string & fluidName = subRegion.getReference< string >( viewKeyStruct::fluidNamesString() );
  fluidName = getConstitutiveName< MultiFluidBase >( subRegion );
  GEOSX_THROW_IF( fluidName.empty(),
                  GEOSX_FMT( "Fluid model not found on subregion {}", subRegion.getName() ),
                  InputError );

  string & relPermName = subRegion.registerWrapper< string >( viewKeyStruct::relPermNamesString() ).
                           setPlotLevel( PlotLevel::NOPLOT ).
                           setRestartFlags( RestartFlags::NO_WRITE ).
                           setSizedFromParent( 0 ).
                           setDescription( "Name of the relative permeability constitutive model to use" ).
                           reference();

  relPermName = getConstitutiveName< RelativePermeabilityBase >( subRegion );

  GEOSX_THROW_IF( relPermName.empty(),
                  GEOSX_FMT( "Relative permeability model not found on subregion {}", subRegion.getName() ),
                  InputError );

}
namespace
{

template< typename MODEL1_TYPE, typename MODEL2_TYPE >
void compareMultiphaseModels( MODEL1_TYPE const & lhs, MODEL2_TYPE const & rhs )
{
  GEOSX_THROW_IF_NE_MSG( lhs.numFluidPhases(), rhs.numFluidPhases(),
                         GEOSX_FMT( "Mismatch in number of phases between constitutive models {} and {}", lhs.getName(), rhs.getName() ),
                         InputError );

  for( integer ip = 0; ip < lhs.numFluidPhases(); ++ip )
  {
    GEOSX_THROW_IF_NE_MSG( lhs.phaseNames()[ip], rhs.phaseNames()[ip],
                           GEOSX_FMT( "Mismatch in phase names between constitutive models {} and {}", lhs.getName(), rhs.getName() ),
                           InputError );
  }
}

template< typename MODEL1_TYPE, typename MODEL2_TYPE >
void compareMulticomponentModels( MODEL1_TYPE const & lhs, MODEL2_TYPE const & rhs )
{
  GEOSX_THROW_IF_NE_MSG( lhs.numFluidComponents(), rhs.numFluidComponents(),
                         GEOSX_FMT( "Mismatch in number of components between constitutive models {} and {}", lhs.getName(), rhs.getName() ),
                         InputError );

  for( integer ic = 0; ic < lhs.numFluidComponents(); ++ic )
  {
    GEOSX_THROW_IF_NE_MSG( lhs.componentNames()[ic], rhs.componentNames()[ic],
                           GEOSX_FMT( "Mismatch in component names between constitutive models {} and {}", lhs.getName(), rhs.getName() ),
                           InputError );
  }
}

}

void CompositionalMultiphaseWell::validateConstitutiveModels( DomainPartition const & domain ) const
{
  GEOSX_MARK_FUNCTION;

  ConstitutiveManager const & cm = domain.getConstitutiveManager();

  CompositionalMultiphaseBase const & flowSolver = getParent().getGroup< CompositionalMultiphaseBase >( getFlowSolverName() );
  string const referenceFluidName = flowSolver.referenceFluidModelName();
  MultiFluidBase const & referenceFluid = cm.getConstitutiveRelation< MultiFluidBase >( m_referenceFluidModelName );

  forMeshTargets( domain.getMeshBodies(), [&]( string const &,
                                               MeshLevel const & mesh,
                                               arrayView1d< string const > const & regionNames )
  {

    mesh.getElemManager().forElementSubRegions< WellElementSubRegion >( regionNames, [&]( localIndex const,
                                                                                          WellElementSubRegion const & subRegion )
    {
      string const & fluidName = subRegion.getReference< string >( viewKeyStruct::fluidNamesString() );
      MultiFluidBase const & fluid = getConstitutiveModel< MultiFluidBase >( subRegion, fluidName );
      compareMultiphaseModels( fluid, referenceFluid );
      compareMulticomponentModels( fluid, referenceFluid );

      string const & relpermName = subRegion.getReference< string >( viewKeyStruct::relPermNamesString() );
      RelativePermeabilityBase const & relPerm = getConstitutiveModel< RelativePermeabilityBase >( subRegion, relpermName );
      compareMultiphaseModels( relPerm, referenceFluid );
    } );

  } );
}

void CompositionalMultiphaseWell::validateInjectionStreams( WellElementSubRegion const & subRegion ) const
{
  WellControls const & wellControls = getWellControls( subRegion );

  // check well injection stream for injectors
  if( wellControls.isInjector() )
  {
    arrayView1d< real64 const > const & injection = wellControls.getInjectionStream();
    real64 compFracSum = 0;
    for( integer ic = 0; ic < m_numComponents; ++ic )
    {
      real64 const compFrac = injection[ic];
      GEOSX_THROW_IF( ( compFrac < 0.0 ) || ( compFrac > 1.0 ),
                      "WellControls '" << wellControls.getName() << "'" <<
                      ": Invalid injection stream for well " << subRegion.getName(),
                      InputError );
      compFracSum += compFrac;
    }
    GEOSX_THROW_IF( ( compFracSum < 1.0 - std::numeric_limits< real64 >::epsilon() ) ||
                    ( compFracSum > 1.0 + std::numeric_limits< real64 >::epsilon() ),
                    "WellControls '" << wellControls.getName() << "'" <<
                    ": Invalid injection stream for well " << subRegion.getName(),
                    InputError );
  }
}

void CompositionalMultiphaseWell::validateWellConstraints( WellElementSubRegion const & subRegion )
{
  string const & fluidName = subRegion.getReference< string >( viewKeyStruct::fluidNamesString());
  MultiFluidBase const & fluid = subRegion.getConstitutiveModel< MultiFluidBase >( fluidName );

  // now that we know we are single-phase, we can check a few things in the constraints
  WellControls const & wellControls = getWellControls( subRegion );
  WellControls::Control const currentControl = wellControls.getControl();
  real64 const & targetTotalRate = wellControls.getTargetTotalRate( m_currentTime + m_currentDt );
  real64 const & targetPhaseRate = wellControls.getTargetPhaseRate( m_currentTime + m_currentDt );
  integer const useSurfaceConditions = wellControls.useSurfaceConditions();
  real64 const & surfaceTemp = wellControls.getSurfaceTemperature();

  GEOSX_THROW_IF( wellControls.isInjector() && currentControl == WellControls::Control::PHASEVOLRATE,
                  "WellControls named " << wellControls.getName() <<
                  ": Phase rate control is not available for injectors",
                  InputError );
  GEOSX_THROW_IF( wellControls.isProducer() && currentControl == WellControls::Control::TOTALVOLRATE,
                  "WellControls named " << wellControls.getName() <<
                  ": Phase rate control is not available for producers",
                  InputError );

  GEOSX_THROW_IF( wellControls.isInjector() && targetTotalRate < 0.0,
                  "WellControls named " << wellControls.getName() <<
                  ": Target total rate cannot be negative for injectors",
                  InputError );
  GEOSX_THROW_IF( wellControls.isInjector() && !isZero( targetPhaseRate ),
                  "WellControls named " << wellControls.getName() <<
                  ": Target phase rate cannot be used for injectors",
                  InputError );

  // The user always provides positive rates, but these rates are later multiplied by -1 internally for producers
  GEOSX_THROW_IF( wellControls.isProducer() && targetPhaseRate > 0.0,
                  "WellControls named " << wellControls.getName() <<
                  ": Target phase rate cannot be negative for producers",
                  InputError );
  GEOSX_THROW_IF( wellControls.isProducer() && !isZero( targetTotalRate ),
                  "WellControls named " << wellControls.getName() <<
                  ": Target total rate cannot be used for producers",
                  InputError );

  GEOSX_THROW_IF( useSurfaceConditions && surfaceTemp <= 0,
                  "WellControls named " << wellControls.getName() <<
                  ": Surface temperature must be set to a strictly positive value",
                  InputError );

  // Find target phase index for phase rate constraint
  for( integer ip = 0; ip < fluid.numFluidPhases(); ++ip )
  {
    if( fluid.phaseNames()[ip] == wellControls.getTargetPhaseName() )
    {
      m_targetPhaseIndex = ip;
    }
  }
  GEOSX_THROW_IF( wellControls.isProducer() && m_targetPhaseIndex == -1,
                  "WellControls '" << wellControls.getName() <<
                  "': Phase " << wellControls.getTargetPhaseName() << " not found for well control " << wellControls.getName(),
                  InputError );
}

void CompositionalMultiphaseWell::initializePostSubGroups()
{
  WellSolverBase::initializePostSubGroups();

  DomainPartition & domain = this->getGroupByPath< DomainPartition >( "/Problem/domain" );

  validateConstitutiveModels( domain );

  forMeshTargets( domain.getMeshBodies(), [&]( string const &,
                                               MeshLevel & mesh,
                                               arrayView1d< string const > const & regionNames )
  {

    mesh.getElemManager().forElementSubRegions< WellElementSubRegion >( regionNames, [&]( localIndex const,
                                                                                          WellElementSubRegion & subRegion )
    {
      string & fluidName = subRegion.getReference< string >( viewKeyStruct::fluidNamesString() );
      fluidName = getConstitutiveName< MultiFluidBase >( subRegion );
      GEOSX_THROW_IF( fluidName.empty(),
                      GEOSX_FMT( "Fluid model not found on subregion {}", subRegion.getName() ),
                      InputError );

      string & relPermName = subRegion.getReference< string >( viewKeyStruct::relPermNamesString() );
      relPermName = getConstitutiveName< RelativePermeabilityBase >( subRegion );
      GEOSX_THROW_IF( relPermName.empty(),
                      GEOSX_FMT( "Fluid model not found on subregion {}", subRegion.getName() ),
                      InputError );

      validateInjectionStreams( subRegion );
      validateWellConstraints( subRegion );

    } );
  } );
}

void CompositionalMultiphaseWell::initializePostInitialConditionsPreSubGroups()
{
  WellSolverBase::initializePostInitialConditionsPreSubGroups();

  DomainPartition & domain = this->getGroupByPath< DomainPartition >( "/Problem/domain" );
  forMeshTargets( domain.getMeshBodies(), [&] ( string const &,
                                                MeshLevel & mesh,
                                                arrayView1d< string const > const & regionNames )
  {

    // loop over the wells
    mesh.getElemManager().forElementSubRegions< WellElementSubRegion >( regionNames, [&]( localIndex const,
                                                                                          WellElementSubRegion & subRegion )
    {
      string const & fluidName = subRegion.getReference< string >( viewKeyStruct::fluidNamesString() );
      MultiFluidBase & fluid = subRegion.getConstitutiveModel< MultiFluidBase >( fluidName );
      fluid.setMassFlag( m_useMass );
    } );
  } );
}

void CompositionalMultiphaseWell::updateComponentFraction( WellElementSubRegion & subRegion ) const
{
  GEOSX_MARK_FUNCTION;

  isothermalCompositionalMultiphaseBaseKernels::
    ComponentFractionKernelFactory::
    createAndLaunch< parallelDevicePolicy<> >( m_numComponents,
                                               subRegion );

}

void CompositionalMultiphaseWell::updateBHPForConstraint( WellElementSubRegion & subRegion )
{
  GEOSX_MARK_FUNCTION;

  // the rank that owns the reference well element is responsible for the calculations below.
  if( !subRegion.isLocallyOwned() )
  {
    return;
  }

  integer const numComp = m_numComponents;
  localIndex const iwelemRef = subRegion.getTopWellElementIndex();

  // subRegion data

  arrayView1d< real64 const > const & pres =
    subRegion.getExtrinsicData< extrinsicMeshData::well::pressure >();

  arrayView1d< real64 > const & totalMassDens =
    subRegion.getExtrinsicData< extrinsicMeshData::well::totalMassDensity >();
  arrayView1d< real64 > const & dTotalMassDens_dPres =
    subRegion.getExtrinsicData< extrinsicMeshData::well::dTotalMassDensity_dPressure >();
  arrayView2d< real64, compflow::USD_FLUID_DC > const & dTotalMassDens_dCompDens =
    subRegion.getExtrinsicData< extrinsicMeshData::well::dTotalMassDensity_dGlobalCompDensity >();

  arrayView1d< real64 const > const wellElemGravCoef =
    subRegion.getExtrinsicData< extrinsicMeshData::well::gravityCoefficient >();

  // control data

  WellControls & wellControls = getWellControls( subRegion );

  real64 const & refGravCoef = wellControls.getReferenceGravityCoef();

  real64 & currentBHP =
    wellControls.getReference< real64 >( CompositionalMultiphaseWell::viewKeyStruct::currentBHPString() );
  real64 & dCurrentBHP_dPres =
    wellControls.getReference< real64 >( CompositionalMultiphaseWell::viewKeyStruct::dCurrentBHP_dPresString() );
  arrayView1d< real64 > const & dCurrentBHP_dCompDens =
    wellControls.getReference< array1d< real64 > >( CompositionalMultiphaseWell::viewKeyStruct::dCurrentBHP_dCompDensString() );

  // bring everything back to host, capture the scalars by reference
  forAll< serialPolicy >( 1, [&numComp,
                              pres,
                              totalMassDens,
                              dTotalMassDens_dPres,
                              dTotalMassDens_dCompDens,
                              wellElemGravCoef,
                              &currentBHP,
                              &dCurrentBHP_dPres,
                              dCurrentBHP_dCompDens,
                              &iwelemRef,
                              &refGravCoef] ( localIndex const )
  {
    real64 const diffGravCoef = refGravCoef - wellElemGravCoef[iwelemRef];
    currentBHP = pres[iwelemRef] + totalMassDens[iwelemRef] * diffGravCoef;
    dCurrentBHP_dPres = 1 + dTotalMassDens_dPres[iwelemRef] * diffGravCoef;
    for( integer ic = 0; ic < numComp; ++ic )
    {
      dCurrentBHP_dCompDens[ic] = dTotalMassDens_dCompDens[iwelemRef][ic] * diffGravCoef;
    }
  } );
}

void CompositionalMultiphaseWell::updateVolRatesForConstraint( WellElementSubRegion & subRegion )
{
  GEOSX_MARK_FUNCTION;

  // the rank that owns the reference well element is responsible for the calculations below.
  if( !subRegion.isLocallyOwned() )
  {
    return;
  }

  integer constexpr maxNumComp = constitutive::MultiFluidBase::MAX_NUM_COMPONENTS;
  integer const numComp = m_numComponents;
  integer const numPhase = m_numPhases;
  localIndex const iwelemRef = subRegion.getTopWellElementIndex();

  // subRegion data

  arrayView1d< real64 const > const & pres =
    subRegion.getExtrinsicData< extrinsicMeshData::well::pressure >();
  arrayView1d< real64 const > const & temp =
    subRegion.getExtrinsicData< extrinsicMeshData::well::temperature >();
  arrayView1d< real64 const > const & connRate =
    subRegion.getExtrinsicData< extrinsicMeshData::well::mixtureConnectionRate >();

  arrayView2d< real64 const, compflow::USD_COMP > const & compFrac =
    subRegion.getExtrinsicData< extrinsicMeshData::well::globalCompFraction >();
  arrayView3d< real64 const, compflow::USD_COMP_DC > const & dCompFrac_dCompDens =
    subRegion.getExtrinsicData< extrinsicMeshData::well::dGlobalCompFraction_dGlobalCompDensity >();

  // fluid data

  string const & fluidName = subRegion.getReference< string >( viewKeyStruct::fluidNamesString() );
  MultiFluidBase & fluid = subRegion.getConstitutiveModel< MultiFluidBase >( fluidName );

  arrayView3d< real64 const, multifluid::USD_PHASE > const & phaseFrac = fluid.phaseFraction();
  arrayView4d< real64 const, multifluid::USD_PHASE_DC > const & dPhaseFrac = fluid.dPhaseFraction();

  arrayView2d< real64 const, multifluid::USD_FLUID > const & totalDens = fluid.totalDensity();
  arrayView3d< real64 const, multifluid::USD_FLUID_DC > const & dTotalDens = fluid.dTotalDensity();

  arrayView3d< real64 const, multifluid::USD_PHASE > const & phaseDens = fluid.phaseDensity();
  arrayView4d< real64 const, multifluid::USD_PHASE_DC > const & dPhaseDens = fluid.dPhaseDensity();

  // control data

  WellControls & wellControls = getWellControls( subRegion );

  integer const useSurfaceConditions = wellControls.useSurfaceConditions();
  real64 const & surfacePres = wellControls.getSurfacePressure();
  real64 const & surfaceTemp = wellControls.getSurfaceTemperature();

  arrayView1d< real64 > const & currentPhaseVolRate =
    wellControls.getReference< array1d< real64 > >( CompositionalMultiphaseWell::viewKeyStruct::currentPhaseVolRateString() );
  arrayView1d< real64 > const & dCurrentPhaseVolRate_dPres =
    wellControls.getReference< array1d< real64 > >( CompositionalMultiphaseWell::viewKeyStruct::dCurrentPhaseVolRate_dPresString() );
  arrayView2d< real64 > const & dCurrentPhaseVolRate_dCompDens =
    wellControls.getReference< array2d< real64 > >( CompositionalMultiphaseWell::viewKeyStruct::dCurrentPhaseVolRate_dCompDensString() );
  arrayView1d< real64 > const & dCurrentPhaseVolRate_dRate =
    wellControls.getReference< array1d< real64 > >( CompositionalMultiphaseWell::viewKeyStruct::dCurrentPhaseVolRate_dRateString() );

  real64 & currentTotalVolRate =
    wellControls.getReference< real64 >( CompositionalMultiphaseWell::viewKeyStruct::currentTotalVolRateString() );
  real64 & dCurrentTotalVolRate_dPres =
    wellControls.getReference< real64 >( CompositionalMultiphaseWell::viewKeyStruct::dCurrentTotalVolRate_dPresString() );
  arrayView1d< real64 > const & dCurrentTotalVolRate_dCompDens =
    wellControls.getReference< array1d< real64 > >( CompositionalMultiphaseWell::viewKeyStruct::dCurrentTotalVolRate_dCompDensString() );
  real64 & dCurrentTotalVolRate_dRate =
    wellControls.getReference< real64 >( CompositionalMultiphaseWell::viewKeyStruct::dCurrentTotalVolRate_dRateString() );

  constitutive::constitutiveUpdatePassThru( fluid, [&] ( auto & castedFluid )
  {
    typename TYPEOFREF( castedFluid ) ::KernelWrapper fluidWrapper = castedFluid.createKernelWrapper();

    // bring everything back to host, capture the scalars by reference
    forAll< serialPolicy >( 1, [&numComp,
                                &numPhase,
                                fluidWrapper,
                                pres,
                                temp,
                                compFrac,
                                dCompFrac_dCompDens,
                                connRate,
                                totalDens,
                                dTotalDens,
                                phaseDens,
                                dPhaseDens,
                                phaseFrac,
                                dPhaseFrac,
                                &useSurfaceConditions,
                                &surfacePres,
                                &surfaceTemp,
                                &currentTotalVolRate,
                                &dCurrentTotalVolRate_dPres,
                                dCurrentTotalVolRate_dCompDens,
                                &dCurrentTotalVolRate_dRate,
                                currentPhaseVolRate,
                                dCurrentPhaseVolRate_dPres,
                                dCurrentPhaseVolRate_dCompDens,
                                dCurrentPhaseVolRate_dRate,
                                &iwelemRef] ( localIndex const )
    {
      using Deriv = multifluid::DerivativeOffset;

      stackArray1d< real64, maxNumComp > work( numComp );

      // Step 1: evaluate the phase and total density in the reference element

      //    We need to evaluate the density as follows:
      //      - Surface conditions: using the surface pressure provided by the user
      //      - Reservoir conditions: using the pressure in the top element
      if( useSurfaceConditions )
      {
        // we need to compute the surface density
        fluidWrapper.update( iwelemRef, 0, surfacePres, surfaceTemp, compFrac[iwelemRef] );
      }
      else
      {
        real64 const refPres = pres[iwelemRef];
        fluidWrapper.update( iwelemRef, 0, refPres, temp[iwelemRef], compFrac[iwelemRef] );
      }

      // Step 2: update the total volume rate

      real64 const currentTotalRate = connRate[iwelemRef];

      // Step 2.1: compute the inverse of the total density and derivatives

      real64 const totalDensInv = 1.0 / totalDens[iwelemRef][0];
      real64 const dTotalDensInv_dPres = -dTotalDens[iwelemRef][0][Deriv::dP] * totalDensInv * totalDensInv;
      stackArray1d< real64, maxNumComp > dTotalDensInv_dCompDens( numComp );
      for( integer ic = 0; ic < numComp; ++ic )
      {
        dTotalDensInv_dCompDens[ic] = -dTotalDens[iwelemRef][0][Deriv::dC+ic] * totalDensInv * totalDensInv;
      }
      applyChainRuleInPlace( numComp, dCompFrac_dCompDens[iwelemRef], dTotalDensInv_dCompDens, work.data() );

      // Step 2.2: divide the total mass/molar rate by the total density to get the total volumetric rate
      currentTotalVolRate = currentTotalRate * totalDensInv;
      dCurrentTotalVolRate_dPres = ( useSurfaceConditions ==  0 ) * currentTotalRate * dTotalDensInv_dPres;
      dCurrentTotalVolRate_dRate = totalDensInv;
      for( integer ic = 0; ic < numComp; ++ic )
      {
        dCurrentTotalVolRate_dCompDens[ic] = currentTotalRate * dTotalDensInv_dCompDens[ic];
      }

      // Step 3: update the phase volume rate
      for( integer ip = 0; ip < numPhase; ++ip )
      {

        // Step 3.1: compute the inverse of the (phase density * phase fraction) and derivatives

        // skip the rest of this function if phase ip is absent
        bool const phaseExists = (phaseFrac[iwelemRef][0][ip] > 0);
        if( !phaseExists )
        {
          continue;
        }

        real64 const phaseDensInv =  1.0 / phaseDens[iwelemRef][0][ip];
        real64 const phaseFracTimesPhaseDensInv = phaseFrac[iwelemRef][0][ip] * phaseDensInv;
        real64 const dPhaseFracTimesPhaseDensInv_dPres = dPhaseFrac[iwelemRef][0][ip][Deriv::dP] * phaseDensInv
                                                         - dPhaseDens[iwelemRef][0][ip][Deriv::dP] * phaseFracTimesPhaseDensInv * phaseDensInv;


        // Step 3.2: divide the total mass/molar rate by the (phase density * phase fraction) to get the phase volumetric rate
        currentPhaseVolRate[ip] = currentTotalRate * phaseFracTimesPhaseDensInv;
        dCurrentPhaseVolRate_dPres[ip] = ( useSurfaceConditions ==  0 ) * currentTotalRate * dPhaseFracTimesPhaseDensInv_dPres;
        dCurrentPhaseVolRate_dRate[ip] = phaseFracTimesPhaseDensInv;
        for( integer ic = 0; ic < numComp; ++ic )
        {
          dCurrentPhaseVolRate_dCompDens[ip][ic] = -phaseFracTimesPhaseDensInv * dPhaseDens[iwelemRef][0][ip][Deriv::dC+ic] * phaseDensInv;
          dCurrentPhaseVolRate_dCompDens[ip][ic] += dPhaseFrac[iwelemRef][0][ip][Deriv::dC+ic] * phaseDensInv;
          dCurrentPhaseVolRate_dCompDens[ip][ic] *= currentTotalRate;
        }
        applyChainRuleInPlace( numComp, dCompFrac_dCompDens[iwelemRef], dCurrentPhaseVolRate_dCompDens[ip], work.data() );
      }
    } );
  } );
}


void CompositionalMultiphaseWell::updateFluidModel( WellElementSubRegion & subRegion )
{
  GEOSX_MARK_FUNCTION;

  arrayView1d< real64 const > const & pres = subRegion.getExtrinsicData< extrinsicMeshData::well::pressure >();
  arrayView1d< real64 const > const & temp = subRegion.getExtrinsicData< extrinsicMeshData::well::temperature >();
  arrayView2d< real64 const, compflow::USD_COMP > const & compFrac =
    subRegion.getExtrinsicData< extrinsicMeshData::well::globalCompFraction >();

  string const & fluidName = subRegion.getReference< string >( viewKeyStruct::fluidNamesString() );
  MultiFluidBase & fluid = subRegion.getConstitutiveModel< MultiFluidBase >( fluidName );

  constitutive::constitutiveUpdatePassThru( fluid, [&] ( auto & castedFluid )
  {
    using FluidType = TYPEOFREF( castedFluid );
    using ExecPolicy = typename FluidType::exec_policy;
    typename FluidType::KernelWrapper fluidWrapper = castedFluid.createKernelWrapper();

    thermalCompositionalMultiphaseBaseKernels::
      FluidUpdateKernel::
      launch< ExecPolicy >( subRegion.size(),
                            fluidWrapper,
                            pres,
                            temp,
                            compFrac );
  } );
}

void CompositionalMultiphaseWell::updatePhaseVolumeFraction( WellElementSubRegion & subRegion ) const
{
  GEOSX_MARK_FUNCTION;

  string const & fluidName = subRegion.getReference< string >( viewKeyStruct::fluidNamesString() );
  MultiFluidBase & fluid = subRegion.getConstitutiveModel< MultiFluidBase >( fluidName );
  isothermalCompositionalMultiphaseBaseKernels::
    PhaseVolumeFractionKernelFactory::
    createAndLaunch< parallelDevicePolicy<> >( m_numComponents,
                                               m_numPhases,
                                               subRegion,
                                               fluid );

}

void CompositionalMultiphaseWell::updateTotalMassDensity( WellElementSubRegion & subRegion ) const
{
  GEOSX_MARK_FUNCTION;

  string const & fluidName = subRegion.getReference< string >( viewKeyStruct::fluidNamesString() );
  MultiFluidBase & fluid = subRegion.getConstitutiveModel< MultiFluidBase >( fluidName );

  TotalMassDensityKernelFactory::
    createAndLaunch< parallelDevicePolicy<> >( m_numComponents,
                                               m_numPhases,
                                               subRegion,
                                               fluid );
}

void CompositionalMultiphaseWell::updateSubRegionState( WellElementSubRegion & subRegion )
{
  // update properties
  updateComponentFraction( subRegion );

  // update volumetric rates for the well constraints
  // note: this must be called before updateFluidModel
  updateVolRatesForConstraint( subRegion );

  // update densities, phase fractions, phase volume fractions
  updateFluidModel( subRegion );
  updatePhaseVolumeFraction( subRegion );
  updateTotalMassDensity( subRegion );

  // update the current BHP pressure
  updateBHPForConstraint( subRegion );

  // note: the perforation rates are updated separately
}

void CompositionalMultiphaseWell::initializeWells( DomainPartition & domain )
{
  GEOSX_MARK_FUNCTION;

  integer const numComp = m_numComponents;
  integer const numPhase = m_numPhases;

  // TODO: change the way we access the flowSolver here
  CompositionalMultiphaseBase const & flowSolver = getParent().getGroup< CompositionalMultiphaseBase >( getFlowSolverName() );

  // loop over the wells
  forMeshTargets( domain.getMeshBodies(), [&] ( string const &,
                                                MeshLevel & mesh,
                                                arrayView1d< string const > const & regionNames )
  {

    ElementRegionManager & elemManager = mesh.getElemManager();
    PresTempCompFracInitializationKernel::CompFlowAccessors resCompFlowAccessors( mesh.getElemManager(), flowSolver.getName() );
    PresTempCompFracInitializationKernel::MultiFluidAccessors resMultiFluidAccessors( mesh.getElemManager(), flowSolver.getName() );

    elemManager.forElementSubRegions< WellElementSubRegion >( regionNames,
                                                              [&]( localIndex const,
                                                                   WellElementSubRegion & subRegion )
    {
      WellControls const & wellControls = getWellControls( subRegion );
      PerforationData const & perforationData = *subRegion.getPerforationData();

      // get well primary variables on well elements
      arrayView1d< real64 > const & wellElemPressure =
        subRegion.getExtrinsicData< extrinsicMeshData::well::pressure >();
      arrayView1d< real64 > const & wellElemTemp =
        subRegion.getExtrinsicData< extrinsicMeshData::well::temperature >();
      arrayView2d< real64, compflow::USD_COMP > const & wellElemCompDens =
        subRegion.getExtrinsicData< extrinsicMeshData::well::globalCompDensity >();
      arrayView1d< real64 > const & connRate =
        subRegion.getExtrinsicData< extrinsicMeshData::well::mixtureConnectionRate >();

      // get the info stored on well elements
      arrayView2d< real64, compflow::USD_COMP > const & wellElemCompFrac =
        subRegion.getExtrinsicData< extrinsicMeshData::well::globalCompFraction >();
      arrayView1d< real64 const > const & wellElemGravCoef =
        subRegion.getExtrinsicData< extrinsicMeshData::well::gravityCoefficient >();

      // get the element region, subregion, index
      arrayView1d< localIndex const > const & resElementRegion =
        perforationData.getReference< array1d< localIndex > >( PerforationData::viewKeyStruct::reservoirElementRegionString() );
      arrayView1d< localIndex const > const & resElementSubRegion =
        perforationData.getReference< array1d< localIndex > >( PerforationData::viewKeyStruct::reservoirElementSubregionString() );
      arrayView1d< localIndex const > const & resElementIndex =
        perforationData.getReference< array1d< localIndex > >( PerforationData::viewKeyStruct::reservoirElementIndexString() );

      arrayView1d< real64 const > const & perfGravCoef =
        perforationData.getExtrinsicData< extrinsicMeshData::well::gravityCoefficient >();

      integer const myRank = MpiWrapper::commRank();

      std::ofstream wellFile;
      wellFile.open ( "wellCells_"+ std::to_string( myRank ) +".txt" );

      forAll< serialPolicy >( perforationData.size(), [&] ( localIndex const iperf )
      {
        localIndex const er = resElementRegion[iperf];
        localIndex const esr = resElementSubRegion[iperf];
        localIndex const ei = resElementIndex[iperf];

        ElementRegionBase const & region = elemManager.getRegion( er );
<<<<<<< HEAD
        CellElementSubRegion const & thisSubRegion = region.getSubRegion< CellElementSubRegion, localIndex >( esr );

        wellFile << thisSubRegion.localToGlobalMap()[ei] << " 2" << std::endl;
=======
        CellElementSubRegion const & subRegionWell = region.getSubRegion< CellElementSubRegion, localIndex >( esr );

        wellFile << subRegionWell.localToGlobalMap()[ei] << " 2" << std::endl;
>>>>>>> 38bcbffe
      } );

      wellFile.close();

      // 1) Loop over all perforations to compute an average mixture density and component fraction
      // 2) Initialize the reference pressure
      // 3) Estimate the pressures in the well elements using the average density
      PresTempCompFracInitializationKernel::
        launch( perforationData.size(),
                subRegion.size(),
                numComp,
                numPhase,
                perforationData.getNumPerforationsGlobal(),
                wellControls,
                0.0, // initialization done at t = 0
                resCompFlowAccessors.get( extrinsicMeshData::flow::pressure{} ),
                resCompFlowAccessors.get( extrinsicMeshData::flow::temperature{} ),
                resCompFlowAccessors.get( extrinsicMeshData::flow::globalCompDensity{} ),
                resCompFlowAccessors.get( extrinsicMeshData::flow::phaseVolumeFraction{} ),
                resMultiFluidAccessors.get( extrinsicMeshData::multifluid::phaseMassDensity{} ),
                resElementRegion,
                resElementSubRegion,
                resElementIndex,
                perfGravCoef,
                wellElemGravCoef,
                wellElemPressure,
                wellElemTemp,
                wellElemCompFrac );

      // get well secondary variables on well elements
      string const & fluidName = subRegion.getReference< string >( viewKeyStruct::fluidNamesString() );
      MultiFluidBase & fluid = getConstitutiveModel< MultiFluidBase >( subRegion, fluidName );
      arrayView3d< real64 const, multifluid::USD_PHASE > const & wellElemPhaseDens = fluid.phaseDensity();
      arrayView2d< real64 const, multifluid::USD_FLUID > const & wellElemTotalDens = fluid.totalDensity();

      // 4) Back calculate component densities
      constitutive::constitutiveUpdatePassThru( fluid, [&] ( auto & castedFluid )
      {
        typename TYPEOFREF( castedFluid ) ::KernelWrapper fluidWrapper = castedFluid.createKernelWrapper();

        thermalCompositionalMultiphaseBaseKernels::
          FluidUpdateKernel::
          launch< serialPolicy >( subRegion.size(),
                                  fluidWrapper,
                                  wellElemPressure,
                                  wellElemTemp,
                                  wellElemCompFrac );
      } );

      CompDensInitializationKernel::launch( subRegion.size(),
                                            numComp,
                                            wellElemCompFrac,
                                            wellElemTotalDens,
                                            wellElemCompDens );

      // 5) Recompute the pressure-dependent properties
      updateSubRegionState( subRegion );

      // 6) Estimate the well rates
      // TODO: initialize rates using perforation rates
      compositionalMultiphaseWellKernels::
        RateInitializationKernel::
        launch( subRegion.size(),
                m_targetPhaseIndex,
                wellControls,
                0.0, // initialization done at t = 0
                wellElemPhaseDens,
                wellElemTotalDens,
                connRate );
    } );

  } );
}

void CompositionalMultiphaseWell::assembleFluxTerms( real64 const GEOSX_UNUSED_PARAM( time_n ),
                                                     real64 const dt,
                                                     DomainPartition const & domain,
                                                     DofManager const & dofManager,
                                                     CRSMatrixView< real64, globalIndex const > const & localMatrix,
                                                     arrayView1d< real64 > const & localRhs )
{
  GEOSX_MARK_FUNCTION;

  // loop over the wells
  forMeshTargets( domain.getMeshBodies(), [&] ( string const &,
                                                MeshLevel const & mesh,
                                                arrayView1d< string const > const & regionNames )
  {
    ElementRegionManager const & elemManager = mesh.getElemManager();

    elemManager.forElementSubRegions< WellElementSubRegion >( regionNames,
                                                              [&]( localIndex const,
                                                                   WellElementSubRegion const & subRegion )
    {
      WellControls const & wellControls = getWellControls( subRegion );

      // get a reference to the degree-of-freedom numbers
      string const wellDofKey = dofManager.getKey( wellElementDofName() );
      arrayView1d< globalIndex const > const & wellElemDofNumber =
        subRegion.getReference< array1d< globalIndex > >( wellDofKey );
      arrayView1d< localIndex const > const & nextWellElemIndex =
        subRegion.getReference< array1d< localIndex > >( WellElementSubRegion::viewKeyStruct::nextWellElementIndexString() );

      // get a reference to the primary variables on well elements
      arrayView1d< real64 const > const & connRate =
        subRegion.getExtrinsicData< extrinsicMeshData::well::mixtureConnectionRate >();

      // get the info stored on well elements
      arrayView2d< real64 const, compflow::USD_COMP > const & wellElemCompFrac =
        subRegion.getExtrinsicData< extrinsicMeshData::well::globalCompFraction >();
      arrayView3d< real64 const, compflow::USD_COMP_DC > const & dWellElemCompFrac_dCompDens =
        subRegion.getExtrinsicData< extrinsicMeshData::well::dGlobalCompFraction_dGlobalCompDensity >();

      isothermalCompositionalMultiphaseBaseKernels::
        KernelLaunchSelector1< FluxKernel >( numFluidComponents(),
                                             subRegion.size(),
                                             dofManager.rankOffset(),
                                             wellControls,
                                             wellElemDofNumber,
                                             nextWellElemIndex,
                                             connRate,
                                             wellElemCompFrac,
                                             dWellElemCompFrac_dCompDens,
                                             dt,
                                             localMatrix,
                                             localRhs );
    } );
  } );
}

void CompositionalMultiphaseWell::assembleAccumulationTerms( DomainPartition const & domain,
                                                             DofManager const & dofManager,
                                                             CRSMatrixView< real64, globalIndex const > const & localMatrix,
                                                             arrayView1d< real64 > const & localRhs )
{
  GEOSX_MARK_FUNCTION;

  string const wellDofKey = dofManager.getKey( wellElementDofName() );

  forMeshTargets( domain.getMeshBodies(), [&] ( string const &,
                                                MeshLevel const & mesh,
                                                arrayView1d< string const > const & regionNames )
  {

    ElementRegionManager const & elemManager = mesh.getElemManager();

    elemManager.forElementSubRegions< WellElementSubRegion >( regionNames,
                                                              [&]( localIndex const,
                                                                   WellElementSubRegion const & subRegion )
    {

      // get the degrees of freedom and ghosting info
      arrayView1d< globalIndex const > const & wellElemDofNumber =
        subRegion.getReference< array1d< globalIndex > >( wellDofKey );
      arrayView1d< integer const > const & wellElemGhostRank = subRegion.ghostRank();

      // get the properties on the well element
      arrayView2d< real64 const, compflow::USD_PHASE > const & wellElemPhaseVolFrac =
        subRegion.getExtrinsicData< extrinsicMeshData::well::phaseVolumeFraction >();
      arrayView2d< real64 const, compflow::USD_PHASE > const & dWellElemPhaseVolFrac_dPres =
        subRegion.getExtrinsicData< extrinsicMeshData::well::dPhaseVolumeFraction_dPressure >();
      arrayView3d< real64 const, compflow::USD_PHASE_DC > const & dWellElemPhaseVolFrac_dComp =
        subRegion.getExtrinsicData< extrinsicMeshData::well::dPhaseVolumeFraction_dGlobalCompDensity >();

      arrayView3d< real64 const, compflow::USD_COMP_DC > const & dWellElemCompFrac_dCompDens =
        subRegion.getExtrinsicData< extrinsicMeshData::well::dGlobalCompFraction_dGlobalCompDensity >();

      arrayView2d< real64 const, compflow::USD_PHASE > const & wellElemPhaseVolFrac_n =
        subRegion.getExtrinsicData< extrinsicMeshData::well::phaseVolumeFraction_n >();
      arrayView2d< real64 const, compflow::USD_PHASE > const & wellElemPhaseDens_n =
        subRegion.getExtrinsicData< extrinsicMeshData::well::phaseDensity_n >();
      arrayView3d< real64 const, compflow::USD_PHASE_COMP > const & wellElemPhaseCompFrac_n =
        subRegion.getExtrinsicData< extrinsicMeshData::well::phaseComponentFraction_n >();

      arrayView1d< real64 const > const & wellElemVolume = subRegion.getElementVolume();

      string const & fluidName = subRegion.getReference< string >( viewKeyStruct::fluidNamesString() );
      MultiFluidBase const & fluid = subRegion.getConstitutiveModel< MultiFluidBase >( fluidName );
      arrayView3d< real64 const, multifluid::USD_PHASE > const & wellElemPhaseDens = fluid.phaseDensity();
      arrayView4d< real64 const, multifluid::USD_PHASE_DC > const & dWellElemPhaseDens = fluid.dPhaseDensity();
      arrayView4d< real64 const, multifluid::USD_PHASE_COMP > const & wellElemPhaseCompFrac = fluid.phaseCompFraction();
      arrayView5d< real64 const, multifluid::USD_PHASE_COMP_DC > const & dWellElemPhaseCompFrac = fluid.dPhaseCompFraction();

      isothermalCompositionalMultiphaseBaseKernels::
        KernelLaunchSelector1< AccumulationKernel >( numFluidComponents(),
                                                     subRegion.size(),
                                                     numFluidPhases(),
                                                     dofManager.rankOffset(),
                                                     wellElemDofNumber,
                                                     wellElemGhostRank,
                                                     wellElemVolume,
                                                     wellElemPhaseVolFrac,
                                                     dWellElemPhaseVolFrac_dPres,
                                                     dWellElemPhaseVolFrac_dComp,
                                                     dWellElemCompFrac_dCompDens,
                                                     wellElemPhaseDens,
                                                     dWellElemPhaseDens,
                                                     wellElemPhaseCompFrac,
                                                     dWellElemPhaseCompFrac,
                                                     wellElemPhaseVolFrac_n,
                                                     wellElemPhaseDens_n,
                                                     wellElemPhaseCompFrac_n,
                                                     localMatrix,
                                                     localRhs );
    } );
  } );
}


void CompositionalMultiphaseWell::assembleVolumeBalanceTerms( DomainPartition const & domain,
                                                              DofManager const & dofManager,
                                                              CRSMatrixView< real64, globalIndex const > const & localMatrix,
                                                              arrayView1d< real64 > const & localRhs )
{
  GEOSX_MARK_FUNCTION;

  string const wellDofKey = dofManager.getKey( wellElementDofName() );

  forMeshTargets( domain.getMeshBodies(), [&] ( string const &,
                                                MeshLevel const & mesh,
                                                arrayView1d< string const > const & regionNames )
  {

    ElementRegionManager const & elemManager = mesh.getElemManager();

    elemManager.forElementSubRegions< WellElementSubRegion >( regionNames,
                                                              [&]( localIndex const,
                                                                   WellElementSubRegion const & subRegion )
    {
      // get the degrees of freedom and ghosting info
      arrayView1d< globalIndex const > const & wellElemDofNumber =
        subRegion.getReference< array1d< globalIndex > >( wellDofKey );
      arrayView1d< integer const > const & wellElemGhostRank = subRegion.ghostRank();

      // get the properties on the well element
      arrayView2d< real64 const, compflow::USD_PHASE > const & wellElemPhaseVolFrac =
        subRegion.getExtrinsicData< extrinsicMeshData::well::phaseVolumeFraction >();
      arrayView2d< real64 const, compflow::USD_PHASE > const & dWellElemPhaseVolFrac_dPres =
        subRegion.getExtrinsicData< extrinsicMeshData::well::dPhaseVolumeFraction_dPressure >();
      arrayView3d< real64 const, compflow::USD_PHASE_DC > const & dWellElemPhaseVolFrac_dComp =
        subRegion.getExtrinsicData< extrinsicMeshData::well::dPhaseVolumeFraction_dGlobalCompDensity >();


      arrayView1d< real64 const > const & wellElemVolume =
        subRegion.getReference< array1d< real64 > >( ElementSubRegionBase::viewKeyStruct::elementVolumeString() );

      isothermalCompositionalMultiphaseBaseKernels::
        KernelLaunchSelector1< VolumeBalanceKernel >( numFluidComponents(),
                                                      subRegion.size(),
                                                      numFluidPhases(),
                                                      dofManager.rankOffset(),
                                                      wellElemDofNumber,
                                                      wellElemGhostRank,
                                                      wellElemPhaseVolFrac,
                                                      dWellElemPhaseVolFrac_dPres,
                                                      dWellElemPhaseVolFrac_dComp,
                                                      wellElemVolume,
                                                      localMatrix,
                                                      localRhs );
    } );
  } );
}


real64
CompositionalMultiphaseWell::calculateResidualNorm( DomainPartition const & domain,
                                                    DofManager const & dofManager,
                                                    arrayView1d< real64 const > const & localRhs )
{
  GEOSX_MARK_FUNCTION;

  real64 localResidualNorm = 0;
  forMeshTargets( domain.getMeshBodies(), [&] ( string const &,
                                                MeshLevel const & mesh,
                                                arrayView1d< string const > const & regionNames )
  {


    ElementRegionManager const & elemManager = mesh.getElemManager();

    elemManager.forElementSubRegions< WellElementSubRegion >( regionNames,
                                                              [&]( localIndex const,
                                                                   WellElementSubRegion const & subRegion )
    {
      // get the degree of freedom numbers
      string const wellDofKey = dofManager.getKey( wellElementDofName() );
      arrayView1d< globalIndex const > const & wellElemDofNumber =
        subRegion.getReference< array1d< globalIndex > >( wellDofKey );
      arrayView1d< integer const > const & wellElemGhostRank = subRegion.ghostRank();

      arrayView1d< real64 const > const & wellElemVolume =
        subRegion.getReference< array1d< real64 > >( ElementSubRegionBase::viewKeyStruct::elementVolumeString() );
      arrayView2d< real64 const, compflow::USD_PHASE > const wellElemPhaseDens_n =
        subRegion.getExtrinsicData< extrinsicMeshData::well::phaseDensity_n >();
      arrayView1d< real64 const > const wellElemTotalDens_n =
        subRegion.getExtrinsicData< extrinsicMeshData::well::totalDensity_n >();

      WellControls const & wellControls = getWellControls( subRegion );

      ResidualNormKernel::launch< parallelDevicePolicy<> >( localRhs,
                                                            dofManager.rankOffset(),
                                                            subRegion.isLocallyOwned(),
                                                            subRegion.getTopWellElementIndex(),
                                                            m_numComponents,
                                                            numDofPerWellElement(),
                                                            m_targetPhaseIndex,
                                                            wellControls,
                                                            wellElemDofNumber,
                                                            wellElemGhostRank,
                                                            wellElemVolume,
                                                            wellElemPhaseDens_n,
                                                            wellElemTotalDens_n,
                                                            m_currentTime + m_currentDt, // residual normalized with rate of the end of the
                                                            // time
                                                            // interval
                                                            m_currentDt,
                                                            &localResidualNorm );
    } );
  } );
  return sqrt( MpiWrapper::sum( localResidualNorm, MPI_COMM_GEOSX ) );
}

real64
CompositionalMultiphaseWell::scalingForSystemSolution( DomainPartition const & domain,
                                                       DofManager const & dofManager,
                                                       arrayView1d< real64 const > const & localSolution )
{
  GEOSX_MARK_FUNCTION;

  // check if we want to rescale the Newton update
  if( m_maxCompFracChange >= 1.0 && m_maxRelativePresChange >= 1.0 )
  {
    // no rescaling wanted, we just return 1.0;
    return 1.0;
  }

  real64 scalingFactor = 1.0;
  forMeshTargets( domain.getMeshBodies(), [&] ( string const &,
                                                MeshLevel const & mesh,
                                                arrayView1d< string const > const & regionNames )
  {

    ElementRegionManager const & elemManager = mesh.getElemManager();

    elemManager.forElementSubRegions< ElementSubRegionBase >( regionNames,
                                                              [&]( localIndex const,
                                                                   ElementSubRegionBase const & subRegion )
    {
      // get the degree of freedom numbers on well elements and ghosting info
      string const wellDofKey = dofManager.getKey( wellElementDofName() );
      arrayView1d< globalIndex const > const & wellElemDofNumber =
        subRegion.getReference< array1d< globalIndex > >( wellDofKey );
      arrayView1d< integer const > const & wellElemGhostRank = subRegion.ghostRank();

      // get a reference to the primary variables on well elements
      arrayView1d< real64 const > const & wellElemPressure =
        subRegion.getExtrinsicData< extrinsicMeshData::well::pressure >();
      arrayView2d< real64 const, compflow::USD_COMP > const & wellElemCompDens =
        subRegion.getExtrinsicData< extrinsicMeshData::well::globalCompDensity >();


      real64 const subRegionScalingFactor =
        SolutionScalingKernel::launch< parallelDevicePolicy<> >( localSolution,
                                                                 dofManager.rankOffset(),
                                                                 numFluidComponents(),
                                                                 wellElemDofNumber,
                                                                 wellElemGhostRank,
                                                                 wellElemPressure,
                                                                 wellElemCompDens,
                                                                 m_maxRelativePresChange,
                                                                 m_maxCompFracChange );


      if( subRegionScalingFactor < scalingFactor )
      {
        scalingFactor = subRegionScalingFactor;
      }
    } );

  } );

  return LvArray::math::max( MpiWrapper::min( scalingFactor, MPI_COMM_GEOSX ), m_minScalingFactor );
}

bool
CompositionalMultiphaseWell::checkSystemSolution( DomainPartition const & domain,
                                                  DofManager const & dofManager,
                                                  arrayView1d< real64 const > const & localSolution,
                                                  real64 const scalingFactor )
{
  GEOSX_MARK_FUNCTION;

  int localCheck = 1;
  forMeshTargets( domain.getMeshBodies(), [&] ( string const &,
                                                MeshLevel const & mesh,
                                                arrayView1d< string const > const & regionNames )
  {

    ElementRegionManager const & elemManager = mesh.getElemManager();

    elemManager.forElementSubRegions< WellElementSubRegion >( regionNames,
                                                              [&]( localIndex const,
                                                                   WellElementSubRegion const & subRegion )
    {
      // get the degree of freedom numbers on well elements and ghosting info
      string const wellDofKey = dofManager.getKey( wellElementDofName() );
      arrayView1d< globalIndex const > const & wellElemDofNumber =
        subRegion.getReference< array1d< globalIndex > >( wellDofKey );
      arrayView1d< integer const > const & wellElemGhostRank = subRegion.ghostRank();

      // get a reference to the primary variables on well elements
      arrayView1d< real64 const > const & wellElemPressure =
        subRegion.getExtrinsicData< extrinsicMeshData::well::pressure >();
      arrayView2d< real64 const, compflow::USD_COMP > const & wellElemCompDens =
        subRegion.getExtrinsicData< extrinsicMeshData::well::globalCompDensity >();

      localIndex const subRegionSolutionCheck =
        SolutionCheckKernel::launch< parallelDevicePolicy<> >( localSolution,
                                                               dofManager.rankOffset(),
                                                               numFluidComponents(),
                                                               wellElemDofNumber,
                                                               wellElemGhostRank,
                                                               wellElemPressure,
                                                               wellElemCompDens,
                                                               m_allowCompDensChopping,
                                                               scalingFactor );

      if( subRegionSolutionCheck == 0 )
      {
        localCheck = 0;
      }
    } );
  } );
  return MpiWrapper::min( localCheck );
}

void CompositionalMultiphaseWell::computePerforationRates( DomainPartition & domain )
{
  GEOSX_MARK_FUNCTION;

  forMeshTargets( domain.getMeshBodies(), [&] ( string const &,
                                                MeshLevel & mesh,
                                                arrayView1d< string const > const & regionNames )
  {

    // TODO: change the way we access the flowSolver here
    CompositionalMultiphaseBase const & flowSolver = getParent().getGroup< CompositionalMultiphaseBase >( getFlowSolverName() );
    PerforationKernel::CompFlowAccessors resCompFlowAccessors( mesh.getElemManager(), flowSolver.getName() );
    PerforationKernel::MultiFluidAccessors resMultiFluidAccessors( mesh.getElemManager(), flowSolver.getName() );
    PerforationKernel::RelPermAccessors resRelPermAccessors( mesh.getElemManager(), flowSolver.getName() );

    mesh.getElemManager().forElementSubRegions< WellElementSubRegion >( regionNames, [&]( localIndex const,
                                                                                          WellElementSubRegion & subRegion )
    {

      WellControls const & wellControls = getWellControls( subRegion );
      bool const disableReservoirToWellFlow = wellControls.isInjector() and !wellControls.isCrossflowEnabled();

      PerforationData * const perforationData = subRegion.getPerforationData();

      // get depth
      arrayView1d< real64 const > const & wellElemGravCoef =
        subRegion.getExtrinsicData< extrinsicMeshData::well::gravityCoefficient >();

      // get well primary variables on well elements
      arrayView1d< real64 const > const & wellElemPres =
        subRegion.getExtrinsicData< extrinsicMeshData::well::pressure >();
      arrayView2d< real64 const, compflow::USD_COMP > const & wellElemCompDens =
        subRegion.getExtrinsicData< extrinsicMeshData::well::globalCompDensity >();

      arrayView1d< real64 const > const & wellElemTotalMassDens =
        subRegion.getExtrinsicData< extrinsicMeshData::well::totalMassDensity >();
      arrayView1d< real64 const > const & dWellElemTotalMassDens_dPres =
        subRegion.getExtrinsicData< extrinsicMeshData::well::dTotalMassDensity_dPressure >();
      arrayView2d< real64 const, compflow::USD_FLUID_DC > const & dWellElemTotalMassDens_dCompDens =
        subRegion.getExtrinsicData< extrinsicMeshData::well::dTotalMassDensity_dGlobalCompDensity >();

      arrayView2d< real64 const, compflow::USD_COMP > const & wellElemCompFrac =
        subRegion.getExtrinsicData< extrinsicMeshData::well::globalCompFraction >();
      arrayView3d< real64 const, compflow::USD_COMP_DC > const & dWellElemCompFrac_dCompDens =
        subRegion.getExtrinsicData< extrinsicMeshData::well::dGlobalCompFraction_dGlobalCompDensity >();

      // get well variables on perforations
      arrayView1d< real64 const > const & perfGravCoef =
        perforationData->getExtrinsicData< extrinsicMeshData::well::gravityCoefficient >();
      arrayView1d< localIndex const > const & perfWellElemIndex =
        perforationData->getReference< array1d< localIndex > >( PerforationData::viewKeyStruct::wellElementIndexString() );
      arrayView1d< real64 const > const & perfTrans =
        perforationData->getReference< array1d< real64 > >( PerforationData::viewKeyStruct::wellTransmissibilityString() );

      arrayView2d< real64 > const & compPerfRate =
        perforationData->getExtrinsicData< extrinsicMeshData::well::compPerforationRate >();
      arrayView3d< real64 > const & dCompPerfRate_dPres =
        perforationData->getExtrinsicData< extrinsicMeshData::well::dCompPerforationRate_dPres >();
      arrayView4d< real64 > const & dCompPerfRate_dComp =
        perforationData->getExtrinsicData< extrinsicMeshData::well::dCompPerforationRate_dComp >();

      // get the element region, subregion, index
      arrayView1d< localIndex const > const & resElementRegion =
        perforationData->getReference< array1d< localIndex > >( PerforationData::viewKeyStruct::reservoirElementRegionString() );
      arrayView1d< localIndex const > const & resElementSubRegion =
        perforationData->getReference< array1d< localIndex > >( PerforationData::viewKeyStruct::reservoirElementSubregionString() );
      arrayView1d< localIndex const > const & resElementIndex =
        perforationData->getReference< array1d< localIndex > >( PerforationData::viewKeyStruct::reservoirElementIndexString() );

      isothermalCompositionalMultiphaseBaseKernels::
        KernelLaunchSelector2< PerforationKernel >( numFluidComponents(),
                                                    numFluidPhases(),
                                                    perforationData->size(),
                                                    disableReservoirToWellFlow,
                                                    resCompFlowAccessors.get( extrinsicMeshData::flow::pressure{} ),
                                                    resCompFlowAccessors.get( extrinsicMeshData::flow::phaseVolumeFraction{} ),
                                                    resCompFlowAccessors.get( extrinsicMeshData::flow::dPhaseVolumeFraction_dPressure{} ),
                                                    resCompFlowAccessors.get( extrinsicMeshData::flow::dPhaseVolumeFraction_dGlobalCompDensity{} ),
                                                    resCompFlowAccessors.get( extrinsicMeshData::flow::dGlobalCompFraction_dGlobalCompDensity{} ),
                                                    resMultiFluidAccessors.get( extrinsicMeshData::multifluid::phaseDensity{} ),
                                                    resMultiFluidAccessors.get( extrinsicMeshData::multifluid::dPhaseDensity{} ),
                                                    resMultiFluidAccessors.get( extrinsicMeshData::multifluid::phaseViscosity{} ),
                                                    resMultiFluidAccessors.get( extrinsicMeshData::multifluid::dPhaseViscosity{} ),
                                                    resMultiFluidAccessors.get( extrinsicMeshData::multifluid::phaseCompFraction{} ),
                                                    resMultiFluidAccessors.get( extrinsicMeshData::multifluid::dPhaseCompFraction{} ),
                                                    resRelPermAccessors.get( extrinsicMeshData::relperm::phaseRelPerm{} ),
                                                    resRelPermAccessors.get( extrinsicMeshData::relperm::dPhaseRelPerm_dPhaseVolFraction{} ),
                                                    wellElemGravCoef,
                                                    wellElemPres,
                                                    wellElemCompDens,
                                                    wellElemTotalMassDens,
                                                    dWellElemTotalMassDens_dPres,
                                                    dWellElemTotalMassDens_dCompDens,
                                                    wellElemCompFrac,
                                                    dWellElemCompFrac_dCompDens,
                                                    perfGravCoef,
                                                    perfWellElemIndex,
                                                    perfTrans,
                                                    resElementRegion,
                                                    resElementSubRegion,
                                                    resElementIndex,
                                                    compPerfRate,
                                                    dCompPerfRate_dPres,
                                                    dCompPerfRate_dComp );

    } );
  } );

}


void
CompositionalMultiphaseWell::applySystemSolution( DofManager const & dofManager,
                                                  arrayView1d< real64 const > const & localSolution,
                                                  real64 const scalingFactor,
                                                  DomainPartition & domain )
{
  // update all the fields using the global damping coefficients
  dofManager.addVectorToField( localSolution,
                               wellElementDofName(),
                               extrinsicMeshData::well::pressure::key(),
                               scalingFactor,
                               { m_numDofPerWellElement, 0, 1 } );

  dofManager.addVectorToField( localSolution,
                               wellElementDofName(),
                               extrinsicMeshData::well::globalCompDensity::key(),
                               scalingFactor,
                               { m_numDofPerWellElement, 1, m_numDofPerWellElement - 1 } );

  dofManager.addVectorToField( localSolution,
                               wellElementDofName(),
                               extrinsicMeshData::well::mixtureConnectionRate::key(),
                               scalingFactor,
                               { m_numDofPerWellElement, m_numDofPerWellElement - 1, m_numDofPerWellElement } );

  // if component density chopping is allowed, some component densities may be negative after the update
  // these negative component densities are set to zero in this function
  if( m_allowCompDensChopping )
  {
    chopNegativeDensities( domain );
  }

  forMeshTargets( domain.getMeshBodies(), [&]( string const &,
                                               MeshLevel & mesh,
                                               arrayView1d< string const > const & regionNames )
  {
    // synchronize
    FieldIdentifiers fieldsToBeSync;

    fieldsToBeSync.addElementFields( { extrinsicMeshData::well::pressure::key(),
                                       extrinsicMeshData::well::globalCompDensity::key(),
                                       extrinsicMeshData::well::mixtureConnectionRate::key() },
                                     regionNames );

    CommunicationTools::getInstance().synchronizeFields( fieldsToBeSync,
                                                         mesh,
                                                         domain.getNeighbors(),
                                                         true );
  } );
}

void CompositionalMultiphaseWell::chopNegativeDensities( DomainPartition & domain )
{
  integer const numComp = m_numComponents;

  forMeshTargets( domain.getMeshBodies(), [&] ( string const &,
                                                MeshLevel & mesh,
                                                arrayView1d< string const > const & regionNames )
  {

    ElementRegionManager & elemManager = mesh.getElemManager();

    elemManager.forElementSubRegions< WellElementSubRegion >( regionNames,
                                                              [&]( localIndex const,
                                                                   WellElementSubRegion & subRegion )
    {
      arrayView1d< integer const > const & wellElemGhostRank = subRegion.ghostRank();

      arrayView2d< real64, compflow::USD_COMP > const & wellElemCompDens =
        subRegion.getExtrinsicData< extrinsicMeshData::well::globalCompDensity >();

      forAll< parallelDevicePolicy<> >( subRegion.size(), [=] GEOSX_HOST_DEVICE ( localIndex const iwelem )
      {
        if( wellElemGhostRank[iwelem] < 0 )
        {
          for( integer ic = 0; ic < numComp; ++ic )
          {
            // we allowed for some densities to be slightly negative in CheckSystemSolution
            // if the new density is negative, chop back to zero
            if( wellElemCompDens[iwelem][ic] < 0 )
            {
              wellElemCompDens[iwelem][ic] = 0;
            }
          }
        }
      } );
    } );

  } );
}


void CompositionalMultiphaseWell::resetStateToBeginningOfStep( DomainPartition & domain )
{
  forMeshTargets( domain.getMeshBodies(), [&] ( string const &,
                                                MeshLevel & mesh,
                                                arrayView1d< string const > const & regionNames )
  {

    ElementRegionManager & elemManager = mesh.getElemManager();

    elemManager.forElementSubRegions< WellElementSubRegion >( regionNames,
                                                              [&]( localIndex const,
                                                                   WellElementSubRegion & subRegion )
    {
      // get a reference to the primary variables on well elements
      arrayView1d< real64 > const & wellElemPressure =
        subRegion.getExtrinsicData< extrinsicMeshData::well::pressure >();
      arrayView1d< real64 const > const & wellElemPressure_n =
        subRegion.getExtrinsicData< extrinsicMeshData::well::pressure_n >();
      wellElemPressure.setValues< parallelDevicePolicy<> >( wellElemPressure_n );

      arrayView2d< real64, compflow::USD_COMP > const & wellElemGlobalCompDensity =
        subRegion.getExtrinsicData< extrinsicMeshData::well::globalCompDensity >();
      arrayView2d< real64 const, compflow::USD_COMP > const & wellElemGlobalCompDensity_n =
        subRegion.getExtrinsicData< extrinsicMeshData::well::globalCompDensity_n >();
      wellElemGlobalCompDensity.setValues< parallelDevicePolicy<> >( wellElemGlobalCompDensity_n );

      arrayView1d< real64 > const & connRate =
        subRegion.getExtrinsicData< extrinsicMeshData::well::mixtureConnectionRate >();
      arrayView1d< real64 const > const & connRate_n =
        subRegion.getExtrinsicData< extrinsicMeshData::well::mixtureConnectionRate_n >();
      connRate.setValues< parallelDevicePolicy<> >( connRate_n );

      updateSubRegionState( subRegion );
    } );
  } );
}

void CompositionalMultiphaseWell::backupFields( MeshLevel & mesh, arrayView1d< string const > const & regionNames ) const
{
  GEOSX_MARK_FUNCTION;

  integer const numComp = m_numComponents;
  integer const numPhase = m_numPhases;

  // backup some fields used in time derivative approximation

  ElementRegionManager & elemManager = mesh.getElemManager();

  elemManager.forElementSubRegions< WellElementSubRegion >( regionNames,
                                                            [&]( localIndex const,
                                                                 WellElementSubRegion & subRegion )
  {
    arrayView1d< integer const > const wellElemGhostRank = subRegion.ghostRank();

    arrayView2d< real64 const, compflow::USD_PHASE > const wellElemPhaseVolFrac =
      subRegion.getExtrinsicData< extrinsicMeshData::well::phaseVolumeFraction >();

    string const & fluidName = subRegion.getReference< string >( viewKeyStruct::fluidNamesString() );
    MultiFluidBase const & fluid = subRegion.getConstitutiveModel< MultiFluidBase >( fluidName );
    arrayView2d< real64 const, multifluid::USD_FLUID > const wellElemTotalDens = fluid.totalDensity();
    arrayView3d< real64 const, multifluid::USD_PHASE > const wellElemPhaseDens = fluid.phaseDensity();
    arrayView4d< real64 const, multifluid::USD_PHASE_COMP > const wellElemPhaseCompFrac = fluid.phaseCompFraction();

    arrayView1d< real64 > const wellElemTotalDens_n =
      subRegion.getExtrinsicData< extrinsicMeshData::well::totalDensity_n >();
    arrayView2d< real64, compflow::USD_PHASE > const wellElemPhaseDens_n =
      subRegion.getExtrinsicData< extrinsicMeshData::well::phaseDensity_n >();
    arrayView2d< real64, compflow::USD_PHASE > const wellElemPhaseVolFrac_n =
      subRegion.getExtrinsicData< extrinsicMeshData::well::phaseVolumeFraction_n >();
    arrayView3d< real64, compflow::USD_PHASE_COMP > const wellElemPhaseCompFrac_n =
      subRegion.getExtrinsicData< extrinsicMeshData::well::phaseComponentFraction_n >();

    forAll< parallelDevicePolicy<> >( subRegion.size(), [=] GEOSX_HOST_DEVICE ( localIndex const ei )
    {
      if( wellElemGhostRank[ei] >= 0 )
      {
        return;
      }

      wellElemTotalDens_n[ei] = wellElemTotalDens[ei][0];

      for( integer ip = 0; ip < numPhase; ++ip )
      {
        wellElemPhaseDens_n[ei][ip] = wellElemPhaseDens[ei][0][ip];
        wellElemPhaseVolFrac_n[ei][ip] = wellElemPhaseVolFrac[ei][ip];

        for( integer ic = 0; ic < numComp; ++ic )
        {
          wellElemPhaseCompFrac_n[ei][ip][ic] = wellElemPhaseCompFrac[ei][0][ip][ic];
        }
      }
    } );
  } );
}

void CompositionalMultiphaseWell::assemblePressureRelations( DomainPartition const & domain,
                                                             DofManager const & dofManager,
                                                             CRSMatrixView< real64, globalIndex const > const & localMatrix,
                                                             arrayView1d< real64 > const & localRhs )
{
  GEOSX_MARK_FUNCTION;

  forMeshTargets( domain.getMeshBodies(), [&] ( string const &,
                                                MeshLevel const & mesh,
                                                arrayView1d< string const > const & regionNames )
  {

    ElementRegionManager const & elemManager = mesh.getElemManager();

    elemManager.forElementSubRegions< WellElementSubRegion >( regionNames,
                                                              [&]( localIndex const,
                                                                   WellElementSubRegion const & subRegion )
    {

      WellControls & wellControls = getWellControls( subRegion );

      // get the degrees of freedom, depth info, next welem index
      string const wellDofKey = dofManager.getKey( wellElementDofName() );
      arrayView1d< globalIndex const > const & wellElemDofNumber =
        subRegion.getReference< array1d< globalIndex > >( wellDofKey );
      arrayView1d< real64 const > const & wellElemGravCoef =
        subRegion.getExtrinsicData< extrinsicMeshData::well::gravityCoefficient >();
      arrayView1d< localIndex const > const & nextWellElemIndex =
        subRegion.getReference< array1d< localIndex > >( WellElementSubRegion::viewKeyStruct::nextWellElementIndexString() );

      // get primary variables on well elements
      arrayView1d< real64 const > const & wellElemPres =
        subRegion.getExtrinsicData< extrinsicMeshData::well::pressure >();

      // get total mass density on well elements (for potential calculations)
      arrayView1d< real64 const > const & wellElemTotalMassDens =
        subRegion.getExtrinsicData< extrinsicMeshData::well::totalMassDensity >();
      arrayView1d< real64 const > const & dWellElemTotalMassDens_dPres =
        subRegion.getExtrinsicData< extrinsicMeshData::well::dTotalMassDensity_dPressure >();
      arrayView2d< real64 const, compflow::USD_FLUID_DC > const & dWellElemTotalMassDens_dCompDens =
        subRegion.getExtrinsicData< extrinsicMeshData::well::dTotalMassDensity_dGlobalCompDensity >();


      bool controlHasSwitched = false;
      isothermalCompositionalMultiphaseBaseKernels::
        KernelLaunchSelector1< PressureRelationKernel >( numFluidComponents(),
                                                         subRegion.size(),
                                                         dofManager.rankOffset(),
                                                         subRegion.isLocallyOwned(),
                                                         subRegion.getTopWellElementIndex(),
                                                         m_targetPhaseIndex,
                                                         wellControls,
                                                         m_currentTime + m_currentDt,     // controls evaluated with BHP/rate of the end of
                                                                                          // the
                                                                                          // time interval
                                                         wellElemDofNumber,
                                                         wellElemGravCoef,
                                                         nextWellElemIndex,
                                                         wellElemPres,
                                                         wellElemTotalMassDens,
                                                         dWellElemTotalMassDens_dPres,
                                                         dWellElemTotalMassDens_dCompDens,
                                                         controlHasSwitched,
                                                         localMatrix,
                                                         localRhs );

      if( controlHasSwitched )
      {
        // TODO: move the switch logic into wellControls
        // TODO: implement a more general switch when more then two constraints per well type are allowed

        real64 const timeAtEndOfStep = m_currentTime + m_currentDt;

        if( wellControls.getControl() == WellControls::Control::BHP )
        {
          if( wellControls.isProducer() )
          {
            wellControls.switchToPhaseRateControl( wellControls.getTargetPhaseRate( timeAtEndOfStep ) );
            GEOSX_LOG_LEVEL_RANK_0( 1, "Control switch for well " << subRegion.getName()
                                                                  << " from BHP constraint to phase volumetric rate constraint" );
          }
          else
          {
            wellControls.switchToTotalRateControl( wellControls.getTargetTotalRate( timeAtEndOfStep ) );
            GEOSX_LOG_LEVEL_RANK_0( 1, "Control switch for well " << subRegion.getName()
                                                                  << " from BHP constraint to total volumetric rate constraint" );
          }
        }
        else
        {
          wellControls.switchToBHPControl( wellControls.getTargetBHP( timeAtEndOfStep ) );
          GEOSX_LOG_LEVEL_RANK_0( 1, "Control switch for well " << subRegion.getName()
                                                                << " from rate constraint to BHP constraint" );
        }
      }
    } );
  } );
}

void CompositionalMultiphaseWell::implicitStepSetup( real64 const & time_n,
                                                     real64 const & dt,
                                                     DomainPartition & domain )
{
  WellSolverBase::implicitStepSetup( time_n, dt, domain );

  forMeshTargets( domain.getMeshBodies(), [&] ( string const &,
                                                MeshLevel & mesh,
                                                arrayView1d< string const > const & regionNames )
  {

    backupFields( mesh, regionNames );

    ElementRegionManager & elemManager = mesh.getElemManager();

    elemManager.forElementSubRegions< WellElementSubRegion >( regionNames,
                                                              [&]( localIndex const,
                                                                   WellElementSubRegion & subRegion )
    {
      // get a reference to the primary variables on well elements
      arrayView1d< real64 const > const & wellElemPressure =
        subRegion.getExtrinsicData< extrinsicMeshData::well::pressure >();
      arrayView1d< real64 > const & wellElemPressure_n =
        subRegion.getExtrinsicData< extrinsicMeshData::well::pressure_n >();
      wellElemPressure_n.setValues< parallelDevicePolicy<> >( wellElemPressure );

      arrayView2d< real64 const, compflow::USD_COMP > const & wellElemGlobalCompDensity =
        subRegion.getExtrinsicData< extrinsicMeshData::well::globalCompDensity >();
      arrayView2d< real64, compflow::USD_COMP > const & wellElemGlobalCompDensity_n =
        subRegion.getExtrinsicData< extrinsicMeshData::well::globalCompDensity_n >();
      wellElemGlobalCompDensity_n.setValues< parallelDevicePolicy<> >( wellElemGlobalCompDensity );

      arrayView1d< real64 const > const & connRate =
        subRegion.getExtrinsicData< extrinsicMeshData::well::mixtureConnectionRate >();
      arrayView1d< real64 > const & connRate_n =
        subRegion.getExtrinsicData< extrinsicMeshData::well::mixtureConnectionRate_n >();
      connRate_n.setValues< parallelDevicePolicy<> >( connRate );

      validateWellConstraints( subRegion );

      updateSubRegionState( subRegion );
    } );
  } );
}

REGISTER_CATALOG_ENTRY( SolverBase, CompositionalMultiphaseWell, string const &, Group * const )
} // namespace geosx<|MERGE_RESOLUTION|>--- conflicted
+++ resolved
@@ -871,15 +871,9 @@
         localIndex const ei = resElementIndex[iperf];
 
         ElementRegionBase const & region = elemManager.getRegion( er );
-<<<<<<< HEAD
-        CellElementSubRegion const & thisSubRegion = region.getSubRegion< CellElementSubRegion, localIndex >( esr );
-
-        wellFile << thisSubRegion.localToGlobalMap()[ei] << " 2" << std::endl;
-=======
         CellElementSubRegion const & subRegionWell = region.getSubRegion< CellElementSubRegion, localIndex >( esr );
 
         wellFile << subRegionWell.localToGlobalMap()[ei] << " 2" << std::endl;
->>>>>>> 38bcbffe
       } );
 
       wellFile.close();
