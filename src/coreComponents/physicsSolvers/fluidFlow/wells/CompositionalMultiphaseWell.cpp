/*
 * ------------------------------------------------------------------------------------------------------------
 * SPDX-License-Identifier: LGPL-2.1-only
 *
 * Copyright (c) 2016-2024 Lawrence Livermore National Security LLC
 * Copyright (c) 2018-2024 Total, S.A
 * Copyright (c) 2018-2024 The Board of Trustees of the Leland Stanford Junior University
 * Copyright (c) 2023-2024 Chevron
 * Copyright (c) 2019-     GEOS/GEOSX Contributors
 * All rights reserved
 *
 * See top level LICENSE, COPYRIGHT, CONTRIBUTORS, NOTICE, and ACKNOWLEDGEMENTS files for details.
 * ------------------------------------------------------------------------------------------------------------
 */

/**
 * @file CompositionalMultiphaseWell.cpp
 */

#include "CompositionalMultiphaseWell.hpp"
#include "mainInterface/GeosxState.hpp"

#include "codingUtilities/Utilities.hpp"
#include "common/DataTypes.hpp"
#include "common/FieldSpecificationOps.hpp"
#include "common/TimingMacros.hpp"
#include "constitutive/ConstitutiveManager.hpp"
#include "constitutive/fluid/multifluid/MultiFluidBase.hpp"
#include "constitutive/fluid/multifluid/MultiFluidFields.hpp"
#include "constitutive/fluid/multifluid/MultiFluidSelector.hpp"
#include "constitutive/relativePermeability/RelativePermeabilityBase.hpp"
#include "constitutive/relativePermeability/RelativePermeabilityFields.hpp"
#include "dataRepository/Group.hpp"
#include "mesh/DomainPartition.hpp"
#include "mesh/PerforationFields.hpp"
#include "mesh/WellElementSubRegion.hpp"
#include "mesh/mpiCommunications/CommunicationTools.hpp"
#include "physicsSolvers/fluidFlow/wells/PerforationFluxKernels.hpp"
#include "physicsSolvers/fluidFlow/IsothermalCompositionalMultiphaseBaseKernels.hpp"
#include "physicsSolvers/fluidFlow/ThermalCompositionalMultiphaseBaseKernels.hpp"
#include "physicsSolvers/fluidFlow/wells/CompositionalMultiphaseWellFields.hpp"
#include "physicsSolvers/fluidFlow/wells/CompositionalMultiphaseWellKernels.hpp"

#include "physicsSolvers/fluidFlow/wells/ThermalCompositionalMultiphaseWellKernels.hpp"
#include "physicsSolvers/fluidFlow/wells/SinglePhaseWellKernels.hpp"
#include "physicsSolvers/fluidFlow/wells/WellSolverBaseFields.hpp"
#include "physicsSolvers/fluidFlow/wells/WellControls.hpp"
<<<<<<< HEAD
#include "mainInterface/ProblemManager.hpp"
#include "events/EventManager.hpp"
#include "physicsSolvers/PhysicsSolverManager.hpp"
#include "physicsSolvers/multiphysics/CompositionalMultiphaseReservoirAndWells.hpp"
#include "physicsSolvers/fluidFlow/CompositionalMultiphaseFVM.hpp"
=======
#include "physicsSolvers/fluidFlow/wells/LogLevelsInfo.hpp"

#include "physicsSolvers/fluidFlow/wells/WellFields.hpp"
>>>>>>> 890c5e75

#include "common/MpiWrapper.hpp"
#if defined( __INTEL_COMPILER )
#pragma GCC optimize "O0"
#endif

namespace geos
{

using namespace dataRepository;
using namespace constitutive;
using namespace compositionalMultiphaseWellKernels;

CompositionalMultiphaseWell::CompositionalMultiphaseWell( const string & name,
                                                          Group * const parent )
  :
  WellSolverBase( name, parent ),
  m_useMass( false ),
  m_useTotalMassEquation( 1 ),
  m_maxCompFracChange( 1.0 ),
  m_maxRelativePresChange( 0.2 ),
  m_maxAbsolutePresChange( -1 ), // disabled by default
  m_minScalingFactor( 0.01 ),
  m_allowCompDensChopping( 1 ),
  m_targetPhaseIndex( -1 )
{
  this->registerWrapper( viewKeyStruct::useMassFlagString(), &m_useMass ).
    setApplyDefaultValue( 0 ).
    setInputFlag( InputFlags::OPTIONAL ).
    setDescription( "Use mass formulation instead of molar" );

  this->registerWrapper( viewKeyStruct::useTotalMassEquationString(), &m_useTotalMassEquation ).
    setApplyDefaultValue( 1 ).
    setInputFlag( InputFlags::OPTIONAL ).
    setDescription( "Use total mass equation" );

  this->registerWrapper( viewKeyStruct::maxCompFracChangeString(), &m_maxCompFracChange ).
    setSizedFromParent( 0 ).
    setInputFlag( InputFlags::OPTIONAL ).
    setApplyDefaultValue( 1.0 ).
    setDescription( "Maximum (absolute) change in a component fraction between two Newton iterations" );

  this->registerWrapper( viewKeyStruct::maxRelativeCompDensChangeString(), &m_maxRelativeCompDensChange ).
    setSizedFromParent( 0 ).
    setInputFlag( InputFlags::OPTIONAL ).
    setApplyDefaultValue( LvArray::NumericLimits< real64 >::max/1.0e100 ). // disabled by default
    setDescription( "Maximum (relative) change in a component density between two Newton iterations" );

  this->registerWrapper( viewKeyStruct::maxRelativePresChangeString(), &m_maxRelativePresChange ).
    setSizedFromParent( 0 ).
    setInputFlag( InputFlags::OPTIONAL ).
    setApplyDefaultValue( 1.0 ).
    setDescription( "Maximum (relative) change in pressure between two Newton iterations (recommended with rate control)" );

  this->registerWrapper( viewKeyStruct::maxAbsolutePresChangeString(), &m_maxAbsolutePresChange ).
    setSizedFromParent( 0 ).
    setInputFlag( InputFlags::OPTIONAL ).
    setApplyDefaultValue( -1.0 ).       // disabled by default
    setDescription( "Maximum (absolute) pressure change in a Newton iteration" );

  this->registerWrapper( viewKeyStruct::maxRelativeTempChangeString(), &m_maxRelativeTempChange ).
    setSizedFromParent( 0 ).
    setInputFlag( InputFlags::OPTIONAL ).
    setApplyDefaultValue( 1.0 ).
    setDescription( "Maximum (relative) change in temperature between two Newton iterations  " );

  this->registerWrapper( viewKeyStruct::allowLocalCompDensChoppingString(), &m_allowCompDensChopping ).
    setSizedFromParent( 0 ).
    setInputFlag( InputFlags::OPTIONAL ).
    setApplyDefaultValue( 1 ).
    setDescription( "Flag indicating whether local (cell-wise) chopping of negative compositions is allowed" );
}

void CompositionalMultiphaseWell::postInputInitialization()
{
  WellSolverBase::postInputInitialization();

  GEOS_ERROR_IF_GT_MSG( m_maxCompFracChange, 1.0,
                        getWrapperDataContext( viewKeyStruct::maxCompFracChangeString() ) <<
                        ": The maximum absolute change in component fraction must smaller or equal to 1.0" );
  GEOS_ERROR_IF_LT_MSG( m_maxCompFracChange, 0.0,
                        getWrapperDataContext( viewKeyStruct::maxCompFracChangeString() ) <<
                        ": The maximum absolute change in component fraction must larger or equal to 0.0" );

  GEOS_ERROR_IF_LE_MSG( m_maxRelativeCompDensChange, 0.0,
                        getWrapperDataContext( viewKeyStruct::maxRelativeCompDensChangeString() ) <<
                        ": The maximum relative change in component density must be larger than 0.0" );
}

void CompositionalMultiphaseWell::registerDataOnMesh( Group & meshBodies )
{
  WellSolverBase::registerDataOnMesh( meshBodies );

  DomainPartition const & domain = this->getGroupByPath< DomainPartition >( "/Problem/domain" );
  ConstitutiveManager const & cm = domain.getConstitutiveManager();

  forDiscretizationOnMeshTargets( meshBodies, [&]( string const &,
                                                   MeshLevel & mesh,
                                                   arrayView1d< string const > const & regionNames )
  {
    mesh.getElemManager().forElementSubRegions( regionNames,
                                                [&]( localIndex const,
                                                     ElementSubRegionBase & subRegion )
    {
      if( m_referenceFluidModelName.empty() )
      {
        m_referenceFluidModelName = getConstitutiveName< MultiFluidBase >( subRegion );
      }
    } );
  } );

  // 1. Set key dimensions of the problem
  // Empty check needed to avoid errors when running in schema generation mode.
  if( !m_referenceFluidModelName.empty() )
  {
    MultiFluidBase const & fluid0 = cm.getConstitutiveRelation< MultiFluidBase >( m_referenceFluidModelName );
    m_numPhases = fluid0.numFluidPhases();
    m_numComponents = fluid0.numFluidComponents();
  }
  m_numDofPerWellElement =  isThermal() ?    m_numComponents + 3 : m_numComponents + 2; // 1 pressure + NC compositions + 1 connectionRate +
                                                                                        // temp if thermal
  m_numDofPerResElement =  isThermal() ? m_numComponents + 2 : m_numComponents + 1; // 1 pressure + NC compositions + temp if thermal

  // loop over the wells
  forDiscretizationOnMeshTargets( meshBodies, [&] ( string const &,
                                                    MeshLevel & mesh,
                                                    arrayView1d< string const > const & regionNames )
  {

    ElementRegionManager & elemManager = mesh.getElemManager();

    elemManager.forElementSubRegions< WellElementSubRegion >( regionNames,
                                                              [&]( localIndex const,
                                                                   WellElementSubRegion & subRegion )
    {
      string const & fluidName = getConstitutiveName< MultiFluidBase >( subRegion );
      GEOS_ERROR_IF( fluidName.empty(), GEOS_FMT( "{}: Fluid model not found on subregion {}",
                                                  getDataContext(), subRegion.getName() ) );

      MultiFluidBase const & fluid = subRegion.getConstitutiveModel< MultiFluidBase >( fluidName );

      // The resizing of the arrays needs to happen here, before the call to initializePreSubGroups,
      // to make sure that the dimensions are properly set before the timeHistoryOutput starts its initialization.

      subRegion.registerField< fields::well::globalCompDensity >( getName() ).
        reference().resizeDimension< 1 >( m_numComponents );
      subRegion.registerField< fields::well::globalCompDensity_n >( getName() ).
        reference().resizeDimension< 1 >( m_numComponents );

      subRegion.registerField< fields::well::mixtureConnectionRate >( getName() );
      subRegion.registerField< fields::well::mixtureConnectionRate_n >( getName() );

      subRegion.registerField< fields::well::globalCompFraction >( getName() ).
        setDimLabels( 1, fluid.componentNames() ).
        reference().resizeDimension< 1 >( m_numComponents );
      subRegion.registerField< fields::well::dGlobalCompFraction_dGlobalCompDensity >( getName() ).
        reference().resizeDimension< 1, 2 >( m_numComponents, m_numComponents );

      subRegion.registerField< fields::well::phaseVolumeFraction >( getName() ).
        setDimLabels( 1, fluid.phaseNames() ).
        reference().resizeDimension< 1 >( m_numPhases );
      subRegion.registerField< fields::well::dPhaseVolumeFraction >( getName() ).
        reference().resizeDimension< 1, 2 >( m_numPhases, m_numComponents + 2 ); // dP, dT, dC

      subRegion.registerField< fields::well::totalMassDensity >( getName() );
      subRegion.registerField< fields::well::dTotalMassDensity >( getName() ).
        reference().resizeDimension< 1 >( m_numComponents +2 ); // dP, dT, dC

      subRegion.registerField< fields::well::phaseVolumeFraction_n >( getName() ).
        reference().resizeDimension< 1 >( m_numPhases );

      subRegion.registerField< fields::well::pressureScalingFactor >( getName() );
      subRegion.registerField< fields::well::temperatureScalingFactor >( getName() );
      subRegion.registerField< fields::well::globalCompDensityScalingFactor >( getName() );

      PerforationData & perforationData = *subRegion.getPerforationData();
      perforationData.registerField< fields::well::compPerforationRate >( getName() ).
        reference().resizeDimension< 1 >( m_numComponents );

      perforationData.registerField< fields::well::dCompPerforationRate >( getName() ).reference().resizeDimension< 1, 2, 3 >( 2, m_numComponents, m_numComponents+ 2 );
      if( fluid.isThermal() )
      {
        perforationData.registerField< fields::well::energyPerforationFlux >( getName() );
        perforationData.registerField< fields::well::dEnergyPerforationFlux >( getName() ).
          reference().resizeDimension< 1, 2 >( 2, m_numComponents+2 );
      }

      WellControls & wellControls = getWellControls( subRegion );
      wellControls.registerWrapper< real64 >( viewKeyStruct::currentBHPString() );

      wellControls.registerWrapper< array1d< real64 > >( viewKeyStruct::dCurrentBHPString() ).
        setSizedFromParent( 0 ).
        reference().resizeDimension< 0 >( m_numComponents + 2 );   // dP, dT, dC


      wellControls.registerWrapper< array1d< real64 > >( viewKeyStruct::currentPhaseVolRateString() ).
        setSizedFromParent( 0 ).
        reference().resizeDimension< 0 >( m_numPhases );

      wellControls.registerWrapper< array2d< real64 > >( viewKeyStruct::dCurrentPhaseVolRateString() ).
        setSizedFromParent( 0 ).
        reference().resizeDimension< 0, 1 >( m_numPhases, m_numComponents + 3 );   // dP, dT, dC, dQ

      wellControls.registerWrapper< real64 >( viewKeyStruct::massDensityString() );

      wellControls.registerWrapper< real64 >( viewKeyStruct::currentTotalVolRateString() );
      wellControls.registerWrapper< array1d< real64 > >( viewKeyStruct::dCurrentTotalVolRateString() ).
        setSizedFromParent( 0 ).
        reference().resizeDimension< 0 >( m_numComponents + 3 );   // dP, dT, dC dQ

      wellControls.registerWrapper< real64 >( viewKeyStruct::massDensityString() );

      // write rates output header
      // the rank that owns the reference well element is responsible
      if( m_writeCSV > 0 && subRegion.isLocallyOwned() )
      {
        string const wellControlsName = wellControls.getName();
        string const massUnit = m_useMass ? "kg" : "mol";
        integer const useSurfaceConditions = wellControls.useSurfaceConditions();
        string const conditionKey = useSurfaceConditions ? "surface" : "reservoir";
        string const unitKey = useSurfaceConditions ? "s" : "r";
        integer const numPhase = m_numPhases;
        // format: time,bhp,total_rate,total_vol_rate,phase0_vol_rate,phase1_vol_rate,...
        std::ofstream outputFile( m_ratesOutputDir + "/" + wellControlsName + ".csv" );
        outputFile << "Time [s],BHP [Pa],Total rate [" << massUnit << "/s],Total " << conditionKey << " Volumetric rate [" << unitKey << "m3/s]";
        for( integer ip = 0; ip < numPhase; ++ip )
          outputFile << ",Phase" << ip << " " << conditionKey << " volumetric rate [" << unitKey << "m3/s]";
        outputFile << std::endl;
        outputFile.close();
      }
    } );
  } );

}

void CompositionalMultiphaseWell::setConstitutiveNames( ElementSubRegionBase & subRegion ) const
{

  string & fluidName = subRegion.getReference< string >( viewKeyStruct::fluidNamesString() );
  fluidName = getConstitutiveName< MultiFluidBase >( subRegion );
  GEOS_THROW_IF( fluidName.empty(),
                 GEOS_FMT( "{}: Fluid model not found on subregion {}",
                           getDataContext(), subRegion.getName() ),
                 InputError );

  string & relPermName = subRegion.registerWrapper< string >( viewKeyStruct::relPermNamesString() ).
                           setPlotLevel( PlotLevel::NOPLOT ).
                           setRestartFlags( RestartFlags::NO_WRITE ).
                           setSizedFromParent( 0 ).
                           setDescription( "Name of the relative permeability constitutive model to use" ).
                           reference();

  relPermName = getConstitutiveName< RelativePermeabilityBase >( subRegion );

  GEOS_THROW_IF( relPermName.empty(),
                 GEOS_FMT( "{}: Relative permeability model not found on subregion {}",
                           getDataContext(), subRegion.getName() ),
                 InputError );

}
namespace
{

template< typename MODEL1_TYPE, typename MODEL2_TYPE >
void compareMultiphaseModels( MODEL1_TYPE const & lhs, MODEL2_TYPE const & rhs )
{
  GEOS_THROW_IF_NE_MSG( lhs.numFluidPhases(), rhs.numFluidPhases(),
                        GEOS_FMT( "Mismatch in number of phases between constitutive models {} and {}",
                                  lhs.getDataContext(), rhs.getDataContext() ),
                        InputError );

  for( integer ip = 0; ip < lhs.numFluidPhases(); ++ip )
  {
    GEOS_THROW_IF_NE_MSG( lhs.phaseNames()[ip], rhs.phaseNames()[ip],
                          GEOS_FMT( "Mismatch in phase names between constitutive models {} and {}",
                                    lhs.getDataContext(), rhs.getDataContext() ),
                          InputError );
  }
}

template< typename MODEL1_TYPE, typename MODEL2_TYPE >
void compareMulticomponentModels( MODEL1_TYPE const & lhs, MODEL2_TYPE const & rhs )
{
  GEOS_THROW_IF_NE_MSG( lhs.numFluidComponents(), rhs.numFluidComponents(),
                        GEOS_FMT( "Mismatch in number of components between constitutive models {} and {}",
                                  lhs.getDataContext(), rhs.getDataContext() ),
                        InputError );

  for( integer ic = 0; ic < lhs.numFluidComponents(); ++ic )
  {
    GEOS_THROW_IF_NE_MSG( lhs.componentNames()[ic], rhs.componentNames()[ic],
                          GEOS_FMT( "Mismatch in component names between constitutive models {} and {}",
                                    lhs.getDataContext(), rhs.getDataContext() ),
                          InputError );
  }
}

}

/**
 * @brief Checks if the WellControls parameters are within the fluid tables ranges
 * @param fluid the fluid to check
 */
void CompositionalMultiphaseWell::validateWellControlsForFluid( WellControls const & wellControls,
                                                                MultiFluidBase const & fluid ) const
{
  if( wellControls.useSurfaceConditions() )
  {
    try
    {
      real64 const & surfaceTemp = wellControls.getSurfaceTemperature();
      real64 const & surfacePres = wellControls.getSurfacePressure();
      fluid.checkTablesParameters( surfacePres, surfaceTemp );
    } catch( SimulationError const & ex )
    {
      string const errorMsg = GEOS_FMT( "{}: wrong surface pressure / temperature.\n", getDataContext() );
      throw SimulationError( ex, errorMsg );
    }
  }
}

void CompositionalMultiphaseWell::validateConstitutiveModels( DomainPartition const & domain ) const
{
  GEOS_MARK_FUNCTION;

  ConstitutiveManager const & cm = domain.getConstitutiveManager();
  CompositionalMultiphaseBase const & flowSolver = getParent().getGroup< CompositionalMultiphaseBase >( getFlowSolverName() );
  string const referenceFluidName = flowSolver.referenceFluidModelName();
  MultiFluidBase const & referenceFluid = cm.getConstitutiveRelation< MultiFluidBase >( m_referenceFluidModelName );

  forDiscretizationOnMeshTargets( domain.getMeshBodies(), [&]( string const &,
                                                               MeshLevel const & mesh,
                                                               arrayView1d< string const > const & regionNames )
  {

    mesh.getElemManager().forElementSubRegions< WellElementSubRegion >( regionNames, [&]( localIndex const,
                                                                                          WellElementSubRegion const & subRegion )
    {
      string const & fluidName = subRegion.getReference< string >( viewKeyStruct::fluidNamesString() );
      MultiFluidBase const & fluid = getConstitutiveModel< MultiFluidBase >( subRegion, fluidName );
      compareMultiphaseModels( fluid, referenceFluid );
      compareMulticomponentModels( fluid, referenceFluid );

      string const & relpermName = subRegion.getReference< string >( viewKeyStruct::relPermNamesString() );
      RelativePermeabilityBase const & relPerm = getConstitutiveModel< RelativePermeabilityBase >( subRegion, relpermName );
      compareMultiphaseModels( relPerm, referenceFluid );

      WellControls const & wellControls = getWellControls( subRegion );
      validateWellControlsForFluid( wellControls, fluid );
    } );

  } );
}

void CompositionalMultiphaseWell::validateInjectionStreams( WellElementSubRegion const & subRegion ) const
{
  WellControls const & wellControls = getWellControls( subRegion );

  // check well injection stream for injectors
  if( wellControls.isInjector())
  {
    arrayView1d< real64 const > const & injectionStream = wellControls.getInjectionStream();

    integer const streamSize = injectionStream.size();
    GEOS_THROW_IF( ( streamSize == 0 ),
                   "WellControls '" << wellControls.getName() << "'" <<
                   ": Injection stream not specified for well " << subRegion.getName(),
                   InputError );
    GEOS_THROW_IF( ( streamSize != m_numComponents ),
                   "WellControls '" << wellControls.getName() << "'" <<
                   ": Injection stream for well " << subRegion.getName() << " should have " <<
                   m_numComponents << " components.",
                   InputError );

    real64 compFracSum = 0;
    for( integer ic = 0; ic < m_numComponents; ++ic )
    {
      real64 const compFrac = injectionStream[ic];
      GEOS_THROW_IF( ( compFrac < 0.0 ) || ( compFrac > 1.0 ),
                     "WellControls " << wellControls.getDataContext() <<
                     ": Invalid injection stream for well " << subRegion.getName(),
                     InputError );
      compFracSum += compFrac;
    }
    GEOS_THROW_IF( ( compFracSum < 1.0 - std::numeric_limits< real64 >::epsilon() ) ||
                   ( compFracSum > 1.0 + std::numeric_limits< real64 >::epsilon() ),
                   "WellControls " << wellControls.getDataContext() <<
                   ": Invalid injection stream for well " << subRegion.getName(),
                   InputError );
  }
}

void CompositionalMultiphaseWell::validateWellConstraints( real64 const & time_n,
                                                           real64 const & dt,
                                                           WellElementSubRegion const & subRegion )
{
  string const & fluidName = subRegion.getReference< string >( viewKeyStruct::fluidNamesString());
  MultiFluidBase const & fluid = subRegion.getConstitutiveModel< MultiFluidBase >( fluidName );

  // now that we know we are single-phase, we can check a few things in the constraints
  WellControls const & wellControls = getWellControls( subRegion );
  WellControls::Control const currentControl = wellControls.getControl();
  real64 const & targetTotalRate = wellControls.getTargetTotalRate( time_n + dt );
  real64 const & targetPhaseRate = wellControls.getTargetPhaseRate( time_n + dt );

  GEOS_THROW_IF( wellControls.isInjector() && currentControl == WellControls::Control::PHASEVOLRATE,
                 "WellControls " << wellControls.getDataContext() <<
                 ": Phase rate control is not available for injectors",
                 InputError );
  GEOS_THROW_IF( wellControls.isProducer() && currentControl == WellControls::Control::TOTALVOLRATE,
                 "WellControls " << wellControls.getDataContext() <<
                 ": Total rate control is not available for producers",
                 InputError );

  GEOS_THROW_IF( wellControls.isInjector() && targetTotalRate < 0.0,
                 "WellControls " << wellControls.getDataContext() <<
                 ": Target total rate cannot be negative for injectors",
                 InputError );
  GEOS_THROW_IF( wellControls.isInjector() && !isZero( targetPhaseRate ),
                 "WellControls " << wellControls.getDataContext() <<
                 ": Target phase rate cannot be used for injectors",
                 InputError );

  // The user always provides positive rates, but these rates are later multiplied by -1 internally for producers
  GEOS_THROW_IF( wellControls.isProducer() && targetPhaseRate > 0.0,
                 "WellControls " << wellControls.getDataContext() <<
                 ": Target phase rate cannot be negative for producers",
                 InputError );
  GEOS_THROW_IF( wellControls.isProducer() && !isZero( targetTotalRate ),
                 "WellControls " << wellControls.getDataContext() <<
                 ": Target total rate cannot be used for producers",
                 InputError );

  // Find target phase index for phase rate constraint
  for( integer ip = 0; ip < fluid.numFluidPhases(); ++ip )
  {
    if( fluid.phaseNames()[ip] == wellControls.getTargetPhaseName() )
    {
      m_targetPhaseIndex = ip;
    }
  }
  GEOS_THROW_IF( wellControls.isProducer() && m_targetPhaseIndex == -1,
                 "WellControls " << wellControls.getDataContext() <<
                 ": Phase " << wellControls.getTargetPhaseName() << " not found for well control " << wellControls.getName(),
                 InputError );
}

void CompositionalMultiphaseWell::initializePostSubGroups()
{
  WellSolverBase::initializePostSubGroups();

  DomainPartition & domain = this->getGroupByPath< DomainPartition >( "/Problem/domain" );

  validateConstitutiveModels( domain );

  forDiscretizationOnMeshTargets( domain.getMeshBodies(), [&]( string const &,
                                                               MeshLevel & mesh,
                                                               arrayView1d< string const > const & regionNames )
  {
    mesh.getElemManager().forElementSubRegions< WellElementSubRegion >( regionNames, [&]( localIndex const,
                                                                                          WellElementSubRegion & subRegion )
    {
      string & relPermName = subRegion.getReference< string >( viewKeyStruct::relPermNamesString() );
      relPermName = getConstitutiveName< RelativePermeabilityBase >( subRegion );
      GEOS_THROW_IF( relPermName.empty(),
                     GEOS_FMT( "{}: Relative permeability not found on subregion {}",
                               getDataContext(), subRegion.getName() ),
                     InputError );

      validateInjectionStreams( subRegion );
    } );
  } );
}

void CompositionalMultiphaseWell::outputWellDebug( DomainPartition & domain,
                                                   DofManager const & dofManager,
                                                   CRSMatrixView< real64, globalIndex const > const & localMatrix,
                                                   arrayView1d< real64 > const & localRhs )
{
  GEOS_UNUSED_VAR( dofManager );
  GEOS_UNUSED_VAR( localMatrix );
  GEOS_UNUSED_VAR( localRhs );
  forDiscretizationOnMeshTargets( domain.getMeshBodies(), [&]( string const &,
                                                               MeshLevel & mesh,
                                                               arrayView1d< string const > const & regionNames )
  {
    mesh.getElemManager().forElementSubRegions< WellElementSubRegion >( regionNames,
                                                                        [&]( localIndex const,
                                                                             WellElementSubRegion & subRegion )
    {

      if( m_writeSegDebug > 0 )
      {
        CompositionalMultiphaseBase const & flowSolver = getParent().getGroup< CompositionalMultiphaseBase >( getFlowSolverName() );
        auto solver_names = getParent().getSubGroupsNames();
        integer n = solver_names.size();
        // Bit of a hack, cases with > 3 solvers we need to find the base solver for wells
        // Assume that solver definition order follows coupledreswell, res, and then well
        std::string coupled_solver_name = solver_names[n-3];

        GeosxState & gs = getGlobalState();

        CompositionalMultiphaseReservoirAndWells< CompositionalMultiphaseBase > * solver =
          &(gs.getProblemManager().getPhysicsSolverManager().getGroup< geos::CompositionalMultiphaseReservoirAndWells< geos::CompositionalMultiphaseBase > >( coupled_solver_name ));

        EventManager const & event = getGroupByPath< EventManager >( "/Problem/Events" );
        real64 const & ctime = event.getReference< real64 >( EventManager::viewKeyStruct::timeString() );
        real64 const & dt = event.getReference< real64 >( EventManager::viewKeyStruct::dtString() );
        integer const & cycle = event.getReference< integer >( EventManager::viewKeyStruct::cycleString() );
        integer const & subevent = event.getReference< integer >( EventManager::viewKeyStruct::currentSubEventString() );
        if( cycle >= m_writeSegDebug   )
        {
          SolverStatistics & solver_stat = solver->getSolverStatistics();
          integer num_timesteps = solver_stat.getReference< integer >( SolverStatistics::viewKeyStruct::numTimeStepsString());
          integer current_newton_iteration = solver_stat.getReference< integer >( SolverStatistics::viewKeyStruct::numCurrentNonlinearIterationsString());
          integer num_timestep_cuts = solver_stat.getReference< integer >( SolverStatistics::viewKeyStruct::numTimeStepCutsString());

          string & fluidName = subRegion.getReference< string >( viewKeyStruct::fluidNamesString() );
          fluidName = getConstitutiveName< MultiFluidBase >( subRegion );
          WellControls & wellControls = getWellControls( subRegion );


          MultiFluidBase const & fluid = subRegion.getConstitutiveModel< MultiFluidBase >( fluidName );
          PerforationData & perforationData = *subRegion.getPerforationData();
          using CompFlowAccessors =
            StencilAccessors< fields::flow::pressure,
                              fields::flow::temperature,
                              fields::flow::phaseVolumeFraction,
                              fields::flow::dPhaseVolumeFraction,
                              fields::flow::globalCompDensity,
                              fields::flow::dGlobalCompFraction_dGlobalCompDensity >;
          string const flowSolverName = flowSolver.getName();
          CompFlowAccessors compFlowAccessors( mesh.getElemManager(), flowSolver.getName() );

          using MultiFluidAccessors =
            StencilMaterialAccessors< MultiFluidBase,
                                      fields::multifluid::phaseDensity,
                                      fields::multifluid::dPhaseDensity,
                                      fields::multifluid::phaseViscosity,
                                      fields::multifluid::dPhaseViscosity,
                                      fields::multifluid::phaseCompFraction,
                                      fields::multifluid::dPhaseCompFraction >;
          MultiFluidAccessors multiFluidAccessors( mesh.getElemManager(), flowSolver.getName() );

          using RelPermAccessors =
            StencilMaterialAccessors< RelativePermeabilityBase,
                                      fields::relperm::phaseRelPerm,
                                      fields::relperm::dPhaseRelPerm_dPhaseVolFraction >;

          RelPermAccessors relPermAccessors( mesh.getElemManager(), flowSolver.getName() );


          string const srn = subRegion.getName();

          std::vector< string > cp_der {"dP", "dT"};
          for( integer i=0; i<m_numComponents; i++ )
          {
            cp_der.push_back( "dRho"+std::to_string( i+1 ));
          }
          if( num_timesteps == 0 && current_newton_iteration ==0 && num_timestep_cuts == 0 )
          {
            integer my_rank = MpiWrapper::commRank( MPI_COMM_GEOSX );
            m_wellPropWriter[srn].initialize_perf( my_rank, m_ratesOutputDir, wellControls.getName(), perforationData );
            m_wellPropWriter[srn].initialize_seg( my_rank, m_ratesOutputDir, wellControls.getName(), fluid.phaseNames(), fluid.componentNames(), subRegion );
          }
          m_wellPropWriter[srn].registerSegProp( "Pressure", subRegion.getField< fields::well::pressure >());
          if( isThermal() )
          {
            m_wellPropWriter[srn].registerSegProp( "Temperature", subRegion.getField< fields::well::temperature >());
          }
          m_wellPropWriter[srn].registerSegComponentProp( "ComponentDensity", subRegion.getField< fields::well::globalCompDensity >());

          m_wellPropWriter[srn].registerSegProp( "TotalRate", subRegion.getField< fields::well::mixtureConnectionRate >());

          m_wellPropWriter[srn].registerSegProp( "MassDensity", subRegion.getField< fields::well::totalMassDensity >());

          m_wellPropWriter[srn].registerSegComponentProp( "CompFraction", subRegion.getField< fields::well::globalCompFraction >());

          m_wellPropWriter[srn].registerSegPhasePropf( "PhaseDensity", fluid.phaseMassDensity());
          m_wellPropWriter[srn].registerSegPhasePropDerf( "dPhaseDensity", cp_der, fluid.dPhaseMassDensity());
          m_wellPropWriter[srn].registerSegPhaseProp( "PhaseVolumeFraction", subRegion.getField< fields::well::phaseVolumeFraction >());
          m_wellPropWriter[srn].registerSegPhasePropDer( "dPhaseVolume", cp_der, subRegion.getField< fields::well::dPhaseVolumeFraction >());
          if( isThermal() )
          {
            m_wellPropWriter[srn].registerSegPhasePropf( "InternalEnergy", fluid.phaseInternalEnergy());
            m_wellPropWriter[srn].registerSegPhasePropDerf( "dPhaseEnthalpy", cp_der, fluid.dPhaseEnthalpy());

            m_wellPropWriter[srn].registerSegPhasePropf( "PhaseEnthalpy", fluid.phaseEnthalpy());
            m_wellPropWriter[srn].registerSegPhasePropDerf( "dPhaseInternalEnergy", cp_der, fluid.dPhaseInternalEnergy());
          }
          m_wellPropWriter[srn].registerSegPhaseComponentPropf( "PhaseCompFrac", fluid.phaseCompFraction());

          // Perforation properties

          m_wellPropWriter[srn].registerPerfResProp( "Pressure", compFlowAccessors.get( fields::flow::pressure {} ));
          if( isThermal() )
          {
            m_wellPropWriter[srn].registerPerfResProp( "Temperature", compFlowAccessors.get( fields::flow::temperature{} ));
          }
          m_wellPropWriter[srn].registerPerfComponentProp( "CompPerfRate", perforationData.getField< fields::well::compPerforationRate >());
          m_wellPropWriter[srn].registerPerfResComponentProp( "ComponentDensity", compFlowAccessors.get( fields::flow::globalCompDensity{} ));
          m_wellPropWriter[srn].registerPerfResPhaseComponentProp( "PhaseCompFrac", multiFluidAccessors.get( fields::multifluid::phaseCompFraction{} ));
          m_wellPropWriter[srn].registerPerfResPhaseProp( "PhaseVolFrac", compFlowAccessors.get( fields::flow::phaseVolumeFraction{} ));
          m_wellPropWriter[srn].registerPerfResPhasePropf( "RelPerm", relPermAccessors.get( fields::relperm::phaseRelPerm{} ));

          m_wellPropWriter[srn].write( ctime, dt, cycle, subevent, num_timesteps,
                                       current_newton_iteration,
                                       num_timestep_cuts );
        }
      }
    } );
  } );

}

void CompositionalMultiphaseWell::initializePostInitialConditionsPreSubGroups()
{
  WellSolverBase::initializePostInitialConditionsPreSubGroups();

  DomainPartition & domain = this->getGroupByPath< DomainPartition >( "/Problem/domain" );
  forDiscretizationOnMeshTargets( domain.getMeshBodies(), [&] ( string const &,
                                                                MeshLevel & mesh,
                                                                arrayView1d< string const > const & regionNames )
  {

    // loop over the wells
    mesh.getElemManager().forElementSubRegions< WellElementSubRegion >( regionNames, [&]( localIndex const,
                                                                                          WellElementSubRegion & subRegion )
    {
      string const & fluidName = subRegion.getReference< string >( viewKeyStruct::fluidNamesString() );
      MultiFluidBase & fluid = subRegion.getConstitutiveModel< MultiFluidBase >( fluidName );
      fluid.setMassFlag( m_useMass );
    } );
  } );
}

void CompositionalMultiphaseWell::updateGlobalComponentFraction( WellElementSubRegion & subRegion ) const
{
  GEOS_MARK_FUNCTION;

  isothermalCompositionalMultiphaseBaseKernels::
    GlobalComponentFractionKernelFactory::
    createAndLaunch< parallelDevicePolicy<> >( m_numComponents,
                                               subRegion );

}

void CompositionalMultiphaseWell::updateBHPForConstraint( WellElementSubRegion & subRegion )
{
  GEOS_MARK_FUNCTION;

  // the rank that owns the reference well element is responsible for the calculations below.
  if( !subRegion.isLocallyOwned() )
  {
    return;
  }
  using Deriv = multifluid::DerivativeOffset;

  integer const numComp = m_numComponents;
  localIndex const iwelemRef = subRegion.getTopWellElementIndex();

  string & fluidName = subRegion.getReference< string >( viewKeyStruct::fluidNamesString() );
  fluidName = getConstitutiveName< MultiFluidBase >( subRegion );
  MultiFluidBase const & fluid = subRegion.getConstitutiveModel< MultiFluidBase >( fluidName );
  integer isThermal = fluid.isThermal();
  // subRegion data

  arrayView1d< real64 const > const & pres = subRegion.getField< fields::well::pressure >();

  arrayView1d< real64 > const & totalMassDens = subRegion.getField< fields::well::totalMassDensity >();
  arrayView2d< real64, compflow::USD_FLUID_DC > const & dTotalMassDens = subRegion.getField< fields::well::dTotalMassDensity >();

  arrayView1d< real64 const > const wellElemGravCoef = subRegion.getField< fields::well::gravityCoefficient >();

  // control data

  WellControls & wellControls = getWellControls( subRegion );
  string const wellControlsName = wellControls.getName();
  integer const logLevel = wellControls.getLogLevel();
  real64 const & refGravCoef = wellControls.getReferenceGravityCoef();

  real64 & currentBHP =
    wellControls.getReference< real64 >( CompositionalMultiphaseWell::viewKeyStruct::currentBHPString() );
  arrayView1d< real64 > const & dCurrentBHP =
    wellControls.getReference< array1d< real64 > >( CompositionalMultiphaseWell::viewKeyStruct::dCurrentBHPString() );

  geos::internal::kernelLaunchSelectorCompThermSwitch( numComp, isThermal, [&] ( auto NC, auto ISTHERMAL )
  {
    integer constexpr IS_THERMAL = ISTHERMAL();
    GEOS_UNUSED_VAR( NC );
    // bring everything back to host, capture the scalars by reference
    forAll< serialPolicy >( 1, [&numComp,
                                pres,
                                totalMassDens,
                                dTotalMassDens,
                                wellElemGravCoef,
                                &currentBHP,
                                &dCurrentBHP,
                                &iwelemRef,
                                &refGravCoef] ( localIndex const )
    {
      real64 const diffGravCoef = refGravCoef - wellElemGravCoef[iwelemRef];
      currentBHP = pres[iwelemRef] + totalMassDens[iwelemRef] * diffGravCoef;
      dCurrentBHP[Deriv::dP] =   1 + dTotalMassDens[iwelemRef][Deriv::dP] * diffGravCoef;
      for( integer ic = 0; ic < numComp; ++ic )
      {
        dCurrentBHP[Deriv::dC+ic] = dTotalMassDens[iwelemRef][Deriv::dC+ic] * diffGravCoef;
      }
      if constexpr ( IS_THERMAL )
      {
        dCurrentBHP[Deriv::dT] =  dTotalMassDens[iwelemRef][Deriv::dT] * diffGravCoef;
      }
    } );
  } );

  if( logLevel >= 2 )
  {
    GEOS_LOG_RANK( GEOS_FMT( "{}: BHP (at the specified reference elevation) = {} Pa",
                             wellControlsName, currentBHP ) );
  }

}

void CompositionalMultiphaseWell::updateVolRatesForConstraint( WellElementSubRegion & subRegion )
{
  GEOS_MARK_FUNCTION;

  // the rank that owns the reference well element is responsible for the calculations below.
  if( !subRegion.isLocallyOwned() )
  {
    return;
  }

  integer constexpr maxNumComp = constitutive::MultiFluidBase::MAX_NUM_COMPONENTS;
  integer const numComp = m_numComponents;
  integer const numPhase = m_numPhases;
  localIndex const iwelemRef = subRegion.getTopWellElementIndex();

  // subRegion data

  arrayView1d< real64 const > const & pres = subRegion.getField< fields::well::pressure >();
  arrayView1d< real64 const > const & temp = subRegion.getField< fields::well::temperature >();
  arrayView1d< real64 const > const & connRate = subRegion.getField< fields::well::mixtureConnectionRate >();

  arrayView2d< real64 const, compflow::USD_COMP > const & compFrac = subRegion.getField< fields::well::globalCompFraction >();
  arrayView3d< real64 const, compflow::USD_COMP_DC > const & dCompFrac_dCompDens = subRegion.getField< fields::well::dGlobalCompFraction_dGlobalCompDensity >();

  // fluid data

  string const & fluidName = subRegion.getReference< string >( viewKeyStruct::fluidNamesString() );
  MultiFluidBase & fluid = subRegion.getConstitutiveModel< MultiFluidBase >( fluidName );
  integer isThermal = fluid.isThermal();
  arrayView3d< real64 const, multifluid::USD_PHASE > const & phaseFrac = fluid.phaseFraction();
  arrayView4d< real64 const, multifluid::USD_PHASE_DC > const & dPhaseFrac = fluid.dPhaseFraction();

  arrayView2d< real64 const, multifluid::USD_FLUID > const & totalDens = fluid.totalDensity();
  arrayView3d< real64 const, multifluid::USD_FLUID_DC > const & dTotalDens = fluid.dTotalDensity();

  arrayView3d< real64 const, multifluid::USD_PHASE > const & phaseDens = fluid.phaseDensity();
  arrayView4d< real64 const, multifluid::USD_PHASE_DC > const & dPhaseDens = fluid.dPhaseDensity();

  // control data

  WellControls & wellControls = getWellControls( subRegion );
  string const wellControlsName = wellControls.getName();
  integer const logLevel = wellControls.getLogLevel();
  string const massUnit = m_useMass ? "kg" : "mol";

  integer const useSurfaceConditions = wellControls.useSurfaceConditions();
  real64 const & surfacePres = wellControls.getSurfacePressure();
  real64 const & surfaceTemp = wellControls.getSurfaceTemperature();

  arrayView1d< real64 > const & currentPhaseVolRate =
    wellControls.getReference< array1d< real64 > >( CompositionalMultiphaseWell::viewKeyStruct::currentPhaseVolRateString() );
  arrayView2d< real64 > const & dCurrentPhaseVolRate =
    wellControls.getReference< array2d< real64 > >( CompositionalMultiphaseWell::viewKeyStruct::dCurrentPhaseVolRateString() );

  real64 & currentTotalVolRate =
    wellControls.getReference< real64 >( CompositionalMultiphaseWell::viewKeyStruct::currentTotalVolRateString() );
  arrayView1d< real64 > const & dCurrentTotalVolRate =
    wellControls.getReference< array1d< real64 > >( CompositionalMultiphaseWell::viewKeyStruct::dCurrentTotalVolRateString() );

  real64 & massDensity =
    wellControls.getReference< real64 >( CompositionalMultiphaseWell::viewKeyStruct::massDensityString() );
  constitutive::constitutiveUpdatePassThru( fluid, [&] ( auto & castedFluid )
  {
    typename TYPEOFREF( castedFluid ) ::KernelWrapper fluidWrapper = castedFluid.createKernelWrapper();
    geos::internal::kernelLaunchSelectorCompThermSwitch( numComp, isThermal, [&] ( auto NC, auto ISTHERMAL )
    {
      integer constexpr NUM_COMP = NC();
      integer constexpr IS_THERMAL = ISTHERMAL();
      using COFFSET_WJ = compositionalMultiphaseWellKernels::ColOffset_WellJac< NUM_COMP, IS_THERMAL >;
      // bring everything back to host, capture the scalars by reference
      forAll< serialPolicy >( 1, [&numComp,
                                  &numPhase,
                                  fluidWrapper,
                                  pres,
                                  temp,
                                  compFrac,
                                  dCompFrac_dCompDens,
                                  connRate,
                                  totalDens,
                                  dTotalDens,
                                  phaseDens,
                                  dPhaseDens,
                                  phaseFrac,
                                  dPhaseFrac,
                                  &useSurfaceConditions,
                                  &surfacePres,
                                  &surfaceTemp,
                                  &currentTotalVolRate,
                                  dCurrentTotalVolRate,
                                  currentPhaseVolRate,
                                  dCurrentPhaseVolRate,
                                  &iwelemRef,
                                  &logLevel,
                                  &wellControlsName,
                                  &massUnit,
                                  &massDensity] ( localIndex const )
      {
        GEOS_UNUSED_VAR( massUnit );
        using Deriv = multifluid::DerivativeOffset;
        stackArray1d< real64, maxNumComp > work( numComp );
        // Step 1: evaluate the phase and total density in the reference element

        //    We need to evaluate the density as follows:
        //      - Surface conditions: using the surface pressure provided by the user
        //      - Reservoir conditions: using the pressure in the top element
        if( useSurfaceConditions )
        {
          // we need to compute the surface density
          fluidWrapper.update( iwelemRef, 0, surfacePres, surfaceTemp, compFrac[iwelemRef] );
          if( logLevel >= 2 )
          {
            GEOS_LOG_RANK( GEOS_FMT( "{}: surface density computed with P_surface = {} Pa and T_surface = {} K",
                                     wellControlsName, surfacePres, surfaceTemp ) );
#ifdef GEOS_USE_HIP
            GEOS_UNUSED_VAR( wellControlsName );
#endif
          }
        }
        else
        {
          real64 const refPres = pres[iwelemRef];
          fluidWrapper.update( iwelemRef, 0, refPres, temp[iwelemRef], compFrac[iwelemRef] );
        }

        // Step 2: update the total volume rate

        real64 const currentTotalRate = connRate[iwelemRef];

        // Step 2.1: compute the inverse of the total density and derivatives
        massDensity = totalDens[iwelemRef][0];
        real64 const totalDensInv = 1.0 / totalDens[iwelemRef][0];

        stackArray1d< real64, maxNumComp > dTotalDensInv_dCompDens( numComp );
        for( integer ic = 0; ic < numComp; ++ic )
        {
          dTotalDensInv_dCompDens[ic] = -dTotalDens[iwelemRef][0][Deriv::dC+ic] * totalDensInv * totalDensInv;
        }
        applyChainRuleInPlace( numComp, dCompFrac_dCompDens[iwelemRef], dTotalDensInv_dCompDens, work.data() );

        // Step 2.2: divide the total mass/molar rate by the total density to get the total volumetric rate
        currentTotalVolRate = currentTotalRate * totalDensInv;
        // Compute derivatives  dP dT
        real64 const dTotalDensInv_dPres = -dTotalDens[iwelemRef][0][Deriv::dP] * totalDensInv * totalDensInv;
        dCurrentTotalVolRate[COFFSET_WJ::dP] = ( useSurfaceConditions ==  0 ) * currentTotalRate * dTotalDensInv_dPres;
        if constexpr ( IS_THERMAL )
        {
          dCurrentTotalVolRate[COFFSET_WJ::dT] = ( useSurfaceConditions ==  0 ) * currentTotalRate * -dTotalDens[iwelemRef][0][Deriv::dT] * totalDensInv * totalDensInv;
        }

        dCurrentTotalVolRate[COFFSET_WJ::dQ] = totalDensInv;
        for( integer ic = 0; ic < numComp; ++ic )
        {
          dCurrentTotalVolRate[COFFSET_WJ::dC+ic] = currentTotalRate * dTotalDensInv_dCompDens[ic];
        }

        if( logLevel >= 2 && useSurfaceConditions )
        {
          GEOS_LOG_RANK( GEOS_FMT( "{}: total fluid density at surface conditions = {} {}/sm3, total rate = {} {}/s, total surface volumetric rate = {} sm3/s",
                                   wellControlsName, totalDens[iwelemRef][0], massUnit, currentTotalRate, massUnit, currentTotalVolRate ) );
        }

        // Step 3: update the phase volume rate
        for( integer ip = 0; ip < numPhase; ++ip )
        {

          // Step 3.1: compute the inverse of the (phase density * phase fraction) and derivatives

          // skip the rest of this function if phase ip is absent
          bool const phaseExists = (phaseFrac[iwelemRef][0][ip] > 0);
          if( !phaseExists )
          {
            continue;
          }

          real64 const phaseDensInv =  1.0 / phaseDens[iwelemRef][0][ip];
          real64 const phaseFracTimesPhaseDensInv = phaseFrac[iwelemRef][0][ip] * phaseDensInv;
          real64 const dPhaseFracTimesPhaseDensInv_dPres = dPhaseFrac[iwelemRef][0][ip][Deriv::dP] * phaseDensInv
                                                           - dPhaseDens[iwelemRef][0][ip][Deriv::dP] * phaseFracTimesPhaseDensInv * phaseDensInv;


          // Step 3.2: divide the total mass/molar rate by the (phase density * phase fraction) to get the phase volumetric rate
          currentPhaseVolRate[ip] = currentTotalRate * phaseFracTimesPhaseDensInv;
          dCurrentPhaseVolRate[ip][COFFSET_WJ::dP] = ( useSurfaceConditions ==  0 ) * currentTotalRate * dPhaseFracTimesPhaseDensInv_dPres;
          dCurrentPhaseVolRate[ip][COFFSET_WJ::dQ] = phaseFracTimesPhaseDensInv;
          if constexpr (IS_THERMAL )
          {
            real64 const dPhaseFracTimesPhaseDensInv_dTemp = dPhaseFrac[iwelemRef][0][ip][Deriv::dT] * phaseDensInv
                                                             - dPhaseDens[iwelemRef][0][ip][Deriv::dT] * phaseFracTimesPhaseDensInv * phaseDensInv;
            dCurrentPhaseVolRate[ip][COFFSET_WJ::dT] = ( useSurfaceConditions ==  0 ) * currentTotalRate * dPhaseFracTimesPhaseDensInv_dTemp;
          }

          for( integer ic = 0; ic < numComp; ++ic )
          {
            dCurrentPhaseVolRate[ip][COFFSET_WJ::dC+ic] = -phaseFracTimesPhaseDensInv * dPhaseDens[iwelemRef][0][ip][Deriv::dC+ic] * phaseDensInv;
            dCurrentPhaseVolRate[ip][COFFSET_WJ::dC+ic] += dPhaseFrac[iwelemRef][0][ip][Deriv::dC+ic] * phaseDensInv;
            dCurrentPhaseVolRate[ip][COFFSET_WJ::dC+ic] *= currentTotalRate;
          }
          applyChainRuleInPlace( numComp, dCompFrac_dCompDens[iwelemRef], &dCurrentPhaseVolRate[ip][COFFSET_WJ::dC], work.data() );

          if( logLevel >= 2 && useSurfaceConditions )
          {
            GEOS_LOG_RANK( GEOS_FMT( "{}: density of phase {} at surface conditions = {} {}/sm3, phase surface volumetric rate = {} sm3/s",
                                     wellControlsName, ip, phaseDens[iwelemRef][0][ip], massUnit, currentPhaseVolRate[ip] ) );
          }
        }
      } );
    } );
  } );
}



void CompositionalMultiphaseWell::updateFluidModel( WellElementSubRegion & subRegion )
{
  GEOS_MARK_FUNCTION;
  arrayView1d< real64 const > const & pres = subRegion.getField< fields::well::pressure >();
  arrayView1d< real64 const > const & temp = subRegion.getField< fields::well::temperature >();
  arrayView2d< real64 const, compflow::USD_COMP > const & compFrac = subRegion.getField< fields::well::globalCompFraction >();

  string const & fluidName = subRegion.getReference< string >( viewKeyStruct::fluidNamesString() );
  MultiFluidBase & fluid = subRegion.getConstitutiveModel< MultiFluidBase >( fluidName );

  constitutive::constitutiveUpdatePassThru( fluid, [&] ( auto & castedFluid )
  {
    using FluidType = TYPEOFREF( castedFluid );
    using ExecPolicy = typename FluidType::exec_policy;
    typename FluidType::KernelWrapper fluidWrapper = castedFluid.createKernelWrapper();
    thermalCompositionalMultiphaseBaseKernels::
      FluidUpdateKernel::
      launch< ExecPolicy >( subRegion.size(),
                            fluidWrapper,
                            pres,
                            temp,
                            compFrac );
  } );

}

real64 CompositionalMultiphaseWell::updatePhaseVolumeFraction( WellElementSubRegion & subRegion ) const
{
  GEOS_MARK_FUNCTION;

  string const & fluidName = subRegion.getReference< string >( viewKeyStruct::fluidNamesString() );
  MultiFluidBase & fluid = subRegion.getConstitutiveModel< MultiFluidBase >( fluidName );

  real64 maxDeltaPhaseVolFrac  =
    m_isThermal ?
    thermalCompositionalMultiphaseBaseKernels::
      PhaseVolumeFractionKernelFactory::
      createAndLaunch< parallelDevicePolicy<> >( m_numComponents,
                                                 m_numPhases,
                                                 subRegion,
                                                 fluid )
:    isothermalCompositionalMultiphaseBaseKernels::
      PhaseVolumeFractionKernelFactory::
      createAndLaunch< parallelDevicePolicy<> >( m_numComponents,
                                                 m_numPhases,
                                                 subRegion,
                                                 fluid );

  return maxDeltaPhaseVolFrac;
}

void CompositionalMultiphaseWell::updateTotalMassDensity( WellElementSubRegion & subRegion ) const
{
  GEOS_MARK_FUNCTION;

  string const & fluidName = subRegion.getReference< string >( viewKeyStruct::fluidNamesString() );
  MultiFluidBase & fluid = subRegion.getConstitutiveModel< MultiFluidBase >( fluidName );
  fluid.isThermal() ?
  thermalCompositionalMultiphaseWellKernels::
    TotalMassDensityKernelFactory::
    createAndLaunch< parallelDevicePolicy<> >( m_numComponents,
                                               m_numPhases,
                                               subRegion,
                                               fluid )
  :
  TotalMassDensityKernelFactory::
    createAndLaunch< parallelDevicePolicy<> >( m_numComponents,
                                               m_numPhases,
                                               subRegion,
                                               fluid );

}

void CompositionalMultiphaseWell::updateState( DomainPartition & domain )
{
  GEOS_MARK_FUNCTION;

  real64 maxPhaseVolFrac = 0.0;
  forDiscretizationOnMeshTargets( domain.getMeshBodies(), [&]( string const &,
                                                               MeshLevel & mesh,
                                                               arrayView1d< string const > const & regionNames )
  {
    mesh.getElemManager().forElementSubRegions< WellElementSubRegion >( regionNames, [&]( localIndex const,
                                                                                          WellElementSubRegion & subRegion )
    {
      real64 const maxRegionPhaseVolFrac = updateSubRegionState( subRegion );
      maxPhaseVolFrac = LvArray::math::max( maxRegionPhaseVolFrac, maxPhaseVolFrac );
    } );
  } );
  maxPhaseVolFrac = MpiWrapper::max( maxPhaseVolFrac );

  GEOS_LOG_LEVEL_RANK_0( 1, GEOS_FMT( "        {}: Max well phase volume fraction change = {}", getName(), fmt::format( "{:.{}f}", maxPhaseVolFrac, 4 ) ) );

}

real64 CompositionalMultiphaseWell::updateSubRegionState( WellElementSubRegion & subRegion )
{
  // update properties
  updateGlobalComponentFraction( subRegion );

  // update volumetric rates for the well constraints
  // note: this must be called before updateFluidModel
  updateVolRatesForConstraint( subRegion );

  // update densities, phase fractions, phase volume fractions

  updateFluidModel( subRegion );   //  Calculate fluid properties;
  real64 maxPhaseVolChange = updatePhaseVolumeFraction( subRegion );
  updateTotalMassDensity( subRegion );
  // update the current BHP pressure
  updateBHPForConstraint( subRegion );
  return maxPhaseVolChange;
}

void CompositionalMultiphaseWell::initializeWells( DomainPartition & domain, real64 const & time_n, real64 const & dt )
{
  GEOS_MARK_FUNCTION;

  integer const numComp = m_numComponents;
  integer const numPhase = m_numPhases;

  // TODO: change the way we access the flowSolver here
  CompositionalMultiphaseBase const & flowSolver = getParent().getGroup< CompositionalMultiphaseBase >( getFlowSolverName() );

  // loop over the wells
  forDiscretizationOnMeshTargets( domain.getMeshBodies(), [&] ( string const &,
                                                                MeshLevel & mesh,
                                                                arrayView1d< string const > const & regionNames )
  {

    ElementRegionManager & elemManager = mesh.getElemManager();
    PresTempCompFracInitializationKernel::CompFlowAccessors resCompFlowAccessors( mesh.getElemManager(), flowSolver.getName() );
    PresTempCompFracInitializationKernel::MultiFluidAccessors resMultiFluidAccessors( mesh.getElemManager(), flowSolver.getName() );

    elemManager.forElementSubRegions< WellElementSubRegion >( regionNames,
                                                              [&]( localIndex const,
                                                                   WellElementSubRegion & subRegion )
    {
      WellControls const & wellControls = getWellControls( subRegion );

      if( time_n <= 0.0 ||
          ( !wellControls.isWellOpen( time_n ) && wellControls.isWellOpen( time_n + dt ) )  )
      {

        PerforationData const & perforationData = *subRegion.getPerforationData();

        // get well primary variables on well elements
        arrayView1d< real64 > const & wellElemPressure = subRegion.getField< fields::well::pressure >();
        arrayView1d< real64 > const & wellElemTemp = subRegion.getField< fields::well::temperature >();
        arrayView2d< real64, compflow::USD_COMP > const & wellElemCompDens = subRegion.getField< fields::well::globalCompDensity >();
        arrayView1d< real64 > const & connRate = subRegion.getField< fields::well::mixtureConnectionRate >();

        // get the info stored on well elements
        arrayView2d< real64, compflow::USD_COMP > const & wellElemCompFrac = subRegion.getField< fields::well::globalCompFraction >();
        arrayView1d< real64 const > const & wellElemGravCoef = subRegion.getField< fields::well::gravityCoefficient >();

        // get the element region, subregion, index
        arrayView1d< localIndex const > const resElementRegion = perforationData.getField< fields::perforation::reservoirElementRegion >();
        arrayView1d< localIndex const > const resElementSubRegion = perforationData.getField< fields::perforation::reservoirElementSubRegion >();
        arrayView1d< localIndex const > const resElementIndex = perforationData.getField< fields::perforation::reservoirElementIndex >();

        arrayView1d< real64 const > const & perfGravCoef = perforationData.getField< fields::well::gravityCoefficient >();

        // 1) Loop over all perforations to compute an average mixture density and component fraction
        // 2) Initialize the reference pressure
        // 3) Estimate the pressures in the well elements using the average density
        PresTempCompFracInitializationKernel::
          launch( perforationData.size(),
                  subRegion.size(),
                  numComp,
                  numPhase,
                  perforationData.getNumPerforationsGlobal(),
                  wellControls,
                  0.0, // initialization done at t = 0
                  resCompFlowAccessors.get( fields::flow::pressure{} ),
                  resCompFlowAccessors.get( fields::flow::temperature{} ),
                  resCompFlowAccessors.get( fields::flow::globalCompDensity{} ),
                  resCompFlowAccessors.get( fields::flow::phaseVolumeFraction{} ),
                  resMultiFluidAccessors.get( fields::multifluid::phaseMassDensity{} ),
                  resElementRegion,
                  resElementSubRegion,
                  resElementIndex,
                  perfGravCoef,
                  wellElemGravCoef,
                  wellElemPressure,
                  wellElemTemp,
                  wellElemCompFrac );

        // get well secondary variables on well elements
        string const & fluidName = subRegion.getReference< string >( viewKeyStruct::fluidNamesString() );
        MultiFluidBase & fluid = getConstitutiveModel< MultiFluidBase >( subRegion, fluidName );
        arrayView3d< real64 const, multifluid::USD_PHASE > const & wellElemPhaseDens = fluid.phaseDensity();
        arrayView2d< real64 const, multifluid::USD_FLUID > const & wellElemTotalDens = fluid.totalDensity();

        // 4) Back calculate component densities
        constitutive::constitutiveUpdatePassThru( fluid, [&] ( auto & castedFluid )
        {
          typename TYPEOFREF( castedFluid ) ::KernelWrapper fluidWrapper = castedFluid.createKernelWrapper();

          thermalCompositionalMultiphaseBaseKernels::
            FluidUpdateKernel::
            launch< serialPolicy >( subRegion.size(),
                                    fluidWrapper,
                                    wellElemPressure,
                                    wellElemTemp,
                                    wellElemCompFrac );
        } );

        CompDensInitializationKernel::launch( subRegion.size(),
                                              numComp,
                                              wellElemCompFrac,
                                              wellElemTotalDens,
                                              wellElemCompDens );

        // 5) Recompute the pressure-dependent properties
        updateSubRegionState( subRegion );

        // 6) Estimate the well rates
        // TODO: initialize rates using perforation rates
        compositionalMultiphaseWellKernels::
          RateInitializationKernel::
          launch( subRegion.size(),
                  m_targetPhaseIndex,
                  wellControls,
                  0.0, // initialization done at t = 0
                  wellElemPhaseDens,
                  wellElemTotalDens,
                  connRate );
      }
    } );

  } );
}

void CompositionalMultiphaseWell::assembleFluxTerms( real64 const & time,
                                                     real64 const & dt,
                                                     DomainPartition & domain,
                                                     DofManager const & dofManager,
                                                     CRSMatrixView< real64, globalIndex const > const & localMatrix,
                                                     arrayView1d< real64 > const & localRhs )
{
  GEOS_MARK_FUNCTION;


  string const wellDofKey = dofManager.getKey( wellElementDofName());
  forDiscretizationOnMeshTargets( domain.getMeshBodies(), [&]( string const &,
                                                               MeshLevel & mesh,
                                                               arrayView1d< string const > const & regionNames )
  {
    mesh.getElemManager().forElementSubRegions< WellElementSubRegion >( regionNames,
                                                                        [&]( localIndex const,
                                                                             WellElementSubRegion & subRegion )
    {
      WellControls const & well_controls = getWellControls( subRegion );
      if( well_controls.isWellOpen( time+ dt ) )
      {
        string const & fluidName = subRegion.getReference< string >( viewKeyStruct::fluidNamesString());
        MultiFluidBase const & fluid = getConstitutiveModel< MultiFluidBase >( subRegion, fluidName );
        int numComponents = fluid.numFluidComponents();

        if( isThermal() )
        {
          thermalCompositionalMultiphaseWellKernels::
            FaceBasedAssemblyKernelFactory::
            createAndLaunch< parallelDevicePolicy<> >( numComponents,
                                                       dt,
                                                       dofManager.rankOffset(),
                                                       m_useTotalMassEquation,
                                                       wellDofKey,
                                                       well_controls,
                                                       subRegion,
                                                       fluid,
                                                       localMatrix,
                                                       localRhs );
        }
        else
        {
          compositionalMultiphaseWellKernels::
            FaceBasedAssemblyKernelFactory::
            createAndLaunch< parallelDevicePolicy<> >( numComponents,
                                                       dt,
                                                       dofManager.rankOffset(),
                                                       m_useTotalMassEquation,
                                                       wellDofKey,
                                                       well_controls,
                                                       subRegion,
                                                       localMatrix,
                                                       localRhs );
        }
      }
    } );
  } );

}

void CompositionalMultiphaseWell::assembleAccumulationTerms( real64 const & time,
                                                             real64 const & dt,
                                                             DomainPartition & domain,
                                                             DofManager const & dofManager,
                                                             CRSMatrixView< real64, globalIndex const > const & localMatrix,
                                                             arrayView1d< real64 > const & localRhs )
{
  GEOS_MARK_FUNCTION;
  GEOS_UNUSED_VAR( time );
  GEOS_UNUSED_VAR( dt );
  string const wellDofKey = dofManager.getKey( wellElementDofName() );
  forDiscretizationOnMeshTargets( domain.getMeshBodies(), [&]( string const &,
                                                               MeshLevel & mesh,
                                                               arrayView1d< string const > const & regionNames )
  {
    mesh.getElemManager().forElementSubRegions< WellElementSubRegion >( regionNames,
                                                                        [&]( localIndex const,
                                                                             WellElementSubRegion & subRegion )
    {
      string const & fluidName = subRegion.getReference< string >( viewKeyStruct::fluidNamesString());
      MultiFluidBase const & fluid = getConstitutiveModel< MultiFluidBase >( subRegion, fluidName );
      int numPhases = fluid.numFluidPhases();
      int numComponents = fluid.numFluidComponents();
      WellControls const & wellControls = getWellControls( subRegion );
      if( wellControls.isWellOpen( time+ dt ) )
      {
        if( isThermal() )
        {

          thermalCompositionalMultiphaseWellKernels::
            ElementBasedAssemblyKernelFactory::
            createAndLaunch< parallelDevicePolicy<> >( numComponents,
                                                       numPhases,
                                                       wellControls.isProducer(),
                                                       dofManager.rankOffset(),
                                                       m_useTotalMassEquation,
                                                       wellDofKey,
                                                       subRegion,
                                                       fluid,
                                                       localMatrix,
                                                       localRhs );
        }
        else
        {
          compositionalMultiphaseWellKernels::
            ElementBasedAssemblyKernelFactory::
            createAndLaunch< parallelDevicePolicy<> >( numComponents,
                                                       numPhases,
                                                       wellControls.isProducer(),
                                                       dofManager.rankOffset(),
                                                       m_useTotalMassEquation,
                                                       wellDofKey,
                                                       subRegion,
                                                       fluid,
                                                       localMatrix,
                                                       localRhs );
        }
      }
      else
      {
        //wellControls.setWellOpen(false);
        // get the degrees of freedom and ghosting info
        arrayView1d< globalIndex const > const & wellElemDofNumber =
          subRegion.getReference< array1d< globalIndex > >( wellDofKey );
        arrayView1d< integer const > const & wellElemGhostRank = subRegion.ghostRank();
        localIndex rank_offset = dofManager.rankOffset();
        forAll< parallelDevicePolicy<> >( subRegion.size(), [=] GEOS_HOST_DEVICE ( localIndex const ei )
        {
          if( wellElemGhostRank[ei] < 0 )
          {
            globalIndex const dofIndex = wellElemDofNumber[ei];
            localIndex const localRow = dofIndex - rank_offset;

            real64 unity = 1.0;
            for( integer i=0; i < m_numDofPerWellElement; i++ )
            {
              globalIndex const rindex =  localRow+i;
              globalIndex const cindex =dofIndex + i;
              localMatrix.template addToRow< serialAtomic >( rindex,
                                                             &cindex,
                                                             &unity,
                                                             1 );
              localRhs[rindex] = 0.0;
            }
          }
        } );
      }
    } );
  } );


}


real64
CompositionalMultiphaseWell::calculateResidualNorm( real64 const & time_n,
                                                    real64 const & dt,
                                                    DomainPartition const & domain,
                                                    DofManager const & dofManager,
                                                    arrayView1d< real64 const > const & localRhs )
{
  GEOS_MARK_FUNCTION;

  integer numNorm = 1; // mass balance
  array1d< real64 > localResidualNorm;
  array1d< real64 > localResidualNormalizer;

  if( isThermal() )
  {
    numNorm = 2;  // mass balance and energy balance
  }
  localResidualNorm.resize( numNorm );
  localResidualNormalizer.resize( numNorm );


  globalIndex const rankOffset = dofManager.rankOffset();
  string const wellDofKey = dofManager.getKey( wellElementDofName() );

  forDiscretizationOnMeshTargets( domain.getMeshBodies(), [&] ( string const &,
                                                                MeshLevel const & mesh,
                                                                arrayView1d< string const > const & regionNames )
  {


    ElementRegionManager const & elemManager = mesh.getElemManager();

    elemManager.forElementSubRegions< WellElementSubRegion >( regionNames,
                                                              [&]( localIndex const,
                                                                   WellElementSubRegion const & subRegion )
    {


      string const & fluidName = subRegion.getReference< string >( viewKeyStruct::fluidNamesString() );
      MultiFluidBase const & fluid = subRegion.getConstitutiveModel< MultiFluidBase >( fluidName );

      WellControls const & wellControls = getWellControls( subRegion );

      // step 1: compute the norm in the subRegion

      if( isThermal() )
      {
        real64 subRegionResidualNorm[2]{};

        thermalCompositionalMultiphaseWellKernels::ResidualNormKernelFactory::
          createAndLaunch< parallelDevicePolicy<> >( m_numComponents,
                                                     m_targetPhaseIndex,
                                                     rankOffset,
                                                     wellDofKey,
                                                     localRhs,
                                                     subRegion,
                                                     fluid,
                                                     wellControls,
                                                     time_n + dt,
                                                     dt,
                                                     m_nonlinearSolverParameters.m_minNormalizer,
                                                     subRegionResidualNorm );
        // step 2: reduction across meshBodies/regions/subRegions

        for( integer i=0; i<numNorm; i++ )
        {
          if( subRegionResidualNorm[i] > localResidualNorm[i] )
          {
            localResidualNorm[i] = subRegionResidualNorm[i];
          }
        }

      }
      else
      {
        real64 subRegionResidualNorm[1]{};
        ResidualNormKernelFactory::
          createAndLaunch< parallelDevicePolicy<> >( m_numComponents,
                                                     numDofPerWellElement(),
                                                     m_targetPhaseIndex,
                                                     rankOffset,
                                                     wellDofKey,
                                                     localRhs,
                                                     subRegion,
                                                     fluid,
                                                     wellControls,
                                                     time_n + dt,
                                                     dt,
                                                     m_nonlinearSolverParameters.m_minNormalizer,
                                                     subRegionResidualNorm );



        // step 2: reduction across meshBodies/regions/subRegions

        if( subRegionResidualNorm[0] > localResidualNorm[0] )
        {
          localResidualNorm[0] = subRegionResidualNorm[0];
        }
      }
    } );
  } );

  // step 3: second reduction across MPI ranks
  real64 resNorm=localResidualNorm[0];
  if( isThermal() )
  {
    real64 globalResidualNorm[2]{};
    globalResidualNorm[0] = MpiWrapper::max( localResidualNorm[0] );
    globalResidualNorm[1] = MpiWrapper::max( localResidualNorm[1] );
    resNorm=sqrt( globalResidualNorm[0] * globalResidualNorm[0] + globalResidualNorm[1] * globalResidualNorm[1] );
    if( getLogLevel() >= 1 && logger::internal::rank == 0 )
    {
      std::cout << GEOS_FMT( "        ( R{} ) = ( {:4.2e} )        ( Renergy ) = ( {:4.2e} )",
                             coupledSolverAttributePrefix(), globalResidualNorm[0], globalResidualNorm[1] );
    }
  }
  else
  {
    resNorm= MpiWrapper::max( resNorm );
    if( getLogLevel() >= 1 && logger::internal::rank == 0 )
    {
      std::cout << GEOS_FMT( "        ( R{} ) = ( {:4.2e} )", coupledSolverAttributePrefix(), resNorm );
    }
  }
  return resNorm;
}

real64
CompositionalMultiphaseWell::scalingForSystemSolution( DomainPartition & domain,
                                                       DofManager const & dofManager,
                                                       arrayView1d< real64 const > const & localSolution )
{
  GEOS_MARK_FUNCTION;

  string const wellDofKey = dofManager.getKey( wellElementDofName() );

  real64 scalingFactor = 1.0;
  real64 maxDeltaPres = 0.0, maxDeltaCompDens = 0.0, maxDeltaTemp = 0.0;
  real64 minPresScalingFactor = 1.0, minCompDensScalingFactor = 1.0, minTempScalingFactor = 1.0;

  forDiscretizationOnMeshTargets( domain.getMeshBodies(), [&]( string const &,
                                                               MeshLevel & mesh,
                                                               arrayView1d< string const > const & regionNames )
  {
    mesh.getElemManager().forElementSubRegions( regionNames,
                                                [&]( localIndex const,
                                                     ElementSubRegionBase & subRegion )
    {
      arrayView1d< real64 const > const pressure = subRegion.getField< fields::well::pressure >();
      arrayView1d< real64 const > const temperature = subRegion.getField< fields::well::temperature >();
      arrayView2d< real64 const, compflow::USD_COMP > const compDens = subRegion.getField< fields::well::globalCompDensity >();
      arrayView1d< real64 > pressureScalingFactor = subRegion.getField< fields::well::pressureScalingFactor >();
      arrayView1d< real64 > temperatureScalingFactor = subRegion.getField< fields::well::temperatureScalingFactor >();
      arrayView1d< real64 > compDensScalingFactor = subRegion.getField< fields::well::globalCompDensityScalingFactor >();
      const integer temperatureOffset = m_numComponents+2;
      auto const subRegionData =
        m_isThermal
  ? thermalCompositionalMultiphaseBaseKernels::
          ScalingForSystemSolutionKernelFactory::
          createAndLaunch< parallelDevicePolicy<> >( m_maxRelativePresChange,
                                                     m_maxAbsolutePresChange,
                                                     m_maxRelativeTempChange,
                                                     m_maxCompFracChange,
                                                     m_maxRelativeCompDensChange,
                                                     pressure,
                                                     temperature,
                                                     compDens,
                                                     pressureScalingFactor,
                                                     compDensScalingFactor,
                                                     temperatureScalingFactor,
                                                     dofManager.rankOffset(),
                                                     m_numComponents,
                                                     wellDofKey,
                                                     subRegion,
                                                     localSolution,
                                                     temperatureOffset )
  : isothermalCompositionalMultiphaseBaseKernels::
          ScalingForSystemSolutionKernelFactory::
          createAndLaunch< parallelDevicePolicy<> >( m_maxRelativePresChange,
                                                     m_maxAbsolutePresChange,
                                                     m_maxCompFracChange,
                                                     m_maxRelativeCompDensChange,
                                                     pressure,
                                                     compDens,
                                                     pressureScalingFactor,
                                                     compDensScalingFactor,
                                                     dofManager.rankOffset(),
                                                     m_numComponents,
                                                     wellDofKey,
                                                     subRegion,
                                                     localSolution );


      scalingFactor = std::min( subRegionData.localMinVal, scalingFactor );

      maxDeltaPres  = std::max( maxDeltaPres, subRegionData.localMaxDeltaPres );
      maxDeltaCompDens = std::max( maxDeltaCompDens, subRegionData.localMaxDeltaCompDens );
      maxDeltaTemp = std::max( maxDeltaTemp, subRegionData.localMaxDeltaTemp );
      minPresScalingFactor = std::min( minPresScalingFactor, subRegionData.localMinPresScalingFactor );
      minCompDensScalingFactor = std::min( minCompDensScalingFactor, subRegionData.localMinCompDensScalingFactor );
      minTempScalingFactor = std::min( minTempScalingFactor, subRegionData.localMinTempScalingFactor );
    } );
  } );

  scalingFactor = MpiWrapper::min( scalingFactor );
  maxDeltaPres  = MpiWrapper::max( maxDeltaPres );
  maxDeltaCompDens = MpiWrapper::max( maxDeltaCompDens );
  minPresScalingFactor = MpiWrapper::min( minPresScalingFactor );
  minCompDensScalingFactor = MpiWrapper::min( minCompDensScalingFactor );

  string const massUnit = m_useMass ? "kg/m3" : "mol/m3";
  GEOS_LOG_LEVEL_RANK_0( 1, GEOS_FMT( "        {}: Max well pressure change: {} Pa (before scaling)",
                                      getName(), GEOS_FMT( "{:.{}f}", maxDeltaPres, 3 ) ) );
  GEOS_LOG_LEVEL_RANK_0( 1, GEOS_FMT( "        {}: Max well component density change: {} {} (before scaling)",
                                      getName(), GEOS_FMT( "{:.{}f}", maxDeltaCompDens, 3 ), massUnit ) );

  if( m_isThermal )
  {
    maxDeltaTemp = MpiWrapper::max( maxDeltaTemp );
    minTempScalingFactor = MpiWrapper::min( minTempScalingFactor );
    GEOS_LOG_LEVEL_RANK_0( 1, GEOS_FMT( "        {}: Max well temperature change: {} K (before scaling)",
                                        getName(), GEOS_FMT( "{:.{}f}", maxDeltaTemp, 3 ) ) );
  }


  GEOS_LOG_LEVEL_RANK_0( 1, GEOS_FMT( "        {}: Min well pressure scaling factor: {}", getName(), minPresScalingFactor ) );
  GEOS_LOG_LEVEL_RANK_0( 1, GEOS_FMT( "        {}: Min well component density scaling factor: {}", getName(), minCompDensScalingFactor ) );
  if( m_isThermal )
  {
    GEOS_LOG_LEVEL_RANK_0( 1, GEOS_FMT( "        {}: Min well temperature scaling factor: {}", getName(), minTempScalingFactor ) );
  }


  return LvArray::math::max( scalingFactor, m_minScalingFactor );

}

bool
CompositionalMultiphaseWell::checkSystemSolution( DomainPartition & domain,
                                                  DofManager const & dofManager,
                                                  arrayView1d< real64 const > const & localSolution,
                                                  real64 const scalingFactor )
{
  GEOS_MARK_FUNCTION;

  string const wellDofKey = dofManager.getKey( wellElementDofName() );
  integer localCheck = 1;
  if( 0 )
  {

    forDiscretizationOnMeshTargets( domain.getMeshBodies(), [&] ( string const &,
                                                                  MeshLevel & mesh,
                                                                  arrayView1d< string const > const & regionNames )
    {
      mesh.getElemManager().forElementSubRegions< WellElementSubRegion >( regionNames,
                                                                          [&]( localIndex const,
                                                                               WellElementSubRegion & subRegion )
      {
        arrayView1d< real64 const > const pressure =
          subRegion.getField< fields::well::pressure >();
        arrayView2d< real64 const, compflow::USD_COMP > const compDens =
          subRegion.getField< fields::well::globalCompDensity >();
        arrayView1d< real64 > pressureScalingFactor = subRegion.getField< fields::well::pressureScalingFactor >();
        arrayView1d< real64 > compDensScalingFactor = subRegion.getField< fields::well::globalCompDensityScalingFactor >();

        auto const subRegionData =
          compositionalMultiphaseWellKernels::
            SolutionCheckKernelFactory::
            createAndLaunch< parallelDevicePolicy<> >( m_allowCompDensChopping,
                                                       CompositionalMultiphaseFVM::ScalingType::Global,
                                                       scalingFactor,
                                                       pressure,
                                                       compDens,
                                                       pressureScalingFactor,
                                                       compDensScalingFactor,
                                                       dofManager.rankOffset(),
                                                       m_numComponents,
                                                       wellDofKey,
                                                       subRegion,
                                                       localSolution );

        if( !subRegionData.localMinVal )
        {
          GEOS_LOG_LEVEL_INFO_RANK_0( logInfo::Solution,
                                      GEOS_FMT( "Solution is invalid in well {} (either a negative pressure or a negative component density was found)", subRegion.getName()) );
        }

        localCheck = std::min( localCheck, subRegionData.localMinVal );
      } );
    } );
  }
  else
  {

    real64 minPres = 0.0, minDens = 0.0, minTotalDens = 0.0;
    integer numNegPres = 0, numNegDens = 0, numNegTotalDens = 0;

    forDiscretizationOnMeshTargets( domain.getMeshBodies(), [&]( string const &,
                                                                 MeshLevel & mesh,
                                                                 arrayView1d< string const > const & regionNames )
    {
      mesh.getElemManager().forElementSubRegions( regionNames,
                                                  [&]( localIndex const,
                                                       ElementSubRegionBase & subRegion )
      {
        //integer const m_allowCompDensChopping(true);
        integer const m_allowNegativePressure( false );
        CompositionalMultiphaseFVM::ScalingType const m_scalingType( CompositionalMultiphaseFVM::ScalingType::Global );
        arrayView1d< real64 const > const pressure =
          subRegion.getField< fields::well::pressure >();
        arrayView1d< real64 const > const temperature =
          subRegion.getField< fields::well::temperature >();
        arrayView2d< real64 const, compflow::USD_COMP > const compDens =
          subRegion.getField< fields::well::globalCompDensity >();
        arrayView1d< real64 > pressureScalingFactor = subRegion.getField< fields::well::pressureScalingFactor >();
        arrayView1d< real64 > temperatureScalingFactor = subRegion.getField< fields::well::temperatureScalingFactor >();
        arrayView1d< real64 > compDensScalingFactor = subRegion.getField< fields::well::globalCompDensityScalingFactor >();

        // check that pressure and component densities are non-negative
        // for thermal, check that temperature is above 273.15 K
        const integer temperatureOffset = m_numComponents+2;
        auto const subRegionData =
          m_isThermal
  ? thermalCompositionalMultiphaseBaseKernels::
            SolutionCheckKernelFactory::
            createAndLaunch< parallelDevicePolicy<> >( m_allowCompDensChopping,
                                                       m_allowNegativePressure,
                                                       m_scalingType,
                                                       scalingFactor,
                                                       pressure,
                                                       temperature,
                                                       compDens,
                                                       pressureScalingFactor,
                                                       temperatureScalingFactor,
                                                       compDensScalingFactor,
                                                       dofManager.rankOffset(),
                                                       m_numComponents,
                                                       wellDofKey,
                                                       subRegion,
                                                       localSolution,
                                                       temperatureOffset )
  : isothermalCompositionalMultiphaseBaseKernels::
            SolutionCheckKernelFactory::
            createAndLaunch< parallelDevicePolicy<> >( m_allowCompDensChopping,
                                                       m_allowNegativePressure,
                                                       m_scalingType,
                                                       scalingFactor,
                                                       pressure,
                                                       compDens,
                                                       pressureScalingFactor,
                                                       compDensScalingFactor,
                                                       dofManager.rankOffset(),
                                                       m_numComponents,
                                                       wellDofKey,
                                                       subRegion,
                                                       localSolution );

        localCheck = std::min( localCheck, subRegionData.localMinVal );

        minPres  = std::min( minPres, subRegionData.localMinPres );
        minDens = std::min( minDens, subRegionData.localMinDens );
        minTotalDens = std::min( minTotalDens, subRegionData.localMinTotalDens );
        numNegPres += subRegionData.localNumNegPressures;
        numNegDens += subRegionData.localNumNegDens;
        numNegTotalDens += subRegionData.localNumNegTotalDens;
      } );
    } );

    minPres  = MpiWrapper::min( minPres );
    minDens = MpiWrapper::min( minDens );
    minTotalDens = MpiWrapper::min( minTotalDens );
    numNegPres = MpiWrapper::sum( numNegPres );
    numNegDens = MpiWrapper::sum( numNegDens );
    numNegTotalDens = MpiWrapper::sum( numNegTotalDens );

    if( numNegPres > 0 )
      GEOS_LOG_LEVEL_RANK_0( 1, GEOS_FMT( "        {}: Number of negative well pressure values: {}, minimum value: {} Pa",
                                          getName(), numNegPres, fmt::format( "{:.{}f}", minPres, 3 ) ) );
    string const massUnit = m_useMass ? "kg/m3" : "mol/m3";
    if( numNegDens > 0 )
      GEOS_LOG_LEVEL_RANK_0( 1, GEOS_FMT( "        {}: Number of negative well component density values: {}, minimum value: {} {} ",
                                          getName(), numNegDens, fmt::format( "{:.{}f}", minDens, 3 ), massUnit ) );
    if( minTotalDens > 0 )
      GEOS_LOG_LEVEL_RANK_0( 1, GEOS_FMT( "        {}: Number of negative total well density values: {}, minimum value: {} {} ",
                                          getName(), minTotalDens, fmt::format( "{:.{}f}", minDens, 3 ), massUnit ) );

  }

  return MpiWrapper::min( localCheck );
}

void CompositionalMultiphaseWell::computePerforationRates( real64 const & time_n, real64 const & dt, DomainPartition & domain )
{
  GEOS_MARK_FUNCTION;

  forDiscretizationOnMeshTargets ( domain.getMeshBodies(), [&] ( string const &,
                                                                 MeshLevel & mesh,
                                                                 arrayView1d< string const > const & regionNames )
  {

    // TODO: change the way we access the flowSolver here
    CompositionalMultiphaseBase const & flowSolver = getParent().getGroup< CompositionalMultiphaseBase >( getFlowSolverName() );
    ElementRegionManager & elemManager = mesh.getElemManager();

    elemManager.forElementSubRegions< WellElementSubRegion >( regionNames, [&]( localIndex const,
                                                                                WellElementSubRegion & subRegion )
    {
      PerforationData * const perforationData = subRegion.getPerforationData();
      WellControls const & wellControls = getWellControls( subRegion );
      if( wellControls.isWellOpen( time_n+ dt ) )
      {

        bool const disableReservoirToWellFlow = wellControls.isInjector() and !wellControls.isCrossflowEnabled();

        string const & fluidName = subRegion.getReference< string >( viewKeyStruct::fluidNamesString() );
        MultiFluidBase const & fluid = getConstitutiveModel< MultiFluidBase >( subRegion, fluidName );
        bool isThermal = fluid.isThermal();

        if( isThermal )
        {
          thermalPerforationFluxKernels::
            PerforationFluxKernelFactory::
            createAndLaunch< parallelDevicePolicy<> >( m_numComponents,
                                                       m_numPhases,
                                                       flowSolver.getName(),
                                                       perforationData,
                                                       subRegion,
                                                       fluid,
                                                       elemManager,
                                                       disableReservoirToWellFlow );
        }
        else
        {
          isothermalPerforationFluxKernels::
            PerforationFluxKernelFactory::
            createAndLaunch< parallelDevicePolicy<> >( m_numComponents,
                                                       m_numPhases,
                                                       flowSolver.getName(),
                                                       perforationData,
                                                       subRegion,
                                                       elemManager,
                                                       disableReservoirToWellFlow );
        }
      }
      else
      {
        // Zero completion flow rate
        arrayView2d< real64 > const compPerfRate = perforationData->getField< fields::well::compPerforationRate >();
        for( integer iperf=0; iperf<perforationData->size(); iperf++ )
        {
          for( integer ic = 0; ic < m_numComponents; ++ic )
          {
            compPerfRate[iperf][ic] = 0.0;
          }
        }
      }
    } );

  } );

}


void
CompositionalMultiphaseWell::applySystemSolution( DofManager const & dofManager,
                                                  arrayView1d< real64 const > const & localSolution,
                                                  real64 const scalingFactor,
                                                  real64 const dt,
                                                  DomainPartition & domain )
{


  DofManager::CompMask pressureMask( m_numDofPerWellElement, 0, 1 );
  DofManager::CompMask componentMask( m_numDofPerWellElement, 1, numFluidComponents()+1 );
  DofManager::CompMask connRateMask( m_numDofPerWellElement, numFluidComponents()+1, numFluidComponents()+2 );
  GEOS_UNUSED_VAR( dt );
  // update all the fields using the global damping coefficients
  dofManager.addVectorToField( localSolution,
                               wellElementDofName(),
                               fields::well::pressure::key(),
                               scalingFactor,
                               pressureMask );

  dofManager.addVectorToField( localSolution,
                               wellElementDofName(),
                               fields::well::globalCompDensity::key(),
                               scalingFactor,
                               componentMask );

  dofManager.addVectorToField( localSolution,
                               wellElementDofName(),
                               fields::well::mixtureConnectionRate::key(),
                               scalingFactor,
                               connRateMask );

  if( isThermal() )
  {
    DofManager::CompMask temperatureMask( m_numDofPerWellElement, numFluidComponents()+2, numFluidComponents()+3 );

    dofManager.addVectorToField( localSolution,
                                 wellElementDofName(),
                                 fields::well::temperature::key(),
                                 scalingFactor,
                                 temperatureMask );

  }
  // if component density chopping is allowed, some component densities may be negative after the update
  // these negative component densities are set to zero in this function
  if( m_allowCompDensChopping )
  {
    chopNegativeDensities( domain );
  }

  forDiscretizationOnMeshTargets( domain.getMeshBodies(), [&]( string const &,
                                                               MeshLevel & mesh,
                                                               arrayView1d< string const > const & regionNames )
  {
    // synchronize
    FieldIdentifiers fieldsToBeSync;
    if( isThermal() )
    {
      fieldsToBeSync.addElementFields( { fields::well::pressure::key(),
                                         fields::well::globalCompDensity::key(),
                                         fields::well::mixtureConnectionRate::key(),
                                         fields::well::temperature::key() },
                                       regionNames );
    }
    else
    {
      fieldsToBeSync.addElementFields( { fields::well::pressure::key(),
                                         fields::well::globalCompDensity::key(),
                                         fields::well::mixtureConnectionRate::key() },
                                       regionNames );
    }
    CommunicationTools::getInstance().synchronizeFields( fieldsToBeSync,
                                                         mesh,
                                                         domain.getNeighbors(),
                                                         true );
  } );


}

void CompositionalMultiphaseWell::chopNegativeDensities( DomainPartition & domain )
{
  integer const numComp = m_numComponents;

  forDiscretizationOnMeshTargets( domain.getMeshBodies(), [&] ( string const &,
                                                                MeshLevel & mesh,
                                                                arrayView1d< string const > const & regionNames )
  {

    ElementRegionManager & elemManager = mesh.getElemManager();

    elemManager.forElementSubRegions< WellElementSubRegion >( regionNames,
                                                              [&]( localIndex const,
                                                                   WellElementSubRegion & subRegion )
    {
      arrayView1d< integer const > const & wellElemGhostRank = subRegion.ghostRank();

      arrayView2d< real64, compflow::USD_COMP > const & wellElemCompDens =
        subRegion.getField< fields::well::globalCompDensity >();

      forAll< parallelDevicePolicy<> >( subRegion.size(), [=] GEOS_HOST_DEVICE ( localIndex const iwelem )
      {
        if( wellElemGhostRank[iwelem] < 0 )
        {
          for( integer ic = 0; ic < numComp; ++ic )
          {
            // we allowed for some densities to be slightly negative in CheckSystemSolution
            // if the new density is negative, chop back to zero
            if( wellElemCompDens[iwelem][ic] < 0 )
            {
              wellElemCompDens[iwelem][ic] = 0;
            }
          }
        }
      } );
    } );

  } );
}


void CompositionalMultiphaseWell::resetStateToBeginningOfStep( DomainPartition & domain )
{
  forDiscretizationOnMeshTargets( domain.getMeshBodies(), [&] ( string const &,
                                                                MeshLevel & mesh,
                                                                arrayView1d< string const > const & regionNames )
  {

    ElementRegionManager & elemManager = mesh.getElemManager();

    elemManager.forElementSubRegions< WellElementSubRegion >( regionNames,
                                                              [&]( localIndex const,
                                                                   WellElementSubRegion & subRegion )
    {
      // get a reference to the primary variables on well elements
      arrayView1d< real64 > const & wellElemPressure =
        subRegion.getField< fields::well::pressure >();
      arrayView1d< real64 const > const & wellElemPressure_n =
        subRegion.getField< fields::well::pressure_n >();
      wellElemPressure.setValues< parallelDevicePolicy<> >( wellElemPressure_n );

      if( isThermal() )
      {
        // get a reference to the primary variables on well elements
        arrayView1d< real64 > const & wellElemTemperature =
          subRegion.getField< fields::well::temperature >();
        arrayView1d< real64 const > const & wellElemTemperature_n =
          subRegion.getField< fields::well::temperature_n >();
        wellElemTemperature.setValues< parallelDevicePolicy<> >( wellElemTemperature_n );
      }
      arrayView2d< real64, compflow::USD_COMP > const & wellElemGlobalCompDensity =
        subRegion.getField< fields::well::globalCompDensity >();
      arrayView2d< real64 const, compflow::USD_COMP > const & wellElemGlobalCompDensity_n =
        subRegion.getField< fields::well::globalCompDensity_n >();
      wellElemGlobalCompDensity.setValues< parallelDevicePolicy<> >( wellElemGlobalCompDensity_n );

      arrayView1d< real64 > const & connRate =
        subRegion.getField< fields::well::mixtureConnectionRate >();
      arrayView1d< real64 const > const & connRate_n =
        subRegion.getField< fields::well::mixtureConnectionRate_n >();
      connRate.setValues< parallelDevicePolicy<> >( connRate_n );

      updateSubRegionState( subRegion );
    } );
  } );
}

void CompositionalMultiphaseWell::assemblePressureRelations( real64 const & time_n,
                                                             real64 const & dt,
                                                             DomainPartition const & domain,
                                                             DofManager const & dofManager,
                                                             CRSMatrixView< real64, globalIndex const > const & localMatrix,
                                                             arrayView1d< real64 > const & localRhs )
{
  GEOS_MARK_FUNCTION;

  forDiscretizationOnMeshTargets ( domain.getMeshBodies(), [&] ( string const &,
                                                                 MeshLevel const & mesh,
                                                                 arrayView1d< string const > const & regionNames )
  {

    ElementRegionManager const & elemManager = mesh.getElemManager();

    elemManager.forElementSubRegions< WellElementSubRegion >( regionNames,
                                                              [&]( localIndex const,
                                                                   WellElementSubRegion const & subRegion )
    {

      WellControls & wellControls = getWellControls( subRegion );

      if( wellControls.isWellOpen( time_n+ dt ) )
      {
        string const & fluidName = subRegion.getReference< string >( viewKeyStruct::fluidNamesString() );
        MultiFluidBase const & fluid = getConstitutiveModel< MultiFluidBase >( subRegion, fluidName );
        bool isThermal = fluid.isThermal();
        // get the degrees of freedom, depth info, next welem index
        string const wellDofKey = dofManager.getKey( wellElementDofName() );
        arrayView1d< globalIndex const > const & wellElemDofNumber =
          subRegion.getReference< array1d< globalIndex > >( wellDofKey );
        arrayView1d< real64 const > const & wellElemGravCoef =
          subRegion.getField< fields::well::gravityCoefficient >();
        arrayView1d< localIndex const > const & nextWellElemIndex =
          subRegion.getReference< array1d< localIndex > >( WellElementSubRegion::viewKeyStruct::nextWellElementIndexString() );

        // get primary variables on well elements
        arrayView1d< real64 const > const & wellElemPres =
          subRegion.getField< fields::well::pressure >();

        // get total mass density on well elements (for potential calculations)
        arrayView1d< real64 const > const & wellElemTotalMassDens =
          subRegion.getField< fields::well::totalMassDensity >();
        arrayView2d< real64 const, compflow::USD_FLUID_DC > const & dWellElemTotalMassDens =
          subRegion.getField< fields::well::dTotalMassDensity >();

        bool controlHasSwitched = false;
        isothermalCompositionalMultiphaseBaseKernels::
          KernelLaunchSelectorCompTherm< PressureRelationKernel >( numFluidComponents(),
                                                                   isThermal,
                                                                   subRegion.size(),
                                                                   dofManager.rankOffset(),
                                                                   subRegion.isLocallyOwned(),
                                                                   subRegion.getTopWellElementIndex(),
                                                                   m_targetPhaseIndex,
                                                                   wellControls,
                                                                   time_n + dt, // controls evaluated with BHP/rate of the end of step
                                                                   wellElemDofNumber,
                                                                   wellElemGravCoef,
                                                                   nextWellElemIndex,
                                                                   wellElemPres,
                                                                   wellElemTotalMassDens,
                                                                   dWellElemTotalMassDens,
                                                                   controlHasSwitched,
                                                                   localMatrix,
                                                                   localRhs );

        if( controlHasSwitched )
        {
          // TODO: move the switch logic into wellControls
          // TODO: implement a more general switch when more then two constraints per well type are allowed

          real64 const timeAtEndOfStep = time_n + dt;

          if( wellControls.getControl() == WellControls::Control::BHP )
          {
            if( wellControls.isProducer() )
            {
              wellControls.switchToPhaseRateControl( wellControls.getTargetPhaseRate( timeAtEndOfStep ) );
              GEOS_LOG_LEVEL_INFO_RANK_0( logInfo::WellControl,
                                          GEOS_FMT( "Control switch for well {} from BHP constraint to phase volumetric rate constraint", subRegion.getName() ) );
            }
            else
            {
              wellControls.switchToTotalRateControl( wellControls.getTargetTotalRate( timeAtEndOfStep ) );
              GEOS_LOG_LEVEL_INFO_RANK_0( logInfo::WellControl,
                                          GEOS_FMT( "Control switch for well {} from BHP constraint to total volumetric rate constraint", subRegion.getName()) );
            }
          }
          else
          {
            wellControls.switchToBHPControl( wellControls.getTargetBHP( timeAtEndOfStep ) );
            GEOS_LOG_LEVEL_INFO_RANK_0( logInfo::WellControl,
                                        GEOS_FMT( "Control switch for well {} from rate constraint to BHP constraint", subRegion.getName() ) );
          }
        }
      }

    } );
  } );
}

void CompositionalMultiphaseWell::shutDownWell( real64 const time_n,
                                                real64 const dt,
                                                DomainPartition const & domain,
                                                DofManager const & dofManager,
                                                CRSMatrixView< real64, globalIndex const > const & localMatrix,
                                                arrayView1d< real64 > const & localRhs )
{
  GEOS_MARK_FUNCTION;

  string const wellDofKey = dofManager.getKey( wellElementDofName() );

  forDiscretizationOnMeshTargets( domain.getMeshBodies(), [&] ( string const &,
                                                                MeshLevel const & mesh,
                                                                arrayView1d< string const > const & regionNames )
  {

    ElementRegionManager const & elemManager = mesh.getElemManager();

    elemManager.forElementSubRegions< WellElementSubRegion >( regionNames,
                                                              [&]( localIndex const,
                                                                   WellElementSubRegion const & subRegion )
    {

      // if the well is open, we don't have to do anything, so we just return
      WellControls const & wellControls = getWellControls( subRegion );
      if( wellControls.isWellOpen( time_n + dt ) )
      {
        return;
      }

      globalIndex const rankOffset = dofManager.rankOffset();

      arrayView1d< integer const > const ghostRank =
        subRegion.getReference< array1d< integer > >( ObjectManagerBase::viewKeyStruct::ghostRankString() );
      arrayView1d< globalIndex const > const dofNumber =
        subRegion.getReference< array1d< globalIndex > >( wellDofKey );

      arrayView1d< real64 const > const pres =
        subRegion.getField< fields::well::pressure >();
      arrayView2d< real64 const, compflow::USD_COMP > const compDens =
        subRegion.getField< fields::well::globalCompDensity >();
      arrayView1d< real64 const > const connRate =
        subRegion.getField< fields::well::mixtureConnectionRate >();

      integer const numComp = m_numComponents;

      forAll< parallelDevicePolicy<> >( subRegion.size(), [=] GEOS_HOST_DEVICE ( localIndex const ei )
      {
        if( ghostRank[ei] >= 0 )
        {
          return;
        }

        globalIndex const dofIndex = dofNumber[ei];
        localIndex const localRow = dofIndex - rankOffset;
        real64 rhsValue;

        // 4.1. Apply pressure value to the matrix/rhs
        FieldSpecificationEqual::SpecifyFieldValue( dofIndex,
                                                    rankOffset,
                                                    localMatrix,
                                                    rhsValue,
                                                    pres[ei],   // freeze the current pressure value
                                                    pres[ei] );
        localRhs[localRow] = rhsValue;

        // 4.2. For each component, apply target global density value
        for( integer ic = 0; ic < numComp; ++ic )
        {
          FieldSpecificationEqual::SpecifyFieldValue( dofIndex + ic + 1,
                                                      rankOffset,
                                                      localMatrix,
                                                      rhsValue,
                                                      compDens[ei][ic],   // freeze the current component density values
                                                      compDens[ei][ic] );
          localRhs[localRow + ic + 1] = rhsValue;
        }

        // 4.3. Apply rate value to the matrix/rhs
        FieldSpecificationEqual::SpecifyFieldValue( dofIndex + numComp + 1,
                                                    rankOffset,
                                                    localMatrix,
                                                    rhsValue,
                                                    connRate[ei],   // freeze the current pressure value
                                                    connRate[ei] );
        localRhs[localRow + numComp + 1] = rhsValue;

      } );
    } );
  } );
}

void CompositionalMultiphaseWell::implicitStepSetup( real64 const & time_n,
                                                     real64 const & dt,
                                                     DomainPartition & domain )
{
  WellSolverBase::implicitStepSetup( time_n, dt, domain );

  forDiscretizationOnMeshTargets( domain.getMeshBodies(), [&] ( string const &,
                                                                MeshLevel & mesh,
                                                                arrayView1d< string const > const & regionNames )
  {

    ElementRegionManager & elemManager = mesh.getElemManager();

    elemManager.forElementSubRegions< WellElementSubRegion >( regionNames,
                                                              [&]( localIndex const,
                                                                   WellElementSubRegion & subRegion )
    {

      // get a reference to the primary variables on well elements
      arrayView1d< real64 const > const & wellElemPressure =
        subRegion.getField< fields::well::pressure >();
      arrayView2d< real64 const, compflow::USD_COMP > const & wellElemGlobalCompDensity =
        subRegion.getField< fields::well::globalCompDensity >();
      arrayView1d< real64 const > const & wellElemTemperature =
        subRegion.getField< fields::well::temperature >();

      arrayView1d< real64 > const & wellElemPressure_n =
        subRegion.getField< fields::well::pressure_n >();
      wellElemPressure_n.setValues< parallelDevicePolicy<> >( wellElemPressure );

      if( isThermal() )
      {

        arrayView1d< real64 > const & wellElemTemperature_n =
          subRegion.getField< fields::well::temperature_n >();
        wellElemTemperature_n.setValues< parallelDevicePolicy<> >( wellElemTemperature );
      }

      arrayView2d< real64, compflow::USD_COMP > const & wellElemGlobalCompDensity_n =
        subRegion.getField< fields::well::globalCompDensity_n >();
      wellElemGlobalCompDensity_n.setValues< parallelDevicePolicy<> >( wellElemGlobalCompDensity );

      arrayView1d< real64 const > const & connRate =
        subRegion.getField< fields::well::mixtureConnectionRate >();
      arrayView1d< real64 > const & connRate_n =
        subRegion.getField< fields::well::mixtureConnectionRate_n >();
      connRate_n.setValues< parallelDevicePolicy<> >( connRate );

      arrayView2d< real64 const, compflow::USD_PHASE > const wellElemPhaseVolFrac =
        subRegion.getField< fields::well::phaseVolumeFraction >();
      arrayView2d< real64, compflow::USD_PHASE > const wellElemPhaseVolFrac_n =
        subRegion.getField< fields::well::phaseVolumeFraction_n >();
      wellElemPhaseVolFrac_n.setValues< parallelDevicePolicy<> >( wellElemPhaseVolFrac );

      string const & fluidName = subRegion.getReference< string >( viewKeyStruct::fluidNamesString() );
      MultiFluidBase const & fluid = getConstitutiveModel< MultiFluidBase >( subRegion, fluidName );
      fluid.saveConvergedState();

      validateWellConstraints( time_n, dt, subRegion );

      updateSubRegionState( subRegion );
    } );
  } );
}

void CompositionalMultiphaseWell::implicitStepComplete( real64 const & time_n,
                                                        real64 const & dt,
                                                        DomainPartition & domain )
{
  WellSolverBase::implicitStepComplete( time_n, dt, domain );

  if( getLogLevel() > 0 )
  {
    printRates( time_n, dt, domain );
  }
}

void CompositionalMultiphaseWell::printRates( real64 const & time_n,
                                              real64 const & dt,
                                              DomainPartition & domain )
{
  forDiscretizationOnMeshTargets( domain.getMeshBodies(), [&] ( string const &,
                                                                MeshLevel & mesh,
                                                                arrayView1d< string const > const & regionNames )
  {

    ElementRegionManager & elemManager = mesh.getElemManager();

    elemManager.forElementSubRegions< WellElementSubRegion >( regionNames,
                                                              [&]( localIndex const,
                                                                   WellElementSubRegion & subRegion )
    {

      // the rank that owns the reference well element is responsible for the calculations below.
      if( !subRegion.isLocallyOwned() )
      {
        return;
      }

      integer const numPhase = m_numPhases;

      // control data

      WellControls const & wellControls = getWellControls( subRegion );
      string const wellControlsName = wellControls.getName();

      // format: time,total_rate,total_vol_rate,phase0_vol_rate,phase1_vol_rate,...
      std::ofstream outputFile;
      if( m_writeCSV > 0 )
      {
        outputFile.open( m_ratesOutputDir + "/" + wellControlsName + ".csv", std::ios_base::app );
        outputFile << time_n + dt;
      }

      if( !wellControls.isWellOpen( time_n + dt ) )
      {
        GEOS_LOG( GEOS_FMT( "{}: well is shut", wellControlsName ) );
        if( outputFile.is_open())
        {
          // print all zeros in the rates file
          outputFile << ",0.0,0.0,0.0";
          for( integer ip = 0; ip < numPhase; ++ip )
            outputFile << ",0.0";
          outputFile << std::endl;
          outputFile.close();
        }
        return;
      }

      localIndex const iwelemRef = subRegion.getTopWellElementIndex();
      string const massUnit = m_useMass ? "kg" : "mol";

      // subRegion data

      arrayView1d< real64 const > const & connRate =
        subRegion.getField< fields::well::mixtureConnectionRate >();

      integer const useSurfaceConditions = wellControls.useSurfaceConditions();

      real64 const & currentBHP =
        wellControls.getReference< real64 >( CompositionalMultiphaseWell::viewKeyStruct::currentBHPString() );
      arrayView1d< real64 const > const & currentPhaseVolRate =
        wellControls.getReference< array1d< real64 > >( CompositionalMultiphaseWell::viewKeyStruct::currentPhaseVolRateString() );
      real64 const & currentTotalVolRate =
        wellControls.getReference< real64 >( CompositionalMultiphaseWell::viewKeyStruct::currentTotalVolRateString() );

      // bring everything back to host, capture the scalars by reference
      forAll< serialPolicy >( 1, [&numPhase,
                                  &useSurfaceConditions,
                                  &currentBHP,
                                  connRate,
                                  &currentTotalVolRate,
                                  currentPhaseVolRate,
                                  &iwelemRef,
                                  &wellControlsName,
                                  &massUnit,
                                  &outputFile] ( localIndex const )
      {
        string const conditionKey = useSurfaceConditions ? "surface" : "reservoir";
        string const unitKey = useSurfaceConditions ? "s" : "r";

        real64 const currentTotalRate = connRate[iwelemRef];
        GEOS_LOG( GEOS_FMT( "{}: BHP (at the specified reference elevation): {} Pa",
                            wellControlsName, currentBHP ) );
        GEOS_LOG( GEOS_FMT( "{}: Total rate: {} {}/s; total {} volumetric rate: {} {}m3/s",
                            wellControlsName, currentTotalRate, massUnit, conditionKey, currentTotalVolRate, unitKey ) );
        for( integer ip = 0; ip < numPhase; ++ip )
          GEOS_LOG( GEOS_FMT( "{}: Phase {} {} volumetric rate: {} {}m3/s",
                              wellControlsName, ip, conditionKey, currentPhaseVolRate[ip], unitKey ) );
        if( outputFile.is_open())
        {
          outputFile << "," << currentBHP;
          outputFile << "," << currentTotalRate << "," << currentTotalVolRate;
          for( integer ip = 0; ip < numPhase; ++ip )
            outputFile << "," << currentPhaseVolRate[ip];
          outputFile << std::endl;
          outputFile.close();
        }
      } );
    } );
  } );
}

REGISTER_CATALOG_ENTRY( SolverBase, CompositionalMultiphaseWell, string const &, Group * const )
}     // namespace geos<|MERGE_RESOLUTION|>--- conflicted
+++ resolved
@@ -45,17 +45,14 @@
 #include "physicsSolvers/fluidFlow/wells/SinglePhaseWellKernels.hpp"
 #include "physicsSolvers/fluidFlow/wells/WellSolverBaseFields.hpp"
 #include "physicsSolvers/fluidFlow/wells/WellControls.hpp"
-<<<<<<< HEAD
 #include "mainInterface/ProblemManager.hpp"
 #include "events/EventManager.hpp"
 #include "physicsSolvers/PhysicsSolverManager.hpp"
 #include "physicsSolvers/multiphysics/CompositionalMultiphaseReservoirAndWells.hpp"
 #include "physicsSolvers/fluidFlow/CompositionalMultiphaseFVM.hpp"
-=======
 #include "physicsSolvers/fluidFlow/wells/LogLevelsInfo.hpp"
 
 #include "physicsSolvers/fluidFlow/wells/WellFields.hpp"
->>>>>>> 890c5e75
 
 #include "common/MpiWrapper.hpp"
 #if defined( __INTEL_COMPILER )
@@ -566,7 +563,7 @@
         real64 const & dt = event.getReference< real64 >( EventManager::viewKeyStruct::dtString() );
         integer const & cycle = event.getReference< integer >( EventManager::viewKeyStruct::cycleString() );
         integer const & subevent = event.getReference< integer >( EventManager::viewKeyStruct::currentSubEventString() );
-        if( cycle >= m_writeSegDebug   )
+        if( true) // need to fix for restarts cycle >= m_writeSegDebug   )
         {
           SolverStatistics & solver_stat = solver->getSolverStatistics();
           integer num_timesteps = solver_stat.getReference< integer >( SolverStatistics::viewKeyStruct::numTimeStepsString());
@@ -617,7 +614,7 @@
           }
           if( num_timesteps == 0 && current_newton_iteration ==0 && num_timestep_cuts == 0 )
           {
-            integer my_rank = MpiWrapper::commRank( MPI_COMM_GEOSX );
+            integer my_rank = MpiWrapper::commRank( MPI_COMM_GEOS );
             m_wellPropWriter[srn].initialize_perf( my_rank, m_ratesOutputDir, wellControls.getName(), perforationData );
             m_wellPropWriter[srn].initialize_seg( my_rank, m_ratesOutputDir, wellControls.getName(), fluid.phaseNames(), fluid.componentNames(), subRegion );
           }
