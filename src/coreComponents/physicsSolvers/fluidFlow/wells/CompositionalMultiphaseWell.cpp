/*
 * ------------------------------------------------------------------------------------------------------------
 * SPDX-License-Identifier: LGPL-2.1-only
 *
 * Copyright (c) 2016-2024 Lawrence Livermore National Security LLC
 * Copyright (c) 2018-2024 Total, S.A
 * Copyright (c) 2018-2024 The Board of Trustees of the Leland Stanford Junior University
 * Copyright (c) 2023-2024 Chevron
 * Copyright (c) 2019-     GEOS/GEOSX Contributors
 * All rights reserved
 *
 * See top level LICENSE, COPYRIGHT, CONTRIBUTORS, NOTICE, and ACKNOWLEDGEMENTS files for details.
 * ------------------------------------------------------------------------------------------------------------
 */

/**
 * @file CompositionalMultiphaseWell.cpp
 */

#include "CompositionalMultiphaseWell.hpp"

#include "codingUtilities/Utilities.hpp"
#include "common/DataTypes.hpp"
#include "common/FieldSpecificationOps.hpp"
#include "common/TimingMacros.hpp"
#include "constitutive/ConstitutiveManager.hpp"
#include "constitutive/fluid/multifluid/MultiFluidBase.hpp"
#include "constitutive/fluid/multifluid/MultiFluidFields.hpp"
#include "constitutive/fluid/multifluid/MultiFluidSelector.hpp"
#include "constitutive/relativePermeability/RelativePermeabilityBase.hpp"
#include "constitutive/relativePermeability/RelativePermeabilityFields.hpp"
#include "dataRepository/Group.hpp"
#include "mesh/DomainPartition.hpp"
#include "mesh/PerforationFields.hpp"
#include "mesh/WellElementSubRegion.hpp"
#include "mesh/mpiCommunications/CommunicationTools.hpp"
#include "physicsSolvers/fluidFlow/wells/WellSolverBaseFields.hpp"
#include "physicsSolvers/fluidFlow/wells/WellFields.hpp"
#include "physicsSolvers/fluidFlow/wells/CompositionalMultiphaseWellFields.hpp"
#include "physicsSolvers/fluidFlow/wells/WellControls.hpp"
#include "physicsSolvers/fluidFlow/wells/LogLevelsInfo.hpp"
#include "physicsSolvers/fluidFlow/wells/kernels/CompositionalMultiphaseWellKernels.hpp"
#include "physicsSolvers/fluidFlow/wells/kernels/ThermalCompositionalMultiphaseWellKernels.hpp"
#include "physicsSolvers/fluidFlow/wells/kernels/PerforationFluxKernels.hpp"
#include "physicsSolvers/fluidFlow/kernels/IsothermalCompositionalMultiphaseBaseKernels.hpp"
#include "physicsSolvers/fluidFlow/kernels/ThermalCompositionalMultiphaseBaseKernels.hpp"

#if defined( __INTEL_COMPILER )
#pragma GCC optimize "O0"
#endif

namespace geos
{

using namespace dataRepository;
using namespace constitutive;
using namespace compositionalMultiphaseWellKernels;

CompositionalMultiphaseWell::CompositionalMultiphaseWell( const string & name,
                                                          Group * const parent )
  :
  WellSolverBase( name, parent ),
  m_useMass( false ),
  m_useTotalMassEquation( 1 ),
  m_maxCompFracChange( 1.0 ),
  m_maxRelativePresChange( 0.2 ),
  m_maxAbsolutePresChange( -1 ), // disabled by default
  m_minScalingFactor( 0.01 ),
  m_allowCompDensChopping( 1 ),
  m_targetPhaseIndex( -1 )
{
  this->registerWrapper( viewKeyStruct::useMassFlagString(), &m_useMass ).
    setApplyDefaultValue( 0 ).
    setInputFlag( InputFlags::OPTIONAL ).
    setDescription( "Use mass formulation instead of molar" );

  this->registerWrapper( viewKeyStruct::useTotalMassEquationString(), &m_useTotalMassEquation ).
    setApplyDefaultValue( 1 ).
    setInputFlag( InputFlags::OPTIONAL ).
    setDescription( "Use total mass equation" );

  this->registerWrapper( viewKeyStruct::maxCompFracChangeString(), &m_maxCompFracChange ).
    setSizedFromParent( 0 ).
    setInputFlag( InputFlags::OPTIONAL ).
    setApplyDefaultValue( 1.0 ).
    setDescription( "Maximum (absolute) change in a component fraction between two Newton iterations" );

  this->registerWrapper( viewKeyStruct::maxRelativeCompDensChangeString(), &m_maxRelativeCompDensChange ).
    setSizedFromParent( 0 ).
    setInputFlag( InputFlags::OPTIONAL ).
    setApplyDefaultValue( LvArray::NumericLimits< real64 >::max/1.0e100 ). // disabled by default
    setDescription( "Maximum (relative) change in a component density between two Newton iterations" );

  this->registerWrapper( viewKeyStruct::maxRelativePresChangeString(), &m_maxRelativePresChange ).
    setSizedFromParent( 0 ).
    setInputFlag( InputFlags::OPTIONAL ).
    setApplyDefaultValue( 1.0 ).
    setDescription( "Maximum (relative) change in pressure between two Newton iterations (recommended with rate control)" );

  this->registerWrapper( viewKeyStruct::maxAbsolutePresChangeString(), &m_maxAbsolutePresChange ).
    setSizedFromParent( 0 ).
    setInputFlag( InputFlags::OPTIONAL ).
    setApplyDefaultValue( -1.0 ).       // disabled by default
    setDescription( "Maximum (absolute) pressure change in a Newton iteration" );

  this->registerWrapper( viewKeyStruct::maxRelativeTempChangeString(), &m_maxRelativeTempChange ).
    setSizedFromParent( 0 ).
    setInputFlag( InputFlags::OPTIONAL ).
    setApplyDefaultValue( 1.0 ).
    setDescription( "Maximum (relative) change in temperature between two Newton iterations  " );

  this->registerWrapper( viewKeyStruct::allowLocalCompDensChoppingString(), &m_allowCompDensChopping ).
    setSizedFromParent( 0 ).
    setInputFlag( InputFlags::OPTIONAL ).
    setApplyDefaultValue( 1 ).
    setDescription( "Flag indicating whether local (cell-wise) chopping of negative compositions is allowed" );
}

void CompositionalMultiphaseWell::postInputInitialization()
{
  WellSolverBase::postInputInitialization();

  GEOS_ERROR_IF_GT_MSG( m_maxCompFracChange, 1.0,
                        getWrapperDataContext( viewKeyStruct::maxCompFracChangeString() ) <<
                        ": The maximum absolute change in component fraction must smaller or equal to 1.0" );
  GEOS_ERROR_IF_LT_MSG( m_maxCompFracChange, 0.0,
                        getWrapperDataContext( viewKeyStruct::maxCompFracChangeString() ) <<
                        ": The maximum absolute change in component fraction must larger or equal to 0.0" );

  GEOS_ERROR_IF_LE_MSG( m_maxRelativeCompDensChange, 0.0,
                        getWrapperDataContext( viewKeyStruct::maxRelativeCompDensChangeString() ) <<
                        ": The maximum relative change in component density must be larger than 0.0" );
}

void CompositionalMultiphaseWell::registerDataOnMesh( Group & meshBodies )
{
  WellSolverBase::registerDataOnMesh( meshBodies );

  DomainPartition const & domain = this->getGroupByPath< DomainPartition >( "/Problem/domain" );
  ConstitutiveManager const & cm = domain.getConstitutiveManager();

  forDiscretizationOnMeshTargets( meshBodies, [&]( string const &,
                                                   MeshLevel & mesh,
                                                   arrayView1d< string const > const & regionNames )
  {
    mesh.getElemManager().forElementSubRegions( regionNames,
                                                [&]( localIndex const,
                                                     ElementSubRegionBase & subRegion )
    {
      if( m_referenceFluidModelName.empty() )
      {
        m_referenceFluidModelName = getConstitutiveName< MultiFluidBase >( subRegion );
      }
    } );
  } );

  // 1. Set key dimensions of the problem
  // Empty check needed to avoid errors when running in schema generation mode.
  if( !m_referenceFluidModelName.empty() )
  {
    MultiFluidBase const & fluid0 = cm.getConstitutiveRelation< MultiFluidBase >( m_referenceFluidModelName );
    m_numPhases = fluid0.numFluidPhases();
    m_numComponents = fluid0.numFluidComponents();
  }
  m_numDofPerWellElement =  isThermal() ?    m_numComponents + 3 : m_numComponents + 2; // 1 pressure + NC compositions + 1 connectionRate +
                                                                                        // temp if thermal
  m_numDofPerResElement =  isThermal() ? m_numComponents + 2 : m_numComponents + 1; // 1 pressure + NC compositions + temp if thermal

  // loop over the wells
  forDiscretizationOnMeshTargets( meshBodies, [&] ( string const &,
                                                    MeshLevel & mesh,
                                                    arrayView1d< string const > const & regionNames )
  {

    ElementRegionManager & elemManager = mesh.getElemManager();

    elemManager.forElementSubRegions< WellElementSubRegion >( regionNames,
                                                              [&]( localIndex const,
                                                                   WellElementSubRegion & subRegion )
    {
      string const & fluidName = getConstitutiveName< MultiFluidBase >( subRegion );
      GEOS_ERROR_IF( fluidName.empty(), GEOS_FMT( "{}: Fluid model not found on subregion {}",
                                                  getDataContext(), subRegion.getName() ) );

      MultiFluidBase const & fluid = subRegion.getConstitutiveModel< MultiFluidBase >( fluidName );

      // The resizing of the arrays needs to happen here, before the call to initializePreSubGroups,
      // to make sure that the dimensions are properly set before the timeHistoryOutput starts its initialization.

      subRegion.registerField< fields::well::globalCompDensity >( getName() ).
        reference().resizeDimension< 1 >( m_numComponents );
      subRegion.registerField< fields::well::globalCompDensity_n >( getName() ).
        reference().resizeDimension< 1 >( m_numComponents );

      subRegion.registerField< fields::well::mixtureConnectionRate >( getName() );
      subRegion.registerField< fields::well::mixtureConnectionRate_n >( getName() );

      subRegion.registerField< fields::well::globalCompFraction >( getName() ).
        setDimLabels( 1, fluid.componentNames() ).
        reference().resizeDimension< 1 >( m_numComponents );
      subRegion.registerField< fields::well::dGlobalCompFraction_dGlobalCompDensity >( getName() ).
        reference().resizeDimension< 1, 2 >( m_numComponents, m_numComponents );

      subRegion.registerField< fields::well::phaseVolumeFraction >( getName() ).
        setDimLabels( 1, fluid.phaseNames() ).
        reference().resizeDimension< 1 >( m_numPhases );
      subRegion.registerField< fields::well::dPhaseVolumeFraction >( getName() ).
        reference().resizeDimension< 1, 2 >( m_numPhases, m_numComponents + 2 ); // dP, dT, dC

      subRegion.registerField< fields::well::totalMassDensity >( getName() );
      subRegion.registerField< fields::well::dTotalMassDensity >( getName() ).
        reference().resizeDimension< 1 >( m_numComponents +2 ); // dP, dT, dC

      subRegion.registerField< fields::well::phaseVolumeFraction_n >( getName() ).
        reference().resizeDimension< 1 >( m_numPhases );

      subRegion.registerField< fields::well::pressureScalingFactor >( getName() );
      subRegion.registerField< fields::well::temperatureScalingFactor >( getName() );
      subRegion.registerField< fields::well::globalCompDensityScalingFactor >( getName() );

      PerforationData & perforationData = *subRegion.getPerforationData();
      perforationData.registerField< fields::well::compPerforationRate >( getName() ).
        reference().resizeDimension< 1 >( m_numComponents );

      perforationData.registerField< fields::well::dCompPerforationRate >( getName() ).reference().resizeDimension< 1, 2, 3 >( 2, m_numComponents, m_numComponents+ 2 );
      if( fluid.isThermal() )
      {
        perforationData.registerField< fields::well::energyPerforationFlux >( getName() );
        perforationData.registerField< fields::well::dEnergyPerforationFlux >( getName() ).
          reference().resizeDimension< 1, 2 >( 2, m_numComponents+2 );
      }

      WellControls & wellControls = getWellControls( subRegion );
      wellControls.registerWrapper< real64 >( viewKeyStruct::currentBHPString() );

      wellControls.registerWrapper< array1d< real64 > >( viewKeyStruct::dCurrentBHPString() ).
        setSizedFromParent( 0 ).
        reference().resizeDimension< 0 >( m_numComponents + 2 );   // dP, dT, dC


      wellControls.registerWrapper< array1d< real64 > >( viewKeyStruct::currentPhaseVolRateString() ).
        setSizedFromParent( 0 ).
        reference().resizeDimension< 0 >( m_numPhases );

      wellControls.registerWrapper< array2d< real64 > >( viewKeyStruct::dCurrentPhaseVolRateString() ).
        setSizedFromParent( 0 ).
        reference().resizeDimension< 0, 1 >( m_numPhases, m_numComponents + 3 );   // dP, dT, dC, dQ

      wellControls.registerWrapper< real64 >( viewKeyStruct::massDensityString() );

      wellControls.registerWrapper< real64 >( viewKeyStruct::currentTotalVolRateString() );
      wellControls.registerWrapper< array1d< real64 > >( viewKeyStruct::dCurrentTotalVolRateString() ).
        setSizedFromParent( 0 ).
        reference().resizeDimension< 0 >( m_numComponents + 3 );   // dP, dT, dC dQ

      wellControls.registerWrapper< real64 >( viewKeyStruct::massDensityString() );

      // write rates output header
      // the rank that owns the reference well element is responsible
      if( m_writeCSV > 0 && subRegion.isLocallyOwned() )
      {
        string const wellControlsName = wellControls.getName();
        string const massUnit = m_useMass ? "kg" : "mol";
        integer const useSurfaceConditions = wellControls.useSurfaceConditions();
        string const conditionKey = useSurfaceConditions ? "surface" : "reservoir";
        string const unitKey = useSurfaceConditions ? "s" : "r";
        integer const numPhase = m_numPhases;
        // format: time,bhp,total_rate,total_vol_rate,phase0_vol_rate,phase1_vol_rate,...
        std::ofstream outputFile( m_ratesOutputDir + "/" + wellControlsName + ".csv" );
        outputFile << "Time [s],BHP [Pa],Total rate [" << massUnit << "/s],Total " << conditionKey << " Volumetric rate [" << unitKey << "m3/s]";
        for( integer ip = 0; ip < numPhase; ++ip )
          outputFile << ",Phase" << ip << " " << conditionKey << " volumetric rate [" << unitKey << "m3/s]";
        outputFile << std::endl;
        outputFile.close();
      }
    } );
  } );

}

void CompositionalMultiphaseWell::setConstitutiveNames( ElementSubRegionBase & subRegion ) const
{

  string & fluidName = subRegion.getReference< string >( viewKeyStruct::fluidNamesString() );
  fluidName = getConstitutiveName< MultiFluidBase >( subRegion );
  GEOS_THROW_IF( fluidName.empty(),
                 GEOS_FMT( "{}: Fluid model not found on subregion {}",
                           getDataContext(), subRegion.getName() ),
                 InputError );

  string & relPermName = subRegion.registerWrapper< string >( viewKeyStruct::relPermNamesString() ).
                           setPlotLevel( PlotLevel::NOPLOT ).
                           setRestartFlags( RestartFlags::NO_WRITE ).
                           setSizedFromParent( 0 ).
                           setDescription( "Name of the relative permeability constitutive model to use" ).
                           reference();

  relPermName = getConstitutiveName< RelativePermeabilityBase >( subRegion );

  GEOS_THROW_IF( relPermName.empty(),
                 GEOS_FMT( "{}: Relative permeability model not found on subregion {}",
                           getDataContext(), subRegion.getName() ),
                 InputError );

}
namespace
{

template< typename MODEL1_TYPE, typename MODEL2_TYPE >
void compareMultiphaseModels( MODEL1_TYPE const & lhs, MODEL2_TYPE const & rhs )
{
  GEOS_THROW_IF_NE_MSG( lhs.numFluidPhases(), rhs.numFluidPhases(),
                        GEOS_FMT( "Mismatch in number of phases between constitutive models {} and {}",
                                  lhs.getDataContext(), rhs.getDataContext() ),
                        InputError );

  for( integer ip = 0; ip < lhs.numFluidPhases(); ++ip )
  {
    GEOS_THROW_IF_NE_MSG( lhs.phaseNames()[ip], rhs.phaseNames()[ip],
                          GEOS_FMT( "Mismatch in phase names between constitutive models {} and {}",
                                    lhs.getDataContext(), rhs.getDataContext() ),
                          InputError );
  }
}

template< typename MODEL1_TYPE, typename MODEL2_TYPE >
void compareMulticomponentModels( MODEL1_TYPE const & lhs, MODEL2_TYPE const & rhs )
{
  GEOS_THROW_IF_NE_MSG( lhs.numFluidComponents(), rhs.numFluidComponents(),
                        GEOS_FMT( "Mismatch in number of components between constitutive models {} and {}",
                                  lhs.getDataContext(), rhs.getDataContext() ),
                        InputError );

  for( integer ic = 0; ic < lhs.numFluidComponents(); ++ic )
  {
    GEOS_THROW_IF_NE_MSG( lhs.componentNames()[ic], rhs.componentNames()[ic],
                          GEOS_FMT( "Mismatch in component names between constitutive models {} and {}",
                                    lhs.getDataContext(), rhs.getDataContext() ),
                          InputError );
  }
}

}

/**
 * @brief Checks if the WellControls parameters are within the fluid tables ranges
 * @param fluid the fluid to check
 */
void CompositionalMultiphaseWell::validateWellControlsForFluid( WellControls const & wellControls,
                                                                MultiFluidBase const & fluid ) const
{
  if( wellControls.useSurfaceConditions() )
  {
    try
    {
      real64 const & surfaceTemp = wellControls.getSurfaceTemperature();
      real64 const & surfacePres = wellControls.getSurfacePressure();
      fluid.checkTablesParameters( surfacePres, surfaceTemp );
    } catch( SimulationError const & ex )
    {
      string const errorMsg = GEOS_FMT( "{}: wrong surface pressure / temperature.\n", getDataContext() );
      throw SimulationError( ex, errorMsg );
    }
  }
}

void CompositionalMultiphaseWell::validateConstitutiveModels( DomainPartition const & domain ) const
{
  GEOS_MARK_FUNCTION;

  ConstitutiveManager const & cm = domain.getConstitutiveManager();
  CompositionalMultiphaseBase const & flowSolver = getParent().getGroup< CompositionalMultiphaseBase >( getFlowSolverName() );
  string const referenceFluidName = flowSolver.referenceFluidModelName();
  MultiFluidBase const & referenceFluid = cm.getConstitutiveRelation< MultiFluidBase >( m_referenceFluidModelName );

  forDiscretizationOnMeshTargets( domain.getMeshBodies(), [&]( string const &,
                                                               MeshLevel const & mesh,
                                                               arrayView1d< string const > const & regionNames )
  {

    mesh.getElemManager().forElementSubRegions< WellElementSubRegion >( regionNames, [&]( localIndex const,
                                                                                          WellElementSubRegion const & subRegion )
    {
      string const & fluidName = subRegion.getReference< string >( viewKeyStruct::fluidNamesString() );
      MultiFluidBase const & fluid = getConstitutiveModel< MultiFluidBase >( subRegion, fluidName );
      compareMultiphaseModels( fluid, referenceFluid );
      compareMulticomponentModels( fluid, referenceFluid );

      string const & relpermName = subRegion.getReference< string >( viewKeyStruct::relPermNamesString() );
      RelativePermeabilityBase const & relPerm = getConstitutiveModel< RelativePermeabilityBase >( subRegion, relpermName );
      compareMultiphaseModels( relPerm, referenceFluid );

      WellControls const & wellControls = getWellControls( subRegion );
      validateWellControlsForFluid( wellControls, fluid );
    } );

  } );
}

void CompositionalMultiphaseWell::validateInjectionStreams( WellElementSubRegion const & subRegion ) const
{
  WellControls const & wellControls = getWellControls( subRegion );

  // check well injection stream for injectors
  if( wellControls.isInjector())
  {
    arrayView1d< real64 const > const & injectionStream = wellControls.getInjectionStream();

    integer const streamSize = injectionStream.size();
    GEOS_THROW_IF( ( streamSize == 0 ),
                   "WellControls '" << wellControls.getName() << "'" <<
                   ": Injection stream not specified for well " << subRegion.getName(),
                   InputError );
    GEOS_THROW_IF( ( streamSize != m_numComponents ),
                   "WellControls '" << wellControls.getName() << "'" <<
                   ": Injection stream for well " << subRegion.getName() << " should have " <<
                   m_numComponents << " components.",
                   InputError );

    real64 compFracSum = 0;
    for( integer ic = 0; ic < m_numComponents; ++ic )
    {
      real64 const compFrac = injectionStream[ic];
      GEOS_THROW_IF( ( compFrac < 0.0 ) || ( compFrac > 1.0 ),
                     "WellControls " << wellControls.getDataContext() <<
                     ": Invalid injection stream for well " << subRegion.getName(),
                     InputError );
      compFracSum += compFrac;
    }
    GEOS_THROW_IF( ( compFracSum < 1.0 - std::numeric_limits< real64 >::epsilon() ) ||
                   ( compFracSum > 1.0 + std::numeric_limits< real64 >::epsilon() ),
                   "WellControls " << wellControls.getDataContext() <<
                   ": Invalid injection stream for well " << subRegion.getName(),
                   InputError );
  }
}

void CompositionalMultiphaseWell::validateWellConstraints( real64 const & time_n,
                                                           real64 const & dt,
                                                           WellElementSubRegion const & subRegion )
{
  string const & fluidName = subRegion.getReference< string >( viewKeyStruct::fluidNamesString());
  MultiFluidBase const & fluid = subRegion.getConstitutiveModel< MultiFluidBase >( fluidName );

  // now that we know we are single-phase, we can check a few things in the constraints
  WellControls const & wellControls = getWellControls( subRegion );
  WellControls::Control const currentControl = wellControls.getControl();
  real64 const & targetTotalRate = wellControls.getTargetTotalRate( time_n + dt );
  real64 const & targetPhaseRate = wellControls.getTargetPhaseRate( time_n + dt );

  GEOS_THROW_IF( wellControls.isInjector() && currentControl == WellControls::Control::PHASEVOLRATE,
                 "WellControls " << wellControls.getDataContext() <<
                 ": Phase rate control is not available for injectors",
                 InputError );
  GEOS_THROW_IF( wellControls.isProducer() && currentControl == WellControls::Control::TOTALVOLRATE,
                 "WellControls " << wellControls.getDataContext() <<
                 ": Total rate control is not available for producers",
                 InputError );

  GEOS_THROW_IF( wellControls.isInjector() && targetTotalRate < 0.0,
                 "WellControls " << wellControls.getDataContext() <<
                 ": Target total rate cannot be negative for injectors",
                 InputError );
  GEOS_THROW_IF( wellControls.isInjector() && !isZero( targetPhaseRate ),
                 "WellControls " << wellControls.getDataContext() <<
                 ": Target phase rate cannot be used for injectors",
                 InputError );

  // The user always provides positive rates, but these rates are later multiplied by -1 internally for producers
  GEOS_THROW_IF( wellControls.isProducer() && targetPhaseRate > 0.0,
                 "WellControls " << wellControls.getDataContext() <<
                 ": Target phase rate cannot be negative for producers",
                 InputError );
  GEOS_THROW_IF( wellControls.isProducer() && !isZero( targetTotalRate ),
                 "WellControls " << wellControls.getDataContext() <<
                 ": Target total rate cannot be used for producers",
                 InputError );

  // Find target phase index for phase rate constraint
  for( integer ip = 0; ip < fluid.numFluidPhases(); ++ip )
  {
    if( fluid.phaseNames()[ip] == wellControls.getTargetPhaseName() )
    {
      m_targetPhaseIndex = ip;
    }
  }
  GEOS_THROW_IF( wellControls.isProducer() && m_targetPhaseIndex == -1,
                 "WellControls " << wellControls.getDataContext() <<
                 ": Phase " << wellControls.getTargetPhaseName() << " not found for well control " << wellControls.getName(),
                 InputError );
}

void CompositionalMultiphaseWell::initializePostSubGroups()
{
  WellSolverBase::initializePostSubGroups();

  DomainPartition & domain = this->getGroupByPath< DomainPartition >( "/Problem/domain" );

  validateConstitutiveModels( domain );

  forDiscretizationOnMeshTargets( domain.getMeshBodies(), [&]( string const &,
                                                               MeshLevel & mesh,
                                                               arrayView1d< string const > const & regionNames )
  {
    mesh.getElemManager().forElementSubRegions< WellElementSubRegion >( regionNames, [&]( localIndex const,
                                                                                          WellElementSubRegion & subRegion )
    {
      string & relPermName = subRegion.getReference< string >( viewKeyStruct::relPermNamesString() );
      relPermName = getConstitutiveName< RelativePermeabilityBase >( subRegion );
      GEOS_THROW_IF( relPermName.empty(),
                     GEOS_FMT( "{}: Relative permeability not found on subregion {}",
                               getDataContext(), subRegion.getName() ),
                     InputError );

      validateInjectionStreams( subRegion );
    } );
  } );
}

void CompositionalMultiphaseWell::initializePostInitialConditionsPreSubGroups()
{
  WellSolverBase::initializePostInitialConditionsPreSubGroups();

  DomainPartition & domain = this->getGroupByPath< DomainPartition >( "/Problem/domain" );
  forDiscretizationOnMeshTargets( domain.getMeshBodies(), [&] ( string const &,
                                                                MeshLevel & mesh,
                                                                arrayView1d< string const > const & regionNames )
  {

    // loop over the wells
    mesh.getElemManager().forElementSubRegions< WellElementSubRegion >( regionNames, [&]( localIndex const,
                                                                                          WellElementSubRegion & subRegion )
    {
      string const & fluidName = subRegion.getReference< string >( viewKeyStruct::fluidNamesString() );
      MultiFluidBase & fluid = subRegion.getConstitutiveModel< MultiFluidBase >( fluidName );
      fluid.setMassFlag( m_useMass );
    } );
  } );
}

void CompositionalMultiphaseWell::updateGlobalComponentFraction( WellElementSubRegion & subRegion ) const
{
  GEOS_MARK_FUNCTION;

  isothermalCompositionalMultiphaseBaseKernels::
    GlobalComponentFractionKernelFactory::
    createAndLaunch< parallelDevicePolicy<> >( m_numComponents,
                                               subRegion );

}

void CompositionalMultiphaseWell::updateBHPForConstraint( WellElementSubRegion & subRegion )
{
  GEOS_MARK_FUNCTION;

  // the rank that owns the reference well element is responsible for the calculations below.
  if( !subRegion.isLocallyOwned() )
  {
    return;
  }
  using Deriv = multifluid::DerivativeOffset;

  integer const numComp = m_numComponents;
  localIndex const iwelemRef = subRegion.getTopWellElementIndex();

  string & fluidName = subRegion.getReference< string >( viewKeyStruct::fluidNamesString() );
  fluidName = getConstitutiveName< MultiFluidBase >( subRegion );
  MultiFluidBase const & fluid = subRegion.getConstitutiveModel< MultiFluidBase >( fluidName );
  integer isThermal = fluid.isThermal();
  // subRegion data

  arrayView1d< real64 const > const & pres = subRegion.getField< fields::well::pressure >();

  arrayView1d< real64 > const & totalMassDens = subRegion.getField< fields::well::totalMassDensity >();
  arrayView2d< real64, compflow::USD_FLUID_DC > const & dTotalMassDens = subRegion.getField< fields::well::dTotalMassDensity >();

  arrayView1d< real64 const > const wellElemGravCoef = subRegion.getField< fields::well::gravityCoefficient >();

  // control data

  WellControls & wellControls = getWellControls( subRegion );
  string const wellControlsName = wellControls.getName();
  integer const logLevel = wellControls.getLogLevel();
  real64 const & refGravCoef = wellControls.getReferenceGravityCoef();

  real64 & currentBHP =
    wellControls.getReference< real64 >( CompositionalMultiphaseWell::viewKeyStruct::currentBHPString() );
  arrayView1d< real64 > const & dCurrentBHP =
    wellControls.getReference< array1d< real64 > >( CompositionalMultiphaseWell::viewKeyStruct::dCurrentBHPString() );

  geos::internal::kernelLaunchSelectorCompThermSwitch( numComp, isThermal, [&] ( auto NC, auto ISTHERMAL )
  {
    integer constexpr IS_THERMAL = ISTHERMAL();
    GEOS_UNUSED_VAR( NC );
    // bring everything back to host, capture the scalars by reference
    forAll< serialPolicy >( 1, [&numComp,
                                pres,
                                totalMassDens,
                                dTotalMassDens,
                                wellElemGravCoef,
                                &currentBHP,
                                &dCurrentBHP,
                                &iwelemRef,
                                &refGravCoef] ( localIndex const )
    {
      real64 const diffGravCoef = refGravCoef - wellElemGravCoef[iwelemRef];
      currentBHP = pres[iwelemRef] + totalMassDens[iwelemRef] * diffGravCoef;
      dCurrentBHP[Deriv::dP] =   1 + dTotalMassDens[iwelemRef][Deriv::dP] * diffGravCoef;
      for( integer ic = 0; ic < numComp; ++ic )
      {
        dCurrentBHP[Deriv::dC+ic] = dTotalMassDens[iwelemRef][Deriv::dC+ic] * diffGravCoef;
      }
      if constexpr ( IS_THERMAL )
      {
        dCurrentBHP[Deriv::dT] =  dTotalMassDens[iwelemRef][Deriv::dT] * diffGravCoef;
      }
    } );
  } );

  if( logLevel >= 2 )
  {
    GEOS_LOG_RANK( GEOS_FMT( "{}: BHP (at the specified reference elevation) = {} Pa",
                             wellControlsName, currentBHP ) );
  }

}

void CompositionalMultiphaseWell::updateVolRatesForConstraint( WellElementSubRegion & subRegion )
{
  GEOS_MARK_FUNCTION;

  // the rank that owns the reference well element is responsible for the calculations below.
  if( !subRegion.isLocallyOwned() )
  {
    return;
  }

  integer constexpr maxNumComp = constitutive::MultiFluidBase::MAX_NUM_COMPONENTS;
  integer const numComp = m_numComponents;
  integer const numPhase = m_numPhases;
  localIndex const iwelemRef = subRegion.getTopWellElementIndex();

  // subRegion data

  arrayView1d< real64 const > const & pres = subRegion.getField< fields::well::pressure >();
  arrayView1d< real64 const > const & temp = subRegion.getField< fields::well::temperature >();
  arrayView1d< real64 const > const & connRate = subRegion.getField< fields::well::mixtureConnectionRate >();

  arrayView2d< real64 const, compflow::USD_COMP > const & compFrac = subRegion.getField< fields::well::globalCompFraction >();
  arrayView3d< real64 const, compflow::USD_COMP_DC > const & dCompFrac_dCompDens = subRegion.getField< fields::well::dGlobalCompFraction_dGlobalCompDensity >();

  // fluid data

  string const & fluidName = subRegion.getReference< string >( viewKeyStruct::fluidNamesString() );
  MultiFluidBase & fluid = subRegion.getConstitutiveModel< MultiFluidBase >( fluidName );
  integer isThermal = fluid.isThermal();
  arrayView3d< real64 const, multifluid::USD_PHASE > const & phaseFrac = fluid.phaseFraction();
  arrayView4d< real64 const, multifluid::USD_PHASE_DC > const & dPhaseFrac = fluid.dPhaseFraction();

  arrayView2d< real64 const, multifluid::USD_FLUID > const & totalDens = fluid.totalDensity();
  arrayView3d< real64 const, multifluid::USD_FLUID_DC > const & dTotalDens = fluid.dTotalDensity();

  arrayView3d< real64 const, multifluid::USD_PHASE > const & phaseDens = fluid.phaseDensity();
  arrayView4d< real64 const, multifluid::USD_PHASE_DC > const & dPhaseDens = fluid.dPhaseDensity();

  // control data

  WellControls & wellControls = getWellControls( subRegion );
  string const wellControlsName = wellControls.getName();
  integer const logLevel = wellControls.getLogLevel();
  string const massUnit = m_useMass ? "kg" : "mol";

  integer const useSurfaceConditions = wellControls.useSurfaceConditions();
  real64 const & surfacePres = wellControls.getSurfacePressure();
  real64 const & surfaceTemp = wellControls.getSurfaceTemperature();

  arrayView1d< real64 > const & currentPhaseVolRate =
    wellControls.getReference< array1d< real64 > >( CompositionalMultiphaseWell::viewKeyStruct::currentPhaseVolRateString() );
  arrayView2d< real64 > const & dCurrentPhaseVolRate =
    wellControls.getReference< array2d< real64 > >( CompositionalMultiphaseWell::viewKeyStruct::dCurrentPhaseVolRateString() );

  real64 & currentTotalVolRate =
    wellControls.getReference< real64 >( CompositionalMultiphaseWell::viewKeyStruct::currentTotalVolRateString() );
  arrayView1d< real64 > const & dCurrentTotalVolRate =
    wellControls.getReference< array1d< real64 > >( CompositionalMultiphaseWell::viewKeyStruct::dCurrentTotalVolRateString() );

  real64 & massDensity =
    wellControls.getReference< real64 >( CompositionalMultiphaseWell::viewKeyStruct::massDensityString() );
  constitutive::constitutiveUpdatePassThru( fluid, [&] ( auto & castedFluid )
  {
    typename TYPEOFREF( castedFluid ) ::KernelWrapper fluidWrapper = castedFluid.createKernelWrapper();
    geos::internal::kernelLaunchSelectorCompThermSwitch( numComp, isThermal, [&] ( auto NC, auto ISTHERMAL )
    {
      integer constexpr NUM_COMP = NC();
      integer constexpr IS_THERMAL = ISTHERMAL();
      using COFFSET_WJ = compositionalMultiphaseWellKernels::ColOffset_WellJac< NUM_COMP, IS_THERMAL >;
      // bring everything back to host, capture the scalars by reference
      forAll< serialPolicy >( 1, [&numComp,
                                  &numPhase,
                                  fluidWrapper,
                                  pres,
                                  temp,
                                  compFrac,
                                  dCompFrac_dCompDens,
                                  connRate,
                                  totalDens,
                                  dTotalDens,
                                  phaseDens,
                                  dPhaseDens,
                                  phaseFrac,
                                  dPhaseFrac,
                                  &useSurfaceConditions,
                                  &surfacePres,
                                  &surfaceTemp,
                                  &currentTotalVolRate,
                                  dCurrentTotalVolRate,
                                  currentPhaseVolRate,
                                  dCurrentPhaseVolRate,
                                  &iwelemRef,
                                  &logLevel,
                                  &wellControlsName,
                                  &massUnit,
                                  &massDensity] ( localIndex const )
      {
        GEOS_UNUSED_VAR( massUnit );
        using Deriv = multifluid::DerivativeOffset;
        stackArray1d< real64, maxNumComp > work( numComp );
        // Step 1: evaluate the phase and total density in the reference element

        //    We need to evaluate the density as follows:
        //      - Surface conditions: using the surface pressure provided by the user
        //      - Reservoir conditions: using the pressure in the top element
        if( useSurfaceConditions )
        {
          // we need to compute the surface density
          fluidWrapper.update( iwelemRef, 0, surfacePres, surfaceTemp, compFrac[iwelemRef] );
          if( logLevel >= 2 )
          {
            GEOS_LOG_RANK( GEOS_FMT( "{}: surface density computed with P_surface = {} Pa and T_surface = {} K",
                                     wellControlsName, surfacePres, surfaceTemp ) );
#ifdef GEOS_USE_HIP
            GEOS_UNUSED_VAR( wellControlsName );
#endif
          }
        }
        else
        {
          real64 const refPres = pres[iwelemRef];
          fluidWrapper.update( iwelemRef, 0, refPres, temp[iwelemRef], compFrac[iwelemRef] );
        }

        // Step 2: update the total volume rate

        real64 const currentTotalRate = connRate[iwelemRef];

        // Step 2.1: compute the inverse of the total density and derivatives
        massDensity = totalDens[iwelemRef][0];
        real64 const totalDensInv = 1.0 / totalDens[iwelemRef][0];

        stackArray1d< real64, maxNumComp > dTotalDensInv_dCompDens( numComp );
        for( integer ic = 0; ic < numComp; ++ic )
        {
          dTotalDensInv_dCompDens[ic] = -dTotalDens[iwelemRef][0][Deriv::dC+ic] * totalDensInv * totalDensInv;
        }
        applyChainRuleInPlace( numComp, dCompFrac_dCompDens[iwelemRef], dTotalDensInv_dCompDens, work.data() );

        // Step 2.2: divide the total mass/molar rate by the total density to get the total volumetric rate
        currentTotalVolRate = currentTotalRate * totalDensInv;
        // Compute derivatives  dP dT
        real64 const dTotalDensInv_dPres = -dTotalDens[iwelemRef][0][Deriv::dP] * totalDensInv * totalDensInv;
        dCurrentTotalVolRate[COFFSET_WJ::dP] = ( useSurfaceConditions ==  0 ) * currentTotalRate * dTotalDensInv_dPres;
        if constexpr ( IS_THERMAL )
        {
          dCurrentTotalVolRate[COFFSET_WJ::dT] = ( useSurfaceConditions ==  0 ) * currentTotalRate * -dTotalDens[iwelemRef][0][Deriv::dT] * totalDensInv * totalDensInv;
        }

        dCurrentTotalVolRate[COFFSET_WJ::dQ] = totalDensInv;
        for( integer ic = 0; ic < numComp; ++ic )
        {
          dCurrentTotalVolRate[COFFSET_WJ::dC+ic] = currentTotalRate * dTotalDensInv_dCompDens[ic];
        }

        if( logLevel >= 2 && useSurfaceConditions )
        {
          GEOS_LOG_RANK( GEOS_FMT( "{}: total fluid density at surface conditions = {} {}/sm3, total rate = {} {}/s, total surface volumetric rate = {} sm3/s",
                                   wellControlsName, totalDens[iwelemRef][0], massUnit, currentTotalRate, massUnit, currentTotalVolRate ) );
        }

        // Step 3: update the phase volume rate
        for( integer ip = 0; ip < numPhase; ++ip )
        {

          // Step 3.1: compute the inverse of the (phase density * phase fraction) and derivatives

          // skip the rest of this function if phase ip is absent
          bool const phaseExists = (phaseFrac[iwelemRef][0][ip] > 0);
          if( !phaseExists )
          {
            continue;
          }

          real64 const phaseDensInv =  1.0 / phaseDens[iwelemRef][0][ip];
          real64 const phaseFracTimesPhaseDensInv = phaseFrac[iwelemRef][0][ip] * phaseDensInv;
          real64 const dPhaseFracTimesPhaseDensInv_dPres = dPhaseFrac[iwelemRef][0][ip][Deriv::dP] * phaseDensInv
                                                           - dPhaseDens[iwelemRef][0][ip][Deriv::dP] * phaseFracTimesPhaseDensInv * phaseDensInv;


          // Step 3.2: divide the total mass/molar rate by the (phase density * phase fraction) to get the phase volumetric rate
          currentPhaseVolRate[ip] = currentTotalRate * phaseFracTimesPhaseDensInv;
          dCurrentPhaseVolRate[ip][COFFSET_WJ::dP] = ( useSurfaceConditions ==  0 ) * currentTotalRate * dPhaseFracTimesPhaseDensInv_dPres;
          dCurrentPhaseVolRate[ip][COFFSET_WJ::dQ] = phaseFracTimesPhaseDensInv;
          if constexpr (IS_THERMAL )
          {
            real64 const dPhaseFracTimesPhaseDensInv_dTemp = dPhaseFrac[iwelemRef][0][ip][Deriv::dT] * phaseDensInv
                                                             - dPhaseDens[iwelemRef][0][ip][Deriv::dT] * phaseFracTimesPhaseDensInv * phaseDensInv;
            dCurrentPhaseVolRate[ip][COFFSET_WJ::dT] = ( useSurfaceConditions ==  0 ) * currentTotalRate * dPhaseFracTimesPhaseDensInv_dTemp;
          }

          for( integer ic = 0; ic < numComp; ++ic )
          {
            dCurrentPhaseVolRate[ip][COFFSET_WJ::dC+ic] = -phaseFracTimesPhaseDensInv * dPhaseDens[iwelemRef][0][ip][Deriv::dC+ic] * phaseDensInv;
            dCurrentPhaseVolRate[ip][COFFSET_WJ::dC+ic] += dPhaseFrac[iwelemRef][0][ip][Deriv::dC+ic] * phaseDensInv;
            dCurrentPhaseVolRate[ip][COFFSET_WJ::dC+ic] *= currentTotalRate;
          }
          applyChainRuleInPlace( numComp, dCompFrac_dCompDens[iwelemRef], &dCurrentPhaseVolRate[ip][COFFSET_WJ::dC], work.data() );

          if( logLevel >= 2 && useSurfaceConditions )
          {
            GEOS_LOG_RANK( GEOS_FMT( "{}: density of phase {} at surface conditions = {} {}/sm3, phase surface volumetric rate = {} sm3/s",
                                     wellControlsName, ip, phaseDens[iwelemRef][0][ip], massUnit, currentPhaseVolRate[ip] ) );
          }
        }
      } );
    } );
  } );
}



void CompositionalMultiphaseWell::updateFluidModel( WellElementSubRegion & subRegion )
{
  GEOS_MARK_FUNCTION;
  arrayView1d< real64 const > const & pres = subRegion.getField< fields::well::pressure >();
  arrayView1d< real64 const > const & temp = subRegion.getField< fields::well::temperature >();
  arrayView2d< real64 const, compflow::USD_COMP > const & compFrac = subRegion.getField< fields::well::globalCompFraction >();

  string const & fluidName = subRegion.getReference< string >( viewKeyStruct::fluidNamesString() );
  MultiFluidBase & fluid = subRegion.getConstitutiveModel< MultiFluidBase >( fluidName );

  constitutive::constitutiveUpdatePassThru( fluid, [&] ( auto & castedFluid )
  {
    using FluidType = TYPEOFREF( castedFluid );
    using ExecPolicy = typename FluidType::exec_policy;
    typename FluidType::KernelWrapper fluidWrapper = castedFluid.createKernelWrapper();
    thermalCompositionalMultiphaseBaseKernels::
      FluidUpdateKernel::
      launch< ExecPolicy >( subRegion.size(),
                            fluidWrapper,
                            pres,
                            temp,
                            compFrac );
  } );

}

real64 CompositionalMultiphaseWell::updatePhaseVolumeFraction( WellElementSubRegion & subRegion ) const
{
  GEOS_MARK_FUNCTION;

  string const & fluidName = subRegion.getReference< string >( viewKeyStruct::fluidNamesString() );
  MultiFluidBase & fluid = subRegion.getConstitutiveModel< MultiFluidBase >( fluidName );

  real64 maxDeltaPhaseVolFrac  =
    m_isThermal ?
    thermalCompositionalMultiphaseBaseKernels::
      PhaseVolumeFractionKernelFactory::
      createAndLaunch< parallelDevicePolicy<> >( m_numComponents,
                                                 m_numPhases,
                                                 subRegion,
                                                 fluid )
:    isothermalCompositionalMultiphaseBaseKernels::
      PhaseVolumeFractionKernelFactory::
      createAndLaunch< parallelDevicePolicy<> >( m_numComponents,
                                                 m_numPhases,
                                                 subRegion,
                                                 fluid );

  return maxDeltaPhaseVolFrac;
}

void CompositionalMultiphaseWell::updateTotalMassDensity( WellElementSubRegion & subRegion ) const
{
  GEOS_MARK_FUNCTION;

  string const & fluidName = subRegion.getReference< string >( viewKeyStruct::fluidNamesString() );
  MultiFluidBase & fluid = subRegion.getConstitutiveModel< MultiFluidBase >( fluidName );
  fluid.isThermal() ?
  thermalCompositionalMultiphaseWellKernels::
    TotalMassDensityKernelFactory::
    createAndLaunch< parallelDevicePolicy<> >( m_numComponents,
                                               m_numPhases,
                                               subRegion,
                                               fluid )
  :
  TotalMassDensityKernelFactory::
    createAndLaunch< parallelDevicePolicy<> >( m_numComponents,
                                               m_numPhases,
                                               subRegion,
                                               fluid );

}

void CompositionalMultiphaseWell::updateState( DomainPartition & domain )
{
  GEOS_MARK_FUNCTION;

  real64 maxPhaseVolFrac = 0.0;
  forDiscretizationOnMeshTargets( domain.getMeshBodies(), [&]( string const &,
                                                               MeshLevel & mesh,
                                                               arrayView1d< string const > const & regionNames )
  {
    mesh.getElemManager().forElementSubRegions< WellElementSubRegion >( regionNames, [&]( localIndex const,
                                                                                          WellElementSubRegion & subRegion )
    {
      real64 const maxRegionPhaseVolFrac = updateSubRegionState( subRegion );
      maxPhaseVolFrac = LvArray::math::max( maxRegionPhaseVolFrac, maxPhaseVolFrac );
    } );
  } );
  maxPhaseVolFrac = MpiWrapper::max( maxPhaseVolFrac );

  GEOS_LOG_LEVEL_RANK_0( 1, GEOS_FMT( "        {}: Max well phase volume fraction change = {}", getName(), fmt::format( "{:.{}f}", maxPhaseVolFrac, 4 ) ) );

}

real64 CompositionalMultiphaseWell::updateSubRegionState( WellElementSubRegion & subRegion )
{
  // update properties
  updateGlobalComponentFraction( subRegion );

  // update volumetric rates for the well constraints
  // note: this must be called before updateFluidModel
  updateVolRatesForConstraint( subRegion );

  // update densities, phase fractions, phase volume fractions

  updateFluidModel( subRegion );   //  Calculate fluid properties;
  real64 maxPhaseVolChange = updatePhaseVolumeFraction( subRegion );
  updateTotalMassDensity( subRegion );
  // update the current BHP pressure
  updateBHPForConstraint( subRegion );
  return maxPhaseVolChange;
}

void CompositionalMultiphaseWell::initializeWells( DomainPartition & domain, real64 const & time_n, real64 const & dt )
{
  GEOS_MARK_FUNCTION;

  integer const numComp = m_numComponents;
  integer const numPhase = m_numPhases;

  // TODO: change the way we access the flowSolver here
  CompositionalMultiphaseBase const & flowSolver = getParent().getGroup< CompositionalMultiphaseBase >( getFlowSolverName() );

  // loop over the wells
  forDiscretizationOnMeshTargets( domain.getMeshBodies(), [&] ( string const &,
                                                                MeshLevel & mesh,
                                                                arrayView1d< string const > const & regionNames )
  {

    ElementRegionManager & elemManager = mesh.getElemManager();
    PresTempCompFracInitializationKernel::CompFlowAccessors resCompFlowAccessors( mesh.getElemManager(), flowSolver.getName() );
    PresTempCompFracInitializationKernel::MultiFluidAccessors resMultiFluidAccessors( mesh.getElemManager(), flowSolver.getName() );

    elemManager.forElementSubRegions< WellElementSubRegion >( regionNames,
                                                              [&]( localIndex const,
                                                                   WellElementSubRegion & subRegion )
    {
      WellControls const & wellControls = getWellControls( subRegion );

      if( time_n <= 0.0 ||
          ( !wellControls.isWellOpen( time_n ) && wellControls.isWellOpen( time_n + dt ) )  )
      {

        PerforationData const & perforationData = *subRegion.getPerforationData();

        // get well primary variables on well elements
        arrayView1d< real64 > const & wellElemPressure = subRegion.getField< fields::well::pressure >();
        arrayView1d< real64 > const & wellElemTemp = subRegion.getField< fields::well::temperature >();
        arrayView2d< real64, compflow::USD_COMP > const & wellElemCompDens = subRegion.getField< fields::well::globalCompDensity >();
        arrayView1d< real64 > const & connRate = subRegion.getField< fields::well::mixtureConnectionRate >();

        // get the info stored on well elements
        arrayView2d< real64, compflow::USD_COMP > const & wellElemCompFrac = subRegion.getField< fields::well::globalCompFraction >();
        arrayView1d< real64 const > const & wellElemGravCoef = subRegion.getField< fields::well::gravityCoefficient >();

        // get the element region, subregion, index
        arrayView1d< localIndex const > const resElementRegion = perforationData.getField< fields::perforation::reservoirElementRegion >();
        arrayView1d< localIndex const > const resElementSubRegion = perforationData.getField< fields::perforation::reservoirElementSubRegion >();
        arrayView1d< localIndex const > const resElementIndex = perforationData.getField< fields::perforation::reservoirElementIndex >();

        arrayView1d< real64 const > const & perfGravCoef = perforationData.getField< fields::well::gravityCoefficient >();

        // 1) Loop over all perforations to compute an average mixture density and component fraction
        // 2) Initialize the reference pressure
        // 3) Estimate the pressures in the well elements using the average density
        PresTempCompFracInitializationKernel::
          launch( perforationData.size(),
                  subRegion.size(),
                  numComp,
                  numPhase,
                  perforationData.getNumPerforationsGlobal(),
                  wellControls,
                  0.0, // initialization done at t = 0
                  resCompFlowAccessors.get( fields::flow::pressure{} ),
                  resCompFlowAccessors.get( fields::flow::temperature{} ),
                  resCompFlowAccessors.get( fields::flow::globalCompDensity{} ),
                  resCompFlowAccessors.get( fields::flow::phaseVolumeFraction{} ),
                  resMultiFluidAccessors.get( fields::multifluid::phaseMassDensity{} ),
                  resElementRegion,
                  resElementSubRegion,
                  resElementIndex,
                  perfGravCoef,
                  wellElemGravCoef,
                  wellElemPressure,
                  wellElemTemp,
                  wellElemCompFrac );

        // get well secondary variables on well elements
        string const & fluidName = subRegion.getReference< string >( viewKeyStruct::fluidNamesString() );
        MultiFluidBase & fluid = getConstitutiveModel< MultiFluidBase >( subRegion, fluidName );
        arrayView3d< real64 const, multifluid::USD_PHASE > const & wellElemPhaseDens = fluid.phaseDensity();
        arrayView2d< real64 const, multifluid::USD_FLUID > const & wellElemTotalDens = fluid.totalDensity();

        // 4) Back calculate component densities
        constitutive::constitutiveUpdatePassThru( fluid, [&] ( auto & castedFluid )
        {
          typename TYPEOFREF( castedFluid ) ::KernelWrapper fluidWrapper = castedFluid.createKernelWrapper();

          thermalCompositionalMultiphaseBaseKernels::
            FluidUpdateKernel::
            launch< serialPolicy >( subRegion.size(),
                                    fluidWrapper,
                                    wellElemPressure,
                                    wellElemTemp,
                                    wellElemCompFrac );
        } );

        CompDensInitializationKernel::launch( subRegion.size(),
                                              numComp,
                                              wellElemCompFrac,
                                              wellElemTotalDens,
                                              wellElemCompDens );

        // 5) Recompute the pressure-dependent properties
        updateSubRegionState( subRegion );

        // 6) Estimate the well rates
        // TODO: initialize rates using perforation rates
        compositionalMultiphaseWellKernels::
          RateInitializationKernel::
          launch( subRegion.size(),
                  m_targetPhaseIndex,
                  wellControls,
                  0.0, // initialization done at t = 0
                  wellElemPhaseDens,
                  wellElemTotalDens,
                  connRate );
      }
    } );

  } );
}

void CompositionalMultiphaseWell::assembleFluxTerms( real64 const & time,
                                                     real64 const & dt,
                                                     DomainPartition & domain,
                                                     DofManager const & dofManager,
                                                     CRSMatrixView< real64, globalIndex const > const & localMatrix,
                                                     arrayView1d< real64 > const & localRhs )
{
  GEOS_MARK_FUNCTION;


  string const wellDofKey = dofManager.getKey( wellElementDofName());
  forDiscretizationOnMeshTargets( domain.getMeshBodies(), [&]( string const &,
                                                               MeshLevel & mesh,
                                                               arrayView1d< string const > const & regionNames )
  {
    mesh.getElemManager().forElementSubRegions< WellElementSubRegion >( regionNames,
                                                                        [&]( localIndex const,
                                                                             WellElementSubRegion & subRegion )
    {
      WellControls const & well_controls = getWellControls( subRegion );
      if( well_controls.isWellOpen( time + dt ) && !m_keepVariablesConstantDuringInitStep )
      {
        string const & fluidName = subRegion.getReference< string >( viewKeyStruct::fluidNamesString());
        MultiFluidBase const & fluid = getConstitutiveModel< MultiFluidBase >( subRegion, fluidName );
        int numComponents = fluid.numFluidComponents();

        if( isThermal() )
        {
          thermalCompositionalMultiphaseWellKernels::
            FaceBasedAssemblyKernelFactory::
            createAndLaunch< parallelDevicePolicy<> >( numComponents,
                                                       dt,
                                                       dofManager.rankOffset(),
                                                       m_useTotalMassEquation,
                                                       wellDofKey,
                                                       well_controls,
                                                       subRegion,
                                                       fluid,
                                                       localMatrix,
                                                       localRhs );
        }
        else
        {
          compositionalMultiphaseWellKernels::
            FaceBasedAssemblyKernelFactory::
            createAndLaunch< parallelDevicePolicy<> >( numComponents,
                                                       dt,
                                                       dofManager.rankOffset(),
                                                       m_useTotalMassEquation,
                                                       wellDofKey,
                                                       well_controls,
                                                       subRegion,
                                                       localMatrix,
                                                       localRhs );
        }
      }
    } );
  } );

}

void CompositionalMultiphaseWell::assembleAccumulationTerms( real64 const & time,
                                                             real64 const & dt,
                                                             DomainPartition & domain,
                                                             DofManager const & dofManager,
                                                             CRSMatrixView< real64, globalIndex const > const & localMatrix,
                                                             arrayView1d< real64 > const & localRhs )
{
  GEOS_MARK_FUNCTION;
  GEOS_UNUSED_VAR( time );
  GEOS_UNUSED_VAR( dt );
  string const wellDofKey = dofManager.getKey( wellElementDofName() );
  forDiscretizationOnMeshTargets( domain.getMeshBodies(), [&]( string const &,
                                                               MeshLevel & mesh,
                                                               arrayView1d< string const > const & regionNames )
  {
    mesh.getElemManager().forElementSubRegions< WellElementSubRegion >( regionNames,
                                                                        [&]( localIndex const,
                                                                             WellElementSubRegion & subRegion )
    {
      string const & fluidName = subRegion.getReference< string >( viewKeyStruct::fluidNamesString());
      MultiFluidBase const & fluid = getConstitutiveModel< MultiFluidBase >( subRegion, fluidName );
      int numPhases = fluid.numFluidPhases();
      int numComponents = fluid.numFluidComponents();
      WellControls const & wellControls = getWellControls( subRegion );
      if( wellControls.isWellOpen( time+ dt ) && !m_keepVariablesConstantDuringInitStep )
      {
        if( isThermal() )
        {

          thermalCompositionalMultiphaseWellKernels::
            ElementBasedAssemblyKernelFactory::
            createAndLaunch< parallelDevicePolicy<> >( numComponents,
                                                       numPhases,
                                                       wellControls.isProducer(),
                                                       dofManager.rankOffset(),
                                                       m_useTotalMassEquation,
                                                       wellDofKey,
                                                       subRegion,
                                                       fluid,
                                                       localMatrix,
                                                       localRhs );
        }
        else
        {
          compositionalMultiphaseWellKernels::
            ElementBasedAssemblyKernelFactory::
            createAndLaunch< parallelDevicePolicy<> >( numComponents,
                                                       numPhases,
                                                       wellControls.isProducer(),
                                                       dofManager.rankOffset(),
                                                       m_useTotalMassEquation,
                                                       wellDofKey,
                                                       subRegion,
                                                       fluid,
                                                       localMatrix,
                                                       localRhs );
        }
      }
      else
      {
        //wellControls.setWellOpen(false);
        // get the degrees of freedom and ghosting info
        arrayView1d< globalIndex const > const & wellElemDofNumber =
          subRegion.getReference< array1d< globalIndex > >( wellDofKey );
        arrayView1d< integer const > const & wellElemGhostRank = subRegion.ghostRank();
        localIndex rank_offset = dofManager.rankOffset();
        forAll< parallelDevicePolicy<> >( subRegion.size(), [=] GEOS_HOST_DEVICE ( localIndex const ei )
        {
          if( wellElemGhostRank[ei] < 0 )
          {
            globalIndex const dofIndex = wellElemDofNumber[ei];
            localIndex const localRow = dofIndex - rank_offset;

            real64 unity = 1.0;
            for( integer i=0; i < m_numDofPerWellElement; i++ )
            {
              globalIndex const rindex =  localRow+i;
              globalIndex const cindex =dofIndex + i;
              localMatrix.template addToRow< serialAtomic >( rindex,
                                                             &cindex,
                                                             &unity,
                                                             1 );
              localRhs[rindex] = 0.0;
            }
          }
        } );
      }
    } );
  } );


}


real64
CompositionalMultiphaseWell::calculateResidualNorm( real64 const & time_n,
                                                    real64 const & dt,
                                                    DomainPartition const & domain,
                                                    DofManager const & dofManager,
                                                    arrayView1d< real64 const > const & localRhs )
{
  GEOS_MARK_FUNCTION;

  integer numNorm = 1; // mass balance
  array1d< real64 > localResidualNorm;
  array1d< real64 > localResidualNormalizer;

  if( isThermal() )
  {
    numNorm = 2;  // mass balance and energy balance
  }
  localResidualNorm.resize( numNorm );
  localResidualNormalizer.resize( numNorm );


  globalIndex const rankOffset = dofManager.rankOffset();
  string const wellDofKey = dofManager.getKey( wellElementDofName() );

  forDiscretizationOnMeshTargets( domain.getMeshBodies(), [&] ( string const &,
                                                                MeshLevel const & mesh,
                                                                arrayView1d< string const > const & regionNames )
  {


    ElementRegionManager const & elemManager = mesh.getElemManager();

    elemManager.forElementSubRegions< WellElementSubRegion >( regionNames,
                                                              [&]( localIndex const,
                                                                   WellElementSubRegion const & subRegion )
    {


      string const & fluidName = subRegion.getReference< string >( viewKeyStruct::fluidNamesString() );
      MultiFluidBase const & fluid = subRegion.getConstitutiveModel< MultiFluidBase >( fluidName );

      WellControls const & wellControls = getWellControls( subRegion );

      // step 1: compute the norm in the subRegion

      if( isThermal() )
      {
        real64 subRegionResidualNorm[2]{};

        thermalCompositionalMultiphaseWellKernels::ResidualNormKernelFactory::
          createAndLaunch< parallelDevicePolicy<> >( m_numComponents,
                                                     m_targetPhaseIndex,
                                                     rankOffset,
                                                     wellDofKey,
                                                     localRhs,
                                                     subRegion,
                                                     fluid,
                                                     wellControls,
                                                     time_n + dt,
                                                     dt,
                                                     m_nonlinearSolverParameters.m_minNormalizer,
                                                     subRegionResidualNorm );
        // step 2: reduction across meshBodies/regions/subRegions

        for( integer i=0; i<numNorm; i++ )
        {
          if( subRegionResidualNorm[i] > localResidualNorm[i] )
          {
            localResidualNorm[i] = subRegionResidualNorm[i];
          }
        }

      }
      else
      {
        real64 subRegionResidualNorm[1]{};
        ResidualNormKernelFactory::
          createAndLaunch< parallelDevicePolicy<> >( m_numComponents,
                                                     numDofPerWellElement(),
                                                     m_targetPhaseIndex,
                                                     rankOffset,
                                                     wellDofKey,
                                                     localRhs,
                                                     subRegion,
                                                     fluid,
                                                     wellControls,
                                                     time_n + dt,
                                                     dt,
                                                     m_nonlinearSolverParameters.m_minNormalizer,
                                                     subRegionResidualNorm );



        // step 2: reduction across meshBodies/regions/subRegions

        if( subRegionResidualNorm[0] > localResidualNorm[0] )
        {
          localResidualNorm[0] = subRegionResidualNorm[0];
        }
      }
    } );
  } );

  // step 3: second reduction across MPI ranks
  real64 resNorm=localResidualNorm[0];
  if( isThermal() )
  {
    real64 globalResidualNorm[2]{};
    globalResidualNorm[0] = MpiWrapper::max( localResidualNorm[0] );
    globalResidualNorm[1] = MpiWrapper::max( localResidualNorm[1] );
    resNorm=sqrt( globalResidualNorm[0] * globalResidualNorm[0] + globalResidualNorm[1] * globalResidualNorm[1] );
    if( getLogLevel() >= 1 && logger::internal::rank == 0 )
    {
      std::cout << GEOS_FMT( "        ( R{} ) = ( {:4.2e} )        ( Renergy ) = ( {:4.2e} )",
                             coupledSolverAttributePrefix(), globalResidualNorm[0], globalResidualNorm[1] );
    }
  }
  else
  {
    resNorm= MpiWrapper::max( resNorm );
    if( getLogLevel() >= 1 && logger::internal::rank == 0 )
    {
      std::cout << GEOS_FMT( "        ( R{} ) = ( {:4.2e} )", coupledSolverAttributePrefix(), resNorm );
    }
  }
  return resNorm;
}

real64
CompositionalMultiphaseWell::scalingForSystemSolution( DomainPartition & domain,
                                                       DofManager const & dofManager,
                                                       arrayView1d< real64 const > const & localSolution )
{
  GEOS_MARK_FUNCTION;

  string const wellDofKey = dofManager.getKey( wellElementDofName() );

  real64 scalingFactor = 1.0;
  real64 maxDeltaPres = 0.0, maxDeltaCompDens = 0.0, maxDeltaTemp = 0.0;
  real64 minPresScalingFactor = 1.0, minCompDensScalingFactor = 1.0, minTempScalingFactor = 1.0;

  forDiscretizationOnMeshTargets( domain.getMeshBodies(), [&]( string const &,
                                                               MeshLevel & mesh,
                                                               arrayView1d< string const > const & regionNames )
  {
    mesh.getElemManager().forElementSubRegions( regionNames,
                                                [&]( localIndex const,
                                                     ElementSubRegionBase & subRegion )
    {
      arrayView1d< real64 const > const pressure = subRegion.getField< fields::well::pressure >();
      arrayView1d< real64 const > const temperature = subRegion.getField< fields::well::temperature >();
      arrayView2d< real64 const, compflow::USD_COMP > const compDens = subRegion.getField< fields::well::globalCompDensity >();
      arrayView1d< real64 > pressureScalingFactor = subRegion.getField< fields::well::pressureScalingFactor >();
      arrayView1d< real64 > temperatureScalingFactor = subRegion.getField< fields::well::temperatureScalingFactor >();
      arrayView1d< real64 > compDensScalingFactor = subRegion.getField< fields::well::globalCompDensityScalingFactor >();
      const integer temperatureOffset = m_numComponents+2;
      auto const subRegionData =
        m_isThermal
  ? thermalCompositionalMultiphaseBaseKernels::
          ScalingForSystemSolutionKernelFactory::
          createAndLaunch< parallelDevicePolicy<> >( m_maxRelativePresChange,
                                                     m_maxAbsolutePresChange,
                                                     m_maxRelativeTempChange,
                                                     m_maxCompFracChange,
                                                     m_maxRelativeCompDensChange,
                                                     pressure,
                                                     temperature,
                                                     compDens,
                                                     pressureScalingFactor,
                                                     compDensScalingFactor,
                                                     temperatureScalingFactor,
                                                     dofManager.rankOffset(),
                                                     m_numComponents,
                                                     wellDofKey,
                                                     subRegion,
                                                     localSolution,
                                                     temperatureOffset )
  : isothermalCompositionalMultiphaseBaseKernels::
          ScalingForSystemSolutionKernelFactory::
          createAndLaunch< parallelDevicePolicy<> >( m_maxRelativePresChange,
                                                     m_maxAbsolutePresChange,
                                                     m_maxCompFracChange,
                                                     m_maxRelativeCompDensChange,
                                                     pressure,
                                                     compDens,
                                                     pressureScalingFactor,
                                                     compDensScalingFactor,
                                                     dofManager.rankOffset(),
                                                     m_numComponents,
                                                     wellDofKey,
                                                     subRegion,
                                                     localSolution );


      scalingFactor = std::min( subRegionData.localMinVal, scalingFactor );

      maxDeltaPres  = std::max( maxDeltaPres, subRegionData.localMaxDeltaPres );
      maxDeltaCompDens = std::max( maxDeltaCompDens, subRegionData.localMaxDeltaCompDens );
      maxDeltaTemp = std::max( maxDeltaTemp, subRegionData.localMaxDeltaTemp );
      minPresScalingFactor = std::min( minPresScalingFactor, subRegionData.localMinPresScalingFactor );
      minCompDensScalingFactor = std::min( minCompDensScalingFactor, subRegionData.localMinCompDensScalingFactor );
      minTempScalingFactor = std::min( minTempScalingFactor, subRegionData.localMinTempScalingFactor );
    } );
  } );

  scalingFactor = MpiWrapper::min( scalingFactor );
  maxDeltaPres  = MpiWrapper::max( maxDeltaPres );
  maxDeltaCompDens = MpiWrapper::max( maxDeltaCompDens );
  minPresScalingFactor = MpiWrapper::min( minPresScalingFactor );
  minCompDensScalingFactor = MpiWrapper::min( minCompDensScalingFactor );

  string const massUnit = m_useMass ? "kg/m3" : "mol/m3";
  GEOS_LOG_LEVEL_RANK_0( 1, GEOS_FMT( "        {}: Max well pressure change: {} Pa (before scaling)",
                                      getName(), GEOS_FMT( "{:.{}f}", maxDeltaPres, 3 ) ) );
  GEOS_LOG_LEVEL_RANK_0( 1, GEOS_FMT( "        {}: Max well component density change: {} {} (before scaling)",
                                      getName(), GEOS_FMT( "{:.{}f}", maxDeltaCompDens, 3 ), massUnit ) );

  if( m_isThermal )
  {
    maxDeltaTemp = MpiWrapper::max( maxDeltaTemp );
    minTempScalingFactor = MpiWrapper::min( minTempScalingFactor );
    GEOS_LOG_LEVEL_RANK_0( 1, GEOS_FMT( "        {}: Max well temperature change: {} K (before scaling)",
                                        getName(), GEOS_FMT( "{:.{}f}", maxDeltaTemp, 3 ) ) );
  }


  GEOS_LOG_LEVEL_RANK_0( 1, GEOS_FMT( "        {}: Min well pressure scaling factor: {}", getName(), minPresScalingFactor ) );
  GEOS_LOG_LEVEL_RANK_0( 1, GEOS_FMT( "        {}: Min well component density scaling factor: {}", getName(), minCompDensScalingFactor ) );
  if( m_isThermal )
  {
    GEOS_LOG_LEVEL_RANK_0( 1, GEOS_FMT( "        {}: Min well temperature scaling factor: {}", getName(), minTempScalingFactor ) );
  }


  return LvArray::math::max( scalingFactor, m_minScalingFactor );

}

bool
CompositionalMultiphaseWell::checkSystemSolution( DomainPartition & domain,
                                                  DofManager const & dofManager,
                                                  arrayView1d< real64 const > const & localSolution,
                                                  real64 const scalingFactor )
{
  GEOS_MARK_FUNCTION;

  string const wellDofKey = dofManager.getKey( wellElementDofName() );
  integer localCheck = 1;
  if( 0 )
  {

    forDiscretizationOnMeshTargets( domain.getMeshBodies(), [&] ( string const &,
                                                                  MeshLevel & mesh,
                                                                  arrayView1d< string const > const & regionNames )
    {
      mesh.getElemManager().forElementSubRegions< WellElementSubRegion >( regionNames,
                                                                          [&]( localIndex const,
                                                                               WellElementSubRegion & subRegion )
      {
        arrayView1d< real64 const > const pressure =
          subRegion.getField< fields::well::pressure >();
        arrayView2d< real64 const, compflow::USD_COMP > const compDens =
          subRegion.getField< fields::well::globalCompDensity >();
        arrayView1d< real64 > pressureScalingFactor = subRegion.getField< fields::well::pressureScalingFactor >();
        arrayView1d< real64 > compDensScalingFactor = subRegion.getField< fields::well::globalCompDensityScalingFactor >();

        auto const subRegionData =
          compositionalMultiphaseWellKernels::
            SolutionCheckKernelFactory::
            createAndLaunch< parallelDevicePolicy<> >( m_allowCompDensChopping,
                                                       CompositionalMultiphaseFVM::ScalingType::Global,
                                                       scalingFactor,
                                                       pressure,
                                                       compDens,
                                                       pressureScalingFactor,
                                                       compDensScalingFactor,
                                                       dofManager.rankOffset(),
                                                       m_numComponents,
                                                       wellDofKey,
                                                       subRegion,
                                                       localSolution );

        if( !subRegionData.localMinVal )
        {
          GEOS_LOG_LEVEL_INFO_RANK_0( logInfo::Solution,
                                      GEOS_FMT( "Solution is invalid in well {} (either a negative pressure or a negative component density was found)", subRegion.getName()) );
        }

        localCheck = std::min( localCheck, subRegionData.localMinVal );
      } );
    } );
  }
  else
  {

    real64 minPres = 0.0, minDens = 0.0, minTotalDens = 0.0;
    integer numNegPres = 0, numNegDens = 0, numNegTotalDens = 0;

    forDiscretizationOnMeshTargets( domain.getMeshBodies(), [&]( string const &,
                                                                 MeshLevel & mesh,
                                                                 arrayView1d< string const > const & regionNames )
    {
      mesh.getElemManager().forElementSubRegions( regionNames,
                                                  [&]( localIndex const,
                                                       ElementSubRegionBase & subRegion )
      {
        //integer const m_allowCompDensChopping(true);
        integer const m_allowNegativePressure( false );
        CompositionalMultiphaseFVM::ScalingType const m_scalingType( CompositionalMultiphaseFVM::ScalingType::Global );
        arrayView1d< real64 const > const pressure =
          subRegion.getField< fields::well::pressure >();
        arrayView1d< real64 const > const temperature =
          subRegion.getField< fields::well::temperature >();
        arrayView2d< real64 const, compflow::USD_COMP > const compDens =
          subRegion.getField< fields::well::globalCompDensity >();
        arrayView1d< real64 > pressureScalingFactor = subRegion.getField< fields::well::pressureScalingFactor >();
        arrayView1d< real64 > temperatureScalingFactor = subRegion.getField< fields::well::temperatureScalingFactor >();
        arrayView1d< real64 > compDensScalingFactor = subRegion.getField< fields::well::globalCompDensityScalingFactor >();

        // check that pressure and component densities are non-negative
        // for thermal, check that temperature is above 273.15 K
        const integer temperatureOffset = m_numComponents+2;
        auto const subRegionData =
          m_isThermal
  ? thermalCompositionalMultiphaseBaseKernels::
            SolutionCheckKernelFactory::
            createAndLaunch< parallelDevicePolicy<> >( m_allowCompDensChopping,
                                                       m_allowNegativePressure,
                                                       m_scalingType,
                                                       scalingFactor,
                                                       pressure,
                                                       temperature,
                                                       compDens,
                                                       pressureScalingFactor,
                                                       temperatureScalingFactor,
                                                       compDensScalingFactor,
                                                       dofManager.rankOffset(),
                                                       m_numComponents,
                                                       wellDofKey,
                                                       subRegion,
                                                       localSolution,
                                                       temperatureOffset )
  : isothermalCompositionalMultiphaseBaseKernels::
            SolutionCheckKernelFactory::
            createAndLaunch< parallelDevicePolicy<> >( m_allowCompDensChopping,
                                                       m_allowNegativePressure,
                                                       m_scalingType,
                                                       scalingFactor,
                                                       pressure,
                                                       compDens,
                                                       pressureScalingFactor,
                                                       compDensScalingFactor,
                                                       dofManager.rankOffset(),
                                                       m_numComponents,
                                                       wellDofKey,
                                                       subRegion,
                                                       localSolution );

        localCheck = std::min( localCheck, subRegionData.localMinVal );

        minPres  = std::min( minPres, subRegionData.localMinPres );
        minDens = std::min( minDens, subRegionData.localMinDens );
        minTotalDens = std::min( minTotalDens, subRegionData.localMinTotalDens );
        numNegPres += subRegionData.localNumNegPressures;
        numNegDens += subRegionData.localNumNegDens;
        numNegTotalDens += subRegionData.localNumNegTotalDens;
      } );
    } );

    minPres  = MpiWrapper::min( minPres );
    minDens = MpiWrapper::min( minDens );
    minTotalDens = MpiWrapper::min( minTotalDens );
    numNegPres = MpiWrapper::sum( numNegPres );
    numNegDens = MpiWrapper::sum( numNegDens );
    numNegTotalDens = MpiWrapper::sum( numNegTotalDens );

    if( numNegPres > 0 )
      GEOS_LOG_LEVEL_RANK_0( 1, GEOS_FMT( "        {}: Number of negative well pressure values: {}, minimum value: {} Pa",
                                          getName(), numNegPres, fmt::format( "{:.{}f}", minPres, 3 ) ) );
    string const massUnit = m_useMass ? "kg/m3" : "mol/m3";
    if( numNegDens > 0 )
      GEOS_LOG_LEVEL_RANK_0( 1, GEOS_FMT( "        {}: Number of negative well component density values: {}, minimum value: {} {} ",
                                          getName(), numNegDens, fmt::format( "{:.{}f}", minDens, 3 ), massUnit ) );
    if( minTotalDens > 0 )
      GEOS_LOG_LEVEL_RANK_0( 1, GEOS_FMT( "        {}: Number of negative total well density values: {}, minimum value: {} {} ",
                                          getName(), minTotalDens, fmt::format( "{:.{}f}", minDens, 3 ), massUnit ) );

  }

  return MpiWrapper::min( localCheck );
}

void CompositionalMultiphaseWell::computePerforationRates( real64 const & time_n, real64 const & dt, DomainPartition & domain )
{
  GEOS_MARK_FUNCTION;

  forDiscretizationOnMeshTargets ( domain.getMeshBodies(), [&] ( string const &,
                                                                 MeshLevel & mesh,
                                                                 arrayView1d< string const > const & regionNames )
  {

    // TODO: change the way we access the flowSolver here
    CompositionalMultiphaseBase const & flowSolver = getParent().getGroup< CompositionalMultiphaseBase >( getFlowSolverName() );
    ElementRegionManager & elemManager = mesh.getElemManager();

    elemManager.forElementSubRegions< WellElementSubRegion >( regionNames, [&]( localIndex const,
                                                                                WellElementSubRegion & subRegion )
    {
      PerforationData * const perforationData = subRegion.getPerforationData();
      WellControls const & wellControls = getWellControls( subRegion );
      if( wellControls.isWellOpen( time_n + dt ) && !m_keepVariablesConstantDuringInitStep )
      {

        bool const disableReservoirToWellFlow = wellControls.isInjector() and !wellControls.isCrossflowEnabled();

        string const & fluidName = subRegion.getReference< string >( viewKeyStruct::fluidNamesString() );
        MultiFluidBase const & fluid = getConstitutiveModel< MultiFluidBase >( subRegion, fluidName );
        bool isThermal = fluid.isThermal();

        if( isThermal )
        {
          thermalPerforationFluxKernels::
            PerforationFluxKernelFactory::
            createAndLaunch< parallelDevicePolicy<> >( m_numComponents,
                                                       m_numPhases,
                                                       flowSolver.getName(),
                                                       perforationData,
                                                       subRegion,
                                                       fluid,
                                                       elemManager,
                                                       disableReservoirToWellFlow );
        }
        else
        {
          isothermalPerforationFluxKernels::
            PerforationFluxKernelFactory::
            createAndLaunch< parallelDevicePolicy<> >( m_numComponents,
                                                       m_numPhases,
                                                       flowSolver.getName(),
                                                       perforationData,
                                                       subRegion,
                                                       elemManager,
                                                       disableReservoirToWellFlow );
        }
      }
      else
      {
        // Zero completion flow rate
        arrayView2d< real64 > const compPerfRate = perforationData->getField< fields::well::compPerforationRate >();
        for( integer iperf=0; iperf<perforationData->size(); iperf++ )
        {
          for( integer ic = 0; ic < m_numComponents; ++ic )
          {
            compPerfRate[iperf][ic] = 0.0;
          }
        }
      }
    } );

  } );

}


void
CompositionalMultiphaseWell::applySystemSolution( DofManager const & dofManager,
                                                  arrayView1d< real64 const > const & localSolution,
                                                  real64 const scalingFactor,
                                                  real64 const dt,
                                                  DomainPartition & domain )
{


  DofManager::CompMask pressureMask( m_numDofPerWellElement, 0, 1 );
  DofManager::CompMask componentMask( m_numDofPerWellElement, 1, numFluidComponents()+1 );
  DofManager::CompMask connRateMask( m_numDofPerWellElement, numFluidComponents()+1, numFluidComponents()+2 );
  GEOS_UNUSED_VAR( dt );
  // update all the fields using the global damping coefficients
  dofManager.addVectorToField( localSolution,
                               wellElementDofName(),
                               fields::well::pressure::key(),
                               scalingFactor,
                               pressureMask );

  dofManager.addVectorToField( localSolution,
                               wellElementDofName(),
                               fields::well::globalCompDensity::key(),
                               scalingFactor,
                               componentMask );

  dofManager.addVectorToField( localSolution,
                               wellElementDofName(),
                               fields::well::mixtureConnectionRate::key(),
                               scalingFactor,
                               connRateMask );

  if( isThermal() )
  {
    DofManager::CompMask temperatureMask( m_numDofPerWellElement, numFluidComponents()+2, numFluidComponents()+3 );

    dofManager.addVectorToField( localSolution,
                                 wellElementDofName(),
                                 fields::well::temperature::key(),
                                 scalingFactor,
                                 temperatureMask );

  }
  // if component density chopping is allowed, some component densities may be negative after the update
  // these negative component densities are set to zero in this function
  if( m_allowCompDensChopping )
  {
    chopNegativeDensities( domain );
  }

  forDiscretizationOnMeshTargets( domain.getMeshBodies(), [&]( string const &,
                                                               MeshLevel & mesh,
                                                               arrayView1d< string const > const & regionNames )
  {
    // synchronize
    FieldIdentifiers fieldsToBeSync;
    if( isThermal() )
    {
      fieldsToBeSync.addElementFields( { fields::well::pressure::key(),
                                         fields::well::globalCompDensity::key(),
                                         fields::well::mixtureConnectionRate::key(),
                                         fields::well::temperature::key() },
                                       regionNames );
    }
    else
    {
      fieldsToBeSync.addElementFields( { fields::well::pressure::key(),
                                         fields::well::globalCompDensity::key(),
                                         fields::well::mixtureConnectionRate::key() },
                                       regionNames );
    }
    CommunicationTools::getInstance().synchronizeFields( fieldsToBeSync,
                                                         mesh,
                                                         domain.getNeighbors(),
                                                         true );
  } );


}

void CompositionalMultiphaseWell::chopNegativeDensities( DomainPartition & domain )
{
  integer const numComp = m_numComponents;

  forDiscretizationOnMeshTargets( domain.getMeshBodies(), [&] ( string const &,
                                                                MeshLevel & mesh,
                                                                arrayView1d< string const > const & regionNames )
  {

    ElementRegionManager & elemManager = mesh.getElemManager();

    elemManager.forElementSubRegions< WellElementSubRegion >( regionNames,
                                                              [&]( localIndex const,
                                                                   WellElementSubRegion & subRegion )
    {
      arrayView1d< integer const > const & wellElemGhostRank = subRegion.ghostRank();

      arrayView2d< real64, compflow::USD_COMP > const & wellElemCompDens =
        subRegion.getField< fields::well::globalCompDensity >();

      forAll< parallelDevicePolicy<> >( subRegion.size(), [=] GEOS_HOST_DEVICE ( localIndex const iwelem )
      {
        if( wellElemGhostRank[iwelem] < 0 )
        {
          for( integer ic = 0; ic < numComp; ++ic )
          {
            // we allowed for some densities to be slightly negative in CheckSystemSolution
            // if the new density is negative, chop back to zero
            if( wellElemCompDens[iwelem][ic] < 0 )
            {
              wellElemCompDens[iwelem][ic] = 0;
            }
          }
        }
      } );
    } );

  } );
}


void CompositionalMultiphaseWell::resetStateToBeginningOfStep( DomainPartition & domain )
{
  forDiscretizationOnMeshTargets( domain.getMeshBodies(), [&] ( string const &,
                                                                MeshLevel & mesh,
                                                                arrayView1d< string const > const & regionNames )
  {

    ElementRegionManager & elemManager = mesh.getElemManager();

    elemManager.forElementSubRegions< WellElementSubRegion >( regionNames,
                                                              [&]( localIndex const,
                                                                   WellElementSubRegion & subRegion )
    {
      // get a reference to the primary variables on well elements
      arrayView1d< real64 > const & wellElemPressure =
        subRegion.getField< fields::well::pressure >();
      arrayView1d< real64 const > const & wellElemPressure_n =
        subRegion.getField< fields::well::pressure_n >();
      wellElemPressure.setValues< parallelDevicePolicy<> >( wellElemPressure_n );

      if( isThermal() )
      {
        // get a reference to the primary variables on well elements
        arrayView1d< real64 > const & wellElemTemperature =
          subRegion.getField< fields::well::temperature >();
        arrayView1d< real64 const > const & wellElemTemperature_n =
          subRegion.getField< fields::well::temperature_n >();
        wellElemTemperature.setValues< parallelDevicePolicy<> >( wellElemTemperature_n );
      }
      arrayView2d< real64, compflow::USD_COMP > const & wellElemGlobalCompDensity =
        subRegion.getField< fields::well::globalCompDensity >();
      arrayView2d< real64 const, compflow::USD_COMP > const & wellElemGlobalCompDensity_n =
        subRegion.getField< fields::well::globalCompDensity_n >();
      wellElemGlobalCompDensity.setValues< parallelDevicePolicy<> >( wellElemGlobalCompDensity_n );

      arrayView1d< real64 > const & connRate =
        subRegion.getField< fields::well::mixtureConnectionRate >();
      arrayView1d< real64 const > const & connRate_n =
        subRegion.getField< fields::well::mixtureConnectionRate_n >();
      connRate.setValues< parallelDevicePolicy<> >( connRate_n );

      updateSubRegionState( subRegion );
    } );
  } );
}

void CompositionalMultiphaseWell::assemblePressureRelations( real64 const & time_n,
                                                             real64 const & dt,
                                                             DomainPartition const & domain,
                                                             DofManager const & dofManager,
                                                             CRSMatrixView< real64, globalIndex const > const & localMatrix,
                                                             arrayView1d< real64 > const & localRhs )
{
  GEOS_MARK_FUNCTION;

  forDiscretizationOnMeshTargets ( domain.getMeshBodies(), [&] ( string const &,
                                                                 MeshLevel const & mesh,
                                                                 arrayView1d< string const > const & regionNames )
  {

    ElementRegionManager const & elemManager = mesh.getElemManager();

    elemManager.forElementSubRegions< WellElementSubRegion >( regionNames,
                                                              [&]( localIndex const,
                                                                   WellElementSubRegion const & subRegion )
    {

      WellControls & wellControls = getWellControls( subRegion );

      if( wellControls.isWellOpen( time_n + dt ) && !m_keepVariablesConstantDuringInitStep )
      {
        string const & fluidName = subRegion.getReference< string >( viewKeyStruct::fluidNamesString() );
        MultiFluidBase const & fluid = getConstitutiveModel< MultiFluidBase >( subRegion, fluidName );
        bool isThermal = fluid.isThermal();
        // get the degrees of freedom, depth info, next welem index
        string const wellDofKey = dofManager.getKey( wellElementDofName() );
        arrayView1d< globalIndex const > const & wellElemDofNumber =
          subRegion.getReference< array1d< globalIndex > >( wellDofKey );
        arrayView1d< real64 const > const & wellElemGravCoef =
          subRegion.getField< fields::well::gravityCoefficient >();
        arrayView1d< localIndex const > const & nextWellElemIndex =
          subRegion.getReference< array1d< localIndex > >( WellElementSubRegion::viewKeyStruct::nextWellElementIndexString() );

        // get primary variables on well elements
        arrayView1d< real64 const > const & wellElemPres =
          subRegion.getField< fields::well::pressure >();

        // get total mass density on well elements (for potential calculations)
        arrayView1d< real64 const > const & wellElemTotalMassDens =
          subRegion.getField< fields::well::totalMassDensity >();
        arrayView2d< real64 const, compflow::USD_FLUID_DC > const & dWellElemTotalMassDens =
          subRegion.getField< fields::well::dTotalMassDensity >();

        bool controlHasSwitched = false;
        isothermalCompositionalMultiphaseBaseKernels::
          KernelLaunchSelectorCompTherm< PressureRelationKernel >( numFluidComponents(),
                                                                   isThermal,
                                                                   subRegion.size(),
                                                                   dofManager.rankOffset(),
                                                                   subRegion.isLocallyOwned(),
                                                                   subRegion.getTopWellElementIndex(),
                                                                   m_targetPhaseIndex,
                                                                   wellControls,
                                                                   time_n + dt, // controls evaluated with BHP/rate of the end of step
                                                                   wellElemDofNumber,
                                                                   wellElemGravCoef,
                                                                   nextWellElemIndex,
                                                                   wellElemPres,
                                                                   wellElemTotalMassDens,
                                                                   dWellElemTotalMassDens,
                                                                   controlHasSwitched,
                                                                   localMatrix,
                                                                   localRhs );

        if( controlHasSwitched )
        {
          // TODO: move the switch logic into wellControls
          // TODO: implement a more general switch when more then two constraints per well type are allowed

          real64 const timeAtEndOfStep = time_n + dt;

          if( wellControls.getControl() == WellControls::Control::BHP )
          {
            if( wellControls.isProducer() )
            {
              wellControls.switchToPhaseRateControl( wellControls.getTargetPhaseRate( timeAtEndOfStep ) );
              GEOS_LOG_LEVEL_INFO_RANK_0( logInfo::WellControl,
                                          GEOS_FMT( "Control switch for well {} from BHP constraint to phase volumetric rate constraint", subRegion.getName() ) );
            }
            else
            {
              wellControls.switchToTotalRateControl( wellControls.getTargetTotalRate( timeAtEndOfStep ) );
              GEOS_LOG_LEVEL_INFO_RANK_0( logInfo::WellControl,
                                          GEOS_FMT( "Control switch for well {} from BHP constraint to total volumetric rate constraint", subRegion.getName()) );
            }
          }
          else
          {
            wellControls.switchToBHPControl( wellControls.getTargetBHP( timeAtEndOfStep ) );
            GEOS_LOG_LEVEL_INFO_RANK_0( logInfo::WellControl,
                                        GEOS_FMT( "Control switch for well {} from rate constraint to BHP constraint", subRegion.getName() ) );
          }
        }
      }
<<<<<<< HEAD
    } );
  }
                                   );
}

void CompositionalMultiphaseWell::shutDownWell( real64 const time_n,
                                                real64 const dt,
                                                DomainPartition const & domain,
                                                DofManager const & dofManager,
                                                CRSMatrixView< real64, globalIndex const > const & localMatrix,
                                                arrayView1d< real64 > const & localRhs )
{
  GEOS_MARK_FUNCTION;

  string const wellDofKey = dofManager.getKey( wellElementDofName() );

  forDiscretizationOnMeshTargets( domain.getMeshBodies(), [&] ( string const &,
                                                                MeshLevel const & mesh,
                                                                arrayView1d< string const > const & regionNames )
  {

    ElementRegionManager const & elemManager = mesh.getElemManager();

    elemManager.forElementSubRegions< WellElementSubRegion >( regionNames,
                                                              [&]( localIndex const,
                                                                   WellElementSubRegion const & subRegion )
    {

      // if the well is open, we don't have to do anything, so we just return
      WellControls const & wellControls = getWellControls( subRegion );
      if( wellControls.isWellOpen( time_n + dt ) && !m_keepVariablesConstantDuringInitStep )
      {
        return;
      }

      globalIndex const rankOffset = dofManager.rankOffset();
=======
>>>>>>> 77bab14a

    } );
  } );
}

void CompositionalMultiphaseWell::implicitStepSetup( real64 const & time_n,
                                                     real64 const & dt,
                                                     DomainPartition & domain )
{
  WellSolverBase::implicitStepSetup( time_n, dt, domain );

  forDiscretizationOnMeshTargets( domain.getMeshBodies(), [&] ( string const &,
                                                                MeshLevel & mesh,
                                                                arrayView1d< string const > const & regionNames )
  {

    ElementRegionManager & elemManager = mesh.getElemManager();

    elemManager.forElementSubRegions< WellElementSubRegion >( regionNames,
                                                              [&]( localIndex const,
                                                                   WellElementSubRegion & subRegion )
    {

      // get a reference to the primary variables on well elements
      arrayView1d< real64 const > const & wellElemPressure =
        subRegion.getField< fields::well::pressure >();
      arrayView2d< real64 const, compflow::USD_COMP > const & wellElemGlobalCompDensity =
        subRegion.getField< fields::well::globalCompDensity >();
      arrayView1d< real64 const > const & wellElemTemperature =
        subRegion.getField< fields::well::temperature >();

      arrayView1d< real64 > const & wellElemPressure_n =
        subRegion.getField< fields::well::pressure_n >();
      wellElemPressure_n.setValues< parallelDevicePolicy<> >( wellElemPressure );

      if( isThermal() )
      {

        arrayView1d< real64 > const & wellElemTemperature_n =
          subRegion.getField< fields::well::temperature_n >();
        wellElemTemperature_n.setValues< parallelDevicePolicy<> >( wellElemTemperature );
      }

      arrayView2d< real64, compflow::USD_COMP > const & wellElemGlobalCompDensity_n =
        subRegion.getField< fields::well::globalCompDensity_n >();
      wellElemGlobalCompDensity_n.setValues< parallelDevicePolicy<> >( wellElemGlobalCompDensity );

      arrayView1d< real64 const > const & connRate =
        subRegion.getField< fields::well::mixtureConnectionRate >();
      arrayView1d< real64 > const & connRate_n =
        subRegion.getField< fields::well::mixtureConnectionRate_n >();
      connRate_n.setValues< parallelDevicePolicy<> >( connRate );

      arrayView2d< real64 const, compflow::USD_PHASE > const wellElemPhaseVolFrac =
        subRegion.getField< fields::well::phaseVolumeFraction >();
      arrayView2d< real64, compflow::USD_PHASE > const wellElemPhaseVolFrac_n =
        subRegion.getField< fields::well::phaseVolumeFraction_n >();
      wellElemPhaseVolFrac_n.setValues< parallelDevicePolicy<> >( wellElemPhaseVolFrac );

      string const & fluidName = subRegion.getReference< string >( viewKeyStruct::fluidNamesString() );
      MultiFluidBase const & fluid = getConstitutiveModel< MultiFluidBase >( subRegion, fluidName );
      fluid.saveConvergedState();

      validateWellConstraints( time_n, dt, subRegion );

      updateSubRegionState( subRegion );
    } );
  } );
}

void CompositionalMultiphaseWell::implicitStepComplete( real64 const & time_n,
                                                        real64 const & dt,
                                                        DomainPartition & domain )
{
  WellSolverBase::implicitStepComplete( time_n, dt, domain );

  if( getLogLevel() > 0 )
  {
    printRates( time_n, dt, domain );
  }
}

void CompositionalMultiphaseWell::printRates( real64 const & time_n,
                                              real64 const & dt,
                                              DomainPartition & domain )
{
  forDiscretizationOnMeshTargets( domain.getMeshBodies(), [&] ( string const &,
                                                                MeshLevel & mesh,
                                                                arrayView1d< string const > const & regionNames )
  {

    ElementRegionManager & elemManager = mesh.getElemManager();

    elemManager.forElementSubRegions< WellElementSubRegion >( regionNames,
                                                              [&]( localIndex const,
                                                                   WellElementSubRegion & subRegion )
    {

      // the rank that owns the reference well element is responsible for the calculations below.
      if( !subRegion.isLocallyOwned() )
      {
        return;
      }

      integer const numPhase = m_numPhases;

      // control data

      WellControls const & wellControls = getWellControls( subRegion );
      string const wellControlsName = wellControls.getName();

      // format: time,total_rate,total_vol_rate,phase0_vol_rate,phase1_vol_rate,...
      std::ofstream outputFile;
      if( m_writeCSV > 0 )
      {
        outputFile.open( m_ratesOutputDir + "/" + wellControlsName + ".csv", std::ios_base::app );
        outputFile << time_n + dt;
      }

      if( !wellControls.isWellOpen( time_n + dt ) )
      {
        GEOS_LOG( GEOS_FMT( "{}: well is shut", wellControlsName ) );
        if( outputFile.is_open())
        {
          // print all zeros in the rates file
          outputFile << ",0.0,0.0,0.0";
          for( integer ip = 0; ip < numPhase; ++ip )
            outputFile << ",0.0";
          outputFile << std::endl;
          outputFile.close();
        }
        return;
      }

      localIndex const iwelemRef = subRegion.getTopWellElementIndex();
      string const massUnit = m_useMass ? "kg" : "mol";

      // subRegion data

      arrayView1d< real64 const > const & connRate =
        subRegion.getField< fields::well::mixtureConnectionRate >();

      integer const useSurfaceConditions = wellControls.useSurfaceConditions();

      real64 const & currentBHP =
        wellControls.getReference< real64 >( CompositionalMultiphaseWell::viewKeyStruct::currentBHPString() );
      arrayView1d< real64 const > const & currentPhaseVolRate =
        wellControls.getReference< array1d< real64 > >( CompositionalMultiphaseWell::viewKeyStruct::currentPhaseVolRateString() );
      real64 const & currentTotalVolRate =
        wellControls.getReference< real64 >( CompositionalMultiphaseWell::viewKeyStruct::currentTotalVolRateString() );

      // bring everything back to host, capture the scalars by reference
      forAll< serialPolicy >( 1, [&numPhase,
                                  &useSurfaceConditions,
                                  &currentBHP,
                                  connRate,
                                  &currentTotalVolRate,
                                  currentPhaseVolRate,
                                  &iwelemRef,
                                  &wellControlsName,
                                  &massUnit,
                                  &outputFile] ( localIndex const )
      {
        string const conditionKey = useSurfaceConditions ? "surface" : "reservoir";
        string const unitKey = useSurfaceConditions ? "s" : "r";

        real64 const currentTotalRate = connRate[iwelemRef];
        GEOS_LOG( GEOS_FMT( "{}: BHP (at the specified reference elevation): {} Pa",
                            wellControlsName, currentBHP ) );
        GEOS_LOG( GEOS_FMT( "{}: Total rate: {} {}/s; total {} volumetric rate: {} {}m3/s",
                            wellControlsName, currentTotalRate, massUnit, conditionKey, currentTotalVolRate, unitKey ) );
        for( integer ip = 0; ip < numPhase; ++ip )
          GEOS_LOG( GEOS_FMT( "{}: Phase {} {} volumetric rate: {} {}m3/s",
                              wellControlsName, ip, conditionKey, currentPhaseVolRate[ip], unitKey ) );
        if( outputFile.is_open())
        {
          outputFile << "," << currentBHP;
          outputFile << "," << currentTotalRate << "," << currentTotalVolRate;
          for( integer ip = 0; ip < numPhase; ++ip )
            outputFile << "," << currentPhaseVolRate[ip];
          outputFile << std::endl;
          outputFile.close();
        }
      } );
    } );
  } );
}

REGISTER_CATALOG_ENTRY( PhysicsSolverBase, CompositionalMultiphaseWell, string const &, Group * const )
} // namespace geos<|MERGE_RESOLUTION|>--- conflicted
+++ resolved
@@ -1955,45 +1955,6 @@
           }
         }
       }
-<<<<<<< HEAD
-    } );
-  }
-                                   );
-}
-
-void CompositionalMultiphaseWell::shutDownWell( real64 const time_n,
-                                                real64 const dt,
-                                                DomainPartition const & domain,
-                                                DofManager const & dofManager,
-                                                CRSMatrixView< real64, globalIndex const > const & localMatrix,
-                                                arrayView1d< real64 > const & localRhs )
-{
-  GEOS_MARK_FUNCTION;
-
-  string const wellDofKey = dofManager.getKey( wellElementDofName() );
-
-  forDiscretizationOnMeshTargets( domain.getMeshBodies(), [&] ( string const &,
-                                                                MeshLevel const & mesh,
-                                                                arrayView1d< string const > const & regionNames )
-  {
-
-    ElementRegionManager const & elemManager = mesh.getElemManager();
-
-    elemManager.forElementSubRegions< WellElementSubRegion >( regionNames,
-                                                              [&]( localIndex const,
-                                                                   WellElementSubRegion const & subRegion )
-    {
-
-      // if the well is open, we don't have to do anything, so we just return
-      WellControls const & wellControls = getWellControls( subRegion );
-      if( wellControls.isWellOpen( time_n + dt ) && !m_keepVariablesConstantDuringInitStep )
-      {
-        return;
-      }
-
-      globalIndex const rankOffset = dofManager.rankOffset();
-=======
->>>>>>> 77bab14a
 
     } );
   } );
