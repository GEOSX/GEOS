/*
 * ------------------------------------------------------------------------------------------------------------
 * SPDX-License-Identifier: LGPL-2.1-only
 *
 * Copyright (c) 2018-2020 Lawrence Livermore National Security LLC
 * Copyright (c) 2018-2020 The Board of Trustees of the Leland Stanford Junior University
 * Copyright (c) 2018-2020 Total, S.A
 * Copyright (c) 2019-     GEOSX Contributors
 * All rights reserved
 *
 * See top level LICENSE, COPYRIGHT, CONTRIBUTORS, NOTICE, and ACKNOWLEDGEMENTS files for details.
 * ------------------------------------------------------------------------------------------------------------
 */

/**
 * @file CompositionalMultiphaseWell.cpp
 */

#include "CompositionalMultiphaseWell.hpp"

#include "mpiCommunications/CommunicationTools.hpp"
#include "dataRepository/Group.hpp"
#include "codingUtilities/Utilities.hpp"
#include "common/DataTypes.hpp"
#include "common/TimingMacros.hpp"
#include "constitutive/ConstitutiveManager.hpp"
#include "constitutive/fluid/MultiFluidBase.hpp"
#include "constitutive/fluid/multiFluidSelector.hpp"
#include "constitutive/relativePermeability/RelativePermeabilityBase.hpp"
#include "managers/DomainPartition.hpp"
#include "mesh/WellElementSubRegion.hpp"
#include "mesh/MeshForLoopInterface.hpp"
#include "meshUtilities/PerforationData.hpp"
#include "meshUtilities/ComputationalGeometry.hpp"
#include "physicsSolvers/fluidFlow/CompositionalMultiphaseFlowKernels.hpp"
#include "physicsSolvers/fluidFlow/wells/CompositionalMultiphaseWellKernels.hpp"
#include "physicsSolvers/fluidFlow/wells/SinglePhaseWellKernels.hpp"
#include "physicsSolvers/fluidFlow/wells/WellControls.hpp"

#if defined( __INTEL_COMPILER )
#pragma GCC optimize "O0"
#endif

namespace geosx
{

using namespace dataRepository;
using namespace constitutive;
using namespace CompositionalMultiphaseWellKernels;

CompositionalMultiphaseWell::CompositionalMultiphaseWell( const string & name,
                                                          Group * const parent )
  :
  WellSolverBase( name, parent ),
  m_numPhases( 0 ),
  m_numComponents( 0 ),
  m_temperature( 0.0 ),
  m_useMass( false ),
  m_maxCompFracChange( 1.0 ),
  m_minScalingFactor( 0.01 ),
  m_allowCompDensChopping( 1 )
{
  this->registerWrapper( viewKeyStruct::temperatureString, &m_temperature )->
    setInputFlag( InputFlags::REQUIRED )->
    setDescription( "Temperature" );

  this->registerWrapper( viewKeyStruct::useMassFlagString, &m_useMass )->
    setApplyDefaultValue( 0 )->
    setInputFlag( InputFlags::OPTIONAL )->
    setDescription( "Use mass formulation instead of molar" );

  this->registerWrapper( viewKeyStruct::relPermNamesString, &m_relPermModelNames )->
    setInputFlag( InputFlags::REQUIRED )->
    setDescription( "Names of relative permeability constitutive models to use" );

  this->registerWrapper( viewKeyStruct::maxCompFracChangeString, &m_maxCompFracChange )->
    setSizedFromParent( 0 )->
    setInputFlag( InputFlags::OPTIONAL )->
    setApplyDefaultValue( 1.0 )->
    setDescription( "Maximum (absolute) change in a component fraction between two Newton iterations" );

  this->registerWrapper( viewKeyStruct::allowLocalCompDensChoppingString, &m_allowCompDensChopping )->
    setSizedFromParent( 0 )->
    setInputFlag( InputFlags::OPTIONAL )->
    setApplyDefaultValue( 1 )->
    setDescription( "Flag indicating whether local (cell-wise) chopping of negative compositions is allowed" );

}

void CompositionalMultiphaseWell::postProcessInput()
{
  WellSolverBase::postProcessInput();
  checkModelNames( m_relPermModelNames, viewKeyStruct::relPermNamesString );

  CompositionalMultiphaseFlow const * const flowSolver = getParent()->getGroup< CompositionalMultiphaseFlow >( getFlowSolverName() );
  GEOSX_ERROR_IF( flowSolver == nullptr,
                  "Flow solver " << getFlowSolverName() << " not found or incompatible type "
                                                           "(referenced from well solver " << getName() << ")" );

  GEOSX_ERROR_IF_GT_MSG( m_maxCompFracChange, 1.0,
                         "The maximum absolute change in component fraction must smaller or equal to 1.0" );
  GEOSX_ERROR_IF_LT_MSG( m_maxCompFracChange, 0.0,
                         "The maximum absolute change in component fraction must larger or equal to 0.0" );

}

void CompositionalMultiphaseWell::registerDataOnMesh( Group * const meshBodies )
{
  WellSolverBase::registerDataOnMesh( meshBodies );

  MeshLevel & meshLevel = *meshBodies->getGroup< MeshBody >( 0 )->getMeshLevel( 0 );

  // loop over the wells
  forTargetSubRegions< WellElementSubRegion >( meshLevel, [&]( localIndex const,
                                                               WellElementSubRegion & subRegion )
  {
    subRegion.registerWrapper< array1d< real64 > >( viewKeyStruct::pressureString )->setPlotLevel( PlotLevel::LEVEL_0 );
    subRegion.registerWrapper< array1d< real64 > >( viewKeyStruct::deltaPressureString )->
      setRestartFlags( RestartFlags::NO_WRITE );

    subRegion.registerWrapper< array2d< real64 > >( viewKeyStruct::globalCompDensityString )->setPlotLevel( PlotLevel::LEVEL_0 );
    subRegion.registerWrapper< array2d< real64 > >( viewKeyStruct::deltaGlobalCompDensityString )->
      setRestartFlags( RestartFlags::NO_WRITE );

    subRegion.registerWrapper< array1d< real64 > >( viewKeyStruct::mixtureConnRateString )->setPlotLevel( PlotLevel::LEVEL_0 );
    subRegion.registerWrapper< array1d< real64 > >( viewKeyStruct::deltaMixtureConnRateString )->
      setRestartFlags( RestartFlags::NO_WRITE );

    subRegion.registerWrapper< array2d< real64 > >( viewKeyStruct::globalCompFractionString )->setPlotLevel( PlotLevel::LEVEL_0 );
    subRegion.registerWrapper< array3d< real64 > >( viewKeyStruct::dGlobalCompFraction_dGlobalCompDensityString )->
      setRestartFlags( RestartFlags::NO_WRITE );

    subRegion.registerWrapper< array2d< real64 > >( viewKeyStruct::phaseVolumeFractionString )->setPlotLevel( PlotLevel::LEVEL_0 );
    subRegion.registerWrapper< array2d< real64 > >( viewKeyStruct::dPhaseVolumeFraction_dPressureString )->
      setRestartFlags( RestartFlags::NO_WRITE );
    subRegion.registerWrapper< array3d< real64 > >( viewKeyStruct::dPhaseVolumeFraction_dGlobalCompDensityString )->
      setRestartFlags( RestartFlags::NO_WRITE );

    subRegion.registerWrapper< array1d< real64 > >( viewKeyStruct::totalMassDensityString )->setPlotLevel( PlotLevel::LEVEL_0 );
    subRegion.registerWrapper< array1d< real64 > >( viewKeyStruct::dTotalMassDensity_dPressureString )->
      setRestartFlags( RestartFlags::NO_WRITE );
    subRegion.registerWrapper< array2d< real64 > >( viewKeyStruct::dTotalMassDensity_dGlobalCompDensityString )->
      setRestartFlags( RestartFlags::NO_WRITE );

    PerforationData * const perforationData = subRegion.getPerforationData();
    perforationData->registerWrapper< array2d< real64 > >( viewKeyStruct::compPerforationRateString );
    perforationData->registerWrapper< array3d< real64 > >( viewKeyStruct::dCompPerforationRate_dPresString )->
      setRestartFlags( RestartFlags::NO_WRITE );
    perforationData->registerWrapper< array4d< real64 > >( viewKeyStruct::dCompPerforationRate_dCompString )->
      setRestartFlags( RestartFlags::NO_WRITE );
  } );

}

namespace
{

template< typename MODEL1_TYPE, typename MODEL2_TYPE >
void CompareMultiphaseModels( MODEL1_TYPE const & lhs, MODEL2_TYPE const & rhs )
{
  GEOSX_ERROR_IF_NE_MSG( lhs.numFluidPhases(), rhs.numFluidPhases(),
                         "Mismatch in number of phases between constitutive models "
                         << lhs.getName() << " and " << rhs.getName() );

  for( localIndex ip = 0; ip < lhs.numFluidPhases(); ++ip )
  {
    GEOSX_ERROR_IF_NE_MSG( lhs.phaseNames()[ip], rhs.phaseNames()[ip],
                           "Mismatch in phase names between constitutive models "
                           << lhs.getName() << " and " << rhs.getName() );
  }
}

template< typename MODEL1_TYPE, typename MODEL2_TYPE >
void CompareMulticomponentModels( MODEL1_TYPE const & lhs, MODEL2_TYPE const & rhs )
{
  GEOSX_ERROR_IF_NE_MSG( lhs.numFluidComponents(), rhs.numFluidComponents(),
                         "Mismatch in number of components between constitutive models "
                         << lhs.getName() << " and " << rhs.getName() );

  for( localIndex ic = 0; ic < lhs.numFluidComponents(); ++ic )
  {
    GEOSX_ERROR_IF_NE_MSG( lhs.componentNames()[ic], rhs.componentNames()[ic],
                           "Mismatch in component names between constitutive models "
                           << lhs.getName() << " and " << rhs.getName() );
  }
}

}

void CompositionalMultiphaseWell::validateConstitutiveModels( MeshLevel const & meshLevel, ConstitutiveManager const & cm ) const
{
  CompositionalMultiphaseFlow const & flowSolver = *getParent()->getGroup< CompositionalMultiphaseFlow >( getFlowSolverName() );
  arrayView1d< string const > const & flowTargetRegionNames = flowSolver.targetRegionNames();
  arrayView1d< string const > const & flowFluidModels = flowSolver.fluidModelNames();
  arrayView1d< string const > const & flowRelPermModels = flowSolver.relPermModelNames();

  forTargetSubRegions< WellElementSubRegion >( meshLevel, [&]( localIndex const targetIndex,
                                                               WellElementSubRegion const & subRegion )
  {
    // Make a set of unique reservoir region indices the well is connected to
    PerforationData const & perforationData = *subRegion.getPerforationData();
    arrayView1d< localIndex const > const & resElementRegion = perforationData.getMeshElements().m_toElementRegion;
    std::set< string > reservoirRegionNames;
    for( localIndex const ei : resElementRegion )
    {
      reservoirRegionNames.insert( meshLevel.getElemManager()->getRegion( ei )->getName() );
    }

    // Check that each well model is compatible with all models in perforated reservoir regions
    MultiFluidBase const & wellFluid = *cm.getConstitutiveRelation< MultiFluidBase >( m_fluidModelNames[targetIndex] );
    RelativePermeabilityBase const & wellRelPerm = *cm.getConstitutiveRelation< RelativePermeabilityBase >( m_relPermModelNames[targetIndex] );
    for( localIndex resTargetIndex = 0; resTargetIndex < flowTargetRegionNames.size(); ++resTargetIndex )
    {
      if( reservoirRegionNames.count( flowTargetRegionNames[resTargetIndex] ) > 0 )
      {
        MultiFluidBase const & resFluid = *cm.getConstitutiveRelation< MultiFluidBase >( flowFluidModels[resTargetIndex] );
        CompareMultiphaseModels( wellFluid, resFluid );
        CompareMulticomponentModels( wellFluid, resFluid );

        RelativePermeabilityBase const & resRelPerm = *cm.getConstitutiveRelation< RelativePermeabilityBase >( flowRelPermModels[resTargetIndex] );
        CompareMultiphaseModels( wellRelPerm, resRelPerm );
      }
    }
  } );
}

void CompositionalMultiphaseWell::validateInjectionStreams( MeshLevel const & meshLevel ) const
{
  forTargetSubRegions< WellElementSubRegion >( meshLevel, [&]( localIndex const,
                                                               WellElementSubRegion const & subRegion )
  {
    WellControls const & wellControls = getWellControls( subRegion );

    // check well injection stream for injectors
    if( wellControls.getType() == WellControls::Type::INJECTOR )
    {
      arrayView1d< real64 const > const & injection = wellControls.getInjectionStream();
      real64 compFracSum = 0;
      for( localIndex ic = 0; ic < m_numComponents; ++ic )
      {
        real64 const compFrac = injection[ic];
        GEOSX_ERROR_IF( ( compFrac < 0.0 ) || ( compFrac > 1.0 ),
                        "Invalid injection stream for well " << subRegion.getName() );
        compFracSum += compFrac;
      }
      GEOSX_ERROR_IF( ( compFracSum < 1.0 - std::numeric_limits< real64 >::epsilon() ) ||
                      ( compFracSum > 1.0 + std::numeric_limits< real64 >::epsilon() ),
                      "Invalid injection stream for well " << subRegion.getName() );
    }
  } );
}

void CompositionalMultiphaseWell::initializePreSubGroups( Group * const rootGroup )
{
  WellSolverBase::initializePreSubGroups( rootGroup );

  DomainPartition * const domain = rootGroup->getGroup< DomainPartition >( keys::domain );
  MeshLevel & meshLevel = *domain->getMeshBody( 0 )->getMeshLevel( 0 );
  ConstitutiveManager const & cm = *domain->getConstitutiveManager();

  validateConstitutiveModels( meshLevel, cm );

  // Set key dimensions (phases, components) from one of the fluids - they should all be compatible
  MultiFluidBase const & fluid0 = *cm.getConstitutiveRelation< MultiFluidBase >( m_fluidModelNames[0] );
  m_numPhases     = fluid0.numFluidPhases();
  m_numComponents = fluid0.numFluidComponents();
  m_numDofPerWellElement = m_numComponents + 2; // 1 pressure + NC compositions + 1 connectionRate

  validateModelMapping< MultiFluidBase >( *meshLevel.getElemManager(), m_fluidModelNames );
  validateModelMapping< RelativePermeabilityBase >( *meshLevel.getElemManager(), m_relPermModelNames );
  validateInjectionStreams( meshLevel );

  forTargetSubRegions< WellElementSubRegion >( meshLevel, [&]( localIndex const,
                                                               WellElementSubRegion & subRegion )
  {
    resizeFields( subRegion );
  } );
}

void CompositionalMultiphaseWell::resizeFields( WellElementSubRegion & subRegion )
{
  PerforationData * const perforationData = subRegion.getPerforationData();

  localIndex const NC = m_numComponents;
  localIndex const NP = m_numPhases;

  subRegion.getReference< array2d< real64 > >( viewKeyStruct::globalCompDensityString ).resizeDimension< 1 >( NC );
  subRegion.getReference< array2d< real64 > >( viewKeyStruct::deltaGlobalCompDensityString ).resizeDimension< 1 >( NC );

  subRegion.getReference< array2d< real64 > >( viewKeyStruct::globalCompFractionString ).resizeDimension< 1 >( NC );
  subRegion.getReference< array3d< real64 > >( viewKeyStruct::dGlobalCompFraction_dGlobalCompDensityString ).resizeDimension< 1, 2 >( NC, NC );

  subRegion.getReference< array2d< real64 > >( viewKeyStruct::phaseVolumeFractionString ).resizeDimension< 1 >( NP );
  subRegion.getReference< array2d< real64 > >( viewKeyStruct::dPhaseVolumeFraction_dPressureString ).resizeDimension< 1 >( NP );
  subRegion.getReference< array3d< real64 > >( viewKeyStruct::dPhaseVolumeFraction_dGlobalCompDensityString ).resizeDimension< 1, 2 >( NP, NC );

  subRegion.getReference< array2d< real64 > >( viewKeyStruct::dTotalMassDensity_dGlobalCompDensityString ).resizeDimension< 1 >( NC );

  perforationData->getReference< array2d< real64 > >( viewKeyStruct::compPerforationRateString ).resizeDimension< 1 >( NC );
  perforationData->getReference< array3d< real64 > >( viewKeyStruct::dCompPerforationRate_dPresString ).resizeDimension< 1, 2 >( 2, NC );
  perforationData->getReference< array4d< real64 > >( viewKeyStruct::dCompPerforationRate_dCompString ).resizeDimension< 1, 2, 3 >( 2, NC, NC );

}

void CompositionalMultiphaseWell::initializePostInitialConditionsPreSubGroups( Group * const rootGroup )
{
  WellSolverBase::initializePostInitialConditionsPreSubGroups( rootGroup );

  DomainPartition * const domain = rootGroup->getGroup< DomainPartition >( keys::domain );
  MeshLevel & meshLevel = *domain->getMeshBody( 0 )->getMeshLevel( 0 );

  // loop over the wells
  forTargetSubRegions< WellElementSubRegion >( meshLevel, [&]( localIndex const targetIndex,
                                                               WellElementSubRegion & subRegion )
  {
    MultiFluidBase & fluid = getConstitutiveModel< MultiFluidBase >( subRegion, m_fluidModelNames[targetIndex] );
    fluid.setMassFlag( m_useMass );
  } );
}

void CompositionalMultiphaseWell::updateComponentFraction( WellElementSubRegion & subRegion ) const
{
  GEOSX_MARK_FUNCTION;

  // outputs
  arrayView2d< real64 > const & compFrac =
    subRegion.getReference< array2d< real64 > >( viewKeyStruct::globalCompFractionString );
  arrayView3d< real64 > const & dCompFrac_dCompDens =
    subRegion.getReference< array3d< real64 > >( viewKeyStruct::dGlobalCompFraction_dGlobalCompDensityString );

  // inputs
  arrayView2d< real64 const > const & compDens =
    subRegion.getReference< array2d< real64 > >( viewKeyStruct::globalCompDensityString );
  arrayView2d< real64 const > const & dCompDens =
    subRegion.getReference< array2d< real64 > >( viewKeyStruct::deltaGlobalCompDensityString );

  CompositionalMultiphaseFlowKernels::KernelLaunchSelector1< CompositionalMultiphaseFlowKernels::ComponentFractionKernel
                                                             >( numFluidComponents(),
                                                                subRegion.size(),
                                                                compDens,
                                                                dCompDens,
                                                                compFrac,
                                                                dCompFrac_dCompDens );
}

void CompositionalMultiphaseWell::updateFluidModel( WellElementSubRegion & subRegion, localIndex const targetIndex )
{
  GEOSX_MARK_FUNCTION;

  arrayView1d< real64 const > const & pres = subRegion.getReference< array1d< real64 > >( viewKeyStruct::pressureString );
  arrayView1d< real64 const > const & dPres = subRegion.getReference< array1d< real64 > >( viewKeyStruct::deltaPressureString );
  arrayView2d< real64 const > const & compFrac = subRegion.getReference< array2d< real64 > >( viewKeyStruct::globalCompFractionString );

  MultiFluidBase & fluid = getConstitutiveModel< MultiFluidBase >( subRegion, m_fluidModelNames[targetIndex] );

  constitutive::constitutiveUpdatePassThru( fluid, [&] ( auto & castedFluid )
  {
    typename TYPEOFREF( castedFluid ) ::KernelWrapper fluidWrapper = castedFluid.createKernelWrapper();

    CompositionalMultiphaseFlowKernels::FluidUpdateKernel::launch< serialPolicy >( subRegion.size(),
                                                                                   fluidWrapper,
                                                                                   pres,
                                                                                   dPres,
                                                                                   m_temperature,
                                                                                   compFrac );
  } );
}

void CompositionalMultiphaseWell::updatePhaseVolumeFraction( WellElementSubRegion & subRegion, localIndex const targetIndex ) const
{
  GEOSX_MARK_FUNCTION;

  // outputs

  arrayView2d< real64 > const & phaseVolFrac =
    subRegion.getReference< array2d< real64 > >( viewKeyStruct::phaseVolumeFractionString );
  arrayView2d< real64 > const & dPhaseVolFrac_dPres =
    subRegion.getReference< array2d< real64 > >( viewKeyStruct::dPhaseVolumeFraction_dPressureString );
  arrayView3d< real64 > const & dPhaseVolFrac_dCompDens =
    subRegion.getReference< array3d< real64 > >( viewKeyStruct::dPhaseVolumeFraction_dGlobalCompDensityString );

  // inputs

  arrayView3d< real64 const > const & dCompFrac_dCompDens =
    subRegion.getReference< array3d< real64 > >( viewKeyStruct::dGlobalCompFraction_dGlobalCompDensityString );
  arrayView2d< real64 const > const & compDens =
    subRegion.getReference< array2d< real64 > >( viewKeyStruct::globalCompDensityString );
  arrayView2d< real64 const > const & dCompDens =
    subRegion.getReference< array2d< real64 > >( viewKeyStruct::deltaGlobalCompDensityString );

  MultiFluidBase const & fluid = getConstitutiveModel< MultiFluidBase >( subRegion, m_fluidModelNames[targetIndex] );

  arrayView3d< real64 const > const & phaseFrac = fluid.phaseFraction();
  arrayView3d< real64 const > const & dPhaseFrac_dPres = fluid.dPhaseFraction_dPressure();
  arrayView4d< real64 const > const & dPhaseFrac_dComp = fluid.dPhaseFraction_dGlobalCompFraction();

  arrayView3d< real64 const > const & phaseDens = fluid.phaseDensity();
  arrayView3d< real64 const > const & dPhaseDens_dPres = fluid.dPhaseDensity_dPressure();
  arrayView4d< real64 const > const & dPhaseDens_dComp = fluid.dPhaseDensity_dGlobalCompFraction();

  CompositionalMultiphaseFlowKernels::KernelLaunchSelector2< CompositionalMultiphaseFlowKernels::PhaseVolumeFractionKernel
                                                             >( numFluidComponents(), numFluidPhases(),
                                                                subRegion.size(),
                                                                compDens,
                                                                dCompDens,
                                                                dCompFrac_dCompDens,
                                                                phaseDens,
                                                                dPhaseDens_dPres,
                                                                dPhaseDens_dComp,
                                                                phaseFrac,
                                                                dPhaseFrac_dPres,
                                                                dPhaseFrac_dComp,
                                                                phaseVolFrac,
                                                                dPhaseVolFrac_dPres,
                                                                dPhaseVolFrac_dCompDens );
}

void CompositionalMultiphaseWell::updateTotalMassDensity( WellElementSubRegion & subRegion, localIndex const targetIndex ) const
{
  // outputs

  arrayView1d< real64 > const & totalMassDens =
    subRegion.getReference< array1d< real64 > >( viewKeyStruct::totalMassDensityString );
  arrayView1d< real64 > const & dTotalMassDens_dPres =
    subRegion.getReference< array1d< real64 > >( viewKeyStruct::dTotalMassDensity_dPressureString );
  arrayView2d< real64 > const & dTotalMassDens_dCompDens =
    subRegion.getReference< array2d< real64 > >( viewKeyStruct::dTotalMassDensity_dGlobalCompDensityString );

  // inputs

  arrayView2d< real64 const > const & phaseVolFrac =
    subRegion.getReference< array2d< real64 > >( viewKeyStruct::phaseVolumeFractionString );
  arrayView2d< real64 const > const & dPhaseVolFrac_dPres =
    subRegion.getReference< array2d< real64 > >( viewKeyStruct::dPhaseVolumeFraction_dPressureString );
  arrayView3d< real64 const > const & dPhaseVolFrac_dCompDens =
    subRegion.getReference< array3d< real64 > >( viewKeyStruct::dPhaseVolumeFraction_dGlobalCompDensityString );

  arrayView3d< real64 const > const & dCompFrac_dCompDens =
    subRegion.getReference< array3d< real64 > >( viewKeyStruct::dGlobalCompFraction_dGlobalCompDensityString );

  MultiFluidBase const & fluid = getConstitutiveModel< MultiFluidBase >( subRegion, m_fluidModelNames[targetIndex] );

  arrayView3d< real64 const > const & phaseMassDens = fluid.phaseMassDensity();
  arrayView3d< real64 const > const & dPhaseMassDens_dPres = fluid.dPhaseMassDensity_dPressure();
  arrayView4d< real64 const > const & dPhaseMassDens_dComp = fluid.dPhaseMassDensity_dGlobalCompFraction();

  TotalMassDensityKernel::launch< parallelDevicePolicy<> >( subRegion.size(),
                                                            numFluidComponents(),
                                                            numFluidPhases(),
                                                            phaseVolFrac,
                                                            dPhaseVolFrac_dPres,
                                                            dPhaseVolFrac_dCompDens,
                                                            dCompFrac_dCompDens,
                                                            phaseMassDens,
                                                            dPhaseMassDens_dPres,
                                                            dPhaseMassDens_dComp,
                                                            totalMassDens,
                                                            dTotalMassDens_dPres,
                                                            dTotalMassDens_dCompDens );

}

void CompositionalMultiphaseWell::updateState( WellElementSubRegion & subRegion, localIndex const targetIndex )
{
  // update properties
  updateComponentFraction( subRegion );
  updateFluidModel( subRegion, targetIndex );
  updatePhaseVolumeFraction( subRegion, targetIndex );
  updateTotalMassDensity( subRegion, targetIndex );

  // update perforation rates
  computePerforationRates( subRegion, targetIndex );
}

void CompositionalMultiphaseWell::initializeWells( DomainPartition & domain )
{
  GEOSX_MARK_FUNCTION;

  localIndex const NC = m_numComponents;
  localIndex const NP = m_numPhases;

  MeshLevel & meshLevel = *domain.getMeshBody( 0 )->getMeshLevel( 0 );

  // loop over the wells
  forTargetSubRegions< WellElementSubRegion >( meshLevel, [&]( localIndex const targetIndex,
                                                               WellElementSubRegion & subRegion )
  {

    WellControls const & wellControls = getWellControls( subRegion );
    PerforationData const & perforationData = *subRegion.getPerforationData();

    // get well primary variables on well elements
    arrayView1d< real64 > const & wellElemPressure =
      subRegion.getReference< array1d< real64 > >( viewKeyStruct::pressureString );
    arrayView2d< real64 > const & wellElemCompDens =
      subRegion.getReference< array2d< real64 > >( viewKeyStruct::globalCompDensityString );
    arrayView1d< real64 > const & connRate =
      subRegion.getReference< array1d< real64 > >( viewKeyStruct::mixtureConnRateString );

    // get the info stored on well elements
    arrayView2d< real64 > const & wellElemCompFrac =
      subRegion.getReference< array2d< real64 > >( viewKeyStruct::globalCompFractionString );
    arrayView1d< real64 const > const & wellElemGravCoef =
      subRegion.getReference< array1d< real64 > >( viewKeyStruct::gravityCoefString );

    // get the element region, subregion, index
    arrayView1d< localIndex const > const & resElementRegion =
      perforationData.getReference< array1d< localIndex > >( PerforationData::viewKeyStruct::reservoirElementRegionString );
    arrayView1d< localIndex const > const & resElementSubRegion =
      perforationData.getReference< array1d< localIndex > >( PerforationData::viewKeyStruct::reservoirElementSubregionString );
    arrayView1d< localIndex const > const & resElementIndex =
      perforationData.getReference< array1d< localIndex > >( PerforationData::viewKeyStruct::reservoirElementIndexString );

    // 1) Loop over all perforations to compute an average mixture density and component fraction
    // 2) Initialize the reference pressure
    // 3) Estimate the pressures in the well elements using the average density
    PresCompFracInitializationKernel::launch< parallelDevicePolicy<> >( perforationData.size(),
                                                                        subRegion.size(),
                                                                        NC,
                                                                        NP,
                                                                        subRegion.isLocallyOwned(),
                                                                        subRegion.getTopRank(),
                                                                        perforationData.getNumPerforationsGlobal(),
                                                                        wellControls,
                                                                        m_resPres.toNestedViewConst(),
                                                                        m_resCompDens.toNestedViewConst(),
                                                                        m_resPhaseVolFrac.toNestedViewConst(),
                                                                        m_resPhaseMassDens.toNestedViewConst(),
                                                                        resElementRegion,
                                                                        resElementSubRegion,
                                                                        resElementIndex,
                                                                        wellElemGravCoef,
                                                                        wellElemPressure,
                                                                        wellElemCompFrac );

    // get well secondary variables on well elements
    MultiFluidBase & fluid = getConstitutiveModel< MultiFluidBase >( subRegion, m_fluidModelNames[targetIndex] );
    arrayView2d< real64 const > const & wellElemTotalDens = fluid.totalDensity();

    // 4) Back calculate component densities
    constitutive::constitutiveUpdatePassThru( fluid, [&] ( auto & castedFluid )
    {
      typename TYPEOFREF( castedFluid ) ::KernelWrapper fluidWrapper = castedFluid.createKernelWrapper();

      CompositionalMultiphaseFlowKernels::FluidUpdateKernel::launch< serialPolicy >( subRegion.size(),
                                                                                     fluidWrapper,
                                                                                     wellElemPressure,
                                                                                     m_temperature,
                                                                                     wellElemCompFrac );
    } );

    CompDensInitializationKernel::launch< parallelDevicePolicy<> >( subRegion.size(),
                                                                    NC,
                                                                    wellElemCompFrac,
                                                                    wellElemTotalDens,
                                                                    wellElemCompDens );

    // 5) Recompute the pressure-dependent properties
    // Note: I am leaving that here because I would like to use the perforationRates (computed in UpdateState)
    //       to better initialize the rates
    updateState( subRegion, targetIndex );

    // 6) Estimate the well rates
    // TODO: initialize rates using perforation rates
    SinglePhaseWellKernels::RateInitializationKernel::launch< parallelDevicePolicy<> >( subRegion.size(),
                                                                                        wellControls,
                                                                                        connRate );


  } );
}

void CompositionalMultiphaseWell::assembleFluxTerms( real64 const GEOSX_UNUSED_PARAM( time_n ),
                                                     real64 const dt,
                                                     DomainPartition const & domain,
                                                     DofManager const & dofManager,
                                                     CRSMatrixView< real64, globalIndex const > const & localMatrix,
                                                     arrayView1d< real64 > const & localRhs )
{
  GEOSX_MARK_FUNCTION;

  // saved current dt for residual normalization
  m_currentDt = dt;

  MeshLevel const & meshLevel = *domain.getMeshBody( 0 )->getMeshLevel( 0 );

  // loop over the wells
  forTargetSubRegions< WellElementSubRegion >( meshLevel, [&]( localIndex const,
                                                               WellElementSubRegion const & subRegion )
  {
    WellControls const & wellControls = getWellControls( subRegion );

    // get a reference to the degree-of-freedom numbers
    string const wellDofKey = dofManager.getKey( wellElementDofName() );
    arrayView1d< globalIndex const > const & wellElemDofNumber =
      subRegion.getReference< array1d< globalIndex > >( wellDofKey );
    arrayView1d< localIndex const > const & nextWellElemIndex =
      subRegion.getReference< array1d< localIndex > >( WellElementSubRegion::viewKeyStruct::nextWellElementIndexString );

    // get a reference to the primary variables on well elements
    arrayView1d< real64 const > const & connRate =
      subRegion.getReference< array1d< real64 > >( viewKeyStruct::mixtureConnRateString );
    arrayView1d< real64 const > const & dConnRate =
      subRegion.getReference< array1d< real64 > >( viewKeyStruct::deltaMixtureConnRateString );

    // get the info stored on well elements
    arrayView2d< real64 const > const & wellElemCompFrac =
      subRegion.getReference< array2d< real64 > >( viewKeyStruct::globalCompFractionString );
    arrayView3d< real64 const > const & dWellElemCompFrac_dCompDens =
      subRegion.getReference< array3d< real64 > >( viewKeyStruct::dGlobalCompFraction_dGlobalCompDensityString );

    FluxKernel::launch< parallelDevicePolicy<> >( subRegion.size(),
                                                  dofManager.rankOffset(),
                                                  numFluidComponents(),
                                                  numDofPerResElement(),
                                                  wellControls,
                                                  wellElemDofNumber,
                                                  nextWellElemIndex,
                                                  connRate,
                                                  dConnRate,
                                                  wellElemCompFrac,
                                                  dWellElemCompFrac_dCompDens,
                                                  dt,
                                                  localMatrix,
                                                  localRhs );
  } );
}

void CompositionalMultiphaseWell::assembleVolumeBalanceTerms( real64 const GEOSX_UNUSED_PARAM( time_n ),
                                                              real64 const GEOSX_UNUSED_PARAM( dt ),
                                                              DomainPartition const & domain,
                                                              DofManager const & dofManager,
                                                              CRSMatrixView< real64, globalIndex const > const & localMatrix,
                                                              arrayView1d< real64 > const & localRhs )
{
  GEOSX_MARK_FUNCTION;

  MeshLevel const & meshLevel = *domain.getMeshBody( 0 )->getMeshLevel( 0 );

  forTargetSubRegions< WellElementSubRegion >( meshLevel, [&]( localIndex const,
                                                               WellElementSubRegion const & subRegion )
  {
    // get the degrees of freedom and ghosting info
    string const wellDofKey = dofManager.getKey( wellElementDofName() );
    arrayView1d< globalIndex const > const & wellElemDofNumber =
      subRegion.getReference< array1d< globalIndex > >( wellDofKey );
    arrayView1d< integer const > const & wellElemGhostRank = subRegion.ghostRank();

    // get the properties on the well element
    arrayView2d< real64 const > const & wellElemPhaseVolFrac =
      subRegion.getReference< array2d< real64 > >( viewKeyStruct::phaseVolumeFractionString );
    arrayView2d< real64 const > const & dWellElemPhaseVolFrac_dPres =
      subRegion.getReference< array2d< real64 > >( viewKeyStruct::dPhaseVolumeFraction_dPressureString );
    arrayView3d< real64 const > const & dWellElemPhaseVolFrac_dComp =
      subRegion.getReference< array3d< real64 > >( viewKeyStruct::dPhaseVolumeFraction_dGlobalCompDensityString );

    arrayView1d< real64 const > const & wellElemVolume =
      subRegion.getReference< array1d< real64 > >( ElementSubRegionBase::viewKeyStruct::elementVolumeString );

    VolumeBalanceKernel::launch< parallelDevicePolicy<> >( subRegion.size(),
                                                           numFluidComponents(),
                                                           numFluidPhases(),
                                                           numDofPerWellElement(),
                                                           dofManager.rankOffset(),
                                                           wellElemDofNumber,
                                                           wellElemGhostRank,
                                                           wellElemPhaseVolFrac,
                                                           dWellElemPhaseVolFrac_dPres,
                                                           dWellElemPhaseVolFrac_dComp,
                                                           wellElemVolume,
                                                           localMatrix,
                                                           localRhs );
  } );
}


real64
CompositionalMultiphaseWell::calculateResidualNorm( DomainPartition const & domain,
                                                    DofManager const & dofManager,
                                                    arrayView1d< real64 const > const & localRhs )
{
  GEOSX_MARK_FUNCTION;

  MeshLevel const & meshLevel = *domain.getMeshBody( 0 )->getMeshLevel( 0 );

  real64 localResidualNorm = 0;
  forTargetSubRegions< WellElementSubRegion >( meshLevel, [&]( localIndex const targetIndex,
                                                               WellElementSubRegion const & subRegion )
  {
    // get the degree of freedom numbers
    string const wellDofKey = dofManager.getKey( wellElementDofName() );
    arrayView1d< globalIndex const > const & wellElemDofNumber =
      subRegion.getReference< array1d< globalIndex > >( wellDofKey );
    arrayView1d< integer const > const & wellElemGhostRank = subRegion.ghostRank();
    arrayView1d< real64 const > const & wellElemVolume =
      subRegion.getReference< array1d< real64 > >( ElementSubRegionBase::viewKeyStruct::elementVolumeString );

    MultiFluidBase const & fluid = getConstitutiveModel< MultiFluidBase >( subRegion, m_fluidModelNames[targetIndex] );
    arrayView2d< real64 const > const & totalDens = fluid.totalDensity();

<<<<<<< HEAD
    WellControls & wellControls = GetWellControls( subRegion );

    ResidualNormKernel::Launch< parallelDevicePolicy<>,
                                parallelDeviceReduce >( localRhs,
                                                        dofManager.rankOffset(),
                                                        NumFluidComponents(),
                                                        NumDofPerWellElement(),
                                                        wellControls,
=======
    ResidualNormKernel::launch< parallelDevicePolicy<>,
                                parallelDeviceReduce >( localRhs,
                                                        dofManager.rankOffset(),
                                                        numFluidComponents(),
                                                        numDofPerWellElement(),
>>>>>>> 951ba0aa
                                                        wellElemDofNumber,
                                                        wellElemGhostRank,
                                                        wellElemVolume,
                                                        totalDens,
                                                        m_currentDt,
                                                        &localResidualNorm );
  } );
  return sqrt( MpiWrapper::sum( localResidualNorm, MPI_COMM_GEOSX ) );
}

real64
CompositionalMultiphaseWell::scalingForSystemSolution( DomainPartition const & domain,
                                                       DofManager const & dofManager,
                                                       arrayView1d< real64 const > const & localSolution )
{
  GEOSX_MARK_FUNCTION;

  // check if we want to rescale the Newton update
  if( m_maxCompFracChange >= 1.0 )
  {
    // no rescaling wanted, we just return 1.0;
    return 1.0;
  }

  MeshLevel const & meshLevel = *domain.getMeshBody( 0 )->getMeshLevel( 0 );

  real64 scalingFactor = 1.0;
  forTargetSubRegions< WellElementSubRegion >( meshLevel, [&]( localIndex const,
                                                               WellElementSubRegion const & subRegion )
  {
    // get the degree of freedom numbers on well elements and ghosting info
    string const wellDofKey = dofManager.getKey( wellElementDofName() );
    arrayView1d< globalIndex const > const & wellElemDofNumber =
      subRegion.getReference< array1d< globalIndex > >( wellDofKey );
    arrayView1d< integer const > const & wellElemGhostRank = subRegion.ghostRank();

    // get a reference to the primary variables on well elements
    arrayView2d< real64 const > const & wellElemCompDens =
      subRegion.getReference< array2d< real64 > >( viewKeyStruct::globalCompDensityString );
    arrayView2d< real64 const > const & dWellElemCompDens =
      subRegion.getReference< array2d< real64 > >( viewKeyStruct::deltaGlobalCompDensityString );

    real64 const subRegionScalingFactor =
      SolutionScalingKernel::launch< parallelDevicePolicy<>,
                                     parallelDeviceReduce >( localSolution,
                                                             dofManager.rankOffset(),
                                                             numFluidComponents(),
                                                             wellElemDofNumber,
                                                             wellElemGhostRank,
                                                             wellElemCompDens,
                                                             dWellElemCompDens,
                                                             m_maxCompFracChange );


    if( subRegionScalingFactor < scalingFactor )
    {
      scalingFactor = subRegionScalingFactor;
    }
  } );

  return LvArray::math::max( MpiWrapper::min( scalingFactor, MPI_COMM_GEOSX ), m_minScalingFactor );
}

bool
CompositionalMultiphaseWell::checkSystemSolution( DomainPartition const & domain,
                                                  DofManager const & dofManager,
                                                  arrayView1d< real64 const > const & localSolution,
                                                  real64 const scalingFactor )
{
  GEOSX_MARK_FUNCTION;

  MeshLevel const & meshLevel = *domain.getMeshBody( 0 )->getMeshLevel( 0 );

  int localCheck = 1;
  forTargetSubRegions< WellElementSubRegion >( meshLevel, [&]( localIndex const,
                                                               WellElementSubRegion const & subRegion )
  {
    // get the degree of freedom numbers on well elements and ghosting info
    string const wellDofKey = dofManager.getKey( wellElementDofName() );
    arrayView1d< globalIndex const > const & wellElemDofNumber =
      subRegion.getReference< array1d< globalIndex > >( wellDofKey );
    arrayView1d< integer const > const & wellElemGhostRank = subRegion.ghostRank();

    // get a reference to the primary variables on well elements
    arrayView1d< real64 const > const & wellElemPressure =
      subRegion.getReference< array1d< real64 > >( viewKeyStruct::pressureString );
    arrayView1d< real64 const > const & dWellElemPressure =
      subRegion.getReference< array1d< real64 > >( viewKeyStruct::deltaPressureString );

    arrayView2d< real64 const > const & wellElemCompDens =
      subRegion.getReference< array2d< real64 > >( viewKeyStruct::globalCompDensityString );
    arrayView2d< real64 const > const & dWellElemCompDens =
      subRegion.getReference< array2d< real64 > >( viewKeyStruct::deltaGlobalCompDensityString );

    localIndex const subRegionSolutionCheck =
      SolutionCheckKernel::launch< parallelDevicePolicy<>,
                                   parallelDeviceReduce >( localSolution,
                                                           dofManager.rankOffset(),
                                                           numFluidComponents(),
                                                           wellElemDofNumber,
                                                           wellElemGhostRank,
                                                           wellElemPressure,
                                                           dWellElemPressure,
                                                           wellElemCompDens,
                                                           dWellElemCompDens,
                                                           m_allowCompDensChopping,
                                                           scalingFactor );

    if( subRegionSolutionCheck == 0 )
    {
      localCheck = 0;
    }
  } );
  return MpiWrapper::min( localCheck );
}

void CompositionalMultiphaseWell::computePerforationRates( WellElementSubRegion & subRegion,
                                                           localIndex const GEOSX_UNUSED_PARAM( targetIndex ) )
{
  GEOSX_MARK_FUNCTION;

  PerforationData * const perforationData = subRegion.getPerforationData();

  // get depth
  arrayView1d< real64 const > const & wellElemGravCoef =
    subRegion.getReference< array1d< real64 > >( viewKeyStruct::gravityCoefString );

  // get well primary variables on well elements
  arrayView1d< real64 const > const & wellElemPres =
    subRegion.getReference< array1d< real64 > >( viewKeyStruct::pressureString );
  arrayView1d< real64 const > const & dWellElemPres =
    subRegion.getReference< array1d< real64 > >( viewKeyStruct::deltaPressureString );

  arrayView2d< real64 const > const & wellElemCompDens =
    subRegion.getReference< array2d< real64 > >( viewKeyStruct::globalCompDensityString );
  arrayView2d< real64 const > const & dWellElemCompDens =
    subRegion.getReference< array2d< real64 > >( viewKeyStruct::deltaGlobalCompDensityString );

  arrayView1d< real64 const > const & wellElemTotalMassDens =
    subRegion.getReference< array1d< real64 > >( viewKeyStruct::totalMassDensityString );
  arrayView1d< real64 const > const & dWellElemTotalMassDens_dPres =
    subRegion.getReference< array1d< real64 > >( viewKeyStruct::dTotalMassDensity_dPressureString );
  arrayView2d< real64 const > const & dWellElemTotalMassDens_dCompDens =
    subRegion.getReference< array2d< real64 > >( viewKeyStruct::dTotalMassDensity_dGlobalCompDensityString );

  arrayView2d< real64 const > const & wellElemCompFrac =
    subRegion.getReference< array2d< real64 > >( viewKeyStruct::globalCompFractionString );
  arrayView3d< real64 const > const & dWellElemCompFrac_dCompDens =
    subRegion.getReference< array3d< real64 > >( viewKeyStruct::dGlobalCompFraction_dGlobalCompDensityString );

  // get well variables on perforations
  arrayView1d< real64 const > const & perfGravCoef =
    perforationData->getReference< array1d< real64 > >( viewKeyStruct::gravityCoefString );
  arrayView1d< localIndex const > const & perfWellElemIndex =
    perforationData->getReference< array1d< localIndex > >( PerforationData::viewKeyStruct::wellElementIndexString );
  arrayView1d< real64 const > const & perfTrans =
    perforationData->getReference< array1d< real64 > >( PerforationData::viewKeyStruct::wellTransmissibilityString );

  arrayView2d< real64 > const & compPerfRate =
    perforationData->getReference< array2d< real64 > >( viewKeyStruct::compPerforationRateString );
  arrayView3d< real64 > const & dCompPerfRate_dPres =
    perforationData->getReference< array3d< real64 > >( viewKeyStruct::dCompPerforationRate_dPresString );
  arrayView4d< real64 > const & dCompPerfRate_dComp =
    perforationData->getReference< array4d< real64 > >( viewKeyStruct::dCompPerforationRate_dCompString );

  // get the element region, subregion, index
  arrayView1d< localIndex const > const & resElementRegion =
    perforationData->getReference< array1d< localIndex > >( PerforationData::viewKeyStruct::reservoirElementRegionString );
  arrayView1d< localIndex const > const & resElementSubRegion =
    perforationData->getReference< array1d< localIndex > >( PerforationData::viewKeyStruct::reservoirElementSubregionString );
  arrayView1d< localIndex const > const & resElementIndex =
    perforationData->getReference< array1d< localIndex > >( PerforationData::viewKeyStruct::reservoirElementIndexString );

  PerforationKernel::launch< parallelDevicePolicy<> >( perforationData->size(),
                                                       numFluidComponents(),
                                                       numFluidPhases(),
                                                       m_resPres.toNestedViewConst(),
                                                       m_deltaResPres.toNestedViewConst(),
                                                       m_resPhaseMob.toNestedViewConst(),
                                                       m_dResPhaseMob_dPres.toNestedViewConst(),
                                                       m_dResPhaseMob_dCompDens.toNestedViewConst(),
                                                       m_dResPhaseVolFrac_dPres.toNestedViewConst(),
                                                       m_dResPhaseVolFrac_dCompDens.toNestedViewConst(),
                                                       m_dResCompFrac_dCompDens.toNestedViewConst(),
                                                       m_resPhaseVisc.toNestedViewConst(),
                                                       m_dResPhaseVisc_dPres.toNestedViewConst(),
                                                       m_dResPhaseVisc_dComp.toNestedViewConst(),
                                                       m_resPhaseCompFrac.toNestedViewConst(),
                                                       m_dResPhaseCompFrac_dPres.toNestedViewConst(),
                                                       m_dResPhaseCompFrac_dComp.toNestedViewConst(),
                                                       m_resPhaseRelPerm.toNestedViewConst(),
                                                       m_dResPhaseRelPerm_dPhaseVolFrac.toNestedViewConst(),
                                                       wellElemGravCoef,
                                                       wellElemPres,
                                                       dWellElemPres,
                                                       wellElemCompDens,
                                                       dWellElemCompDens,
                                                       wellElemTotalMassDens,
                                                       dWellElemTotalMassDens_dPres,
                                                       dWellElemTotalMassDens_dCompDens,
                                                       wellElemCompFrac,
                                                       dWellElemCompFrac_dCompDens,
                                                       perfGravCoef,
                                                       perfWellElemIndex,
                                                       perfTrans,
                                                       resElementRegion,
                                                       resElementSubRegion,
                                                       resElementIndex,
                                                       compPerfRate,
                                                       dCompPerfRate_dPres,
                                                       dCompPerfRate_dComp );

}


void
CompositionalMultiphaseWell::applySystemSolution( DofManager const & dofManager,
                                                  arrayView1d< real64 const > const & localSolution,
                                                  real64 const scalingFactor,
                                                  DomainPartition & domain )
{
  // update all the fields using the global damping coefficients
  dofManager.addVectorToField( localSolution,
                               wellElementDofName(),
                               viewKeyStruct::deltaPressureString,
                               scalingFactor,
                               0, 1 );

  dofManager.addVectorToField( localSolution,
                               wellElementDofName(),
                               viewKeyStruct::deltaGlobalCompDensityString,
                               scalingFactor,
                               1, m_numDofPerWellElement - 1 );

  dofManager.addVectorToField( localSolution,
                               wellElementDofName(),
                               viewKeyStruct::deltaMixtureConnRateString,
                               scalingFactor,
                               m_numDofPerWellElement - 1, m_numDofPerWellElement );

  // if component density chopping is allowed, some component densities may be negative after the update
  // these negative component densities are set to zero in this function
  if( m_allowCompDensChopping )
  {
    chopNegativeDensities( domain );
  }

  // synchronize
  std::map< string, string_array > fieldNames;
  fieldNames["elems"].emplace_back( string( viewKeyStruct::deltaPressureString ) );
  fieldNames["elems"].emplace_back( string( viewKeyStruct::deltaGlobalCompDensityString ) );
  fieldNames["elems"].emplace_back( string( viewKeyStruct::deltaMixtureConnRateString ) );
  CommunicationTools::synchronizeFields( fieldNames,
                                         domain.getMeshBody( 0 )->getMeshLevel( 0 ),
                                         domain.getNeighbors(),
                                         true );

  // update properties
  updateStateAll( domain );

}

void CompositionalMultiphaseWell::chopNegativeDensities( DomainPartition & domain )
{
  MeshLevel & meshLevel = *domain.getMeshBody( 0 )->getMeshLevel( 0 );
  localIndex const NC = m_numComponents;

  forTargetSubRegions< WellElementSubRegion >( meshLevel, [&]( localIndex const,
                                                               WellElementSubRegion & subRegion )
  {
    arrayView1d< integer const > const & wellElemGhostRank = subRegion.ghostRank();

    arrayView2d< real64 const > const & wellElemCompDens =
      subRegion.getReference< array2d< real64 > >( viewKeyStruct::globalCompDensityString );
    arrayView2d< real64 > const & dWellElemCompDens =
      subRegion.getReference< array2d< real64 > >( viewKeyStruct::deltaGlobalCompDensityString );

    forAll< parallelDevicePolicy<> >( subRegion.size(), [=] GEOSX_HOST_DEVICE ( localIndex const iwelem )
    {
      if( wellElemGhostRank[iwelem] < 0 )
      {
        for( localIndex ic = 0; ic < NC; ++ic )
        {
          // get the latest component density (i.e., after the update of dWellElemCompDens)
          real64 const newDens = wellElemCompDens[iwelem][ic] + dWellElemCompDens[iwelem][ic];
          // we allowed for some densities to be slightly negative in CheckSystemSolution
          // if the new density is negative, chop back to zero
          if( newDens < 0 )
          {
            dWellElemCompDens[iwelem][ic] = -wellElemCompDens[iwelem][ic];
          }
        }
      }
    } );
  } );
}


void CompositionalMultiphaseWell::resetStateToBeginningOfStep( DomainPartition & domain )
{
  MeshLevel & meshLevel = *domain.getMeshBody( 0 )->getMeshLevel( 0 );
  localIndex const NC = m_numComponents;

  forTargetSubRegions< WellElementSubRegion >( meshLevel, [&]( localIndex const,
                                                               WellElementSubRegion & subRegion )
  {

    // get a reference to the primary variables on well elements
    arrayView1d< real64 > const & dWellElemPressure =
      subRegion.getReference< array1d< real64 > >( viewKeyStruct::deltaPressureString );
    arrayView2d< real64 > const & dWellElemGlobalCompDensity =
      subRegion.getReference< array2d< real64 > >( viewKeyStruct::deltaGlobalCompDensityString );
    arrayView1d< real64 > const & dConnRate =
      subRegion.getReference< array1d< real64 > >( viewKeyStruct::deltaMixtureConnRateString );

    forAll< parallelDevicePolicy<> >( subRegion.size(), [=] GEOSX_HOST_DEVICE ( localIndex const iwelem )
    {
      // extract solution and apply to dP
      dWellElemPressure[iwelem] = 0;
      dConnRate[iwelem] = 0;
      for( localIndex ic = 0; ic < NC; ++ic )
      {
        dWellElemGlobalCompDensity[iwelem][ic] = 0;
      }
    } );
  } );

  // call constitutive models
  updateStateAll( domain );
}


void CompositionalMultiphaseWell::resetViews( DomainPartition & domain )
{
  WellSolverBase::resetViews( domain );

  MeshLevel & mesh = *domain.getMeshBody( 0 )->getMeshLevel( 0 );
  ElementRegionManager & elemManager = *mesh.getElemManager();

  CompositionalMultiphaseFlow & flowSolver = *getParent()->getGroup< CompositionalMultiphaseFlow >( getFlowSolverName() );

  {
    using keys = CompositionalMultiphaseFlow::viewKeyStruct;

    m_resPres.clear();
    m_resPres = elemManager.constructArrayViewAccessor< real64, 1 >( keys::pressureString );
    m_resPres.setName( getName() + "/accessors/" + keys::pressureString );

    m_deltaResPres.clear();
    m_deltaResPres = elemManager.constructArrayViewAccessor< real64, 1 >( keys::deltaPressureString );
    m_deltaResPres.setName( getName() + "/accessors/" + keys::deltaPressureString );

    m_resCompDens.clear();
    m_resCompDens = elemManager.constructArrayViewAccessor< real64, 2 >( keys::globalCompDensityString );
    m_resCompDens.setName( getName() + "/accessors/" + keys::globalCompDensityString );

    m_dResCompFrac_dCompDens.clear();
    m_dResCompFrac_dCompDens = elemManager.constructArrayViewAccessor< real64, 3 >( keys::dGlobalCompFraction_dGlobalCompDensityString );
    m_dResCompFrac_dCompDens.setName( getName() + "/accessors/" + keys::dGlobalCompFraction_dGlobalCompDensityString );

    m_resPhaseMob.clear();
    m_resPhaseMob = elemManager.constructArrayViewAccessor< real64, 2 >( keys::phaseMobilityString );
    m_resPhaseMob.setName( getName() + "/accessors/" + keys::phaseMobilityString );

    m_dResPhaseMob_dPres.clear();
    m_dResPhaseMob_dPres = elemManager.constructArrayViewAccessor< real64, 2 >( keys::dPhaseMobility_dPressureString );
    m_dResPhaseMob_dPres.setName( getName() + "/accessors/" + keys::dPhaseMobility_dPressureString );

    m_dResPhaseMob_dCompDens.clear();
    m_dResPhaseMob_dCompDens = elemManager.constructArrayViewAccessor< real64, 3 >( keys::dPhaseMobility_dGlobalCompDensityString );
    m_dResPhaseMob_dCompDens.setName( getName() + "/accessors/" + keys::dPhaseMobility_dGlobalCompDensityString );

    m_resPhaseVolFrac.clear();
    m_resPhaseVolFrac = elemManager.constructArrayViewAccessor< real64, 2 >( keys::phaseVolumeFractionString );
    m_resPhaseVolFrac.setName( getName() + "/accessors/" + keys::phaseVolumeFractionString );

    m_dResPhaseVolFrac_dPres.clear();
    m_dResPhaseVolFrac_dPres = elemManager.constructArrayViewAccessor< real64, 2 >( keys::dPhaseVolumeFraction_dPressureString );
    m_dResPhaseVolFrac_dPres.setName( getName() + "/accessors/" + keys::dPhaseVolumeFraction_dPressureString );

    m_dResPhaseVolFrac_dCompDens.clear();
    m_dResPhaseVolFrac_dCompDens = elemManager.constructArrayViewAccessor< real64, 3 >( keys::dPhaseVolumeFraction_dGlobalCompDensityString );
    m_dResPhaseVolFrac_dCompDens.setName( getName() + "/accessors/" + keys::dPhaseVolumeFraction_dGlobalCompDensityString );

  }
  {
    using keys = MultiFluidBase::viewKeyStruct;

    m_resPhaseMassDens.clear();
    m_resPhaseMassDens = elemManager.constructMaterialArrayViewAccessor< real64, 3 >( keys::phaseMassDensityString,
                                                                                      flowSolver.targetRegionNames(),
                                                                                      flowSolver.fluidModelNames() );
    m_resPhaseMassDens.setName( getName() + "/accessors/" + keys::phaseMassDensityString );

    m_resPhaseVisc.clear();
    m_resPhaseVisc = elemManager.constructMaterialArrayViewAccessor< real64, 3 >( keys::phaseViscosityString,
                                                                                  flowSolver.targetRegionNames(),
                                                                                  flowSolver.fluidModelNames() );
    m_resPhaseVisc.setName( getName() + "/accessors/" + keys::phaseViscosityString );

    m_dResPhaseVisc_dPres.clear();
    m_dResPhaseVisc_dPres = elemManager.constructMaterialArrayViewAccessor< real64, 3 >( keys::dPhaseViscosity_dPressureString,
                                                                                         flowSolver.targetRegionNames(),
                                                                                         flowSolver.fluidModelNames() );
    m_dResPhaseVisc_dPres.setName( getName() + "/accessors/" + keys::dPhaseViscosity_dPressureString );

    m_dResPhaseVisc_dComp.clear();
    m_dResPhaseVisc_dComp = elemManager.constructMaterialArrayViewAccessor< real64, 4 >( keys::dPhaseViscosity_dGlobalCompFractionString,
                                                                                         flowSolver.targetRegionNames(),
                                                                                         flowSolver.fluidModelNames() );
    m_dResPhaseVisc_dComp.setName( getName() + "/accessors/" + keys::dPhaseViscosity_dGlobalCompFractionString );

    m_resPhaseCompFrac.clear();
    m_resPhaseCompFrac = elemManager.constructMaterialArrayViewAccessor< real64, 4 >( keys::phaseCompFractionString,
                                                                                      flowSolver.targetRegionNames(),
                                                                                      flowSolver.fluidModelNames() );
    m_resPhaseCompFrac.setName( getName() + "/accessors/" + keys::phaseCompFractionString );

    m_dResPhaseCompFrac_dPres.clear();
    m_dResPhaseCompFrac_dPres = elemManager.constructMaterialArrayViewAccessor< real64, 4 >( keys::dPhaseCompFraction_dPressureString,
                                                                                             flowSolver.targetRegionNames(),
                                                                                             flowSolver.fluidModelNames() );
    m_dResPhaseCompFrac_dPres.setName( getName() + "/accessors/" + keys::dPhaseCompFraction_dPressureString );

    m_dResPhaseCompFrac_dComp.clear();
    m_dResPhaseCompFrac_dComp = elemManager.constructMaterialArrayViewAccessor< real64, 5 >( keys::dPhaseCompFraction_dGlobalCompFractionString,
                                                                                             flowSolver.targetRegionNames(),
                                                                                             flowSolver.fluidModelNames() );
    m_dResPhaseCompFrac_dComp.setName( getName() + "/accessors/" + keys::dPhaseCompFraction_dGlobalCompFractionString );

  }
  {
    using keys = RelativePermeabilityBase::viewKeyStruct;

    m_resPhaseRelPerm.clear();
    m_resPhaseRelPerm = elemManager.constructMaterialArrayViewAccessor< real64, 3 >( keys::phaseRelPermString,
                                                                                     flowSolver.targetRegionNames(),
                                                                                     flowSolver.relPermModelNames() );
    m_resPhaseRelPerm.setName( getName() + "/accessors/" + keys::phaseRelPermString );

    m_dResPhaseRelPerm_dPhaseVolFrac.clear();
    m_dResPhaseRelPerm_dPhaseVolFrac = elemManager.constructMaterialArrayViewAccessor< real64, 4 >( keys::dPhaseRelPerm_dPhaseVolFractionString,
                                                                                                    flowSolver.targetRegionNames(),
                                                                                                    flowSolver.relPermModelNames() );
    m_dResPhaseRelPerm_dPhaseVolFrac.setName( getName() + "/accessors/" + keys::dPhaseRelPerm_dPhaseVolFractionString );

  }
}


void CompositionalMultiphaseWell::formPressureRelations( DomainPartition const & domain,
                                                         DofManager const & dofManager,
                                                         CRSMatrixView< real64, globalIndex const > const & localMatrix,
                                                         arrayView1d< real64 > const & localRhs )
{
  GEOSX_MARK_FUNCTION;

  MeshLevel const & meshLevel = *domain.getMeshBody( 0 )->getMeshLevel( 0 );

  forTargetSubRegions< WellElementSubRegion >( meshLevel, [&]( localIndex const,
                                                               WellElementSubRegion const & subRegion )
  {

    WellControls & wellControls = getWellControls( subRegion );

    // get the degrees of freedom, depth info, next welem index
    string const wellDofKey = dofManager.getKey( wellElementDofName() );
    arrayView1d< globalIndex const > const & wellElemDofNumber =
      subRegion.getReference< array1d< globalIndex > >( wellDofKey );
    arrayView1d< real64 const > const & wellElemGravCoef =
      subRegion.getReference< array1d< real64 > >( viewKeyStruct::gravityCoefString );
    arrayView1d< localIndex const > const & nextWellElemIndex =
      subRegion.getReference< array1d< localIndex > >( WellElementSubRegion::viewKeyStruct::nextWellElementIndexString );

    // get primary variables on well elements
    arrayView1d< real64 const > const & wellElemPres =
      subRegion.getReference< array1d< real64 > >( viewKeyStruct::pressureString );
    arrayView1d< real64 const > const & dWellElemPres =
      subRegion.getReference< array1d< real64 > >( viewKeyStruct::deltaPressureString );
    arrayView1d< real64 const > const & connRate =
      subRegion.getReference< array1d< real64 > >( viewKeyStruct::mixtureConnRateString );
    arrayView1d< real64 const > const & dConnRate =
      subRegion.getReference< array1d< real64 > >( viewKeyStruct::deltaMixtureConnRateString );

    // get total mass density on well elements (for potential calculations)
    arrayView1d< real64 const > const & wellElemTotalMassDens =
      subRegion.getReference< array1d< real64 > >( viewKeyStruct::totalMassDensityString );
    arrayView1d< real64 const > const & dWellElemTotalMassDens_dPres =
      subRegion.getReference< array1d< real64 > >( viewKeyStruct::dTotalMassDensity_dPressureString );
    arrayView2d< real64 const > const & dWellElemTotalMassDens_dCompDens =
      subRegion.getReference< array2d< real64 > >( viewKeyStruct::dTotalMassDensity_dGlobalCompDensityString );


    localIndex const controlHasSwitched =
      PressureRelationKernel::launch< parallelDevicePolicy<>,
                                      parallelDeviceReduce >( subRegion.size(),
                                                              dofManager.rankOffset(),
                                                              subRegion.isLocallyOwned(),
                                                              numFluidComponents(),
                                                              numDofPerResElement(),
                                                              wellControls,
                                                              wellElemDofNumber,
                                                              wellElemGravCoef,
                                                              nextWellElemIndex,
                                                              connRate,
                                                              dConnRate,
                                                              wellElemPres,
                                                              dWellElemPres,
                                                              wellElemTotalMassDens,
                                                              dWellElemTotalMassDens_dPres,
                                                              dWellElemTotalMassDens_dCompDens,
                                                              localMatrix,
                                                              localRhs );
    if( controlHasSwitched == 1 )
    {
      if( wellControls.getControl() == WellControls::Control::BHP )
      {
        wellControls.setControl( WellControls::Control::LIQUIDRATE,
                                 wellControls.getTargetRate() );
        GEOSX_LOG_LEVEL_RANK_0( 1, "Control switch for well " << subRegion.getName()
                                                              << " from BHP constraint to rate constraint" );
      }
      else
      {
        wellControls.setControl( WellControls::Control::BHP,
                                 wellControls.getTargetBHP() );

        GEOSX_LOG_LEVEL_RANK_0( 1, "Control switch for well " << subRegion.getName()
                                                              << " from rate constraint to BHP constraint" );
      }
    }


  } );
}


void CompositionalMultiphaseWell::implicitStepComplete( real64 const & GEOSX_UNUSED_PARAM( time ),
                                                        real64 const & GEOSX_UNUSED_PARAM( dt ),
                                                        DomainPartition & domain )
{
  MeshLevel & meshLevel = *domain.getMeshBody( 0 )->getMeshLevel( 0 );
  localIndex const NC = m_numComponents;

  forTargetSubRegions< WellElementSubRegion >( meshLevel, [&]( localIndex const,
                                                               WellElementSubRegion & subRegion )
  {

    // get a reference to the primary variables on well elements
    arrayView1d< real64 > const & wellElemPressure =
      subRegion.getReference< array1d< real64 > >( viewKeyStruct::pressureString );
    arrayView1d< real64 const > const & dWellElemPressure =
      subRegion.getReference< array1d< real64 > >( viewKeyStruct::deltaPressureString );

    arrayView2d< real64 > const & wellElemGlobalCompDensity =
      subRegion.getReference< array2d< real64 > >( viewKeyStruct::globalCompDensityString );
    arrayView2d< real64 const > const & dWellElemGlobalCompDensity =
      subRegion.getReference< array2d< real64 > >( viewKeyStruct::deltaGlobalCompDensityString );

    arrayView1d< real64 > const & connRate =
      subRegion.getReference< array1d< real64 > >( viewKeyStruct::mixtureConnRateString );
    arrayView1d< real64 const > const & dConnRate =
      subRegion.getReference< array1d< real64 > >( viewKeyStruct::deltaMixtureConnRateString );

    forAll< parallelDevicePolicy<> >( subRegion.size(), [=] GEOSX_HOST_DEVICE ( localIndex const iwelem )
    {
      wellElemPressure[iwelem] += dWellElemPressure[iwelem];
      for( localIndex ic = 0; ic < NC; ++ic )
      {
        wellElemGlobalCompDensity[iwelem][ic] += dWellElemGlobalCompDensity[iwelem][ic];
      }
      connRate[iwelem] += dConnRate[iwelem];
    } );
  } );
}

REGISTER_CATALOG_ENTRY( SolverBase, CompositionalMultiphaseWell, string const &, Group * const )
}// namespace geosx<|MERGE_RESOLUTION|>--- conflicted
+++ resolved
@@ -698,22 +698,14 @@
     MultiFluidBase const & fluid = getConstitutiveModel< MultiFluidBase >( subRegion, m_fluidModelNames[targetIndex] );
     arrayView2d< real64 const > const & totalDens = fluid.totalDensity();
 
-<<<<<<< HEAD
-    WellControls & wellControls = GetWellControls( subRegion );
-
-    ResidualNormKernel::Launch< parallelDevicePolicy<>,
-                                parallelDeviceReduce >( localRhs,
-                                                        dofManager.rankOffset(),
-                                                        NumFluidComponents(),
-                                                        NumDofPerWellElement(),
-                                                        wellControls,
-=======
+    WellControls & wellControls = getWellControls( subRegion );
+
     ResidualNormKernel::launch< parallelDevicePolicy<>,
                                 parallelDeviceReduce >( localRhs,
                                                         dofManager.rankOffset(),
                                                         numFluidComponents(),
                                                         numDofPerWellElement(),
->>>>>>> 951ba0aa
+                                                        wellControls,
                                                         wellElemDofNumber,
                                                         wellElemGhostRank,
                                                         wellElemVolume,
