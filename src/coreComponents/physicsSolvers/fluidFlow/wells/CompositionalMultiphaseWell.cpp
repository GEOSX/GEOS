--- conflicted
+++ resolved
@@ -186,7 +186,6 @@
 
       MultiFluidBase const & fluid = subRegion.getConstitutiveModel< MultiFluidBase >( fluidName );
 
-<<<<<<< HEAD
 
 
       subRegion.registerField< fields::well::pressure >( getName() );
@@ -195,8 +194,6 @@
       subRegion.registerField< fields::well::temperature >( getName() );
       subRegion.registerField< fields::well::temperature_n >( getName() );
 
-=======
->>>>>>> 6c820212
       // The resizing of the arrays needs to happen here, before the call to initializePreSubGroups,
       // to make sure that the dimensions are properly set before the timeHistoryOutput starts its initialization.
 
@@ -762,46 +759,13 @@
           real64 const refPres = pres[iwelemRef];
           fluidWrapper.update( iwelemRef, 0, refPres, temp[iwelemRef], compFrac[iwelemRef] );
         }
-<<<<<<< HEAD
-=======
-      }
-      else
-      {
-        real64 const refPres = pres[iwelemRef];
-        fluidWrapper.update( iwelemRef, 0, refPres, temp[iwelemRef], compFrac[iwelemRef] );
-      }
-
-      // Step 2: update the total volume rate
-
-      real64 const currentTotalRate = connRate[iwelemRef];
-
-      // Step 2.1: compute the inverse of the total density and derivatives
-      massDensity = totalDens[iwelemRef][0]; // need to verify this is surface dens
-      real64 const totalDensInv = 1.0 / totalDens[iwelemRef][0];
-      real64 const dTotalDensInv_dPres = -dTotalDens[iwelemRef][0][Deriv::dP] * totalDensInv * totalDensInv;
-      stackArray1d< real64, maxNumComp > dTotalDensInv_dCompDens( numComp );
-      for( integer ic = 0; ic < numComp; ++ic )
-      {
-        dTotalDensInv_dCompDens[ic] = -dTotalDens[iwelemRef][0][Deriv::dC+ic] * totalDensInv * totalDensInv;
-      }
-      applyChainRuleInPlace( numComp, dCompFrac_dCompDens[iwelemRef], dTotalDensInv_dCompDens, work.data() );
-
-      // Step 2.2: divide the total mass/molar rate by the total density to get the total volumetric rate
-      currentTotalVolRate = currentTotalRate * totalDensInv;
-      dCurrentTotalVolRate_dPres = ( useSurfaceConditions ==  0 ) * currentTotalRate * dTotalDensInv_dPres;
-      dCurrentTotalVolRate_dRate = totalDensInv;
-      for( integer ic = 0; ic < numComp; ++ic )
-      {
-        dCurrentTotalVolRate_dCompDens[ic] = currentTotalRate * dTotalDensInv_dCompDens[ic];
-      }
->>>>>>> 6c820212
 
         // Step 2: update the total volume rate
 
         real64 const currentTotalRate = connRate[iwelemRef];
 
         // Step 2.1: compute the inverse of the total density and derivatives
-        massDensity =totalDens[iwelemRef][0];
+        massDensity = totalDens[iwelemRef][0];
         real64 const totalDensInv = 1.0 / totalDens[iwelemRef][0];
 
         stackArray1d< real64, maxNumComp > dTotalDensInv_dCompDens( numComp );
@@ -1440,6 +1404,7 @@
                                                      m_maxAbsolutePresChange,
                                                      m_maxRelativeTempChange,
                                                      m_maxCompFracChange,
+                                                     m_maxRelativeCompDensChange,
                                                      pressure,
                                                      temperature,
                                                      compDens,
@@ -1457,14 +1422,10 @@
           createAndLaunch< parallelDevicePolicy<> >( m_maxRelativePresChange,
                                                      m_maxAbsolutePresChange,
                                                      m_maxCompFracChange,
-<<<<<<< HEAD
                                                      pressure,
                                                      compDens,
                                                      pressureScalingFactor,
                                                      compDensScalingFactor,
-=======
-                                                     m_maxRelativeCompDensChange,
->>>>>>> 6c820212
                                                      dofManager.rankOffset(),
                                                      m_numComponents,
                                                      wellDofKey,
