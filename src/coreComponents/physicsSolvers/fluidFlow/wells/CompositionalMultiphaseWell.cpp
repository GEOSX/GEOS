/*
 * ------------------------------------------------------------------------------------------------------------
 * SPDX-License-Identifier: LGPL-2.1-only
 *
 * Copyright (c) 2018-2020 Lawrence Livermore National Security LLC
 * Copyright (c) 2018-2020 The Board of Trustees of the Leland Stanford Junior University
 * Copyright (c) 2018-2020 Total, S.A
 * Copyright (c) 2019-     GEOSX Contributors
 * All rights reserved
 *
 * See top level LICENSE, COPYRIGHT, CONTRIBUTORS, NOTICE, and ACKNOWLEDGEMENTS files for details.
 * ------------------------------------------------------------------------------------------------------------
 */

/**
 * @file CompositionalMultiphaseWell.cpp
 */

#include "CompositionalMultiphaseWell.hpp"

#include "mpiCommunications/CommunicationTools.hpp"
#include "dataRepository/Group.hpp"
#include "codingUtilities/Utilities.hpp"
#include "common/DataTypes.hpp"
#include "common/TimingMacros.hpp"
#include "constitutive/ConstitutiveManager.hpp"
#include "constitutive/fluid/MultiFluidBase.hpp"
#include "constitutive/fluid/multiFluidSelector.hpp"
#include "constitutive/relativePermeability/RelativePermeabilityBase.hpp"
#include "managers/DomainPartition.hpp"
#include "mesh/WellElementSubRegion.hpp"
#include "mesh/MeshForLoopInterface.hpp"
#include "meshUtilities/PerforationData.hpp"
#include "meshUtilities/ComputationalGeometry.hpp"
#include "physicsSolvers/fluidFlow/CompositionalMultiphaseBaseKernels.hpp"
#include "physicsSolvers/fluidFlow/wells/CompositionalMultiphaseWellKernels.hpp"
#include "physicsSolvers/fluidFlow/wells/SinglePhaseWellKernels.hpp"
#include "physicsSolvers/fluidFlow/wells/WellControls.hpp"

#if defined( __INTEL_COMPILER )
#pragma GCC optimize "O0"
#endif

namespace geosx
{

using namespace dataRepository;
using namespace constitutive;
using namespace CompositionalMultiphaseWellKernels;

CompositionalMultiphaseWell::CompositionalMultiphaseWell( const string & name,
                                                          Group * const parent )
  :
  WellSolverBase( name, parent ),
  m_numPhases( 0 ),
  m_numComponents( 0 ),
  m_temperature( 0.0 ),
  m_useMass( false ),
  m_maxCompFracChange( 1.0 ),
  m_minScalingFactor( 0.01 ),
  m_allowCompDensChopping( 1 )
{
  this->registerWrapper( viewKeyStruct::temperatureString, &m_temperature )->
    setInputFlag( InputFlags::REQUIRED )->
    setDescription( "Temperature" );

  this->registerWrapper( viewKeyStruct::useMassFlagString, &m_useMass )->
    setApplyDefaultValue( 0 )->
    setInputFlag( InputFlags::OPTIONAL )->
    setDescription( "Use mass formulation instead of molar" );

  this->registerWrapper( viewKeyStruct::relPermNamesString, &m_relPermModelNames )->
    setInputFlag( InputFlags::REQUIRED )->
    setDescription( "Names of relative permeability constitutive models to use" );

  this->registerWrapper( viewKeyStruct::maxCompFracChangeString, &m_maxCompFracChange )->
    setSizedFromParent( 0 )->
    setInputFlag( InputFlags::OPTIONAL )->
    setApplyDefaultValue( 1.0 )->
    setDescription( "Maximum (absolute) change in a component fraction between two Newton iterations" );

  this->registerWrapper( viewKeyStruct::allowLocalCompDensChoppingString, &m_allowCompDensChopping )->
    setSizedFromParent( 0 )->
    setInputFlag( InputFlags::OPTIONAL )->
    setApplyDefaultValue( 1 )->
    setDescription( "Flag indicating whether local (cell-wise) chopping of negative compositions is allowed" );

}

void CompositionalMultiphaseWell::postProcessInput()
{
  WellSolverBase::postProcessInput();
  checkModelNames( m_relPermModelNames, viewKeyStruct::relPermNamesString );

<<<<<<< HEAD
  CompositionalMultiphaseBase const * const flowSolver = getParent()->GetGroup< CompositionalMultiphaseBase >( GetFlowSolverName() );
=======
  CompositionalMultiphaseFlow const * const flowSolver = getParent()->getGroup< CompositionalMultiphaseFlow >( getFlowSolverName() );
>>>>>>> 66dd183a
  GEOSX_ERROR_IF( flowSolver == nullptr,
                  "Flow solver " << getFlowSolverName() << " not found or incompatible type "
                                                           "(referenced from well solver " << getName() << ")" );

  GEOSX_ERROR_IF_GT_MSG( m_maxCompFracChange, 1.0,
                         "The maximum absolute change in component fraction must smaller or equal to 1.0" );
  GEOSX_ERROR_IF_LT_MSG( m_maxCompFracChange, 0.0,
                         "The maximum absolute change in component fraction must larger or equal to 0.0" );

}

void CompositionalMultiphaseWell::registerDataOnMesh( Group * const meshBodies )
{
  WellSolverBase::registerDataOnMesh( meshBodies );

  MeshLevel & meshLevel = *meshBodies->getGroup< MeshBody >( 0 )->getMeshLevel( 0 );

  // loop over the wells
  forTargetSubRegions< WellElementSubRegion >( meshLevel, [&]( localIndex const,
                                                               WellElementSubRegion & subRegion )
  {
    subRegion.registerWrapper< array1d< real64 > >( viewKeyStruct::pressureString )->setPlotLevel( PlotLevel::LEVEL_0 );
    subRegion.registerWrapper< array1d< real64 > >( viewKeyStruct::deltaPressureString )->
      setRestartFlags( RestartFlags::NO_WRITE );

    subRegion.registerWrapper< array2d< real64 > >( viewKeyStruct::globalCompDensityString )->setPlotLevel( PlotLevel::LEVEL_0 );
    subRegion.registerWrapper< array2d< real64 > >( viewKeyStruct::deltaGlobalCompDensityString )->
      setRestartFlags( RestartFlags::NO_WRITE );

    subRegion.registerWrapper< array1d< real64 > >( viewKeyStruct::mixtureConnRateString )->setPlotLevel( PlotLevel::LEVEL_0 );
    subRegion.registerWrapper< array1d< real64 > >( viewKeyStruct::deltaMixtureConnRateString )->
      setRestartFlags( RestartFlags::NO_WRITE );

    subRegion.registerWrapper< array2d< real64 > >( viewKeyStruct::globalCompFractionString )->setPlotLevel( PlotLevel::LEVEL_0 );
    subRegion.registerWrapper< array3d< real64 > >( viewKeyStruct::dGlobalCompFraction_dGlobalCompDensityString )->
      setRestartFlags( RestartFlags::NO_WRITE );

    subRegion.registerWrapper< array2d< real64 > >( viewKeyStruct::phaseVolumeFractionString )->setPlotLevel( PlotLevel::LEVEL_0 );
    subRegion.registerWrapper< array2d< real64 > >( viewKeyStruct::dPhaseVolumeFraction_dPressureString )->
      setRestartFlags( RestartFlags::NO_WRITE );
    subRegion.registerWrapper< array3d< real64 > >( viewKeyStruct::dPhaseVolumeFraction_dGlobalCompDensityString )->
      setRestartFlags( RestartFlags::NO_WRITE );

    subRegion.registerWrapper< array1d< real64 > >( viewKeyStruct::totalMassDensityString )->setPlotLevel( PlotLevel::LEVEL_0 );
    subRegion.registerWrapper< array1d< real64 > >( viewKeyStruct::dTotalMassDensity_dPressureString )->
      setRestartFlags( RestartFlags::NO_WRITE );
    subRegion.registerWrapper< array2d< real64 > >( viewKeyStruct::dTotalMassDensity_dGlobalCompDensityString )->
      setRestartFlags( RestartFlags::NO_WRITE );

    PerforationData * const perforationData = subRegion.getPerforationData();
    perforationData->registerWrapper< array2d< real64 > >( viewKeyStruct::compPerforationRateString );
    perforationData->registerWrapper< array3d< real64 > >( viewKeyStruct::dCompPerforationRate_dPresString )->
      setRestartFlags( RestartFlags::NO_WRITE );
    perforationData->registerWrapper< array4d< real64 > >( viewKeyStruct::dCompPerforationRate_dCompString )->
      setRestartFlags( RestartFlags::NO_WRITE );
  } );

}

namespace
{

template< typename MODEL1_TYPE, typename MODEL2_TYPE >
void CompareMultiphaseModels( MODEL1_TYPE const & lhs, MODEL2_TYPE const & rhs )
{
  GEOSX_ERROR_IF_NE_MSG( lhs.numFluidPhases(), rhs.numFluidPhases(),
                         "Mismatch in number of phases between constitutive models "
                         << lhs.getName() << " and " << rhs.getName() );

  for( localIndex ip = 0; ip < lhs.numFluidPhases(); ++ip )
  {
    GEOSX_ERROR_IF_NE_MSG( lhs.phaseNames()[ip], rhs.phaseNames()[ip],
                           "Mismatch in phase names between constitutive models "
                           << lhs.getName() << " and " << rhs.getName() );
  }
}

template< typename MODEL1_TYPE, typename MODEL2_TYPE >
void CompareMulticomponentModels( MODEL1_TYPE const & lhs, MODEL2_TYPE const & rhs )
{
  GEOSX_ERROR_IF_NE_MSG( lhs.numFluidComponents(), rhs.numFluidComponents(),
                         "Mismatch in number of components between constitutive models "
                         << lhs.getName() << " and " << rhs.getName() );

  for( localIndex ic = 0; ic < lhs.numFluidComponents(); ++ic )
  {
    GEOSX_ERROR_IF_NE_MSG( lhs.componentNames()[ic], rhs.componentNames()[ic],
                           "Mismatch in component names between constitutive models "
                           << lhs.getName() << " and " << rhs.getName() );
  }
}

}

void CompositionalMultiphaseWell::validateConstitutiveModels( MeshLevel const & meshLevel, ConstitutiveManager const & cm ) const
{
<<<<<<< HEAD
  CompositionalMultiphaseBase const & flowSolver = *getParent()->GetGroup< CompositionalMultiphaseBase >( GetFlowSolverName() );
=======
  CompositionalMultiphaseFlow const & flowSolver = *getParent()->getGroup< CompositionalMultiphaseFlow >( getFlowSolverName() );
>>>>>>> 66dd183a
  arrayView1d< string const > const & flowTargetRegionNames = flowSolver.targetRegionNames();
  arrayView1d< string const > const & flowFluidModels = flowSolver.fluidModelNames();
  arrayView1d< string const > const & flowRelPermModels = flowSolver.relPermModelNames();

  forTargetSubRegions< WellElementSubRegion >( meshLevel, [&]( localIndex const targetIndex,
                                                               WellElementSubRegion const & subRegion )
  {
    // Make a set of unique reservoir region indices the well is connected to
    PerforationData const & perforationData = *subRegion.getPerforationData();
    arrayView1d< localIndex const > const & resElementRegion = perforationData.getMeshElements().m_toElementRegion;
    std::set< string > reservoirRegionNames;
    for( localIndex const ei : resElementRegion )
    {
      reservoirRegionNames.insert( meshLevel.getElemManager()->getRegion( ei )->getName() );
    }

    // Check that each well model is compatible with all models in perforated reservoir regions
    MultiFluidBase const & wellFluid = *cm.getConstitutiveRelation< MultiFluidBase >( m_fluidModelNames[targetIndex] );
    RelativePermeabilityBase const & wellRelPerm = *cm.getConstitutiveRelation< RelativePermeabilityBase >( m_relPermModelNames[targetIndex] );
    for( localIndex resTargetIndex = 0; resTargetIndex < flowTargetRegionNames.size(); ++resTargetIndex )
    {
      if( reservoirRegionNames.count( flowTargetRegionNames[resTargetIndex] ) > 0 )
      {
        MultiFluidBase const & resFluid = *cm.getConstitutiveRelation< MultiFluidBase >( flowFluidModels[resTargetIndex] );
        CompareMultiphaseModels( wellFluid, resFluid );
        CompareMulticomponentModels( wellFluid, resFluid );

        RelativePermeabilityBase const & resRelPerm = *cm.getConstitutiveRelation< RelativePermeabilityBase >( flowRelPermModels[resTargetIndex] );
        CompareMultiphaseModels( wellRelPerm, resRelPerm );
      }
    }
  } );
}

void CompositionalMultiphaseWell::validateInjectionStreams( MeshLevel const & meshLevel ) const
{
  forTargetSubRegions< WellElementSubRegion >( meshLevel, [&]( localIndex const,
                                                               WellElementSubRegion const & subRegion )
  {
    WellControls const & wellControls = getWellControls( subRegion );

    // check well injection stream for injectors
    if( wellControls.getType() == WellControls::Type::INJECTOR )
    {
      arrayView1d< real64 const > const & injection = wellControls.getInjectionStream();
      real64 compFracSum = 0;
      for( localIndex ic = 0; ic < m_numComponents; ++ic )
      {
        real64 const compFrac = injection[ic];
        GEOSX_ERROR_IF( ( compFrac < 0.0 ) || ( compFrac > 1.0 ),
                        "Invalid injection stream for well " << subRegion.getName() );
        compFracSum += compFrac;
      }
      GEOSX_ERROR_IF( ( compFracSum < 1.0 - std::numeric_limits< real64 >::epsilon() ) ||
                      ( compFracSum > 1.0 + std::numeric_limits< real64 >::epsilon() ),
                      "Invalid injection stream for well " << subRegion.getName() );
    }
  } );
}

void CompositionalMultiphaseWell::initializePreSubGroups( Group * const rootGroup )
{
  WellSolverBase::initializePreSubGroups( rootGroup );

  DomainPartition * const domain = rootGroup->getGroup< DomainPartition >( keys::domain );
  MeshLevel & meshLevel = *domain->getMeshBody( 0 )->getMeshLevel( 0 );
  ConstitutiveManager const & cm = *domain->getConstitutiveManager();

  validateConstitutiveModels( meshLevel, cm );

  // Set key dimensions (phases, components) from one of the fluids - they should all be compatible
  MultiFluidBase const & fluid0 = *cm.getConstitutiveRelation< MultiFluidBase >( m_fluidModelNames[0] );
  m_numPhases     = fluid0.numFluidPhases();
  m_numComponents = fluid0.numFluidComponents();
  m_numDofPerWellElement = m_numComponents + 2; // 1 pressure + NC compositions + 1 connectionRate

  validateModelMapping< MultiFluidBase >( *meshLevel.getElemManager(), m_fluidModelNames );
  validateModelMapping< RelativePermeabilityBase >( *meshLevel.getElemManager(), m_relPermModelNames );
  validateInjectionStreams( meshLevel );

  forTargetSubRegions< WellElementSubRegion >( meshLevel, [&]( localIndex const,
                                                               WellElementSubRegion & subRegion )
  {
    resizeFields( subRegion );
  } );
}

void CompositionalMultiphaseWell::resizeFields( WellElementSubRegion & subRegion )
{
  PerforationData * const perforationData = subRegion.getPerforationData();

  localIndex const NC = m_numComponents;
  localIndex const NP = m_numPhases;

  subRegion.getReference< array2d< real64 > >( viewKeyStruct::globalCompDensityString ).resizeDimension< 1 >( NC );
  subRegion.getReference< array2d< real64 > >( viewKeyStruct::deltaGlobalCompDensityString ).resizeDimension< 1 >( NC );

  subRegion.getReference< array2d< real64 > >( viewKeyStruct::globalCompFractionString ).resizeDimension< 1 >( NC );
  subRegion.getReference< array3d< real64 > >( viewKeyStruct::dGlobalCompFraction_dGlobalCompDensityString ).resizeDimension< 1, 2 >( NC, NC );

  subRegion.getReference< array2d< real64 > >( viewKeyStruct::phaseVolumeFractionString ).resizeDimension< 1 >( NP );
  subRegion.getReference< array2d< real64 > >( viewKeyStruct::dPhaseVolumeFraction_dPressureString ).resizeDimension< 1 >( NP );
  subRegion.getReference< array3d< real64 > >( viewKeyStruct::dPhaseVolumeFraction_dGlobalCompDensityString ).resizeDimension< 1, 2 >( NP, NC );

  subRegion.getReference< array2d< real64 > >( viewKeyStruct::dTotalMassDensity_dGlobalCompDensityString ).resizeDimension< 1 >( NC );

  perforationData->getReference< array2d< real64 > >( viewKeyStruct::compPerforationRateString ).resizeDimension< 1 >( NC );
  perforationData->getReference< array3d< real64 > >( viewKeyStruct::dCompPerforationRate_dPresString ).resizeDimension< 1, 2 >( 2, NC );
  perforationData->getReference< array4d< real64 > >( viewKeyStruct::dCompPerforationRate_dCompString ).resizeDimension< 1, 2, 3 >( 2, NC, NC );

}

void CompositionalMultiphaseWell::initializePostInitialConditionsPreSubGroups( Group * const rootGroup )
{
  WellSolverBase::initializePostInitialConditionsPreSubGroups( rootGroup );

  DomainPartition * const domain = rootGroup->getGroup< DomainPartition >( keys::domain );
  MeshLevel & meshLevel = *domain->getMeshBody( 0 )->getMeshLevel( 0 );

  // loop over the wells
  forTargetSubRegions< WellElementSubRegion >( meshLevel, [&]( localIndex const targetIndex,
                                                               WellElementSubRegion & subRegion )
  {
    MultiFluidBase & fluid = getConstitutiveModel< MultiFluidBase >( subRegion, m_fluidModelNames[targetIndex] );
    fluid.setMassFlag( m_useMass );
  } );
}

void CompositionalMultiphaseWell::updateComponentFraction( WellElementSubRegion & subRegion ) const
{
  GEOSX_MARK_FUNCTION;

  // outputs
  arrayView2d< real64 > const & compFrac =
    subRegion.getReference< array2d< real64 > >( viewKeyStruct::globalCompFractionString );
  arrayView3d< real64 > const & dCompFrac_dCompDens =
    subRegion.getReference< array3d< real64 > >( viewKeyStruct::dGlobalCompFraction_dGlobalCompDensityString );

  // inputs
  arrayView2d< real64 const > const & compDens =
    subRegion.getReference< array2d< real64 > >( viewKeyStruct::globalCompDensityString );
  arrayView2d< real64 const > const & dCompDens =
    subRegion.getReference< array2d< real64 > >( viewKeyStruct::deltaGlobalCompDensityString );

<<<<<<< HEAD
  CompositionalMultiphaseBaseKernels::KernelLaunchSelector1< CompositionalMultiphaseBaseKernels::ComponentFractionKernel
                                                             >( NumFluidComponents(),
=======
  CompositionalMultiphaseFlowKernels::KernelLaunchSelector1< CompositionalMultiphaseFlowKernels::ComponentFractionKernel
                                                             >( numFluidComponents(),
>>>>>>> 66dd183a
                                                                subRegion.size(),
                                                                compDens,
                                                                dCompDens,
                                                                compFrac,
                                                                dCompFrac_dCompDens );
}

void CompositionalMultiphaseWell::updateFluidModel( WellElementSubRegion & subRegion, localIndex const targetIndex )
{
  GEOSX_MARK_FUNCTION;

  arrayView1d< real64 const > const & pres = subRegion.getReference< array1d< real64 > >( viewKeyStruct::pressureString );
  arrayView1d< real64 const > const & dPres = subRegion.getReference< array1d< real64 > >( viewKeyStruct::deltaPressureString );
  arrayView2d< real64 const > const & compFrac = subRegion.getReference< array2d< real64 > >( viewKeyStruct::globalCompFractionString );

  MultiFluidBase & fluid = getConstitutiveModel< MultiFluidBase >( subRegion, m_fluidModelNames[targetIndex] );

  constitutive::constitutiveUpdatePassThru( fluid, [&] ( auto & castedFluid )
  {
    typename TYPEOFREF( castedFluid ) ::KernelWrapper fluidWrapper = castedFluid.createKernelWrapper();

<<<<<<< HEAD
    CompositionalMultiphaseBaseKernels::FluidUpdateKernel::Launch< serialPolicy >( subRegion.size(),
=======
    CompositionalMultiphaseFlowKernels::FluidUpdateKernel::launch< serialPolicy >( subRegion.size(),
>>>>>>> 66dd183a
                                                                                   fluidWrapper,
                                                                                   pres,
                                                                                   dPres,
                                                                                   m_temperature,
                                                                                   compFrac );
  } );
}

void CompositionalMultiphaseWell::updatePhaseVolumeFraction( WellElementSubRegion & subRegion, localIndex const targetIndex ) const
{
  GEOSX_MARK_FUNCTION;

  // outputs

  arrayView2d< real64 > const & phaseVolFrac =
    subRegion.getReference< array2d< real64 > >( viewKeyStruct::phaseVolumeFractionString );
  arrayView2d< real64 > const & dPhaseVolFrac_dPres =
    subRegion.getReference< array2d< real64 > >( viewKeyStruct::dPhaseVolumeFraction_dPressureString );
  arrayView3d< real64 > const & dPhaseVolFrac_dCompDens =
    subRegion.getReference< array3d< real64 > >( viewKeyStruct::dPhaseVolumeFraction_dGlobalCompDensityString );

  // inputs

  arrayView3d< real64 const > const & dCompFrac_dCompDens =
    subRegion.getReference< array3d< real64 > >( viewKeyStruct::dGlobalCompFraction_dGlobalCompDensityString );
  arrayView2d< real64 const > const & compDens =
    subRegion.getReference< array2d< real64 > >( viewKeyStruct::globalCompDensityString );
  arrayView2d< real64 const > const & dCompDens =
    subRegion.getReference< array2d< real64 > >( viewKeyStruct::deltaGlobalCompDensityString );

  MultiFluidBase const & fluid = getConstitutiveModel< MultiFluidBase >( subRegion, m_fluidModelNames[targetIndex] );

  arrayView3d< real64 const > const & phaseFrac = fluid.phaseFraction();
  arrayView3d< real64 const > const & dPhaseFrac_dPres = fluid.dPhaseFraction_dPressure();
  arrayView4d< real64 const > const & dPhaseFrac_dComp = fluid.dPhaseFraction_dGlobalCompFraction();

  arrayView3d< real64 const > const & phaseDens = fluid.phaseDensity();
  arrayView3d< real64 const > const & dPhaseDens_dPres = fluid.dPhaseDensity_dPressure();
  arrayView4d< real64 const > const & dPhaseDens_dComp = fluid.dPhaseDensity_dGlobalCompFraction();

<<<<<<< HEAD
  CompositionalMultiphaseBaseKernels::KernelLaunchSelector2< CompositionalMultiphaseBaseKernels::PhaseVolumeFractionKernel
                                                             >( NumFluidComponents(), NumFluidPhases(),
=======
  CompositionalMultiphaseFlowKernels::KernelLaunchSelector2< CompositionalMultiphaseFlowKernels::PhaseVolumeFractionKernel
                                                             >( numFluidComponents(), numFluidPhases(),
>>>>>>> 66dd183a
                                                                subRegion.size(),
                                                                compDens,
                                                                dCompDens,
                                                                dCompFrac_dCompDens,
                                                                phaseDens,
                                                                dPhaseDens_dPres,
                                                                dPhaseDens_dComp,
                                                                phaseFrac,
                                                                dPhaseFrac_dPres,
                                                                dPhaseFrac_dComp,
                                                                phaseVolFrac,
                                                                dPhaseVolFrac_dPres,
                                                                dPhaseVolFrac_dCompDens );
}

void CompositionalMultiphaseWell::updateTotalMassDensity( WellElementSubRegion & subRegion, localIndex const targetIndex ) const
{
  // outputs

  arrayView1d< real64 > const & totalMassDens =
    subRegion.getReference< array1d< real64 > >( viewKeyStruct::totalMassDensityString );
  arrayView1d< real64 > const & dTotalMassDens_dPres =
    subRegion.getReference< array1d< real64 > >( viewKeyStruct::dTotalMassDensity_dPressureString );
  arrayView2d< real64 > const & dTotalMassDens_dCompDens =
    subRegion.getReference< array2d< real64 > >( viewKeyStruct::dTotalMassDensity_dGlobalCompDensityString );

  // inputs

  arrayView2d< real64 const > const & phaseVolFrac =
    subRegion.getReference< array2d< real64 > >( viewKeyStruct::phaseVolumeFractionString );
  arrayView2d< real64 const > const & dPhaseVolFrac_dPres =
    subRegion.getReference< array2d< real64 > >( viewKeyStruct::dPhaseVolumeFraction_dPressureString );
  arrayView3d< real64 const > const & dPhaseVolFrac_dCompDens =
    subRegion.getReference< array3d< real64 > >( viewKeyStruct::dPhaseVolumeFraction_dGlobalCompDensityString );

  arrayView3d< real64 const > const & dCompFrac_dCompDens =
    subRegion.getReference< array3d< real64 > >( viewKeyStruct::dGlobalCompFraction_dGlobalCompDensityString );

  MultiFluidBase const & fluid = getConstitutiveModel< MultiFluidBase >( subRegion, m_fluidModelNames[targetIndex] );

  arrayView3d< real64 const > const & phaseMassDens = fluid.phaseMassDensity();
  arrayView3d< real64 const > const & dPhaseMassDens_dPres = fluid.dPhaseMassDensity_dPressure();
  arrayView4d< real64 const > const & dPhaseMassDens_dComp = fluid.dPhaseMassDensity_dGlobalCompFraction();

  TotalMassDensityKernel::launch< parallelDevicePolicy<> >( subRegion.size(),
                                                            numFluidComponents(),
                                                            numFluidPhases(),
                                                            phaseVolFrac,
                                                            dPhaseVolFrac_dPres,
                                                            dPhaseVolFrac_dCompDens,
                                                            dCompFrac_dCompDens,
                                                            phaseMassDens,
                                                            dPhaseMassDens_dPres,
                                                            dPhaseMassDens_dComp,
                                                            totalMassDens,
                                                            dTotalMassDens_dPres,
                                                            dTotalMassDens_dCompDens );

}

void CompositionalMultiphaseWell::updateState( WellElementSubRegion & subRegion, localIndex const targetIndex )
{
  // update properties
  updateComponentFraction( subRegion );
  updateFluidModel( subRegion, targetIndex );
  updatePhaseVolumeFraction( subRegion, targetIndex );
  updateTotalMassDensity( subRegion, targetIndex );

  // update perforation rates
  computePerforationRates( subRegion, targetIndex );
}

void CompositionalMultiphaseWell::initializeWells( DomainPartition & domain )
{
  GEOSX_MARK_FUNCTION;

  localIndex const NC = m_numComponents;
  localIndex const NP = m_numPhases;

  MeshLevel & meshLevel = *domain.getMeshBody( 0 )->getMeshLevel( 0 );

  // loop over the wells
  forTargetSubRegions< WellElementSubRegion >( meshLevel, [&]( localIndex const targetIndex,
                                                               WellElementSubRegion & subRegion )
  {

    WellControls const & wellControls = getWellControls( subRegion );
    PerforationData const & perforationData = *subRegion.getPerforationData();

    // get well primary variables on well elements
    arrayView1d< real64 > const & wellElemPressure =
      subRegion.getReference< array1d< real64 > >( viewKeyStruct::pressureString );
    arrayView2d< real64 > const & wellElemCompDens =
      subRegion.getReference< array2d< real64 > >( viewKeyStruct::globalCompDensityString );
    arrayView1d< real64 > const & connRate =
      subRegion.getReference< array1d< real64 > >( viewKeyStruct::mixtureConnRateString );

    // get the info stored on well elements
    arrayView2d< real64 > const & wellElemCompFrac =
      subRegion.getReference< array2d< real64 > >( viewKeyStruct::globalCompFractionString );
    arrayView1d< real64 const > const & wellElemGravCoef =
      subRegion.getReference< array1d< real64 > >( viewKeyStruct::gravityCoefString );

    // get the element region, subregion, index
    arrayView1d< localIndex const > const & resElementRegion =
      perforationData.getReference< array1d< localIndex > >( PerforationData::viewKeyStruct::reservoirElementRegionString );
    arrayView1d< localIndex const > const & resElementSubRegion =
      perforationData.getReference< array1d< localIndex > >( PerforationData::viewKeyStruct::reservoirElementSubregionString );
    arrayView1d< localIndex const > const & resElementIndex =
      perforationData.getReference< array1d< localIndex > >( PerforationData::viewKeyStruct::reservoirElementIndexString );

    // 1) Loop over all perforations to compute an average mixture density and component fraction
    // 2) Initialize the reference pressure
    // 3) Estimate the pressures in the well elements using the average density
    PresCompFracInitializationKernel::launch< parallelDevicePolicy<> >( perforationData.size(),
                                                                        subRegion.size(),
                                                                        NC,
                                                                        NP,
                                                                        subRegion.isLocallyOwned(),
                                                                        subRegion.getTopRank(),
                                                                        perforationData.getNumPerforationsGlobal(),
                                                                        wellControls,
                                                                        m_resPres.toNestedViewConst(),
                                                                        m_resCompDens.toNestedViewConst(),
                                                                        m_resPhaseVolFrac.toNestedViewConst(),
                                                                        m_resPhaseMassDens.toNestedViewConst(),
                                                                        resElementRegion,
                                                                        resElementSubRegion,
                                                                        resElementIndex,
                                                                        wellElemGravCoef,
                                                                        wellElemPressure,
                                                                        wellElemCompFrac );

    // get well secondary variables on well elements
    MultiFluidBase & fluid = getConstitutiveModel< MultiFluidBase >( subRegion, m_fluidModelNames[targetIndex] );
    arrayView2d< real64 const > const & wellElemTotalDens = fluid.totalDensity();

    // 4) Back calculate component densities
    constitutive::constitutiveUpdatePassThru( fluid, [&] ( auto & castedFluid )
    {
      typename TYPEOFREF( castedFluid ) ::KernelWrapper fluidWrapper = castedFluid.createKernelWrapper();

<<<<<<< HEAD
      CompositionalMultiphaseBaseKernels::FluidUpdateKernel::Launch< serialPolicy >( subRegion.size(),
=======
      CompositionalMultiphaseFlowKernels::FluidUpdateKernel::launch< serialPolicy >( subRegion.size(),
>>>>>>> 66dd183a
                                                                                     fluidWrapper,
                                                                                     wellElemPressure,
                                                                                     m_temperature,
                                                                                     wellElemCompFrac );
    } );

    CompDensInitializationKernel::launch< parallelDevicePolicy<> >( subRegion.size(),
                                                                    NC,
                                                                    wellElemCompFrac,
                                                                    wellElemTotalDens,
                                                                    wellElemCompDens );

    // 5) Recompute the pressure-dependent properties
    // Note: I am leaving that here because I would like to use the perforationRates (computed in UpdateState)
    //       to better initialize the rates
    updateState( subRegion, targetIndex );

    // 6) Estimate the well rates
    // TODO: initialize rates using perforation rates
    SinglePhaseWellKernels::RateInitializationKernel::launch< parallelDevicePolicy<> >( subRegion.size(),
                                                                                        wellControls,
                                                                                        connRate );


  } );
}

void CompositionalMultiphaseWell::assembleFluxTerms( real64 const GEOSX_UNUSED_PARAM( time_n ),
                                                     real64 const dt,
                                                     DomainPartition const & domain,
                                                     DofManager const & dofManager,
                                                     CRSMatrixView< real64, globalIndex const > const & localMatrix,
                                                     arrayView1d< real64 > const & localRhs )
{
  GEOSX_MARK_FUNCTION;

  MeshLevel const & meshLevel = *domain.getMeshBody( 0 )->getMeshLevel( 0 );

  // loop over the wells
  forTargetSubRegions< WellElementSubRegion >( meshLevel, [&]( localIndex const,
                                                               WellElementSubRegion const & subRegion )
  {
    WellControls const & wellControls = getWellControls( subRegion );

    // get a reference to the degree-of-freedom numbers
    string const wellDofKey = dofManager.getKey( wellElementDofName() );
    arrayView1d< globalIndex const > const & wellElemDofNumber =
      subRegion.getReference< array1d< globalIndex > >( wellDofKey );
    arrayView1d< localIndex const > const & nextWellElemIndex =
      subRegion.getReference< array1d< localIndex > >( WellElementSubRegion::viewKeyStruct::nextWellElementIndexString );

    // get a reference to the primary variables on well elements
    arrayView1d< real64 const > const & connRate =
      subRegion.getReference< array1d< real64 > >( viewKeyStruct::mixtureConnRateString );
    arrayView1d< real64 const > const & dConnRate =
      subRegion.getReference< array1d< real64 > >( viewKeyStruct::deltaMixtureConnRateString );

    // get the info stored on well elements
    arrayView2d< real64 const > const & wellElemCompFrac =
      subRegion.getReference< array2d< real64 > >( viewKeyStruct::globalCompFractionString );
    arrayView3d< real64 const > const & dWellElemCompFrac_dCompDens =
      subRegion.getReference< array3d< real64 > >( viewKeyStruct::dGlobalCompFraction_dGlobalCompDensityString );

    FluxKernel::launch< parallelDevicePolicy<> >( subRegion.size(),
                                                  dofManager.rankOffset(),
                                                  numFluidComponents(),
                                                  numDofPerResElement(),
                                                  wellControls,
                                                  wellElemDofNumber,
                                                  nextWellElemIndex,
                                                  connRate,
                                                  dConnRate,
                                                  wellElemCompFrac,
                                                  dWellElemCompFrac_dCompDens,
                                                  dt,
                                                  localMatrix,
                                                  localRhs );
  } );
}

void CompositionalMultiphaseWell::assembleVolumeBalanceTerms( real64 const GEOSX_UNUSED_PARAM( time_n ),
                                                              real64 const GEOSX_UNUSED_PARAM( dt ),
                                                              DomainPartition const & domain,
                                                              DofManager const & dofManager,
                                                              CRSMatrixView< real64, globalIndex const > const & localMatrix,
                                                              arrayView1d< real64 > const & localRhs )
{
  GEOSX_MARK_FUNCTION;

  MeshLevel const & meshLevel = *domain.getMeshBody( 0 )->getMeshLevel( 0 );

  forTargetSubRegions< WellElementSubRegion >( meshLevel, [&]( localIndex const,
                                                               WellElementSubRegion const & subRegion )
  {
    // get the degrees of freedom and ghosting info
    string const wellDofKey = dofManager.getKey( wellElementDofName() );
    arrayView1d< globalIndex const > const & wellElemDofNumber =
      subRegion.getReference< array1d< globalIndex > >( wellDofKey );
    arrayView1d< integer const > const & wellElemGhostRank = subRegion.ghostRank();

    // get the properties on the well element
    arrayView2d< real64 const > const & wellElemPhaseVolFrac =
      subRegion.getReference< array2d< real64 > >( viewKeyStruct::phaseVolumeFractionString );
    arrayView2d< real64 const > const & dWellElemPhaseVolFrac_dPres =
      subRegion.getReference< array2d< real64 > >( viewKeyStruct::dPhaseVolumeFraction_dPressureString );
    arrayView3d< real64 const > const & dWellElemPhaseVolFrac_dComp =
      subRegion.getReference< array3d< real64 > >( viewKeyStruct::dPhaseVolumeFraction_dGlobalCompDensityString );

    arrayView1d< real64 const > const & wellElemVolume =
      subRegion.getReference< array1d< real64 > >( ElementSubRegionBase::viewKeyStruct::elementVolumeString );

    VolumeBalanceKernel::launch< parallelDevicePolicy<> >( subRegion.size(),
                                                           numFluidComponents(),
                                                           numFluidPhases(),
                                                           numDofPerWellElement(),
                                                           dofManager.rankOffset(),
                                                           wellElemDofNumber,
                                                           wellElemGhostRank,
                                                           wellElemPhaseVolFrac,
                                                           dWellElemPhaseVolFrac_dPres,
                                                           dWellElemPhaseVolFrac_dComp,
                                                           wellElemVolume,
                                                           localMatrix,
                                                           localRhs );
  } );
}


real64
CompositionalMultiphaseWell::calculateResidualNorm( DomainPartition const & domain,
                                                    DofManager const & dofManager,
                                                    arrayView1d< real64 const > const & localRhs )
{
  GEOSX_MARK_FUNCTION;

  MeshLevel const & meshLevel = *domain.getMeshBody( 0 )->getMeshLevel( 0 );

  real64 localResidualNorm = 0;
  forTargetSubRegions< WellElementSubRegion >( meshLevel, [&]( localIndex const targetIndex,
                                                               WellElementSubRegion const & subRegion )
  {
    // get the degree of freedom numbers
    string const wellDofKey = dofManager.getKey( wellElementDofName() );
    arrayView1d< globalIndex const > const & wellElemDofNumber =
      subRegion.getReference< array1d< globalIndex > >( wellDofKey );
    arrayView1d< integer const > const & wellElemGhostRank = subRegion.ghostRank();
    arrayView1d< real64 const > const & wellElemVolume =
      subRegion.getReference< array1d< real64 > >( ElementSubRegionBase::viewKeyStruct::elementVolumeString );

    MultiFluidBase const & fluid = getConstitutiveModel< MultiFluidBase >( subRegion, m_fluidModelNames[targetIndex] );
    arrayView2d< real64 const > const & totalDens = fluid.totalDensity();

    ResidualNormKernel::launch< parallelDevicePolicy<>,
                                parallelDeviceReduce >( localRhs,
                                                        dofManager.rankOffset(),
                                                        numFluidComponents(),
                                                        numDofPerWellElement(),
                                                        wellElemDofNumber,
                                                        wellElemGhostRank,
                                                        wellElemVolume,
                                                        totalDens,
                                                        &localResidualNorm );
  } );
  return sqrt( MpiWrapper::sum( localResidualNorm, MPI_COMM_GEOSX ) );
}

real64
CompositionalMultiphaseWell::scalingForSystemSolution( DomainPartition const & domain,
                                                       DofManager const & dofManager,
                                                       arrayView1d< real64 const > const & localSolution )
{
  GEOSX_MARK_FUNCTION;

  // check if we want to rescale the Newton update
  if( m_maxCompFracChange >= 1.0 )
  {
    // no rescaling wanted, we just return 1.0;
    return 1.0;
  }

  MeshLevel const & meshLevel = *domain.getMeshBody( 0 )->getMeshLevel( 0 );

  real64 scalingFactor = 1.0;
  forTargetSubRegions< WellElementSubRegion >( meshLevel, [&]( localIndex const,
                                                               WellElementSubRegion const & subRegion )
  {
    // get the degree of freedom numbers on well elements and ghosting info
    string const wellDofKey = dofManager.getKey( wellElementDofName() );
    arrayView1d< globalIndex const > const & wellElemDofNumber =
      subRegion.getReference< array1d< globalIndex > >( wellDofKey );
    arrayView1d< integer const > const & wellElemGhostRank = subRegion.ghostRank();

    // get a reference to the primary variables on well elements
    arrayView2d< real64 const > const & wellElemCompDens =
      subRegion.getReference< array2d< real64 > >( viewKeyStruct::globalCompDensityString );
    arrayView2d< real64 const > const & dWellElemCompDens =
      subRegion.getReference< array2d< real64 > >( viewKeyStruct::deltaGlobalCompDensityString );

    real64 const subRegionScalingFactor =
      SolutionScalingKernel::launch< parallelDevicePolicy<>,
                                     parallelDeviceReduce >( localSolution,
                                                             dofManager.rankOffset(),
                                                             numFluidComponents(),
                                                             wellElemDofNumber,
                                                             wellElemGhostRank,
                                                             wellElemCompDens,
                                                             dWellElemCompDens,
                                                             m_maxCompFracChange );


    if( subRegionScalingFactor < scalingFactor )
    {
      scalingFactor = subRegionScalingFactor;
    }
  } );

  return LvArray::math::max( MpiWrapper::min( scalingFactor, MPI_COMM_GEOSX ), m_minScalingFactor );
}

bool
CompositionalMultiphaseWell::checkSystemSolution( DomainPartition const & domain,
                                                  DofManager const & dofManager,
                                                  arrayView1d< real64 const > const & localSolution,
                                                  real64 const scalingFactor )
{
  GEOSX_MARK_FUNCTION;

  MeshLevel const & meshLevel = *domain.getMeshBody( 0 )->getMeshLevel( 0 );

  int localCheck = 1;
  forTargetSubRegions< WellElementSubRegion >( meshLevel, [&]( localIndex const,
                                                               WellElementSubRegion const & subRegion )
  {
    // get the degree of freedom numbers on well elements and ghosting info
    string const wellDofKey = dofManager.getKey( wellElementDofName() );
    arrayView1d< globalIndex const > const & wellElemDofNumber =
      subRegion.getReference< array1d< globalIndex > >( wellDofKey );
    arrayView1d< integer const > const & wellElemGhostRank = subRegion.ghostRank();

    // get a reference to the primary variables on well elements
    arrayView1d< real64 const > const & wellElemPressure =
      subRegion.getReference< array1d< real64 > >( viewKeyStruct::pressureString );
    arrayView1d< real64 const > const & dWellElemPressure =
      subRegion.getReference< array1d< real64 > >( viewKeyStruct::deltaPressureString );

    arrayView2d< real64 const > const & wellElemCompDens =
      subRegion.getReference< array2d< real64 > >( viewKeyStruct::globalCompDensityString );
    arrayView2d< real64 const > const & dWellElemCompDens =
      subRegion.getReference< array2d< real64 > >( viewKeyStruct::deltaGlobalCompDensityString );

    localIndex const subRegionSolutionCheck =
      SolutionCheckKernel::launch< parallelDevicePolicy<>,
                                   parallelDeviceReduce >( localSolution,
                                                           dofManager.rankOffset(),
                                                           numFluidComponents(),
                                                           wellElemDofNumber,
                                                           wellElemGhostRank,
                                                           wellElemPressure,
                                                           dWellElemPressure,
                                                           wellElemCompDens,
                                                           dWellElemCompDens,
                                                           m_allowCompDensChopping,
                                                           scalingFactor );

    if( subRegionSolutionCheck == 0 )
    {
      localCheck = 0;
    }
  } );
  return MpiWrapper::min( localCheck );
}

void CompositionalMultiphaseWell::computePerforationRates( WellElementSubRegion & subRegion,
                                                           localIndex const GEOSX_UNUSED_PARAM( targetIndex ) )
{
  GEOSX_MARK_FUNCTION;

  PerforationData * const perforationData = subRegion.getPerforationData();

  // get depth
  arrayView1d< real64 const > const & wellElemGravCoef =
    subRegion.getReference< array1d< real64 > >( viewKeyStruct::gravityCoefString );

  // get well primary variables on well elements
  arrayView1d< real64 const > const & wellElemPres =
    subRegion.getReference< array1d< real64 > >( viewKeyStruct::pressureString );
  arrayView1d< real64 const > const & dWellElemPres =
    subRegion.getReference< array1d< real64 > >( viewKeyStruct::deltaPressureString );

  arrayView2d< real64 const > const & wellElemCompDens =
    subRegion.getReference< array2d< real64 > >( viewKeyStruct::globalCompDensityString );
  arrayView2d< real64 const > const & dWellElemCompDens =
    subRegion.getReference< array2d< real64 > >( viewKeyStruct::deltaGlobalCompDensityString );

  arrayView1d< real64 const > const & wellElemTotalMassDens =
    subRegion.getReference< array1d< real64 > >( viewKeyStruct::totalMassDensityString );
  arrayView1d< real64 const > const & dWellElemTotalMassDens_dPres =
    subRegion.getReference< array1d< real64 > >( viewKeyStruct::dTotalMassDensity_dPressureString );
  arrayView2d< real64 const > const & dWellElemTotalMassDens_dCompDens =
    subRegion.getReference< array2d< real64 > >( viewKeyStruct::dTotalMassDensity_dGlobalCompDensityString );

  arrayView2d< real64 const > const & wellElemCompFrac =
    subRegion.getReference< array2d< real64 > >( viewKeyStruct::globalCompFractionString );
  arrayView3d< real64 const > const & dWellElemCompFrac_dCompDens =
    subRegion.getReference< array3d< real64 > >( viewKeyStruct::dGlobalCompFraction_dGlobalCompDensityString );

  // get well variables on perforations
  arrayView1d< real64 const > const & perfGravCoef =
    perforationData->getReference< array1d< real64 > >( viewKeyStruct::gravityCoefString );
  arrayView1d< localIndex const > const & perfWellElemIndex =
    perforationData->getReference< array1d< localIndex > >( PerforationData::viewKeyStruct::wellElementIndexString );
  arrayView1d< real64 const > const & perfTrans =
    perforationData->getReference< array1d< real64 > >( PerforationData::viewKeyStruct::wellTransmissibilityString );

  arrayView2d< real64 > const & compPerfRate =
    perforationData->getReference< array2d< real64 > >( viewKeyStruct::compPerforationRateString );
  arrayView3d< real64 > const & dCompPerfRate_dPres =
    perforationData->getReference< array3d< real64 > >( viewKeyStruct::dCompPerforationRate_dPresString );
  arrayView4d< real64 > const & dCompPerfRate_dComp =
    perforationData->getReference< array4d< real64 > >( viewKeyStruct::dCompPerforationRate_dCompString );

  // get the element region, subregion, index
  arrayView1d< localIndex const > const & resElementRegion =
    perforationData->getReference< array1d< localIndex > >( PerforationData::viewKeyStruct::reservoirElementRegionString );
  arrayView1d< localIndex const > const & resElementSubRegion =
    perforationData->getReference< array1d< localIndex > >( PerforationData::viewKeyStruct::reservoirElementSubregionString );
  arrayView1d< localIndex const > const & resElementIndex =
    perforationData->getReference< array1d< localIndex > >( PerforationData::viewKeyStruct::reservoirElementIndexString );

  PerforationKernel::launch< parallelDevicePolicy<> >( perforationData->size(),
                                                       numFluidComponents(),
                                                       numFluidPhases(),
                                                       m_resPres.toNestedViewConst(),
                                                       m_deltaResPres.toNestedViewConst(),
                                                       m_resPhaseMob.toNestedViewConst(),
                                                       m_dResPhaseMob_dPres.toNestedViewConst(),
                                                       m_dResPhaseMob_dCompDens.toNestedViewConst(),
                                                       m_dResPhaseVolFrac_dPres.toNestedViewConst(),
                                                       m_dResPhaseVolFrac_dCompDens.toNestedViewConst(),
                                                       m_dResCompFrac_dCompDens.toNestedViewConst(),
                                                       m_resPhaseVisc.toNestedViewConst(),
                                                       m_dResPhaseVisc_dPres.toNestedViewConst(),
                                                       m_dResPhaseVisc_dComp.toNestedViewConst(),
                                                       m_resPhaseCompFrac.toNestedViewConst(),
                                                       m_dResPhaseCompFrac_dPres.toNestedViewConst(),
                                                       m_dResPhaseCompFrac_dComp.toNestedViewConst(),
                                                       m_resPhaseRelPerm.toNestedViewConst(),
                                                       m_dResPhaseRelPerm_dPhaseVolFrac.toNestedViewConst(),
                                                       wellElemGravCoef,
                                                       wellElemPres,
                                                       dWellElemPres,
                                                       wellElemCompDens,
                                                       dWellElemCompDens,
                                                       wellElemTotalMassDens,
                                                       dWellElemTotalMassDens_dPres,
                                                       dWellElemTotalMassDens_dCompDens,
                                                       wellElemCompFrac,
                                                       dWellElemCompFrac_dCompDens,
                                                       perfGravCoef,
                                                       perfWellElemIndex,
                                                       perfTrans,
                                                       resElementRegion,
                                                       resElementSubRegion,
                                                       resElementIndex,
                                                       compPerfRate,
                                                       dCompPerfRate_dPres,
                                                       dCompPerfRate_dComp );

}


void
CompositionalMultiphaseWell::applySystemSolution( DofManager const & dofManager,
                                                  arrayView1d< real64 const > const & localSolution,
                                                  real64 const scalingFactor,
                                                  DomainPartition & domain )
{
  // update all the fields using the global damping coefficients
  dofManager.addVectorToField( localSolution,
                               wellElementDofName(),
                               viewKeyStruct::deltaPressureString,
                               scalingFactor,
                               0, 1 );

  dofManager.addVectorToField( localSolution,
                               wellElementDofName(),
                               viewKeyStruct::deltaGlobalCompDensityString,
                               scalingFactor,
                               1, m_numDofPerWellElement - 1 );

  dofManager.addVectorToField( localSolution,
                               wellElementDofName(),
                               viewKeyStruct::deltaMixtureConnRateString,
                               scalingFactor,
                               m_numDofPerWellElement - 1, m_numDofPerWellElement );

  // if component density chopping is allowed, some component densities may be negative after the update
  // these negative component densities are set to zero in this function
  if( m_allowCompDensChopping )
  {
    chopNegativeDensities( domain );
  }

  // synchronize
  std::map< string, string_array > fieldNames;
  fieldNames["elems"].emplace_back( string( viewKeyStruct::deltaPressureString ) );
  fieldNames["elems"].emplace_back( string( viewKeyStruct::deltaGlobalCompDensityString ) );
  fieldNames["elems"].emplace_back( string( viewKeyStruct::deltaMixtureConnRateString ) );
  CommunicationTools::synchronizeFields( fieldNames,
                                         domain.getMeshBody( 0 )->getMeshLevel( 0 ),
                                         domain.getNeighbors(),
                                         true );

  // update properties
  updateStateAll( domain );

}

void CompositionalMultiphaseWell::chopNegativeDensities( DomainPartition & domain )
{
  MeshLevel & meshLevel = *domain.getMeshBody( 0 )->getMeshLevel( 0 );
  localIndex const NC = m_numComponents;

  forTargetSubRegions< WellElementSubRegion >( meshLevel, [&]( localIndex const,
                                                               WellElementSubRegion & subRegion )
  {
    arrayView1d< integer const > const & wellElemGhostRank = subRegion.ghostRank();

    arrayView2d< real64 const > const & wellElemCompDens =
      subRegion.getReference< array2d< real64 > >( viewKeyStruct::globalCompDensityString );
    arrayView2d< real64 > const & dWellElemCompDens =
      subRegion.getReference< array2d< real64 > >( viewKeyStruct::deltaGlobalCompDensityString );

    forAll< parallelDevicePolicy<> >( subRegion.size(), [=] GEOSX_HOST_DEVICE ( localIndex const iwelem )
    {
      if( wellElemGhostRank[iwelem] < 0 )
      {
        for( localIndex ic = 0; ic < NC; ++ic )
        {
          // get the latest component density (i.e., after the update of dWellElemCompDens)
          real64 const newDens = wellElemCompDens[iwelem][ic] + dWellElemCompDens[iwelem][ic];
          // we allowed for some densities to be slightly negative in CheckSystemSolution
          // if the new density is negative, chop back to zero
          if( newDens < 0 )
          {
            dWellElemCompDens[iwelem][ic] = -wellElemCompDens[iwelem][ic];
          }
        }
      }
    } );
  } );
}


void CompositionalMultiphaseWell::resetStateToBeginningOfStep( DomainPartition & domain )
{
  MeshLevel & meshLevel = *domain.getMeshBody( 0 )->getMeshLevel( 0 );
  localIndex const NC = m_numComponents;

  forTargetSubRegions< WellElementSubRegion >( meshLevel, [&]( localIndex const,
                                                               WellElementSubRegion & subRegion )
  {

    // get a reference to the primary variables on well elements
    arrayView1d< real64 > const & dWellElemPressure =
      subRegion.getReference< array1d< real64 > >( viewKeyStruct::deltaPressureString );
    arrayView2d< real64 > const & dWellElemGlobalCompDensity =
      subRegion.getReference< array2d< real64 > >( viewKeyStruct::deltaGlobalCompDensityString );
    arrayView1d< real64 > const & dConnRate =
      subRegion.getReference< array1d< real64 > >( viewKeyStruct::deltaMixtureConnRateString );

    forAll< parallelDevicePolicy<> >( subRegion.size(), [=] GEOSX_HOST_DEVICE ( localIndex const iwelem )
    {
      // extract solution and apply to dP
      dWellElemPressure[iwelem] = 0;
      dConnRate[iwelem] = 0;
      for( localIndex ic = 0; ic < NC; ++ic )
      {
        dWellElemGlobalCompDensity[iwelem][ic] = 0;
      }
    } );
  } );

  // call constitutive models
  updateStateAll( domain );
}


void CompositionalMultiphaseWell::resetViews( DomainPartition & domain )
{
  WellSolverBase::resetViews( domain );

  MeshLevel & mesh = *domain.getMeshBody( 0 )->getMeshLevel( 0 );
  ElementRegionManager & elemManager = *mesh.getElemManager();

<<<<<<< HEAD
  CompositionalMultiphaseBase & flowSolver = *getParent()->GetGroup< CompositionalMultiphaseBase >( GetFlowSolverName() );
=======
  CompositionalMultiphaseFlow & flowSolver = *getParent()->getGroup< CompositionalMultiphaseFlow >( getFlowSolverName() );
>>>>>>> 66dd183a

  {
    using keys = CompositionalMultiphaseBase::viewKeyStruct;

    m_resPres.clear();
    m_resPres = elemManager.constructArrayViewAccessor< real64, 1 >( keys::pressureString );
    m_resPres.setName( getName() + "/accessors/" + keys::pressureString );

    m_deltaResPres.clear();
    m_deltaResPres = elemManager.constructArrayViewAccessor< real64, 1 >( keys::deltaPressureString );
    m_deltaResPres.setName( getName() + "/accessors/" + keys::deltaPressureString );

    m_resCompDens.clear();
    m_resCompDens = elemManager.constructArrayViewAccessor< real64, 2 >( keys::globalCompDensityString );
    m_resCompDens.setName( getName() + "/accessors/" + keys::globalCompDensityString );

    m_dResCompFrac_dCompDens.clear();
    m_dResCompFrac_dCompDens = elemManager.constructArrayViewAccessor< real64, 3 >( keys::dGlobalCompFraction_dGlobalCompDensityString );
    m_dResCompFrac_dCompDens.setName( getName() + "/accessors/" + keys::dGlobalCompFraction_dGlobalCompDensityString );

    m_resPhaseMob.clear();
    m_resPhaseMob = elemManager.constructArrayViewAccessor< real64, 2 >( keys::phaseMobilityString );
    m_resPhaseMob.setName( getName() + "/accessors/" + keys::phaseMobilityString );

    m_dResPhaseMob_dPres.clear();
    m_dResPhaseMob_dPres = elemManager.constructArrayViewAccessor< real64, 2 >( keys::dPhaseMobility_dPressureString );
    m_dResPhaseMob_dPres.setName( getName() + "/accessors/" + keys::dPhaseMobility_dPressureString );

    m_dResPhaseMob_dCompDens.clear();
    m_dResPhaseMob_dCompDens = elemManager.constructArrayViewAccessor< real64, 3 >( keys::dPhaseMobility_dGlobalCompDensityString );
    m_dResPhaseMob_dCompDens.setName( getName() + "/accessors/" + keys::dPhaseMobility_dGlobalCompDensityString );

    m_resPhaseVolFrac.clear();
    m_resPhaseVolFrac = elemManager.constructArrayViewAccessor< real64, 2 >( keys::phaseVolumeFractionString );
    m_resPhaseVolFrac.setName( getName() + "/accessors/" + keys::phaseVolumeFractionString );

    m_dResPhaseVolFrac_dPres.clear();
    m_dResPhaseVolFrac_dPres = elemManager.constructArrayViewAccessor< real64, 2 >( keys::dPhaseVolumeFraction_dPressureString );
    m_dResPhaseVolFrac_dPres.setName( getName() + "/accessors/" + keys::dPhaseVolumeFraction_dPressureString );

    m_dResPhaseVolFrac_dCompDens.clear();
    m_dResPhaseVolFrac_dCompDens = elemManager.constructArrayViewAccessor< real64, 3 >( keys::dPhaseVolumeFraction_dGlobalCompDensityString );
    m_dResPhaseVolFrac_dCompDens.setName( getName() + "/accessors/" + keys::dPhaseVolumeFraction_dGlobalCompDensityString );

  }
  {
    using keys = MultiFluidBase::viewKeyStruct;

    m_resPhaseMassDens.clear();
    m_resPhaseMassDens = elemManager.constructMaterialArrayViewAccessor< real64, 3 >( keys::phaseMassDensityString,
                                                                                      flowSolver.targetRegionNames(),
                                                                                      flowSolver.fluidModelNames() );
    m_resPhaseMassDens.setName( getName() + "/accessors/" + keys::phaseMassDensityString );

    m_resPhaseVisc.clear();
    m_resPhaseVisc = elemManager.constructMaterialArrayViewAccessor< real64, 3 >( keys::phaseViscosityString,
                                                                                  flowSolver.targetRegionNames(),
                                                                                  flowSolver.fluidModelNames() );
    m_resPhaseVisc.setName( getName() + "/accessors/" + keys::phaseViscosityString );

    m_dResPhaseVisc_dPres.clear();
    m_dResPhaseVisc_dPres = elemManager.constructMaterialArrayViewAccessor< real64, 3 >( keys::dPhaseViscosity_dPressureString,
                                                                                         flowSolver.targetRegionNames(),
                                                                                         flowSolver.fluidModelNames() );
    m_dResPhaseVisc_dPres.setName( getName() + "/accessors/" + keys::dPhaseViscosity_dPressureString );

    m_dResPhaseVisc_dComp.clear();
    m_dResPhaseVisc_dComp = elemManager.constructMaterialArrayViewAccessor< real64, 4 >( keys::dPhaseViscosity_dGlobalCompFractionString,
                                                                                         flowSolver.targetRegionNames(),
                                                                                         flowSolver.fluidModelNames() );
    m_dResPhaseVisc_dComp.setName( getName() + "/accessors/" + keys::dPhaseViscosity_dGlobalCompFractionString );

    m_resPhaseCompFrac.clear();
    m_resPhaseCompFrac = elemManager.constructMaterialArrayViewAccessor< real64, 4 >( keys::phaseCompFractionString,
                                                                                      flowSolver.targetRegionNames(),
                                                                                      flowSolver.fluidModelNames() );
    m_resPhaseCompFrac.setName( getName() + "/accessors/" + keys::phaseCompFractionString );

    m_dResPhaseCompFrac_dPres.clear();
    m_dResPhaseCompFrac_dPres = elemManager.constructMaterialArrayViewAccessor< real64, 4 >( keys::dPhaseCompFraction_dPressureString,
                                                                                             flowSolver.targetRegionNames(),
                                                                                             flowSolver.fluidModelNames() );
    m_dResPhaseCompFrac_dPres.setName( getName() + "/accessors/" + keys::dPhaseCompFraction_dPressureString );

    m_dResPhaseCompFrac_dComp.clear();
    m_dResPhaseCompFrac_dComp = elemManager.constructMaterialArrayViewAccessor< real64, 5 >( keys::dPhaseCompFraction_dGlobalCompFractionString,
                                                                                             flowSolver.targetRegionNames(),
                                                                                             flowSolver.fluidModelNames() );
    m_dResPhaseCompFrac_dComp.setName( getName() + "/accessors/" + keys::dPhaseCompFraction_dGlobalCompFractionString );

  }
  {
    using keys = RelativePermeabilityBase::viewKeyStruct;

    m_resPhaseRelPerm.clear();
    m_resPhaseRelPerm = elemManager.constructMaterialArrayViewAccessor< real64, 3 >( keys::phaseRelPermString,
                                                                                     flowSolver.targetRegionNames(),
                                                                                     flowSolver.relPermModelNames() );
    m_resPhaseRelPerm.setName( getName() + "/accessors/" + keys::phaseRelPermString );

    m_dResPhaseRelPerm_dPhaseVolFrac.clear();
    m_dResPhaseRelPerm_dPhaseVolFrac = elemManager.constructMaterialArrayViewAccessor< real64, 4 >( keys::dPhaseRelPerm_dPhaseVolFractionString,
                                                                                                    flowSolver.targetRegionNames(),
                                                                                                    flowSolver.relPermModelNames() );
    m_dResPhaseRelPerm_dPhaseVolFrac.setName( getName() + "/accessors/" + keys::dPhaseRelPerm_dPhaseVolFractionString );

  }
}


void CompositionalMultiphaseWell::formPressureRelations( DomainPartition const & domain,
                                                         DofManager const & dofManager,
                                                         CRSMatrixView< real64, globalIndex const > const & localMatrix,
                                                         arrayView1d< real64 > const & localRhs )
{
  GEOSX_MARK_FUNCTION;

  MeshLevel const & meshLevel = *domain.getMeshBody( 0 )->getMeshLevel( 0 );

  forTargetSubRegions< WellElementSubRegion >( meshLevel, [&]( localIndex const,
                                                               WellElementSubRegion const & subRegion )
  {

    WellControls & wellControls = getWellControls( subRegion );

    // get the degrees of freedom, depth info, next welem index
    string const wellDofKey = dofManager.getKey( wellElementDofName() );
    arrayView1d< globalIndex const > const & wellElemDofNumber =
      subRegion.getReference< array1d< globalIndex > >( wellDofKey );
    arrayView1d< real64 const > const & wellElemGravCoef =
      subRegion.getReference< array1d< real64 > >( viewKeyStruct::gravityCoefString );
    arrayView1d< localIndex const > const & nextWellElemIndex =
      subRegion.getReference< array1d< localIndex > >( WellElementSubRegion::viewKeyStruct::nextWellElementIndexString );

    // get primary variables on well elements
    arrayView1d< real64 const > const & wellElemPres =
      subRegion.getReference< array1d< real64 > >( viewKeyStruct::pressureString );
    arrayView1d< real64 const > const & dWellElemPres =
      subRegion.getReference< array1d< real64 > >( viewKeyStruct::deltaPressureString );
    arrayView1d< real64 const > const & connRate =
      subRegion.getReference< array1d< real64 > >( viewKeyStruct::mixtureConnRateString );
    arrayView1d< real64 const > const & dConnRate =
      subRegion.getReference< array1d< real64 > >( viewKeyStruct::deltaMixtureConnRateString );

    // get total mass density on well elements (for potential calculations)
    arrayView1d< real64 const > const & wellElemTotalMassDens =
      subRegion.getReference< array1d< real64 > >( viewKeyStruct::totalMassDensityString );
    arrayView1d< real64 const > const & dWellElemTotalMassDens_dPres =
      subRegion.getReference< array1d< real64 > >( viewKeyStruct::dTotalMassDensity_dPressureString );
    arrayView2d< real64 const > const & dWellElemTotalMassDens_dCompDens =
      subRegion.getReference< array2d< real64 > >( viewKeyStruct::dTotalMassDensity_dGlobalCompDensityString );


    localIndex const controlHasSwitched =
      PressureRelationKernel::launch< parallelDevicePolicy<>,
                                      parallelDeviceReduce >( subRegion.size(),
                                                              dofManager.rankOffset(),
                                                              subRegion.isLocallyOwned(),
                                                              numFluidComponents(),
                                                              numDofPerResElement(),
                                                              wellControls,
                                                              wellElemDofNumber,
                                                              wellElemGravCoef,
                                                              nextWellElemIndex,
                                                              connRate,
                                                              dConnRate,
                                                              wellElemPres,
                                                              dWellElemPres,
                                                              wellElemTotalMassDens,
                                                              dWellElemTotalMassDens_dPres,
                                                              dWellElemTotalMassDens_dCompDens,
                                                              localMatrix,
                                                              localRhs );
    if( controlHasSwitched == 1 )
    {
      if( wellControls.getControl() == WellControls::Control::BHP )
      {
        wellControls.setControl( WellControls::Control::LIQUIDRATE,
                                 wellControls.getTargetRate() );
        GEOSX_LOG_LEVEL_RANK_0( 1, "Control switch for well " << subRegion.getName()
                                                              << " from BHP constraint to rate constraint" );
      }
      else
      {
        wellControls.setControl( WellControls::Control::BHP,
                                 wellControls.getTargetBHP() );

        GEOSX_LOG_LEVEL_RANK_0( 1, "Control switch for well " << subRegion.getName()
                                                              << " from rate constraint to BHP constraint" );
      }
    }


  } );
}


void CompositionalMultiphaseWell::implicitStepComplete( real64 const & GEOSX_UNUSED_PARAM( time ),
                                                        real64 const & GEOSX_UNUSED_PARAM( dt ),
                                                        DomainPartition & domain )
{
  MeshLevel & meshLevel = *domain.getMeshBody( 0 )->getMeshLevel( 0 );
  localIndex const NC = m_numComponents;

  forTargetSubRegions< WellElementSubRegion >( meshLevel, [&]( localIndex const,
                                                               WellElementSubRegion & subRegion )
  {

    // get a reference to the primary variables on well elements
    arrayView1d< real64 > const & wellElemPressure =
      subRegion.getReference< array1d< real64 > >( viewKeyStruct::pressureString );
    arrayView1d< real64 const > const & dWellElemPressure =
      subRegion.getReference< array1d< real64 > >( viewKeyStruct::deltaPressureString );

    arrayView2d< real64 > const & wellElemGlobalCompDensity =
      subRegion.getReference< array2d< real64 > >( viewKeyStruct::globalCompDensityString );
    arrayView2d< real64 const > const & dWellElemGlobalCompDensity =
      subRegion.getReference< array2d< real64 > >( viewKeyStruct::deltaGlobalCompDensityString );

    arrayView1d< real64 > const & connRate =
      subRegion.getReference< array1d< real64 > >( viewKeyStruct::mixtureConnRateString );
    arrayView1d< real64 const > const & dConnRate =
      subRegion.getReference< array1d< real64 > >( viewKeyStruct::deltaMixtureConnRateString );

    forAll< parallelDevicePolicy<> >( subRegion.size(), [=] GEOSX_HOST_DEVICE ( localIndex const iwelem )
    {
      wellElemPressure[iwelem] += dWellElemPressure[iwelem];
      for( localIndex ic = 0; ic < NC; ++ic )
      {
        wellElemGlobalCompDensity[iwelem][ic] += dWellElemGlobalCompDensity[iwelem][ic];
      }
      connRate[iwelem] += dConnRate[iwelem];
    } );
  } );
}

REGISTER_CATALOG_ENTRY( SolverBase, CompositionalMultiphaseWell, string const &, Group * const )
}// namespace geosx<|MERGE_RESOLUTION|>--- conflicted
+++ resolved
@@ -92,11 +92,7 @@
   WellSolverBase::postProcessInput();
   checkModelNames( m_relPermModelNames, viewKeyStruct::relPermNamesString );
 
-<<<<<<< HEAD
-  CompositionalMultiphaseBase const * const flowSolver = getParent()->GetGroup< CompositionalMultiphaseBase >( GetFlowSolverName() );
-=======
-  CompositionalMultiphaseFlow const * const flowSolver = getParent()->getGroup< CompositionalMultiphaseFlow >( getFlowSolverName() );
->>>>>>> 66dd183a
+  CompositionalMultiphaseBase const * const flowSolver = getParent()->getGroup< CompositionalMultiphaseBase >( getFlowSolverName() );
   GEOSX_ERROR_IF( flowSolver == nullptr,
                   "Flow solver " << getFlowSolverName() << " not found or incompatible type "
                                                            "(referenced from well solver " << getName() << ")" );
@@ -193,11 +189,7 @@
 
 void CompositionalMultiphaseWell::validateConstitutiveModels( MeshLevel const & meshLevel, ConstitutiveManager const & cm ) const
 {
-<<<<<<< HEAD
-  CompositionalMultiphaseBase const & flowSolver = *getParent()->GetGroup< CompositionalMultiphaseBase >( GetFlowSolverName() );
-=======
-  CompositionalMultiphaseFlow const & flowSolver = *getParent()->getGroup< CompositionalMultiphaseFlow >( getFlowSolverName() );
->>>>>>> 66dd183a
+  CompositionalMultiphaseBase const & flowSolver = *getParent()->getGroup< CompositionalMultiphaseBase >( getFlowSolverName() );
   arrayView1d< string const > const & flowTargetRegionNames = flowSolver.targetRegionNames();
   arrayView1d< string const > const & flowFluidModels = flowSolver.fluidModelNames();
   arrayView1d< string const > const & flowRelPermModels = flowSolver.relPermModelNames();
@@ -342,13 +334,8 @@
   arrayView2d< real64 const > const & dCompDens =
     subRegion.getReference< array2d< real64 > >( viewKeyStruct::deltaGlobalCompDensityString );
 
-<<<<<<< HEAD
   CompositionalMultiphaseBaseKernels::KernelLaunchSelector1< CompositionalMultiphaseBaseKernels::ComponentFractionKernel
-                                                             >( NumFluidComponents(),
-=======
-  CompositionalMultiphaseFlowKernels::KernelLaunchSelector1< CompositionalMultiphaseFlowKernels::ComponentFractionKernel
                                                              >( numFluidComponents(),
->>>>>>> 66dd183a
                                                                 subRegion.size(),
                                                                 compDens,
                                                                 dCompDens,
@@ -370,11 +357,7 @@
   {
     typename TYPEOFREF( castedFluid ) ::KernelWrapper fluidWrapper = castedFluid.createKernelWrapper();
 
-<<<<<<< HEAD
-    CompositionalMultiphaseBaseKernels::FluidUpdateKernel::Launch< serialPolicy >( subRegion.size(),
-=======
-    CompositionalMultiphaseFlowKernels::FluidUpdateKernel::launch< serialPolicy >( subRegion.size(),
->>>>>>> 66dd183a
+    CompositionalMultiphaseBaseKernels::FluidUpdateKernel::launch< serialPolicy >( subRegion.size(),
                                                                                    fluidWrapper,
                                                                                    pres,
                                                                                    dPres,
@@ -415,13 +398,8 @@
   arrayView3d< real64 const > const & dPhaseDens_dPres = fluid.dPhaseDensity_dPressure();
   arrayView4d< real64 const > const & dPhaseDens_dComp = fluid.dPhaseDensity_dGlobalCompFraction();
 
-<<<<<<< HEAD
   CompositionalMultiphaseBaseKernels::KernelLaunchSelector2< CompositionalMultiphaseBaseKernels::PhaseVolumeFractionKernel
-                                                             >( NumFluidComponents(), NumFluidPhases(),
-=======
-  CompositionalMultiphaseFlowKernels::KernelLaunchSelector2< CompositionalMultiphaseFlowKernels::PhaseVolumeFractionKernel
                                                              >( numFluidComponents(), numFluidPhases(),
->>>>>>> 66dd183a
                                                                 subRegion.size(),
                                                                 compDens,
                                                                 dCompDens,
@@ -564,11 +542,7 @@
     {
       typename TYPEOFREF( castedFluid ) ::KernelWrapper fluidWrapper = castedFluid.createKernelWrapper();
 
-<<<<<<< HEAD
-      CompositionalMultiphaseBaseKernels::FluidUpdateKernel::Launch< serialPolicy >( subRegion.size(),
-=======
-      CompositionalMultiphaseFlowKernels::FluidUpdateKernel::launch< serialPolicy >( subRegion.size(),
->>>>>>> 66dd183a
+      CompositionalMultiphaseBaseKernels::FluidUpdateKernel::launch< serialPolicy >( subRegion.size(),
                                                                                      fluidWrapper,
                                                                                      wellElemPressure,
                                                                                      m_temperature,
@@ -1064,11 +1038,7 @@
   MeshLevel & mesh = *domain.getMeshBody( 0 )->getMeshLevel( 0 );
   ElementRegionManager & elemManager = *mesh.getElemManager();
 
-<<<<<<< HEAD
-  CompositionalMultiphaseBase & flowSolver = *getParent()->GetGroup< CompositionalMultiphaseBase >( GetFlowSolverName() );
-=======
-  CompositionalMultiphaseFlow & flowSolver = *getParent()->getGroup< CompositionalMultiphaseFlow >( getFlowSolverName() );
->>>>>>> 66dd183a
+  CompositionalMultiphaseBase & flowSolver = *getParent()->getGroup< CompositionalMultiphaseBase >( getFlowSolverName() );
 
   {
     using keys = CompositionalMultiphaseBase::viewKeyStruct;
