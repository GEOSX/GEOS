--- conflicted
+++ resolved
@@ -318,18 +318,11 @@
   // static well control data
   bool const isProducer = wellControls.isProducer();
   WellControls::Control const currentControl = wellControls.getControl();
-<<<<<<< HEAD
+  WellControls::Control const inputControl = wellControls.getInputControl();
   real64 const targetBHP = wellControls.getTargetBHP( time );
   real64 const targetTotalRate = wellControls.getTargetTotalRate( time );
   real64 const targetPhaseRate = wellControls.getTargetPhaseRate( time );
   real64 const targetMassRate = wellControls.getTargetMassRate( time );
-=======
-  WellControls::Control const inputControl = wellControls.getInputControl();
-  real64 const targetBHP = wellControls.getTargetBHP( timeAtEndOfStep );
-  real64 const targetTotalRate = wellControls.getTargetTotalRate( timeAtEndOfStep );
-  real64 const targetPhaseRate = wellControls.getTargetPhaseRate( timeAtEndOfStep );
-  real64 const targetMassRate = wellControls.getTargetMassRate( timeAtEndOfStep );
->>>>>>> 907fb3f2
 
   // dynamic well control data
   real64 const & currentBHP =
