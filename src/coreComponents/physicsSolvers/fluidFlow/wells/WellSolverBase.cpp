--- conflicted
+++ resolved
@@ -44,10 +44,7 @@
   m_numComponents( 0 ),
   m_numDofPerWellElement( 0 ),
   m_numDofPerResElement( 0 ),
-<<<<<<< HEAD
-=======
   m_isThermal( 0 ),
->>>>>>> 77bab14a
   m_ratesOutputDir( joinPath( OutputBase::getOutputDirectory(), name + "_rates" ) ),
   m_keepVariablesConstantDuringInitStep( 0 )
 {
@@ -234,29 +231,6 @@
                                      CRSMatrixView< real64, globalIndex const > const & localMatrix,
                                      arrayView1d< real64 > const & localRhs )
 {
-<<<<<<< HEAD
-  if( !m_keepVariablesConstantDuringInitStep )
-  {
-    // assemble the accumulation term in the mass balance equations
-    assembleAccumulationTerms( domain, dofManager, localMatrix, localRhs );
-
-    // then assemble the flux terms in the mass balance equations
-    assembleFluxTerms( dt, domain, dofManager, localMatrix, localRhs );
-
-    // then assemble the volume balance equations
-    assembleVolumeBalanceTerms( domain, dofManager, localMatrix, localRhs );
-
-    // then assemble the pressure relations between well elements
-    assemblePressureRelations( time, dt, domain, dofManager, localMatrix, localRhs );
-
-    // then compute the perforation rates (later assembled by the coupled solver)
-    computePerforationRates( domain );
-  }
-
-  // then apply a special treatment to the wells that are shut
-  shutDownWell( time, dt, domain, dofManager, localMatrix, localRhs );
-}
-=======
   string const wellDofKey = dofManager.getKey( wellElementDofName());
 
   // assemble the accumulation term in the mass balance equations
@@ -266,7 +240,6 @@
   assemblePressureRelations( time, dt, domain, dofManager, localMatrix, localRhs );
   // then compute the perforation rates (later assembled by the coupled solver)
   computePerforationRates( time, dt, domain );
->>>>>>> 77bab14a
 
   // then assemble the flux terms in the mass balance equations
   // get a reference to the degree-of-freedom numbers
