--- conflicted
+++ resolved
@@ -44,13 +44,9 @@
   m_numComponents( 0 ),
   m_numDofPerWellElement( 0 ),
   m_numDofPerResElement( 0 ),
-<<<<<<< HEAD
+  m_isThermal( 0 ),
   m_ratesOutputDir( joinPath( OutputBase::getOutputDirectory(), name + "_rates" ) ),
   m_keepVariablesConstantDuringInitStep( 0 )
-=======
-  m_isThermal( 0 ),
-  m_ratesOutputDir( joinPath( OutputBase::getOutputDirectory(), name + "_rates" ))
->>>>>>> 890c5e75
 {
   registerWrapper( viewKeyStruct::isThermalString(), &m_isThermal ).
     setApplyDefaultValue( 0 ).
@@ -219,25 +215,6 @@
                                  CRSMatrixView< real64, globalIndex const > const & localMatrix,
                                  arrayView1d< real64 > const & localRhs )
 {
-<<<<<<< HEAD
-  if( !m_keepVariablesConstantDuringInitStep )
-  {
-    // assemble the accumulation term in the mass balance equations
-    assembleAccumulationTerms( domain, dofManager, localMatrix, localRhs );
-
-    // then assemble the flux terms in the mass balance equations
-    assembleFluxTerms( dt, domain, dofManager, localMatrix, localRhs );
-
-    // then assemble the volume balance equations
-    assembleVolumeBalanceTerms( domain, dofManager, localMatrix, localRhs );
-
-    // then assemble the pressure relations between well elements
-    assemblePressureRelations( time, dt, domain, dofManager, localMatrix, localRhs );
-
-    // then compute the perforation rates (later assembled by the coupled solver)
-    computePerforationRates( domain );
-  }
-=======
   GEOS_MARK_FUNCTION;
   GEOS_UNUSED_VAR( time_n );
   GEOS_UNUSED_VAR( dt );
@@ -285,8 +262,6 @@
                                                          1 );
           localRhs[cindex] = 0.0;
         }
->>>>>>> 890c5e75
-
       } );
     } );
   } );
@@ -314,6 +289,9 @@
                                      CRSMatrixView< real64, globalIndex const > const & localMatrix,
                                      arrayView1d< real64 > const & localRhs )
 {
+  if( m_keepVariablesConstantDuringInitStep )
+    return;
+  
   string const wellDofKey = dofManager.getKey( wellElementDofName());
 
   // assemble the accumulation term in the mass balance equations
@@ -328,7 +306,6 @@
   // get a reference to the degree-of-freedom numbers
   // then assemble the flux terms in the mass balance equations
   assembleFluxTerms( time, dt, domain, dofManager, localMatrix, localRhs );
-
 }
 
 void WellSolverBase::initializePostInitialConditionsPreSubGroups()
