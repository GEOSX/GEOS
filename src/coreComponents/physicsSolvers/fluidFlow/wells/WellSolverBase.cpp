--- conflicted
+++ resolved
@@ -45,18 +45,19 @@
   m_numDofPerWellElement( 0 ),
   m_numDofPerResElement( 0 ),
   m_isThermal( 0 ),
-<<<<<<< HEAD
   m_ratesOutputDir( joinPath( OutputBase::getOutputDirectory(), name + "_rates" )),
-  m_writeSegDebug( 0 )
-=======
-  m_ratesOutputDir( joinPath( OutputBase::getOutputDirectory(), name + "_rates" ))
->>>>>>> 890c5e75
+  m_writeSegDebug( 0)
 {
   registerWrapper( viewKeyStruct::isThermalString(), &m_isThermal ).
     setApplyDefaultValue( 0 ).
     setInputFlag( InputFlags::OPTIONAL ).
     setDescription( "Flag indicating whether the problem is thermal or not." );
 
+  registerWrapper( viewKeyStruct::isThermalString(), &m_isThermal ).
+    setApplyDefaultValue( 0 ).
+    setInputFlag( InputFlags::OPTIONAL ).
+    setDescription( "Flag indicating whether the problem is thermal or not." );
+
   this->getWrapper< string >( viewKeyStruct::discretizationString() ).
     setInputFlag( InputFlags::FALSE );
 
@@ -65,15 +66,13 @@
     setInputFlag( dataRepository::InputFlags::OPTIONAL ).
     setDescription( "Write rates into a CSV file" );
 
-<<<<<<< HEAD
   this->registerWrapper( viewKeyStruct::writeSegDebugFlagString(), &m_writeSegDebug ).
     setApplyDefaultValue( 0 ).
     setInputFlag( dataRepository::InputFlags::OPTIONAL ).
     setDescription( "Write well seg/perf debug into CSV files" );
-=======
+
   addLogLevel< logInfo::WellControl >();
   addLogLevel< logInfo::Crossflow >();
->>>>>>> 890c5e75
 }
 
 Group *WellSolverBase::createChild( string const & childKey, string const & childName )
@@ -102,7 +101,16 @@
 {
   SolverBase::postInputInitialization();
 
-<<<<<<< HEAD
+  // 1. Set key dimensions of the problem
+  m_numDofPerWellElement = m_isThermal ?    m_numComponents + 2 : m_numComponents + 1; // 1 pressure  connectionRate + temp if thermal
+  m_numDofPerResElement = m_isThermal ? m_numComponents  + 1: m_numComponents;   // 1 pressure   + temp if thermal
+
+
+  // 1. Set key dimensions of the problem
+  m_numDofPerWellElement = m_isThermal ?    m_numComponents + 2 : m_numComponents + 1; // 1 pressure  connectionRate + temp if thermal
+  m_numDofPerResElement = m_isThermal ? m_numComponents  + 1: m_numComponents;   // 1 pressure   + temp if thermal
+
+
   if( m_writeSegDebug > 0 )
   {
     if( m_writeCSV == 0 )
@@ -110,13 +118,6 @@
       m_writeCSV=1;
     }
   }
-=======
-  // 1. Set key dimensions of the problem
-  m_numDofPerWellElement = m_isThermal ?    m_numComponents + 2 : m_numComponents + 1; // 1 pressure  connectionRate + temp if thermal
-  m_numDofPerResElement = m_isThermal ? m_numComponents  + 1: m_numComponents;   // 1 pressure   + temp if thermal
-
-
->>>>>>> 890c5e75
   // create dir for rates output
   if( m_writeCSV > 0 )
   {
@@ -284,16 +285,9 @@
           localRhs[cindex] = 0.0;
         }
 
-<<<<<<< HEAD
-  // then apply a special treatment to the wells that are shut
-  shutDownWell( time, dt, domain, dofManager, localMatrix, localRhs );
-
-  outputWellDebug( domain, dofManager, localMatrix, localRhs );
-=======
       } );
     } );
   } );
->>>>>>> 890c5e75
 }
 
 
@@ -328,12 +322,12 @@
   // then compute the perforation rates (later assembled by the coupled solver)
   computePerforationRates( time, dt, domain );
 
-  // then assemble the flux terms in the mass balance equations
-  // get a reference to the degree-of-freedom numbers
-  // then assemble the flux terms in the mass balance equations
-  assembleFluxTerms( time, dt, domain, dofManager, localMatrix, localRhs );
-
-}
+  // then apply a special treatment to the wells that are shut
+  shutDownWell( time, dt, domain, dofManager, localMatrix, localRhs );
+
+  outputWellDebug( domain, dofManager, localMatrix, localRhs );
+}
+
 
 void WellSolverBase::initializePostInitialConditionsPreSubGroups()
 {
