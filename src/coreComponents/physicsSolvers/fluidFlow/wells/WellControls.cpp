--- conflicted
+++ resolved
@@ -311,14 +311,6 @@
   }
 
   // 6.2) Check incoherent information
-<<<<<<< HEAD
-  // A producer must be controlled by PhaseVolRate
-  GEOS_THROW_IF( (isProducer() && (m_inputControl == Control::TOTALVOLRATE)),
-                 "WellControls " << getDataContext() << ": You have to control a producer with "
-                                 << EnumStrings< Control >::toString( Control::PHASEVOLRATE ),
-                 InputError );
-=======
->>>>>>> 285b2c24
 
   // An injector must be controlled by TotalVolRate
   GEOS_THROW_IF( (isInjector() && (m_inputControl == Control::PHASEVOLRATE)),
