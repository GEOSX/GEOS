/*
 * ------------------------------------------------------------------------------------------------------------
 * SPDX-License-Identifier: LGPL-2.1-only
 *
 * Copyright (c) 2018-2020 Lawrence Livermore National Security LLC
 * Copyright (c) 2018-2020 The Board of Trustees of the Leland Stanford Junior University
 * Copyright (c) 2018-2020 TotalEnergies
 * Copyright (c) 2019-     GEOSX Contributors
 * All rights reserved
 *
 * See top level LICENSE, COPYRIGHT, CONTRIBUTORS, NOTICE, and ACKNOWLEDGEMENTS files for details.
 * ------------------------------------------------------------------------------------------------------------
 */

/**
 * @file SinglePhaseWell.cpp
 */

#include "SinglePhaseWell.hpp"

#include "common/DataTypes.hpp"
#include "common/FieldSpecificationOps.hpp"
#include "common/TimingMacros.hpp"
#include "constitutive/fluid/singlefluid/SingleFluidBase.hpp"
#include "constitutive/fluid/singlefluid/SingleFluidFields.hpp"
#include "constitutive/fluid/singlefluid/SingleFluidSelector.hpp"
#include "dataRepository/Group.hpp"
#include "mesh/DomainPartition.hpp"
#include "mesh/WellElementSubRegion.hpp"
#include "mesh/PerforationFields.hpp"
#include "mesh/mpiCommunications/CommunicationTools.hpp"
#include "physicsSolvers/fluidFlow/FlowSolverBaseFields.hpp"
#include "physicsSolvers/fluidFlow/wells/WellSolverBaseFields.hpp"
#include "physicsSolvers/fluidFlow/wells/SinglePhaseWellFields.hpp"
#include "physicsSolvers/fluidFlow/wells/SinglePhaseWellKernels.hpp"
#include "physicsSolvers/fluidFlow/wells/WellControls.hpp"

namespace geos
{

using namespace dataRepository;
using namespace constitutive;
using namespace singlePhaseWellKernels;

SinglePhaseWell::SinglePhaseWell( const string & name,
                                  Group * const parent ):
  WellSolverBase( name, parent )
{
  m_numDofPerWellElement = 2;
  m_numDofPerResElement = 1;
}

void SinglePhaseWell::registerDataOnMesh( Group & meshBodies )
{
  WellSolverBase::registerDataOnMesh( meshBodies );

  // loop over the wells
  forDiscretizationOnMeshTargets( meshBodies, [&] ( string const &,
                                                    MeshLevel & mesh,
                                                    arrayView1d< string const > const & regionNames )
  {

    ElementRegionManager & elemManager = mesh.getElemManager();

    elemManager.forElementSubRegions< WellElementSubRegion >( regionNames,
                                                              [&]( localIndex const,
                                                                   WellElementSubRegion & subRegion )
    {
      string & fluidName = subRegion.getReference< string >( viewKeyStruct::fluidNamesString() );
      fluidName = getConstitutiveName< SingleFluidBase >( subRegion );
      GEOS_ERROR_IF( fluidName.empty(), GEOS_FMT( "{}: Fluid model not found on subregion {}",
                                                  getDataContext(), subRegion.getName() ) );

      subRegion.registerField< fields::well::connectionRate_n >( getName() );
      subRegion.registerField< fields::well::connectionRate >( getName() );

      PerforationData & perforationData = *subRegion.getPerforationData();
      perforationData.registerField< fields::well::perforationRate >( getName() );
      perforationData.registerField< fields::well::dPerforationRate_dPres >( getName() ).
        reference().resizeDimension< 1 >( 2 );

      WellControls & wellControls = getWellControls( subRegion );
      wellControls.registerWrapper< real64 >( viewKeyStruct::currentBHPString() );
      wellControls.registerWrapper< real64 >( viewKeyStruct::dCurrentBHP_dPresString() );

      wellControls.registerWrapper< real64 >( viewKeyStruct::currentVolRateString() );
      wellControls.registerWrapper< real64 >( viewKeyStruct::dCurrentVolRate_dPresString() );
      wellControls.registerWrapper< real64 >( viewKeyStruct::dCurrentVolRate_dRateString() );

      // write rates output header
      if( m_writeCSV > 0 && subRegion.isLocallyOwned())
      {
        string const wellControlsName = wellControls.getName();
        integer const useSurfaceConditions = wellControls.useSurfaceConditions();
        string const conditionKey = useSurfaceConditions ? "surface" : "reservoir";
        string const unitKey = useSurfaceConditions ? "s" : "r";
        // format: time,bhp,total_rate,total_vol_rate
        std::ofstream outputFile( m_ratesOutputDir + "/" + wellControlsName + ".csv" );
        outputFile << "Time [s],BHP [Pa],Total rate [kg/s],Total " << conditionKey << " volumetric rate ["<<unitKey<<"m3/s]" << std::endl;
        outputFile.close();
      }
<<<<<<< HEAD

      string & fluidName = subRegion.getReference< string >( viewKeyStruct::fluidNamesString() );
      fluidName = getConstitutiveName< SingleFluidBase >( subRegion );
      GEOS_ERROR_IF( fluidName.empty(), GEOS_FMT( "{}: Fluid model not found on subregion {}",
                                                  getDataContext(), subRegion.getName() ) );

    } );
  } );
}

void SinglePhaseWell::initializePostSubGroups()
{

  WellSolverBase::initializePostSubGroups();
  DomainPartition & domain = this->getGroupByPath< DomainPartition >( GEOS_FMT("/{}/domain", dataRepository::keys::ProblemManager ) );
  forDiscretizationOnMeshTargets( domain.getMeshBodies(), [&] ( string const &,
                                                                MeshLevel & mesh,
                                                                arrayView1d< string const > const & regionNames )
  {
    ElementRegionManager & elemManager = mesh.getElemManager();
    elemManager.forElementSubRegions< WellElementSubRegion >( regionNames,
                                                              [&]( localIndex const,
                                                                   WellElementSubRegion & subRegion )
    {
      validateWellConstraints( 0, 0, subRegion );
=======
>>>>>>> 9a144b87
    } );
  } );
}

string SinglePhaseWell::resElementDofName() const
{
  return SinglePhaseBase::viewKeyStruct::elemDofFieldString();
}

void SinglePhaseWell::validateWellConstraints( real64 const & time_n,
                                               real64 const & dt,
                                               WellElementSubRegion const & subRegion )
{
  WellControls const & wellControls = getWellControls( subRegion );
  WellControls::Control const currentControl = wellControls.getControl();
  real64 const targetTotalRate = wellControls.getTargetTotalRate( time_n + dt );
  real64 const targetPhaseRate = wellControls.getTargetPhaseRate( time_n + dt );
  GEOS_THROW_IF( currentControl == WellControls::Control::PHASEVOLRATE,
                 "WellControls " << wellControls.getDataContext() <<
                 ": Phase rate control is not available for SinglePhaseWell",
                 InputError );
  // The user always provides positive rates, but these rates are later multiplied by -1 internally for producers
  GEOS_THROW_IF( ( ( wellControls.isInjector() && targetTotalRate < 0.0 ) ||
                   ( wellControls.isProducer() && targetTotalRate > 0.0) ),
                 "WellControls " << wellControls.getDataContext() <<
                 ": Target total rate cannot be negative",
                 InputError );
  GEOS_THROW_IF( !isZero( targetPhaseRate ),
                 "WellControls " << wellControls.getDataContext() <<
                 ": Target phase rate cannot be used for SinglePhaseWell",
                 InputError );
}

void SinglePhaseWell::updateBHPForConstraint( WellElementSubRegion & subRegion )
{
  GEOS_MARK_FUNCTION;

  // the rank that owns the reference well element is responsible for the calculations below.
  if( !subRegion.isLocallyOwned() )
  {
    return;
  }

  localIndex const iwelemRef = subRegion.getTopWellElementIndex();

  // subRegion data

  arrayView1d< real64 const > const pres =
    subRegion.getField< fields::well::pressure >();

  arrayView1d< real64 const > const wellElemGravCoef =
    subRegion.getField< fields::well::gravityCoefficient >();

  // fluid data
  string const & fluidName = subRegion.getReference< string >( viewKeyStruct::fluidNamesString() );
  SingleFluidBase & fluid = subRegion.getConstitutiveModel< SingleFluidBase >( fluidName );
  arrayView2d< real64 const > const & dens = fluid.density();
  arrayView2d< real64 const > const & dDens_dPres = fluid.dDensity_dPressure();

  // control data

  WellControls & wellControls = getWellControls( subRegion );
  string const wellControlsName = wellControls.getName();
  integer const logLevel = wellControls.getLogLevel();
  real64 const & refGravCoef = wellControls.getReferenceGravityCoef();

  real64 & currentBHP =
    wellControls.getReference< real64 >( SinglePhaseWell::viewKeyStruct::currentBHPString() );
  real64 & dCurrentBHP_dPres =
    wellControls.getReference< real64 >( SinglePhaseWell::viewKeyStruct::dCurrentBHP_dPresString() );

  // bring everything back to host, capture the scalars by reference
  forAll< serialPolicy >( 1, [pres,
                              dens,
                              dDens_dPres,
                              wellElemGravCoef,
                              &currentBHP,
                              &dCurrentBHP_dPres,
                              &iwelemRef,
                              &refGravCoef] ( localIndex const )
  {
    currentBHP = pres[iwelemRef] + dens[iwelemRef][0] * ( refGravCoef - wellElemGravCoef[iwelemRef] );
    dCurrentBHP_dPres = 1.0 + dDens_dPres[iwelemRef][0] * ( refGravCoef - wellElemGravCoef[iwelemRef] );
  } );

  if( logLevel >= 2 )
  {
    GEOS_LOG_RANK( GEOS_FMT( "{}: The BHP (at the specified reference elevation) is {} Pa",
                             wellControlsName, currentBHP ) );
  }

}

void SinglePhaseWell::updateVolRateForConstraint( WellElementSubRegion & subRegion )
{
  GEOS_MARK_FUNCTION;

  // the rank that owns the reference well element is responsible for the calculations below.
  if( !subRegion.isLocallyOwned() )
  {
    return;
  }

  localIndex const iwelemRef = subRegion.getTopWellElementIndex();

  // subRegion data

  arrayView1d< real64 const > const pres =
    subRegion.getField< fields::well::pressure >();
  arrayView1d< real64 const > const & connRate =
    subRegion.getField< fields::well::connectionRate >();

  // fluid data

  string const & fluidName = subRegion.getReference< string >( viewKeyStruct::fluidNamesString() );
  SingleFluidBase & fluid = subRegion.getConstitutiveModel< SingleFluidBase >( fluidName );
  arrayView2d< real64 const > const & dens = fluid.density();
  arrayView2d< real64 const > const & dDens_dPres = fluid.dDensity_dPressure();

  // control data

  WellControls & wellControls = getWellControls( subRegion );
  string const wellControlsName = wellControls.getName();
  integer const logLevel = wellControls.getLogLevel();
  integer const useSurfaceConditions = wellControls.useSurfaceConditions();
  real64 const & surfacePres = wellControls.getSurfacePressure();

  real64 & currentVolRate =
    wellControls.getReference< real64 >( SinglePhaseWell::viewKeyStruct::currentVolRateString() );
  real64 & dCurrentVolRate_dPres =
    wellControls.getReference< real64 >( SinglePhaseWell::viewKeyStruct::dCurrentVolRate_dPresString() );
  real64 & dCurrentVolRate_dRate =
    wellControls.getReference< real64 >( SinglePhaseWell::viewKeyStruct::dCurrentVolRate_dRateString() );

  constitutiveUpdatePassThru( fluid, [&]( auto & castedFluid )
  {
    typename TYPEOFREF( castedFluid ) ::KernelWrapper fluidWrapper = castedFluid.createKernelWrapper();

    // bring everything back to host, capture the scalars by reference
    forAll< serialPolicy >( 1, [fluidWrapper,
                                pres,
                                connRate,
                                dens,
                                dDens_dPres,
                                &useSurfaceConditions,
                                &surfacePres,
                                &currentVolRate,
                                &dCurrentVolRate_dPres,
                                &dCurrentVolRate_dRate,
                                &iwelemRef,
                                &logLevel,
                                &wellControlsName] ( localIndex const )
    {
      //    We need to evaluate the density as follows:
      //      - Surface conditions: using the surface pressure provided by the user
      //      - Reservoir conditions: using the pressure in the top element

      if( useSurfaceConditions )
      {
        // we need to compute the surface density
        fluidWrapper.update( iwelemRef, 0, surfacePres );
        if( logLevel >= 2 )
        {
          GEOS_LOG_RANK( GEOS_FMT( "{}: surface density computed with P_surface = {} Pa",
                                   wellControlsName, surfacePres ) );
#ifdef GEOS_USE_HIP
          GEOS_UNUSED_VAR( wellControlsName );
#endif
        }
      }
      else
      {
        real64 const refPres = pres[iwelemRef];
        fluidWrapper.update( iwelemRef, 0, refPres );
      }

      real64 const densInv = 1.0 / dens[iwelemRef][0];
      currentVolRate = connRate[iwelemRef] * densInv;
      dCurrentVolRate_dPres = -( useSurfaceConditions ==  0 ) * dDens_dPres[iwelemRef][0] * currentVolRate * densInv;
      dCurrentVolRate_dRate = densInv;

      if( logLevel >= 2 && useSurfaceConditions )
      {
        GEOS_LOG_RANK( GEOS_FMT( "{}: The total fluid density at surface conditions is {} kg/sm3. \n"
                                 "The total rate is {} kg/s, which corresponds to a total surface volumetric rate of {} sm3/s",
                                 wellControlsName, dens[iwelemRef][0],
                                 connRate[iwelemRef], currentVolRate ) );
      }
    } );
  } );
}

void SinglePhaseWell::updateFluidModel( WellElementSubRegion & subRegion ) const
{
  GEOS_MARK_FUNCTION;

  arrayView1d< real64 const > const pres = subRegion.getField< fields::well::pressure >();
  arrayView1d< real64 const > const temp = subRegion.getField< fields::well::temperature >();

  string const & fluidName = subRegion.getReference< string >( viewKeyStruct::fluidNamesString() );
  SingleFluidBase & fluid = subRegion.getConstitutiveModel< SingleFluidBase >( fluidName );

  constitutiveUpdatePassThru( fluid, [&]( auto & castedFluid )
  {
    typename TYPEOFREF( castedFluid ) ::KernelWrapper fluidWrapper = castedFluid.createKernelWrapper();
    thermalSinglePhaseBaseKernels::FluidUpdateKernel::launch( fluidWrapper, pres, temp );
  } );
}

void SinglePhaseWell::updateSubRegionState( WellElementSubRegion & subRegion )
{
  // update volumetric rates for the well constraints
  // Warning! This must be called before updating the fluid model
  updateVolRateForConstraint( subRegion );

  // update density in the well elements
  updateFluidModel( subRegion );

  // update the current BHP
  updateBHPForConstraint( subRegion );

  // note: the perforation rates are updated separately
}

void SinglePhaseWell::initializeWells( DomainPartition & domain )
{
  GEOS_MARK_FUNCTION;

  // loop over the wells
  forDiscretizationOnMeshTargets( domain.getMeshBodies(), [&] ( string const &,
                                                                MeshLevel & meshLevel,
                                                                arrayView1d< string const > const & regionNames )
  {
    ElementRegionManager & elemManager = meshLevel.getElemManager();

    elemManager.forElementSubRegions< WellElementSubRegion >( regionNames,
                                                              [&]( localIndex const,
                                                                   WellElementSubRegion & subRegion )
    {
      WellControls const & wellControls = getWellControls( subRegion );
      PerforationData const & perforationData = *subRegion.getPerforationData();

      // get the info stored on well elements
      arrayView1d< real64 const > const wellElemGravCoef =
        subRegion.getField< fields::well::gravityCoefficient >();

      // get well primary variables on well elements
      arrayView1d< real64 > const wellElemPressure =
        subRegion.getField< fields::well::pressure >();
      arrayView1d< real64 > const connRate =
        subRegion.getField< fields::well::connectionRate >();

      // get the element region, subregion, index
      arrayView1d< localIndex const > const resElementRegion =
        perforationData.getField< fields::perforation::reservoirElementRegion >();
      arrayView1d< localIndex const > const resElementSubRegion =
        perforationData.getField< fields::perforation::reservoirElementSubRegion >();
      arrayView1d< localIndex const > const resElementIndex =
        perforationData.getField< fields::perforation::reservoirElementIndex >();

      arrayView1d< real64 const > const & perfGravCoef =
        perforationData.getField< fields::well::gravityCoefficient >();

      // TODO: change the way we access the flowSolver here
      SinglePhaseBase const & flowSolver = getParent().getGroup< SinglePhaseBase >( getFlowSolverName() );
      PresInitializationKernel::SinglePhaseFlowAccessors resSinglePhaseFlowAccessors( meshLevel.getElemManager(), flowSolver.getName() );
      PresInitializationKernel::SingleFluidAccessors resSingleFluidAccessors( meshLevel.getElemManager(), flowSolver.getName() );

      // 1) Loop over all perforations to compute an average density
      // 2) Initialize the reference pressure
      // 3) Estimate the pressures in the well elements using the average density
      PresInitializationKernel::
        launch( perforationData.size(),
                subRegion.size(),
                perforationData.getNumPerforationsGlobal(),
                wellControls,
                0.0, // initialization done at t = 0
                resSinglePhaseFlowAccessors.get( fields::flow::pressure{} ),
                resSingleFluidAccessors.get( fields::singlefluid::density{} ),
                resElementRegion,
                resElementSubRegion,
                resElementIndex,
                perfGravCoef,
                wellElemGravCoef,
                wellElemPressure );

      // 4) Recompute the pressure-dependent properties
      // Note: I am leaving that here because I would like to use the perforationRates (computed in UpdateState)
      //       to better initialize the rates
      updateSubRegionState( subRegion );

      string const & fluidName = subRegion.getReference< string >( viewKeyStruct::fluidNamesString() );
      SingleFluidBase & fluid = subRegion.getConstitutiveModel< SingleFluidBase >( fluidName );
      arrayView2d< real64 const > const & wellElemDens = fluid.density();

      // 5) Estimate the well rates
      RateInitializationKernel::launch( subRegion.size(),
                                        wellControls,
                                        0.0, // initialization done at t = 0
                                        wellElemDens,
                                        connRate );

    } );

  } );
}

void SinglePhaseWell::assembleFluxTerms( real64 const dt,
                                         DomainPartition const & domain,
                                         DofManager const & dofManager,
                                         CRSMatrixView< real64, globalIndex const > const & localMatrix,
                                         arrayView1d< real64 > const & localRhs )
{
  GEOS_MARK_FUNCTION;


  // loop over the wells
  forDiscretizationOnMeshTargets( domain.getMeshBodies(), [&] ( string const &,
                                                                MeshLevel const & mesh,
                                                                arrayView1d< string const > const & regionNames )
  {

    ElementRegionManager const & elemManager = mesh.getElemManager();

    elemManager.forElementSubRegions< WellElementSubRegion >( regionNames,
                                                              [&]( localIndex const,
                                                                   WellElementSubRegion const & subRegion )
    {
      // get a reference to the degree-of-freedom numbers
      string const wellDofKey = dofManager.getKey( wellElementDofName() );
      arrayView1d< globalIndex const > const & wellElemDofNumber =
        subRegion.getReference< array1d< globalIndex > >( wellDofKey );
      arrayView1d< localIndex const > const & nextWellElemIndex =
        subRegion.getReference< array1d< localIndex > >( WellElementSubRegion::viewKeyStruct::nextWellElementIndexString() );

      // get a reference to the primary variables on well elements
      arrayView1d< real64 const > const connRate =
        subRegion.getField< fields::well::connectionRate >();

      FluxKernel::launch( subRegion.size(),
                          dofManager.rankOffset(),
                          wellElemDofNumber,
                          nextWellElemIndex,
                          connRate,
                          dt,
                          localMatrix,
                          localRhs );
    } );

  } );
}

void SinglePhaseWell::assemblePressureRelations( real64 const & time_n,
                                                 real64 const & dt,
                                                 DomainPartition const & domain,
                                                 DofManager const & dofManager,
                                                 CRSMatrixView< real64, globalIndex const > const & localMatrix,
                                                 arrayView1d< real64 > const & localRhs )
{
  GEOS_MARK_FUNCTION;

  forDiscretizationOnMeshTargets( domain.getMeshBodies(), [&] ( string const &,
                                                                MeshLevel const & mesh,
                                                                arrayView1d< string const > const & regionNames )
  {

    ElementRegionManager const & elemManager = mesh.getElemManager();


    elemManager.forElementSubRegions< WellElementSubRegion >( regionNames,
                                                              [&]( localIndex const,
                                                                   WellElementSubRegion const & subRegion )
    {

      WellControls & wellControls = getWellControls( subRegion );

      // get the degrees of freedom numbers, depth, next well elem index
      string const wellDofKey = dofManager.getKey( wellElementDofName() );
      arrayView1d< globalIndex const > const & wellElemDofNumber =
        subRegion.getReference< array1d< globalIndex > >( wellDofKey );
      arrayView1d< real64 const > const & wellElemGravCoef =
        subRegion.getField< fields::well::gravityCoefficient >();
      arrayView1d< localIndex const > const & nextWellElemIndex =
        subRegion.getReference< array1d< localIndex > >( WellElementSubRegion::viewKeyStruct::nextWellElementIndexString() );

      // get primary variables on well elements
      arrayView1d< real64 const > const & wellElemPressure =
        subRegion.getField< fields::well::pressure >();

      // get well constitutive data
      string const & fluidName = subRegion.getReference< string >( viewKeyStruct::fluidNamesString() );
      SingleFluidBase const & fluid = subRegion.getConstitutiveModel< SingleFluidBase >( fluidName );
      arrayView2d< real64 const > const & wellElemDensity = fluid.density();
      arrayView2d< real64 const > const & dWellElemDensity_dPres = fluid.dDensity_dPressure();

      localIndex const controlHasSwitched =
        PressureRelationKernel::launch( subRegion.size(),
                                        dofManager.rankOffset(),
                                        subRegion.isLocallyOwned(),
                                        subRegion.getTopWellElementIndex(),
                                        wellControls,
                                        time_n + dt, // controls evaluated with BHP/rate of the end of the time interval
                                        wellElemDofNumber,
                                        wellElemGravCoef,
                                        nextWellElemIndex,
                                        wellElemPressure,
                                        wellElemDensity,
                                        dWellElemDensity_dPres,
                                        localMatrix,
                                        localRhs );

      if( controlHasSwitched == 1 )
      {
        // Note: if BHP control is not viable, we switch to TOTALVOLRATE
        //       if TOTALVOLRATE is not viable, we switch to BHP

        real64 const timeAtEndOfStep = time_n + dt;

        if( wellControls.getControl() == WellControls::Control::BHP )
        {
          wellControls.switchToTotalRateControl( wellControls.getTargetTotalRate( timeAtEndOfStep ) );
          GEOS_LOG_LEVEL( 1, "Control switch for well " << subRegion.getName()
                                                        << " from BHP constraint to rate constraint" );
        }
        else
        {
          wellControls.switchToBHPControl( wellControls.getTargetBHP( timeAtEndOfStep ) );
          GEOS_LOG_LEVEL( 1, "Control switch for well " << subRegion.getName()
                                                        << " from rate constraint to BHP constraint" );
        }
      }

    } );
  } );
}

void SinglePhaseWell::assembleAccumulationTerms( DomainPartition const & domain,
                                                 DofManager const & dofManager,
                                                 CRSMatrixView< real64, globalIndex const > const & localMatrix,
                                                 arrayView1d< real64 > const & localRhs )
{
  GEOS_MARK_FUNCTION;

  forDiscretizationOnMeshTargets( domain.getMeshBodies(), [&] ( string const &,
                                                                MeshLevel const & mesh,
                                                                arrayView1d< string const > const & regionNames )
  {

    ElementRegionManager const & elemManager = mesh.getElemManager();

    elemManager.forElementSubRegions< WellElementSubRegion >( regionNames,
                                                              [&]( localIndex const,
                                                                   WellElementSubRegion const & subRegion )
    {

      // get a reference to the degree-of-freedom numbers
      string const wellElemDofKey = dofManager.getKey( wellElementDofName() );
      arrayView1d< globalIndex const > const wellElemDofNumber = subRegion.getReference< array1d< globalIndex > >( wellElemDofKey );
      arrayView1d< integer const > const wellElemGhostRank = subRegion.ghostRank();

      arrayView1d< real64 const > const wellElemVolume = subRegion.getElementVolume();

      string const & fluidName = subRegion.getReference< string >( viewKeyStruct::fluidNamesString() );
      SingleFluidBase const & fluid = subRegion.getConstitutiveModel< SingleFluidBase >( fluidName );
      arrayView2d< real64 const > const wellElemDensity = fluid.density();
      arrayView2d< real64 const > const dWellElemDensity_dPres = fluid.dDensity_dPressure();
      arrayView2d< real64 const > const wellElemDensity_n = fluid.density_n();

      AccumulationKernel::launch( subRegion.size(),
                                  dofManager.rankOffset(),
                                  wellElemDofNumber,
                                  wellElemGhostRank,
                                  wellElemVolume,
                                  wellElemDensity,
                                  dWellElemDensity_dPres,
                                  wellElemDensity_n,
                                  localMatrix,
                                  localRhs );

    } );
  } );

}

void SinglePhaseWell::assembleVolumeBalanceTerms( DomainPartition const & GEOS_UNUSED_PARAM( domain ),
                                                  DofManager const & GEOS_UNUSED_PARAM( dofManager ),
                                                  CRSMatrixView< real64, globalIndex const > const & GEOS_UNUSED_PARAM( localMatrix ),
                                                  arrayView1d< real64 > const & GEOS_UNUSED_PARAM( localRhs ) )
{
  // not implemented for single phase flow
}

void SinglePhaseWell::shutDownWell( real64 const time_n,
                                    real64 const dt,
                                    DomainPartition const & domain,
                                    DofManager const & dofManager,
                                    CRSMatrixView< real64, globalIndex const > const & localMatrix,
                                    arrayView1d< real64 > const & localRhs )
{
  GEOS_MARK_FUNCTION;

  string const wellDofKey = dofManager.getKey( wellElementDofName() );

  forDiscretizationOnMeshTargets( domain.getMeshBodies(), [&] ( string const &,
                                                                MeshLevel const & mesh,
                                                                arrayView1d< string const > const & regionNames )
  {

    ElementRegionManager const & elemManager = mesh.getElemManager();

    elemManager.forElementSubRegions< WellElementSubRegion >( regionNames,
                                                              [&]( localIndex const,
                                                                   WellElementSubRegion const & subRegion )
    {

      // if the well is open, we don't have to do anything, so we just return
      WellControls const & wellControls = getWellControls( subRegion );
      if( wellControls.isWellOpen( time_n + dt ) )
      {
        return;
      }

      globalIndex const rankOffset = dofManager.rankOffset();

      arrayView1d< integer const > const ghostRank =
        subRegion.getReference< array1d< integer > >( ObjectManagerBase::viewKeyStruct::ghostRankString() );
      arrayView1d< globalIndex const > const dofNumber =
        subRegion.getReference< array1d< globalIndex > >( wellDofKey );

      arrayView1d< real64 const > const pres =
        subRegion.getField< fields::well::pressure >();
      arrayView1d< real64 const > const connRate =
        subRegion.getField< fields::well::connectionRate >();

      forAll< parallelDevicePolicy<> >( subRegion.size(), [=] GEOS_HOST_DEVICE ( localIndex const ei )
      {
        if( ghostRank[ei] >= 0 )
        {
          return;
        }

        globalIndex const dofIndex = dofNumber[ei];
        localIndex const localRow = dofIndex - rankOffset;
        real64 rhsValue;

        // 4.1. Apply pressure value to the matrix/rhs
        FieldSpecificationEqual::SpecifyFieldValue( dofIndex,
                                                    rankOffset,
                                                    localMatrix,
                                                    rhsValue,
                                                    pres[ei], // freeze the current pressure value
                                                    pres[ei] );
        localRhs[localRow] = rhsValue;

        // 4.2. Apply rate value to the matrix/rhs
        FieldSpecificationEqual::SpecifyFieldValue( dofIndex + 1,
                                                    rankOffset,
                                                    localMatrix,
                                                    rhsValue,
                                                    connRate[ei], // freeze the current pressure value
                                                    connRate[ei] );
        localRhs[localRow + 1] = rhsValue;

      } );
    } );
  } );
}


void SinglePhaseWell::computePerforationRates( DomainPartition & domain )
{
  GEOS_MARK_FUNCTION;

  forDiscretizationOnMeshTargets( domain.getMeshBodies(), [&] ( string const &,
                                                                MeshLevel & mesh,
                                                                arrayView1d< string const > const & regionNames )
  {

    // TODO: change the way we access the flowSolver here
    SinglePhaseBase const & flowSolver = getParent().getGroup< SinglePhaseBase >( getFlowSolverName() );
    PerforationKernel::SinglePhaseFlowAccessors resSinglePhaseFlowAccessors( mesh.getElemManager(), flowSolver.getName() );
    PerforationKernel::SingleFluidAccessors resSingleFluidAccessors( mesh.getElemManager(), flowSolver.getName() );

    mesh.getElemManager().forElementSubRegions< WellElementSubRegion >( regionNames, [&]( localIndex const,
                                                                                          WellElementSubRegion & subRegion )
    {

      // get the well data
      PerforationData * const perforationData = subRegion.getPerforationData();

      // get the degrees of freedom and depth
      arrayView1d< real64 const > const wellElemGravCoef =
        subRegion.getField< fields::well::gravityCoefficient >();

      // get well primary variables on well elements
      arrayView1d< real64 const > const wellElemPressure =
        subRegion.getField< fields::well::pressure >();

      // get well constitutive data
      string const & fluidName = subRegion.getReference< string >( viewKeyStruct::fluidNamesString() );
      SingleFluidBase const & fluid = subRegion.getConstitutiveModel< SingleFluidBase >( fluidName );  arrayView2d< real64 const > const wellElemDensity = fluid.density();
      arrayView2d< real64 const > const dWellElemDensity_dPres = fluid.dDensity_dPressure();
      arrayView2d< real64 const > const wellElemViscosity = fluid.viscosity();
      arrayView2d< real64 const > const dWellElemViscosity_dPres = fluid.dViscosity_dPressure();

      // get well variables on perforations
      arrayView1d< real64 const > const perfGravCoef =
        perforationData->getField< fields::well::gravityCoefficient >();
      arrayView1d< localIndex const > const perfWellElemIndex =
        perforationData->getField< fields::perforation::wellElementIndex >();
      arrayView1d< real64 const > const perfTransmissibility =
        perforationData->getField< fields::perforation::wellTransmissibility >();

      arrayView1d< real64 > const perfRate =
        perforationData->getField< fields::well::perforationRate >();
      arrayView2d< real64 > const dPerfRate_dPres =
        perforationData->getField< fields::well::dPerforationRate_dPres >();

      // get the element region, subregion, index
      arrayView1d< localIndex const > const resElementRegion =
        perforationData->getField< fields::perforation::reservoirElementRegion >();
      arrayView1d< localIndex const > const resElementSubRegion =
        perforationData->getField< fields::perforation::reservoirElementSubRegion >();
      arrayView1d< localIndex const > const resElementIndex =
        perforationData->getField< fields::perforation::reservoirElementIndex >();

      PerforationKernel::launch( perforationData->size(),
                                 resSinglePhaseFlowAccessors.get( fields::flow::pressure{} ),
                                 resSingleFluidAccessors.get( fields::singlefluid::density{} ),
                                 resSingleFluidAccessors.get( fields::singlefluid::dDensity_dPressure{} ),
                                 resSingleFluidAccessors.get( fields::singlefluid::viscosity{} ),
                                 resSingleFluidAccessors.get( fields::singlefluid::dViscosity_dPressure{} ),
                                 wellElemGravCoef,
                                 wellElemPressure,
                                 wellElemDensity,
                                 dWellElemDensity_dPres,
                                 wellElemViscosity,
                                 dWellElemViscosity_dPres,
                                 perfGravCoef,
                                 perfWellElemIndex,
                                 perfTransmissibility,
                                 resElementRegion,
                                 resElementSubRegion,
                                 resElementIndex,
                                 perfRate,
                                 dPerfRate_dPres );
    } );
  } );
}


real64
SinglePhaseWell::calculateResidualNorm( real64 const & time_n,
                                        real64 const & dt,
                                        DomainPartition const & domain,
                                        DofManager const & dofManager,
                                        arrayView1d< real64 const > const & localRhs )
{
  GEOS_MARK_FUNCTION;

  real64 localResidualNorm = 0.0;

  globalIndex const rankOffset = dofManager.rankOffset();
  string const wellDofKey = dofManager.getKey( wellElementDofName() );

  forDiscretizationOnMeshTargets( domain.getMeshBodies(), [&] ( string const &,
                                                                MeshLevel const & mesh,
                                                                arrayView1d< string const > const & regionNames )
  {

    ElementRegionManager const & elemManager = mesh.getElemManager();

    elemManager.forElementSubRegions< WellElementSubRegion >( regionNames,
                                                              [&]( localIndex const,
                                                                   WellElementSubRegion const & subRegion )
    {
      real64 subRegionResidualNorm[1]{};

      string const & fluidName = subRegion.getReference< string >( viewKeyStruct::fluidNamesString() );
      SingleFluidBase const & fluid = subRegion.getConstitutiveModel< SingleFluidBase >( fluidName );

      WellControls const & wellControls = getWellControls( subRegion );

      // step 1: compute the norm in the subRegion

      ResidualNormKernelFactory::
        createAndLaunch< parallelDevicePolicy<> >( rankOffset,
                                                   wellDofKey,
                                                   localRhs,
                                                   subRegion,
                                                   fluid,
                                                   wellControls,
                                                   time_n + dt,
                                                   dt,
                                                   m_nonlinearSolverParameters.m_minNormalizer,
                                                   subRegionResidualNorm );

      // step 2: reduction across meshBodies/regions/subRegions

      if( subRegionResidualNorm[0] > localResidualNorm )
      {
        localResidualNorm = subRegionResidualNorm[0];
      }

    } );
  } );


  // step 3: second reduction across MPI ranks

  real64 const residualNorm = MpiWrapper::max( localResidualNorm );

  if( getLogLevel() >= 1 && logger::internal::rank == 0 )
  {
    std::cout << GEOS_FMT( "        ( R{} ) = ( {:4.2e} )", coupledSolverAttributePrefix(), residualNorm );
  }
  return residualNorm;
}

bool SinglePhaseWell::checkSystemSolution( DomainPartition & domain,
                                           DofManager const & dofManager,
                                           arrayView1d< real64 const > const & localSolution,
                                           real64 const scalingFactor )
{
  GEOS_MARK_FUNCTION;

  localIndex localCheck = 1;
  string const wellDofKey = dofManager.getKey( wellElementDofName() );

  forDiscretizationOnMeshTargets( domain.getMeshBodies(), [&] ( string const &,
                                                                MeshLevel const & mesh,
                                                                arrayView1d< string const > const & regionNames )
  {

    ElementRegionManager const & elemManager = mesh.getElemManager();

    elemManager.forElementSubRegions< WellElementSubRegion >( regionNames,
                                                              [&]( localIndex const,
                                                                   WellElementSubRegion const & subRegion )

    {
      // get the degree of freedom numbers on well elements
      arrayView1d< globalIndex const > const & wellElemDofNumber =
        subRegion.getReference< array1d< globalIndex > >( wellDofKey );
      arrayView1d< integer const > const & wellElemGhostRank = subRegion.ghostRank();

      // get a reference to the primary variables on well elements
      arrayView1d< real64 const > const & wellElemPressure =
        subRegion.getField< fields::well::pressure >();

      // here we can reuse the flow solver kernel checking that pressures are positive
      localIndex const subRegionSolutionCheck =
        singlePhaseWellKernels::
          SolutionCheckKernel::launch< parallelDevicePolicy<> >( localSolution,
                                                                 dofManager.rankOffset(),
                                                                 wellElemDofNumber,
                                                                 wellElemGhostRank,
                                                                 wellElemPressure,
                                                                 scalingFactor );

      if( subRegionSolutionCheck == 0 )
      {
        localCheck = 0;
      }
    } );
  } );

  return MpiWrapper::min( localCheck );
}

void
SinglePhaseWell::applySystemSolution( DofManager const & dofManager,
                                      arrayView1d< real64 const > const & localSolution,
                                      real64 const scalingFactor,
                                      real64 const dt,
                                      DomainPartition & domain )
{
  GEOS_UNUSED_VAR( dt );
  dofManager.addVectorToField( localSolution,
                               wellElementDofName(),
                               fields::well::pressure::key(),
                               scalingFactor,
                               { m_numDofPerWellElement, 0, 1 } );

  dofManager.addVectorToField( localSolution,
                               wellElementDofName(),
                               fields::well::connectionRate::key(),
                               scalingFactor,
                               { m_numDofPerWellElement, 1, m_numDofPerWellElement } );

  forDiscretizationOnMeshTargets( domain.getMeshBodies(), [&] ( string const &,
                                                                MeshLevel & mesh,
                                                                arrayView1d< string const > const & regionNames )
  {
    FieldIdentifiers fieldsToBeSync;

    fieldsToBeSync.addElementFields( { fields::well::pressure::key(),
                                       fields::well::connectionRate::key() },
                                     regionNames );

    CommunicationTools::getInstance().synchronizeFields( fieldsToBeSync,
                                                         mesh,
                                                         domain.getNeighbors(),
                                                         true );
  } );

}

void SinglePhaseWell::resetStateToBeginningOfStep( DomainPartition & domain )
{

  forDiscretizationOnMeshTargets( domain.getMeshBodies(), [&] ( string const &,
                                                                MeshLevel & mesh,
                                                                arrayView1d< string const > const & regionNames )
  {
    ElementRegionManager & elemManager = mesh.getElemManager();

    elemManager.forElementSubRegions< WellElementSubRegion >( regionNames,
                                                              [&]( localIndex const,
                                                                   WellElementSubRegion & subRegion )
    {
      // get a reference to the primary variables on well elements
      arrayView1d< real64 > const & wellElemPressure =
        subRegion.getField< fields::well::pressure >();
      arrayView1d< real64 const > const & wellElemPressure_n =
        subRegion.getField< fields::well::pressure_n >();
      wellElemPressure.setValues< parallelDevicePolicy<> >( wellElemPressure_n );

      arrayView1d< real64 > const & connRate =
        subRegion.getField< fields::well::connectionRate >();
      arrayView1d< real64 const > const & connRate_n =
        subRegion.getField< fields::well::connectionRate_n >();
      connRate.setValues< parallelDevicePolicy<> >( connRate_n );

      updateSubRegionState( subRegion );
    } );
  } );
}


void SinglePhaseWell::implicitStepSetup( real64 const & time,
                                         real64 const & dt,
                                         DomainPartition & domain )
{
  WellSolverBase::implicitStepSetup( time, dt, domain );

  forDiscretizationOnMeshTargets( domain.getMeshBodies(), [&] ( string const &,
                                                                MeshLevel & mesh,
                                                                arrayView1d< string const > const & regionNames )
  {

    ElementRegionManager & elemManager = mesh.getElemManager();

    elemManager.forElementSubRegions< WellElementSubRegion >( regionNames,
                                                              [&]( localIndex const,
                                                                   WellElementSubRegion & subRegion )
    {
      arrayView1d< real64 const > const wellElemPressure = subRegion.getField< fields::well::pressure >();
      arrayView1d< real64 > const wellElemPressure_n = subRegion.getField< fields::well::pressure_n >();
      wellElemPressure_n.setValues< parallelDevicePolicy<> >( wellElemPressure );

      arrayView1d< real64 const > const connRate = subRegion.getField< fields::well::connectionRate >();
      arrayView1d< real64 > const connRate_n = subRegion.getField< fields::well::connectionRate_n >();
      connRate_n.setValues< parallelDevicePolicy<> >( connRate );

      SingleFluidBase const & fluid =
        getConstitutiveModel< SingleFluidBase >( subRegion, subRegion.getReference< string >( viewKeyStruct::fluidNamesString() ) );
      fluid.saveConvergedState();

      validateWellConstraints( time, dt, subRegion );

      updateSubRegionState( subRegion );
    } );
  } );
}

void SinglePhaseWell::implicitStepComplete( real64 const & time_n,
                                            real64 const & dt,
                                            DomainPartition & domain )
{
  WellSolverBase::implicitStepComplete( time_n, dt, domain );

  if( getLogLevel() > 0 )
  {
    printRates( time_n, dt, domain );
  }
}

void SinglePhaseWell::printRates( real64 const & time_n,
                                  real64 const & dt,
                                  DomainPartition & domain )
{
  forDiscretizationOnMeshTargets( domain.getMeshBodies(), [&] ( string const &,
                                                                MeshLevel & mesh,
                                                                arrayView1d< string const > const & regionNames )
  {

    ElementRegionManager & elemManager = mesh.getElemManager();

    elemManager.forElementSubRegions< WellElementSubRegion >( regionNames,
                                                              [&]( localIndex const,
                                                                   WellElementSubRegion & subRegion )
    {

      // the rank that owns the reference well element is responsible for the calculations below.
      if( !subRegion.isLocallyOwned() )
      {
        return;
      }

      localIndex const iwelemRef = subRegion.getTopWellElementIndex();

      // subRegion data

      arrayView1d< real64 const > const & connRate =
        subRegion.getField< fields::well::connectionRate >();

      // control data

      WellControls const & wellControls = getWellControls( subRegion );
      string const wellControlsName = wellControls.getName();

      // format: time,total_rate,total_vol_rate
      std::ofstream outputFile;
      if( m_writeCSV > 0 )
      {
        outputFile.open( m_ratesOutputDir + "/" + wellControlsName + ".csv", std::ios_base::app );
        outputFile << time_n + dt;
      }

      if( !wellControls.isWellOpen( time_n + dt ) )
      {
        GEOS_LOG( GEOS_FMT( "{}: well is shut", wellControlsName ) );
        if( outputFile.is_open())
        {
          // print all zeros in the rates file
          outputFile << ",0.0,0.0,0.0" << std::endl;
          outputFile.close();
        }
        return;
      }

      integer const useSurfaceConditions = wellControls.useSurfaceConditions();

      real64 const & currentBHP =
        wellControls.getReference< real64 >( SinglePhaseWell::viewKeyStruct::currentBHPString() );
      real64 const & currentTotalVolRate =
        wellControls.getReference< real64 >( SinglePhaseWell::viewKeyStruct::currentVolRateString() );

      // bring everything back to host, capture the scalars by reference
      forAll< serialPolicy >( 1, [&useSurfaceConditions,
                                  &currentBHP,
                                  connRate,
                                  &currentTotalVolRate,
                                  &iwelemRef,
                                  &wellControlsName,
                                  &outputFile] ( localIndex const )
      {
        string const conditionKey = useSurfaceConditions ? "surface" : "reservoir";
        string const unitKey = useSurfaceConditions ? "s" : "r";

        real64 const currentTotalRate = connRate[iwelemRef];
        GEOS_LOG( GEOS_FMT( "{}: BHP (at the specified reference elevation): {} Pa",
                            wellControlsName, currentBHP ) );
        GEOS_LOG( GEOS_FMT( "{}: Total rate: {} kg/s; total {} volumetric rate: {} {}m3/s",
                            wellControlsName, currentTotalRate, conditionKey, currentTotalVolRate, unitKey ) );
        if( outputFile.is_open())
        {
          outputFile << "," << currentBHP;
          outputFile << "," << currentTotalRate << "," << currentTotalVolRate << std::endl;
          outputFile.close();
        }
      } );
    } );
  } );
}

REGISTER_CATALOG_ENTRY( SolverBase, SinglePhaseWell, string const &, Group * const )
}// namespace geos<|MERGE_RESOLUTION|>--- conflicted
+++ resolved
@@ -99,20 +99,10 @@
         outputFile << "Time [s],BHP [Pa],Total rate [kg/s],Total " << conditionKey << " volumetric rate ["<<unitKey<<"m3/s]" << std::endl;
         outputFile.close();
       }
-<<<<<<< HEAD
-
-      string & fluidName = subRegion.getReference< string >( viewKeyStruct::fluidNamesString() );
-      fluidName = getConstitutiveName< SingleFluidBase >( subRegion );
-      GEOS_ERROR_IF( fluidName.empty(), GEOS_FMT( "{}: Fluid model not found on subregion {}",
-                                                  getDataContext(), subRegion.getName() ) );
-
-    } );
-  } );
-}
+    }
 
 void SinglePhaseWell::initializePostSubGroups()
 {
-
   WellSolverBase::initializePostSubGroups();
   DomainPartition & domain = this->getGroupByPath< DomainPartition >( GEOS_FMT("/{}/domain", dataRepository::keys::ProblemManager ) );
   forDiscretizationOnMeshTargets( domain.getMeshBodies(), [&] ( string const &,
@@ -125,8 +115,6 @@
                                                                    WellElementSubRegion & subRegion )
     {
       validateWellConstraints( 0, 0, subRegion );
-=======
->>>>>>> 9a144b87
     } );
   } );
 }
