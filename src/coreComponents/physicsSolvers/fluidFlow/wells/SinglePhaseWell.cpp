/*
 * ------------------------------------------------------------------------------------------------------------
 * SPDX-License-Identifier: LGPL-2.1-only
 *
 * Copyright (c) 2016-2024 Lawrence Livermore National Security LLC
 * Copyright (c) 2018-2024 Total, S.A
 * Copyright (c) 2018-2024 The Board of Trustees of the Leland Stanford Junior University
 * Copyright (c) 2023-2024 Chevron
 * Copyright (c) 2019-     GEOS/GEOSX Contributors
 * All rights reserved
 *
 * See top level LICENSE, COPYRIGHT, CONTRIBUTORS, NOTICE, and ACKNOWLEDGEMENTS files for details.
 * ------------------------------------------------------------------------------------------------------------
 */

/**
 * @file SinglePhaseWell.cpp
 */

#include "SinglePhaseWell.hpp"

#include "common/DataTypes.hpp"
#include "common/FieldSpecificationOps.hpp"
#include "common/TimingMacros.hpp"
#include "constitutive/fluid/singlefluid/SingleFluidBase.hpp"
#include "constitutive/fluid/singlefluid/SingleFluidFields.hpp"
#include "constitutive/fluid/singlefluid/SingleFluidSelector.hpp"
#include "dataRepository/Group.hpp"
#include "mesh/DomainPartition.hpp"
#include "mesh/WellElementSubRegion.hpp"
#include "mesh/PerforationFields.hpp"
#include "mesh/mpiCommunications/CommunicationTools.hpp"
#include "physicsSolvers/fluidFlow/FlowSolverBaseFields.hpp"
#include "physicsSolvers/fluidFlow/wells/WellSolverBaseFields.hpp"
#include "physicsSolvers/fluidFlow/wells/SinglePhaseWellFields.hpp"
#include "physicsSolvers/fluidFlow/wells/SinglePhaseWellKernels.hpp"
#include "physicsSolvers/fluidFlow/wells/WellControls.hpp"
#include "physicsSolvers/fluidFlow/wells/LogLevelsInfo.hpp"

namespace geos
{

using namespace dataRepository;
using namespace constitutive;
using namespace singlePhaseWellKernels;

SinglePhaseWell::SinglePhaseWell( const string & name,
                                  Group * const parent ):
  WellSolverBase( name, parent )
{
  m_numDofPerWellElement = 2;
  m_numDofPerResElement = 1;
<<<<<<< HEAD
  m_numPhases = 1;
  m_numComponents = 1;
=======

  this->registerWrapper( FlowSolverBase::viewKeyStruct::allowNegativePressureString(), &m_allowNegativePressure ).
    setApplyDefaultValue( 1 ). // negative pressure is allowed by default
    setInputFlag( InputFlags::OPTIONAL ).
    setDescription( "Flag indicating if negative pressure is allowed" );
>>>>>>> 9ee88f74
}

void SinglePhaseWell::registerDataOnMesh( Group & meshBodies )
{
  WellSolverBase::registerDataOnMesh( meshBodies );

  // loop over the wells
  forDiscretizationOnMeshTargets( meshBodies, [&] ( string const &,
                                                    MeshLevel & mesh,
                                                    arrayView1d< string const > const & regionNames )
  {

    ElementRegionManager & elemManager = mesh.getElemManager();

    elemManager.forElementSubRegions< WellElementSubRegion >( regionNames,
                                                              [&]( localIndex const,
                                                                   WellElementSubRegion & subRegion )
    {
      string & fluidName = subRegion.getReference< string >( viewKeyStruct::fluidNamesString() );
      fluidName = getConstitutiveName< SingleFluidBase >( subRegion );
      GEOS_ERROR_IF( fluidName.empty(), GEOS_FMT( "{}: Fluid model not found on subregion {}",
                                                  getDataContext(), subRegion.getName() ) );

      subRegion.registerField< fields::well::connectionRate_n >( getName() );
      subRegion.registerField< fields::well::connectionRate >( getName() );

      PerforationData & perforationData = *subRegion.getPerforationData();
      perforationData.registerField< fields::well::perforationRate >( getName() );
      perforationData.registerField< fields::well::dPerforationRate_dPres >( getName() ).
        reference().resizeDimension< 1 >( 2 );

      WellControls & wellControls = getWellControls( subRegion );
      wellControls.registerWrapper< real64 >( viewKeyStruct::currentBHPString() );
      wellControls.registerWrapper< real64 >( viewKeyStruct::dCurrentBHP_dPresString() );

      wellControls.registerWrapper< real64 >( viewKeyStruct::currentVolRateString() );
      wellControls.registerWrapper< real64 >( viewKeyStruct::dCurrentVolRate_dPresString() );
      wellControls.registerWrapper< real64 >( viewKeyStruct::dCurrentVolRate_dRateString() );

      // write rates output header
      if( m_writeCSV > 0 && subRegion.isLocallyOwned())
      {
        string const wellControlsName = wellControls.getName();
        integer const useSurfaceConditions = wellControls.useSurfaceConditions();
        string const conditionKey = useSurfaceConditions ? "surface" : "reservoir";
        string const unitKey = useSurfaceConditions ? "s" : "r";
        // format: time,bhp,total_rate,total_vol_rate
        std::ofstream outputFile( m_ratesOutputDir + "/" + wellControlsName + ".csv" );
        outputFile << "Time [s],BHP [Pa],Total rate [kg/s],Total " << conditionKey << " volumetric rate ["<<unitKey<<"m3/s]" << std::endl;
        outputFile.close();
      }
    } );
  } );
}

string SinglePhaseWell::resElementDofName() const
{
  return SinglePhaseBase::viewKeyStruct::elemDofFieldString();
}

void SinglePhaseWell::validateWellConstraints( real64 const & time_n,
                                               real64 const & dt,
                                               WellElementSubRegion const & subRegion )
{
  WellControls const & wellControls = getWellControls( subRegion );
  WellControls::Control const currentControl = wellControls.getControl();
  real64 const targetTotalRate = wellControls.getTargetTotalRate( time_n + dt );
  real64 const targetPhaseRate = wellControls.getTargetPhaseRate( time_n + dt );
  GEOS_THROW_IF( currentControl == WellControls::Control::PHASEVOLRATE,
                 "WellControls " << wellControls.getDataContext() <<
                 ": Phase rate control is not available for SinglePhaseWell",
                 InputError );
  // The user always provides positive rates, but these rates are later multiplied by -1 internally for producers
  GEOS_THROW_IF( ( ( wellControls.isInjector() && targetTotalRate < 0.0 ) ||
                   ( wellControls.isProducer() && targetTotalRate > 0.0) ),
                 "WellControls " << wellControls.getDataContext() <<
                 ": Target total rate cannot be negative",
                 InputError );
  GEOS_THROW_IF( !isZero( targetPhaseRate ),
                 "WellControls " << wellControls.getDataContext() <<
                 ": Target phase rate cannot be used for SinglePhaseWell",
                 InputError );
}

void SinglePhaseWell::updateBHPForConstraint( WellElementSubRegion & subRegion )
{
  GEOS_MARK_FUNCTION;

  // the rank that owns the reference well element is responsible for the calculations below.
  if( !subRegion.isLocallyOwned() )
  {
    return;
  }

  localIndex const iwelemRef = subRegion.getTopWellElementIndex();

  // subRegion data

  arrayView1d< real64 const > const pres =
    subRegion.getField< fields::well::pressure >();

  arrayView1d< real64 const > const wellElemGravCoef =
    subRegion.getField< fields::well::gravityCoefficient >();

  // fluid data
  string const & fluidName = subRegion.getReference< string >( viewKeyStruct::fluidNamesString() );
  SingleFluidBase & fluid = subRegion.getConstitutiveModel< SingleFluidBase >( fluidName );
  arrayView2d< real64 const > const & dens = fluid.density();
  arrayView2d< real64 const > const & dDens_dPres = fluid.dDensity_dPressure();

  // control data

  WellControls & wellControls = getWellControls( subRegion );
  string const wellControlsName = wellControls.getName();
  integer const logLevel = wellControls.getLogLevel();
  real64 const & refGravCoef = wellControls.getReferenceGravityCoef();

  real64 & currentBHP =
    wellControls.getReference< real64 >( SinglePhaseWell::viewKeyStruct::currentBHPString() );
  real64 & dCurrentBHP_dPres =
    wellControls.getReference< real64 >( SinglePhaseWell::viewKeyStruct::dCurrentBHP_dPresString() );

  // bring everything back to host, capture the scalars by reference
  forAll< serialPolicy >( 1, [pres,
                              dens,
                              dDens_dPres,
                              wellElemGravCoef,
                              &currentBHP,
                              &dCurrentBHP_dPres,
                              &iwelemRef,
                              &refGravCoef] ( localIndex const )
  {
    currentBHP = pres[iwelemRef] + dens[iwelemRef][0] * ( refGravCoef - wellElemGravCoef[iwelemRef] );
    dCurrentBHP_dPres = 1.0 + dDens_dPres[iwelemRef][0] * ( refGravCoef - wellElemGravCoef[iwelemRef] );
  } );

  if( logLevel >= 2 )
  {
    GEOS_LOG_RANK( GEOS_FMT( "{}: The BHP (at the specified reference elevation) = {} Pa",
                             wellControlsName, currentBHP ) );
  }

}

void SinglePhaseWell::updateVolRateForConstraint( WellElementSubRegion & subRegion )
{
  GEOS_MARK_FUNCTION;

  // the rank that owns the reference well element is responsible for the calculations below.
  if( !subRegion.isLocallyOwned() )
  {
    return;
  }

  localIndex const iwelemRef = subRegion.getTopWellElementIndex();

  // subRegion data

  arrayView1d< real64 const > const pres =
    subRegion.getField< fields::well::pressure >();
  arrayView1d< real64 const > const & connRate =
    subRegion.getField< fields::well::connectionRate >();

  // fluid data

  string const & fluidName = subRegion.getReference< string >( viewKeyStruct::fluidNamesString() );
  SingleFluidBase & fluid = subRegion.getConstitutiveModel< SingleFluidBase >( fluidName );
  arrayView2d< real64 const > const & dens = fluid.density();
  arrayView2d< real64 const > const & dDens_dPres = fluid.dDensity_dPressure();

  // control data

  WellControls & wellControls = getWellControls( subRegion );
  string const wellControlsName = wellControls.getName();
  integer const logLevel = wellControls.getLogLevel();
  integer const useSurfaceConditions = wellControls.useSurfaceConditions();
  real64 const & surfacePres = wellControls.getSurfacePressure();

  real64 & currentVolRate =
    wellControls.getReference< real64 >( SinglePhaseWell::viewKeyStruct::currentVolRateString() );
  real64 & dCurrentVolRate_dPres =
    wellControls.getReference< real64 >( SinglePhaseWell::viewKeyStruct::dCurrentVolRate_dPresString() );
  real64 & dCurrentVolRate_dRate =
    wellControls.getReference< real64 >( SinglePhaseWell::viewKeyStruct::dCurrentVolRate_dRateString() );

  constitutiveUpdatePassThru( fluid, [&]( auto & castedFluid )
  {
    typename TYPEOFREF( castedFluid ) ::KernelWrapper fluidWrapper = castedFluid.createKernelWrapper();

    // bring everything back to host, capture the scalars by reference
    forAll< serialPolicy >( 1, [fluidWrapper,
                                pres,
                                connRate,
                                dens,
                                dDens_dPres,
                                &useSurfaceConditions,
                                &surfacePres,
                                &currentVolRate,
                                &dCurrentVolRate_dPres,
                                &dCurrentVolRate_dRate,
                                &iwelemRef,
                                &logLevel,
                                &wellControlsName] ( localIndex const )
    {
      //    We need to evaluate the density as follows:
      //      - Surface conditions: using the surface pressure provided by the user
      //      - Reservoir conditions: using the pressure in the top element

      if( useSurfaceConditions )
      {
        // we need to compute the surface density
        fluidWrapper.update( iwelemRef, 0, surfacePres );
        if( logLevel >= 2 )
        {
          GEOS_LOG_RANK( GEOS_FMT( "{}: surface density computed with P_surface = {} Pa",
                                   wellControlsName, surfacePres ) );
#ifdef GEOS_USE_HIP
          GEOS_UNUSED_VAR( wellControlsName );
#endif
        }
      }
      else
      {
        real64 const refPres = pres[iwelemRef];
        fluidWrapper.update( iwelemRef, 0, refPres );
      }

      real64 const densInv = 1.0 / dens[iwelemRef][0];
      currentVolRate = connRate[iwelemRef] * densInv;
      dCurrentVolRate_dPres = -( useSurfaceConditions ==  0 ) * dDens_dPres[iwelemRef][0] * currentVolRate * densInv;
      dCurrentVolRate_dRate = densInv;

      if( logLevel >= 2 && useSurfaceConditions )
      {
        GEOS_LOG_RANK( GEOS_FMT( "{}: total fluid density at surface conditions = {} kg/sm3, total rate = {} kg/s, total surface volumetric rate = {} sm3/s",
                                 wellControlsName, dens[iwelemRef][0], connRate[iwelemRef], currentVolRate ) );
      }
    } );
  } );
}

void SinglePhaseWell::updateFluidModel( WellElementSubRegion & subRegion ) const
{
  GEOS_MARK_FUNCTION;

  arrayView1d< real64 const > const pres = subRegion.getField< fields::well::pressure >();
  arrayView1d< real64 const > const temp = subRegion.getField< fields::well::temperature >();

  string const & fluidName = subRegion.getReference< string >( viewKeyStruct::fluidNamesString() );
  SingleFluidBase & fluid = subRegion.getConstitutiveModel< SingleFluidBase >( fluidName );

  constitutiveUpdatePassThru( fluid, [&]( auto & castedFluid )
  {
    typename TYPEOFREF( castedFluid ) ::KernelWrapper fluidWrapper = castedFluid.createKernelWrapper();
    thermalSinglePhaseBaseKernels::FluidUpdateKernel::launch( fluidWrapper, pres, temp );
  } );
}

real64 SinglePhaseWell::updateSubRegionState( WellElementSubRegion & subRegion )
{
  // update volumetric rates for the well constraints
  // Warning! This must be called before updating the fluid model
  updateVolRateForConstraint( subRegion );

  // update density in the well elements
  updateFluidModel( subRegion );

  // update the current BHP
  updateBHPForConstraint( subRegion );

  // note: the perforation rates are updated separately
  return 0.0;  // change in phasevolume fraction doesnt apply
}

void SinglePhaseWell::initializeWells( DomainPartition & domain, real64 const & time_n, real64 const & dt )
{
  GEOS_MARK_FUNCTION;
  GEOS_UNUSED_VAR( time_n );
  GEOS_UNUSED_VAR( dt );
  // different functionality than for compositional
  // compositional has better treatment of well initialization in cases where well starts later in sim
  // logic will be incorporated into single phase in different push
  if( time_n > 0 )
  {
    return;
  }
  // loop over the wells
  forDiscretizationOnMeshTargets( domain.getMeshBodies(), [&] ( string const &,
                                                                MeshLevel & meshLevel,
                                                                arrayView1d< string const > const & regionNames )
  {
    ElementRegionManager & elemManager = meshLevel.getElemManager();

    elemManager.forElementSubRegions< WellElementSubRegion >( regionNames,
                                                              [&]( localIndex const,
                                                                   WellElementSubRegion & subRegion )
    {
      WellControls const & wellControls = getWellControls( subRegion );
      PerforationData const & perforationData = *subRegion.getPerforationData();

      // get the info stored on well elements
      arrayView1d< real64 const > const wellElemGravCoef =
        subRegion.getField< fields::well::gravityCoefficient >();

      // get well primary variables on well elements
      arrayView1d< real64 > const wellElemPressure =
        subRegion.getField< fields::well::pressure >();
      arrayView1d< real64 > const connRate =
        subRegion.getField< fields::well::connectionRate >();

      // get the element region, subregion, index
      arrayView1d< localIndex const > const resElementRegion =
        perforationData.getField< fields::perforation::reservoirElementRegion >();
      arrayView1d< localIndex const > const resElementSubRegion =
        perforationData.getField< fields::perforation::reservoirElementSubRegion >();
      arrayView1d< localIndex const > const resElementIndex =
        perforationData.getField< fields::perforation::reservoirElementIndex >();

      arrayView1d< real64 const > const & perfGravCoef =
        perforationData.getField< fields::well::gravityCoefficient >();

      // TODO: change the way we access the flowSolver here
      SinglePhaseBase const & flowSolver = getParent().getGroup< SinglePhaseBase >( getFlowSolverName() );
      PresInitializationKernel::SinglePhaseFlowAccessors resSinglePhaseFlowAccessors( meshLevel.getElemManager(), flowSolver.getName() );
      PresInitializationKernel::SingleFluidAccessors resSingleFluidAccessors( meshLevel.getElemManager(), flowSolver.getName() );

      // 1) Loop over all perforations to compute an average density
      // 2) Initialize the reference pressure
      // 3) Estimate the pressures in the well elements using the average density
      PresInitializationKernel::
        launch( perforationData.size(),
                subRegion.size(),
                perforationData.getNumPerforationsGlobal(),
                wellControls,
                0.0,   // initialization done at t = 0
                resSinglePhaseFlowAccessors.get( fields::flow::pressure{} ),
                resSingleFluidAccessors.get( fields::singlefluid::density{} ),
                resElementRegion,
                resElementSubRegion,
                resElementIndex,
                perfGravCoef,
                wellElemGravCoef,
                wellElemPressure );

      // 4) Recompute the pressure-dependent properties
      // Note: I am leaving that here because I would like to use the perforationRates (computed in UpdateState)
      //       to better initialize the rates
      updateSubRegionState( subRegion );

      string const & fluidName = subRegion.getReference< string >( viewKeyStruct::fluidNamesString() );
      SingleFluidBase & fluid = subRegion.getConstitutiveModel< SingleFluidBase >( fluidName );
      arrayView2d< real64 const > const & wellElemDens = fluid.density();

      // 5) Estimate the well rates
      RateInitializationKernel::launch( subRegion.size(),
                                        wellControls,
                                        0.0,   // initialization done at t = 0
                                        wellElemDens,
                                        connRate );

    } );

  } );
}

void SinglePhaseWell::assembleFluxTerms( real64 const & time_n,
                                         real64 const & dt,
                                         DomainPartition & domain,
                                         DofManager const & dofManager,
                                         CRSMatrixView< real64, globalIndex const > const & localMatrix,
                                         arrayView1d< real64 > const & localRhs )
{
  GEOS_MARK_FUNCTION;
  GEOS_UNUSED_VAR( time_n );
  GEOS_UNUSED_VAR( dt );

  // loop over the wells
  forDiscretizationOnMeshTargets( domain.getMeshBodies(), [&] ( string const &,
                                                                MeshLevel const & mesh,
                                                                arrayView1d< string const > const & regionNames )
  {

    ElementRegionManager const & elemManager = mesh.getElemManager();

    elemManager.forElementSubRegions< WellElementSubRegion >( regionNames,
                                                              [&]( localIndex const,
                                                                   WellElementSubRegion const & subRegion )
    {
      // get a reference to the degree-of-freedom numbers
      string const wellDofKey = dofManager.getKey( wellElementDofName() );
      arrayView1d< globalIndex const > const & wellElemDofNumber =
        subRegion.getReference< array1d< globalIndex > >( wellDofKey );
      arrayView1d< localIndex const > const & nextWellElemIndex =
        subRegion.getReference< array1d< localIndex > >( WellElementSubRegion::viewKeyStruct::nextWellElementIndexString() );

      // get a reference to the primary variables on well elements
      arrayView1d< real64 const > const connRate =
        subRegion.getField< fields::well::connectionRate >();

      FluxKernel::launch( subRegion.size(),
                          dofManager.rankOffset(),
                          wellElemDofNumber,
                          nextWellElemIndex,
                          connRate,
                          dt,
                          localMatrix,
                          localRhs );
    } );

  } );
}

void SinglePhaseWell::assemblePressureRelations( real64 const & time_n,
                                                 real64 const & dt,
                                                 DomainPartition const & domain,
                                                 DofManager const & dofManager,
                                                 CRSMatrixView< real64, globalIndex const > const & localMatrix,
                                                 arrayView1d< real64 > const & localRhs )
{
  GEOS_MARK_FUNCTION;

  forDiscretizationOnMeshTargets( domain.getMeshBodies(), [&] ( string const &,
                                                                MeshLevel const & mesh,
                                                                arrayView1d< string const > const & regionNames )
  {

    ElementRegionManager const & elemManager = mesh.getElemManager();


    elemManager.forElementSubRegions< WellElementSubRegion >( regionNames,
                                                              [&]( localIndex const,
                                                                   WellElementSubRegion const & subRegion )
    {

      WellControls & wellControls = getWellControls( subRegion );

      // get the degrees of freedom numbers, depth, next well elem index
      string const wellDofKey = dofManager.getKey( wellElementDofName() );
      arrayView1d< globalIndex const > const & wellElemDofNumber =
        subRegion.getReference< array1d< globalIndex > >( wellDofKey );
      arrayView1d< real64 const > const & wellElemGravCoef =
        subRegion.getField< fields::well::gravityCoefficient >();
      arrayView1d< localIndex const > const & nextWellElemIndex =
        subRegion.getReference< array1d< localIndex > >( WellElementSubRegion::viewKeyStruct::nextWellElementIndexString() );

      // get primary variables on well elements
      arrayView1d< real64 const > const & wellElemPressure =
        subRegion.getField< fields::well::pressure >();

      // get well constitutive data
      string const & fluidName = subRegion.getReference< string >( viewKeyStruct::fluidNamesString() );
      SingleFluidBase const & fluid = subRegion.getConstitutiveModel< SingleFluidBase >( fluidName );
      arrayView2d< real64 const > const & wellElemDensity = fluid.density();
      arrayView2d< real64 const > const & dWellElemDensity_dPres = fluid.dDensity_dPressure();

      localIndex const controlHasSwitched =
        PressureRelationKernel::launch( subRegion.size(),
                                        dofManager.rankOffset(),
                                        subRegion.isLocallyOwned(),
                                        subRegion.getTopWellElementIndex(),
                                        wellControls,
                                        time_n + dt,   // controls evaluated with BHP/rate of the end of the time interval
                                        wellElemDofNumber,
                                        wellElemGravCoef,
                                        nextWellElemIndex,
                                        wellElemPressure,
                                        wellElemDensity,
                                        dWellElemDensity_dPres,
                                        localMatrix,
                                        localRhs );

      if( controlHasSwitched == 1 )
      {
        // Note: if BHP control is not viable, we switch to TOTALVOLRATE
        //       if TOTALVOLRATE is not viable, we switch to BHP

        real64 const timeAtEndOfStep = time_n + dt;

        if( wellControls.getControl() == WellControls::Control::BHP )
        {
          wellControls.switchToTotalRateControl( wellControls.getTargetTotalRate( timeAtEndOfStep ) );
          GEOS_LOG_LEVEL_INFO_RANK_0( logInfo::WellControl, GEOS_FMT( "Control switch for well {} from BHP constraint to rate constraint", subRegion.getName()) );
        }
        else
        {
          wellControls.switchToBHPControl( wellControls.getTargetBHP( timeAtEndOfStep ) );
          GEOS_LOG_LEVEL_INFO_RANK_0( logInfo::WellControl, GEOS_FMT( "Control switch for well {} from rate constraint to BHP constraint", subRegion.getName()) );
        }
      }

    } );
  } );
}

void SinglePhaseWell::assembleAccumulationTerms( real64 const & time_n,
                                                 real64 const & dt,
                                                 DomainPartition & domain,
                                                 DofManager const & dofManager,
                                                 CRSMatrixView< real64, globalIndex const > const & localMatrix,
                                                 arrayView1d< real64 > const & localRhs )
{
  GEOS_MARK_FUNCTION;
  GEOS_UNUSED_VAR( time_n );
  GEOS_UNUSED_VAR( dt );
  forDiscretizationOnMeshTargets( domain.getMeshBodies(), [&] ( string const &,
                                                                MeshLevel const & mesh,
                                                                arrayView1d< string const > const & regionNames )
  {

    ElementRegionManager const & elemManager = mesh.getElemManager();

    elemManager.forElementSubRegions< WellElementSubRegion >( regionNames,
                                                              [&]( localIndex const,
                                                                   WellElementSubRegion const & subRegion )
    {

      // get a reference to the degree-of-freedom numbers
      string const wellElemDofKey = dofManager.getKey( wellElementDofName() );
      arrayView1d< globalIndex const > const wellElemDofNumber = subRegion.getReference< array1d< globalIndex > >( wellElemDofKey );
      arrayView1d< integer const > const wellElemGhostRank = subRegion.ghostRank();

      arrayView1d< real64 const > const wellElemVolume = subRegion.getElementVolume();

      string const & fluidName = subRegion.getReference< string >( viewKeyStruct::fluidNamesString() );
      SingleFluidBase const & fluid = subRegion.getConstitutiveModel< SingleFluidBase >( fluidName );
      arrayView2d< real64 const > const wellElemDensity = fluid.density();
      arrayView2d< real64 const > const dWellElemDensity_dPres = fluid.dDensity_dPressure();
      arrayView2d< real64 const > const wellElemDensity_n = fluid.density_n();

      AccumulationKernel::launch( subRegion.size(),
                                  dofManager.rankOffset(),
                                  wellElemDofNumber,
                                  wellElemGhostRank,
                                  wellElemVolume,
                                  wellElemDensity,
                                  dWellElemDensity_dPres,
                                  wellElemDensity_n,
                                  localMatrix,
                                  localRhs );

    } );
  } );
  // then assemble the volume balance equations
  assembleVolumeBalanceTerms( domain, dofManager, localMatrix, localRhs );
}

void SinglePhaseWell::assembleVolumeBalanceTerms( DomainPartition const & GEOS_UNUSED_PARAM( domain ),
                                                  DofManager const & GEOS_UNUSED_PARAM( dofManager ),
                                                  CRSMatrixView< real64, globalIndex const > const & GEOS_UNUSED_PARAM( localMatrix ),
                                                  arrayView1d< real64 > const & GEOS_UNUSED_PARAM( localRhs ) )
{
  // not implemented for single phase flow
}

void SinglePhaseWell::shutDownWell( real64 const time_n,
                                    real64 const dt,
                                    DomainPartition const & domain,
                                    DofManager const & dofManager,
                                    CRSMatrixView< real64, globalIndex const > const & localMatrix,
                                    arrayView1d< real64 > const & localRhs )
{
  GEOS_MARK_FUNCTION;

  string const wellDofKey = dofManager.getKey( wellElementDofName() );

  forDiscretizationOnMeshTargets( domain.getMeshBodies(), [&] ( string const &,
                                                                MeshLevel const & mesh,
                                                                arrayView1d< string const > const & regionNames )
  {

    ElementRegionManager const & elemManager = mesh.getElemManager();

    elemManager.forElementSubRegions< WellElementSubRegion >( regionNames,
                                                              [&]( localIndex const,
                                                                   WellElementSubRegion const & subRegion )
    {

      // if the well is open, we don't have to do anything, so we just return
      WellControls const & wellControls = getWellControls( subRegion );
      if( wellControls.isWellOpen( time_n + dt ) )
      {
        return;
      }

      globalIndex const rankOffset = dofManager.rankOffset();

      arrayView1d< integer const > const ghostRank =
        subRegion.getReference< array1d< integer > >( ObjectManagerBase::viewKeyStruct::ghostRankString() );
      arrayView1d< globalIndex const > const dofNumber =
        subRegion.getReference< array1d< globalIndex > >( wellDofKey );

      arrayView1d< real64 const > const pres =
        subRegion.getField< fields::well::pressure >();
      arrayView1d< real64 const > const connRate =
        subRegion.getField< fields::well::connectionRate >();

      forAll< parallelDevicePolicy<> >( subRegion.size(), [=] GEOS_HOST_DEVICE ( localIndex const ei )
      {
        if( ghostRank[ei] >= 0 )
        {
          return;
        }

        globalIndex const dofIndex = dofNumber[ei];
        localIndex const localRow = dofIndex - rankOffset;
        real64 rhsValue;

        // 4.1. Apply pressure value to the matrix/rhs
        FieldSpecificationEqual::SpecifyFieldValue( dofIndex,
                                                    rankOffset,
                                                    localMatrix,
                                                    rhsValue,
                                                    pres[ei], // freeze the current pressure value
                                                    pres[ei] );
        localRhs[localRow] = rhsValue;

        // 4.2. Apply rate value to the matrix/rhs
        FieldSpecificationEqual::SpecifyFieldValue( dofIndex + 1,
                                                    rankOffset,
                                                    localMatrix,
                                                    rhsValue,
                                                    connRate[ei], // freeze the current pressure value
                                                    connRate[ei] );
        localRhs[localRow + 1] = rhsValue;

      } );
    } );
  } );
}


void SinglePhaseWell::computePerforationRates( real64 const & time_n,
                                               real64 const & dt, DomainPartition & domain )
{
  GEOS_MARK_FUNCTION;
  GEOS_UNUSED_VAR( time_n );
  GEOS_UNUSED_VAR( dt );
  forDiscretizationOnMeshTargets( domain.getMeshBodies(), [&] ( string const &,
                                                                MeshLevel & mesh,
                                                                arrayView1d< string const > const & regionNames )
  {

    // TODO: change the way we access the flowSolver here
    SinglePhaseBase const & flowSolver = getParent().getGroup< SinglePhaseBase >( getFlowSolverName() );
    PerforationKernel::SinglePhaseFlowAccessors resSinglePhaseFlowAccessors( mesh.getElemManager(), flowSolver.getName() );
    PerforationKernel::SingleFluidAccessors resSingleFluidAccessors( mesh.getElemManager(), flowSolver.getName() );

    mesh.getElemManager().forElementSubRegions< WellElementSubRegion >( regionNames, [&]( localIndex const,
                                                                                          WellElementSubRegion & subRegion )
    {

      // get the well data
      PerforationData * const perforationData = subRegion.getPerforationData();

      // get the degrees of freedom and depth
      arrayView1d< real64 const > const wellElemGravCoef =
        subRegion.getField< fields::well::gravityCoefficient >();

      // get well primary variables on well elements
      arrayView1d< real64 const > const wellElemPressure =
        subRegion.getField< fields::well::pressure >();

      // get well constitutive data
      string const & fluidName = subRegion.getReference< string >( viewKeyStruct::fluidNamesString() );
      SingleFluidBase const & fluid = subRegion.getConstitutiveModel< SingleFluidBase >( fluidName );  arrayView2d< real64 const > const wellElemDensity = fluid.density();
      arrayView2d< real64 const > const dWellElemDensity_dPres = fluid.dDensity_dPressure();
      arrayView2d< real64 const > const wellElemViscosity = fluid.viscosity();
      arrayView2d< real64 const > const dWellElemViscosity_dPres = fluid.dViscosity_dPressure();

      // get well variables on perforations
      arrayView1d< real64 const > const perfGravCoef =
        perforationData->getField< fields::well::gravityCoefficient >();
      arrayView1d< localIndex const > const perfWellElemIndex =
        perforationData->getField< fields::perforation::wellElementIndex >();
      arrayView1d< real64 const > const perfTransmissibility =
        perforationData->getField< fields::perforation::wellTransmissibility >();

      arrayView1d< real64 > const perfRate =
        perforationData->getField< fields::well::perforationRate >();
      arrayView2d< real64 > const dPerfRate_dPres =
        perforationData->getField< fields::well::dPerforationRate_dPres >();

      // get the element region, subregion, index
      arrayView1d< localIndex const > const resElementRegion =
        perforationData->getField< fields::perforation::reservoirElementRegion >();
      arrayView1d< localIndex const > const resElementSubRegion =
        perforationData->getField< fields::perforation::reservoirElementSubRegion >();
      arrayView1d< localIndex const > const resElementIndex =
        perforationData->getField< fields::perforation::reservoirElementIndex >();

      PerforationKernel::launch( perforationData->size(),
                                 resSinglePhaseFlowAccessors.get( fields::flow::pressure{} ),
                                 resSingleFluidAccessors.get( fields::singlefluid::density{} ),
                                 resSingleFluidAccessors.get( fields::singlefluid::dDensity_dPressure{} ),
                                 resSingleFluidAccessors.get( fields::singlefluid::viscosity{} ),
                                 resSingleFluidAccessors.get( fields::singlefluid::dViscosity_dPressure{} ),
                                 wellElemGravCoef,
                                 wellElemPressure,
                                 wellElemDensity,
                                 dWellElemDensity_dPres,
                                 wellElemViscosity,
                                 dWellElemViscosity_dPres,
                                 perfGravCoef,
                                 perfWellElemIndex,
                                 perfTransmissibility,
                                 resElementRegion,
                                 resElementSubRegion,
                                 resElementIndex,
                                 perfRate,
                                 dPerfRate_dPres );
    } );
  } );
}


real64
SinglePhaseWell::calculateResidualNorm( real64 const & time_n,
                                        real64 const & dt,
                                        DomainPartition const & domain,
                                        DofManager const & dofManager,
                                        arrayView1d< real64 const > const & localRhs )
{
  GEOS_MARK_FUNCTION;

  real64 localResidualNorm = 0.0;

  globalIndex const rankOffset = dofManager.rankOffset();
  string const wellDofKey = dofManager.getKey( wellElementDofName() );

  forDiscretizationOnMeshTargets( domain.getMeshBodies(), [&] ( string const &,
                                                                MeshLevel const & mesh,
                                                                arrayView1d< string const > const & regionNames )
  {

    ElementRegionManager const & elemManager = mesh.getElemManager();

    elemManager.forElementSubRegions< WellElementSubRegion >( regionNames,
                                                              [&]( localIndex const,
                                                                   WellElementSubRegion const & subRegion )
    {
      real64 subRegionResidualNorm[1]{};

      string const & fluidName = subRegion.getReference< string >( viewKeyStruct::fluidNamesString() );
      SingleFluidBase const & fluid = subRegion.getConstitutiveModel< SingleFluidBase >( fluidName );

      WellControls const & wellControls = getWellControls( subRegion );

      // step 1: compute the norm in the subRegion

      ResidualNormKernelFactory::
        createAndLaunch< parallelDevicePolicy<> >( rankOffset,
                                                   wellDofKey,
                                                   localRhs,
                                                   subRegion,
                                                   fluid,
                                                   wellControls,
                                                   time_n + dt,
                                                   dt,
                                                   m_nonlinearSolverParameters.m_minNormalizer,
                                                   subRegionResidualNorm );

      // step 2: reduction across meshBodies/regions/subRegions

      if( subRegionResidualNorm[0] > localResidualNorm )
      {
        localResidualNorm = subRegionResidualNorm[0];
      }

    } );
  } );


  // step 3: second reduction across MPI ranks

  real64 const residualNorm = MpiWrapper::max( localResidualNorm );

  if( getLogLevel() >= 1 && logger::internal::rank == 0 )
  {
    std::cout << GEOS_FMT( "        ( R{} ) = ( {:4.2e} )", coupledSolverAttributePrefix(), residualNorm );
  }
  return residualNorm;
}

bool SinglePhaseWell::checkSystemSolution( DomainPartition & domain,
                                           DofManager const & dofManager,
                                           arrayView1d< real64 const > const & localSolution,
                                           real64 const scalingFactor )
{
  GEOS_MARK_FUNCTION;

  string const wellDofKey = dofManager.getKey( wellElementDofName() );
  integer numNegativePressures = 0;
  real64 minPressure = 0.0;

  forDiscretizationOnMeshTargets( domain.getMeshBodies(), [&] ( string const &,
                                                                MeshLevel const & mesh,
                                                                arrayView1d< string const > const & regionNames )
  {

    ElementRegionManager const & elemManager = mesh.getElemManager();

    elemManager.forElementSubRegions< WellElementSubRegion >( regionNames,
                                                              [&]( localIndex const,
                                                                   WellElementSubRegion const & subRegion )

    {
      globalIndex const rankOffset = dofManager.rankOffset();
      // get the degree of freedom numbers on well elements
      arrayView1d< globalIndex const > const & dofNumber =
        subRegion.getReference< array1d< globalIndex > >( wellDofKey );
      arrayView1d< integer const > const & ghostRank = subRegion.ghostRank();

      // get a reference to the primary variables on well elements
      arrayView1d< real64 const > const & pres =
        subRegion.getField< fields::well::pressure >();

      auto const statistics =
        singlePhaseBaseKernels::SolutionCheckKernel::
          launch< parallelDevicePolicy<> >( localSolution, rankOffset, dofNumber, ghostRank, pres, scalingFactor );

      numNegativePressures += statistics.first;
      minPressure = std::min( minPressure, statistics.second );
    } );
  } );

  numNegativePressures = MpiWrapper::sum( numNegativePressures );

  if( numNegativePressures > 0 )
    GEOS_LOG_LEVEL_RANK_0( 1, GEOS_FMT( "        {}: Number of negative pressure values: {}, minimum value: {} Pa",
                                        getName(), numNegativePressures, fmt::format( "{:.{}f}", minPressure, 3 ) ) );

  return (m_allowNegativePressure || numNegativePressures == 0) ?  1 : 0;
}

void
SinglePhaseWell::applySystemSolution( DofManager const & dofManager,
                                      arrayView1d< real64 const > const & localSolution,
                                      real64 const scalingFactor,
                                      real64 const dt,
                                      DomainPartition & domain )
{
  GEOS_UNUSED_VAR( dt );
  dofManager.addVectorToField( localSolution,
                               wellElementDofName(),
                               fields::well::pressure::key(),
                               scalingFactor,
                               { m_numDofPerWellElement, 0, 1 } );

  dofManager.addVectorToField( localSolution,
                               wellElementDofName(),
                               fields::well::connectionRate::key(),
                               scalingFactor,
                               { m_numDofPerWellElement, 1, m_numDofPerWellElement } );

  forDiscretizationOnMeshTargets( domain.getMeshBodies(), [&] ( string const &,
                                                                MeshLevel & mesh,
                                                                arrayView1d< string const > const & regionNames )
  {
    FieldIdentifiers fieldsToBeSync;

    fieldsToBeSync.addElementFields( { fields::well::pressure::key(),
                                       fields::well::connectionRate::key() },
                                     regionNames );

    CommunicationTools::getInstance().synchronizeFields( fieldsToBeSync,
                                                         mesh,
                                                         domain.getNeighbors(),
                                                         true );
  } );

}

void SinglePhaseWell::resetStateToBeginningOfStep( DomainPartition & domain )
{

  forDiscretizationOnMeshTargets( domain.getMeshBodies(), [&] ( string const &,
                                                                MeshLevel & mesh,
                                                                arrayView1d< string const > const & regionNames )
  {
    ElementRegionManager & elemManager = mesh.getElemManager();

    elemManager.forElementSubRegions< WellElementSubRegion >( regionNames,
                                                              [&]( localIndex const,
                                                                   WellElementSubRegion & subRegion )
    {
      // get a reference to the primary variables on well elements
      arrayView1d< real64 > const & wellElemPressure =
        subRegion.getField< fields::well::pressure >();
      arrayView1d< real64 const > const & wellElemPressure_n =
        subRegion.getField< fields::well::pressure_n >();
      wellElemPressure.setValues< parallelDevicePolicy<> >( wellElemPressure_n );

      arrayView1d< real64 > const & connRate =
        subRegion.getField< fields::well::connectionRate >();
      arrayView1d< real64 const > const & connRate_n =
        subRegion.getField< fields::well::connectionRate_n >();
      connRate.setValues< parallelDevicePolicy<> >( connRate_n );

      updateSubRegionState( subRegion );
    } );
  } );
}


void SinglePhaseWell::implicitStepSetup( real64 const & time,
                                         real64 const & dt,
                                         DomainPartition & domain )
{
  WellSolverBase::implicitStepSetup( time, dt, domain );

  forDiscretizationOnMeshTargets( domain.getMeshBodies(), [&] ( string const &,
                                                                MeshLevel & mesh,
                                                                arrayView1d< string const > const & regionNames )
  {

    ElementRegionManager & elemManager = mesh.getElemManager();

    elemManager.forElementSubRegions< WellElementSubRegion >( regionNames,
                                                              [&]( localIndex const,
                                                                   WellElementSubRegion & subRegion )
    {
      arrayView1d< real64 const > const wellElemPressure = subRegion.getField< fields::well::pressure >();
      arrayView1d< real64 > const wellElemPressure_n = subRegion.getField< fields::well::pressure_n >();
      wellElemPressure_n.setValues< parallelDevicePolicy<> >( wellElemPressure );

      arrayView1d< real64 const > const connRate = subRegion.getField< fields::well::connectionRate >();
      arrayView1d< real64 > const connRate_n = subRegion.getField< fields::well::connectionRate_n >();
      connRate_n.setValues< parallelDevicePolicy<> >( connRate );

      SingleFluidBase const & fluid =
        getConstitutiveModel< SingleFluidBase >( subRegion, subRegion.getReference< string >( viewKeyStruct::fluidNamesString() ) );
      fluid.saveConvergedState();

      validateWellConstraints( time, dt, subRegion );

      updateSubRegionState( subRegion );
    } );
  } );
}

void SinglePhaseWell::implicitStepComplete( real64 const & time_n,
                                            real64 const & dt,
                                            DomainPartition & domain )
{
  WellSolverBase::implicitStepComplete( time_n, dt, domain );

  if( getLogLevel() > 0 )
  {
    printRates( time_n, dt, domain );
  }
}

void SinglePhaseWell::printRates( real64 const & time_n,
                                  real64 const & dt,
                                  DomainPartition & domain )
{
  forDiscretizationOnMeshTargets( domain.getMeshBodies(), [&] ( string const &,
                                                                MeshLevel & mesh,
                                                                arrayView1d< string const > const & regionNames )
  {

    ElementRegionManager & elemManager = mesh.getElemManager();

    elemManager.forElementSubRegions< WellElementSubRegion >( regionNames,
                                                              [&]( localIndex const,
                                                                   WellElementSubRegion & subRegion )
    {

      // the rank that owns the reference well element is responsible for the calculations below.
      if( !subRegion.isLocallyOwned() )
      {
        return;
      }

      localIndex const iwelemRef = subRegion.getTopWellElementIndex();

      // subRegion data

      arrayView1d< real64 const > const & connRate =
        subRegion.getField< fields::well::connectionRate >();

      // control data

      WellControls const & wellControls = getWellControls( subRegion );
      string const wellControlsName = wellControls.getName();

      // format: time,total_rate,total_vol_rate
      std::ofstream outputFile;
      if( m_writeCSV > 0 )
      {
        outputFile.open( m_ratesOutputDir + "/" + wellControlsName + ".csv", std::ios_base::app );
        outputFile << time_n + dt;
      }

      if( !wellControls.isWellOpen( time_n + dt ) )
      {
        GEOS_LOG( GEOS_FMT( "{}: well is shut", wellControlsName ) );
        if( outputFile.is_open())
        {
          // print all zeros in the rates file
          outputFile << ",0.0,0.0,0.0" << std::endl;
          outputFile.close();
        }
        return;
      }

      integer const useSurfaceConditions = wellControls.useSurfaceConditions();

      real64 const & currentBHP =
        wellControls.getReference< real64 >( SinglePhaseWell::viewKeyStruct::currentBHPString() );
      real64 const & currentTotalVolRate =
        wellControls.getReference< real64 >( SinglePhaseWell::viewKeyStruct::currentVolRateString() );

      // bring everything back to host, capture the scalars by reference
      forAll< serialPolicy >( 1, [&useSurfaceConditions,
                                  &currentBHP,
                                  connRate,
                                  &currentTotalVolRate,
                                  &iwelemRef,
                                  &wellControlsName,
                                  &outputFile] ( localIndex const )
      {
        string const conditionKey = useSurfaceConditions ? "surface" : "reservoir";
        string const unitKey = useSurfaceConditions ? "s" : "r";

        real64 const currentTotalRate = connRate[iwelemRef];
        GEOS_LOG( GEOS_FMT( "{}: BHP (at the specified reference elevation): {} Pa",
                            wellControlsName, currentBHP ) );
        GEOS_LOG( GEOS_FMT( "{}: Total rate: {} kg/s; total {} volumetric rate: {} {}m3/s",
                            wellControlsName, currentTotalRate, conditionKey, currentTotalVolRate, unitKey ) );
        if( outputFile.is_open())
        {
          outputFile << "," << currentBHP;
          outputFile << "," << currentTotalRate << "," << currentTotalVolRate << std::endl;
          outputFile.close();
        }
      } );
    } );
  } );
}

REGISTER_CATALOG_ENTRY( SolverBase, SinglePhaseWell, string const &, Group * const )
}// namespace geos<|MERGE_RESOLUTION|>--- conflicted
+++ resolved
@@ -50,16 +50,13 @@
 {
   m_numDofPerWellElement = 2;
   m_numDofPerResElement = 1;
-<<<<<<< HEAD
   m_numPhases = 1;
   m_numComponents = 1;
-=======
 
   this->registerWrapper( FlowSolverBase::viewKeyStruct::allowNegativePressureString(), &m_allowNegativePressure ).
     setApplyDefaultValue( 1 ). // negative pressure is allowed by default
     setInputFlag( InputFlags::OPTIONAL ).
     setDescription( "Flag indicating if negative pressure is allowed" );
->>>>>>> 9ee88f74
 }
 
 void SinglePhaseWell::registerDataOnMesh( Group & meshBodies )
