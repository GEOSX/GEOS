--- conflicted
+++ resolved
@@ -71,21 +71,18 @@
                                                               [&]( localIndex const,
                                                                    WellElementSubRegion & subRegion )
     {
-<<<<<<< HEAD
-
-      subRegion.registerField< fields::well::pressure_n >( getName() );
-      subRegion.registerField< fields::well::pressure >( getName() ).
-        setRestartFlags( RestartFlags::WRITE_AND_READ );
-
-      subRegion.registerField< fields::well::temperature_n >( getName() );
-      subRegion.registerField< fields::well::temperature >( getName() );
-=======
       string & fluidName = subRegion.getReference< string >( viewKeyStruct::fluidNamesString() );
       fluidName = getConstitutiveName< SingleFluidBase >( subRegion );
       GEOS_ERROR_IF( fluidName.empty(), GEOS_FMT( "{}: Fluid model not found on subregion {}",
                                                   getDataContext(), subRegion.getName() ) );
->>>>>>> 6c820212
-
+
+      subRegion.registerField< fields::well::pressure_n >( getName() );
+      subRegion.registerField< fields::well::pressure >( getName() ).
+        setRestartFlags( RestartFlags::WRITE_AND_READ );
+
+      subRegion.registerField< fields::well::temperature_n >( getName() );
+      subRegion.registerField< fields::well::temperature >( getName() );
+      
       subRegion.registerField< fields::well::connectionRate_n >( getName() );
       subRegion.registerField< fields::well::connectionRate >( getName() );
 
