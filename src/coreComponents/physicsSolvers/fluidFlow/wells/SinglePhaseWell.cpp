--- conflicted
+++ resolved
@@ -122,34 +122,7 @@
 
 void SinglePhaseWell::validateWellConstraints( WellElementSubRegion const & subRegion ) const
 {
-  // now that we know we are single-phase, we can check a few things in the constraints
-<<<<<<< HEAD
-  forTargetSubRegions< WellElementSubRegion >( meshLevel, [&]( localIndex const,
-                                                               WellElementSubRegion const & subRegion )
-  {
-    WellControls const & wellControls = getWellControls( subRegion );
-    WellControls::Control const currentControl = wellControls.getControl();
-    real64 const targetTotalRate = wellControls.getTargetTotalRate( m_currentTime + m_currentDt );
-    real64 const targetPhaseRate = wellControls.getTargetPhaseRate( m_currentTime + m_currentDt );
-    GEOSX_THROW_IF( currentControl == WellControls::Control::PHASEVOLRATE,
-                    "WellControls named " << wellControls.getName() <<
-                    ": Phase rate control is not available for SinglePhaseWell",
-                    InputError );
-    // The user always provides positive rates, but these rates are later multiplied by -1 internally for producers
-    GEOSX_THROW_IF( ( ( wellControls.isInjector() && targetTotalRate < 0.0 ) ||
-                      ( wellControls.isProducer() && targetTotalRate > 0.0) ),
-                    "WellControls named " << wellControls.getName() <<
-                    ": Target total rate cannot be negative",
-                    InputError );
-    GEOSX_THROW_IF( !isZero( targetPhaseRate ),
-                    "WellControls named " << wellControls.getName() <<
-                    ": Target phase rate cannot be used for SinglePhaseWell",
-                    InputError );
-  } );
-=======
-
   WellControls const & wellControls = getWellControls( subRegion );
-  WellControls::Type const wellType = wellControls.getType();
   WellControls::Control const currentControl = wellControls.getControl();
   real64 const targetTotalRate = wellControls.getTargetTotalRate( m_currentTime + m_currentDt );
   real64 const targetPhaseRate = wellControls.getTargetPhaseRate( m_currentTime + m_currentDt );
@@ -158,8 +131,8 @@
                   ": Phase rate control is not available for SinglePhaseWell",
                   InputError );
   // The user always provides positive rates, but these rates are later multiplied by -1 internally for producers
-  GEOSX_THROW_IF( ( (wellType == WellControls::Type::INJECTOR && targetTotalRate < 0.0) ||
-                    (wellType == WellControls::Type::PRODUCER && targetTotalRate > 0.0) ),
+  GEOSX_THROW_IF( ( ( wellControls.isInjector() && targetTotalRate < 0.0 ) ||
+                    ( wellControls.isProducer() && targetTotalRate > 0.0) ),
                   "WellControls named " << wellControls.getName() <<
                   ": Target total rate cannot be negative",
                   InputError );
@@ -167,7 +140,6 @@
                   "WellControls named " << wellControls.getName() <<
                   ": Target phase rate cannot be used for SinglePhaseWell",
                   InputError );
->>>>>>> 71c695da
 }
 
 void SinglePhaseWell::updateBHPForConstraint( WellElementSubRegion & subRegion )
@@ -569,27 +541,13 @@
                                                 arrayView1d< string const > const & regionNames )
   {
 
-<<<<<<< HEAD
-    // for now, we do not want to model storage effects in the wells (unless the well is shut)
-    WellControls const & wellControls = getWellControls( subRegion );
-    if( wellControls.isWellOpen( m_currentTime + m_currentDt ) )
-    {
-      return;
-    }
-=======
     ElementRegionManager const & elemManager = mesh.getElemManager();
->>>>>>> 71c695da
 
     elemManager.forElementSubRegions< WellElementSubRegion >( regionNames,
                                                               [&]( localIndex const,
                                                                    WellElementSubRegion const & subRegion )
     {
       // for now, we do not want to model storage effects in the wells (unless the well is shut)
-      WellControls const & wellControls = getWellControls( subRegion );
-      if( wellControls.wellIsOpen( m_currentTime + m_currentDt ) )
-      {
-        return;
-      }
 
       // get a reference to the degree-of-freedom numbers
       string const wellElemDofKey = dofManager.getKey( wellElementDofName() );
