--- conflicted
+++ resolved
@@ -776,20 +776,13 @@
                                scalingFactor,
                                { m_numDofPerWellElement, 1, m_numDofPerWellElement } );
 
-<<<<<<< HEAD
-=======
-  std::map< string, string_array > fieldNames;
-  fieldNames["elems"].emplace_back( extrinsicMeshData::well::pressure::key() );
-  fieldNames["elems"].emplace_back( extrinsicMeshData::well::connectionRate::key() );
-
->>>>>>> d6cd5397
   forMeshTargets( domain.getMeshBodies(), [&] ( string const &,
                                                 MeshLevel & mesh,
                                                 arrayView1d< string const > const & regionNames )
   {
     FieldIdentifiers const fieldsToBeSync{
       SyncFieldsID( FieldLocation::Elem,
-                    { extrinsicMeshData::well::deltaPressure::key(), extrinsicMeshData::well::deltaConnectionRate::key() },
+                    { extrinsicMeshData::well::pressure::key(), extrinsicMeshData::well::connectionRate::key() },
                     regionNames )
     };
 
