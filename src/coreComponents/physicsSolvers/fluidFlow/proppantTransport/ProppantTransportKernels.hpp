/*
 * ------------------------------------------------------------------------------------------------------------
 * SPDX-License-Identifier: LGPL-2.1-only
 *
 * Copyright (c) 2018-2020 Lawrence Livermore National Security LLC
 * Copyright (c) 2018-2020 The Board of Trustees of the Leland Stanford Junior University
 * Copyright (c) 2018-2020 TotalEnergies
 * Copyright (c) 2019-     GEOSX Contributors
 * All rights reserved
 *
 * See top level LICENSE, COPYRIGHT, CONTRIBUTORS, NOTICE, and ACKNOWLEDGEMENTS files for details.
 * ------------------------------------------------------------------------------------------------------------
 */

/**
 * @file ProppantTransportKernels.hpp
 */

#ifndef GEOSX_PHYSICSSOLVERS_FLUIDFLOW_PROPPANTTRANSPORT_PROPPANTTRANSPORTKERNELS_HPP_
#define GEOSX_PHYSICSSOLVERS_FLUIDFLOW_PROPPANTTRANSPORT_PROPPANTTRANSPORTKERNELS_HPP_

#include "common/DataTypes.hpp"
#include "common/GEOS_RAJA_Interface.hpp"
<<<<<<< HEAD
#include "finiteVolume/FluxApproximationBase.hpp"
#include "constitutive/fluid/ParticleFluidExtrinsicData.hpp"
#include "constitutive/fluid/SlurryFluidBase.hpp"
#include "constitutive/fluid/SlurryFluidExtrinsicData.hpp"
#include "constitutive/fluid/CellBasedFluxSlurryFluidAccessors.hpp"
=======
#include "constitutive/fluid/SingleFluidExtrinsicData.hpp"
#include "constitutive/fluid/ParticleFluidBase.hpp"
#include "constitutive/fluid/ParticleFluidExtrinsicData.hpp"
#include "constitutive/fluid/SlurryFluidBase.hpp"
#include "constitutive/fluid/SlurryFluidExtrinsicData.hpp"
#include "constitutive/permeability/PermeabilityBase.hpp"
>>>>>>> f6e4130d
#include "constitutive/permeability/PermeabilityExtrinsicData.hpp"
#include "constitutive/permeability/PermeabilityAccessors.hpp"
#include "physicsSolvers/fluidFlow/FlowSolverBaseExtrinsicData.hpp"
#include "physicsSolvers/fluidFlow/CellBasedFluxFlowAccessors.hpp"
#include "physicsSolvers/fluidFlow/proppantTransport/ProppantTransportExtrinsicData.hpp"
#include "physicsSolvers/fluidFlow/StencilAccessors.hpp"

namespace geosx
{

namespace ProppantTransportKernels
{
using namespace constitutive;

/******************************** FluidUpdateKernel ********************************/

struct FluidUpdateKernel
{
  template< typename FLUID_WRAPPER >
  static void launch( FLUID_WRAPPER const & fluidWrapper,
                      arrayView1d< real64 const > const & pres,
                      arrayView1d< real64 const > const & dPres,
                      arrayView2d< real64 const > const & componentConcentration,
                      arrayView2d< real64 const > const & dComponentConcentration )
  {
    forAll< parallelDevicePolicy<> >( fluidWrapper.numElems(), [=] GEOSX_HOST_DEVICE ( localIndex const a )
    {
      localIndex const NC = fluidWrapper.numFluidComponents();
      stackArray1d< real64, constitutive::SlurryFluidBase::MAX_NUM_COMPONENTS > compConc( NC );

      for( localIndex c = 0; c < NC; ++c )
      {
        compConc[c] = componentConcentration[a][c] + dComponentConcentration[a][c];
      }

      for( localIndex q = 0; q < fluidWrapper.numGauss(); ++q )
      {
        fluidWrapper.updateFluidProperty( a, q,
                                          pres[a] + dPres[a],
                                          compConc,
                                          0.0 );
      }
    } );
  }
};

/******************************** ComponentDensityUpdateKernel ********************************/

struct ComponentDensityUpdateKernel
{
  template< typename FLUID_WRAPPER >
  static void launch( FLUID_WRAPPER const & fluidWrapper,
                      arrayView1d< real64 const > const & pres,
                      arrayView1d< real64 const > const & dPres,
                      arrayView2d< real64 const > const & componentConcentration,
                      arrayView2d< real64 const > const & dComponentConcentration )
  {
    forAll< parallelDevicePolicy<> >( fluidWrapper.numElems(), [=] GEOSX_HOST_DEVICE ( localIndex const a )
    {
      localIndex const NC = fluidWrapper.numFluidComponents();
      stackArray1d< real64, constitutive::SlurryFluidBase::MAX_NUM_COMPONENTS > compConc( NC );

      for( localIndex c = 0; c < NC; ++c )
      {
        compConc[c] = componentConcentration[a][c] + dComponentConcentration[a][c];
      }

      for( localIndex q = 0; q < fluidWrapper.numGauss(); ++q )
      {
        fluidWrapper.updateComponentDensity( a, q,
                                             pres[a] + dPres[a],
                                             compConc );
      }
    } );
  }
};

/******************************** ProppantUpdateKernel ********************************/

struct ProppantUpdateKernel
{
  template< typename PROPPANT_WRAPPER >
  static void launch( PROPPANT_WRAPPER const & proppantWrapper,
                      arrayView1d< real64 const > const & proppantConc,
                      arrayView1d< real64 const > const & dProppantConc,
                      arrayView2d< real64 const > const & fluidDens,
                      arrayView2d< real64 const > const & dFluidDens_dPres,
                      arrayView3d< real64 const > const & dFluidDens_dCompConc,
                      arrayView2d< real64 const > const & fluidVisc,
                      arrayView2d< real64 const > const & dFluidVisc_dPres,
                      arrayView3d< real64 const > const & dFluidVisc_dCompConc )
  {
    forAll< parallelDevicePolicy<> >( proppantWrapper.numElems(), [=] GEOSX_HOST_DEVICE ( localIndex const a )
    {
      proppantWrapper.update( a,
                              proppantConc[a] + dProppantConc[a],
                              fluidDens[a][0],
                              dFluidDens_dPres[a][0],
                              dFluidDens_dCompConc[a][0],
                              fluidVisc[a][0],
                              dFluidVisc_dPres[a][0],
                              dFluidVisc_dCompConc[a][0] );
    } );
  }
};

/******************************** AccumulationKernel ********************************/

struct AccumulationKernel
{
  GEOSX_HOST_DEVICE
  GEOSX_FORCE_INLINE
  static void
  compute( localIndex const NC,
           real64 const proppantConcOld,
           real64 const proppantConcNew,
           arraySlice1d< real64 const > const & componentDensOld,
           arraySlice1d< real64 const > const & componentDensNew,
           arraySlice1d< real64 const > const & GEOSX_UNUSED_PARAM( dCompDens_dPres ),
           arraySlice2d< real64 const > const & dCompDens_dCompConc,
           real64 const volume,
           real64 const packPoreVolume,
           real64 const proppantLiftVolume,
           arraySlice1d< real64 > const & localAccum,
           arraySlice2d< real64 > const & localAccumJacobian );

  static void
  launch( localIndex const size,
          localIndex const NC,
          localIndex const NDOF,
          globalIndex const rankOffset,
          arrayView1d< globalIndex const > const & dofNumber,
          arrayView1d< integer const > const & elemGhostRank,
          arrayView1d< real64 const > const & proppantConc,
          arrayView1d< real64 const > const & dProppantConc,
          arrayView2d< real64 const > const & componentDensOld,
          arrayView3d< real64 const > const & componentDens,
          arrayView3d< real64 const > const & dCompDens_dPres,
          arrayView4d< real64 const > const & dCompDens_dCompConc,
          arrayView1d< real64 const > const & volume,
          arrayView1d< real64 const > const & proppantPackVolFrac,
          arrayView1d< real64 const > const & proppantLiftFlux,
          real64 const dt,
          real64 const maxProppantConcentration,
          CRSMatrixView< real64, globalIndex const > const & localMatrix,
          arrayView1d< real64 > const & localRhs );
};

/******************************** FluxKernel ********************************/

struct FluxKernel
{
  using FlowAccessors =
    StencilAccessors< extrinsicMeshData::ghostRank,
                      extrinsicMeshData::elementAperture,
                      extrinsicMeshData::flow::pressure,
                      extrinsicMeshData::flow::deltaPressure,
                      extrinsicMeshData::flow::gravityCoefficient,
                      extrinsicMeshData::proppant::proppantConcentration,
                      extrinsicMeshData::proppant::deltaProppantConcentration,
                      extrinsicMeshData::proppant::isProppantMobile >;

  using CellBasedFluxFlowAccessors = CellBasedFluxFlowAccessorsImpl;

  using ParticleFluidAccessors =
    StencilMaterialAccessors< ParticleFluidBase,
                              extrinsicMeshData::particlefluid::settlingFactor,
                              extrinsicMeshData::particlefluid::dSettlingFactor_dPressure,
                              extrinsicMeshData::particlefluid::dSettlingFactor_dProppantConcentration,
                              extrinsicMeshData::particlefluid::dSettlingFactor_dComponentConcentration,
                              extrinsicMeshData::particlefluid::collisionFactor,
                              extrinsicMeshData::particlefluid::dCollisionFactor_dProppantConcentration >;

  using SlurryFluidAccessors =
    StencilMaterialAccessors< SlurryFluidBase,
                              extrinsicMeshData::singlefluid::density,
                              extrinsicMeshData::singlefluid::dDensity_dPressure,
                              extrinsicMeshData::slurryfluid::dDensity_dProppantConcentration,
                              extrinsicMeshData::slurryfluid::dDensity_dComponentConcentration,
                              extrinsicMeshData::singlefluid::viscosity,
                              extrinsicMeshData::singlefluid::dViscosity_dPressure,
                              extrinsicMeshData::slurryfluid::dViscosity_dProppantConcentration,
                              extrinsicMeshData::slurryfluid::dViscosity_dComponentConcentration,
                              extrinsicMeshData::slurryfluid::componentDensity,
                              extrinsicMeshData::slurryfluid::dComponentDensity_dPressure,
                              extrinsicMeshData::slurryfluid::dComponentDensity_dComponentConcentration,
                              extrinsicMeshData::slurryfluid::fluidDensity,
                              extrinsicMeshData::slurryfluid::dFluidDensity_dPressure,
                              extrinsicMeshData::slurryfluid::dFluidDensity_dComponentConcentration >;

<<<<<<< HEAD
  using CellBasedFluxSlurryFluidAccessors = CellBasedFluxSlurryFluidAccessorsImpl;

  using PermeabilityAccessors = PermeabilityAccessorsImpl;
=======
  using CellBasedFluxSlurryFluidAccessors =
    StencilMaterialAccessors< SlurryFluidBase,
                              extrinsicMeshData::singlefluid::density,
                              extrinsicMeshData::singlefluid::viscosity >;

  using PermeabilityAccessors =
    StencilMaterialAccessors< PermeabilityBase,
                              extrinsicMeshData::permeability::permeability,
                              extrinsicMeshData::permeability::permeabilityMultiplier >;
>>>>>>> f6e4130d

  /**
   * @brief The type for element-based non-constitutive data parameters.
   * Consists entirely of ArrayView's.
   *
   * Can be converted from ElementRegionManager::ElementViewAccessor
   * by calling .toView() or .toViewConst() on an accessor instance
   */
  template< typename VIEWTYPE >
  using ElementViewConst = typename ElementRegionManager::ElementViewConst< VIEWTYPE >;

  template< typename VIEWTYPE >
  using ElementView = typename ElementRegionManager::ElementView< VIEWTYPE >;

  static void
  launch( SurfaceElementStencilWrapper const & stencilWrapper,
          localIndex const numDofPerCell,
          real64 const dt,
          globalIndex const rankOffset,
          integer const updateProppantPacking,
          R1Tensor const & unitGravityVector,
          ElementViewConst< arrayView1d< globalIndex const > > const & dofNumber,
          ElementViewConst< arrayView1d< integer const > > const & ghostRank,
          ElementViewConst< arrayView1d< real64 const > > const & pres,
          ElementViewConst< arrayView1d< real64 const > > const & dPres,
          ElementViewConst< arrayView1d< real64 const > > const & proppantConc,
          ElementViewConst< arrayView1d< real64 const > > const & dProppantConc,
          ElementViewConst< arrayView3d< real64 const > > const & componentDens,
          ElementViewConst< arrayView3d< real64 const > > const & dComponentDens_dPres,
          ElementViewConst< arrayView4d< real64 const > > const & dComponentDens_dComponentConc,
          ElementViewConst< arrayView1d< real64 const > > const & gravDepth,
          ElementViewConst< arrayView2d< real64 const > > const & dens,
          ElementViewConst< arrayView2d< real64 const > > const & dDens_dPres,
          ElementViewConst< arrayView2d< real64 const > > const & dDens_dProppantConc,
          ElementViewConst< arrayView3d< real64 const > > const & dDens_dComponentConc,
          ElementViewConst< arrayView2d< real64 const > > const & visc,
          ElementViewConst< arrayView2d< real64 const > > const & dVisc_dPres,
          ElementViewConst< arrayView2d< real64 const > > const & dVisc_dProppantConc,
          ElementViewConst< arrayView3d< real64 const > > const & dVisc_dComponentConc,
          ElementViewConst< arrayView2d< real64 const > > const & fluidDensity,
          ElementViewConst< arrayView2d< real64 const > > const & dFluidDens_dPres,
          ElementViewConst< arrayView3d< real64 const > > const & dFluidDens_dComponentConc,
          ElementViewConst< arrayView1d< real64 const > > const & settlingFactor,
          ElementViewConst< arrayView1d< real64 const > > const & dSettlingFactor_dPres,
          ElementViewConst< arrayView1d< real64 const > > const & dSettlingFactor_dProppantConc,
          ElementViewConst< arrayView2d< real64 const > > const & dSettlingFactor_dComponentConc,
          ElementViewConst< arrayView1d< real64 const > > const & collisionFactor,
          ElementViewConst< arrayView1d< real64 const > > const & dCollisionFactor_dProppantConc,
          ElementViewConst< arrayView1d< integer const > > const & isProppantMobile,
          ElementViewConst< arrayView3d< real64 const > > const & permeability,
          ElementViewConst< arrayView3d< real64 const > > const & permeabilityMultiplier,
          ElementViewConst< arrayView1d< real64 const > > const & aperture,
          CRSMatrixView< real64, globalIndex const > const & localMatrix,
          arrayView1d< real64 > const & localRhs );

  static void
  launchCellBasedFluxCalculation( SurfaceElementStencilWrapper const & stencilWrapper,
                                  R1Tensor const & unitGravityVector,
                                  ElementViewConst< arrayView1d< real64 const > > const & pres,
                                  ElementViewConst< arrayView1d< real64 const > > const & gravDepth,
                                  ElementViewConst< arrayView2d< real64 const > > const & dens,
                                  ElementViewConst< arrayView2d< real64 const > > const & visc,
                                  ElementViewConst< arrayView3d< real64 const > > const & permeability,
                                  ElementViewConst< arrayView3d< real64 const > > const & permeabilityMultiplier,
                                  ElementViewConst< arrayView1d< real64 const > > const & aperture,
                                  ElementView< arrayView2d< real64 > > const & cellBasedFlux );

  /**
   * @brief Compute flux and its derivatives for a given multi-element connector.
   *
   * This is a specialized version that flux in a single region, and uses
   * element pairing instead of a proper junction.
   */
  template< localIndex MAX_NUM_FLUX_ELEMS >
  GEOSX_HOST_DEVICE
  GEOSX_FORCE_INLINE
  static void
  computeJunction( localIndex const numElems,
                   localIndex const numDofPerCell,
                   arraySlice1d< localIndex const > const & stencilElementIndices,
                   arrayView1d< real64 const > const & pres,
                   arrayView1d< real64 const > const & dPres,
                   arrayView1d< real64 const > const & proppantConc,
                   arrayView1d< real64 const > const & dProppantConc,
                   arrayView3d< real64 const > const & componentDens,
                   arrayView3d< real64 const > const & dComponentDens_dPres,
                   arrayView4d< real64 const > const & dComponentDens_dComponentConc,
                   arrayView1d< real64 const > const & gravDepth,
                   arrayView2d< real64 const > const & dens,
                   arrayView2d< real64 const > const & dDens_dPres,
                   arrayView2d< real64 const > const & dDens_dProppantConc,
                   arrayView3d< real64 const > const & dDens_dComponentConc,
                   arrayView2d< real64 const > const & visc,
                   arrayView2d< real64 const > const & dVisc_dPres,
                   arrayView2d< real64 const > const & dVisc_dProppantConc,
                   arrayView3d< real64 const > const & dVisc_dComponentConc,
                   arrayView2d< real64 const > const & fluidDensity,
                   arrayView2d< real64 const > const & dFluidDens_dPres,
                   arrayView3d< real64 const > const & dFluidDens_dComponentConc,
                   arrayView1d< real64 const > const & settlingFactor,
                   arrayView1d< real64 const > const & dSettlingFactor_dPres,
                   arrayView1d< real64 const > const & dSettlingFactor_dProppantConc,
                   arrayView2d< real64 const > const & dSettlingFactor_dComponentConc,
                   arrayView1d< real64 const > const & collisionFactor,
                   arrayView1d< real64 const > const & dCollisionFactor_dProppantConc,
                   arrayView1d< integer const > const & isProppantMobile,
                   real64 const (&transmissibility)[MAX_NUM_FLUX_ELEMS],
                   real64 const (&apertureWeight)[MAX_NUM_FLUX_ELEMS],
                   real64 const (&geometricWeight)[MAX_NUM_FLUX_ELEMS],
                   real64 const dt,
                   arraySlice1d< real64 > const & localFlux,
                   arraySlice2d< real64 > const & localFluxJacobian );


  template< localIndex MAX_NUM_FLUX_ELEMS >
  GEOSX_HOST_DEVICE
  GEOSX_FORCE_INLINE
  static void
  computeCellBasedFlux( localIndex const numElems,
                        arraySlice1d< localIndex const > const & stencilElementIndices,
                        arrayView1d< real64 const > const & pres,
                        arrayView1d< real64 const > const & gravDepth,
                        arrayView2d< real64 const > const & dens,
                        arrayView2d< real64 const > const & visc,
                        arraySlice1d< R1Tensor const > const & cellCenterToEdgeCenters,
                        real64 const (&transmissibility)[MAX_NUM_FLUX_ELEMS],
                        real64 const (&apertureWeight)[MAX_NUM_FLUX_ELEMS],
                        real64 const (&geometricWeight)[MAX_NUM_FLUX_ELEMS],
                        arrayView2d< real64 > const & cellBasedFlux );
};

struct ProppantPackVolumeKernel
{

  using FlowAccessors =
    StencilAccessors< extrinsicMeshData::ghostRank,
                      extrinsicMeshData::elementAperture,
                      extrinsicMeshData::elementVolume,
                      extrinsicMeshData::proppant::cellBasedFlux,
                      extrinsicMeshData::proppant::isProppantMobile,
                      extrinsicMeshData::proppant::isProppantBoundary >;

  using ParticleFluidAccessors =
    StencilMaterialAccessors< ParticleFluidBase, extrinsicMeshData::particlefluid::settlingFactor >;

  using SlurryFluidAccessors =
    StencilMaterialAccessors< SlurryFluidBase,
                              extrinsicMeshData::singlefluid::density,
                              extrinsicMeshData::slurryfluid::fluidDensity,
                              extrinsicMeshData::slurryfluid::fluidViscosity >;


  template< typename VIEWTYPE >
  using ElementView = ElementRegionManager::ElementView< VIEWTYPE >;

  template< typename VIEWTYPE >
  using ElementViewConst = ElementRegionManager::ElementViewConst< VIEWTYPE >;

  static void
  launchProppantPackVolumeCalculation( SurfaceElementStencil const & stencil,
                                       real64 const dt,
                                       real64 const proppantDensity,
                                       real64 const proppantDiameter,
                                       real64 const maxProppantConcentration,
                                       R1Tensor const & unitGravityVector,
                                       real64 const criticalShieldsNumber,
                                       real64 const fricitonCoefficient,
                                       ElementView< arrayView1d< real64 const > > const & settlingFactor,
                                       ElementView< arrayView2d< real64 const > > const & density,
                                       ElementView< arrayView2d< real64 const > > const & fluidDensity,
                                       ElementView< arrayView2d< real64 const > > const & fluidViscosity,
                                       ElementView< arrayView1d< integer const > > const & isProppantMobile,
                                       ElementView< arrayView1d< integer const > > const & isProppantBoundaryElement,
                                       ElementView< arrayView1d< real64 const > > const & aperture,
                                       ElementView< arrayView1d< real64 const > > const & volume,
                                       ElementView< arrayView1d< integer const > > const & elemGhostRank,
                                       ElementView< arrayView2d< real64 const > > const & cellBasedFlux,
                                       ElementView< arrayView1d< real64 > > const & conc,
                                       ElementView< arrayView1d< real64 > > const & proppantPackVolFrac,
                                       ElementView< arrayView1d< real64 > > const & proppantExcessPackVolume,
                                       ElementView< arrayView1d< real64 > > const & proppantLiftFlux );

  static void
  launchProppantPackVolumeUpdate( SurfaceElementStencil const & stencil,
                                  R1Tensor const & unitGravityVector,
                                  real64 const maxProppantConcentration,
                                  ElementView< arrayView1d< integer const > > const & isProppantMobile,
                                  ElementView< arrayView1d< real64 const > > const & proppantExcessPackVolume,
                                  ElementView< arrayView1d< real64 > > const & conc,
                                  ElementView< arrayView1d< real64 > > const & proppantPackVolFrac );

  GEOSX_HOST_DEVICE
  GEOSX_FORCE_INLINE
  static void
  computeProppantPackVolume( localIndex const numElems,
                             real64 const dt,
                             real64 const proppantDensity,
                             real64 const proppantDiameter,
                             real64 const maxProppantConcentration,
                             R1Tensor const & unitGravityVector,
                             real64 const criticalShieldsNumber,
                             real64 const frictionCoefficient,
                             arraySlice1d< localIndex const > const & stencilElementIndices,
                             arraySlice1d< real64 const > const & stencilWeights,
                             arraySlice1d< R1Tensor const > const & stencilCellCenterToEdgeCenters,
                             arrayView1d< real64 const > const & settlingFactor,
                             arrayView2d< real64 const > const & density,
                             arrayView2d< real64 const > const & fluidDensity,
                             arrayView2d< real64 const > const &,
                             arrayView1d< real64 const > const & volume,
                             arrayView1d< real64 const > const & aperture,
                             arrayView1d< integer const > const & elemGhostRank,
                             arrayView1d< integer const > const & isProppantBoundaryElement,
                             arrayView1d< integer const > const & isProppantMobile,
                             arrayView2d< real64 const > const & cellBasedFlux,
                             arrayView1d< real64 > const & conc,
                             arrayView1d< real64 > const & proppantPackVolFrac,
                             arrayView1d< real64 > const & proppantExcessPackVolume,
                             arrayView1d< real64 > const & proppantLiftFlux );

  GEOSX_HOST_DEVICE
  GEOSX_FORCE_INLINE
  static void
  updateProppantPackVolume( localIndex const numElems,
                            arraySlice1d< localIndex const > const & stencilElementIndices,
                            arraySlice1d< real64 const > const & stencilWeights,
                            arraySlice1d< R1Tensor const > const & stencilCellCenterToEdgeCenters,
                            R1Tensor const & unitGravityVector,
                            real64 const maxProppantConcentration,
                            arrayView1d< integer const > const & isProppantMobile,
                            arrayView1d< real64 const > const & proppantExcessPackVolume,
                            arrayView1d< real64 > const & conc,
                            arrayView1d< real64 > const & proppantPackVolFrac );
};

} // namespace ProppantTransportKernels

} // namespace geosx

#endif //GEOSX_PHYSICSSOLVERS_FLUIDFLOW_PROPPANTTRANSPORT_PROPPANTTRANSPORTKERNELS_HPP_<|MERGE_RESOLUTION|>--- conflicted
+++ resolved
@@ -21,20 +21,14 @@
 
 #include "common/DataTypes.hpp"
 #include "common/GEOS_RAJA_Interface.hpp"
-<<<<<<< HEAD
+#include "constitutive/fluid/SingleFluidExtrinsicData.hpp"
+#include "constitutive/fluid/ParticleFluidBase.hpp"
 #include "finiteVolume/FluxApproximationBase.hpp"
 #include "constitutive/fluid/ParticleFluidExtrinsicData.hpp"
 #include "constitutive/fluid/SlurryFluidBase.hpp"
 #include "constitutive/fluid/SlurryFluidExtrinsicData.hpp"
+#include "constitutive/permeability/PermeabilityBase.hpp"
 #include "constitutive/fluid/CellBasedFluxSlurryFluidAccessors.hpp"
-=======
-#include "constitutive/fluid/SingleFluidExtrinsicData.hpp"
-#include "constitutive/fluid/ParticleFluidBase.hpp"
-#include "constitutive/fluid/ParticleFluidExtrinsicData.hpp"
-#include "constitutive/fluid/SlurryFluidBase.hpp"
-#include "constitutive/fluid/SlurryFluidExtrinsicData.hpp"
-#include "constitutive/permeability/PermeabilityBase.hpp"
->>>>>>> f6e4130d
 #include "constitutive/permeability/PermeabilityExtrinsicData.hpp"
 #include "constitutive/permeability/PermeabilityAccessors.hpp"
 #include "physicsSolvers/fluidFlow/FlowSolverBaseExtrinsicData.hpp"
@@ -225,21 +219,9 @@
                               extrinsicMeshData::slurryfluid::dFluidDensity_dPressure,
                               extrinsicMeshData::slurryfluid::dFluidDensity_dComponentConcentration >;
 
-<<<<<<< HEAD
   using CellBasedFluxSlurryFluidAccessors = CellBasedFluxSlurryFluidAccessorsImpl;
 
   using PermeabilityAccessors = PermeabilityAccessorsImpl;
-=======
-  using CellBasedFluxSlurryFluidAccessors =
-    StencilMaterialAccessors< SlurryFluidBase,
-                              extrinsicMeshData::singlefluid::density,
-                              extrinsicMeshData::singlefluid::viscosity >;
-
-  using PermeabilityAccessors =
-    StencilMaterialAccessors< PermeabilityBase,
-                              extrinsicMeshData::permeability::permeability,
-                              extrinsicMeshData::permeability::permeabilityMultiplier >;
->>>>>>> f6e4130d
 
   /**
    * @brief The type for element-based non-constitutive data parameters.
