--- conflicted
+++ resolved
@@ -30,12 +30,8 @@
 namespace proppantTransportKernels
 {
 
-<<<<<<< HEAD
-GEOSX_HOST_DEVICE
+GEOS_HOST_DEVICE
 inline
-=======
-GEOS_HOST_DEVICE
->>>>>>> 478ff4e8
 void
 AccumulationKernel::
   compute( localIndex const numComps,
@@ -999,12 +995,8 @@
 }
 
 
-<<<<<<< HEAD
-GEOSX_HOST_DEVICE
+GEOS_HOST_DEVICE
 inline
-=======
-GEOS_HOST_DEVICE
->>>>>>> 478ff4e8
 void
 ProppantPackVolumeKernel::
   computeProppantPackVolume( localIndex const numElems,
@@ -1209,12 +1201,8 @@
   } );
 }
 
-<<<<<<< HEAD
-GEOSX_HOST_DEVICE
+GEOS_HOST_DEVICE
 inline
-=======
-GEOS_HOST_DEVICE
->>>>>>> 478ff4e8
 void
 ProppantPackVolumeKernel::
   updateProppantPackVolume( localIndex const numElems,
