/*
 * ------------------------------------------------------------------------------------------------------------
 * SPDX-License-Identifier: LGPL-2.1-only
 *
 * Copyright (c) 2018-2020 Lawrence Livermore National Security LLC
 * Copyright (c) 2018-2020 The Board of Trustees of the Leland Stanford Junior University
 * Copyright (c) 2018-2020 TotalEnergies
 * Copyright (c) 2019-     GEOSX Contributors
 * All rights reserved
 *
 * See top level LICENSE, COPYRIGHT, CONTRIBUTORS, NOTICE, and ACKNOWLEDGEMENTS files for details.
 * ------------------------------------------------------------------------------------------------------------
 */

/**
 * @file ProppantTransport.cpp
 */

#include "ProppantTransport.hpp"

#include "common/DataTypes.hpp"
#include "common/TimingMacros.hpp"
#include "constitutive/ConstitutiveManager.hpp"
#include "constitutive/fluid/slurryFluidSelector.hpp"
#include "constitutive/fluid/SlurryFluidExtrinsicData.hpp"
#include "constitutive/fluid/particleFluidSelector.hpp"
#include "constitutive/fluid/ParticleFluidExtrinsicData.hpp"
#include "constitutive/permeability/PermeabilityExtrinsicData.hpp"
#include "constitutive/permeability/ProppantPermeability.hpp"
#include "discretizationMethods/NumericalMethodsManager.hpp"
#include "fieldSpecification/FieldSpecificationManager.hpp"
#include "mesh/DomainPartition.hpp"
#include "mesh/mpiCommunications/CommunicationTools.hpp"
#include "physicsSolvers/fluidFlow/FlowSolverBaseExtrinsicData.hpp"
#include "physicsSolvers/fluidFlow/proppantTransport/ProppantTransportExtrinsicData.hpp"
#include "physicsSolvers/fluidFlow/proppantTransport/ProppantTransportKernels.hpp"

/**
 * @namespace the geosx namespace that encapsulates the majority of the code
 */
namespace geosx
{

using namespace dataRepository;
using namespace constitutive;
using namespace ProppantTransportKernels;

ProppantTransport::ProppantTransport( const string & name,
                                      Group * const parent ):
  FlowSolverBase( name, parent )
{
  registerWrapper( viewKeyStruct::bridgingFactorString(), &m_bridgingFactor ).setApplyDefaultValue( 0.0 ).
    setInputFlag( InputFlags::OPTIONAL ).
    setDescription( "Bridging factor used for bridging/screen-out calculation" );

  registerWrapper( viewKeyStruct::maxProppantConcentrationString(), &m_maxProppantConcentration ).setApplyDefaultValue( 0.6 ).
    setInputFlag( InputFlags::OPTIONAL ).
    setDescription( "Maximum proppant concentration" );

  registerWrapper( viewKeyStruct::proppantDiameterString(), &m_proppantDiameter ).setApplyDefaultValue( 0.4e-3 ).
    setInputFlag( InputFlags::OPTIONAL ).
    setDescription( "Proppant diameter" );

  registerWrapper( viewKeyStruct::proppantDensityString(), &m_proppantDensity ).setApplyDefaultValue( 2500.0 ).
    setInputFlag( InputFlags::OPTIONAL ).
    setDescription( "Proppant density" );

  registerWrapper( viewKeyStruct::criticalShieldsNumberString(), &m_criticalShieldsNumber ).setApplyDefaultValue( 0.0 ).
    setInputFlag( InputFlags::OPTIONAL ).
    setDescription( "Critical Shields number" );

  registerWrapper( viewKeyStruct::frictionCoefficientString(), &m_frictionCoefficient ).setApplyDefaultValue( 0.03 ).
    setInputFlag( InputFlags::OPTIONAL ).
    setDescription( "Friction coefficient" );

  registerWrapper( viewKeyStruct::updateProppantPackingString(), &m_updateProppantPacking ).setApplyDefaultValue( 0 ).
    setInputFlag( InputFlags::OPTIONAL ).
    setDescription( "Flag that enables/disables proppant-packing update" );

}

void ProppantTransport::postProcessInput()
{
  FlowSolverBase::postProcessInput();
}

void ProppantTransport::registerDataOnMesh( Group & meshBodies )
{
  using namespace extrinsicMeshData::proppant;

  FlowSolverBase::registerDataOnMesh( meshBodies );

  forMeshTargets( meshBodies, [&]( string const &,
                                   MeshLevel & mesh,
                                   arrayView1d< string const > const & regionNames )
  {

    mesh.getElemManager().forElementSubRegions< CellElementSubRegion >( regionNames,
                                                                        [&]( localIndex const,
                                                                             CellElementSubRegion & subRegion )
    {
      subRegion.registerExtrinsicData< proppantConcentration >( getName() );
      subRegion.registerExtrinsicData< deltaProppantConcentration >( getName() );
      subRegion.registerExtrinsicData< componentConcentration >( getName() );
      subRegion.registerExtrinsicData< deltaComponentConcentration >( getName() );
      subRegion.registerExtrinsicData< bcComponentConcentration >( getName() );
      subRegion.registerExtrinsicData< cellBasedFlux >( getName() ).
        reference().resizeDimension< 1 >( 3 );
      subRegion.registerExtrinsicData< isProppantBoundary >( getName() );

      setConstitutiveNames( subRegion );
    } );

    mesh.getElemManager().forElementSubRegions< FaceElementSubRegion >( regionNames, [&]( localIndex const,
                                                                                          FaceElementSubRegion & subRegion )
    {
      subRegion.registerExtrinsicData< proppantConcentration >( getName() );
      subRegion.registerExtrinsicData< deltaProppantConcentration >( getName() );
      subRegion.registerExtrinsicData< componentConcentration >( getName() );
      subRegion.registerExtrinsicData< deltaComponentConcentration >( getName() );
      subRegion.registerExtrinsicData< bcComponentConcentration >( getName() );
      subRegion.registerExtrinsicData< oldComponentDensity >( getName() );
      subRegion.registerExtrinsicData< cellBasedFlux >( getName() ).
        reference().resizeDimension< 1 >( 3 );

      subRegion.registerExtrinsicData< isProppantBoundary >( getName() );
      subRegion.registerExtrinsicData< isProppantMobile >( getName() );
      subRegion.registerExtrinsicData< proppantPackVolumeFraction >( getName() );
      subRegion.registerExtrinsicData< proppantExcessPackVolume >( getName() );
      subRegion.registerExtrinsicData< proppantLiftFlux >( getName() );

      setConstitutiveNames( subRegion );

    } );
  } );
}


void ProppantTransport::setConstitutiveNames( ElementSubRegionBase & subRegion ) const
{
  string & fluidName = subRegion.getReference< string >( viewKeyStruct::fluidNamesString() );
  fluidName = getConstitutiveName< SlurryFluidBase >( subRegion );
  GEOSX_THROW_IF( fluidName.empty(),
                  GEOSX_FMT( "Fluid model not found on subregion {}", subRegion.getName() ),
                  InputError );

  subRegion.registerWrapper< string >( viewKeyStruct::proppantNamesString() );
  string & proppantName = subRegion.getReference< string >( viewKeyStruct::proppantNamesString() );
  proppantName = getConstitutiveName< ParticleFluidBase >( subRegion );
  GEOSX_THROW_IF( proppantName.empty(),
                  GEOSX_FMT( "Proppant model not found on subregion {}", subRegion.getName() ),
                  InputError );

}


void ProppantTransport::initializePreSubGroups()
{
  FlowSolverBase::initializePreSubGroups();

  DomainPartition & domain = this->getGroupByPath< DomainPartition >( "/Problem/domain" );
  ConstitutiveManager & cm = domain.getConstitutiveManager();

  // Validate proppant models in regions
  forMeshTargets( domain.getMeshBodies(), [&]( string const &,
                                               MeshLevel & mesh,
                                               arrayView1d< string const > const & regionNames )
  {
    mesh.getElemManager().forElementSubRegions< CellElementSubRegion >( regionNames, [&]( localIndex const,
                                                                                          CellElementSubRegion & subRegion )

<<<<<<< HEAD
    mesh.getElemManager().forElementSubRegions< CellElementSubRegion, SurfaceElementSubRegion >( regionNames, [&]( localIndex const,
                                                                                                                   auto & subRegion )

    {
      if( m_numDofPerCell < 1 )
      {
        SlurryFluidBase const & fluid0 = cm.getConstitutiveRelation< SlurryFluidBase >( subRegion.template getReference< string >( viewKeyStruct::fluidNamesString() ) );

        m_numComponents = fluid0.numFluidComponents();

        m_numDofPerCell = m_numComponents + 1;
      }
    } );

    if( m_numComponents > 0 )
    {
      mesh.getElemManager().forElementSubRegions< CellElementSubRegion >( regionNames, [&]( localIndex const,
                                                                                            CellElementSubRegion & subRegion )

      {
        subRegion.template getReference< array2d< real64 > >( viewKeyStruct::componentConcentrationString() ).resizeDimension< 1 >( m_numComponents );
        subRegion.template getReference< array2d< real64 > >( viewKeyStruct::deltaComponentConcentrationString() ).resizeDimension< 1 >( m_numComponents );
      } );
    }

=======
    {
      SlurryFluidBase const & fluid0 = cm.getConstitutiveRelation< SlurryFluidBase >( subRegion.getReference< string >( viewKeyStruct::fluidNamesString() ) );
      m_numComponents = fluid0.numFluidComponents();
      m_numDofPerCell = m_numComponents + 1;
      if( m_numComponents > 0 )
      {
        subRegion.getExtrinsicData< extrinsicMeshData::proppant::componentConcentration >().resizeDimension< 1 >( m_numComponents );
        subRegion.getExtrinsicData< extrinsicMeshData::proppant::deltaComponentConcentration >().resizeDimension< 1 >( m_numComponents );
      }
    } );
>>>>>>> d06d55f1
  } );
}

void ProppantTransport::resizeFractureFields( MeshLevel & mesh, arrayView1d< string const > const & regionNames )
{
  if( m_numComponents > 0 )
  {
    mesh.getElemManager().forElementSubRegions< FaceElementSubRegion >( regionNames, [&]( localIndex const,
                                                                                          FaceElementSubRegion & subRegion )
    {
      subRegion.getExtrinsicData< extrinsicMeshData::proppant::componentConcentration >().resizeDimension< 1 >( m_numComponents );
      subRegion.getExtrinsicData< extrinsicMeshData::proppant::deltaComponentConcentration >().resizeDimension< 1 >( m_numComponents );
      subRegion.getExtrinsicData< extrinsicMeshData::proppant::oldComponentDensity >().resizeDimension< 1 >( m_numComponents );
      subRegion.getExtrinsicData< extrinsicMeshData::proppant::bcComponentConcentration >().resizeDimension< 1 >( m_numComponents );
    } );
  }
}

void ProppantTransport::updateFluidModel( ObjectManagerBase & dataGroup )
{
  GEOSX_MARK_FUNCTION;

  arrayView1d< real64 const > const pres  = dataGroup.getExtrinsicData< extrinsicMeshData::flow::pressure >();
  arrayView1d< real64 const > const dPres = dataGroup.getExtrinsicData< extrinsicMeshData::flow::deltaPressure >();

  arrayView2d< real64 const > const componentConc  = dataGroup.getExtrinsicData< extrinsicMeshData::proppant::componentConcentration >();
  arrayView2d< real64 const > const dComponentConc = dataGroup.getExtrinsicData< extrinsicMeshData::proppant::deltaComponentConcentration >();

  SlurryFluidBase & fluid = getConstitutiveModel< SlurryFluidBase >( dataGroup, dataGroup.getReference< string >( viewKeyStruct::fluidNamesString() ) );

  constitutive::constitutiveUpdatePassThru( fluid, [&]( auto & castedFluid )
  {
    typename TYPEOFREF( castedFluid ) ::KernelWrapper fluidWrapper = castedFluid.createKernelWrapper();
    FluidUpdateKernel::launch( fluidWrapper,
                               pres,
                               dPres,
                               componentConc,
                               dComponentConc );
  } );
}

void ProppantTransport::updateComponentDensity( ObjectManagerBase & dataGroup )
{
  GEOSX_MARK_FUNCTION;

  arrayView1d< real64 const > const pres  = dataGroup.getExtrinsicData< extrinsicMeshData::flow::pressure >();
  arrayView1d< real64 const > const dPres = dataGroup.getExtrinsicData< extrinsicMeshData::flow::deltaPressure >();

  arrayView2d< real64 const > const componentConc  = dataGroup.getExtrinsicData< extrinsicMeshData::proppant::componentConcentration >();
  arrayView2d< real64 const > const dComponentConc = dataGroup.getExtrinsicData< extrinsicMeshData::proppant::deltaComponentConcentration >();

  SlurryFluidBase & fluid = getConstitutiveModel< SlurryFluidBase >( dataGroup, dataGroup.getReference< string >( viewKeyStruct::fluidNamesString() ) );

  constitutive::constitutiveUpdatePassThru( fluid, [&]( auto & castedFluid )
  {
    typename TYPEOFREF( castedFluid ) ::KernelWrapper fluidWrapper = castedFluid.createKernelWrapper();
    ComponentDensityUpdateKernel::launch( fluidWrapper,
                                          pres,
                                          dPres,
                                          componentConc,
                                          dComponentConc );
  } );
}


void ProppantTransport::updateProppantModel( ObjectManagerBase & dataGroup )
{
  GEOSX_MARK_FUNCTION;

  arrayView1d< real64 const > const proppantConc  = dataGroup.getExtrinsicData< extrinsicMeshData::proppant::proppantConcentration >();
  arrayView1d< real64 const > const dProppantConc = dataGroup.getExtrinsicData< extrinsicMeshData::proppant::deltaProppantConcentration >();

  SlurryFluidBase const & fluid = getConstitutiveModel< SlurryFluidBase >( dataGroup, dataGroup.getReference< string >( viewKeyStruct::fluidNamesString() ) );

  arrayView2d< real64 const > const fluidDens            = fluid.fluidDensity();
  arrayView2d< real64 const > const dFluidDens_dPres     = fluid.dFluidDensity_dPressure();
  arrayView3d< real64 const > const dFluidDens_dCompConc = fluid.dFluidDensity_dComponentConcentration();
  arrayView2d< real64 const > const fluidVisc            = fluid.fluidViscosity();
  arrayView2d< real64 const > const dFluidVisc_dPres     = fluid.dFluidViscosity_dPressure();
  arrayView3d< real64 const > const dFluidVisc_dCompConc = fluid.dFluidViscosity_dComponentConcentration();

  ParticleFluidBase & proppant = getConstitutiveModel< ParticleFluidBase >( dataGroup, dataGroup.getReference< string >( viewKeyStruct::proppantNamesString() ) );

  constitutiveUpdatePassThru( proppant, [&]( auto & castedProppant )
  {
    typename TYPEOFREF( castedProppant ) ::KernelWrapper proppantWrapper = castedProppant.createKernelWrapper();
    ProppantUpdateKernel::launch( proppantWrapper,
                                  proppantConc,
                                  dProppantConc,
                                  fluidDens,
                                  dFluidDens_dPres,
                                  dFluidDens_dCompConc,
                                  fluidVisc,
                                  dFluidVisc_dPres,
                                  dFluidVisc_dCompConc );
  } );
}

void ProppantTransport::updateProppantMobility( ObjectManagerBase & dataGroup )
{
  GEOSX_MARK_FUNCTION;

  arrayView1d< real64 const > const conc = dataGroup.getExtrinsicData< extrinsicMeshData::proppant::proppantConcentration >();
  arrayView1d< real64 const > const aperture = dataGroup.getReference< array1d< real64 > >( FaceElementSubRegion::viewKeyStruct::elementApertureString() );
  arrayView1d< integer > const isProppantMobile = dataGroup.getExtrinsicData< extrinsicMeshData::proppant::isProppantMobile >();

  real64 const minAperture = m_minAperture;
  real64 const maxProppantConcentration = m_maxProppantConcentration;

  forAll< parallelDevicePolicy<> >( dataGroup.size(), [=] GEOSX_HOST_DEVICE ( localIndex const a )
  {
    isProppantMobile[a] = aperture[a] > minAperture && conc[a] < maxProppantConcentration;
  } );

}

void ProppantTransport::updateState( ObjectManagerBase & dataGroup )
{
  GEOSX_MARK_FUNCTION;

  updateFluidModel( dataGroup );
  updateProppantModel( dataGroup );
}

void ProppantTransport::initializePostInitialConditionsPreSubGroups()
{
  GEOSX_MARK_FUNCTION;

  FlowSolverBase::initializePostInitialConditionsPreSubGroups();

  DomainPartition & domain = this->getGroupByPath< DomainPartition >( "/Problem/domain" );

  std::map< string, string_array > fieldNames;
  fieldNames["elems"].emplace_back( extrinsicMeshData::proppant::proppantConcentration::key() );
  fieldNames["elems"].emplace_back( extrinsicMeshData::proppant::componentConcentration::key() );

  integer const numComponents = m_numComponents;

  // We have to redo the below loop after fractures are generated
  forMeshTargets( domain.getMeshBodies(), [&]( string const &,
                                               MeshLevel & mesh,
                                               arrayView1d< string const > const & regionNames )
  {

    CommunicationTools::getInstance().synchronizeFields( fieldNames, mesh, domain.getNeighbors(), true );

    mesh.getElemManager().forElementSubRegions( regionNames, [&]( localIndex const,
                                                                  ElementSubRegionBase & subRegion )
    {
      // We have to redo the below loop after fractures are generated
      updateState( subRegion );

      SlurryFluidBase const & fluid =
        getConstitutiveModel< SlurryFluidBase >( subRegion, subRegion.getReference< string >( viewKeyStruct::fluidNamesString() ) );
      arrayView3d< real64 const > const componentDens = fluid.componentDensity();
      arrayView2d< real64 > const componentDensOld = subRegion.getExtrinsicData< extrinsicMeshData::proppant::oldComponentDensity >();
      forAll< parallelDevicePolicy<> >( subRegion.size(), [=] GEOSX_HOST_DEVICE ( localIndex const ei )
      {
        for( localIndex c = 0; c < numComponents; ++c )
        {
          componentDensOld[ei][c] = componentDens[ei][0][c];
        }
      } );
    } );
  } );
  m_minAperture = m_bridgingFactor * m_proppantDiameter;
}

void ProppantTransport::preStepUpdate( real64 const & time,
                                       real64 const & GEOSX_UNUSED_PARAM( dt ),
                                       DomainPartition & domain )
{
  GEOSX_MARK_FUNCTION;

  forMeshTargets( domain.getMeshBodies(), [&]( string const &,
                                               MeshLevel & mesh,
                                               arrayView1d< string const > const & regionNames )
  {

    FlowSolverBase::precomputeData( mesh, regionNames );

    if( time <= 0 )
    {
      mesh.getElemManager().forElementSubRegions( regionNames, [&]( localIndex const,
                                                                    ElementSubRegionBase & subRegion )
      {
        updateProppantMobility( subRegion );
      } );
    }

    mesh.getElemManager().forElementSubRegions( regionNames, [&]( localIndex const,
                                                                  ElementSubRegionBase & subRegion )
    {
      SlurryFluidBase const & fluid = getConstitutiveModel< SlurryFluidBase >( subRegion, subRegion.getReference< string >( viewKeyStruct::fluidNamesString() ) );

      arrayView3d< real64 const > const componentDens = fluid.componentDensity();
      arrayView2d< real64 > const componentDensOld = subRegion.getExtrinsicData< extrinsicMeshData::proppant::oldComponentDensity >();

      arrayView1d< real64 > const excessPackVolume = subRegion.getExtrinsicData< extrinsicMeshData::proppant::proppantExcessPackVolume >();
      arrayView2d< real64 > const cellBasedFlux = subRegion.getExtrinsicData< extrinsicMeshData::proppant::cellBasedFlux >();

      forAll< parallelDevicePolicy<> >( subRegion.size(), [=] GEOSX_HOST_DEVICE ( localIndex const ei )
      {
        for( localIndex c = 0; c < m_numComponents; ++c )
        {
          componentDensOld[ei][c] = componentDens[ei][0][c];
        }
        excessPackVolume[ei] = 0.0;
        LvArray::tensorOps::fill< 3 >( cellBasedFlux[ei], 0.0 );
      } );
    } );

  } );

  updateCellBasedFlux( time, domain );
}

void ProppantTransport::postStepUpdate( real64 const & time_n,
                                        real64 const & dt_return,
                                        DomainPartition & domain )
{
  GEOSX_MARK_FUNCTION;

  forMeshTargets( domain.getMeshBodies(), [&]( string const &,
                                               MeshLevel & mesh,
                                               arrayView1d< string const > const & regionNames )
  {

    mesh.getElemManager().forElementSubRegions( regionNames, [&]( localIndex const,
                                                                  ElementSubRegionBase & subRegion )
    {
      updateProppantMobility( subRegion );
    } );

    real64 const maxProppantConcentration = m_maxProppantConcentration;
    mesh.getElemManager().forElementSubRegions( regionNames, [&]( localIndex const,
                                                                  ElementSubRegionBase & subRegion )
    {
      arrayView1d< real64 > const & packVolFrac = subRegion.getExtrinsicData< extrinsicMeshData::proppant::proppantPackVolumeFraction >();
      arrayView1d< real64 > const & proppantConc = subRegion.getExtrinsicData< extrinsicMeshData::proppant::proppantConcentration >();

      forAll< parallelDevicePolicy<> >( subRegion.size(), [=] GEOSX_HOST_DEVICE ( localIndex const ei )
      {
        if( proppantConc[ei] >= maxProppantConcentration || packVolFrac[ei] >= 1.0 )
        {
          packVolFrac[ei] = 1.0;
          proppantConc[ei] = maxProppantConcentration;
        }
      } );
    } );
  } );
  if( m_updateProppantPacking == 1 )
  {
    updateProppantPackVolume( time_n, dt_return, domain );
  }
}

void ProppantTransport::implicitStepSetup( real64 const & GEOSX_UNUSED_PARAM( time_n ),
                                           real64 const & GEOSX_UNUSED_PARAM( dt ),
                                           DomainPartition & GEOSX_UNUSED_PARAM( domain ) )
{}

void ProppantTransport::implicitStepComplete( real64 const & GEOSX_UNUSED_PARAM( time_n ),
                                              real64 const & GEOSX_UNUSED_PARAM( dt ),
                                              DomainPartition & domain )
{
  GEOSX_MARK_FUNCTION;

  integer const & numComponents = m_numComponents;

  forMeshTargets( domain.getMeshBodies(), [&]( string const &,
                                               MeshLevel & mesh,
                                               arrayView1d< string const > const & regionNames )
  {
    mesh.getElemManager().forElementSubRegions( regionNames, [&]( localIndex const,
                                                                  ElementSubRegionBase & subRegion )
    {

    arrayView1d< real64 > const proppantConc =
      subRegion.getExtrinsicData< extrinsicMeshData::proppant::proppantConcentration >();
    arrayView1d< real64 const > const dProppantConc =
      subRegion.getExtrinsicData< extrinsicMeshData::proppant::deltaProppantConcentration >();

    arrayView2d< real64 > const componentConc =
      subRegion.getExtrinsicData< extrinsicMeshData::proppant::componentConcentration >();
    arrayView2d< real64 const > const dComponentConc =
      subRegion.getExtrinsicData< extrinsicMeshData::proppant::deltaComponentConcentration >();

    arrayView1d< real64 > const proppantLiftFlux =
      subRegion.getExtrinsicData< extrinsicMeshData::proppant::proppantLiftFlux >();

      forAll< parallelDevicePolicy<> >( subRegion.size(), [=] GEOSX_HOST_DEVICE ( localIndex const ei )
      {
        proppantConc[ei] += dProppantConc[ei];
        proppantLiftFlux[ei] = 0.0;

        for( localIndex c = 0; c < numComponents; ++c )
        {
          componentConc[ei][c] += dComponentConc[ei][c];
        }
      } );
    } );
  } );
}

void ProppantTransport::setupDofs( DomainPartition const & GEOSX_UNUSED_PARAM( domain ),
                                   DofManager & dofManager ) const
{
  dofManager.addField( extrinsicMeshData::proppant::proppantConcentration::key(),
                       DofManager::Location::Elem,
                       m_numDofPerCell,
                       m_meshTargets );

  dofManager.addCoupling( extrinsicMeshData::proppant::proppantConcentration::key(),
                          extrinsicMeshData::proppant::proppantConcentration::key(),
                          DofManager::Connector::Face );
}


void ProppantTransport::assembleSystem( real64 const time,
                                        real64 const dt,
                                        DomainPartition & domain,
                                        DofManager const & dofManager,
                                        CRSMatrixView< real64, globalIndex const > const & localMatrix,
                                        arrayView1d< real64 > const & localRhs )
{
  GEOSX_MARK_FUNCTION;

  assembleAccumulationTerms( dt,
                             domain,
                             dofManager,
                             localMatrix,
                             localRhs );

  assembleFluxTerms( time,
                     dt,
                     domain,
                     dofManager,
                     localMatrix,
                     localRhs );
}

void ProppantTransport::assembleAccumulationTerms( real64 const dt,
                                                   DomainPartition const & domain,
                                                   DofManager const & dofManager,
                                                   CRSMatrixView< real64, globalIndex const > const & localMatrix,
                                                   arrayView1d< real64 > const & localRhs )
{
  GEOSX_MARK_FUNCTION;

  string const dofKey = dofManager.getKey( extrinsicMeshData::proppant::proppantConcentration::key() );

  forMeshTargets( domain.getMeshBodies(), [&]( string const &,
                                               MeshLevel const & mesh,
                                               arrayView1d< string const > const & regionNames )
  {
    mesh.getElemManager().forElementSubRegions( regionNames, [&]( localIndex const,
                                                                  ElementSubRegionBase const & subRegion )
    {
      string const dofKey = dofManager.getKey( extrinsicMeshData::proppant::proppantConcentration::key() );
      arrayView1d< globalIndex const > const & dofNumber = subRegion.getReference< array1d< globalIndex > >( dofKey );

      arrayView1d< integer const > const & elemGhostRank = subRegion.ghostRank();
      arrayView1d< real64 const > const & volume = subRegion.getElementVolume();

      arrayView2d< real64 const > const componentDensOld =
        subRegion.getExtrinsicData< extrinsicMeshData::proppant::oldComponentDensity >();
      arrayView1d< real64 const > const proppantConc =
        subRegion.getExtrinsicData< extrinsicMeshData::proppant::proppantConcentration >();
      arrayView1d< real64 const > const dProppantConc =
        subRegion.getExtrinsicData< extrinsicMeshData::proppant::deltaProppantConcentration >();
      arrayView1d< real64 const > const proppantPackVolFrac =
        subRegion.getExtrinsicData< extrinsicMeshData::proppant::proppantPackVolumeFraction >();
      arrayView1d< real64 const > const proppantLiftFlux =
        subRegion.getExtrinsicData< extrinsicMeshData::proppant::proppantLiftFlux >();

      SlurryFluidBase const & fluid =
        getConstitutiveModel< SlurryFluidBase >( subRegion, subRegion.getReference< string >( viewKeyStruct::fluidNamesString() ) );

      arrayView3d< real64 const > const componentDens = fluid.componentDensity();
      arrayView3d< real64 const > const dCompDens_dPres = fluid.dComponentDensity_dPressure();
      arrayView4d< real64 const > const dCompDens_dCompConc = fluid.dComponentDensity_dComponentConcentration();

      AccumulationKernel::launch( subRegion.size(),
                                  m_numComponents,
                                  m_numDofPerCell,
                                  dofManager.rankOffset(),
                                  dofNumber,
                                  elemGhostRank,
                                  proppantConc,
                                  dProppantConc,
                                  componentDensOld,
                                  componentDens,
                                  dCompDens_dPres,
                                  dCompDens_dCompConc,
                                  volume,
                                  proppantPackVolFrac,
                                  proppantLiftFlux,
                                  dt,
                                  m_maxProppantConcentration,
                                  localMatrix,
                                  localRhs );
    });
  } );
}


void ProppantTransport::assembleFluxTerms( real64 const GEOSX_UNUSED_PARAM( time_n ),
                                           real64 const dt,
                                           DomainPartition const & domain,
                                           DofManager const & dofManager,
                                           CRSMatrixView< real64, globalIndex const > const & localMatrix,
                                           arrayView1d< real64 > const & localRhs )
{
  GEOSX_MARK_FUNCTION;

  R1Tensor downVector = gravityVector();
  LvArray::tensorOps::normalize< 3 >( downVector );

  forMeshTargets( domain.getMeshBodies(), [&]( string const &,
                                               MeshLevel const & mesh,
                                               arrayView1d< string const > const & targetRegionsNames )
  {
    ElementRegionManager const & elemManager = mesh.getElemManager();

    NumericalMethodsManager const & numericalMethodManager = domain.getNumericalMethodManager();
    FiniteVolumeManager const & fvManager = numericalMethodManager.getFiniteVolumeManager();
    FluxApproximationBase const & fluxApprox = fvManager.getFluxApproximation( m_discretizationName );


  string const dofKey = dofManager.getKey( extrinsicMeshData::proppant::proppantConcentration::key() );
  ElementRegionManager::ElementViewAccessor< arrayView1d< globalIndex const > > dofNumberAccessor =
    elemManager.constructViewAccessor< array1d< globalIndex >, arrayView1d< globalIndex const > >( dofKey );

  typename FluxKernel::FlowAccessors flowAccessors( elemManager, getName() );
  typename FluxKernel::ParticleFluidAccessors particleFluidAccessors( elemManager, getName() );
  typename FluxKernel::SlurryFluidAccessors slurryFluidAccessors( elemManager, getName() );
  typename FluxKernel::PermeabilityAccessors permAccessors( elemManager, getName() );

    fluxApprox.forStencils< SurfaceElementStencil >( mesh, [&]( auto const & stencil )
    {

      SurfaceElementStencilWrapper stencilWrapper = stencil.createStencilWrapper();

    FluxKernel::launch( stencilWrapper,
                        m_numDofPerCell,
                        dt,
                        dofManager.rankOffset(),
                        m_updateProppantPacking,
                        downVector,
                        dofNumberAccessor.toNestedViewConst(),
                        flowAccessors.get< extrinsicMeshData::ghostRank >(),
                        flowAccessors.get< extrinsicMeshData::flow::pressure >(),
                        flowAccessors.get< extrinsicMeshData::flow::deltaPressure >(),
                        flowAccessors.get< extrinsicMeshData::proppant::proppantConcentration >(),
                        flowAccessors.get< extrinsicMeshData::proppant::deltaProppantConcentration >(),
                        slurryFluidAccessors.get< extrinsicMeshData::slurryfluid::componentDensity >(),
                        slurryFluidAccessors.get< extrinsicMeshData::slurryfluid::dComponentDensity_dPressure >(),
                        slurryFluidAccessors.get< extrinsicMeshData::slurryfluid::dComponentDensity_dComponentConcentration >(),
                        flowAccessors.get< extrinsicMeshData::flow::gravityCoefficient >(),
                        slurryFluidAccessors.get< extrinsicMeshData::slurryfluid::density >(),
                        slurryFluidAccessors.get< extrinsicMeshData::slurryfluid::dDensity_dPressure >(),
                        slurryFluidAccessors.get< extrinsicMeshData::slurryfluid::dDensity_dProppantConcentration >(),
                        slurryFluidAccessors.get< extrinsicMeshData::slurryfluid::dDensity_dComponentConcentration >(),
                        slurryFluidAccessors.get< extrinsicMeshData::slurryfluid::viscosity >(),
                        slurryFluidAccessors.get< extrinsicMeshData::slurryfluid::dViscosity_dPressure >(),
                        slurryFluidAccessors.get< extrinsicMeshData::slurryfluid::dViscosity_dProppantConcentration >(),
                        slurryFluidAccessors.get< extrinsicMeshData::slurryfluid::dViscosity_dComponentConcentration >(),
                        slurryFluidAccessors.get< extrinsicMeshData::slurryfluid::fluidDensity >(),
                        slurryFluidAccessors.get< extrinsicMeshData::slurryfluid::dFluidDensity_dPressure >(),
                        slurryFluidAccessors.get< extrinsicMeshData::slurryfluid::dFluidDensity_dComponentConcentration >(),
                        particleFluidAccessors.get< extrinsicMeshData::particlefluid::settlingFactor >(),
                        particleFluidAccessors.get< extrinsicMeshData::particlefluid::dSettlingFactor_dPressure >(),
                        particleFluidAccessors.get< extrinsicMeshData::particlefluid::dSettlingFactor_dProppantConcentration >(),
                        particleFluidAccessors.get< extrinsicMeshData::particlefluid::dSettlingFactor_dComponentConcentration >(),
                        particleFluidAccessors.get< extrinsicMeshData::particlefluid::collisionFactor >(),
                        particleFluidAccessors.get< extrinsicMeshData::particlefluid::dCollisionFactor_dProppantConcentration >(),
                        flowAccessors.get< extrinsicMeshData::proppant::isProppantMobile >(),
                        permAccessors.get< extrinsicMeshData::permeability::permeability >(),
                        permAccessors.get< extrinsicMeshData::permeability::permeabilityMultiplier >(),
                        flowAccessors.get< extrinsicMeshData::elementAperture >(),
                        localMatrix,
                        localRhs );
    });
  } );
}

void ProppantTransport::applyBoundaryConditions( real64 const time_n,
                                                 real64 const dt,
                                                 DomainPartition & domain,
                                                 DofManager const & dofManager,
                                                 CRSMatrixView< real64, globalIndex const > const & localMatrix,
                                                 arrayView1d< real64 > const & localRhs )
{
  GEOSX_MARK_FUNCTION;

  FieldSpecificationManager & fsManager = FieldSpecificationManager::getInstance();
  string const dofKey = dofManager.getKey( extrinsicMeshData::proppant::proppantConcentration::key() );
  globalIndex const rankOffset = dofManager.rankOffset();

  //  Apply Dirichlet BC for proppant concentration

  fsManager.apply( time_n + dt,
                   domain,
                   "ElementRegions",
                   extrinsicMeshData::proppant::proppantConcentration::key(),
                   [&]( FieldSpecificationBase const & fs,
                        string const &,
                        SortedArrayView< localIndex const > const & lset,
                        Group & subRegion,
                        string const & )
  {
    arrayView1d< globalIndex const > const
    dofNumber = subRegion.getReference< array1d< globalIndex > >( dofKey );

    arrayView1d< real64 const > const
    proppantConc = subRegion.getReference< array1d< real64 > >( extrinsicMeshData::proppant::proppantConcentration::key() );

    arrayView1d< real64 const > const
    dProppantConc = subRegion.getReference< array1d< real64 > >( extrinsicMeshData::proppant::deltaProppantConcentration::key() );

    fs.applyBoundaryConditionToSystem< FieldSpecificationEqual,
                                       parallelDevicePolicy<> >( lset,
                                                                 time_n + dt,
                                                                 subRegion,
                                                                 dofNumber,
                                                                 rankOffset,
                                                                 localMatrix,
                                                                 localRhs,
                                                                 [=] GEOSX_HOST_DEVICE ( localIndex const a )
    {
      return proppantConc[a] + dProppantConc[a];
    } );
  } );

  //  Apply Dirichlet BC for component concentration
  if( m_numComponents > 0 )
  {
    map< string, map< string, array1d< bool > > > bcStatusMap; // map to check consistent application of BC

    fsManager.apply( time_n + dt,
                     domain,
                     "ElementRegions",
                     extrinsicMeshData::proppant::proppantConcentration::key(),
                     [&]( FieldSpecificationBase const &,
                          string const & setName,
                          SortedArrayView< localIndex const > const &,
                          Group & subRegion,
                          string const & )
    {

      string const & subRegionName = subRegion.getName();
      GEOSX_ERROR_IF( bcStatusMap[subRegionName].count( setName ) > 0, "Conflicting proppant boundary conditions on set " << setName );
      bcStatusMap[subRegionName][setName].resize( m_numComponents );
      bcStatusMap[subRegionName][setName].setValues< serialPolicy >( false );

    } );

    fsManager.apply( time_n + dt,
                     domain,
                     "ElementRegions",
                     extrinsicMeshData::proppant::componentConcentration::key(),
                     [&] ( FieldSpecificationBase const & fs,
                           string const & setName,
                           SortedArrayView< localIndex const > const & targetSet,
                           Group & subRegion,
                           string const & )
    {

      string const & subRegionName = subRegion.getName();
      localIndex const comp = fs.getComponent();

      GEOSX_ERROR_IF( bcStatusMap[subRegionName].count( setName ) == 0, "Proppant boundary condition not prescribed on set '" << setName << "'" );
      GEOSX_ERROR_IF( bcStatusMap[subRegionName][setName][comp], "Conflicting composition[" << comp << "] boundary conditions on set '" << setName << "'" );
      bcStatusMap[subRegionName][setName][comp] = true;

      fs.applyFieldValue< FieldSpecificationEqual >( targetSet,
                                                     time_n + dt,
                                                     subRegion,
                                                     extrinsicMeshData::proppant::bcComponentConcentration::key() );

    } );

    bool bcConsistent = true;
    for( auto const & bcStatusEntryOuter : bcStatusMap )
    {
      for( auto const & bcStatusEntryInner : bcStatusEntryOuter.second )
      {
        for( localIndex ic = 0; ic < m_numComponents; ++ic )
        {
          bcConsistent &= bcStatusEntryInner.second[ic];
          GEOSX_WARNING_IF( !bcConsistent, "Composition boundary condition not applied to component " << ic
                                                                                                      << " on region '" << bcStatusEntryOuter.first << "',"
                                                                                                      << " set '" << bcStatusEntryInner.first << "'" );
        }
      }
    }

    GEOSX_ERROR_IF( !bcConsistent, "Inconsistent composition boundary conditions" );

    fsManager.apply( time_n + dt,
                     domain,
                     "ElementRegions",
                     extrinsicMeshData::proppant::proppantConcentration::key(),
                     [&] ( FieldSpecificationBase const &,
                           string const &,
                           SortedArrayView< localIndex const > const & targetSet,
                           Group & subRegion,
                           string const & )
    {
      arrayView1d< integer const > const ghostRank =
        subRegion.getReference< array1d< integer > >( ObjectManagerBase::viewKeyStruct::ghostRankString() );
      arrayView1d< globalIndex const > const dofNumber = subRegion.getReference< array1d< globalIndex > >( dofKey );

      arrayView2d< real64 const > const compConc =
        subRegion.getReference< array2d< real64 > >( extrinsicMeshData::proppant::componentConcentration::key() );
      arrayView2d< real64 const > const deltaCompConc =
        subRegion.getReference< array2d< real64 > >( extrinsicMeshData::proppant::deltaComponentConcentration::key() );
      arrayView2d< real64 const > const bcCompConc =
        subRegion.getReference< array2d< real64 > >( extrinsicMeshData::proppant::bcComponentConcentration::key() );

      forAll< parallelDevicePolicy<> >( targetSet.size(), [=] GEOSX_HOST_DEVICE ( localIndex const a )
      {
        localIndex const ei = targetSet[a];
        if( ghostRank[ei] >= 0 )
          return;

        globalIndex const dofIndex = dofNumber[ei];
        localIndex const localRow = dofIndex - rankOffset;
        real64 rhsValue;

        for( localIndex ic = 0; ic < m_numComponents; ++ic )
        {
          FieldSpecificationEqual::SpecifyFieldValue( dofIndex + ic + 1,
                                                      rankOffset,
                                                      localMatrix,
                                                      rhsValue,
                                                      bcCompConc[ei][ic],
                                                      compConc[ei][ic] + deltaCompConc[ei][ic] );
          localRhs[localRow + ic + 1] = rhsValue;
        }
      } );
    } );
  }
}

real64
ProppantTransport::calculateResidualNorm( DomainPartition const & domain,
                                          DofManager const & dofManager,
                                          arrayView1d< real64 const > const & localRhs )
{
  localIndex const NDOF = m_numDofPerCell;

  localIndex const rankOffset = dofManager.rankOffset();
  string const dofKey = dofManager.getKey( extrinsicMeshData::proppant::proppantConcentration::key() );

  // compute the norm of local residual scaled by cell pore volume
  real64 localResidualNorm = 0.0;

  forMeshTargets( domain.getMeshBodies(), [&]( string const &,
                                               MeshLevel const & mesh,
                                               arrayView1d< string const > const & regionNames )
  {
    mesh.getElemManager().forElementSubRegions( regionNames,
                                                [&]( localIndex const,
                                                     ElementSubRegionBase const & subRegion )
    {
      arrayView1d< globalIndex const > const dofNumber = subRegion.getReference< array1d< globalIndex > >( dofKey );
      arrayView1d< integer const > const elemGhostRank = subRegion.ghostRank();
      arrayView1d< real64 const > const volume = subRegion.getElementVolume();

      RAJA::ReduceSum< parallelDeviceReduce, real64 > localSum( 0.0 );

      forAll< parallelDevicePolicy<> >( subRegion.size(), [=] GEOSX_HOST_DEVICE ( localIndex const ei )
      {
        if( elemGhostRank[ei] < 0 )
        {
          localIndex const lid = dofNumber[ei] - rankOffset;
          for( localIndex idof = 0; idof < NDOF; ++idof )
          {
            real64 const val = localRhs[lid] / volume[ei];
            localSum += val * val;
          }
        }
      } );

      localResidualNorm += localSum.get();
    } );
  } );

  // compute global residual norm
  real64 const globalResidualNorm = MpiWrapper::sum( localResidualNorm, MPI_COMM_GEOSX );

  return sqrt( globalResidualNorm );
}

void ProppantTransport::applySystemSolution( DofManager const & dofManager,
                                             arrayView1d< real64 const > const & localSolution,
                                             real64 const scalingFactor,
                                             DomainPartition & domain )
{
  dofManager.addVectorToField( localSolution,
                               extrinsicMeshData::proppant::proppantConcentration::key(),
                               extrinsicMeshData::proppant::deltaProppantConcentration::key(),
                               scalingFactor,
                               { m_numDofPerCell, 0, 1 } );


  if( m_numDofPerCell > 1 )
  {
    dofManager.addVectorToField( localSolution,
                                 extrinsicMeshData::proppant::proppantConcentration::key(),
                                 extrinsicMeshData::proppant::deltaComponentConcentration::key(),
                                 scalingFactor,
                                 { m_numDofPerCell, 1, m_numDofPerCell } );
  }

  std::map< string, string_array > fieldNames;
  fieldNames["elems"].emplace_back( extrinsicMeshData::proppant::deltaProppantConcentration::key() );
  fieldNames["elems"].emplace_back( extrinsicMeshData::proppant::deltaComponentConcentration::key() );

  forMeshTargets( domain.getMeshBodies(), [&]( string const &,
                                               MeshLevel & mesh,
                                               arrayView1d< string const > const & regionNames )
  {


    CommunicationTools::getInstance().synchronizeFields( fieldNames, mesh, domain.getNeighbors(), true );

    mesh.getElemManager().forElementSubRegions( regionNames,
                                                [&]( localIndex const,
                                                     ElementSubRegionBase & subRegion )
    {
      updateComponentDensity( subRegion );
    } );

  } );

}

void ProppantTransport::solveSystem( DofManager const & dofManager,
                                     ParallelMatrix & matrix,
                                     ParallelVector & rhs,
                                     ParallelVector & solution )
{
  GEOSX_MARK_FUNCTION;

  rhs.scale( -1.0 );
  solution.zero();

  SolverBase::solveSystem( dofManager, matrix, rhs, solution );
}

void ProppantTransport::resetStateToBeginningOfStep( DomainPartition & domain )
{
  integer const numComponents = m_numComponents;

  forMeshTargets( domain.getMeshBodies(), [&]( string const &,
                                               MeshLevel & mesh,
                                               arrayView1d< string const > const & regionNames )
  {
    mesh.getElemManager().forElementSubRegions( regionNames,
                                                [&]( localIndex const,
                                                     ElementSubRegionBase & subRegion )
    {
      arrayView1d< real64 > const & dProppantConc =
        subRegion.getExtrinsicData< extrinsicMeshData::proppant::deltaProppantConcentration >();
      arrayView2d< real64 > const & dComponentConc =
        subRegion.getExtrinsicData< extrinsicMeshData::proppant::deltaComponentConcentration >();
      forAll< parallelDevicePolicy<> >( subRegion.size(), [=] GEOSX_HOST_DEVICE ( localIndex const ei )
      {
        dProppantConc[ei] = 0.0;
        for( localIndex c = 0; c < numComponents; ++c )
        {
          dComponentConc[ei][c] = 0.0;
        }
      } );

      updateState( subRegion );
    } );
  } );
}



void ProppantTransport::updateCellBasedFlux( real64 const GEOSX_UNUSED_PARAM( time_n ),
                                             DomainPartition & domain )
{
  GEOSX_MARK_FUNCTION;

  R1Tensor downVector = gravityVector();
  LvArray::tensorOps::normalize< 3 >( downVector );

  MeshLevel & mesh = domain.getMeshBody( 0 ).getMeshLevel( 0 );
  ElementRegionManager & elemManager = mesh.getElemManager();

  NumericalMethodsManager const & numericalMethodManager = domain.getNumericalMethodManager();
  FiniteVolumeManager const & fvManager = numericalMethodManager.getFiniteVolumeManager();
  FluxApproximationBase const & fluxApprox = fvManager.getFluxApproximation( m_discretizationName );

  ElementRegionManager::ElementViewAccessor< arrayView2d< real64 > > const & cellBasedFluxAccessor =
    elemManager.constructViewAccessor< array2d< real64 >, arrayView2d< real64 > >( extrinsicMeshData::proppant::cellBasedFlux::key() );

  typename FluxKernel::CellBasedFluxFlowAccessors flowAccessors( elemManager, getName() );
  typename FluxKernel::CellBasedFluxSlurryFluidAccessors slurryFluidAccessors( elemManager, getName() );
  typename FluxKernel::PermeabilityAccessors permAccessors( elemManager, getName() );

  fluxApprox.forStencils< SurfaceElementStencil >( mesh, [&]( auto const & stencil )
  {
    SurfaceElementStencilWrapper stencilWrapper = stencil.createStencilWrapper();

    FluxKernel::launchCellBasedFluxCalculation( stencilWrapper,
                                                downVector,
                                                flowAccessors.get< extrinsicMeshData::flow::pressure >(),
                                                flowAccessors.get< extrinsicMeshData::flow::gravityCoefficient >(),
                                                slurryFluidAccessors.get< extrinsicMeshData::slurryfluid::density >(),
                                                slurryFluidAccessors.get< extrinsicMeshData::slurryfluid::viscosity >(),
                                                permAccessors.get< extrinsicMeshData::permeability::permeability >(),
                                                permAccessors.get< extrinsicMeshData::permeability::permeabilityMultiplier >(),
                                                flowAccessors.get< extrinsicMeshData::elementAperture >(),
                                                cellBasedFluxAccessor.toNestedView() );
  } );

  std::map< string, string_array > fieldNames;
  fieldNames["elems"].emplace_back( extrinsicMeshData::proppant::cellBasedFlux::key() );

  CommunicationTools::getInstance().synchronizeFields( fieldNames, mesh, domain.getNeighbors(), true );
}

void ProppantTransport::updateProppantPackVolume( real64 const GEOSX_UNUSED_PARAM( time_n ),
                                                  real64 const dt,
                                                  DomainPartition & domain )
{
  GEOSX_MARK_FUNCTION;

  R1Tensor downVector = gravityVector();
  LvArray::tensorOps::normalize< 3 >( downVector );

  NumericalMethodsManager const & numericalMethodManager = domain.getNumericalMethodManager();
  FiniteVolumeManager const & fvManager = numericalMethodManager.getFiniteVolumeManager();
  FluxApproximationBase const & fluxApprox = fvManager.getFluxApproximation( m_discretizationName );


  forMeshTargets( domain.getMeshBodies(), [&]( string const &,
                                               MeshLevel & mesh,
                                               arrayView1d< string const > const & regionNames )
  {
    ElementRegionManager & elemManager = mesh.getElemManager();

  // For data modified through an accessor, we must create the view accessor
  // every time in order to ensure the data gets properly touched on device
  ElementRegionManager::ElementViewAccessor< arrayView1d< real64 > > const proppantConc =
    elemManager.constructViewAccessor< array1d< real64 >, arrayView1d< real64 > >( extrinsicMeshData::proppant::proppantConcentration::key() );
  ElementRegionManager::ElementViewAccessor< arrayView1d< real64 > > const proppantPackVolFrac =
    elemManager.constructViewAccessor< array1d< real64 >, arrayView1d< real64 > >( extrinsicMeshData::proppant::proppantPackVolumeFraction::key() );
  ElementRegionManager::ElementViewAccessor< arrayView1d< real64 > > const proppantExcessPackVolume =
    elemManager.constructViewAccessor< array1d< real64 >, arrayView1d< real64 > >( extrinsicMeshData::proppant::proppantExcessPackVolume::key() );
  ElementRegionManager::ElementViewAccessor< arrayView1d< real64 > > const proppantLiftFlux =
    elemManager.constructViewAccessor< array1d< real64 >, arrayView1d< real64 > >( extrinsicMeshData::proppant::proppantLiftFlux::key() );

  ElementRegionManager::ElementViewAccessor< arrayView1d< real64 const > > const
  aperture = elemManager.constructArrayViewAccessor< real64, 1 >( FaceElementSubRegion::viewKeyStruct::elementApertureString() );

  typename ProppantPackVolumeKernel::FlowAccessors flowAccessors( elemManager, getName() );
  typename ProppantPackVolumeKernel::SlurryFluidAccessors slurryFluidAccessors( elemManager, getName() );
  typename ProppantPackVolumeKernel::ParticleFluidAccessors particleFluidAccessors( elemManager, getName() );

  fluxApprox.forStencils< SurfaceElementStencil >( mesh, [&]( auto const & stencil )
  {
    ProppantPackVolumeKernel::launchProppantPackVolumeCalculation( stencil,
                                                                   dt,
                                                                   m_proppantDensity,
                                                                   m_proppantDiameter,
                                                                   m_maxProppantConcentration,
                                                                   downVector,
                                                                   m_criticalShieldsNumber,
                                                                   m_frictionCoefficient,
                                                                   particleFluidAccessors.get< extrinsicMeshData::particlefluid::settlingFactor >(),
                                                                   slurryFluidAccessors.get< extrinsicMeshData::slurryfluid::density >(),
                                                                   slurryFluidAccessors.get< extrinsicMeshData::slurryfluid::fluidDensity >(),
                                                                   slurryFluidAccessors.get< extrinsicMeshData::slurryfluid::fluidViscosity >(),
                                                                   flowAccessors.get< extrinsicMeshData::proppant::isProppantMobile >(),
                                                                   flowAccessors.get< extrinsicMeshData::proppant::isProppantBoundary >(),
                                                                   flowAccessors.get< extrinsicMeshData::elementAperture >(),
                                                                   flowAccessors.get< extrinsicMeshData::elementVolume >(),
                                                                   flowAccessors.get< extrinsicMeshData::ghostRank >(),
                                                                   flowAccessors.get< extrinsicMeshData::proppant::cellBasedFlux >(),
                                                                   proppantConc.toNestedView(),
                                                                   proppantPackVolFrac.toNestedView(),
                                                                   proppantExcessPackVolume.toNestedView(),
                                                                   proppantLiftFlux.toNestedView() );
  } );

  {
    std::map< string, string_array > fieldNames;
    fieldNames["elems"].emplace_back( extrinsicMeshData::proppant::proppantConcentration::key() );
    fieldNames["elems"].emplace_back( extrinsicMeshData::proppant::proppantPackVolumeFraction::key() );
    fieldNames["elems"].emplace_back( extrinsicMeshData::proppant::proppantExcessPackVolume::key() );
    fieldNames["elems"].emplace_back( extrinsicMeshData::proppant::proppantLiftFlux::key() );


      CommunicationTools::getInstance().synchronizeFields( fieldNames, mesh, domain.getNeighbors(), true );
    }

    elemManager.forElementSubRegions( regionNames,
                                      [&]( localIndex const,
                                           ElementSubRegionBase & subRegion )
    {
      updateProppantMobility( subRegion );
    } );


    fluxApprox.forStencils< SurfaceElementStencil >( mesh, [&]( auto const & stencil )
    {
      ProppantPackVolumeKernel::launchProppantPackVolumeUpdate( stencil,
                                                                downVector,
                                                                m_maxProppantConcentration,
                                                              flowAccessors.get< extrinsicMeshData::proppant::isProppantMobile >(),
                                                              proppantExcessPackVolume.toNestedViewConst(),
                                                                proppantConc.toNestedView(),
                                                                proppantPackVolFrac.toNestedView() );
    } );

    {
      std::map< string, string_array > fieldNames;
    fieldNames["elems"].emplace_back( extrinsicMeshData::proppant::proppantConcentration::key() );
    fieldNames["elems"].emplace_back( extrinsicMeshData::proppant::proppantPackVolumeFraction::key() );

      CommunicationTools::getInstance().synchronizeFields( fieldNames, mesh, domain.getNeighbors(), true );
    }

    elemManager.forElementSubRegions( regionNames,
                                      [&]( localIndex const,
                                           ElementSubRegionBase & subRegion )
    {
      updateProppantMobility( subRegion );
    } );

  } );

}


REGISTER_CATALOG_ENTRY( SolverBase, ProppantTransport, string const &, Group * const )
} /* namespace geosx */<|MERGE_RESOLUTION|>--- conflicted
+++ resolved
@@ -166,10 +166,6 @@
                                                MeshLevel & mesh,
                                                arrayView1d< string const > const & regionNames )
   {
-    mesh.getElemManager().forElementSubRegions< CellElementSubRegion >( regionNames, [&]( localIndex const,
-                                                                                          CellElementSubRegion & subRegion )
-
-<<<<<<< HEAD
     mesh.getElemManager().forElementSubRegions< CellElementSubRegion, SurfaceElementSubRegion >( regionNames, [&]( localIndex const,
                                                                                                                    auto & subRegion )
 
@@ -190,23 +186,10 @@
                                                                                             CellElementSubRegion & subRegion )
 
       {
-        subRegion.template getReference< array2d< real64 > >( viewKeyStruct::componentConcentrationString() ).resizeDimension< 1 >( m_numComponents );
-        subRegion.template getReference< array2d< real64 > >( viewKeyStruct::deltaComponentConcentrationString() ).resizeDimension< 1 >( m_numComponents );
+        subRegion.getExtrinsicData< extrinsicMeshData::proppant::componentConcentration >().resizeDimension< 1 >( m_numComponents );
+        subRegion.getExtrinsicData< extrinsicMeshData::proppant::deltaComponentConcentration >().resizeDimension< 1 >( m_numComponents );
       } );
     }
-
-=======
-    {
-      SlurryFluidBase const & fluid0 = cm.getConstitutiveRelation< SlurryFluidBase >( subRegion.getReference< string >( viewKeyStruct::fluidNamesString() ) );
-      m_numComponents = fluid0.numFluidComponents();
-      m_numDofPerCell = m_numComponents + 1;
-      if( m_numComponents > 0 )
-      {
-        subRegion.getExtrinsicData< extrinsicMeshData::proppant::componentConcentration >().resizeDimension< 1 >( m_numComponents );
-        subRegion.getExtrinsicData< extrinsicMeshData::proppant::deltaComponentConcentration >().resizeDimension< 1 >( m_numComponents );
-      }
-    } );
->>>>>>> d06d55f1
   } );
 }
 
