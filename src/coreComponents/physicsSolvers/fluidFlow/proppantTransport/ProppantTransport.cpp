/*
 * ------------------------------------------------------------------------------------------------------------
 * SPDX-License-Identifier: LGPL-2.1-only
 *
 * Copyright (c) 2018-2020 Lawrence Livermore National Security LLC
 * Copyright (c) 2018-2020 The Board of Trustees of the Leland Stanford Junior University
 * Copyright (c) 2018-2020 TotalEnergies
 * Copyright (c) 2019-     GEOSX Contributors
 * All rights reserved
 *
 * See top level LICENSE, COPYRIGHT, CONTRIBUTORS, NOTICE, and ACKNOWLEDGEMENTS files for details.
 * ------------------------------------------------------------------------------------------------------------
 */

/**
 * @file ProppantTransport.cpp
 */

#include "ProppantTransport.hpp"

#include "common/DataTypes.hpp"
#include "common/TimingMacros.hpp"
#include "constitutive/ConstitutiveManager.hpp"
#include "constitutive/fluid/SingleFluidExtrinsicData.hpp"
#include "constitutive/fluid/slurryFluidSelector.hpp"
#include "constitutive/fluid/SlurryFluidExtrinsicData.hpp"
#include "constitutive/fluid/particleFluidSelector.hpp"
#include "constitutive/fluid/ParticleFluidExtrinsicData.hpp"
#include "constitutive/permeability/PermeabilityExtrinsicData.hpp"
#include "constitutive/permeability/ProppantPermeability.hpp"
#include "discretizationMethods/NumericalMethodsManager.hpp"
#include "fieldSpecification/FieldSpecificationManager.hpp"
#include "mesh/DomainPartition.hpp"
#include "mesh/mpiCommunications/CommunicationTools.hpp"
#include "physicsSolvers/fluidFlow/FlowSolverBaseExtrinsicData.hpp"
#include "physicsSolvers/fluidFlow/proppantTransport/ProppantTransportExtrinsicData.hpp"
#include "physicsSolvers/fluidFlow/proppantTransport/ProppantTransportKernels.hpp"

/**
 * @namespace the geosx namespace that encapsulates the majority of the code
 */
namespace geosx
{

using namespace dataRepository;
using namespace constitutive;
using namespace proppantTransportKernels;

ProppantTransport::ProppantTransport( const string & name,
                                      Group * const parent ):
  FlowSolverBase( name, parent )
{
  registerWrapper( viewKeyStruct::bridgingFactorString(), &m_bridgingFactor ).setApplyDefaultValue( 0.0 ).
    setInputFlag( InputFlags::OPTIONAL ).
    setDescription( "Bridging factor used for bridging/screen-out calculation" );

  registerWrapper( viewKeyStruct::maxProppantConcentrationString(), &m_maxProppantConcentration ).setApplyDefaultValue( 0.6 ).
    setInputFlag( InputFlags::OPTIONAL ).
    setDescription( "Maximum proppant concentration" );

  registerWrapper( viewKeyStruct::proppantDiameterString(), &m_proppantDiameter ).setApplyDefaultValue( 0.4e-3 ).
    setInputFlag( InputFlags::OPTIONAL ).
    setDescription( "Proppant diameter" );

  registerWrapper( viewKeyStruct::proppantDensityString(), &m_proppantDensity ).setApplyDefaultValue( 2500.0 ).
    setInputFlag( InputFlags::OPTIONAL ).
    setDescription( "Proppant density" );

  registerWrapper( viewKeyStruct::criticalShieldsNumberString(), &m_criticalShieldsNumber ).setApplyDefaultValue( 0.0 ).
    setInputFlag( InputFlags::OPTIONAL ).
    setDescription( "Critical Shields number" );

  registerWrapper( viewKeyStruct::frictionCoefficientString(), &m_frictionCoefficient ).setApplyDefaultValue( 0.03 ).
    setInputFlag( InputFlags::OPTIONAL ).
    setDescription( "Friction coefficient" );

  registerWrapper( viewKeyStruct::updateProppantPackingString(), &m_updateProppantPacking ).setApplyDefaultValue( 0 ).
    setInputFlag( InputFlags::OPTIONAL ).
    setDescription( "Flag that enables/disables proppant-packing update" );

}

void ProppantTransport::postProcessInput()
{
  FlowSolverBase::postProcessInput();
}

void ProppantTransport::registerDataOnMesh( Group & meshBodies )
{
  using namespace extrinsicMeshData::proppant;

  FlowSolverBase::registerDataOnMesh( meshBodies );

  forMeshTargets( meshBodies, [&]( string const &,
                                   MeshLevel & mesh,
                                   arrayView1d< string const > const & regionNames )
  {

    mesh.getElemManager().forElementSubRegions< CellElementSubRegion >( regionNames,
                                                                        [&]( localIndex const,
                                                                             CellElementSubRegion & subRegion )
    {
      subRegion.registerExtrinsicData< proppantConcentration >( getName() );
      subRegion.registerExtrinsicData< proppantConcentration_n >( getName() );
      subRegion.registerExtrinsicData< componentConcentration >( getName() );
      subRegion.registerExtrinsicData< componentConcentration_n >( getName() );
      subRegion.registerExtrinsicData< bcComponentConcentration >( getName() );
      subRegion.registerExtrinsicData< cellBasedFlux >( getName() ).
        reference().resizeDimension< 1 >( 3 );
      subRegion.registerExtrinsicData< isProppantBoundary >( getName() );

      setConstitutiveNames( subRegion );
    } );

    mesh.getElemManager().forElementSubRegions< FaceElementSubRegion >( regionNames, [&]( localIndex const,
                                                                                          FaceElementSubRegion & subRegion )
    {
      subRegion.registerExtrinsicData< proppantConcentration >( getName() );
      subRegion.registerExtrinsicData< proppantConcentration_n >( getName() );
      subRegion.registerExtrinsicData< componentConcentration >( getName() );
      subRegion.registerExtrinsicData< componentConcentration_n >( getName() );
      subRegion.registerExtrinsicData< bcComponentConcentration >( getName() );
      subRegion.registerExtrinsicData< componentDensity_n >( getName() );
      subRegion.registerExtrinsicData< cellBasedFlux >( getName() ).
        reference().resizeDimension< 1 >( 3 );

      subRegion.registerExtrinsicData< isProppantBoundary >( getName() );
      subRegion.registerExtrinsicData< isProppantMobile >( getName() );
      subRegion.registerExtrinsicData< proppantPackVolumeFraction >( getName() );
      subRegion.registerExtrinsicData< proppantExcessPackVolume >( getName() );
      subRegion.registerExtrinsicData< proppantLiftFlux >( getName() );

      setConstitutiveNames( subRegion );

    } );
  } );
}


void ProppantTransport::setConstitutiveNames( ElementSubRegionBase & subRegion ) const
{
  string & fluidName = subRegion.getReference< string >( viewKeyStruct::fluidNamesString() );
  fluidName = getConstitutiveName< SlurryFluidBase >( subRegion );
  GEOSX_THROW_IF( fluidName.empty(),
                  GEOSX_FMT( "Fluid model not found on subregion {}", subRegion.getName() ),
                  InputError );

  subRegion.registerWrapper< string >( viewKeyStruct::proppantNamesString() );
  string & proppantName = subRegion.getReference< string >( viewKeyStruct::proppantNamesString() );
  proppantName = getConstitutiveName< ParticleFluidBase >( subRegion );
  GEOSX_THROW_IF( proppantName.empty(),
                  GEOSX_FMT( "Proppant model not found on subregion {}", subRegion.getName() ),
                  InputError );

}


void ProppantTransport::initializePreSubGroups()
{
  FlowSolverBase::initializePreSubGroups();

  DomainPartition & domain = this->getGroupByPath< DomainPartition >( "/Problem/domain" );
  ConstitutiveManager & cm = domain.getConstitutiveManager();

  // Validate proppant models in regions
  forMeshTargets( domain.getMeshBodies(), [&]( string const &,
                                               MeshLevel & mesh,
                                               arrayView1d< string const > const & regionNames )
  {
    mesh.getElemManager().forElementSubRegions< CellElementSubRegion, SurfaceElementSubRegion >( regionNames, [&]( localIndex const,
                                                                                                                   auto & subRegion )

    {
      if( m_numDofPerCell < 1 )
      {
        SlurryFluidBase const & fluid0 = cm.getConstitutiveRelation< SlurryFluidBase >( subRegion.template getReference< string >( viewKeyStruct::fluidNamesString() ) );

        m_numComponents = fluid0.numFluidComponents();

        m_numDofPerCell = m_numComponents + 1;
      }
    } );

    if( m_numComponents > 0 )
    {
      mesh.getElemManager().forElementSubRegions< CellElementSubRegion >( regionNames, [&]( localIndex const,
                                                                                            CellElementSubRegion & subRegion )

      {
        subRegion.getExtrinsicData< extrinsicMeshData::proppant::componentConcentration >().resizeDimension< 1 >( m_numComponents );
        subRegion.getExtrinsicData< extrinsicMeshData::proppant::componentConcentration_n >().resizeDimension< 1 >( m_numComponents );
      } );
    }
  } );
}

void ProppantTransport::resizeFractureFields( MeshLevel & mesh, arrayView1d< string const > const & regionNames )
{
  if( m_numComponents > 0 )
  {
    mesh.getElemManager().forElementSubRegions< FaceElementSubRegion >( regionNames, [&]( localIndex const,
                                                                                          FaceElementSubRegion & subRegion )
    {
      subRegion.getExtrinsicData< extrinsicMeshData::proppant::componentConcentration >().resizeDimension< 1 >( m_numComponents );
      subRegion.getExtrinsicData< extrinsicMeshData::proppant::componentConcentration_n >().resizeDimension< 1 >( m_numComponents );
      subRegion.getExtrinsicData< extrinsicMeshData::proppant::componentDensity_n >().resizeDimension< 1 >( m_numComponents );
      subRegion.getExtrinsicData< extrinsicMeshData::proppant::bcComponentConcentration >().resizeDimension< 1 >( m_numComponents );
    } );
  }
}

void ProppantTransport::updateFluidModel( ObjectManagerBase & dataGroup )
{
  GEOSX_MARK_FUNCTION;

  arrayView1d< real64 const > const pres  = dataGroup.getExtrinsicData< extrinsicMeshData::flow::pressure >();

  arrayView2d< real64 const > const componentConc  = dataGroup.getExtrinsicData< extrinsicMeshData::proppant::componentConcentration >();

  SlurryFluidBase & fluid = getConstitutiveModel< SlurryFluidBase >( dataGroup, dataGroup.getReference< string >( viewKeyStruct::fluidNamesString() ) );

  constitutive::constitutiveUpdatePassThru( fluid, [&]( auto & castedFluid )
  {
    typename TYPEOFREF( castedFluid ) ::KernelWrapper fluidWrapper = castedFluid.createKernelWrapper();
    FluidUpdateKernel::launch( fluidWrapper,
                               pres,
                               componentConc );
  } );
}

void ProppantTransport::updateComponentDensity( ObjectManagerBase & dataGroup )
{
  GEOSX_MARK_FUNCTION;

  arrayView1d< real64 const > const pres  = dataGroup.getExtrinsicData< extrinsicMeshData::flow::pressure >();

  arrayView2d< real64 const > const componentConc  = dataGroup.getExtrinsicData< extrinsicMeshData::proppant::componentConcentration >();

  SlurryFluidBase & fluid = getConstitutiveModel< SlurryFluidBase >( dataGroup, dataGroup.getReference< string >( viewKeyStruct::fluidNamesString() ) );

  constitutive::constitutiveUpdatePassThru( fluid, [&]( auto & castedFluid )
  {
    typename TYPEOFREF( castedFluid ) ::KernelWrapper fluidWrapper = castedFluid.createKernelWrapper();
    ComponentDensityUpdateKernel::launch( fluidWrapper,
                                          pres,
                                          componentConc );
  } );
}


void ProppantTransport::updateProppantModel( ObjectManagerBase & dataGroup )
{
  GEOSX_MARK_FUNCTION;

  arrayView1d< real64 const > const proppantConc  = dataGroup.getExtrinsicData< extrinsicMeshData::proppant::proppantConcentration >();

  SlurryFluidBase const & fluid = getConstitutiveModel< SlurryFluidBase >( dataGroup, dataGroup.getReference< string >( viewKeyStruct::fluidNamesString() ) );

  arrayView2d< real64 const > const fluidDens            = fluid.fluidDensity();
  arrayView2d< real64 const > const dFluidDens_dPres     = fluid.dFluidDensity_dPressure();
  arrayView3d< real64 const > const dFluidDens_dCompConc = fluid.dFluidDensity_dComponentConcentration();
  arrayView2d< real64 const > const fluidVisc            = fluid.fluidViscosity();
  arrayView2d< real64 const > const dFluidVisc_dPres     = fluid.dFluidViscosity_dPressure();
  arrayView3d< real64 const > const dFluidVisc_dCompConc = fluid.dFluidViscosity_dComponentConcentration();

  ParticleFluidBase & proppant = getConstitutiveModel< ParticleFluidBase >( dataGroup, dataGroup.getReference< string >( viewKeyStruct::proppantNamesString() ) );

  constitutiveUpdatePassThru( proppant, [&]( auto & castedProppant )
  {
    typename TYPEOFREF( castedProppant ) ::KernelWrapper proppantWrapper = castedProppant.createKernelWrapper();
    ProppantUpdateKernel::launch( proppantWrapper,
                                  proppantConc,
                                  fluidDens,
                                  dFluidDens_dPres,
                                  dFluidDens_dCompConc,
                                  fluidVisc,
                                  dFluidVisc_dPres,
                                  dFluidVisc_dCompConc );
  } );
}

void ProppantTransport::updateProppantMobility( ObjectManagerBase & dataGroup )
{
  GEOSX_MARK_FUNCTION;

  arrayView1d< real64 const > const conc = dataGroup.getExtrinsicData< extrinsicMeshData::proppant::proppantConcentration >();
  arrayView1d< real64 const > const aperture = dataGroup.getReference< array1d< real64 > >( FaceElementSubRegion::viewKeyStruct::elementApertureString() );
  arrayView1d< integer > const isProppantMobile = dataGroup.getExtrinsicData< extrinsicMeshData::proppant::isProppantMobile >();

  real64 const minAperture = m_minAperture;
  real64 const maxProppantConcentration = m_maxProppantConcentration;

  forAll< parallelDevicePolicy<> >( dataGroup.size(), [=] GEOSX_HOST_DEVICE ( localIndex const a )
  {
    isProppantMobile[a] = aperture[a] > minAperture && conc[a] < maxProppantConcentration;
  } );

}

void ProppantTransport::updateState( ObjectManagerBase & dataGroup )
{
  GEOSX_MARK_FUNCTION;

  updateFluidModel( dataGroup );
  updateProppantModel( dataGroup );
}

void ProppantTransport::initializePostInitialConditionsPreSubGroups()
{
  GEOSX_MARK_FUNCTION;

  FlowSolverBase::initializePostInitialConditionsPreSubGroups();

  DomainPartition & domain = this->getGroupByPath< DomainPartition >( "/Problem/domain" );


  integer const numComponents = m_numComponents;

  // We have to redo the below loop after fractures are generated
  forMeshTargets( domain.getMeshBodies(), [&]( string const &,
                                               MeshLevel & mesh,
                                               arrayView1d< string const > const & regionNames )
  {
    FieldIdentifiers const fieldsToBeSync{
      SyncFieldsID( FieldLocation::Elem,
                    { extrinsicMeshData::proppant::proppantConcentration::key(), extrinsicMeshData::proppant::componentConcentration::key() },
                    regionNames )
    };

    CommunicationTools::getInstance().synchronizeFields( fieldsToBeSync, mesh, domain.getNeighbors(), true );

    mesh.getElemManager().forElementSubRegions( regionNames, [&]( localIndex const,
                                                                  ElementSubRegionBase & subRegion )
    {
      // We have to redo the below loop after fractures are generated
      updateState( subRegion );

      SlurryFluidBase const & fluid =
        getConstitutiveModel< SlurryFluidBase >( subRegion, subRegion.getReference< string >( viewKeyStruct::fluidNamesString() ) );
      arrayView3d< real64 const > const componentDens = fluid.componentDensity();
      arrayView2d< real64 > const componentDens_n = subRegion.getExtrinsicData< extrinsicMeshData::proppant::componentDensity_n >();
      forAll< parallelDevicePolicy<> >( subRegion.size(), [=] GEOSX_HOST_DEVICE ( localIndex const ei )
      {
        for( localIndex c = 0; c < numComponents; ++c )
        {
          componentDens_n[ei][c] = componentDens[ei][0][c];
        }
      } );
    } );
  } );
  m_minAperture = m_bridgingFactor * m_proppantDiameter;
}

void ProppantTransport::preStepUpdate( real64 const & time,
                                       real64 const & GEOSX_UNUSED_PARAM( dt ),
                                       DomainPartition & domain )
{
  GEOSX_MARK_FUNCTION;

  forMeshTargets( domain.getMeshBodies(), [&]( string const &,
                                               MeshLevel & mesh,
                                               arrayView1d< string const > const & regionNames )
  {

    FlowSolverBase::precomputeData( mesh, regionNames );

    if( time <= 0 )
    {
      mesh.getElemManager().forElementSubRegions( regionNames, [&]( localIndex const,
                                                                    ElementSubRegionBase & subRegion )
      {
        updateProppantMobility( subRegion );
      } );
    }

    mesh.getElemManager().forElementSubRegions( regionNames, [&]( localIndex const,
                                                                  ElementSubRegionBase & subRegion )
    {
      SlurryFluidBase const & fluid = getConstitutiveModel< SlurryFluidBase >( subRegion, subRegion.getReference< string >( viewKeyStruct::fluidNamesString() ) );

      arrayView3d< real64 const > const componentDens = fluid.componentDensity();
      arrayView2d< real64 > const componentDens_n = subRegion.getExtrinsicData< extrinsicMeshData::proppant::componentDensity_n >();

      arrayView1d< real64 > const excessPackVolume = subRegion.getExtrinsicData< extrinsicMeshData::proppant::proppantExcessPackVolume >();
      arrayView2d< real64 > const cellBasedFlux = subRegion.getExtrinsicData< extrinsicMeshData::proppant::cellBasedFlux >();

      forAll< parallelDevicePolicy<> >( subRegion.size(), [=] GEOSX_HOST_DEVICE ( localIndex const ei )
      {
        for( localIndex c = 0; c < m_numComponents; ++c )
        {
          componentDens_n[ei][c] = componentDens[ei][0][c];
        }
        excessPackVolume[ei] = 0.0;
        LvArray::tensorOps::fill< 3 >( cellBasedFlux[ei], 0.0 );
      } );
    } );

  } );

  updateCellBasedFlux( time, domain );
}

void ProppantTransport::postStepUpdate( real64 const & time_n,
                                        real64 const & dt_return,
                                        DomainPartition & domain )
{
  GEOSX_MARK_FUNCTION;

  forMeshTargets( domain.getMeshBodies(), [&]( string const &,
                                               MeshLevel & mesh,
                                               arrayView1d< string const > const & regionNames )
  {

    mesh.getElemManager().forElementSubRegions( regionNames, [&]( localIndex const,
                                                                  ElementSubRegionBase & subRegion )
    {
      updateProppantMobility( subRegion );
    } );

    real64 const maxProppantConcentration = m_maxProppantConcentration;
    mesh.getElemManager().forElementSubRegions( regionNames, [&]( localIndex const,
                                                                  ElementSubRegionBase & subRegion )
    {
      arrayView1d< real64 > const & packVolFrac = subRegion.getExtrinsicData< extrinsicMeshData::proppant::proppantPackVolumeFraction >();
      arrayView1d< real64 > const & proppantConc = subRegion.getExtrinsicData< extrinsicMeshData::proppant::proppantConcentration >();

      forAll< parallelDevicePolicy<> >( subRegion.size(), [=] GEOSX_HOST_DEVICE ( localIndex const ei )
      {
        if( proppantConc[ei] >= maxProppantConcentration || packVolFrac[ei] >= 1.0 )
        {
          packVolFrac[ei] = 1.0;
          proppantConc[ei] = maxProppantConcentration;
        }
      } );
    } );
  } );
  if( m_updateProppantPacking == 1 )
  {
    updateProppantPackVolume( time_n, dt_return, domain );
  }
}

void ProppantTransport::implicitStepSetup( real64 const & GEOSX_UNUSED_PARAM( time_n ),
                                           real64 const & GEOSX_UNUSED_PARAM( dt ),
                                           DomainPartition & domain )
{
  GEOSX_MARK_FUNCTION;

  forMeshTargets( domain.getMeshBodies(), [&]( string const &,
                                               MeshLevel & mesh,
                                               arrayView1d< string const > const & regionNames )
  {
    mesh.getElemManager().forElementSubRegions( regionNames, [&]( localIndex const,
                                                                  ElementSubRegionBase & subRegion )
    {
      arrayView1d< real64 const > const proppantConc =
        subRegion.getExtrinsicData< extrinsicMeshData::proppant::proppantConcentration >();
      arrayView1d< real64 > const proppantConc_n =
        subRegion.getExtrinsicData< extrinsicMeshData::proppant::proppantConcentration_n >();
      proppantConc_n.setValues< parallelDevicePolicy<> >( proppantConc );

      arrayView2d< real64 const > const componentConc =
        subRegion.getExtrinsicData< extrinsicMeshData::proppant::componentConcentration >();
      arrayView2d< real64 > const componentConc_n =
        subRegion.getExtrinsicData< extrinsicMeshData::proppant::componentConcentration_n >();
      componentConc_n.setValues< parallelDevicePolicy<> >( componentConc );
    } );
  } );
}

void ProppantTransport::implicitStepComplete( real64 const & GEOSX_UNUSED_PARAM( time_n ),
                                              real64 const & GEOSX_UNUSED_PARAM( dt ),
                                              DomainPartition & domain )
{
  GEOSX_MARK_FUNCTION;

  forMeshTargets( domain.getMeshBodies(), [&]( string const &,
                                               MeshLevel & mesh,
                                               arrayView1d< string const > const & regionNames )
  {
    mesh.getElemManager().forElementSubRegions( regionNames, [&]( localIndex const,
                                                                  ElementSubRegionBase & subRegion )
    {
      arrayView1d< real64 > const proppantLiftFlux =
        subRegion.getExtrinsicData< extrinsicMeshData::proppant::proppantLiftFlux >();
      proppantLiftFlux.zero();
    } );
  } );
}

void ProppantTransport::setupDofs( DomainPartition const & GEOSX_UNUSED_PARAM( domain ),
                                   DofManager & dofManager ) const
{
  dofManager.addField( extrinsicMeshData::proppant::proppantConcentration::key(),
                       FieldLocation::Elem,
                       m_numDofPerCell,
                       m_meshTargets );

  dofManager.addCoupling( extrinsicMeshData::proppant::proppantConcentration::key(),
                          extrinsicMeshData::proppant::proppantConcentration::key(),
                          DofManager::Connector::Face );
}


void ProppantTransport::assembleSystem( real64 const time,
                                        real64 const dt,
                                        DomainPartition & domain,
                                        DofManager const & dofManager,
                                        CRSMatrixView< real64, globalIndex const > const & localMatrix,
                                        arrayView1d< real64 > const & localRhs )
{
  GEOSX_MARK_FUNCTION;

  assembleAccumulationTerms( dt,
                             domain,
                             dofManager,
                             localMatrix,
                             localRhs );

  assembleFluxTerms( time,
                     dt,
                     domain,
                     dofManager,
                     localMatrix,
                     localRhs );
}

void ProppantTransport::assembleAccumulationTerms( real64 const dt,
                                                   DomainPartition const & domain,
                                                   DofManager const & dofManager,
                                                   CRSMatrixView< real64, globalIndex const > const & localMatrix,
                                                   arrayView1d< real64 > const & localRhs )
{
  GEOSX_MARK_FUNCTION;

  string const dofKey = dofManager.getKey( extrinsicMeshData::proppant::proppantConcentration::key() );

  forMeshTargets( domain.getMeshBodies(), [&]( string const &,
                                               MeshLevel const & mesh,
                                               arrayView1d< string const > const & regionNames )
  {
    mesh.getElemManager().forElementSubRegions( regionNames, [&]( localIndex const,
                                                                  ElementSubRegionBase const & subRegion )
    {
      arrayView1d< globalIndex const > const & dofNumber = subRegion.getReference< array1d< globalIndex > >( dofKey );

      arrayView1d< integer const > const & elemGhostRank = subRegion.ghostRank();
      arrayView1d< real64 const > const & volume = subRegion.getElementVolume();

      arrayView2d< real64 const > const componentDens_n =
        subRegion.getExtrinsicData< extrinsicMeshData::proppant::componentDensity_n >();
      arrayView1d< real64 const > const proppantConc =
        subRegion.getExtrinsicData< extrinsicMeshData::proppant::proppantConcentration >();
      arrayView1d< real64 const > const proppantConc_n =
        subRegion.getExtrinsicData< extrinsicMeshData::proppant::proppantConcentration_n >();
      arrayView1d< real64 const > const proppantPackVolFrac =
        subRegion.getExtrinsicData< extrinsicMeshData::proppant::proppantPackVolumeFraction >();
      arrayView1d< real64 const > const proppantLiftFlux =
        subRegion.getExtrinsicData< extrinsicMeshData::proppant::proppantLiftFlux >();

      SlurryFluidBase const & fluid =
        getConstitutiveModel< SlurryFluidBase >( subRegion, subRegion.getReference< string >( viewKeyStruct::fluidNamesString() ) );

      arrayView3d< real64 const > const componentDens = fluid.componentDensity();
      arrayView3d< real64 const > const dCompDens_dPres = fluid.dComponentDensity_dPressure();
      arrayView4d< real64 const > const dCompDens_dCompConc = fluid.dComponentDensity_dComponentConcentration();

      AccumulationKernel::launch( subRegion.size(),
                                  m_numComponents,
                                  m_numDofPerCell,
                                  dofManager.rankOffset(),
                                  dofNumber,
                                  elemGhostRank,
                                  proppantConc_n,
                                  proppantConc,
                                  componentDens_n,
                                  componentDens,
                                  dCompDens_dPres,
                                  dCompDens_dCompConc,
                                  volume,
                                  proppantPackVolFrac,
                                  proppantLiftFlux,
                                  dt,
                                  m_maxProppantConcentration,
                                  localMatrix,
                                  localRhs );
    } );
  } );
}


void ProppantTransport::assembleFluxTerms( real64 const GEOSX_UNUSED_PARAM( time_n ),
                                           real64 const dt,
                                           DomainPartition const & domain,
                                           DofManager const & dofManager,
                                           CRSMatrixView< real64, globalIndex const > const & localMatrix,
                                           arrayView1d< real64 > const & localRhs )
{
  GEOSX_MARK_FUNCTION;

  R1Tensor downVector = gravityVector();
  LvArray::tensorOps::normalize< 3 >( downVector );

  forMeshTargets( domain.getMeshBodies(), [&]( string const &,
                                               MeshLevel const & mesh,
                                               arrayView1d< string const > const & )
  {
    ElementRegionManager const & elemManager = mesh.getElemManager();

    NumericalMethodsManager const & numericalMethodManager = domain.getNumericalMethodManager();
    FiniteVolumeManager const & fvManager = numericalMethodManager.getFiniteVolumeManager();
    FluxApproximationBase const & fluxApprox = fvManager.getFluxApproximation( m_discretizationName );


    string const dofKey = dofManager.getKey( extrinsicMeshData::proppant::proppantConcentration::key() );
    ElementRegionManager::ElementViewAccessor< arrayView1d< globalIndex const > > dofNumberAccessor =
      elemManager.constructViewAccessor< array1d< globalIndex >, arrayView1d< globalIndex const > >( dofKey );

    typename FluxKernel::FlowAccessors flowAccessors( elemManager, getName() );
    typename FluxKernel::ParticleFluidAccessors particleFluidAccessors( elemManager, getName() );
    typename FluxKernel::SlurryFluidAccessors slurryFluidAccessors( elemManager, getName() );
    typename FluxKernel::PermeabilityAccessors permAccessors( elemManager, getName() );

    fluxApprox.forStencils< SurfaceElementStencil >( mesh, [&]( auto const & stencil )
    {

      SurfaceElementStencilWrapper stencilWrapper = stencil.createKernelWrapper();

      FluxKernel::launch( stencilWrapper,
                          m_numDofPerCell,
                          dt,
                          dofManager.rankOffset(),
                          m_updateProppantPacking,
                          downVector,
                          dofNumberAccessor.toNestedViewConst(),
                          flowAccessors.get< extrinsicMeshData::ghostRank >(),
                          flowAccessors.get< extrinsicMeshData::flow::pressure >(),
                          flowAccessors.get< extrinsicMeshData::proppant::proppantConcentration >(),
                          slurryFluidAccessors.get< extrinsicMeshData::slurryfluid::componentDensity >(),
                          slurryFluidAccessors.get< extrinsicMeshData::slurryfluid::dComponentDensity_dPressure >(),
                          slurryFluidAccessors.get< extrinsicMeshData::slurryfluid::dComponentDensity_dComponentConcentration >(),
                          flowAccessors.get< extrinsicMeshData::flow::gravityCoefficient >(),
                          slurryFluidAccessors.get< extrinsicMeshData::singlefluid::density >(),
                          slurryFluidAccessors.get< extrinsicMeshData::singlefluid::dDensity_dPressure >(),
                          slurryFluidAccessors.get< extrinsicMeshData::slurryfluid::dDensity_dProppantConcentration >(),
                          slurryFluidAccessors.get< extrinsicMeshData::slurryfluid::dDensity_dComponentConcentration >(),
                          slurryFluidAccessors.get< extrinsicMeshData::singlefluid::viscosity >(),
                          slurryFluidAccessors.get< extrinsicMeshData::singlefluid::dViscosity_dPressure >(),
                          slurryFluidAccessors.get< extrinsicMeshData::slurryfluid::dViscosity_dProppantConcentration >(),
                          slurryFluidAccessors.get< extrinsicMeshData::slurryfluid::dViscosity_dComponentConcentration >(),
                          slurryFluidAccessors.get< extrinsicMeshData::slurryfluid::fluidDensity >(),
                          slurryFluidAccessors.get< extrinsicMeshData::slurryfluid::dFluidDensity_dPressure >(),
                          slurryFluidAccessors.get< extrinsicMeshData::slurryfluid::dFluidDensity_dComponentConcentration >(),
                          particleFluidAccessors.get< extrinsicMeshData::particlefluid::settlingFactor >(),
                          particleFluidAccessors.get< extrinsicMeshData::particlefluid::dSettlingFactor_dPressure >(),
                          particleFluidAccessors.get< extrinsicMeshData::particlefluid::dSettlingFactor_dProppantConcentration >(),
                          particleFluidAccessors.get< extrinsicMeshData::particlefluid::dSettlingFactor_dComponentConcentration >(),
                          particleFluidAccessors.get< extrinsicMeshData::particlefluid::collisionFactor >(),
                          particleFluidAccessors.get< extrinsicMeshData::particlefluid::dCollisionFactor_dProppantConcentration >(),
                          flowAccessors.get< extrinsicMeshData::proppant::isProppantMobile >(),
                          permAccessors.get< extrinsicMeshData::permeability::permeability >(),
                          permAccessors.get< extrinsicMeshData::permeability::permeabilityMultiplier >(),
                          flowAccessors.get< extrinsicMeshData::elementAperture >(),
                          localMatrix,
                          localRhs );
    } );
  } );
}

void ProppantTransport::applyBoundaryConditions( real64 const time_n,
                                                 real64 const dt,
                                                 DomainPartition & domain,
                                                 DofManager const & dofManager,
                                                 CRSMatrixView< real64, globalIndex const > const & localMatrix,
                                                 arrayView1d< real64 > const & localRhs )
{
  GEOSX_MARK_FUNCTION;

  FieldSpecificationManager & fsManager = FieldSpecificationManager::getInstance();
  string const dofKey = dofManager.getKey( extrinsicMeshData::proppant::proppantConcentration::key() );
  globalIndex const rankOffset = dofManager.rankOffset();

  forMeshTargets( domain.getMeshBodies(), [&]( string const &,
                                               MeshLevel & mesh,
                                               arrayView1d< string const > const & )
  {
    //  Apply Dirichlet BC for proppant concentration

    fsManager.apply( time_n + dt,
                     mesh,
                     "ElementRegions",
                     extrinsicMeshData::proppant::proppantConcentration::key(),
                     [&]( FieldSpecificationBase const & fs,
                          string const &,
                          SortedArrayView< localIndex const > const & lset,
                          Group & subRegion,
                          string const & )
    {
      arrayView1d< globalIndex const > const
      dofNumber = subRegion.getReference< array1d< globalIndex > >( dofKey );

      arrayView1d< real64 const > const
      proppantConc = subRegion.getReference< array1d< real64 > >( extrinsicMeshData::proppant::proppantConcentration::key() );

      fs.applyBoundaryConditionToSystem< FieldSpecificationEqual,
                                         parallelDevicePolicy<> >( lset,
                                                                   time_n + dt,
                                                                   subRegion,
                                                                   dofNumber,
                                                                   rankOffset,
                                                                   localMatrix,
                                                                   localRhs,
                                                                   proppantConc );
    } );

    //  Apply Dirichlet BC for component concentration
    if( m_numComponents > 0 )
    {
      map< string, map< string, array1d< bool > > > bcStatusMap; // map to check consistent application of BC

      fsManager.apply( time_n + dt,
                       mesh,
                       "ElementRegions",
                       extrinsicMeshData::proppant::proppantConcentration::key(),
                       [&]( FieldSpecificationBase const &,
                            string const & setName,
                            SortedArrayView< localIndex const > const &,
                            Group & subRegion,
                            string const & )
      {

        string const & subRegionName = subRegion.getName();
        GEOSX_ERROR_IF( bcStatusMap[subRegionName].count( setName ) > 0, "Conflicting proppant boundary conditions on set " << setName );
        bcStatusMap[subRegionName][setName].resize( m_numComponents );
        bcStatusMap[subRegionName][setName].setValues< serialPolicy >( false );

      } );

      fsManager.apply( time_n + dt,
                       mesh,
                       "ElementRegions",
                       extrinsicMeshData::proppant::componentConcentration::key(),
                       [&] ( FieldSpecificationBase const & fs,
                             string const & setName,
                             SortedArrayView< localIndex const > const & targetSet,
                             Group & subRegion,
                             string const & )
      {

        string const & subRegionName = subRegion.getName();
        localIndex const comp = fs.getComponent();

        GEOSX_ERROR_IF( bcStatusMap[subRegionName].count( setName ) == 0, "Proppant boundary condition not prescribed on set '" << setName << "'" );
        GEOSX_ERROR_IF( bcStatusMap[subRegionName][setName][comp], "Conflicting composition[" << comp << "] boundary conditions on set '" << setName << "'" );
        bcStatusMap[subRegionName][setName][comp] = true;

        fs.applyFieldValue< FieldSpecificationEqual >( targetSet,
                                                       time_n + dt,
                                                       subRegion,
                                                       extrinsicMeshData::proppant::bcComponentConcentration::key() );

      } );

      bool bcConsistent = true;
      for( auto const & bcStatusEntryOuter : bcStatusMap )
      {
        for( auto const & bcStatusEntryInner : bcStatusEntryOuter.second )
        {
          for( localIndex ic = 0; ic < m_numComponents; ++ic )
          {
            bcConsistent &= bcStatusEntryInner.second[ic];
            GEOSX_WARNING_IF( !bcConsistent, "Composition boundary condition not applied to component " << ic
                                                                                                        << " on region '" << bcStatusEntryOuter.first << "',"
                                                                                                        << " set '" << bcStatusEntryInner.first << "'" );
          }
        }
      }

      GEOSX_ERROR_IF( !bcConsistent, "Inconsistent composition boundary conditions" );

      fsManager.apply( time_n + dt,
                       mesh,
                       "ElementRegions",
                       extrinsicMeshData::proppant::proppantConcentration::key(),
                       [&] ( FieldSpecificationBase const &,
                             string const &,
                             SortedArrayView< localIndex const > const & targetSet,
                             Group & subRegion,
                             string const & )
      {
        arrayView1d< integer const > const ghostRank =
          subRegion.getReference< array1d< integer > >( ObjectManagerBase::viewKeyStruct::ghostRankString() );
        arrayView1d< globalIndex const > const dofNumber = subRegion.getReference< array1d< globalIndex > >( dofKey );

        arrayView2d< real64 const > const compConc =
          subRegion.getReference< array2d< real64 > >( extrinsicMeshData::proppant::componentConcentration::key() );
        arrayView2d< real64 const > const bcCompConc =
          subRegion.getReference< array2d< real64 > >( extrinsicMeshData::proppant::bcComponentConcentration::key() );

        forAll< parallelDevicePolicy<> >( targetSet.size(), [=] GEOSX_HOST_DEVICE ( localIndex const a )
        {
          localIndex const ei = targetSet[a];
          if( ghostRank[ei] >= 0 )
            return;

          globalIndex const dofIndex = dofNumber[ei];
          localIndex const localRow = dofIndex - rankOffset;
          real64 rhsValue;

          for( localIndex ic = 0; ic < m_numComponents; ++ic )
          {
            FieldSpecificationEqual::SpecifyFieldValue( dofIndex + ic + 1,
                                                        rankOffset,
                                                        localMatrix,
                                                        rhsValue,
                                                        bcCompConc[ei][ic],
                                                        compConc[ei][ic] );
            localRhs[localRow + ic + 1] = rhsValue;
          }
        } );
      } );
    }
  } );
}

real64
ProppantTransport::calculateResidualNorm( DomainPartition const & domain,
                                          DofManager const & dofManager,
                                          arrayView1d< real64 const > const & localRhs )
{
  localIndex const NDOF = m_numDofPerCell;

  localIndex const rankOffset = dofManager.rankOffset();
  string const dofKey = dofManager.getKey( extrinsicMeshData::proppant::proppantConcentration::key() );

  // compute the norm of local residual scaled by cell pore volume
  real64 localResidualNorm = 0.0;

  forMeshTargets( domain.getMeshBodies(), [&]( string const &,
                                               MeshLevel const & mesh,
                                               arrayView1d< string const > const & regionNames )
  {
    mesh.getElemManager().forElementSubRegions( regionNames,
                                                [&]( localIndex const,
                                                     ElementSubRegionBase const & subRegion )
    {
      arrayView1d< globalIndex const > const dofNumber = subRegion.getReference< array1d< globalIndex > >( dofKey );
      arrayView1d< integer const > const elemGhostRank = subRegion.ghostRank();
      arrayView1d< real64 const > const volume = subRegion.getElementVolume();

      RAJA::ReduceSum< parallelDeviceReduce, real64 > localSum( 0.0 );

      forAll< parallelDevicePolicy<> >( subRegion.size(), [=] GEOSX_HOST_DEVICE ( localIndex const ei )
      {
        if( elemGhostRank[ei] < 0 )
        {
          localIndex const lid = dofNumber[ei] - rankOffset;
          for( localIndex idof = 0; idof < NDOF; ++idof )
          {
            real64 const val = localRhs[lid] / volume[ei];
            localSum += val * val;
          }
        }
      } );

      localResidualNorm += localSum.get();
    } );
  } );

  // compute global residual norm
  real64 const globalResidualNorm = MpiWrapper::sum( localResidualNorm, MPI_COMM_GEOSX );

  return sqrt( globalResidualNorm );
}

void ProppantTransport::applySystemSolution( DofManager const & dofManager,
                                             arrayView1d< real64 const > const & localSolution,
                                             real64 const scalingFactor,
                                             DomainPartition & domain )
{
  dofManager.addVectorToField( localSolution,
                               extrinsicMeshData::proppant::proppantConcentration::key(),
                               extrinsicMeshData::proppant::proppantConcentration::key(),
                               scalingFactor,
                               { m_numDofPerCell, 0, 1 } );


  if( m_numDofPerCell > 1 )
  {
    dofManager.addVectorToField( localSolution,
                                 extrinsicMeshData::proppant::proppantConcentration::key(),
                                 extrinsicMeshData::proppant::componentConcentration::key(),
                                 scalingFactor,
                                 { m_numDofPerCell, 1, m_numDofPerCell } );
  }

<<<<<<< HEAD

=======
  std::map< string, string_array > fieldNames;
  fieldNames["elems"].emplace_back( extrinsicMeshData::proppant::proppantConcentration::key() );
  fieldNames["elems"].emplace_back( extrinsicMeshData::proppant::componentConcentration::key() );
>>>>>>> d6cd5397

  forMeshTargets( domain.getMeshBodies(), [&]( string const &,
                                               MeshLevel & mesh,
                                               arrayView1d< string const > const & regionNames )
  {

    FieldIdentifiers const fieldsToBeSync{
      SyncFieldsID( FieldLocation::Elem,
                    { extrinsicMeshData::proppant::deltaProppantConcentration::key(), extrinsicMeshData::proppant::deltaComponentConcentration::key() },
                    regionNames )
    };

    CommunicationTools::getInstance().synchronizeFields( fieldsToBeSync, mesh, domain.getNeighbors(), true );

    mesh.getElemManager().forElementSubRegions( regionNames,
                                                [&]( localIndex const,
                                                     ElementSubRegionBase & subRegion )
    {
      updateComponentDensity( subRegion );
    } );

  } );

}

void ProppantTransport::solveLinearSystem( DofManager const & dofManager,
                                           ParallelMatrix & matrix,
                                           ParallelVector & rhs,
                                           ParallelVector & solution )
{
  GEOSX_MARK_FUNCTION;

  rhs.scale( -1.0 );
  solution.zero();

  SolverBase::solveLinearSystem( dofManager, matrix, rhs, solution );
}

void ProppantTransport::resetStateToBeginningOfStep( DomainPartition & domain )
{
  forMeshTargets( domain.getMeshBodies(), [&]( string const &,
                                               MeshLevel & mesh,
                                               arrayView1d< string const > const & regionNames )
  {
    mesh.getElemManager().forElementSubRegions( regionNames,
                                                [&]( localIndex const,
                                                     ElementSubRegionBase & subRegion )
    {
      arrayView1d< real64 > const & proppantConc =
        subRegion.getExtrinsicData< extrinsicMeshData::proppant::proppantConcentration >();
      arrayView1d< real64 const > const & proppantConc_n =
        subRegion.getExtrinsicData< extrinsicMeshData::proppant::proppantConcentration_n >();
      proppantConc.setValues< parallelDevicePolicy<> >( proppantConc_n );

      arrayView2d< real64 > const & componentConc =
        subRegion.getExtrinsicData< extrinsicMeshData::proppant::componentConcentration >();
      arrayView2d< real64 const > const & componentConc_n =
        subRegion.getExtrinsicData< extrinsicMeshData::proppant::componentConcentration_n >();
      componentConc.setValues< parallelDevicePolicy<> >( componentConc_n );

      updateState( subRegion );
    } );
  } );
}



void ProppantTransport::updateCellBasedFlux( real64 const GEOSX_UNUSED_PARAM( time_n ),
                                             DomainPartition & domain )
{
  GEOSX_MARK_FUNCTION;

  R1Tensor downVector = gravityVector();
  LvArray::tensorOps::normalize< 3 >( downVector );

  MeshLevel & mesh = domain.getMeshBody( 0 ).getMeshLevel( 0 );
  ElementRegionManager & elemManager = mesh.getElemManager();

  NumericalMethodsManager const & numericalMethodManager = domain.getNumericalMethodManager();
  FiniteVolumeManager const & fvManager = numericalMethodManager.getFiniteVolumeManager();
  FluxApproximationBase const & fluxApprox = fvManager.getFluxApproximation( m_discretizationName );

  ElementRegionManager::ElementViewAccessor< arrayView2d< real64 > > const & cellBasedFluxAccessor =
    elemManager.constructViewAccessor< array2d< real64 >, arrayView2d< real64 > >( extrinsicMeshData::proppant::cellBasedFlux::key() );

  typename FluxKernel::CellBasedFluxFlowAccessors flowAccessors( elemManager, getName() );
  typename FluxKernel::CellBasedFluxSlurryFluidAccessors slurryFluidAccessors( elemManager, getName() );
  typename FluxKernel::PermeabilityAccessors permAccessors( elemManager, getName() );

  fluxApprox.forStencils< SurfaceElementStencil >( mesh, [&]( auto const & stencil )
  {
    SurfaceElementStencilWrapper stencilWrapper = stencil.createKernelWrapper();

    FluxKernel::launchCellBasedFluxCalculation( stencilWrapper,
                                                downVector,
                                                flowAccessors.get< extrinsicMeshData::flow::pressure >(),
                                                flowAccessors.get< extrinsicMeshData::flow::gravityCoefficient >(),
                                                slurryFluidAccessors.get< extrinsicMeshData::singlefluid::density >(),
                                                slurryFluidAccessors.get< extrinsicMeshData::singlefluid::viscosity >(),
                                                permAccessors.get< extrinsicMeshData::permeability::permeability >(),
                                                permAccessors.get< extrinsicMeshData::permeability::permeabilityMultiplier >(),
                                                flowAccessors.get< extrinsicMeshData::elementAperture >(),
                                                cellBasedFluxAccessor.toNestedView() );
  } );

  FieldIdentifiers const fieldsToBeSync{
    SyncFieldsID( FieldLocation::Elem, { extrinsicMeshData::proppant::cellBasedFlux::key() }, m_targetRegionNames )
  };
  CommunicationTools::getInstance().synchronizeFields( fieldsToBeSync, mesh, domain.getNeighbors(), true );
}

void ProppantTransport::updateProppantPackVolume( real64 const GEOSX_UNUSED_PARAM( time_n ),
                                                  real64 const dt,
                                                  DomainPartition & domain )
{
  GEOSX_MARK_FUNCTION;

  R1Tensor downVector = gravityVector();
  LvArray::tensorOps::normalize< 3 >( downVector );

  NumericalMethodsManager const & numericalMethodManager = domain.getNumericalMethodManager();
  FiniteVolumeManager const & fvManager = numericalMethodManager.getFiniteVolumeManager();
  FluxApproximationBase const & fluxApprox = fvManager.getFluxApproximation( m_discretizationName );


  forMeshTargets( domain.getMeshBodies(), [&]( string const &,
                                               MeshLevel & mesh,
                                               arrayView1d< string const > const & regionNames )
  {
    ElementRegionManager & elemManager = mesh.getElemManager();

    // For data modified through an accessor, we must create the view accessor
    // every time in order to ensure the data gets properly touched on device
    ElementRegionManager::ElementViewAccessor< arrayView1d< real64 > > const proppantConc =
      elemManager.constructViewAccessor< array1d< real64 >, arrayView1d< real64 > >( extrinsicMeshData::proppant::proppantConcentration::key() );
    ElementRegionManager::ElementViewAccessor< arrayView1d< real64 > > const proppantPackVolFrac =
      elemManager.constructViewAccessor< array1d< real64 >, arrayView1d< real64 > >( extrinsicMeshData::proppant::proppantPackVolumeFraction::key() );
    ElementRegionManager::ElementViewAccessor< arrayView1d< real64 > > const proppantExcessPackVolume =
      elemManager.constructViewAccessor< array1d< real64 >, arrayView1d< real64 > >( extrinsicMeshData::proppant::proppantExcessPackVolume::key() );
    ElementRegionManager::ElementViewAccessor< arrayView1d< real64 > > const proppantLiftFlux =
      elemManager.constructViewAccessor< array1d< real64 >, arrayView1d< real64 > >( extrinsicMeshData::proppant::proppantLiftFlux::key() );

    ElementRegionManager::ElementViewAccessor< arrayView1d< real64 const > > const
    aperture = elemManager.constructArrayViewAccessor< real64, 1 >( FaceElementSubRegion::viewKeyStruct::elementApertureString() );

    typename ProppantPackVolumeKernel::FlowAccessors flowAccessors( elemManager, getName() );
    typename ProppantPackVolumeKernel::SlurryFluidAccessors slurryFluidAccessors( elemManager, getName() );
    typename ProppantPackVolumeKernel::ParticleFluidAccessors particleFluidAccessors( elemManager, getName() );

    fluxApprox.forStencils< SurfaceElementStencil >( mesh, [&]( auto const & stencil )
    {
      ProppantPackVolumeKernel::launchProppantPackVolumeCalculation( stencil,
                                                                     dt,
                                                                     m_proppantDensity,
                                                                     m_proppantDiameter,
                                                                     m_maxProppantConcentration,
                                                                     downVector,
                                                                     m_criticalShieldsNumber,
                                                                     m_frictionCoefficient,
                                                                     particleFluidAccessors.get< extrinsicMeshData::particlefluid::settlingFactor >(),
                                                                     slurryFluidAccessors.get< extrinsicMeshData::singlefluid::density >(),
                                                                     slurryFluidAccessors.get< extrinsicMeshData::slurryfluid::fluidDensity >(),
                                                                     slurryFluidAccessors.get< extrinsicMeshData::slurryfluid::fluidViscosity >(),
                                                                     flowAccessors.get< extrinsicMeshData::proppant::isProppantMobile >(),
                                                                     flowAccessors.get< extrinsicMeshData::proppant::isProppantBoundary >(),
                                                                     flowAccessors.get< extrinsicMeshData::elementAperture >(),
                                                                     flowAccessors.get< extrinsicMeshData::elementVolume >(),
                                                                     flowAccessors.get< extrinsicMeshData::ghostRank >(),
                                                                     flowAccessors.get< extrinsicMeshData::proppant::cellBasedFlux >(),
                                                                     proppantConc.toNestedView(),
                                                                     proppantPackVolFrac.toNestedView(),
                                                                     proppantExcessPackVolume.toNestedView(),
                                                                     proppantLiftFlux.toNestedView() );
    } );

    {
      FieldIdentifiers const fieldsToBeSync{
        SyncFieldsID( FieldLocation::Elem,
                      { extrinsicMeshData::proppant::proppantConcentration::key(),
                        extrinsicMeshData::proppant::proppantPackVolumeFraction::key(),
                        extrinsicMeshData::proppant::proppantExcessPackVolume::key(),
                        extrinsicMeshData::proppant::proppantLiftFlux::key() },
                      regionNames )
      };


      CommunicationTools::getInstance().synchronizeFields( fieldsToBeSync, mesh, domain.getNeighbors(), true );
    }

    elemManager.forElementSubRegions( regionNames,
                                      [&]( localIndex const,
                                           ElementSubRegionBase & subRegion )
    {
      updateProppantMobility( subRegion );
    } );


    fluxApprox.forStencils< SurfaceElementStencil >( mesh, [&]( auto const & stencil )
    {
      ProppantPackVolumeKernel::launchProppantPackVolumeUpdate( stencil,
                                                                downVector,
                                                                m_maxProppantConcentration,
                                                                flowAccessors.get< extrinsicMeshData::proppant::isProppantMobile >(),
                                                                proppantExcessPackVolume.toNestedViewConst(),
                                                                proppantConc.toNestedView(),
                                                                proppantPackVolFrac.toNestedView() );
    } );

    {
      FieldIdentifiers const fieldsToBeSync{
        SyncFieldsID( FieldLocation::Elem,
                      { extrinsicMeshData::proppant::proppantConcentration::key(), extrinsicMeshData::proppant::proppantPackVolumeFraction::key() },
                      regionNames )
      };

      CommunicationTools::getInstance().synchronizeFields( fieldsToBeSync, mesh, domain.getNeighbors(), true );
    }

    elemManager.forElementSubRegions( regionNames,
                                      [&]( localIndex const,
                                           ElementSubRegionBase & subRegion )
    {
      updateProppantMobility( subRegion );
    } );

  } );

}


REGISTER_CATALOG_ENTRY( SolverBase, ProppantTransport, string const &, Group * const )
} /* namespace geosx */<|MERGE_RESOLUTION|>--- conflicted
+++ resolved
@@ -894,13 +894,6 @@
                                  { m_numDofPerCell, 1, m_numDofPerCell } );
   }
 
-<<<<<<< HEAD
-
-=======
-  std::map< string, string_array > fieldNames;
-  fieldNames["elems"].emplace_back( extrinsicMeshData::proppant::proppantConcentration::key() );
-  fieldNames["elems"].emplace_back( extrinsicMeshData::proppant::componentConcentration::key() );
->>>>>>> d6cd5397
 
   forMeshTargets( domain.getMeshBodies(), [&]( string const &,
                                                MeshLevel & mesh,
@@ -909,7 +902,7 @@
 
     FieldIdentifiers const fieldsToBeSync{
       SyncFieldsID( FieldLocation::Elem,
-                    { extrinsicMeshData::proppant::deltaProppantConcentration::key(), extrinsicMeshData::proppant::deltaComponentConcentration::key() },
+                    { extrinsicMeshData::proppant::proppantConcentration::key(), extrinsicMeshData::proppant::componentConcentration::key() },
                     regionNames )
     };
 
