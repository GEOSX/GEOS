--- conflicted
+++ resolved
@@ -38,11 +38,7 @@
                                                           DofNumberAccessor const & dofNumberAccessor,
                                                           CompFlowAccessors const & compFlowAccessors,
                                                           MultiFluidAccessors const & multiFluidAccessors,
-<<<<<<< HEAD
-                                                          real64 const & dt,
-=======
                                                           real64 const dt,
->>>>>>> 39e75de5
                                                           CRSMatrixView< real64, globalIndex const > const & localMatrix,
                                                           arrayView1d< real64 > const & localRhs,
                                                           BitFlags< FaceBasedAssemblyKernelFlags > kernelFlags )
