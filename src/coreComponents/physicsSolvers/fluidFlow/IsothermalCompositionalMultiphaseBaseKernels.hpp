--- conflicted
+++ resolved
@@ -1465,34 +1465,19 @@
   createAndLaunch( real64 const maxRelativePresChange,
                    real64 const maxAbsolutePresChange,
                    real64 const maxCompFracChange,
-<<<<<<< HEAD
+                   real64 const maxRelativeCompDensChange,
                    arrayView1d< real64 const > const pressure,
                    arrayView2d< real64 const, compflow::USD_COMP > const compDens,
                    arrayView1d< real64 > pressureScalingFactor,
                    arrayView1d< real64 > compDensScalingFactor,
-=======
-                   real64 const maxRelativeCompDensChange,
->>>>>>> 6c820212
                    globalIndex const rankOffset,
                    integer const numComp,
                    string const dofKey,
                    ElementSubRegionBase & subRegion,
                    arrayView1d< real64 const > const localSolution )
   {
-<<<<<<< HEAD
-
-    ScalingForSystemSolutionKernel kernel( maxRelativePresChange, maxAbsolutePresChange, maxCompFracChange, rankOffset,
-=======
-    arrayView1d< real64 const > const pressure =
-      subRegion.getField< fields::flow::pressure >();
-    arrayView2d< real64 const, compflow::USD_COMP > const compDens =
-      subRegion.getField< fields::flow::globalCompDensity >();
-    arrayView1d< real64 > pressureScalingFactor =
-      subRegion.getField< fields::flow::pressureScalingFactor >();
-    arrayView1d< real64 > compDensScalingFactor =
-      subRegion.getField< fields::flow::globalCompDensityScalingFactor >();
+
     ScalingForSystemSolutionKernel kernel( maxRelativePresChange, maxAbsolutePresChange, maxCompFracChange, maxRelativeCompDensChange, rankOffset,
->>>>>>> 6c820212
                                            numComp, dofKey, subRegion, localSolution, pressure, compDens, pressureScalingFactor, compDensScalingFactor );
     return ScalingForSystemSolutionKernel::launch< POLICY >( subRegion.size(), kernel );
   }
