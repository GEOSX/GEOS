--- conflicted
+++ resolved
@@ -5,11 +5,7 @@
  * Copyright (c) 2016-2024 Lawrence Livermore National Security LLC
  * Copyright (c) 2018-2024 Total, S.A
  * Copyright (c) 2018-2024 The Board of Trustees of the Leland Stanford Junior University
-<<<<<<< HEAD
- * Copyright (c) 2018-2024 Chevron
-=======
  * Copyright (c) 2023-2024 Chevron
->>>>>>> fe987d81
  * Copyright (c) 2019-     GEOS/GEOSX Contributors
  * All rights reserved
  *
@@ -36,12 +32,8 @@
 #include "finiteVolume/FluxApproximationBase.hpp"
 #include "mesh/DomainPartition.hpp"
 #include "physicsSolvers/fluidFlow/FlowSolverBaseFields.hpp"
-<<<<<<< HEAD
-#include "physicsSolvers/fluidFlow/FlowSolverBaseKernels.hpp"
-=======
 #include "physicsSolvers/fluidFlow/kernels/MinPoreVolumeMaxPorosityKernel.hpp"
 #include "physicsSolvers/fluidFlow/kernels/StencilWeightsUpdateKernel.hpp"
->>>>>>> fe987d81
 
 namespace geos
 {
@@ -99,11 +91,7 @@
   PhysicsSolverBase( name, parent ),
   m_numDofPerCell( 0 ),
   m_isThermal( 0 ),
-<<<<<<< HEAD
-  m_keepFlowVariablesConstantDuringInitStep( 0 ),
-=======
   m_keepVariablesConstantDuringInitStep( 0 ),
->>>>>>> fe987d81
   m_isFixedStressPoromechanicsUpdate( false ),
   m_isJumpStabilized( false ),
   m_isLaggingFractureStencilWeightsUpdate( 0 )
@@ -238,12 +226,6 @@
   temp_n.setValues< parallelDevicePolicy<> >( temp );
 
   if( m_isThermal )
-<<<<<<< HEAD
-  {
-    arrayView1d< real64 const > const energy = subRegion.template getField< fields::flow::energy >();
-    arrayView1d< real64 > const energy_n = subRegion.template getField< fields::flow::energy_n >();
-    energy_n.setValues< parallelDevicePolicy<> >( energy );
-=======
   {
     arrayView1d< real64 const > const energy = subRegion.template getField< fields::flow::energy >();
     arrayView1d< real64 > const energy_n = subRegion.template getField< fields::flow::energy_n >();
@@ -256,7 +238,6 @@
     arrayView1d< real64 > const temp_k = subRegion.template getField< fields::flow::temperature_k >();
     pres_k.setValues< parallelDevicePolicy<> >( pres );
     temp_k.setValues< parallelDevicePolicy<> >( temp );
->>>>>>> fe987d81
   }
 
   if( m_isFixedStressPoromechanicsUpdate )
@@ -825,8 +806,6 @@
   } );
 }
 
-<<<<<<< HEAD
-=======
 /**
  * @brief Function to sum the aquiferBC fluxes (as later save them) at the end of the time step
  * This function is applicable for both single-phase and multiphase flow
@@ -870,7 +849,6 @@
   return targetSetSumFluxes.get();
 }
 
->>>>>>> fe987d81
 void FlowSolverBase::prepareStencilWeights( DomainPartition & domain ) const
 {
   forDiscretizationOnMeshTargets( domain.getMeshBodies(), [&] ( string const &,
@@ -922,15 +900,6 @@
 bool FlowSolverBase::checkSequentialSolutionIncrements( DomainPartition & GEOS_UNUSED_PARAM( domain ) ) const
 {
 
-<<<<<<< HEAD
-  GEOS_LOG_LEVEL_RANK_0( 1, GEOS_FMT( "    {}: Max pressure change during outer iteration: {} Pa",
-                                      getName(), fmt::format( "{:.{}f}", m_sequentialPresChange, 3 ) ) );
-
-  if( m_isThermal )
-  {
-    GEOS_LOG_LEVEL_RANK_0( 1, GEOS_FMT( "    {}: Max temperature change during outer iteration: {} K",
-                                        getName(), fmt::format( "{:.{}f}", m_sequentialTempChange, 3 ) ) );
-=======
   GEOS_LOG_LEVEL_INFO_RANK_0( logInfo::Convergence, GEOS_FMT( "    {}: Max pressure change during outer iteration: {} Pa",
                                                               getName(), GEOS_FMT( "{:.{}f}", m_sequentialPresChange, 3 ) ) );
 
@@ -938,13 +907,10 @@
   {
     GEOS_LOG_LEVEL_INFO_RANK_0( logInfo::Convergence, GEOS_FMT( "    {}: Max temperature change during outer iteration: {} K",
                                                                 getName(), GEOS_FMT( "{:.{}f}", m_sequentialTempChange, 3 ) ) );
->>>>>>> fe987d81
   }
 
   return (m_sequentialPresChange < m_maxSequentialPresChange) && (m_sequentialTempChange < m_maxSequentialTempChange);
 }
-<<<<<<< HEAD
-=======
 
 string FlowSolverBase::BCMessage::generateMessage( string_view baseMessage,
                                                    string_view fieldName, string_view setName )
@@ -1008,6 +974,5 @@
                                     componentName, componentIndex, regionName, subRegionName, setName ),
                           fieldName, setName );
 }
->>>>>>> fe987d81
 
 } // namespace geos