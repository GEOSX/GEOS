/*
 * ------------------------------------------------------------------------------------------------------------
 * SPDX-License-Identifier: LGPL-2.1-only
 *
 * Copyright (c) 2018-2020 Lawrence Livermore National Security LLC
 * Copyright (c) 2018-2020 The Board of Trustees of the Leland Stanford Junior University
 * Copyright (c) 2018-2020 TotalEnergies
 * Copyright (c) 2019-     GEOSX Contributors
 * All rights reserved
 *
 * See top level LICENSE, COPYRIGHT, CONTRIBUTORS, NOTICE, and ACKNOWLEDGEMENTS files for details.
 * ------------------------------------------------------------------------------------------------------------
 */

/**
 * @file FlowSolverBase.cpp
 */

#include "FlowSolverBase.hpp"

#include "constitutive/ConstitutivePassThru.hpp"
#include "constitutive/permeability/PermeabilityFields.hpp"
#include "constitutive/solid/SolidInternalEnergy.hpp"
#include "discretizationMethods/NumericalMethodsManager.hpp"
#include "fieldSpecification/AquiferBoundaryCondition.hpp"
#include "fieldSpecification/EquilibriumInitialCondition.hpp"
#include "fieldSpecification/FieldSpecificationManager.hpp"
#include "fieldSpecification/SourceFluxBoundaryCondition.hpp"
#include "finiteVolume/FiniteVolumeManager.hpp"
#include "finiteVolume/FluxApproximationBase.hpp"
#include "mesh/DomainPartition.hpp"
#include "physicsSolvers/fluidFlow/FluxKernelsHelper.hpp"
#include "physicsSolvers/fluidFlow/FlowSolverBaseFields.hpp"
#include "physicsSolvers/fluidFlow/FlowSolverBaseKernels.hpp"
#include "physicsSolvers/NonlinearSolverParameters.hpp"

namespace geos
{

using namespace dataRepository;
using namespace constitutive;

template< typename POROUSWRAPPER_TYPE >
void updatePorosityAndPermeabilityFromPressureAndTemperature( POROUSWRAPPER_TYPE porousWrapper,
                                                              CellElementSubRegion & subRegion,
                                                              arrayView1d< real64 const > const & pressure,
<<<<<<< HEAD
                                                              arrayView1d< real64 const > const & pressure_k,
                                                              arrayView1d< real64 const > const & pressure_n,
                                                              arrayView1d< real64 const > const & temperature,
                                                              arrayView1d< real64 const > const & temperature_k,
=======
                                                              arrayView1d< real64 const > const & pressure_n,
                                                              arrayView1d< real64 const > const & temperature,
>>>>>>> f92cdabd
                                                              arrayView1d< real64 const > const & temperature_n )
{
  forAll< parallelDevicePolicy<> >( subRegion.size(), [=] GEOS_DEVICE ( localIndex const k )
  {
    for( localIndex q = 0; q < porousWrapper.numGauss(); ++q )
    {
      porousWrapper.updateStateFromPressureAndTemperature( k, q,
                                                           pressure[k],
<<<<<<< HEAD
                                                           pressure_k[k],
=======
>>>>>>> f92cdabd
                                                           pressure_n[k],
                                                           temperature[k],
                                                           temperature_n[k] );
    }
  } );
}


template< typename POROUSWRAPPER_TYPE >
void updatePorosityAndPermeabilityFromPressureAndAperture( POROUSWRAPPER_TYPE porousWrapper,
                                                           SurfaceElementSubRegion & subRegion,
                                                           arrayView1d< real64 const > const & pressure,
                                                           arrayView1d< real64 const > const & oldHydraulicAperture,
                                                           arrayView1d< real64 const > const & newHydraulicAperture )
{
  forAll< parallelDevicePolicy<> >( subRegion.size(), [=] GEOS_DEVICE ( localIndex const k )
  {
    for( localIndex q = 0; q < porousWrapper.numGauss(); ++q )
    {
      porousWrapper.updateStateFromPressureAndAperture( k, q,
                                                        pressure[k],
                                                        oldHydraulicAperture[k],
                                                        newHydraulicAperture[k] );
    }
  } );
}

FlowSolverBase::FlowSolverBase( string const & name,
                                Group * const parent ):
  SolverBase( name, parent ),
  m_numDofPerCell( 0 ),
  m_isThermal( 0 ),
  m_isFixedStressPoromechanicsUpdate( false )
{
  this->registerWrapper( viewKeyStruct::isThermalString(), &m_isThermal ).
    setApplyDefaultValue( 0 ).
    setInputFlag( InputFlags::OPTIONAL ).
    setDescription( "Flag indicating whether the problem is thermal or not." );

  this->registerWrapper( viewKeyStruct::allowNegativePressureString(), &m_allowNegativePressure ).
    setApplyDefaultValue( 1 ). // negative pressure is allowed by default
    setInputFlag( InputFlags::OPTIONAL ).
    setDescription( "Flag indicating if negative pressure is allowed" );

  this->registerWrapper( viewKeyStruct::maxAbsolutePresChangeString(), &m_maxAbsolutePresChange ).
    setSizedFromParent( 0 ).
    setInputFlag( InputFlags::OPTIONAL ).
    setApplyDefaultValue( -1.0 ).       // disabled by default
    setDescription( "Maximum (absolute) pressure change in a Newton iteration" );

  this->registerWrapper( viewKeyStruct::maxSequentialPresChangeString(), &m_maxSequentialPresChange ).
    setSizedFromParent( 0 ).
    setInputFlag( InputFlags::OPTIONAL ).
    setApplyDefaultValue( 1e5 ).           // 0.1 bar = 1e5 Pa
    setDescription( "Maximum (absolute) pressure change in a sequential iteration, used for outer loop convergence check" );

  this->registerWrapper( viewKeyStruct::maxSequentialTempChangeString(), &m_maxSequentialTempChange ).
    setSizedFromParent( 0 ).
    setInputFlag( InputFlags::OPTIONAL ).
    setApplyDefaultValue( 0.1 ).
    setDescription( "Maximum (absolute) temperature change in a sequential iteration, used for outer loop convergence check" );

  // allow the user to select a norm
  getNonlinearSolverParameters().getWrapper< solverBaseKernels::NormType >( NonlinearSolverParameters::viewKeysStruct::normTypeString() ).setInputFlag( InputFlags::OPTIONAL );
}

void FlowSolverBase::registerDataOnMesh( Group & meshBodies )
{
  SolverBase::registerDataOnMesh( meshBodies );

  forDiscretizationOnMeshTargets( meshBodies, [&] ( string const &,
                                                    MeshLevel & mesh,
                                                    arrayView1d< string const > const & regionNames )
  {

    ElementRegionManager & elemManager = mesh.getElemManager();

    elemManager.forElementSubRegions< ElementSubRegionBase >( regionNames,
                                                              [&]( localIndex const,
                                                                   ElementSubRegionBase & subRegion )
    {
      subRegion.registerField< fields::flow::gravityCoefficient >( getName() ).
        setApplyDefaultValue( 0.0 );
      subRegion.registerField< fields::flow::netToGross >( getName() );

      subRegion.registerField< fields::flow::pressure >( getName() );
      subRegion.registerField< fields::flow::pressure_n >( getName() );
      subRegion.registerField< fields::flow::initialPressure >( getName() );
      subRegion.registerField< fields::flow::deltaPressure >( getName() ); // for reporting/stats purposes
      subRegion.registerField< fields::flow::bcPressure >( getName() ); // needed for the application of boundary conditions
      if( m_isFixedStressPoromechanicsUpdate )
      {
        subRegion.registerField< fields::flow::pressure_k >( getName() ); // needed for the fixed-stress porosity update
      }

      subRegion.registerField< fields::flow::temperature >( getName() );
      subRegion.registerField< fields::flow::temperature_n >( getName() );
      subRegion.registerField< fields::flow::initialTemperature >( getName() );
      subRegion.registerField< fields::flow::bcTemperature >( getName() ); // needed for the application of boundary conditions
      if( m_isFixedStressPoromechanicsUpdate )
      {
        subRegion.registerField< fields::flow::temperature_k >( getName() ); // needed for the fixed-stress porosity update
      }
    } );

    elemManager.forElementSubRegionsComplete< SurfaceElementSubRegion >( [&]( localIndex const,
                                                                              localIndex const,
                                                                              ElementRegionBase & region,
                                                                              SurfaceElementSubRegion & subRegion )
    {
      SurfaceElementRegion & faceRegion = dynamicCast< SurfaceElementRegion & >( region );

      subRegion.registerField< fields::flow::gravityCoefficient >( getName() );

      subRegion.registerField< fields::flow::aperture0 >( getName() ).
        setApplyDefaultValue( faceRegion.getDefaultAperture() );

      subRegion.registerField< fields::flow::hydraulicAperture >( getName() ).
        setApplyDefaultValue( faceRegion.getDefaultAperture() );

      subRegion.registerField< fields::flow::minimumHydraulicAperture >( getName() ).
        setApplyDefaultValue( faceRegion.getDefaultAperture() );

    } );

    FaceManager & faceManager = mesh.getFaceManager();
    faceManager.registerField< fields::flow::gravityCoefficient >( getName() ).
      setApplyDefaultValue( 0.0 );
    faceManager.registerField< fields::flow::transMultiplier >( getName() );

  } );

  DomainPartition & domain = this->getGroupByPath< DomainPartition >( "/Problem/domain" );

  // fill stencil targetRegions
  NumericalMethodsManager & numericalMethodManager = domain.getNumericalMethodManager();
  FiniteVolumeManager & fvManager = numericalMethodManager.getFiniteVolumeManager();

  if( fvManager.hasGroup< FluxApproximationBase >( m_discretizationName ) )
  {

    FluxApproximationBase & fluxApprox = fvManager.getFluxApproximation( m_discretizationName );
    fluxApprox.addFieldName( fields::flow::pressure::key() );
    fluxApprox.setCoeffName( fields::permeability::permeability::key() );
    if( m_isThermal )
    {
      fluxApprox.addFieldName( fields::flow::temperature::key() );
    }
  }
}

void FlowSolverBase::saveConvergedState( ElementSubRegionBase & subRegion ) const
{
  arrayView1d< real64 const > const pres = subRegion.template getField< fields::flow::pressure >();
  arrayView1d< real64 > const pres_n = subRegion.template getField< fields::flow::pressure_n >();
  pres_n.setValues< parallelDevicePolicy<> >( pres );

  arrayView1d< real64 const > const temp = subRegion.template getField< fields::flow::temperature >();
  arrayView1d< real64 > const temp_n = subRegion.template getField< fields::flow::temperature_n >();
  temp_n.setValues< parallelDevicePolicy<> >( temp );

  if( m_isFixedStressPoromechanicsUpdate )
  {
    arrayView1d< real64 > const pres_k = subRegion.template getField< fields::flow::pressure_k >();
    arrayView1d< real64 > const temp_k = subRegion.template getField< fields::flow::temperature_k >();
    pres_k.setValues< parallelDevicePolicy<> >( pres );
    temp_k.setValues< parallelDevicePolicy<> >( temp );
  }
}

void FlowSolverBase::saveSequentialIterationState( DomainPartition & domain )
{
  GEOS_ASSERT( m_isFixedStressPoromechanicsUpdate );

  real64 maxPresChange = 0.0;
  real64 maxTempChange = 0.0;
  forDiscretizationOnMeshTargets ( domain.getMeshBodies(), [&]( string const &,
                                                                MeshLevel & mesh,
                                                                arrayView1d< string const > const & regionNames )
  {
    mesh.getElemManager().forElementSubRegions ( regionNames,
                                                 [&]( localIndex const,
                                                      ElementSubRegionBase & subRegion )
    {
      arrayView1d< integer const > const ghostRank = subRegion.ghostRank();

      arrayView1d< real64 const > const pres = subRegion.getField< fields::flow::pressure >();
      arrayView1d< real64 > const pres_k = subRegion.getField< fields::flow::pressure_k >();
      arrayView1d< real64 const > const temp = subRegion.getField< fields::flow::temperature >();
      arrayView1d< real64 > const temp_k = subRegion.getField< fields::flow::temperature_k >();

      RAJA::ReduceMax< parallelDeviceReduce, real64 > subRegionMaxPresChange( 0.0 );
      RAJA::ReduceMax< parallelDeviceReduce, real64 > subRegionMaxTempChange( 0.0 );

      forAll< parallelDevicePolicy<> >( subRegion.size(), [=] GEOS_HOST_DEVICE ( localIndex const ei )
      {
        if( ghostRank[ei] < 0 )
        {
          subRegionMaxPresChange.max( LvArray::math::abs( pres[ei] - pres_k[ei] ) );
          pres_k[ei] = pres[ei];
          subRegionMaxTempChange.max( LvArray::math::abs( temp[ei] - temp_k[ei] ) );
          temp_k[ei] = temp[ei];
        }
      } );

      maxPresChange = LvArray::math::max( maxPresChange, subRegionMaxPresChange.get() );
      maxTempChange = LvArray::math::max( maxTempChange, subRegionMaxTempChange.get() );
    } );
  } );

  // store to be later used in convergence check
  m_sequentialPresChange = MpiWrapper::max( maxPresChange );
  m_sequentialTempChange = m_isThermal ? MpiWrapper::max( maxTempChange ) : 0.0;
}

void FlowSolverBase::enableFixedStressPoromechanicsUpdate()
{
  m_isFixedStressPoromechanicsUpdate = true;
}

void FlowSolverBase::setConstitutiveNamesCallSuper( ElementSubRegionBase & subRegion ) const
{
  SolverBase::setConstitutiveNamesCallSuper( subRegion );

  subRegion.registerWrapper< string >( viewKeyStruct::fluidNamesString() ).
    setPlotLevel( PlotLevel::NOPLOT ).
    setRestartFlags( RestartFlags::NO_WRITE ).
    setSizedFromParent( 0 );

  subRegion.registerWrapper< string >( viewKeyStruct::solidNamesString() ).
    setPlotLevel( PlotLevel::NOPLOT ).
    setRestartFlags( RestartFlags::NO_WRITE ).
    setSizedFromParent( 0 );

  string & solidName = subRegion.getReference< string >( viewKeyStruct::solidNamesString() );
  solidName = getConstitutiveName< CoupledSolidBase >( subRegion );
  GEOS_ERROR_IF( solidName.empty(), GEOS_FMT( "{}: Solid model not found on subregion {}",
                                              getDataContext(), subRegion.getName() ) );

  subRegion.registerWrapper< string >( viewKeyStruct::permeabilityNamesString() ).
    setPlotLevel( PlotLevel::NOPLOT ).
    setRestartFlags( RestartFlags::NO_WRITE ).
    setSizedFromParent( 0 );

  string & permName = subRegion.getReference< string >( viewKeyStruct::permeabilityNamesString() );
  permName = getConstitutiveName< PermeabilityBase >( subRegion );
  GEOS_ERROR_IF( permName.empty(), GEOS_FMT( "{}: Permeability model not found on subregion {}",
                                             getDataContext(), subRegion.getName() ) );

  if( m_isThermal )
  {
    string & solidInternalEnergyName = subRegion.registerWrapper< string >( viewKeyStruct::solidInternalEnergyNamesString() ).
                                         setPlotLevel( PlotLevel::NOPLOT ).
                                         setRestartFlags( RestartFlags::NO_WRITE ).
                                         setSizedFromParent( 0 ).
                                         setDescription( "Name of the solid internal energy constitutive model to use" ).
                                         reference();

    solidInternalEnergyName = getConstitutiveName< SolidInternalEnergy >( subRegion );
    GEOS_THROW_IF( solidInternalEnergyName.empty(),
                   GEOS_FMT( "{}: Solid internal energy model not found on subregion {}",
                             getDataContext(), subRegion.getName() ),
                   InputError );
  }
}

void FlowSolverBase::setConstitutiveNames( ElementSubRegionBase & subRegion ) const
{
  GEOS_UNUSED_VAR( subRegion );
}

void FlowSolverBase::initializePreSubGroups()
{
  SolverBase::initializePreSubGroups();

  DomainPartition & domain = this->getGroupByPath< DomainPartition >( "/Problem/domain" );

  // fill stencil targetRegions
  NumericalMethodsManager & numericalMethodManager = domain.getNumericalMethodManager();
  FiniteVolumeManager & fvManager = numericalMethodManager.getFiniteVolumeManager();

  if( fvManager.hasGroup< FluxApproximationBase >( m_discretizationName ) )
  {
    FluxApproximationBase & fluxApprox = fvManager.getFluxApproximation( m_discretizationName );

    forDiscretizationOnMeshTargets( domain.getMeshBodies(), [&] ( string const & meshBodyName,
                                                                  MeshLevel &,
                                                                  arrayView1d< string const > const & regionNames )
    {
      array1d< string > & stencilTargetRegions = fluxApprox.targetRegions( meshBodyName );
      std::set< string > stencilTargetRegionsSet( stencilTargetRegions.begin(), stencilTargetRegions.end() );
      stencilTargetRegionsSet.insert( regionNames.begin(), regionNames.end() );
      stencilTargetRegions.clear();
      for( auto const & targetRegion: stencilTargetRegionsSet )
      {
        stencilTargetRegions.emplace_back( targetRegion );
      }
    } );
  }
}

void FlowSolverBase::validatePoreVolumes( DomainPartition const & domain ) const
{
  real64 minPoreVolume = LvArray::NumericLimits< real64 >::max;
  real64 maxPorosity = -LvArray::NumericLimits< real64 >::max;
  globalIndex numElemsBelowPoreVolumeThreshold = 0;
  globalIndex numElemsAbovePorosityThreshold = 0;

  forDiscretizationOnMeshTargets( domain.getMeshBodies(), [&] ( string const &,
                                                                MeshLevel const & mesh,
                                                                arrayView1d< string const > const & regionNames )
  {
    mesh.getElemManager().forElementSubRegions< CellElementSubRegion >( regionNames, [&]( localIndex const,
                                                                                          CellElementSubRegion const & subRegion )
    {

      string const & solidName = subRegion.template getReference< string >( viewKeyStruct::solidNamesString() );
      CoupledSolidBase const & porousMaterial = getConstitutiveModel< CoupledSolidBase >( subRegion, solidName );

      arrayView2d< real64 const > const porosity = porousMaterial.getPorosity();
      arrayView1d< real64 const > const volume = subRegion.getElementVolume();
      arrayView1d< integer const > const ghostRank = subRegion.ghostRank();

      real64 minPoreVolumeInSubRegion = 0.0;
      real64 maxPorosityInSubRegion = 0.0;
      localIndex numElemsBelowPoreVolumeThresholdInSubRegion = 0;
      localIndex numElemsAbovePorosityThresholdInSubRegion = 0;

      flowSolverBaseKernels::MinPoreVolumeMaxPorosityKernel::
        computeMinPoreVolumeMaxPorosity( subRegion.size(),
                                         ghostRank,
                                         porosity,
                                         volume,
                                         minPoreVolumeInSubRegion,
                                         maxPorosityInSubRegion,
                                         numElemsBelowPoreVolumeThresholdInSubRegion,
                                         numElemsAbovePorosityThresholdInSubRegion );

      if( minPoreVolumeInSubRegion < minPoreVolume )
      {
        minPoreVolume = minPoreVolumeInSubRegion;
      }
      if( maxPorosityInSubRegion > maxPorosity )
      {
        maxPorosity = maxPorosityInSubRegion;
      }

      numElemsBelowPoreVolumeThreshold += numElemsBelowPoreVolumeThresholdInSubRegion;
      numElemsAbovePorosityThreshold += numElemsAbovePorosityThresholdInSubRegion;
    } );
  } );

  minPoreVolume = MpiWrapper::min( minPoreVolume );
  maxPorosity = MpiWrapper::max( maxPorosity );
  numElemsBelowPoreVolumeThreshold = MpiWrapper::sum( numElemsBelowPoreVolumeThreshold );
  numElemsAbovePorosityThreshold = MpiWrapper::sum( numElemsAbovePorosityThreshold );

  GEOS_LOG_RANK_0_IF( numElemsBelowPoreVolumeThreshold > 0,
                      GEOS_FMT( "\nWarning! The mesh contains {} elements with a pore volume below {} m^3."
                                "\nThe minimum pore volume is {} m^3."
                                "\nOur recommendation is to check the validity of mesh and/or increase the porosity in these elements.\n",
                                numElemsBelowPoreVolumeThreshold, flowSolverBaseKernels::poreVolumeThreshold, minPoreVolume ) );
  GEOS_LOG_RANK_0_IF( numElemsAbovePorosityThreshold > 0,
                      GEOS_FMT( "\nWarning! The mesh contains {} elements with a porosity above 1."
                                "\nThe maximum porosity is {}.\n",
                                numElemsAbovePorosityThreshold, maxPorosity ) );
}

void FlowSolverBase::initializePostInitialConditionsPreSubGroups()
{
  SolverBase::initializePostInitialConditionsPreSubGroups();

  DomainPartition & domain = this->getGroupByPath< DomainPartition >( "/Problem/domain" );

  forDiscretizationOnMeshTargets( domain.getMeshBodies(), [&] ( string const &,
                                                                MeshLevel & mesh,
                                                                arrayView1d< string const > const & regionNames )
  {
    precomputeData( mesh, regionNames );
  } );
}

void FlowSolverBase::precomputeData( MeshLevel & mesh,
                                     arrayView1d< string const > const & regionNames )
{
  FaceManager & faceManager = mesh.getFaceManager();
  real64 const gravVector[3] = LVARRAY_TENSOROPS_INIT_LOCAL_3( gravityVector() );

  mesh.getElemManager().forElementSubRegions< ElementSubRegionBase >( regionNames, [&]( localIndex const,
                                                                                        ElementSubRegionBase & subRegion )
  {
    arrayView2d< real64 const > const elemCenter = subRegion.getElementCenter();

    arrayView1d< real64 > const gravityCoef =
      subRegion.getField< fields::flow::gravityCoefficient >();

    forAll< parallelHostPolicy >( subRegion.size(), [=] ( localIndex const ei )
    {
      gravityCoef[ ei ] = LvArray::tensorOps::AiBi< 3 >( elemCenter[ ei ], gravVector );
    } );
  } );

  {
    arrayView2d< real64 const > const faceCenter = faceManager.faceCenter();

    arrayView1d< real64 > const gravityCoef =
      faceManager.getField< fields::flow::gravityCoefficient >();

    forAll< parallelHostPolicy >( faceManager.size(), [=] ( localIndex const kf )
    {
      gravityCoef[ kf ] = LvArray::tensorOps::AiBi< 3 >( faceCenter[ kf ], gravVector );
    } );
  }
}

void FlowSolverBase::updatePorosityAndPermeability( CellElementSubRegion & subRegion ) const
{
  GEOS_MARK_FUNCTION;

  arrayView1d< real64 const > const & pressure = subRegion.getField< fields::flow::pressure >();
  arrayView1d< real64 const > const & pressure_n = subRegion.getField< fields::flow::pressure_n >();

  arrayView1d< real64 const > const & temperature = subRegion.getField< fields::flow::temperature >();
  arrayView1d< real64 const > const & temperature_n = subRegion.getField< fields::flow::temperature_n >();

  string const & solidName = subRegion.getReference< string >( viewKeyStruct::solidNamesString() );
  CoupledSolidBase & porousSolid = subRegion.template getConstitutiveModel< CoupledSolidBase >( solidName );

  constitutive::ConstitutivePassThru< CoupledSolidBase >::execute( porousSolid, [=, &subRegion] ( auto & castedPorousSolid )
  {
    typename TYPEOFREF( castedPorousSolid ) ::KernelWrapper porousWrapper = castedPorousSolid.createKernelUpdates();

<<<<<<< HEAD
    if( m_isFixedStressPoromechanicsUpdate )   // for sequential simulations
    {
      arrayView1d< real64 const > const & pressure_k = subRegion.getField< fields::flow::pressure_k >();
      arrayView1d< real64 const > const & temperature_k = subRegion.getField< fields::flow::temperature_k >();

      updatePorosityAndPermeabilityFromPressureAndTemperature( porousWrapper, subRegion, pressure, pressure_k, pressure_n, temperature, temperature_k, temperature_n );
    }
    else   // for fully implicit simulations without mechanics
    {
      updatePorosityAndPermeabilityFromPressureAndTemperature( porousWrapper, subRegion, pressure, pressure_n, pressure_n, temperature, pressure_n, pressure_n );
    }
=======
    updatePorosityAndPermeabilityFromPressureAndTemperature( porousWrapper, subRegion, pressure, pressure_n, temperature, temperature_n );
>>>>>>> f92cdabd
  } );
}

void FlowSolverBase::updatePorosityAndPermeability( SurfaceElementSubRegion & subRegion ) const
{
  GEOS_MARK_FUNCTION;

  arrayView1d< real64 const > const & pressure = subRegion.getField< fields::flow::pressure >();

  arrayView1d< real64 const > const newHydraulicAperture = subRegion.getField< fields::flow::hydraulicAperture >();
  arrayView1d< real64 const > const oldHydraulicAperture = subRegion.getField< fields::flow::aperture0 >();

  string const & solidName = subRegion.getReference< string >( viewKeyStruct::solidNamesString() );
  CoupledSolidBase & porousSolid = subRegion.getConstitutiveModel< CoupledSolidBase >( solidName );

  constitutive::ConstitutivePassThru< CompressibleSolidBase >::execute( porousSolid, [=, &subRegion] ( auto & castedPorousSolid )
  {
    typename TYPEOFREF( castedPorousSolid ) ::KernelWrapper porousWrapper = castedPorousSolid.createKernelUpdates();

    updatePorosityAndPermeabilityFromPressureAndAperture( porousWrapper, subRegion, pressure, oldHydraulicAperture, newHydraulicAperture );

  } );
}


void FlowSolverBase::findMinMaxElevationInEquilibriumTarget( DomainPartition & domain, // cannot be const...
                                                             std::map< string, localIndex > const & equilNameToEquilId,
                                                             arrayView1d< real64 > const & maxElevation,
                                                             arrayView1d< real64 > const & minElevation ) const
{
  array1d< real64 > localMaxElevation( equilNameToEquilId.size() );
  array1d< real64 > localMinElevation( equilNameToEquilId.size() );
  localMaxElevation.setValues< parallelHostPolicy >( -1e99 );
  localMinElevation.setValues< parallelHostPolicy >( 1e99 );

  FieldSpecificationManager & fsManager = FieldSpecificationManager::getInstance();

  fsManager.apply< ElementSubRegionBase,
                   EquilibriumInitialCondition >( 0.0,
                                                  domain.getMeshBody( 0 ).getMeshLevel( m_discretizationName ),
                                                  EquilibriumInitialCondition::catalogName(),
                                                  [&] ( EquilibriumInitialCondition const & fs,
                                                        string const &,
                                                        SortedArrayView< localIndex const > const & targetSet,
                                                        ElementSubRegionBase & subRegion,
                                                        string const & )
  {
    RAJA::ReduceMax< parallelDeviceReduce, real64 > targetSetMaxElevation( -1e99 );
    RAJA::ReduceMin< parallelDeviceReduce, real64 > targetSetMinElevation( 1e99 );

    arrayView2d< real64 const > const elemCenter = subRegion.getElementCenter();

    // TODO: move to FlowSolverBaseKernels to make this function "protected"
    forAll< parallelDevicePolicy<> >( targetSet.size(), [=] GEOS_HOST_DEVICE ( localIndex const i )
    {
      localIndex const k = targetSet[i];
      targetSetMaxElevation.max( elemCenter[k][2] );
      targetSetMinElevation.min( elemCenter[k][2] );
    } );

    localIndex const equilIndex = equilNameToEquilId.at( fs.getName() );
    localMaxElevation[equilIndex] = LvArray::math::max( targetSetMaxElevation.get(), localMaxElevation[equilIndex] );
    localMinElevation[equilIndex] = LvArray::math::min( targetSetMinElevation.get(), localMinElevation[equilIndex] );

  } );

  MpiWrapper::allReduce( localMaxElevation.data(),
                         maxElevation.data(),
                         localMaxElevation.size(),
                         MpiWrapper::getMpiOp( MpiWrapper::Reduction::Max ),
                         MPI_COMM_GEOSX );
  MpiWrapper::allReduce( localMinElevation.data(),
                         minElevation.data(),
                         localMinElevation.size(),
                         MpiWrapper::getMpiOp( MpiWrapper::Reduction::Min ),
                         MPI_COMM_GEOSX );
}

void FlowSolverBase::computeSourceFluxSizeScalingFactor( real64 const & time,
                                                         real64 const & dt,
                                                         DomainPartition & domain, // cannot be const...
                                                         std::map< string, localIndex > const & bcNameToBcId,
                                                         arrayView1d< globalIndex > const & bcAllSetsSize ) const
{
  FieldSpecificationManager & fsManager = FieldSpecificationManager::getInstance();

  forDiscretizationOnMeshTargets( domain.getMeshBodies(), [&]( string const &,
                                                               MeshLevel & mesh,
                                                               arrayView1d< string const > const & )
  {
    fsManager.apply< ElementSubRegionBase,
                     SourceFluxBoundaryCondition >( time + dt,
                                                    mesh,
                                                    SourceFluxBoundaryCondition::catalogName(),
                                                    [&]( SourceFluxBoundaryCondition const & fs,
                                                         string const &,
                                                         SortedArrayView< localIndex const > const & targetSet,
                                                         ElementSubRegionBase & subRegion,
                                                         string const & )
    {
      arrayView1d< integer const > const ghostRank = subRegion.ghostRank();

      // TODO: move to FlowSolverBaseKernels to make this function "protected"
      // loop over all the elements of this target set
      RAJA::ReduceSum< ReducePolicy< parallelDevicePolicy<> >, localIndex > localSetSize( 0 );
      forAll< parallelDevicePolicy<> >( targetSet.size(),
                                        [targetSet, ghostRank, localSetSize] GEOS_HOST_DEVICE ( localIndex const k )
      {
        localIndex const ei = targetSet[k];
        if( ghostRank[ei] < 0 )
        {
          localSetSize += 1;
        }
      } );

      // increment the set size for this source flux boundary conditions
      bcAllSetsSize[bcNameToBcId.at( fs.getName())] += localSetSize.get();
    } );
  } );

  // synchronize the set size over all the MPI ranks
  MpiWrapper::allReduce( bcAllSetsSize.data(),
                         bcAllSetsSize.data(),
                         bcAllSetsSize.size(),
                         MpiWrapper::getMpiOp( MpiWrapper::Reduction::Sum ),
                         MPI_COMM_GEOSX );
}

void FlowSolverBase::saveAquiferConvergedState( real64 const & time,
                                                real64 const & dt,
                                                DomainPartition & domain )
{
  GEOS_MARK_FUNCTION;

  FieldSpecificationManager & fsManager = FieldSpecificationManager::getInstance();
  MeshLevel & mesh = domain.getMeshBody( 0 ).getBaseDiscretization();

  NumericalMethodsManager const & numericalMethodManager = domain.getNumericalMethodManager();
  FiniteVolumeManager const & fvManager = numericalMethodManager.getFiniteVolumeManager();
  FluxApproximationBase const & fluxApprox = fvManager.getFluxApproximation( m_discretizationName );
  ElementRegionManager const & elemManager = mesh.getElemManager();

  // This step requires three passes:
  //    - First we count the number of individual aquifers
  //    - Second we loop over all the stencil entries to compute the sum of aquifer influxes
  //    - Third we loop over the aquifers to save the sums of each individual aquifer

  // Step 1: count individual aquifers

  std::map< string, localIndex > aquiferNameToAquiferId;
  localIndex aquiferCounter = 0;

  fsManager.forSubGroups< AquiferBoundaryCondition >( [&] ( AquiferBoundaryCondition const & bc )
  {
    aquiferNameToAquiferId[bc.getName()] = aquiferCounter;
    aquiferCounter++;
  } );

  // Step 2: sum the aquifer fluxes for each individual aquifer

  array1d< real64 > globalSumFluxes( aquiferNameToAquiferId.size() );
  array1d< real64 > localSumFluxes( aquiferNameToAquiferId.size() );

  fsManager.apply< FaceManager, AquiferBoundaryCondition >( time + dt,
                                                            mesh,
                                                            AquiferBoundaryCondition::catalogName(),
                                                            [&] ( AquiferBoundaryCondition const & bc,
                                                                  string const & setName,
                                                                  SortedArrayView< localIndex const > const &,
                                                                  FaceManager &,
                                                                  string const & )
  {
    BoundaryStencil const & stencil = fluxApprox.getStencil< BoundaryStencil >( mesh, setName );
    if( stencil.size() == 0 )
    {
      return;
    }

    AquiferBoundaryCondition::KernelWrapper aquiferBCWrapper = bc.createKernelWrapper();

    ElementRegionManager::ElementViewAccessor< arrayView1d< real64 const > > pressure =
      elemManager.constructFieldAccessor< fields::flow::pressure >();
    pressure.setName( getName() + "/accessors/" + fields::flow::pressure::key() );

    ElementRegionManager::ElementViewAccessor< arrayView1d< real64 const > > pressure_n =
      elemManager.constructFieldAccessor< fields::flow::pressure_n >();
    pressure_n.setName( getName() + "/accessors/" + fields::flow::pressure_n::key() );

    ElementRegionManager::ElementViewAccessor< arrayView1d< real64 const > > gravCoef =
      elemManager.constructFieldAccessor< fields::flow::gravityCoefficient >();
    gravCoef.setName( getName() + "/accessors/" + fields::flow::gravityCoefficient::key() );

    real64 const targetSetSumFluxes =
      fluxKernelsHelper::AquiferBCKernel::sumFluxes( stencil,
                                                     aquiferBCWrapper,
                                                     pressure.toNestedViewConst(),
                                                     pressure_n.toNestedViewConst(),
                                                     gravCoef.toNestedViewConst(),
                                                     time,
                                                     dt );

    localIndex const aquiferIndex = aquiferNameToAquiferId.at( bc.getName() );
    localSumFluxes[aquiferIndex] += targetSetSumFluxes;
  } );

  MpiWrapper::allReduce( localSumFluxes.data(),
                         globalSumFluxes.data(),
                         localSumFluxes.size(),
                         MpiWrapper::getMpiOp( MpiWrapper::Reduction::Sum ),
                         MPI_COMM_GEOSX );

  // Step 3: we are ready to save the summed fluxes for each individual aquifer

  fsManager.forSubGroups< AquiferBoundaryCondition >( [&] ( AquiferBoundaryCondition & bc )
  {
    localIndex const aquiferIndex = aquiferNameToAquiferId.at( bc.getName() );

    if( bc.getLogLevel() >= 1 )
    {
      GEOS_LOG_RANK_0( GEOS_FMT( "{} {}: at time {} s, the boundary condition produces a volume of {} m3.",
                                 AquiferBoundaryCondition::catalogName(), bc.getName(),
                                 time + dt, dt * globalSumFluxes[aquiferIndex] ) );
    }
    bc.saveConvergedState( dt * globalSumFluxes[aquiferIndex] );
  } );
}

void FlowSolverBase::prepareStencilWeights( DomainPartition & domain ) const
{
  forDiscretizationOnMeshTargets( domain.getMeshBodies(), [&] ( string const &,
                                                                MeshLevel & mesh,
                                                                arrayView1d< string const > const & )
  {
    NumericalMethodsManager const & numericalMethodManager = domain.getNumericalMethodManager();
    FiniteVolumeManager const & fvManager = numericalMethodManager.getFiniteVolumeManager();
    FluxApproximationBase const & fluxApprox = fvManager.getFluxApproximation( getDiscretizationName() );
    ElementRegionManager::ElementViewAccessor< arrayView1d< real64 const > > hydraulicAperture =
      mesh.getElemManager().constructViewAccessor< array1d< real64 >, arrayView1d< real64 const > >( fields::flow::hydraulicAperture::key() );

    fluxApprox.forStencils< SurfaceElementStencil, FaceElementToCellStencil, EmbeddedSurfaceToCellStencil >( mesh, [&]( auto & stencil )
    {
      using STENCILWRAPPER_TYPE =  typename TYPEOFREF( stencil ) ::KernelWrapper;

      STENCILWRAPPER_TYPE stencilWrapper = stencil.createKernelWrapper();

      flowSolverBaseKernels::stencilWeightsUpdateKernel< STENCILWRAPPER_TYPE >::prepareStencilWeights( stencilWrapper, hydraulicAperture.toNestedViewConst() );
    } );
  } );
}

void FlowSolverBase::updateStencilWeights( DomainPartition & domain ) const
{
  forDiscretizationOnMeshTargets( domain.getMeshBodies(), [&] ( string const &,
                                                                MeshLevel & mesh,
                                                                arrayView1d< string const > const & )
  {
    NumericalMethodsManager const & numericalMethodManager = domain.getNumericalMethodManager();
    FiniteVolumeManager const & fvManager = numericalMethodManager.getFiniteVolumeManager();
    FluxApproximationBase const & fluxApprox = fvManager.getFluxApproximation( getDiscretizationName() );
    ElementRegionManager::ElementViewAccessor< arrayView1d< real64 const > > hydraulicAperture =
      mesh.getElemManager().constructViewAccessor< array1d< real64 >, arrayView1d< real64 const > >( fields::flow::hydraulicAperture::key() );

    fluxApprox.forStencils< SurfaceElementStencil, FaceElementToCellStencil, EmbeddedSurfaceToCellStencil >( mesh, [&]( auto & stencil )
    {
      using STENCILWRAPPER_TYPE =  typename TYPEOFREF( stencil ) ::KernelWrapper;

      STENCILWRAPPER_TYPE stencilWrapper = stencil.createKernelWrapper();

      flowSolverBaseKernels::stencilWeightsUpdateKernel< STENCILWRAPPER_TYPE >::updateStencilWeights( stencilWrapper, hydraulicAperture.toNestedViewConst() );
    } );
  } );
}

bool FlowSolverBase::checkSequentialSolutionIncrements( DomainPartition & GEOS_UNUSED_PARAM( domain ) ) const
{

  GEOS_LOG_LEVEL_RANK_0( 1, GEOS_FMT( "    {}: Max pressure change during outer iteration: {} Pa",
                                      getName(), fmt::format( "{:.{}f}", m_sequentialPresChange, 3 ) ) );

  if( m_isThermal )
  {
    GEOS_LOG_LEVEL_RANK_0( 1, GEOS_FMT( "    {}: Max temperature change during outer iteration: {} K",
                                        getName(), fmt::format( "{:.{}f}", m_sequentialTempChange, 3 ) ) );
  }

  return (m_sequentialPresChange < m_maxSequentialPresChange) && (m_sequentialTempChange < m_maxSequentialTempChange);
}

} // namespace geos<|MERGE_RESOLUTION|>--- conflicted
+++ resolved
@@ -44,15 +44,10 @@
 void updatePorosityAndPermeabilityFromPressureAndTemperature( POROUSWRAPPER_TYPE porousWrapper,
                                                               CellElementSubRegion & subRegion,
                                                               arrayView1d< real64 const > const & pressure,
-<<<<<<< HEAD
                                                               arrayView1d< real64 const > const & pressure_k,
                                                               arrayView1d< real64 const > const & pressure_n,
                                                               arrayView1d< real64 const > const & temperature,
                                                               arrayView1d< real64 const > const & temperature_k,
-=======
-                                                              arrayView1d< real64 const > const & pressure_n,
-                                                              arrayView1d< real64 const > const & temperature,
->>>>>>> f92cdabd
                                                               arrayView1d< real64 const > const & temperature_n )
 {
   forAll< parallelDevicePolicy<> >( subRegion.size(), [=] GEOS_DEVICE ( localIndex const k )
@@ -61,12 +56,10 @@
     {
       porousWrapper.updateStateFromPressureAndTemperature( k, q,
                                                            pressure[k],
-<<<<<<< HEAD
                                                            pressure_k[k],
-=======
->>>>>>> f92cdabd
                                                            pressure_n[k],
                                                            temperature[k],
+                                                           temperature_k[k],
                                                            temperature_n[k] );
     }
   } );
@@ -496,22 +489,16 @@
   constitutive::ConstitutivePassThru< CoupledSolidBase >::execute( porousSolid, [=, &subRegion] ( auto & castedPorousSolid )
   {
     typename TYPEOFREF( castedPorousSolid ) ::KernelWrapper porousWrapper = castedPorousSolid.createKernelUpdates();
-
-<<<<<<< HEAD
-    if( m_isFixedStressPoromechanicsUpdate )   // for sequential simulations
+    if(m_isFixedStressPoromechanicsUpdate)
     {
       arrayView1d< real64 const > const & pressure_k = subRegion.getField< fields::flow::pressure_k >();
       arrayView1d< real64 const > const & temperature_k = subRegion.getField< fields::flow::temperature_k >();
-
       updatePorosityAndPermeabilityFromPressureAndTemperature( porousWrapper, subRegion, pressure, pressure_k, pressure_n, temperature, temperature_k, temperature_n );
     }
-    else   // for fully implicit simulations without mechanics
-    {
-      updatePorosityAndPermeabilityFromPressureAndTemperature( porousWrapper, subRegion, pressure, pressure_n, pressure_n, temperature, pressure_n, pressure_n );
+    else
+    {
+      updatePorosityAndPermeabilityFromPressureAndTemperature( porousWrapper, subRegion, pressure, pressure_n, pressure_n, temperature, temperature_n, temperature_n );
     }
-=======
-    updatePorosityAndPermeabilityFromPressureAndTemperature( porousWrapper, subRegion, pressure, pressure_n, temperature, temperature_n );
->>>>>>> f92cdabd
   } );
 }
 
