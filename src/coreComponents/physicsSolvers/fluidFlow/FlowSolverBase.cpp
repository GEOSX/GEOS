--- conflicted
+++ resolved
@@ -21,7 +21,6 @@
 #include "finiteVolume/FiniteVolumeManager.hpp"
 #include "finiteVolume/FluxApproximationBase.hpp"
 #include "physicsSolvers/fluidFlow/FlowSolverBaseKernels.hpp"
-#include "constitutive/permeability/permeabilitySelector.hpp"
 #include "constitutive/solid/CompressibleRock.hpp"
 #include "constitutive/ConstitutivePassThru.hpp"
 #include "mesh/DomainPartition.hpp"
@@ -87,12 +86,6 @@
     forTargetSubRegions( mesh, [&]( localIndex const,
                                     ElementSubRegionBase & subRegion )
     {
-<<<<<<< HEAD
-=======
-      subRegion.registerWrapper< array1d< real64 > >( viewKeyStruct::referencePorosityString() ).
-        setPlotLevel( PlotLevel::LEVEL_0 );
-
->>>>>>> 496f5b28
       subRegion.registerWrapper< array1d< real64 > >( viewKeyStruct::gravityCoefString() ).
         setApplyDefaultValue( 0.0 );
     } );
@@ -106,12 +99,6 @@
     {
       SurfaceElementRegion & faceRegion = dynamicCast< SurfaceElementRegion & >( region );
 
-<<<<<<< HEAD
-=======
-      subRegion.registerWrapper< array1d< real64 > >( viewKeyStruct::referencePorosityString() ).
-        setApplyDefaultValue( 1.0 );
-
->>>>>>> 496f5b28
       subRegion.registerWrapper< array1d< real64 > >( viewKeyStruct::gravityCoefString() ).
         setApplyDefaultValue( 0.0 );
 
