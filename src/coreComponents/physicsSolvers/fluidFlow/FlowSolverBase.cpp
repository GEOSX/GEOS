/*
 * ------------------------------------------------------------------------------------------------------------
 * SPDX-License-Identifier: LGPL-2.1-only
 *
 * Copyright (c) 2016-2024 Lawrence Livermore National Security LLC
 * Copyright (c) 2018-2024 Total, S.A
 * Copyright (c) 2018-2024 The Board of Trustees of the Leland Stanford Junior University
 * Copyright (c) 2018-2024 Chevron
 * Copyright (c) 2019-     GEOS/GEOSX Contributors
 * All rights reserved
 *
 * See top level LICENSE, COPYRIGHT, CONTRIBUTORS, NOTICE, and ACKNOWLEDGEMENTS files for details.
 * ------------------------------------------------------------------------------------------------------------
 */

/**
 * @file FlowSolverBase.cpp
 */

#include "FlowSolverBase.hpp"

#include "constitutive/ConstitutivePassThru.hpp"
#include "constitutive/permeability/PermeabilityFields.hpp"
#include "constitutive/solid/SolidInternalEnergy.hpp"
#include "discretizationMethods/NumericalMethodsManager.hpp"
#include "fieldSpecification/AquiferBoundaryCondition.hpp"
#include "fieldSpecification/EquilibriumInitialCondition.hpp"
#include "fieldSpecification/FieldSpecificationManager.hpp"
#include "fieldSpecification/SourceFluxBoundaryCondition.hpp"
#include "finiteVolume/FiniteVolumeManager.hpp"
#include "finiteVolume/FluxApproximationBase.hpp"
#include "mesh/DomainPartition.hpp"
#include "physicsSolvers/fluidFlow/FluxKernelsHelper.hpp"
#include "physicsSolvers/fluidFlow/FlowSolverBaseFields.hpp"
#include "physicsSolvers/fluidFlow/FlowSolverBaseKernels.hpp"

namespace geos
{

using namespace dataRepository;
using namespace constitutive;

template< typename POROUSWRAPPER_TYPE >
void updatePorosityAndPermeabilityFromPressureAndTemperature( POROUSWRAPPER_TYPE porousWrapper,
                                                              CellElementSubRegion & subRegion,
                                                              arrayView1d< real64 const > const & pressure,
                                                              arrayView1d< real64 const > const & pressure_k,
                                                              arrayView1d< real64 const > const & pressure_n,
                                                              arrayView1d< real64 const > const & temperature,
                                                              arrayView1d< real64 const > const & temperature_k,
                                                              arrayView1d< real64 const > const & temperature_n )
{
  forAll< parallelDevicePolicy<> >( subRegion.size(), [=] GEOS_DEVICE ( localIndex const k )
  {
    for( localIndex q = 0; q < porousWrapper.numGauss(); ++q )
    {
      porousWrapper.updateStateFromPressureAndTemperature( k, q,
                                                           pressure[k],
                                                           pressure_k[k],
                                                           pressure_n[k],
                                                           temperature[k],
                                                           temperature_k[k],
                                                           temperature_n[k] );
    }
  } );
}


template< typename POROUSWRAPPER_TYPE >
void updatePorosityAndPermeabilityFromPressureAndAperture( POROUSWRAPPER_TYPE porousWrapper,
                                                           SurfaceElementSubRegion & subRegion,
                                                           arrayView1d< real64 const > const & pressure,
                                                           arrayView1d< real64 const > const & oldHydraulicAperture,
                                                           arrayView1d< real64 const > const & newHydraulicAperture )
{
  forAll< parallelDevicePolicy<> >( subRegion.size(), [=] GEOS_DEVICE ( localIndex const k )
  {
    for( localIndex q = 0; q < porousWrapper.numGauss(); ++q )
    {
      porousWrapper.updateStateFromPressureAndAperture( k, q,
                                                        pressure[k],
                                                        oldHydraulicAperture[k],
                                                        newHydraulicAperture[k] );
    }
  } );
}

FlowSolverBase::FlowSolverBase( string const & name,
                                Group * const parent ):
  SolverBase( name, parent ),
  m_numDofPerCell( 0 ),
  m_isThermal( 0 ),
  m_keepFlowVariablesConstantDuringInitStep( 0 ),
  m_isFixedStressPoromechanicsUpdate( false ),
  m_isJumpStabilized( false ),
  m_isLaggingFractureStencilWeightsUpdate( 0 )
{
  this->registerWrapper( viewKeyStruct::isThermalString(), &m_isThermal ).
    setApplyDefaultValue( 0 ).
    setInputFlag( InputFlags::OPTIONAL ).
    setDescription( "Flag indicating whether the problem is thermal or not." );

  this->registerWrapper( viewKeyStruct::allowNegativePressureString(), &m_allowNegativePressure ).
    setApplyDefaultValue( 1 ). // negative pressure is allowed by default
    setInputFlag( InputFlags::OPTIONAL ).
    setDescription( "Flag indicating if negative pressure is allowed" );

  this->registerWrapper( viewKeyStruct::maxAbsolutePresChangeString(), &m_maxAbsolutePresChange ).
    setSizedFromParent( 0 ).
    setInputFlag( InputFlags::OPTIONAL ).
    setApplyDefaultValue( -1.0 ).       // disabled by default
    setDescription( "Maximum (absolute) pressure change in a Newton iteration" );

  this->registerWrapper( viewKeyStruct::maxSequentialPresChangeString(), &m_maxSequentialPresChange ).
    setSizedFromParent( 0 ).
    setInputFlag( InputFlags::OPTIONAL ).
    setApplyDefaultValue( 1e5 ).           // 0.1 bar = 1e5 Pa
    setDescription( "Maximum (absolute) pressure change in a sequential iteration, used for outer loop convergence check" );

  this->registerWrapper( viewKeyStruct::maxSequentialTempChangeString(), &m_maxSequentialTempChange ).
    setSizedFromParent( 0 ).
    setInputFlag( InputFlags::OPTIONAL ).
    setApplyDefaultValue( 0.1 ).
    setDescription( "Maximum (absolute) temperature change in a sequential iteration, used for outer loop convergence check" );

  // allow the user to select a norm
  getNonlinearSolverParameters().getWrapper< solverBaseKernels::NormType >( NonlinearSolverParameters::viewKeysStruct::normTypeString() ).setInputFlag( InputFlags::OPTIONAL );
}

void FlowSolverBase::registerDataOnMesh( Group & meshBodies )
{
  SolverBase::registerDataOnMesh( meshBodies );

  forDiscretizationOnMeshTargets( meshBodies, [&] ( string const &,
                                                    MeshLevel & mesh,
                                                    arrayView1d< string const > const & regionNames )
  {

    ElementRegionManager & elemManager = mesh.getElemManager();

    elemManager.forElementSubRegions< ElementSubRegionBase >( regionNames,
                                                              [&]( localIndex const,
                                                                   ElementSubRegionBase & subRegion )
    {
      subRegion.registerField< fields::flow::gravityCoefficient >( getName() ).
        setApplyDefaultValue( 0.0 );
      subRegion.registerField< fields::flow::netToGross >( getName() );

      subRegion.registerField< fields::flow::pressure >( getName() );
      subRegion.registerField< fields::flow::pressure_n >( getName() );
      subRegion.registerField< fields::flow::initialPressure >( getName() );
      subRegion.registerField< fields::flow::deltaPressure >( getName() ); // for reporting/stats purposes
      subRegion.registerField< fields::flow::bcPressure >( getName() ); // needed for the application of boundary conditions
      if( m_isFixedStressPoromechanicsUpdate )
      {
        subRegion.registerField< fields::flow::pressure_k >( getName() ); // needed for the fixed-stress porosity update
      }

      subRegion.registerField< fields::flow::temperature >( getName() );
      subRegion.registerField< fields::flow::temperature_n >( getName() );
      subRegion.registerField< fields::flow::initialTemperature >( getName() );
      subRegion.registerField< fields::flow::bcTemperature >( getName() ); // needed for the application of boundary conditions
      if( m_isFixedStressPoromechanicsUpdate )
      {
        subRegion.registerField< fields::flow::temperature_k >( getName() ); // needed for the fixed-stress porosity update
      }
      if( m_isThermal )
      {
        subRegion.registerField< fields::flow::energy >( getName() );
        subRegion.registerField< fields::flow::energy_n >( getName() );
      }
    } );

    elemManager.forElementSubRegionsComplete< SurfaceElementSubRegion >( [&]( localIndex const,
                                                                              localIndex const,
                                                                              ElementRegionBase & region,
                                                                              SurfaceElementSubRegion & subRegion )
    {
      SurfaceElementRegion & faceRegion = dynamicCast< SurfaceElementRegion & >( region );

      subRegion.registerField< fields::flow::gravityCoefficient >( getName() );

      subRegion.registerField< fields::flow::aperture0 >( getName() ).
        setApplyDefaultValue( faceRegion.getDefaultAperture() );

      subRegion.registerField< fields::flow::hydraulicAperture >( getName() ).
        setApplyDefaultValue( faceRegion.getDefaultAperture() );

    } );

    FaceManager & faceManager = mesh.getFaceManager();
    faceManager.registerField< fields::flow::gravityCoefficient >( getName() ).
      setApplyDefaultValue( 0.0 );
    faceManager.registerField< fields::flow::transMultiplier >( getName() );

  } );

  DomainPartition & domain = this->getGroupByPath< DomainPartition >( "/Problem/domain" );

  // fill stencil targetRegions
  NumericalMethodsManager & numericalMethodManager = domain.getNumericalMethodManager();
  FiniteVolumeManager & fvManager = numericalMethodManager.getFiniteVolumeManager();

  if( fvManager.hasGroup< FluxApproximationBase >( m_discretizationName ) )
  {

    FluxApproximationBase & fluxApprox = fvManager.getFluxApproximation( m_discretizationName );
    fluxApprox.addFieldName( fields::flow::pressure::key() );
    fluxApprox.setCoeffName( fields::permeability::permeability::key() );
    if( m_isThermal )
    {
      fluxApprox.addFieldName( fields::flow::temperature::key() );
    }
  }
}

void FlowSolverBase::saveConvergedState( ElementSubRegionBase & subRegion ) const
{
  arrayView1d< real64 const > const pres = subRegion.template getField< fields::flow::pressure >();
  arrayView1d< real64 > const pres_n = subRegion.template getField< fields::flow::pressure_n >();
  pres_n.setValues< parallelDevicePolicy<> >( pres );

  arrayView1d< real64 const > const temp = subRegion.template getField< fields::flow::temperature >();
  arrayView1d< real64 > const temp_n = subRegion.template getField< fields::flow::temperature_n >();
  temp_n.setValues< parallelDevicePolicy<> >( temp );

  if( m_isThermal )
  {
    arrayView1d< real64 const > const energy = subRegion.template getField< fields::flow::energy >();
    arrayView1d< real64 > const energy_n = subRegion.template getField< fields::flow::energy_n >();
    energy_n.setValues< parallelDevicePolicy<> >( energy );
  }

  if( m_isFixedStressPoromechanicsUpdate )
  {
    arrayView1d< real64 > const pres_k = subRegion.template getField< fields::flow::pressure_k >();
    arrayView1d< real64 > const temp_k = subRegion.template getField< fields::flow::temperature_k >();
    pres_k.setValues< parallelDevicePolicy<> >( pres );
    temp_k.setValues< parallelDevicePolicy<> >( temp );
  }
}

void FlowSolverBase::saveSequentialIterationState( DomainPartition & domain )
{
  GEOS_ASSERT( m_isFixedStressPoromechanicsUpdate );

  real64 maxPresChange = 0.0;
  real64 maxTempChange = 0.0;
  forDiscretizationOnMeshTargets ( domain.getMeshBodies(), [&]( string const &,
                                                                MeshLevel & mesh,
                                                                arrayView1d< string const > const & regionNames )
  {
    mesh.getElemManager().forElementSubRegions ( regionNames,
                                                 [&]( localIndex const,
                                                      ElementSubRegionBase & subRegion )
    {
      arrayView1d< integer const > const ghostRank = subRegion.ghostRank();

      arrayView1d< real64 const > const pres = subRegion.getField< fields::flow::pressure >();
      arrayView1d< real64 > const pres_k = subRegion.getField< fields::flow::pressure_k >();
      arrayView1d< real64 const > const temp = subRegion.getField< fields::flow::temperature >();
      arrayView1d< real64 > const temp_k = subRegion.getField< fields::flow::temperature_k >();

      RAJA::ReduceMax< parallelDeviceReduce, real64 > subRegionMaxPresChange( 0.0 );
      RAJA::ReduceMax< parallelDeviceReduce, real64 > subRegionMaxTempChange( 0.0 );

      forAll< parallelDevicePolicy<> >( subRegion.size(), [=] GEOS_HOST_DEVICE ( localIndex const ei )
      {
        if( ghostRank[ei] < 0 )
        {
          subRegionMaxPresChange.max( LvArray::math::abs( pres[ei] - pres_k[ei] ) );
          pres_k[ei] = pres[ei];
          subRegionMaxTempChange.max( LvArray::math::abs( temp[ei] - temp_k[ei] ) );
          temp_k[ei] = temp[ei];
        }
      } );

      maxPresChange = LvArray::math::max( maxPresChange, subRegionMaxPresChange.get() );
      maxTempChange = LvArray::math::max( maxTempChange, subRegionMaxTempChange.get() );
    } );
  } );

  // store to be later used in convergence check
  m_sequentialPresChange = MpiWrapper::max( maxPresChange );
  m_sequentialTempChange = m_isThermal ? MpiWrapper::max( maxTempChange ) : 0.0;
}

void FlowSolverBase::enableFixedStressPoromechanicsUpdate()
{
  m_isFixedStressPoromechanicsUpdate = true;
}

void FlowSolverBase::enableJumpStabilization()
{
  m_isJumpStabilized = true;
}

void FlowSolverBase::setConstitutiveNamesCallSuper( ElementSubRegionBase & subRegion ) const
{
  SolverBase::setConstitutiveNamesCallSuper( subRegion );

  subRegion.registerWrapper< string >( viewKeyStruct::fluidNamesString() ).
    setPlotLevel( PlotLevel::NOPLOT ).
    setRestartFlags( RestartFlags::NO_WRITE ).
    setSizedFromParent( 0 );

  subRegion.registerWrapper< string >( viewKeyStruct::solidNamesString() ).
    setPlotLevel( PlotLevel::NOPLOT ).
    setRestartFlags( RestartFlags::NO_WRITE ).
    setSizedFromParent( 0 );

  string & solidName = subRegion.getReference< string >( viewKeyStruct::solidNamesString() );
  solidName = getConstitutiveName< CoupledSolidBase >( subRegion );
  GEOS_ERROR_IF( solidName.empty(), GEOS_FMT( "{}: Solid model not found on subregion {}",
                                              getDataContext(), subRegion.getName() ) );

  subRegion.registerWrapper< string >( viewKeyStruct::permeabilityNamesString() ).
    setPlotLevel( PlotLevel::NOPLOT ).
    setRestartFlags( RestartFlags::NO_WRITE ).
    setSizedFromParent( 0 );

  string & permName = subRegion.getReference< string >( viewKeyStruct::permeabilityNamesString() );
  permName = getConstitutiveName< PermeabilityBase >( subRegion );
  GEOS_ERROR_IF( permName.empty(), GEOS_FMT( "{}: Permeability model not found on subregion {}",
                                             getDataContext(), subRegion.getName() ) );

  if( m_isThermal )
  {
    string & solidInternalEnergyName = subRegion.registerWrapper< string >( viewKeyStruct::solidInternalEnergyNamesString() ).
                                         setPlotLevel( PlotLevel::NOPLOT ).
                                         setRestartFlags( RestartFlags::NO_WRITE ).
                                         setSizedFromParent( 0 ).
                                         setDescription( "Name of the solid internal energy constitutive model to use" ).
                                         reference();

    solidInternalEnergyName = getConstitutiveName< SolidInternalEnergy >( subRegion );
    GEOS_THROW_IF( solidInternalEnergyName.empty(),
                   GEOS_FMT( "{}: Solid internal energy model not found on subregion {}",
                             getDataContext(), subRegion.getName() ),
                   InputError );
  }
}

void FlowSolverBase::setConstitutiveNames( ElementSubRegionBase & subRegion ) const
{
  GEOS_UNUSED_VAR( subRegion );
}

void FlowSolverBase::initializePreSubGroups()
{
  SolverBase::initializePreSubGroups();

  DomainPartition & domain = this->getGroupByPath< DomainPartition >( "/Problem/domain" );

  // fill stencil targetRegions
  NumericalMethodsManager & numericalMethodManager = domain.getNumericalMethodManager();
  FiniteVolumeManager & fvManager = numericalMethodManager.getFiniteVolumeManager();

  if( fvManager.hasGroup< FluxApproximationBase >( m_discretizationName ) )
  {
    FluxApproximationBase & fluxApprox = fvManager.getFluxApproximation( m_discretizationName );

    forDiscretizationOnMeshTargets( domain.getMeshBodies(), [&] ( string const & meshBodyName,
                                                                  MeshLevel &,
                                                                  arrayView1d< string const > const & regionNames )
    {
      array1d< string > & stencilTargetRegions = fluxApprox.targetRegions( meshBodyName );
      std::set< string > stencilTargetRegionsSet( stencilTargetRegions.begin(), stencilTargetRegions.end() );
      stencilTargetRegionsSet.insert( regionNames.begin(), regionNames.end() );
      stencilTargetRegions.clear();
      for( auto const & targetRegion: stencilTargetRegionsSet )
      {
        stencilTargetRegions.emplace_back( targetRegion );
      }
    } );
  }
}

void FlowSolverBase::validatePoreVolumes( DomainPartition const & domain ) const
{
  real64 minPoreVolume = LvArray::NumericLimits< real64 >::max;
  real64 maxPorosity = -LvArray::NumericLimits< real64 >::max;
  globalIndex numElemsBelowPoreVolumeThreshold = 0;
  globalIndex numElemsAbovePorosityThreshold = 0;

  forDiscretizationOnMeshTargets( domain.getMeshBodies(), [&] ( string const &,
                                                                MeshLevel const & mesh,
                                                                arrayView1d< string const > const & regionNames )
  {
    mesh.getElemManager().forElementSubRegions< ElementSubRegionBase >( regionNames, [&]( localIndex const,
                                                                                          ElementSubRegionBase const & subRegion )
    {

      string const & solidName = subRegion.template getReference< string >( viewKeyStruct::solidNamesString() );
      CoupledSolidBase const & porousMaterial = getConstitutiveModel< CoupledSolidBase >( subRegion, solidName );

      arrayView2d< real64 const > const porosity = porousMaterial.getPorosity();
      arrayView1d< real64 const > const volume = subRegion.getElementVolume();
      arrayView1d< integer const > const ghostRank = subRegion.ghostRank();

      real64 minPoreVolumeInSubRegion = 0.0;
      real64 maxPorosityInSubRegion = 0.0;
      localIndex numElemsBelowPoreVolumeThresholdInSubRegion = 0;
      localIndex numElemsAbovePorosityThresholdInSubRegion = 0;

      flowSolverBaseKernels::MinPoreVolumeMaxPorosityKernel::
        computeMinPoreVolumeMaxPorosity( subRegion.size(),
                                         ghostRank,
                                         porosity,
                                         volume,
                                         minPoreVolumeInSubRegion,
                                         maxPorosityInSubRegion,
                                         numElemsBelowPoreVolumeThresholdInSubRegion,
                                         numElemsAbovePorosityThresholdInSubRegion );

      if( minPoreVolumeInSubRegion < minPoreVolume )
      {
        minPoreVolume = minPoreVolumeInSubRegion;
      }
      if( maxPorosityInSubRegion > maxPorosity )
      {
        maxPorosity = maxPorosityInSubRegion;
      }

      numElemsBelowPoreVolumeThreshold += numElemsBelowPoreVolumeThresholdInSubRegion;
      numElemsAbovePorosityThreshold += numElemsAbovePorosityThresholdInSubRegion;
    } );
  } );

  minPoreVolume = MpiWrapper::min( minPoreVolume );
  maxPorosity = MpiWrapper::max( maxPorosity );
  numElemsBelowPoreVolumeThreshold = MpiWrapper::sum( numElemsBelowPoreVolumeThreshold );
  numElemsAbovePorosityThreshold = MpiWrapper::sum( numElemsAbovePorosityThreshold );

  logger.rank0LogIf( numElemsBelowPoreVolumeThreshold > 0,
                     GEOS_FMT( "\nWarning! The mesh contains {} elements with a pore volume below {} m^3."
                               "\nThe minimum pore volume is {} m^3."
                               "\nOur recommendation is to check the validity of mesh and/or increase the porosity in these elements.\n",
                               numElemsBelowPoreVolumeThreshold, flowSolverBaseKernels::poreVolumeThreshold, minPoreVolume ) );
  logger.rank0LogIf( numElemsAbovePorosityThreshold > 0,
                     GEOS_FMT( "\nWarning! The mesh contains {} elements with a porosity above 1."
                               "\nThe maximum porosity is {}.\n",
                               numElemsAbovePorosityThreshold, maxPorosity ) );
}

void FlowSolverBase::initializePostInitialConditionsPreSubGroups()
{
  SolverBase::initializePostInitialConditionsPreSubGroups();

  DomainPartition & domain = this->getGroupByPath< DomainPartition >( "/Problem/domain" );

  forDiscretizationOnMeshTargets( domain.getMeshBodies(), [&] ( string const &,
                                                                MeshLevel & mesh,
                                                                arrayView1d< string const > const & regionNames )
  {
    precomputeData( mesh, regionNames );
  } );
}

void FlowSolverBase::precomputeData( MeshLevel & mesh,
                                     arrayView1d< string const > const & regionNames )
{
  FaceManager & faceManager = mesh.getFaceManager();
  real64 const gravVector[3] = LVARRAY_TENSOROPS_INIT_LOCAL_3( gravityVector() );

  mesh.getElemManager().forElementSubRegions< ElementSubRegionBase >( regionNames, [&]( localIndex const,
                                                                                        ElementSubRegionBase & subRegion )
  {
    arrayView2d< real64 const > const elemCenter = subRegion.getElementCenter();

    arrayView1d< real64 > const gravityCoef =
      subRegion.getField< fields::flow::gravityCoefficient >();

    forAll< parallelHostPolicy >( subRegion.size(), [=] ( localIndex const ei )
    {
      gravityCoef[ ei ] = LvArray::tensorOps::AiBi< 3 >( elemCenter[ ei ], gravVector );
    } );
  } );

  {
    arrayView2d< real64 const > const faceCenter = faceManager.faceCenter();

    arrayView1d< real64 > const gravityCoef =
      faceManager.getField< fields::flow::gravityCoefficient >();

    forAll< parallelHostPolicy >( faceManager.size(), [=] ( localIndex const kf )
    {
      gravityCoef[ kf ] = LvArray::tensorOps::AiBi< 3 >( faceCenter[ kf ], gravVector );
    } );
  }
}

void FlowSolverBase::updatePorosityAndPermeability( CellElementSubRegion & subRegion ) const
{
  GEOS_MARK_FUNCTION;

  arrayView1d< real64 const > const & pressure = subRegion.getField< fields::flow::pressure >();
  arrayView1d< real64 const > const & pressure_n = subRegion.getField< fields::flow::pressure_n >();

  arrayView1d< real64 const > const & temperature = subRegion.getField< fields::flow::temperature >();
  arrayView1d< real64 const > const & temperature_n = subRegion.getField< fields::flow::temperature_n >();

  string const & solidName = subRegion.getReference< string >( viewKeyStruct::solidNamesString() );
  CoupledSolidBase & porousSolid = subRegion.template getConstitutiveModel< CoupledSolidBase >( solidName );

  constitutive::ConstitutivePassThru< CoupledSolidBase >::execute( porousSolid, [=, &subRegion] ( auto & castedPorousSolid )
  {
    typename TYPEOFREF( castedPorousSolid ) ::KernelWrapper porousWrapper = castedPorousSolid.createKernelUpdates();
    if( m_isFixedStressPoromechanicsUpdate )
    {
      arrayView1d< real64 const > const & pressure_k = subRegion.getField< fields::flow::pressure_k >();
      arrayView1d< real64 const > const & temperature_k = subRegion.getField< fields::flow::temperature_k >();
      updatePorosityAndPermeabilityFromPressureAndTemperature( porousWrapper, subRegion, pressure, pressure_k, pressure_n, temperature, temperature_k, temperature_n );
    }
    else
    {
      updatePorosityAndPermeabilityFromPressureAndTemperature( porousWrapper, subRegion, pressure, pressure_n, pressure_n, temperature, temperature_n, temperature_n );
    }
  } );
}

void FlowSolverBase::updatePorosityAndPermeability( SurfaceElementSubRegion & subRegion ) const
{
  GEOS_MARK_FUNCTION;

  arrayView1d< real64 const > const & pressure = subRegion.getField< fields::flow::pressure >();

  arrayView1d< real64 const > const newHydraulicAperture = subRegion.getField< fields::flow::hydraulicAperture >();
  arrayView1d< real64 const > const oldHydraulicAperture = subRegion.getField< fields::flow::aperture0 >();

  string const & solidName = subRegion.getReference< string >( viewKeyStruct::solidNamesString() );
  CoupledSolidBase & porousSolid = subRegion.getConstitutiveModel< CoupledSolidBase >( solidName );

  constitutive::ConstitutivePassThru< CompressibleSolidBase >::execute( porousSolid, [=, &subRegion] ( auto & castedPorousSolid )
  {
    typename TYPEOFREF( castedPorousSolid ) ::KernelWrapper porousWrapper = castedPorousSolid.createKernelUpdates();

    updatePorosityAndPermeabilityFromPressureAndAperture( porousWrapper, subRegion, pressure, oldHydraulicAperture, newHydraulicAperture );

  } );
}


void FlowSolverBase::findMinMaxElevationInEquilibriumTarget( DomainPartition & domain, // cannot be const...
                                                             std::map< string, localIndex > const & equilNameToEquilId,
                                                             arrayView1d< real64 > const & maxElevation,
                                                             arrayView1d< real64 > const & minElevation ) const
{
  array1d< real64 > localMaxElevation( equilNameToEquilId.size() );
  array1d< real64 > localMinElevation( equilNameToEquilId.size() );
  localMaxElevation.setValues< parallelHostPolicy >( -1e99 );
  localMinElevation.setValues< parallelHostPolicy >( 1e99 );

  FieldSpecificationManager & fsManager = FieldSpecificationManager::getInstance();

  fsManager.apply< ElementSubRegionBase,
                   EquilibriumInitialCondition >( 0.0,
                                                  domain.getMeshBody( 0 ).getMeshLevel( m_discretizationName ),
                                                  EquilibriumInitialCondition::catalogName(),
                                                  [&] ( EquilibriumInitialCondition const & fs,
                                                        string const &,
                                                        SortedArrayView< localIndex const > const & targetSet,
                                                        ElementSubRegionBase & subRegion,
                                                        string const & )
  {
    RAJA::ReduceMax< parallelDeviceReduce, real64 > targetSetMaxElevation( -1e99 );
    RAJA::ReduceMin< parallelDeviceReduce, real64 > targetSetMinElevation( 1e99 );

    arrayView2d< real64 const > const elemCenter = subRegion.getElementCenter();

    // TODO: move to FlowSolverBaseKernels to make this function "protected"
    forAll< parallelDevicePolicy<> >( targetSet.size(), [=] GEOS_HOST_DEVICE ( localIndex const i )
    {
      localIndex const k = targetSet[i];
      targetSetMaxElevation.max( elemCenter[k][2] );
      targetSetMinElevation.min( elemCenter[k][2] );
    } );

    localIndex const equilIndex = equilNameToEquilId.at( fs.getName() );
    localMaxElevation[equilIndex] = LvArray::math::max( targetSetMaxElevation.get(), localMaxElevation[equilIndex] );
    localMinElevation[equilIndex] = LvArray::math::min( targetSetMinElevation.get(), localMinElevation[equilIndex] );

  } );

  MpiWrapper::allReduce( localMaxElevation.data(),
                         maxElevation.data(),
                         localMaxElevation.size(),
                         MpiWrapper::getMpiOp( MpiWrapper::Reduction::Max ),
                         MPI_COMM_GEOS );
  MpiWrapper::allReduce( localMinElevation.data(),
                         minElevation.data(),
                         localMinElevation.size(),
                         MpiWrapper::getMpiOp( MpiWrapper::Reduction::Min ),
                         MPI_COMM_GEOS );
}

void FlowSolverBase::computeSourceFluxSizeScalingFactor( real64 const & time,
                                                         real64 const & dt,
                                                         DomainPartition & domain, // cannot be const...
                                                         std::map< string, localIndex > const & bcNameToBcId,
                                                         arrayView1d< globalIndex > const & bcAllSetsSize ) const
{
  FieldSpecificationManager & fsManager = FieldSpecificationManager::getInstance();

  forDiscretizationOnMeshTargets( domain.getMeshBodies(), [&]( string const &,
                                                               MeshLevel & mesh,
                                                               arrayView1d< string const > const & )
  {
    fsManager.apply< ElementSubRegionBase,
                     SourceFluxBoundaryCondition >( time + dt,
                                                    mesh,
                                                    SourceFluxBoundaryCondition::catalogName(),
                                                    [&]( SourceFluxBoundaryCondition const & fs,
                                                         string const &,
                                                         SortedArrayView< localIndex const > const & targetSet,
                                                         ElementSubRegionBase & subRegion,
                                                         string const & )
    {
      arrayView1d< integer const > const ghostRank = subRegion.ghostRank();

      // TODO: move to FlowSolverBaseKernels to make this function "protected"
      // loop over all the elements of this target set
      RAJA::ReduceSum< ReducePolicy< parallelDevicePolicy<> >, localIndex > localSetSize( 0 );
      forAll< parallelDevicePolicy<> >( targetSet.size(),
                                        [targetSet, ghostRank, localSetSize] GEOS_HOST_DEVICE ( localIndex const k )
      {
        localIndex const ei = targetSet[k];
        if( ghostRank[ei] < 0 )
        {
          localSetSize += 1;
        }
      } );

      // increment the set size for this source flux boundary conditions
      bcAllSetsSize[bcNameToBcId.at( fs.getName())] += localSetSize.get();
    } );
  } );

  // synchronize the set size over all the MPI ranks
  MpiWrapper::allReduce( bcAllSetsSize.data(),
                         bcAllSetsSize.data(),
                         bcAllSetsSize.size(),
                         MpiWrapper::getMpiOp( MpiWrapper::Reduction::Sum ),
                         MPI_COMM_GEOS );
}

void FlowSolverBase::saveAquiferConvergedState( real64 const & time,
                                                real64 const & dt,
                                                DomainPartition & domain )
{
  GEOS_MARK_FUNCTION;

  FieldSpecificationManager & fsManager = FieldSpecificationManager::getInstance();
  MeshLevel & mesh = domain.getMeshBody( 0 ).getBaseDiscretization();

  NumericalMethodsManager const & numericalMethodManager = domain.getNumericalMethodManager();
  FiniteVolumeManager const & fvManager = numericalMethodManager.getFiniteVolumeManager();
  FluxApproximationBase const & fluxApprox = fvManager.getFluxApproximation( m_discretizationName );
  ElementRegionManager const & elemManager = mesh.getElemManager();

  // This step requires three passes:
  //    - First we count the number of individual aquifers
  //    - Second we loop over all the stencil entries to compute the sum of aquifer influxes
  //    - Third we loop over the aquifers to save the sums of each individual aquifer

  // Step 1: count individual aquifers

  std::map< string, localIndex > aquiferNameToAquiferId;
  localIndex aquiferCounter = 0;

  fsManager.forSubGroups< AquiferBoundaryCondition >( [&] ( AquiferBoundaryCondition const & bc )
  {
    aquiferNameToAquiferId[bc.getName()] = aquiferCounter;
    aquiferCounter++;
  } );

  // Step 2: sum the aquifer fluxes for each individual aquifer

  array1d< real64 > globalSumFluxes( aquiferNameToAquiferId.size() );
  array1d< real64 > localSumFluxes( aquiferNameToAquiferId.size() );

  fsManager.apply< FaceManager, AquiferBoundaryCondition >( time + dt,
                                                            mesh,
                                                            AquiferBoundaryCondition::catalogName(),
                                                            [&] ( AquiferBoundaryCondition const & bc,
                                                                  string const & setName,
                                                                  SortedArrayView< localIndex const > const &,
                                                                  FaceManager &,
                                                                  string const & )
  {
    BoundaryStencil const & stencil = fluxApprox.getStencil< BoundaryStencil >( mesh, setName );
    if( stencil.size() == 0 )
    {
      return;
    }

    AquiferBoundaryCondition::KernelWrapper aquiferBCWrapper = bc.createKernelWrapper();

    ElementRegionManager::ElementViewAccessor< arrayView1d< real64 const > > pressure =
      elemManager.constructFieldAccessor< fields::flow::pressure >();
    pressure.setName( getName() + "/accessors/" + fields::flow::pressure::key() );

    ElementRegionManager::ElementViewAccessor< arrayView1d< real64 const > > pressure_n =
      elemManager.constructFieldAccessor< fields::flow::pressure_n >();
    pressure_n.setName( getName() + "/accessors/" + fields::flow::pressure_n::key() );

    ElementRegionManager::ElementViewAccessor< arrayView1d< real64 const > > gravCoef =
      elemManager.constructFieldAccessor< fields::flow::gravityCoefficient >();
    gravCoef.setName( getName() + "/accessors/" + fields::flow::gravityCoefficient::key() );

    real64 const targetSetSumFluxes =
      fluxKernelsHelper::AquiferBCKernel::sumFluxes( stencil,
                                                     aquiferBCWrapper,
                                                     pressure.toNestedViewConst(),
                                                     pressure_n.toNestedViewConst(),
                                                     gravCoef.toNestedViewConst(),
                                                     time,
                                                     dt );

    localIndex const aquiferIndex = aquiferNameToAquiferId.at( bc.getName() );
    localSumFluxes[aquiferIndex] += targetSetSumFluxes;
  } );

  MpiWrapper::allReduce( localSumFluxes.data(),
                         globalSumFluxes.data(),
                         localSumFluxes.size(),
                         MpiWrapper::getMpiOp( MpiWrapper::Reduction::Sum ),
                         MPI_COMM_GEOS );

  // Step 3: we are ready to save the summed fluxes for each individual aquifer

  fsManager.forSubGroups< AquiferBoundaryCondition >( [&] ( AquiferBoundaryCondition & bc )
  {
    localIndex const aquiferIndex = aquiferNameToAquiferId.at( bc.getName() );

    if( bc.getLogLevel() >= 1 )
    {
<<<<<<< HEAD
      logger.rank0Log( GEOS_FMT( string( "FlowSolverBase {}: at time {}s, " )
                                 + string( "the <{}> boundary condition '{}' produces a flux of {} kg (or moles if useMass=0). " ),
                                 getName(), time+dt, AquiferBoundaryCondition::catalogName(), bc.getName(), dt * globalSumFluxes[aquiferIndex] ) );
=======
      GEOS_LOG_RANK_0( GEOS_FMT( "{} {}: at time {} s, the boundary condition produces a volume of {} m3.",
                                 bc.getCatalogName(), bc.getName(),
                                 time + dt, dt * globalSumFluxes[aquiferIndex] ) );
>>>>>>> fcc3389c
    }
    bc.saveConvergedState( dt * globalSumFluxes[aquiferIndex] );
  } );
}

void FlowSolverBase::prepareStencilWeights( DomainPartition & domain ) const
{
  forDiscretizationOnMeshTargets( domain.getMeshBodies(), [&] ( string const &,
                                                                MeshLevel & mesh,
                                                                arrayView1d< string const > const & )
  {
    NumericalMethodsManager const & numericalMethodManager = domain.getNumericalMethodManager();
    FiniteVolumeManager const & fvManager = numericalMethodManager.getFiniteVolumeManager();
    FluxApproximationBase const & fluxApprox = fvManager.getFluxApproximation( getDiscretizationName() );
    ElementRegionManager::ElementViewAccessor< arrayView1d< real64 const > > hydraulicAperture =
      m_isLaggingFractureStencilWeightsUpdate ?
      mesh.getElemManager().constructViewAccessor< array1d< real64 >, arrayView1d< real64 const > >( fields::flow::aperture0::key() ) :
      mesh.getElemManager().constructViewAccessor< array1d< real64 >, arrayView1d< real64 const > >( fields::flow::hydraulicAperture::key() );

    fluxApprox.forStencils< SurfaceElementStencil, FaceElementToCellStencil, EmbeddedSurfaceToCellStencil >( mesh, [&]( auto & stencil )
    {
      using STENCILWRAPPER_TYPE =  typename TYPEOFREF( stencil ) ::KernelWrapper;

      STENCILWRAPPER_TYPE stencilWrapper = stencil.createKernelWrapper();

      flowSolverBaseKernels::stencilWeightsUpdateKernel< STENCILWRAPPER_TYPE >::prepareStencilWeights( stencilWrapper, hydraulicAperture.toNestedViewConst() );
    } );
  } );
}

void FlowSolverBase::updateStencilWeights( DomainPartition & domain ) const
{
  forDiscretizationOnMeshTargets( domain.getMeshBodies(), [&] ( string const &,
                                                                MeshLevel & mesh,
                                                                arrayView1d< string const > const & )
  {
    NumericalMethodsManager const & numericalMethodManager = domain.getNumericalMethodManager();
    FiniteVolumeManager const & fvManager = numericalMethodManager.getFiniteVolumeManager();
    FluxApproximationBase const & fluxApprox = fvManager.getFluxApproximation( getDiscretizationName() );
    ElementRegionManager::ElementViewAccessor< arrayView1d< real64 const > > hydraulicAperture =
      mesh.getElemManager().constructViewAccessor< array1d< real64 >, arrayView1d< real64 const > >( fields::flow::hydraulicAperture::key() );

    fluxApprox.forStencils< SurfaceElementStencil, FaceElementToCellStencil, EmbeddedSurfaceToCellStencil >( mesh, [&]( auto & stencil )
    {
      using STENCILWRAPPER_TYPE =  typename TYPEOFREF( stencil ) ::KernelWrapper;

      STENCILWRAPPER_TYPE stencilWrapper = stencil.createKernelWrapper();

      flowSolverBaseKernels::stencilWeightsUpdateKernel< STENCILWRAPPER_TYPE >::updateStencilWeights( stencilWrapper, hydraulicAperture.toNestedViewConst() );
    } );
  } );
}

bool FlowSolverBase::checkSequentialSolutionIncrements( DomainPartition & GEOS_UNUSED_PARAM( domain ) ) const
{

  GEOS_LOG_LEVEL_RANK_0( 1, GEOS_FMT( "    {}: Max pressure change during outer iteration: {} Pa",
                                      getName(), fmt::format( "{:.{}f}", m_sequentialPresChange, 3 ) ) );

  if( m_isThermal )
  {
    GEOS_LOG_LEVEL_RANK_0( 1, GEOS_FMT( "    {}: Max temperature change during outer iteration: {} K",
                                        getName(), fmt::format( "{:.{}f}", m_sequentialTempChange, 3 ) ) );
  }

  return (m_sequentialPresChange < m_maxSequentialPresChange) && (m_sequentialTempChange < m_maxSequentialTempChange);
}

} // namespace geos<|MERGE_RESOLUTION|>--- conflicted
+++ resolved
@@ -735,15 +735,9 @@
 
     if( bc.getLogLevel() >= 1 )
     {
-<<<<<<< HEAD
-      logger.rank0Log( GEOS_FMT( string( "FlowSolverBase {}: at time {}s, " )
-                                 + string( "the <{}> boundary condition '{}' produces a flux of {} kg (or moles if useMass=0). " ),
-                                 getName(), time+dt, AquiferBoundaryCondition::catalogName(), bc.getName(), dt * globalSumFluxes[aquiferIndex] ) );
-=======
       GEOS_LOG_RANK_0( GEOS_FMT( "{} {}: at time {} s, the boundary condition produces a volume of {} m3.",
                                  bc.getCatalogName(), bc.getName(),
                                  time + dt, dt * globalSumFluxes[aquiferIndex] ) );
->>>>>>> fcc3389c
     }
     bc.saveConvergedState( dt * globalSumFluxes[aquiferIndex] );
   } );
