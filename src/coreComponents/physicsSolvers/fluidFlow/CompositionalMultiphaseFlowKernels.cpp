--- conflicted
+++ resolved
@@ -331,12 +331,7 @@
 
   for( localIndex ip = 0; ip < NP; ++ip )
   {
-//    real64 const density_dd = phaseDens[ip];
-//    real64 dummy = density_dd;
-//    dummy += dPhaseDens_dPres[ip];
-//    real64 const density =  1.0;
     real64 const density = phaseDens[ip];
-
     real64 const dDens_dP = dPhaseDens_dPres[ip];
     applyChainRule( NC, dCompFrac_dCompDens, dPhaseDens_dComp[ip], dDens_dC );
 
@@ -368,13 +363,9 @@
     dPhaseMob_dPres[ip] = dRelPerm_dP * density / viscosity
                           + mobility * (dDens_dP / density - dVisc_dP / viscosity);
 
-//    dPhaseMob_dPres[ip] = dRelPerm_dP / viscosity
-//                          - mobility * ( dVisc_dP / viscosity);
     // compositional derivatives
     for( localIndex jc = 0; jc < NC; ++jc )
     {
-//      dPhaseMob_dComp[ip][jc] = dRelPerm_dC[jc] / viscosity
-//                                - mobility * ( dVisc_dC[jc] / viscosity);
       dPhaseMob_dComp[ip][jc] = dRelPerm_dC[jc] * density / viscosity
                                 + mobility * (dDens_dC[jc] / density - dVisc_dC[jc] / viscosity);
     }
@@ -748,11 +739,7 @@
 GEOSX_FORCE_INLINE
 void
 FluxKernel::
-<<<<<<< HEAD
-Compute( localIndex const numPhases,
-=======
-  compute( localIndex const numPhases,
->>>>>>> 11dffd4c
+compute( localIndex const numPhases,
            localIndex const stencilSize,
            arraySlice1d< localIndex const > const seri,
            arraySlice1d< localIndex const > const sesri,
@@ -1066,6 +1053,7 @@
       {
         dPhaseFlux_dC[ke][jc] += dPresGrad_dC[ke][jc];
       }
+
     }
 
     // gravitational head depends only on the two cells connected (same as mean density)
@@ -1682,13 +1670,9 @@
     stackArray1d< real64, NUM_ELEMS * NC >                      localFlux( NUM_ELEMS * NC );
     stackArray2d< real64, NUM_ELEMS * NC * MAX_STENCIL * NDOF > localFluxJacobian( NUM_ELEMS * NC, stencilSize * NDOF );
 
-<<<<<<< HEAD
     std::cerr << " iconn :" << iconn <<std::endl;
 
-    FluxKernel::Compute< NC, NUM_ELEMS, MAX_STENCIL, IS_UT_FORM >( numPhases,
-=======
-    FluxKernel::compute< NC, NUM_ELEMS, MAX_STENCIL >( numPhases,
->>>>>>> 11dffd4c
+    FluxKernel::compute< NC, NUM_ELEMS, MAX_STENCIL, IS_UT_FORM >( numPhases,
                                                        stencilSize,
                                                        seri[iconn],
                                                        sesri[iconn],
@@ -1759,11 +1743,7 @@
 #define INST_FluxKernel( NC, STENCIL_TYPE, IS_UT_FORM ) \
   template \
   void FluxKernel:: \
-<<<<<<< HEAD
-    Launch< NC, STENCIL_TYPE, IS_UT_FORM >( localIndex const numPhases, \
-=======
-    launch< NC, STENCIL_TYPE >( localIndex const numPhases, \
->>>>>>> 11dffd4c
+    launch< NC, STENCIL_TYPE, IS_UT_FORM >( localIndex const numPhases, \
                                 STENCIL_TYPE const & stencil, \
                                 globalIndex const rankOffset, \
                                 ElementViewConst< arrayView1d< globalIndex const > > const & dofNumber, \
