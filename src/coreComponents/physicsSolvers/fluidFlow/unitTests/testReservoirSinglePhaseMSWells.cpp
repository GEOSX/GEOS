--- conflicted
+++ resolved
@@ -41,13 +41,8 @@
   ArraySlice< real64, DIM > dRate; // derivative w.r.t. rate
 };
 
-<<<<<<< HEAD
-template<typename LAMBDA>
+template< typename LAMBDA >
 void testNumericalJacobian( SinglePhaseReservoir * solver,
-=======
-template< typename LAMBDA >
-void testNumericalJacobian( ReservoirSolver * solver,
->>>>>>> 7144ba31
                             DomainPartition * domain,
                             double perturbParameter,
                             double relTol,
@@ -306,11 +301,7 @@
 
     problemManager->ProblemSetup();
 
-<<<<<<< HEAD
-    solver = problemManager->GetPhysicsSolverManager().GetGroup<SinglePhaseReservoir>( "reservoirSystem" );
-=======
-    solver = problemManager->GetPhysicsSolverManager().GetGroup< ReservoirSolver >( "reservoirSystem" );
->>>>>>> 7144ba31
+    solver = problemManager->GetPhysicsSolverManager().GetGroup< SinglePhaseReservoir >( "reservoirSystem" );
 
     GEOSX_ERROR_IF( solver == nullptr, "ReservoirSystem not found" );
 
@@ -363,14 +354,8 @@
                                ParallelVector * targetResidual,
                                DofManager const * targetDofManager ) -> void
   {
-<<<<<<< HEAD
     solver->AssembleCouplingTerms( time, dt, targetDomain, targetDofManager, targetJacobian, targetResidual );
-  });
-=======
-    targetSolver->AssemblePerforationTerms( time, dt, targetDomain, targetDofManager, targetJacobian, targetResidual );
   } );
-
->>>>>>> 7144ba31
 }
 
 TEST_F( ReservoirSolverTest, jacobianNumericalCheck_Flux )
