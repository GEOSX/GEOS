/*
 * ------------------------------------------------------------------------------------------------------------
 * SPDX-License-Identifier: LGPL-2.1-only
 *
 * Copyright (c) 2018-2019 Lawrence Livermore National Security LLC
 * Copyright (c) 2018-2019 The Board of Trustees of the Leland Stanford Junior University
 * Copyright (c) 2018-2019 Total, S.A
 * Copyright (c) 2019-     GEOSX Contributors
 * All right reserved
 *
 * See top level LICENSE, COPYRIGHT, CONTRIBUTORS, NOTICE, and ACKNOWLEDGEMENTS files for details.
 * ------------------------------------------------------------------------------------------------------------
 */


#include "testCompFlowUtils.hpp"

#include "common/DataTypes.hpp"
#include "managers/initialization.hpp"
#include "managers/ProblemManager.hpp"
#include "managers/DomainPartition.hpp"
#include "wells/WellElementSubRegion.hpp"
#include "physicsSolvers/PhysicsSolverManager.hpp"
<<<<<<< HEAD
#include "physicsSolvers/multiphysics/ReservoirSolverBase.hpp"
#include "physicsSolvers/multiphysics/SinglePhaseReservoir.hpp"
=======
#include "physicsSolvers/multiphysics/ReservoirSolver.hpp"
#include "physicsSolvers/fluidFlow/SinglePhaseFVM.hpp"
>>>>>>> 5d668071
#include "physicsSolvers/fluidFlow/SinglePhaseWell.hpp"
#include "physicsSolvers/fluidFlow/SinglePhaseFlow.hpp"

using namespace geosx;
using namespace geosx::dataRepository;
using namespace geosx::constitutive;
using namespace geosx::testing;

namespace
{
int global_argc;
char** global_argv;
}

// helper struct to represent a var and its derivatives (always with array views, not pointers)
template<int DIM>
struct TestReservoirVarContainer
{
  ArraySlice<real64,DIM> value; // variable value
  ArraySlice<real64,DIM> dPres; // derivative w.r.t. pressure
  ArraySlice<real64,DIM> dRate; // derivative w.r.t. rate
};

template<typename LAMBDA>
void testNumericalJacobian( SinglePhaseReservoir * solver,
                            DomainPartition * domain,
                            double perturbParameter,
                            double relTol,
                            LAMBDA && assembleFunction )
{
  SinglePhaseWell * wellSolver = solver->GetWellSolver()->group_cast<SinglePhaseWell*>();
  SinglePhaseFVM * flowSolver = solver->GetFlowSolver()->group_cast<SinglePhaseFVM*>();

  ParallelMatrix & jacobian = solver->getSystemMatrix();
  ParallelVector & residual = solver->getSystemRhs();
  DofManager const & dofManager = solver->getDofManager();

  // get a view into local residual vector
  real64 const * localResidual = residual.extractLocalVector();

  MeshLevel * const mesh = domain->getMeshBodies()->GetGroup<MeshBody>(0)->getMeshLevel(0);
  ElementRegionManager * const elemManager = mesh->getElemManager();

  // assemble the analytical residual
  solver->ResetStateToBeginningOfStep( domain );
  residual.zero();
  assembleFunction( wellSolver, domain, &jacobian, &residual, &dofManager );

  // copy the analytical residual
  ParallelVector residualOrig( residual );
  real64 const * localResidualOrig = residualOrig.extractLocalVector();

  // create the numerical jacobian
  ParallelMatrix jacobianFD( jacobian );
  jacobianFD.zero();

  string const resDofKey  = dofManager.getKey( wellSolver->ResElementDofName() );
  string const wellDofKey = dofManager.getKey( wellSolver->WellElementDofName() );

  // at this point we start assembling the finite-difference block by block

  ////////////////////////////////////////////////
  // Step 1) Compute the terms in J_RR and J_WR //
  ////////////////////////////////////////////////
  
  for (localIndex er = 0; er < elemManager->numRegions(); ++er)
  {
    ElementRegionBase * const elemRegion = elemManager->GetRegion(er);
    elemRegion->forElementSubRegionsIndex< CellElementSubRegion >( [&]( localIndex const GEOSX_UNUSED_PARAM( esr ),
                                                                        auto * const subRegion )
    {
      // get the dof numbers and ghosting information
      arrayView1d<globalIndex> & dofNumber =
        subRegion-> template getReference<array1d<globalIndex >>( resDofKey );

      arrayView1d<integer> & elemGhostRank =
        subRegion-> template getReference<array1d<integer>>( ObjectManagerBase::viewKeyStruct::ghostRankString );

      // get the primary variables on reservoir elements
      arrayView1d<real64> & pres =
        subRegion-> template getReference<array1d<real64>>( SinglePhaseFVM::viewKeyStruct::pressureString );

      arrayView1d<real64> & dPres =
        subRegion-> template getReference<array1d<real64>>( SinglePhaseFVM::viewKeyStruct::deltaPressureString );

      // a) compute all the derivatives wrt to the pressure in RESERVOIR elem ei 
      for (localIndex ei = 0; ei < subRegion->size(); ++ei)
      {
        if (elemGhostRank[ei] >= 0)
        {
          continue;
        }
        
        globalIndex const eiOffset = dofNumber[ei];

        {
          solver->ResetStateToBeginningOfStep(domain);

          // here is the perturbation in the pressure of the element
          real64 const dP = perturbParameter * (pres[ei] + perturbParameter);
          dPres[ei] = dP;
          // after perturbing, update the pressure-dependent quantities in the reservoir
          flowSolver->applyToSubRegions( mesh, [&] ( ElementSubRegionBase * subRegion2 )
          {
            flowSolver->UpdateState( subRegion2 );
          });

          residual.zero();
          assembleFunction( wellSolver, domain, &jacobian, &residual, &dofManager );

          globalIndex const dofIndex = integer_conversion<long long>(eiOffset);

          // consider mass balance eq lid in RESERVOIR elems and WELL elems
          // this is computing J_RR and J_RW
          for (localIndex lid = 0; lid < residual.localSize(); ++lid)
          {
            real64 dRdP = (localResidual[lid] - localResidualOrig[lid]) / dP;
            if (std::fabs(dRdP) > 0.0)
            {
              globalIndex gid = residual.getGlobalRowID( lid );
              jacobianFD.set( gid, dofIndex, dRdP );
            }
          }
        }
      }
    });
  }

  /////////////////////////////////////////////////
  // Step 2) Compute the terms in J_RW and J_WW //
  /////////////////////////////////////////////////      

  // loop over the wells
  elemManager->forElementSubRegions<WellElementSubRegion>( [&]( WellElementSubRegion * const subRegion )
  {
    
    // get the degrees of freedom and ghosting information
    arrayView1d<globalIndex const> const & wellElemDofNumber =
      subRegion->getReference<array1d<globalIndex>>( wellDofKey );

    arrayView1d<integer const> const & wellElemGhostRank =
      subRegion->getReference<array1d<integer>>( ObjectManagerBase::viewKeyStruct::ghostRankString );

    // get the primary variables on well elements
    array1d<real64> const & wellElemPressure =
      subRegion->getReference<array1d<real64>>( SinglePhaseWell::viewKeyStruct::pressureString );

    array1d<real64> const & dWellElemPressure =
      subRegion->getReference<array1d<real64>>( SinglePhaseWell::viewKeyStruct::deltaPressureString );

    array1d<real64> const & connRate  =
      subRegion->getReference<array1d<real64>>( SinglePhaseWell::viewKeyStruct::connRateString );

    array1d<real64> const & dConnRate =
      subRegion->getReference<array1d<real64>>( SinglePhaseWell::viewKeyStruct::deltaConnRateString );    
    
    // a) compute all the derivatives wrt to the pressure in WELL elem iwelem 
    for (localIndex iwelem = 0; iwelem < subRegion->size(); ++iwelem)
    {
      if (wellElemGhostRank[iwelem] >= 0)
      {
        continue;
      }

      globalIndex const iwelemOffset = wellElemDofNumber[iwelem];

      {
        solver->ResetStateToBeginningOfStep(domain);
        
        // here is the perturbation in the pressure of the well element
        real64 const dP = perturbParameter * (wellElemPressure[iwelem] + perturbParameter);
        dWellElemPressure[iwelem] = dP;
        // after perturbing, update the pressure-dependent quantities in the well
        wellSolver->UpdateState( subRegion );

        residual.zero();
        assembleFunction( wellSolver, domain, &jacobian, &residual, &dofManager );

        globalIndex const dofIndex = iwelemOffset + SinglePhaseWell::ColOffset::DPRES;

        // consider mass balance eq lid in RESERVOIR elems and WELL elems
        //      this is computing J_RW and J_WW
        for (int lid = 0; lid < residual.localSize(); ++lid)
        {
          real64 dRdP = (localResidual[lid] - localResidualOrig[lid]) / dP;
          if (std::fabs(dRdP) > 0.0)
          {
            globalIndex gid = residual.getGlobalRowID( lid );
            jacobianFD.set( gid, dofIndex, dRdP );
          }
        }
      }
    }

    // b) compute all the derivatives wrt to the connection in WELL elem iwelem 
    for (localIndex iwelem = 0; iwelem < subRegion->size(); ++iwelem)
    {
      globalIndex iwelemOffset = wellElemDofNumber[iwelem];

      {
        solver->ResetStateToBeginningOfStep(domain);
        
        // here is the perturbation in the pressure of the well element
        real64 const dRate = perturbParameter * (connRate[iwelem] + perturbParameter);
        dConnRate[iwelem] = dRate;

        residual.zero();
        assembleFunction( wellSolver, domain, &jacobian, &residual, &dofManager );

        globalIndex const dofIndex = integer_conversion<globalIndex>(iwelemOffset + SinglePhaseWell::ColOffset::DRATE );

        // consider mass balance eq lid in RESERVOIR elems and WELL elems
        //      this is computing J_RW and J_WW
        for (localIndex lid = 0; lid < residual.localSize(); ++lid)
        {
          real64 dRdRate = (localResidual[lid] - localResidualOrig[lid]) / dRate;
          if (std::fabs(dRdRate) > 0.0)
          {
            globalIndex gid = residual.getGlobalRowID( lid );
            jacobianFD.set( gid, dofIndex, dRdRate );
          }
        }
      }
    }
  });
        
  jacobianFD.close();

  // assemble the analytical jacobian
  solver->ResetStateToBeginningOfStep( domain );
  jacobian.zero();
  assembleFunction( wellSolver, domain, &jacobian, &residual, &dofManager );

  compareMatrices( jacobian, jacobianFD, relTol );

#if 0
  if (::testing::Test::HasFatalFailure() || ::testing::Test::HasNonfatalFailure())
  {
    jacobian->Print(std::cout);
    jacobianFD->Print(std::cout);
  }
#endif
}

class ReservoirSolverTest : public ::testing::Test
{
protected:

  static void SetUpTestCase()
  {
    problemManager = new ProblemManager("Problem", nullptr);
    char buf[2][1024];

    char const * workdir  = global_argv[1];
    char const * filename = "testReservoirSinglePhaseMSWells.xml";

    strcpy(buf[0], "-i");
    sprintf(buf[1], "%s/%s", workdir, filename);

    constexpr int argc = 3;
    char * argv[argc] = {
      global_argv[0],
      buf[0],
      buf[1]
    };

    problemManager->InitializePythonInterpreter();
    problemManager->ParseCommandLineInput( argc, argv );
    problemManager->ParseInputFile();

    problemManager->ProblemSetup();

    solver = problemManager->GetPhysicsSolverManager().GetGroup<SinglePhaseReservoir>( "reservoirSystem" );

    GEOSX_ERROR_IF( solver == nullptr, "ReservoirSystem not found" );

  }

  static void TearDownTestCase()
  {
    delete problemManager;
    problemManager = nullptr;
    solver = nullptr;
  }

  static ProblemManager * problemManager;
  static SinglePhaseReservoir * solver;

};

ProblemManager * ReservoirSolverTest::problemManager = nullptr;
SinglePhaseReservoir * ReservoirSolverTest::solver = nullptr;


TEST_F(ReservoirSolverTest, jacobianNumericalCheck_Perforation)
{
  real64 const eps = sqrt(std::numeric_limits<real64>::epsilon());
  real64 const tol = 1e-1; // 10% error margin

  real64 const time = 0.0;
  real64 const dt = 1e4;

  DomainPartition * domain = problemManager->getDomainPartition();

  solver->SetupSystem( domain,
		       solver->getDofManager(),
                       solver->getSystemMatrix(),
                       solver->getSystemRhs(),
                       solver->getSystemSolution() );
  
  solver->ImplicitStepSetup( time,
                             dt,
                             domain,
                             solver->getDofManager(),
                             solver->getSystemMatrix(),
                             solver->getSystemRhs(),
                             solver->getSystemSolution() );

  testNumericalJacobian( solver, domain, eps, tol,
                         [&] ( SinglePhaseWell * const GEOSX_UNUSED_ARG( targetSolver ),
                               DomainPartition * const targetDomain,
                               ParallelMatrix * targetJacobian,
                               ParallelVector * targetResidual,
                               DofManager const * targetDofManager ) -> void
  {
    solver->AssembleCouplingTerms( time, dt, targetDomain, targetDofManager, targetJacobian, targetResidual );
  });
}

TEST_F(ReservoirSolverTest, jacobianNumericalCheck_Flux)
{
  real64 const eps = sqrt(std::numeric_limits<real64>::epsilon());
  real64 const tol = 1e-1; // 10% error margin

  real64 const time = 0.0;
  real64 const dt = 1e4;

  DomainPartition * domain = problemManager->getDomainPartition();

  solver->SetupSystem( domain,
		       solver->getDofManager(),
                       solver->getSystemMatrix(),
                       solver->getSystemRhs(),
                       solver->getSystemSolution() );
  
  solver->ImplicitStepSetup( time,
                             dt,
                             domain,
                             solver->getDofManager(),
                             solver->getSystemMatrix(),
                             solver->getSystemRhs(),
                             solver->getSystemSolution() );

  testNumericalJacobian( solver, domain, eps, tol,
                         [&] ( SinglePhaseWell * const targetSolver,
                               DomainPartition * const targetDomain,
                               ParallelMatrix * targetJacobian,
                               ParallelVector * targetResidual,
                               DofManager const * targetDofManager ) -> void
  {
    targetSolver->AssembleFluxTerms( time, dt, targetDomain, targetDofManager, targetJacobian, targetResidual );
  });
  
}

TEST_F(ReservoirSolverTest, jacobianNumericalCheck_Control)
{
  real64 const eps = sqrt(std::numeric_limits<real64>::epsilon());
  real64 const tol = 1e-1; // 10% error margin

  real64 const time = 0.0;
  real64 const dt = 1e4;

  DomainPartition * domain = problemManager->getDomainPartition();

  solver->SetupSystem( domain,
		       solver->getDofManager(),
                       solver->getSystemMatrix(),
                       solver->getSystemRhs(),
                       solver->getSystemSolution() );

  solver->ImplicitStepSetup( time,
                             dt,
                             domain,
                             solver->getDofManager(),
                             solver->getSystemMatrix(),
                             solver->getSystemRhs(),
                             solver->getSystemSolution() );

  testNumericalJacobian( solver, domain, eps, tol,
                         [&] ( SinglePhaseWell * const targetSolver,
                               DomainPartition * const targetDomain,
                               ParallelMatrix * targetJacobian,
                               ParallelVector * targetResidual,
                               DofManager const * targetDofManager ) -> void
  {
    targetSolver->FormControlEquation( targetDomain, targetDofManager, targetJacobian, targetResidual );
  });
  
}

TEST_F(ReservoirSolverTest, jacobianNumericalCheck_PressureRel)
{
  real64 const eps = sqrt(std::numeric_limits<real64>::epsilon());
  real64 const tol = 1e-1; // 10% error margin

  real64 const time = 0.0;
  real64 const dt = 1e4;

  DomainPartition * domain = problemManager->getDomainPartition();

  solver->SetupSystem( domain,
		       solver->getDofManager(),
                       solver->getSystemMatrix(),
                       solver->getSystemRhs(),
                       solver->getSystemSolution() );
  
  solver->ImplicitStepSetup( time,
                             dt,
                             domain,
                             solver->getDofManager(),
                             solver->getSystemMatrix(),
                             solver->getSystemRhs(),
                             solver->getSystemSolution() );

  testNumericalJacobian( solver, domain, eps, tol,
                         [&] ( SinglePhaseWell * const targetSolver,
                               DomainPartition * const targetDomain,
                               ParallelMatrix * targetJacobian,
                               ParallelVector * targetResidual,
                               DofManager const * targetDofManager ) -> void
  {
    targetSolver->FormPressureRelations( targetDomain, targetDofManager, targetJacobian, targetResidual );
  });
  
}

int main(int argc, char** argv)
{
  ::testing::InitGoogleTest(&argc, argv);

  geosx::basicSetup( argc, argv );

  global_argc = argc;
  global_argv = new char*[static_cast<unsigned int>(global_argc)];
  for( int i=0 ; i<argc ; ++i )
  {
    global_argv[i] = argv[i];
  }

  int const result = RUN_ALL_TESTS();

  delete[] global_argv;

  geosx::basicCleanup();

  return result;
}<|MERGE_RESOLUTION|>--- conflicted
+++ resolved
@@ -21,15 +21,11 @@
 #include "managers/DomainPartition.hpp"
 #include "wells/WellElementSubRegion.hpp"
 #include "physicsSolvers/PhysicsSolverManager.hpp"
-<<<<<<< HEAD
 #include "physicsSolvers/multiphysics/ReservoirSolverBase.hpp"
 #include "physicsSolvers/multiphysics/SinglePhaseReservoir.hpp"
-=======
-#include "physicsSolvers/multiphysics/ReservoirSolver.hpp"
+#include "physicsSolvers/fluidFlow/SinglePhaseBase.hpp"
 #include "physicsSolvers/fluidFlow/SinglePhaseFVM.hpp"
->>>>>>> 5d668071
 #include "physicsSolvers/fluidFlow/SinglePhaseWell.hpp"
-#include "physicsSolvers/fluidFlow/SinglePhaseFlow.hpp"
 
 using namespace geosx;
 using namespace geosx::dataRepository;
@@ -347,7 +343,7 @@
                              solver->getSystemSolution() );
 
   testNumericalJacobian( solver, domain, eps, tol,
-                         [&] ( SinglePhaseWell * const GEOSX_UNUSED_ARG( targetSolver ),
+                         [&] ( SinglePhaseWell * const GEOSX_UNUSED_PARAM( targetSolver ),
                                DomainPartition * const targetDomain,
                                ParallelMatrix * targetJacobian,
                                ParallelVector * targetResidual,
