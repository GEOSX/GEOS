--- conflicted
+++ resolved
@@ -70,7 +70,7 @@
     appendDescription( GEOS_FMT( "\nSourceFluxes application if {} is enabled :\n"
                                  "- negative value (injection): the mass balance equation is modified to considered the additional source term,\n"
                                  "- positive value (production): both the mass balance and the energy balance equations are modified to considered the additional source term.\n"
-                                 "For the energy balance equation, the mass flux is multipied by the enthalpy in the cell from which the fluid is being produced.",
+                                 "For the energy balance equation, the mass flux is multiplied by the enthalpy in the cell from which the fluid is being produced.",
                                  viewKeyStruct::isThermalString() ) );
 }
 
@@ -92,26 +92,12 @@
                                                               [&]( localIndex const,
                                                                    ElementSubRegionBase & subRegion )
     {
-<<<<<<< HEAD
       subRegion.registerField< fields::flow::mobility >( getName() );
-      subRegion.registerField< fields::flow::dMobility_dPressure >( getName() );
-=======
-      subRegion.registerField< mobility >( getName() );
-      subRegion.registerField< dMobility >( getName()).reference().resizeDimension< 1 >( m_numDofPerCell );
->>>>>>> 133deac3
+      subRegion.registerField< fields::flow::dMobility >( getName()).reference().resizeDimension< 1 >( m_numDofPerCell );
 
       subRegion.registerField< fields::flow::mass >( getName() );
-      subRegion.registerField< fields::flow::dMass_dPressure >( getName() );
       subRegion.registerField< fields::flow::mass_n >( getName() );
-<<<<<<< HEAD
-
-      if( m_isThermal )
-      {
-        subRegion.registerField< fields::flow::dMobility_dTemperature >( getName() );
-        subRegion.registerField< fields::flow::dMass_dTemperature >( getName() );
-      }
-=======
->>>>>>> 133deac3
+      subRegion.registerField< fields::flow::dMass >( getName() ).reference().resizeDimension< 1 >( m_numDofPerCell );;
     } );
 
     elemManager.forElementSubRegions< SurfaceElementSubRegion >( regionNames,
@@ -285,14 +271,9 @@
 
   SingleFluidBase & fluid =
     getConstitutiveModel< SingleFluidBase >( subRegion, subRegion.getReference< string >( viewKeyStruct::fluidNamesString() ) );
-<<<<<<< HEAD
-  arrayView2d< real64 const > const density = fluid.density();
-  arrayView2d< real64 const > const dDensity_dP = fluid.dDensity_dPressure();
-  arrayView2d< real64 const > const density_n = fluid.density_n();
-=======
   arrayView2d< real64 const, singlefluid::USD_FLUID > const density = fluid.density();
   arrayView2d< real64 const, singlefluid::USD_FLUID > const density_n = fluid.density_n();
->>>>>>> 133deac3
+  arrayView2d< real64 const > const dDensity_dP = fluid.dDensity_dPressure();
 
   forAll< parallelDevicePolicy<> >( subRegion.size(), [=] GEOS_HOST_DEVICE ( localIndex const ei )
   {
@@ -339,17 +320,12 @@
 
   SingleFluidBase & fluid =
     getConstitutiveModel< SingleFluidBase >( subRegion, subRegion.getReference< string >( viewKeyStruct::fluidNamesString() ) );
-<<<<<<< HEAD
-  arrayView2d< real64 const > const density = fluid.density();
+  arrayView2d< real64 const, constitutive::singlefluid::USD_FLUID > const density = fluid.density();
+  arrayView2d< real64 const, constitutive::singlefluid::USD_FLUID > const fluidInternalEnergy = fluid.internalEnergy();
   arrayView2d< real64 const > const dDensity_dP = fluid.dDensity_dPressure();
   arrayView2d< real64 const > const dDensity_dT = fluid.dDensity_dTemperature();
-  arrayView2d< real64 const > const fluidInternalEnergy = fluid.internalEnergy();
   arrayView2d< real64 const > const dFluidInternalEnergy_dP = fluid.dInternalEnergy_dPressure();
   arrayView2d< real64 const > const dFluidInternalEnergy_dT = fluid.dInternalEnergy_dTemperature();
-=======
-  arrayView2d< real64 const, constitutive::singlefluid::USD_FLUID > const density = fluid.density();
-  arrayView2d< real64 const, constitutive::singlefluid::USD_FLUID > const fluidInternalEnergy = fluid.internalEnergy();
->>>>>>> 133deac3
 
   forAll< parallelDevicePolicy<> >( subRegion.size(), [=] GEOS_HOST_DEVICE ( localIndex const ei )
   {
