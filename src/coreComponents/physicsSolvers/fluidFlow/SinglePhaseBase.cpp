/*
 * ------------------------------------------------------------------------------------------------------------
 * SPDX-License-Identifier: LGPL-2.1-only
 *
 * Copyright (c) 2018-2020 Lawrence Livermore National Security LLC
 * Copyright (c) 2018-2020 The Board of Trustees of the Leland Stanford Junior University
 * Copyright (c) 2018-2020 TotalEnergies
 * Copyright (c) 2019-     GEOSX Contributors
 * All rights reserved
 *
 * See top level LICENSE, COPYRIGHT, CONTRIBUTORS, NOTICE, and ACKNOWLEDGEMENTS files for details.
 * ------------------------------------------------------------------------------------------------------------
 */

/**
 * @file SinglePhaseBase.cpp
 */

#include "SinglePhaseBase.hpp"


#include "common/DataTypes.hpp"
#include "common/TimingMacros.hpp"
#include "constitutive/fluid/SingleFluidBase.hpp"
#include "constitutive/fluid/SingleFluidExtrinsicData.hpp"
#include "constitutive/fluid/singleFluidSelector.hpp"
#include "constitutive/permeability/PermeabilityExtrinsicData.hpp"
#include "constitutive/solid/CoupledSolidBase.hpp"
#include "fieldSpecification/AquiferBoundaryCondition.hpp"
#include "fieldSpecification/EquilibriumInitialCondition.hpp"
#include "fieldSpecification/FieldSpecificationManager.hpp"
#include "fieldSpecification/SourceFluxBoundaryCondition.hpp"
#include "finiteVolume/FiniteVolumeManager.hpp"
#include "functions/TableFunction.hpp"
#include "mainInterface/ProblemManager.hpp"
#include "mesh/DomainPartition.hpp"
#include "mesh/mpiCommunications/CommunicationTools.hpp"
#include "physicsSolvers/fluidFlow/FlowSolverBaseExtrinsicData.hpp"
#include "physicsSolvers/fluidFlow/SinglePhaseBaseExtrinsicData.hpp"
#include "physicsSolvers/fluidFlow/SinglePhaseBaseKernels.hpp"

namespace geosx
{

using namespace dataRepository;
using namespace constitutive;
using namespace SinglePhaseBaseKernels;

SinglePhaseBase::SinglePhaseBase( const string & name,
                                  Group * const parent ):
  FlowSolverBase( name, parent )
{
  m_numDofPerCell = 1;
}


void SinglePhaseBase::registerDataOnMesh( Group & meshBodies )
{
  using namespace extrinsicMeshData::flow;

  FlowSolverBase::registerDataOnMesh( meshBodies );

  forMeshTargets( meshBodies, [&] ( string const &,
                                    MeshLevel & mesh,
                                    arrayView1d< string const > const & regionNames )
  {

    ElementRegionManager & elemManager = mesh.getElemManager();

    elemManager.forElementSubRegions< ElementSubRegionBase >( regionNames,
                                                              [&]( localIndex const,
                                                                   ElementSubRegionBase & subRegion )
    {
      subRegion.registerExtrinsicData< pressure >( getName() );
      subRegion.registerExtrinsicData< initialPressure >( getName() );
      subRegion.registerExtrinsicData< deltaPressure >( getName() );

      subRegion.registerExtrinsicData< deltaVolume >( getName() );

      subRegion.registerExtrinsicData< mobility >( getName() );
      subRegion.registerExtrinsicData< dMobility_dPressure >( getName() );

      subRegion.registerExtrinsicData< densityOld >( getName() );


    } );

    FaceManager & faceManager = mesh.getFaceManager();
    {
      faceManager.registerExtrinsicData< facePressure >( getName() );
    }
  } );
}

void SinglePhaseBase::setConstitutiveNamesCallSuper( ElementSubRegionBase & subRegion ) const
{
  FlowSolverBase::setConstitutiveNamesCallSuper( subRegion );
}

void SinglePhaseBase::setConstitutiveNames( ElementSubRegionBase & subRegion ) const
{
  string & fluidMaterialName = subRegion.getReference< string >( viewKeyStruct::fluidNamesString() );
  fluidMaterialName = SolverBase::getConstitutiveName< SingleFluidBase >( subRegion );
  GEOSX_ERROR_IF( fluidMaterialName.empty(), GEOSX_FMT( "Fluid model not found on subregion {}", subRegion.getName() ) );
}


void SinglePhaseBase::initializeAquiferBC() const
{
  FieldSpecificationManager & fsManager = FieldSpecificationManager::getInstance();

  fsManager.forSubGroups< AquiferBoundaryCondition >( [&] ( AquiferBoundaryCondition & bc )
  {
    // set the gravity vector (needed later for the potential diff calculations)
    bc.setGravityVector( gravityVector() );
  } );
}


void SinglePhaseBase::validateFluidModels( DomainPartition & domain ) const
{
  forMeshTargets( domain.getMeshBodies(), [&]( string const &,
                                               MeshLevel & mesh,
                                               arrayView1d< string const > const & regionNames )
  {
    mesh.getElemManager().forElementSubRegions( regionNames, [&]( localIndex const,
                                                                  ElementSubRegionBase & subRegion )
    {
      string & fluidName = subRegion.getReference< string >( viewKeyStruct::fluidNamesString() );
      fluidName = getConstitutiveName< SingleFluidBase >( subRegion );
      GEOSX_THROW_IF( fluidName.empty(),
                      GEOSX_FMT( "Fluid model not found on subregion {}", subRegion.getName() ),
                      InputError );
    } );
  } );
}

SinglePhaseBase::FluidPropViews SinglePhaseBase::getFluidProperties( ConstitutiveBase const & fluid ) const
{
  SingleFluidBase const & singleFluid = dynamicCast< SingleFluidBase const & >( fluid );
  return { singleFluid.density(),
           singleFluid.dDensity_dPressure(),
           singleFluid.viscosity(),
           singleFluid.dViscosity_dPressure(),
           singleFluid.defaultDensity(),
           singleFluid.defaultViscosity() };
}

void SinglePhaseBase::initializePreSubGroups()
{
  FlowSolverBase::initializePreSubGroups();


  validateFluidModels( this->getGroupByPath< DomainPartition >( "/Problem/domain" ) );

  initializeAquiferBC();
}

void SinglePhaseBase::updateFluidModel( ObjectManagerBase & dataGroup ) const
{
  GEOSX_MARK_FUNCTION;

  arrayView1d< real64 const > const pres = dataGroup.getExtrinsicData< extrinsicMeshData::flow::pressure >();
  arrayView1d< real64 const > const dPres = dataGroup.getExtrinsicData< extrinsicMeshData::flow::deltaPressure >();

  SingleFluidBase & fluid =
    getConstitutiveModel< SingleFluidBase >( dataGroup, dataGroup.getReference< string >( viewKeyStruct::fluidNamesString() ) );

  constitutiveUpdatePassThru( fluid, [&]( auto & castedFluid )
  {
    typename TYPEOFREF( castedFluid ) ::KernelWrapper fluidWrapper = castedFluid.createKernelWrapper();
    FluidUpdateKernel::launch( fluidWrapper, pres, dPres );
  } );
}

void SinglePhaseBase::updateMobility( ObjectManagerBase & dataGroup ) const
{
  GEOSX_MARK_FUNCTION;

  // output

  arrayView1d< real64 > const mob =
    dataGroup.getExtrinsicData< extrinsicMeshData::flow::mobility >();

  arrayView1d< real64 > const dMob_dPres =
    dataGroup.getExtrinsicData< extrinsicMeshData::flow::dMobility_dPressure >();

  // input

  SingleFluidBase & fluid =
    getConstitutiveModel< SingleFluidBase >( dataGroup, dataGroup.getReference< string >( viewKeyStruct::fluidNamesString() ) );
  FluidPropViews fluidProps = getFluidProperties( fluid );

  SinglePhaseBaseKernels::MobilityKernel::launch< parallelDevicePolicy<> >( dataGroup.size(),
                                                                            fluidProps.dens,
                                                                            fluidProps.dDens_dPres,
                                                                            fluidProps.visc,
                                                                            fluidProps.dVisc_dPres,
                                                                            mob,
                                                                            dMob_dPres );
}

void SinglePhaseBase::initializePostInitialConditionsPreSubGroups()
{
  GEOSX_MARK_FUNCTION;

  FlowSolverBase::initializePostInitialConditionsPreSubGroups();

  DomainPartition & domain = this->getGroupByPath< DomainPartition >( "/Problem/domain" );

  std::map< string, string_array > fieldNames;
  fieldNames["elems"].emplace_back( string( extrinsicMeshData::flow::pressure::key() ) );

<<<<<<< HEAD
  forMeshTargets( domain.getMeshBodies(), [&]( string const &,
                                               MeshLevel & mesh,
                                               arrayView1d< string const > const & regionNames )
=======
  CommunicationTools::getInstance().synchronizeFields( fieldNames, mesh, domain.getNeighbors(), false );

  // Compute hydrostatic equilibrium in the regions for which corresponding field specification tag has been specified
  computeHydrostaticEquilibrium();

  // Moved the following part from ImplicitStepSetup to here since it only needs to be initialized once
  // They will be updated in applySystemSolution and ImplicitStepComplete, respectively
  forTargetSubRegions< CellElementSubRegion, SurfaceElementSubRegion >( mesh, [&]( localIndex const targetIndex,
                                                                                   auto & subRegion )
>>>>>>> c0002e5c
  {
    CommunicationTools::getInstance().synchronizeFields( fieldNames, mesh, domain.getNeighbors(), false );

    resetViews( mesh );

    // Moved the following part from ImplicitStepSetup to here since it only needs to be initialized once
    // They will be updated in applySystemSolution and ImplicitStepComplete, respectively
    mesh.getElemManager().forElementSubRegions< CellElementSubRegion, SurfaceElementSubRegion >( regionNames, [&]( localIndex const,
                                                                                                                   auto & subRegion )
    {
      // Compute hydrostatic equilibrium in the regions for which corresponding field specification tag has been specified
      computeHydrostaticEquilibrium();
      // 1. update porosity, permeability, and density/viscosity
      SingleFluidBase const & fluid = getConstitutiveModel< SingleFluidBase >( subRegion, subRegion.template getReference< string >( viewKeyStruct::fluidNamesString() ) );
      real64 const defaultDensity = getFluidProperties( fluid ).defaultDensity;
      subRegion.template getWrapper< array1d< real64 > >( extrinsicMeshData::flow::densityOld::key() ).setDefaultValue( defaultDensity );

      updatePorosityAndPermeability( subRegion );
      updateFluidState( subRegion );

      // 2. save the initial density (for use in the single-phase poromechanics solver to compute the deltaBodyForce)
      fluid.initializeState();

      // 3. save the initial/old porosity
      CoupledSolidBase const & porousSolid = getConstitutiveModel< CoupledSolidBase >( subRegion, subRegion.template getReference< string >( viewKeyStruct::solidNamesString() ) );

      porousSolid.initializeState();
    } );

    mesh.getElemManager().forElementRegions< SurfaceElementRegion >( regionNames,
                                                                     [&]( localIndex const,
                                                                          SurfaceElementRegion & region )
    {
      region.forElementSubRegions< FaceElementSubRegion >( [&]( FaceElementSubRegion & subRegion )
      {
        ConstitutiveBase & fluid = getConstitutiveModel( subRegion, subRegion.getReference< string >( viewKeyStruct::fluidNamesString() )  );
        real64 const defaultDensity = getFluidProperties( fluid ).defaultDensity;

        subRegion.getWrapper< real64_array >( extrinsicMeshData::flow::hydraulicAperture::key() ).
          setApplyDefaultValue( region.getDefaultAperture() );

        subRegion.getWrapper< real64_array >( FaceElementSubRegion::viewKeyStruct::creationMassString() ).
          setApplyDefaultValue( defaultDensity * region.getDefaultAperture() );
      } );
    } );

    // Save initial pressure field (needed by the poromechanics solvers to compute the deltaPressure needed by the total stress)
    mesh.getElemManager().forElementSubRegions( regionNames, [&]( localIndex const,
                                                                  ElementSubRegionBase & subRegion )
    {
      arrayView1d< real64 const > const pres = subRegion.getExtrinsicData< extrinsicMeshData::flow::pressure >();
      arrayView1d< real64 > const initPres = subRegion.getExtrinsicData< extrinsicMeshData::flow::initialPressure >();

      forAll< parallelDevicePolicy<> >( subRegion.size(), [=] GEOSX_HOST_DEVICE ( localIndex const ei )
      {
        initPres[ei] = pres[ei];
      } );
    } );
    backupFields( mesh, regionNames );
  } );
}

void SinglePhaseBase::computeHydrostaticEquilibrium()
{
  FieldSpecificationManager & fsManager = FieldSpecificationManager::getInstance();
  DomainPartition & domain = this->getGroupByPath< DomainPartition >( "/Problem/domain" );

  real64 const gravVector[3] = LVARRAY_TENSOROPS_INIT_LOCAL_3( gravityVector() );

  // Step 1: count individual equilibriums (there may be multiple ones)

  std::map< string, localIndex > equilNameToEquilId;
  localIndex equilCounter = 0;

  fsManager.forSubGroups< EquilibriumInitialCondition >( [&] ( EquilibriumInitialCondition const & bc )
  {
    // collect all the equil name to idx
    equilNameToEquilId[bc.getName()] = equilCounter;
    equilCounter++;

    // check that the gravity vector is aligned with the z-axis
    GEOSX_THROW_IF( !isZero( gravVector[0] ) || !isZero( gravVector[1] ),
                    catalogName() << " " << getName() <<
                    ": the gravity vector specified in this simulation (" << gravVector[0] << " " << gravVector[1] << " " << gravVector[2] <<
                    ") is not aligned with the z-axis. \n"
                    "This is incompatible with the " << EquilibriumInitialCondition::catalogName() << " called " << bc.getName() <<
                    "used in this simulation. To proceed, you can either: \n" <<
                    "   - Use a gravityVector aligned with the z-axis, such as (0.0,0.0,-9.81)\n" <<
                    "   - Remove the hydrostatic equilibrium initial condition from the XML file",
                    InputError );
  } );

  if( equilCounter == 0 )
  {
    return;
  }

  // Step 2: find the min elevation and the max elevation in the targetSets
  array1d< real64 > globalMaxElevation( equilNameToEquilId.size() );
  array1d< real64 > globalMinElevation( equilNameToEquilId.size() );
  findMinMaxElevationInEquilibriumTarget( domain,
                                          equilNameToEquilId,
                                          globalMaxElevation,
                                          globalMinElevation );

  // Step 3: for each equil, compute a fine table with hydrostatic pressure vs elevation if the region is a target region
  // first compute the region filter
  std::set< string > regionFilter;
  forMeshTargets( domain.getMeshBodies(), [&] ( string const &,
                                                MeshLevel &,
                                                arrayView1d< string const > const & regionNames )
  {
    for( string const & regionName : regionNames )
    {
      regionFilter.insert( regionName );
    }
  } );

  // then start the actual table construction
  fsManager.apply< EquilibriumInitialCondition >( 0.0,
                                                  domain,
                                                  "ElementRegions",
                                                  EquilibriumInitialCondition::catalogName(),
                                                  [&] ( EquilibriumInitialCondition const & fs,
                                                        string const &,
                                                        SortedArrayView< localIndex const > const & targetSet,
                                                        Group & subRegion,
                                                        string const & )
  {
    // Step 3.1: retrieve the data necessary to construct the pressure table in this subregion

    integer const maxNumEquilIterations = fs.getMaxNumEquilibrationIterations();
    real64 const equilTolerance = fs.getEquilibrationTolerance();
    real64 const datumElevation = fs.getDatumElevation();
    real64 const datumPressure = fs.getDatumPressure();

    localIndex const equilIndex = equilNameToEquilId.at( fs.getName() );
    real64 const minElevation = LvArray::math::min( globalMinElevation[equilIndex], datumElevation );
    real64 const maxElevation = LvArray::math::max( globalMaxElevation[equilIndex], datumElevation );
    real64 const elevationIncrement = LvArray::math::min( fs.getElevationIncrement(), maxElevation - minElevation );
    localIndex const numPointsInTable = std::ceil( (maxElevation - minElevation) / elevationIncrement ) + 1;

    real64 const eps = 0.1 * (maxElevation - minElevation); // we add a small buffer to only log in the pathological cases
    GEOSX_LOG_RANK_0_IF( ( (datumElevation > globalMaxElevation[equilIndex]+eps)  || (datumElevation < globalMinElevation[equilIndex]-eps) ),
                         SinglePhaseBase::catalogName() << " " << getName()
                                                        << ": By looking at the elevation of the cell centers in this model, GEOSX found that "
                                                        << "the min elevation is " << globalMinElevation[equilIndex] << " and the max elevation is " << globalMaxElevation[equilIndex] << "\n"
                                                        << "But, a datum elevation of " << datumElevation << " was specified in the input file to equilibrate the model.\n "
                                                        << "The simulation is going to proceed with this out-of-bound datum elevation, but the initial condition may be inaccurate." );

    array1d< array1d< real64 > > elevationValues;
    array1d< real64 > pressureValues;
    elevationValues.resize( 1 );
    elevationValues[0].resize( numPointsInTable );
    pressureValues.resize( numPointsInTable );

    // Step 3.2: retrieve the fluid model to compute densities
    // we end up with the same issue as in applyDirichletBC: there is not a clean way to retrieve the fluid info

    // filter out region not in target
    Group const & region = subRegion.getParent().getParent();
    auto it = regionFilter.find( region.getName() );
    if( it == regionFilter.end() )
    {
      return; // the region is not in target, there is nothing to do
    }

    string const & fluidName = subRegion.getReference< string >( viewKeyStruct::fluidNamesString());

    // filter out the proppant fluid constitutive models
    ConstitutiveBase & fluid = getConstitutiveModel( subRegion, fluidName );
    if( !dynamicCast< SingleFluidBase * >( &fluid ) )
    {
      return;
    }
    SingleFluidBase & singleFluid = dynamicCast< SingleFluidBase & >( fluid );

    // Step 3.3: compute the hydrostatic pressure values

    constitutiveUpdatePassThru( singleFluid, [&] ( auto & castedFluid )
    {
      using FluidType = TYPEOFREF( castedFluid );
      typename FluidType::KernelWrapper fluidWrapper = castedFluid.createKernelWrapper();

      // note: inside this kernel, serialPolicy is used, and elevation/pressure values don't go to the GPU
      bool const equilHasConverged =
        HydrostaticPressureKernel::launch( numPointsInTable,
                                           maxNumEquilIterations,
                                           equilTolerance,
                                           gravVector,
                                           minElevation,
                                           elevationIncrement,
                                           datumElevation,
                                           datumPressure,
                                           fluidWrapper,
                                           elevationValues.toNestedView(),
                                           pressureValues.toView() );

      GEOSX_THROW_IF( !equilHasConverged,
                      SinglePhaseBase::catalogName() << " " << getName()
                                                     << ": hydrostatic pressure initialization failed to converge in region " << region.getName() << "!",
                      std::runtime_error );
    } );

    // Step 3.4: create hydrostatic pressure table

    FunctionManager & functionManager = FunctionManager::getInstance();

    string const tableName = fs.getName() + "_" + subRegion.getName() + "_table";
    TableFunction * const presTable = dynamicCast< TableFunction * >( functionManager.createChild( TableFunction::catalogName(), tableName ) );
    presTable->setTableCoordinates( elevationValues );
    presTable->setTableValues( pressureValues );
    presTable->setInterpolationMethod( TableFunction::InterpolationType::Linear );
    TableFunction::KernelWrapper presTableWrapper = presTable->createKernelWrapper();

    // Step 4: assign pressure as a function of elevation
    // TODO: this last step should probably be delayed to wait for the creation of FaceElements
    arrayView2d< real64 const > const elemCenter =
      subRegion.getReference< array2d< real64 > >( ElementSubRegionBase::viewKeyStruct::elementCenterString() );

    arrayView1d< real64 > const pres =
      subRegion.getReference< array1d< real64 > >( extrinsicMeshData::flow::pressure::key() );

    forAll< parallelDevicePolicy<> >( targetSet.size(), [=] GEOSX_HOST_DEVICE ( localIndex const i )
    {
      localIndex const k = targetSet[i];
      real64 const elevation = elemCenter[k][2];
      pres[k] = presTableWrapper.compute( &elevation );
    } );
  } );
}


real64 SinglePhaseBase::solverStep( real64 const & time_n,
                                    real64 const & dt,
                                    const int cycleNumber,
                                    DomainPartition & domain )
{
  GEOSX_MARK_FUNCTION;

  real64 dt_return;

  // setup dof numbers and linear system
  setupSystem( domain, m_dofManager, m_localMatrix, m_rhs, m_solution );

  implicitStepSetup( time_n, dt, domain );

  // currently the only method is implicit time integration
  dt_return = nonlinearImplicitStep( time_n, dt, cycleNumber, domain );

  // final step for completion of timestep. typically secondary variable updates and cleanup.
  implicitStepComplete( time_n, dt_return, domain );

  return dt_return;
}

void SinglePhaseBase::setupSystem( DomainPartition & domain,
                                   DofManager & dofManager,
                                   CRSMatrix< real64, globalIndex > & localMatrix,
                                   ParallelVector & rhs,
                                   ParallelVector & solution,
                                   bool const setSparsity )
{
  GEOSX_MARK_FUNCTION;

  SolverBase::setupSystem( domain,
                           dofManager,
                           localMatrix,
                           rhs,
                           solution,
                           setSparsity );
}

void SinglePhaseBase::implicitStepSetup( real64 const & GEOSX_UNUSED_PARAM( time_n ),
                                         real64 const & GEOSX_UNUSED_PARAM( dt ),
                                         DomainPartition & domain )
{
<<<<<<< HEAD
  forMeshTargets( domain.getMeshBodies(), [&]( string const &,
                                               MeshLevel & mesh,
                                               arrayView1d< string const > const & regionNames )
=======
  MeshLevel & mesh = domain.getMeshBody( 0 ).getMeshLevel( 0 );

  forTargetSubRegions< CellElementSubRegion, SurfaceElementSubRegion >( mesh, [&]( localIndex const targetIndex,
                                                                                   auto & subRegion )
>>>>>>> c0002e5c
  {
    resetViews( mesh );
    mesh.getElemManager().forElementSubRegions< CellElementSubRegion, SurfaceElementSubRegion >( regionNames, [&]( localIndex const,
                                                                                                                   auto & subRegion )
    {
      arrayView1d< real64 > const & dPres = subRegion.template getExtrinsicData< extrinsicMeshData::flow::deltaPressure >();
      arrayView1d< real64 > const & dVol = subRegion.template getExtrinsicData< extrinsicMeshData::flow::deltaVolume >();
      dPres.zero();
      dVol.zero();
      // This should fix NaN density in newly created fracture elements
      updatePorosityAndPermeability( subRegion );
      updateFluidState( subRegion );
    } );

    mesh.getElemManager().forElementSubRegions< FaceElementSubRegion >( regionNames, [&]( localIndex const,
                                                                                          FaceElementSubRegion & subRegion )
    {
      arrayView1d< real64 const > const aper = subRegion.getExtrinsicData< extrinsicMeshData::flow::hydraulicAperture >();
      arrayView1d< real64 > const aper0 = subRegion.getExtrinsicData< extrinsicMeshData::flow::aperture0 >();
      aper0.setValues< parallelDevicePolicy<> >( aper );

      // Needed coz faceElems don't exist when initializing.
      CoupledSolidBase const & porousSolid = getConstitutiveModel< CoupledSolidBase >( subRegion, subRegion.getReference< string >( viewKeyStruct::solidNamesString() ) );
      porousSolid.saveConvergedState();

      updatePorosityAndPermeability( subRegion );
      updateFluidState( subRegion );
    } );

    backupFields( mesh, regionNames );

  } );
}

void SinglePhaseBase::implicitStepComplete( real64 const & time,
                                            real64 const & dt,
                                            DomainPartition & domain )
{
  GEOSX_MARK_FUNCTION;

  // note: we have to save the aquifer state **before** updating the pressure,
  // otherwise the aquifer flux is saved with the wrong pressure time level
  saveAquiferConvergedState( time, dt, domain );

  forMeshTargets( domain.getMeshBodies(), [&]( string const &,
                                               MeshLevel & mesh,
                                               arrayView1d< string const > const & regionNames )
  {
<<<<<<< HEAD
    mesh.getElemManager().forElementSubRegions( regionNames, [&]( localIndex const,
                                                                  ElementSubRegionBase & subRegion )
=======
    arrayView1d< real64 const > const dPres = subRegion.getExtrinsicData< extrinsicMeshData::flow::deltaPressure >();
    arrayView1d< real64 const > const dVol = subRegion.getExtrinsicData< extrinsicMeshData::flow::deltaVolume >();

    arrayView1d< real64 > const pres = subRegion.getExtrinsicData< extrinsicMeshData::flow::pressure >();
    arrayView1d< real64 > const vol = subRegion.getReference< array1d< real64 > >( CellElementSubRegion::viewKeyStruct::elementVolumeString() );

    forAll< parallelDevicePolicy<> >( subRegion.size(), [=] GEOSX_HOST_DEVICE ( localIndex const ei )
>>>>>>> c0002e5c
    {
      arrayView1d< real64 const > const dPres = subRegion.getExtrinsicData< extrinsicMeshData::flow::deltaPressure >();
      arrayView1d< real64 const > const dVol = subRegion.getExtrinsicData< extrinsicMeshData::flow::deltaVolume >();

      arrayView1d< real64 > const pres = subRegion.getExtrinsicData< extrinsicMeshData::flow::pressure >();
      arrayView1d< real64 > const vol = subRegion.getReference< array1d< real64 > >( CellBlock::viewKeyStruct::elementVolumeString() );

      forAll< parallelDevicePolicy<> >( subRegion.size(), [=] GEOSX_HOST_DEVICE ( localIndex const ei )
      {
        pres[ei] += dPres[ei];
        vol[ei] += dVol[ei];
      } );

      CoupledSolidBase const & porousSolid = getConstitutiveModel< CoupledSolidBase >( subRegion, subRegion.template getReference< string >( viewKeyStruct::solidNamesString() ) );

      porousSolid.saveConvergedState();
    } );

    mesh.getElemManager().forElementSubRegions< FaceElementSubRegion >( regionNames, [&]( localIndex const,
                                                                                          FaceElementSubRegion & subRegion )
    {
      arrayView1d< integer const > const elemGhostRank = subRegion.ghostRank();
      arrayView1d< real64 const > const volume = subRegion.getElementVolume();
      arrayView1d< real64 const > const densOld = subRegion.getExtrinsicData< extrinsicMeshData::flow::densityOld >();
      arrayView1d< real64 > const creationMass = subRegion.getReference< real64_array >( FaceElementSubRegion::viewKeyStruct::creationMassString() );

      forAll< parallelDevicePolicy<> >( subRegion.size(), [=] GEOSX_HOST_DEVICE ( localIndex const ei )
      {
        if( elemGhostRank[ei] < 0 )
        {
          if( volume[ei] * densOld[ei] > 1.1 * creationMass[ei] )
          {
            creationMass[ei] *= 0.75;
            if( creationMass[ei]<1.0e-20 )
            {
              creationMass[ei] = 0.0;
            }
          }
        }
      } );
    } );

  } );
}


void SinglePhaseBase::assembleSystem( real64 const time_n,
                                      real64 const dt,
                                      DomainPartition & domain,
                                      DofManager const & dofManager,
                                      CRSMatrixView< real64, globalIndex const > const & localMatrix,
                                      arrayView1d< real64 > const & localRhs )
{
  GEOSX_MARK_FUNCTION;

  assembleAccumulationTerms< parallelDevicePolicy<> >( domain,
                                                       dofManager,
                                                       localMatrix,
                                                       localRhs );

  assembleFluxTerms( time_n,
                     dt,
                     domain,
                     dofManager,
                     localMatrix,
                     localRhs );

}

template< typename POLICY >
void SinglePhaseBase::accumulationLaunch( CellElementSubRegion const & subRegion,
                                          DofManager const & dofManager,
                                          CRSMatrixView< real64, globalIndex const > const & localMatrix,
                                          arrayView1d< real64 > const & localRhs )
{
  string const dofKey = dofManager.getKey( extrinsicMeshData::flow::pressure::key() );
  globalIndex const rankOffset = dofManager.rankOffset();
  arrayView1d< globalIndex const > const dofNumber = subRegion.getReference< array1d< globalIndex > >( dofKey );
  arrayView1d< integer const > const ghostRank = subRegion.ghostRank();

  arrayView1d< real64 const > const densityOld =
    subRegion.getExtrinsicData< extrinsicMeshData::flow::densityOld >();

  arrayView1d< real64 const > const volume = subRegion.getElementVolume();

  ConstitutiveBase const & fluid = getConstitutiveModel( subRegion, subRegion.getReference< string >( viewKeyStruct::fluidNamesString() ) );
  FluidPropViews const fluidProps = getFluidProperties( fluid );
  arrayView2d< real64 const > const density = fluidProps.dens;
  arrayView2d< real64 const > const dDens_dPres = fluidProps.dDens_dPres;

  CoupledSolidBase const & solidModel = getConstitutiveModel< CoupledSolidBase >( subRegion, subRegion.getReference< string >( viewKeyStruct::solidNamesString() ) );

  arrayView2d< real64 const > const & porosity    = solidModel.getPorosity();
  arrayView2d< real64 const > const & porosityOld = solidModel.getOldPorosity();
  arrayView2d< real64 const > const & dPoro_dPres = solidModel.getDporosity_dPressure();

  AccumulationKernel::template launch< POLICY >( subRegion.size(),
                                                 rankOffset,
                                                 dofNumber,
                                                 ghostRank,
                                                 volume,
                                                 porosityOld,
                                                 porosity,
                                                 dPoro_dPres,
                                                 densityOld,
                                                 density,
                                                 dDens_dPres,
                                                 localMatrix,
                                                 localRhs );

}

template< typename POLICY >
void SinglePhaseBase::accumulationLaunch( SurfaceElementSubRegion const & subRegion,
                                          DofManager const & dofManager,
                                          CRSMatrixView< real64, globalIndex const > const & localMatrix,
                                          arrayView1d< real64 > const & localRhs )
{
  string const dofKey = dofManager.getKey( extrinsicMeshData::flow::pressure::key() );
  globalIndex const rankOffset = dofManager.rankOffset();
  arrayView1d< globalIndex const > const & dofNumber = subRegion.getReference< array1d< globalIndex > >( dofKey );
  arrayView1d< integer const > const & ghostRank = subRegion.ghostRank();

  arrayView1d< real64 const > const & densityOld = subRegion.getExtrinsicData< extrinsicMeshData::flow::densityOld >();
  arrayView1d< real64 const > const & volume = subRegion.getElementVolume();
  arrayView1d< real64 const > const & deltaVolume = subRegion.getExtrinsicData< extrinsicMeshData::flow::deltaVolume >();

  ConstitutiveBase const & fluid = getConstitutiveModel( subRegion, subRegion.getReference< string >( viewKeyStruct::fluidNamesString() ) );
  FluidPropViews const fluidProps = getFluidProperties( fluid );
  arrayView2d< real64 const > const & density = fluidProps.dens;
  arrayView2d< real64 const > const & dDens_dPres = fluidProps.dDens_dPres;


#if !defined(ALLOW_CREATION_MASS)
  static_assert( true, "must have ALLOW_CREATION_MASS defined" );
#endif

#if ALLOW_CREATION_MASS
  arrayView1d< real64 const > const &
  creationMass = subRegion.getReference< real64_array >( SurfaceElementSubRegion::viewKeyStruct::creationMassString() );
#endif

  CoupledSolidBase const & solidModel = getConstitutiveModel< CoupledSolidBase >( subRegion, subRegion.getReference< string >( viewKeyStruct::solidNamesString() ) );


  arrayView2d< real64 const > const & porosity    = solidModel.getPorosity();
  arrayView2d< real64 const > const & porosityOld = solidModel.getOldPorosity();
  arrayView2d< real64 const > const & dPoro_dPres = solidModel.getDporosity_dPressure();

  AccumulationKernel::template launch< POLICY >( subRegion.size(),
                                                 rankOffset,
                                                 dofNumber,
                                                 ghostRank,
                                                 volume,
                                                 deltaVolume,
                                                 porosityOld,
                                                 porosity,
                                                 dPoro_dPres,
                                                 densityOld,
                                                 density,
                                                 dDens_dPres,
#if ALLOW_CREATION_MASS
                                                 creationMass,
#endif
                                                 localMatrix,
                                                 localRhs );

}

template< typename POLICY >
void SinglePhaseBase::assembleAccumulationTerms( DomainPartition & domain,
                                                 DofManager const & dofManager,
                                                 CRSMatrixView< real64, globalIndex const > const & localMatrix,
                                                 arrayView1d< real64 > const & localRhs )
{
  GEOSX_MARK_FUNCTION;

  forMeshTargets( domain.getMeshBodies(), [&]( string const &,
                                               MeshLevel & mesh,
                                               arrayView1d< string const > const & regionNames )
  {
    mesh.getElemManager().forElementSubRegions< CellElementSubRegion,
                                                SurfaceElementSubRegion >( regionNames,
                                                                           [&]( localIndex const,
                                                                                auto & subRegion )
    {

      accumulationLaunch< POLICY >( subRegion, dofManager, localMatrix, localRhs );
    } );
  } );
}

void SinglePhaseBase::applyBoundaryConditions( real64 time_n,
                                               real64 dt,
                                               DomainPartition & domain,
                                               DofManager const & dofManager,
                                               CRSMatrixView< real64, globalIndex const > const & localMatrix,
                                               arrayView1d< real64 > const & localRhs )
{
  GEOSX_MARK_FUNCTION;

  applySourceFluxBC( time_n, dt, domain, dofManager, localMatrix, localRhs );
  applyDirichletBC( time_n, dt, domain, dofManager, localMatrix, localRhs );
  applyAquiferBC( time_n, dt, domain, dofManager, localMatrix, localRhs );

}

namespace internal
{
string const bcLogMessage = string( "SinglePhaseBase {}: at time {}s, " )
                            + string( "the <{}> boundary condition '{}' is applied to the element set '{}' in subRegion '{}'. " )
                            + string( "\nThe scale of this boundary condition is {} and multiplies the value of the provided function (if any). " )
                            + string( "\nThe total number of target elements (including ghost elements) is {}. " )
                            + string( "\nNote that if this number is equal to zero for all subRegions, the boundary condition will not be applied on this element set." );
}

void SinglePhaseBase::applyDirichletBC( real64 const time_n,
                                        real64 const dt,
                                        DomainPartition & domain,
                                        DofManager const & dofManager,
                                        CRSMatrixView< real64, globalIndex const > const & localMatrix,
                                        arrayView1d< real64 > const & localRhs ) const
{
  GEOSX_MARK_FUNCTION;

  FieldSpecificationManager & fsManager = FieldSpecificationManager::getInstance();
  string const dofKey = dofManager.getKey( extrinsicMeshData::flow::pressure::key() );

  fsManager.apply( time_n + dt,
                   domain,
                   "ElementRegions",
                   extrinsicMeshData::flow::pressure::key(),
                   [&]( FieldSpecificationBase const & fs,
                        string const & setName,
                        SortedArrayView< localIndex const > const & lset,
                        Group & subRegion,
                        string const & )
  {
    if( fs.getLogLevel() >= 1 && m_nonlinearSolverParameters.m_numNewtonIterations == 0 )
    {
      globalIndex const numTargetElems = MpiWrapper::sum< globalIndex >( lset.size() );
      GEOSX_LOG_RANK_0( GEOSX_FMT( geosx::internal::bcLogMessage,
                                   getName(), time_n+dt, FieldSpecificationBase::catalogName(),
                                   fs.getName(), setName, subRegion.getName(), fs.getScale(), numTargetElems ) );
    }


    arrayView1d< globalIndex const > const dofNumber =
      subRegion.getReference< array1d< globalIndex > >( dofKey );

    arrayView1d< real64 const > const pres =
      subRegion.getReference< array1d< real64 > >( extrinsicMeshData::flow::pressure::key() );

    arrayView1d< real64 const > const dPres =
      subRegion.getReference< array1d< real64 > >( extrinsicMeshData::flow::deltaPressure::key() );

    // call the application of the boundary condition to alter the matrix and rhs
    fs.applyBoundaryConditionToSystem< FieldSpecificationEqual,
                                       parallelDevicePolicy<> >( lset,
                                                                 time_n + dt,
                                                                 subRegion,
                                                                 dofNumber,
                                                                 dofManager.rankOffset(),
                                                                 localMatrix,
                                                                 localRhs,
                                                                 [=] GEOSX_HOST_DEVICE ( localIndex const a )
    {
      return pres[a] + dPres[a];
    } );
  } );
}

void SinglePhaseBase::applySourceFluxBC( real64 const time_n,
                                         real64 const dt,
                                         DomainPartition & domain,
                                         DofManager const & dofManager,
                                         CRSMatrixView< real64, globalIndex const > const & localMatrix,
                                         arrayView1d< real64 > const & localRhs ) const
{
  GEOSX_MARK_FUNCTION;

  FieldSpecificationManager & fsManager = FieldSpecificationManager::getInstance();
  string const dofKey = dofManager.getKey( extrinsicMeshData::flow::pressure::key() );

  fsManager.apply( time_n + dt,
                   domain,
                   "ElementRegions",
                   FieldSpecificationBase::viewKeyStruct::fluxBoundaryConditionString(),
                   [&]( FieldSpecificationBase const & fs,
                        string const & setName,
                        SortedArrayView< localIndex const > const & targetSet,
                        Group & subRegion,
                        string const & )
  {
    if( fs.getLogLevel() >= 1 && m_nonlinearSolverParameters.m_numNewtonIterations == 0 )
    {
      globalIndex const numTargetElems = MpiWrapper::sum< globalIndex >( targetSet.size() );
      GEOSX_LOG_RANK_0( GEOSX_FMT( geosx::internal::bcLogMessage,
                                   getName(), time_n+dt, SourceFluxBoundaryCondition::catalogName(),
                                   fs.getName(), setName, subRegion.getName(), fs.getScale(), numTargetElems ) );
    }

    arrayView1d< globalIndex const > const
    dofNumber = subRegion.getReference< array1d< globalIndex > >( dofKey );

    fs.applyBoundaryConditionToSystem< FieldSpecificationAdd,
                                       parallelDevicePolicy<> >( targetSet.toViewConst(),
                                                                 time_n + dt,
                                                                 dt,
                                                                 subRegion,
                                                                 dofNumber,
                                                                 dofManager.rankOffset(),
                                                                 localMatrix,
                                                                 localRhs,
                                                                 [] GEOSX_HOST_DEVICE ( localIndex const )
    {
      return 0.0;
    } );

  } );
}

void SinglePhaseBase::updateFluidState( ObjectManagerBase & subRegion ) const
{
  updateFluidModel( subRegion );
  updateMobility( subRegion );
}

void SinglePhaseBase::updateState( DomainPartition & domain )
{

// set mass fraction flag on fluid models
  forMeshTargets( domain.getMeshBodies(), [&]( string const &,
                                               MeshLevel & mesh,
                                               arrayView1d< string const > const & regionNames )
  {
    mesh.getElemManager().forElementSubRegions< CellElementSubRegion, SurfaceElementSubRegion >( regionNames, [&]( localIndex const,
                                                                                                                   auto & subRegion )
    {
      updatePorosityAndPermeability( subRegion );
      updateFluidState( subRegion );
    } );
  } );
}

void SinglePhaseBase::solveSystem( DofManager const & dofManager,
                                   ParallelMatrix & matrix,
                                   ParallelVector & rhs,
                                   ParallelVector & solution )
{
  GEOSX_MARK_FUNCTION;

  rhs.scale( -1.0 );
  solution.zero();

  SolverBase::solveSystem( dofManager, matrix, rhs, solution );
}

void SinglePhaseBase::resetStateToBeginningOfStep( DomainPartition & domain )
{
  // set mass fraction flag on fluid models
  forMeshTargets( domain.getMeshBodies(), [&]( string const &,
                                               MeshLevel & mesh,
                                               arrayView1d< string const > const & regionNames )
  {
    mesh.getElemManager().forElementSubRegions< CellElementSubRegion, SurfaceElementSubRegion >( regionNames, [&]( localIndex const,
                                                                                                                   auto & subRegion )
    {
      arrayView1d< real64 > const & dPres =
        subRegion.template getExtrinsicData< extrinsicMeshData::flow::deltaPressure >();
      dPres.zero();

      updatePorosityAndPermeability( subRegion );
      updateFluidState( subRegion );
    } );
  } );
}

void SinglePhaseBase::backupFields( MeshLevel & mesh,
                                    arrayView1d< string const > const & regionNames ) const
{
  mesh.getElemManager().forElementSubRegions( regionNames,
                                              [&]( localIndex const,
                                                   ElementSubRegionBase & subRegion )
  {
    ConstitutiveBase const & fluid = getConstitutiveModel( subRegion, subRegion.getReference< string >( viewKeyStruct::fluidNamesString() ) );
    arrayView2d< real64 const > const & dens = getFluidProperties( fluid ).dens;

    arrayView1d< real64 > const & densOld = subRegion.getExtrinsicData< extrinsicMeshData::flow::densityOld >();

    forAll< parallelDevicePolicy<> >( subRegion.size(), [=] GEOSX_HOST_DEVICE ( localIndex const ei )
    {
      densOld[ei] = dens[ei][0];
    } );
  } );
}

<<<<<<< HEAD
void SinglePhaseBase::resetViews( MeshLevel & mesh )
{
  FlowSolverBase::resetViews( mesh );
  ElementRegionManager const & elemManager = mesh.getElemManager();

  using namespace extrinsicMeshData::flow;

  m_volume.clear();
  m_volume = elemManager.constructArrayViewAccessor< real64, 1 >( ElementSubRegionBase::viewKeyStruct::elementVolumeString() );
  m_volume.setName( string( "accessors/" ) + ElementSubRegionBase::viewKeyStruct::elementVolumeString() );

  m_deltaVolume.clear();
  m_deltaVolume = elemManager.constructArrayViewAccessor< real64, 1 >( deltaVolume::key() );
  m_deltaVolume.setName( getName() + "/accessors/" + deltaVolume::key() );

  m_mobility.clear();
  m_mobility = elemManager.constructArrayViewAccessor< real64, 1 >( mobility::key() );
  m_mobility.setName( getName() + "/accessors/" + mobility::key() );

  m_dMobility_dPres.clear();
  m_dMobility_dPres = elemManager.constructArrayViewAccessor< real64, 1 >( dMobility_dPressure::key() );
  m_dMobility_dPres.setName( getName() + "/accessors/" + dMobility_dPressure::key() );

  resetViewsPrivate( elemManager );
}

void SinglePhaseBase::resetViewsPrivate( ElementRegionManager const & elemManager )
{
  m_density.clear();
  m_density = elemManager.constructMaterialArrayViewAccessor< SingleFluidBase, real64, 2 >( SingleFluidBase::viewKeyStruct::densityString() );
  m_density.setName( getName() + "/accessors/" + SingleFluidBase::viewKeyStruct::densityString() );

  m_dDens_dPres.clear();
  m_dDens_dPres = elemManager.constructMaterialArrayViewAccessor< SingleFluidBase, real64, 2 >( SingleFluidBase::viewKeyStruct::dDens_dPresString() );
  m_dDens_dPres.setName( getName() + "/accessors/" + SingleFluidBase::viewKeyStruct::dDens_dPresString() );

  m_viscosity.clear();
  m_viscosity = elemManager.constructMaterialArrayViewAccessor< SingleFluidBase, real64, 2 >( SingleFluidBase::viewKeyStruct::viscosityString() );
  m_viscosity.setName( getName() + "/accessors/" + SingleFluidBase::viewKeyStruct::viscosityString() );

  m_dVisc_dPres.clear();
  m_dVisc_dPres = elemManager.constructMaterialArrayViewAccessor< SingleFluidBase, real64, 2 >( SingleFluidBase::viewKeyStruct::dVisc_dPresString() );
  m_dVisc_dPres.setName( getName() + "/accessors/" + SingleFluidBase::viewKeyStruct::dVisc_dPresString() );

}

=======
>>>>>>> c0002e5c
} /* namespace geosx */<|MERGE_RESOLUTION|>--- conflicted
+++ resolved
@@ -211,25 +211,11 @@
   std::map< string, string_array > fieldNames;
   fieldNames["elems"].emplace_back( string( extrinsicMeshData::flow::pressure::key() ) );
 
-<<<<<<< HEAD
   forMeshTargets( domain.getMeshBodies(), [&]( string const &,
                                                MeshLevel & mesh,
                                                arrayView1d< string const > const & regionNames )
-=======
-  CommunicationTools::getInstance().synchronizeFields( fieldNames, mesh, domain.getNeighbors(), false );
-
-  // Compute hydrostatic equilibrium in the regions for which corresponding field specification tag has been specified
-  computeHydrostaticEquilibrium();
-
-  // Moved the following part from ImplicitStepSetup to here since it only needs to be initialized once
-  // They will be updated in applySystemSolution and ImplicitStepComplete, respectively
-  forTargetSubRegions< CellElementSubRegion, SurfaceElementSubRegion >( mesh, [&]( localIndex const targetIndex,
-                                                                                   auto & subRegion )
->>>>>>> c0002e5c
   {
     CommunicationTools::getInstance().synchronizeFields( fieldNames, mesh, domain.getNeighbors(), false );
-
-    resetViews( mesh );
 
     // Moved the following part from ImplicitStepSetup to here since it only needs to be initialized once
     // They will be updated in applySystemSolution and ImplicitStepComplete, respectively
@@ -503,18 +489,10 @@
                                          real64 const & GEOSX_UNUSED_PARAM( dt ),
                                          DomainPartition & domain )
 {
-<<<<<<< HEAD
   forMeshTargets( domain.getMeshBodies(), [&]( string const &,
                                                MeshLevel & mesh,
                                                arrayView1d< string const > const & regionNames )
-=======
-  MeshLevel & mesh = domain.getMeshBody( 0 ).getMeshLevel( 0 );
-
-  forTargetSubRegions< CellElementSubRegion, SurfaceElementSubRegion >( mesh, [&]( localIndex const targetIndex,
-                                                                                   auto & subRegion )
->>>>>>> c0002e5c
-  {
-    resetViews( mesh );
+  {
     mesh.getElemManager().forElementSubRegions< CellElementSubRegion, SurfaceElementSubRegion >( regionNames, [&]( localIndex const,
                                                                                                                    auto & subRegion )
     {
@@ -561,24 +539,14 @@
                                                MeshLevel & mesh,
                                                arrayView1d< string const > const & regionNames )
   {
-<<<<<<< HEAD
     mesh.getElemManager().forElementSubRegions( regionNames, [&]( localIndex const,
                                                                   ElementSubRegionBase & subRegion )
-=======
-    arrayView1d< real64 const > const dPres = subRegion.getExtrinsicData< extrinsicMeshData::flow::deltaPressure >();
-    arrayView1d< real64 const > const dVol = subRegion.getExtrinsicData< extrinsicMeshData::flow::deltaVolume >();
-
-    arrayView1d< real64 > const pres = subRegion.getExtrinsicData< extrinsicMeshData::flow::pressure >();
-    arrayView1d< real64 > const vol = subRegion.getReference< array1d< real64 > >( CellElementSubRegion::viewKeyStruct::elementVolumeString() );
-
-    forAll< parallelDevicePolicy<> >( subRegion.size(), [=] GEOSX_HOST_DEVICE ( localIndex const ei )
->>>>>>> c0002e5c
     {
       arrayView1d< real64 const > const dPres = subRegion.getExtrinsicData< extrinsicMeshData::flow::deltaPressure >();
       arrayView1d< real64 const > const dVol = subRegion.getExtrinsicData< extrinsicMeshData::flow::deltaVolume >();
 
       arrayView1d< real64 > const pres = subRegion.getExtrinsicData< extrinsicMeshData::flow::pressure >();
-      arrayView1d< real64 > const vol = subRegion.getReference< array1d< real64 > >( CellBlock::viewKeyStruct::elementVolumeString() );
+      arrayView1d< real64 > const vol = subRegion.getReference< array1d< real64 > >( CellElementSubRegion::viewKeyStruct::elementVolumeString() );
 
       forAll< parallelDevicePolicy<> >( subRegion.size(), [=] GEOSX_HOST_DEVICE ( localIndex const ei )
       {
@@ -970,53 +938,4 @@
   } );
 }
 
-<<<<<<< HEAD
-void SinglePhaseBase::resetViews( MeshLevel & mesh )
-{
-  FlowSolverBase::resetViews( mesh );
-  ElementRegionManager const & elemManager = mesh.getElemManager();
-
-  using namespace extrinsicMeshData::flow;
-
-  m_volume.clear();
-  m_volume = elemManager.constructArrayViewAccessor< real64, 1 >( ElementSubRegionBase::viewKeyStruct::elementVolumeString() );
-  m_volume.setName( string( "accessors/" ) + ElementSubRegionBase::viewKeyStruct::elementVolumeString() );
-
-  m_deltaVolume.clear();
-  m_deltaVolume = elemManager.constructArrayViewAccessor< real64, 1 >( deltaVolume::key() );
-  m_deltaVolume.setName( getName() + "/accessors/" + deltaVolume::key() );
-
-  m_mobility.clear();
-  m_mobility = elemManager.constructArrayViewAccessor< real64, 1 >( mobility::key() );
-  m_mobility.setName( getName() + "/accessors/" + mobility::key() );
-
-  m_dMobility_dPres.clear();
-  m_dMobility_dPres = elemManager.constructArrayViewAccessor< real64, 1 >( dMobility_dPressure::key() );
-  m_dMobility_dPres.setName( getName() + "/accessors/" + dMobility_dPressure::key() );
-
-  resetViewsPrivate( elemManager );
-}
-
-void SinglePhaseBase::resetViewsPrivate( ElementRegionManager const & elemManager )
-{
-  m_density.clear();
-  m_density = elemManager.constructMaterialArrayViewAccessor< SingleFluidBase, real64, 2 >( SingleFluidBase::viewKeyStruct::densityString() );
-  m_density.setName( getName() + "/accessors/" + SingleFluidBase::viewKeyStruct::densityString() );
-
-  m_dDens_dPres.clear();
-  m_dDens_dPres = elemManager.constructMaterialArrayViewAccessor< SingleFluidBase, real64, 2 >( SingleFluidBase::viewKeyStruct::dDens_dPresString() );
-  m_dDens_dPres.setName( getName() + "/accessors/" + SingleFluidBase::viewKeyStruct::dDens_dPresString() );
-
-  m_viscosity.clear();
-  m_viscosity = elemManager.constructMaterialArrayViewAccessor< SingleFluidBase, real64, 2 >( SingleFluidBase::viewKeyStruct::viscosityString() );
-  m_viscosity.setName( getName() + "/accessors/" + SingleFluidBase::viewKeyStruct::viscosityString() );
-
-  m_dVisc_dPres.clear();
-  m_dVisc_dPres = elemManager.constructMaterialArrayViewAccessor< SingleFluidBase, real64, 2 >( SingleFluidBase::viewKeyStruct::dVisc_dPresString() );
-  m_dVisc_dPres.setName( getName() + "/accessors/" + SingleFluidBase::viewKeyStruct::dVisc_dPresString() );
-
-}
-
-=======
->>>>>>> c0002e5c
 } /* namespace geosx */