--- conflicted
+++ resolved
@@ -211,13 +211,7 @@
 
     CoupledSolidBase const & porousSolid = getConstitutiveModel< CoupledSolidBase >( subRegion, m_solidModelNames[targetIndex] );
 
-<<<<<<< HEAD
-    // saves porosity in oldPorosity
-    porousSolid.saveConvergedState();
-
-=======
     porousSolid.initializeState();
->>>>>>> afb4abee
   } );
 
   mesh.getElemManager().forElementRegions< SurfaceElementRegion >( targetRegionNames(),
