--- conflicted
+++ resolved
@@ -89,14 +89,9 @@
 
       subRegion.registerField< deltaVolume >( getName() );
 
-<<<<<<< HEAD
-      subRegion.registerExtrinsicData< temperature >( getName() );
-      subRegion.registerExtrinsicData< temperature_n >( getName() );
-      subRegion.registerExtrinsicData< initialTemperature >( getName() );
-=======
       subRegion.registerField< temperature >( getName() );
       subRegion.registerField< temperature_n >( getName() );
->>>>>>> 42f78953
+      subRegion.registerField< initialTemperature >( getName() );
 
       subRegion.registerField< bcTemperature >( getName() ); // needed for the application of boundary conditions
 
