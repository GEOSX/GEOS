/*
 * ------------------------------------------------------------------------------------------------------------
 * SPDX-License-Identifier: LGPL-2.1-only
 *
 * Copyright (c) 2018-2020 Lawrence Livermore National Security LLC
 * Copyright (c) 2018-2020 The Board of Trustees of the Leland Stanford Junior University
 * Copyright (c) 2018-2020 TotalEnergies
 * Copyright (c) 2019-     GEOSX Contributors
 * All rights reserved
 *
 * See top level LICENSE, COPYRIGHT, CONTRIBUTORS, NOTICE, and ACKNOWLEDGEMENTS files for details.
 * ------------------------------------------------------------------------------------------------------------
 */

/**
 * @file SinglePhaseBase.cpp
 */

#include "SinglePhaseBase.hpp"


#include "common/DataTypes.hpp"
#include "common/TimingMacros.hpp"
#include "constitutive/fluid/SingleFluidBase.hpp"
#include "constitutive/fluid/SingleFluidExtrinsicData.hpp"
#include "constitutive/fluid/singleFluidSelector.hpp"
#include "constitutive/permeability/PermeabilityExtrinsicData.hpp"
#include "constitutive/solid/CoupledSolidBase.hpp"
#include "fieldSpecification/AquiferBoundaryCondition.hpp"
#include "fieldSpecification/EquilibriumInitialCondition.hpp"
#include "fieldSpecification/FieldSpecificationManager.hpp"
#include "fieldSpecification/SourceFluxBoundaryCondition.hpp"
#include "finiteVolume/FiniteVolumeManager.hpp"
#include "functions/TableFunction.hpp"
#include "mainInterface/ProblemManager.hpp"
#include "mesh/DomainPartition.hpp"
#include "mesh/mpiCommunications/CommunicationTools.hpp"
#include "physicsSolvers/fluidFlow/FlowSolverBaseExtrinsicData.hpp"
#include "physicsSolvers/fluidFlow/SinglePhaseBaseExtrinsicData.hpp"
#include "physicsSolvers/fluidFlow/SinglePhaseBaseKernels.hpp"

namespace geosx
{

using namespace dataRepository;
using namespace constitutive;
using namespace singlePhaseBaseKernels;

SinglePhaseBase::SinglePhaseBase( const string & name,
                                  Group * const parent ):
  FlowSolverBase( name, parent )
{
  m_numDofPerCell = 1;
}


void SinglePhaseBase::registerDataOnMesh( Group & meshBodies )
{
  using namespace extrinsicMeshData::flow;

  FlowSolverBase::registerDataOnMesh( meshBodies );

  forMeshTargets( meshBodies, [&] ( string const &,
                                    MeshLevel & mesh,
                                    arrayView1d< string const > const & regionNames )
  {

    ElementRegionManager & elemManager = mesh.getElemManager();

    elemManager.forElementSubRegions< ElementSubRegionBase >( regionNames,
                                                              [&]( localIndex const,
                                                                   ElementSubRegionBase & subRegion )
    {
      subRegion.registerExtrinsicData< pressure >( getName() );
      subRegion.registerExtrinsicData< initialPressure >( getName() );
      subRegion.registerExtrinsicData< deltaPressure >( getName() );

      subRegion.registerExtrinsicData< deltaVolume >( getName() );

      subRegion.registerExtrinsicData< mobility >( getName() );
      subRegion.registerExtrinsicData< dMobility_dPressure >( getName() );

      subRegion.registerExtrinsicData< densityOld >( getName() );


    } );

    FaceManager & faceManager = mesh.getFaceManager();
    {
      faceManager.registerExtrinsicData< facePressure >( getName() );
    }
  } );
}

void SinglePhaseBase::setConstitutiveNamesCallSuper( ElementSubRegionBase & subRegion ) const
{
  FlowSolverBase::setConstitutiveNamesCallSuper( subRegion );
}

void SinglePhaseBase::setConstitutiveNames( ElementSubRegionBase & subRegion ) const
{
  string & fluidMaterialName = subRegion.getReference< string >( viewKeyStruct::fluidNamesString() );
  fluidMaterialName = SolverBase::getConstitutiveName< SingleFluidBase >( subRegion );
  GEOSX_ERROR_IF( fluidMaterialName.empty(), GEOSX_FMT( "Fluid model not found on subregion {}", subRegion.getName() ) );
}


void SinglePhaseBase::initializeAquiferBC() const
{
  FieldSpecificationManager & fsManager = FieldSpecificationManager::getInstance();

  fsManager.forSubGroups< AquiferBoundaryCondition >( [&] ( AquiferBoundaryCondition & bc )
  {
    // set the gravity vector (needed later for the potential diff calculations)
    bc.setGravityVector( gravityVector() );
  } );
}


void SinglePhaseBase::validateFluidModels( DomainPartition & domain ) const
{
  forMeshTargets( domain.getMeshBodies(), [&]( string const &,
                                               MeshLevel & mesh,
                                               arrayView1d< string const > const & regionNames )
  {
    mesh.getElemManager().forElementSubRegions( regionNames, [&]( localIndex const,
                                                                  ElementSubRegionBase & subRegion )
    {
      string & fluidName = subRegion.getReference< string >( viewKeyStruct::fluidNamesString() );
      fluidName = getConstitutiveName< SingleFluidBase >( subRegion );
      GEOSX_THROW_IF( fluidName.empty(),
                      GEOSX_FMT( "Fluid model not found on subregion {}", subRegion.getName() ),
                      InputError );
    } );
  } );
}

SinglePhaseBase::FluidPropViews SinglePhaseBase::getFluidProperties( ConstitutiveBase const & fluid ) const
{
  SingleFluidBase const & singleFluid = dynamicCast< SingleFluidBase const & >( fluid );
  return { singleFluid.density(),
           singleFluid.dDensity_dPressure(),
           singleFluid.viscosity(),
           singleFluid.dViscosity_dPressure(),
           singleFluid.defaultDensity(),
           singleFluid.defaultViscosity() };
}

void SinglePhaseBase::initializePreSubGroups()
{
  FlowSolverBase::initializePreSubGroups();


  validateFluidModels( this->getGroupByPath< DomainPartition >( "/Problem/domain" ) );

  initializeAquiferBC();
}

void SinglePhaseBase::updateFluidModel( ObjectManagerBase & dataGroup ) const
{
  GEOSX_MARK_FUNCTION;

  arrayView1d< real64 const > const pres = dataGroup.getExtrinsicData< extrinsicMeshData::flow::pressure >();
  arrayView1d< real64 const > const dPres = dataGroup.getExtrinsicData< extrinsicMeshData::flow::deltaPressure >();

  SingleFluidBase & fluid =
    getConstitutiveModel< SingleFluidBase >( dataGroup, dataGroup.getReference< string >( viewKeyStruct::fluidNamesString() ) );

  constitutiveUpdatePassThru( fluid, [&]( auto & castedFluid )
  {
    typename TYPEOFREF( castedFluid ) ::KernelWrapper fluidWrapper = castedFluid.createKernelWrapper();
    FluidUpdateKernel::launch( fluidWrapper, pres, dPres );
  } );
}

void SinglePhaseBase::updateMobility( ObjectManagerBase & dataGroup ) const
{
  GEOSX_MARK_FUNCTION;

  // output

  arrayView1d< real64 > const mob =
    dataGroup.getExtrinsicData< extrinsicMeshData::flow::mobility >();

  arrayView1d< real64 > const dMob_dPres =
    dataGroup.getExtrinsicData< extrinsicMeshData::flow::dMobility_dPressure >();

  // input

  SingleFluidBase & fluid =
    getConstitutiveModel< SingleFluidBase >( dataGroup, dataGroup.getReference< string >( viewKeyStruct::fluidNamesString() ) );
  FluidPropViews fluidProps = getFluidProperties( fluid );

  singlePhaseBaseKernels::MobilityKernel::launch< parallelDevicePolicy<> >( dataGroup.size(),
                                                                            fluidProps.dens,
                                                                            fluidProps.dDens_dPres,
                                                                            fluidProps.visc,
                                                                            fluidProps.dVisc_dPres,
                                                                            mob,
                                                                            dMob_dPres );
}

void SinglePhaseBase::initializePostInitialConditionsPreSubGroups()
{
  GEOSX_MARK_FUNCTION;

  FlowSolverBase::initializePostInitialConditionsPreSubGroups();

  DomainPartition & domain = this->getGroupByPath< DomainPartition >( "/Problem/domain" );

  std::map< string, string_array > fieldNames;
  fieldNames["elems"].emplace_back( string( extrinsicMeshData::flow::pressure::key() ) );

  forMeshTargets( domain.getMeshBodies(), [&]( string const &,
                                               MeshLevel & mesh,
                                               arrayView1d< string const > const & regionNames )
  {
    CommunicationTools::getInstance().synchronizeFields( fieldNames, mesh, domain.getNeighbors(), false );

    // Moved the following part from ImplicitStepSetup to here since it only needs to be initialized once
    // They will be updated in applySystemSolution and ImplicitStepComplete, respectively
    mesh.getElemManager().forElementSubRegions< CellElementSubRegion, SurfaceElementSubRegion >( regionNames, [&]( localIndex const,
                                                                                                                   auto & subRegion )
    {
      // Compute hydrostatic equilibrium in the regions for which corresponding field specification tag has been specified
      computeHydrostaticEquilibrium();
      // 1. update porosity, permeability, and density/viscosity
      SingleFluidBase const & fluid = getConstitutiveModel< SingleFluidBase >( subRegion, subRegion.template getReference< string >( viewKeyStruct::fluidNamesString() ) );
      real64 const defaultDensity = getFluidProperties( fluid ).defaultDensity;
      subRegion.template getWrapper< array1d< real64 > >( extrinsicMeshData::flow::densityOld::key() ).setDefaultValue( defaultDensity );

      updatePorosityAndPermeability( subRegion );
      updateFluidState( subRegion );

      // 2. save the initial density (for use in the single-phase poromechanics solver to compute the deltaBodyForce)
      fluid.initializeState();

      // 3. save the initial/old porosity
      CoupledSolidBase const & porousSolid = getConstitutiveModel< CoupledSolidBase >( subRegion, subRegion.template getReference< string >( viewKeyStruct::solidNamesString() ) );

      porousSolid.initializeState();
    } );

    mesh.getElemManager().forElementRegions< SurfaceElementRegion >( regionNames,
                                                                     [&]( localIndex const,
                                                                          SurfaceElementRegion & region )
    {
      region.forElementSubRegions< FaceElementSubRegion >( [&]( FaceElementSubRegion & subRegion )
      {
        ConstitutiveBase & fluid = getConstitutiveModel( subRegion, subRegion.getReference< string >( viewKeyStruct::fluidNamesString() )  );
        real64 const defaultDensity = getFluidProperties( fluid ).defaultDensity;

        subRegion.getWrapper< real64_array >( extrinsicMeshData::flow::hydraulicAperture::key() ).
          setApplyDefaultValue( region.getDefaultAperture() );

        subRegion.getWrapper< real64_array >( FaceElementSubRegion::viewKeyStruct::creationMassString() ).
          setApplyDefaultValue( defaultDensity * region.getDefaultAperture() );
      } );
    } );

    // Save initial pressure field (needed by the poromechanics solvers to compute the deltaPressure needed by the total stress)
    mesh.getElemManager().forElementSubRegions( regionNames, [&]( localIndex const,
                                                                  ElementSubRegionBase & subRegion )
    {
      arrayView1d< real64 const > const pres = subRegion.getExtrinsicData< extrinsicMeshData::flow::pressure >();
      arrayView1d< real64 > const initPres = subRegion.getExtrinsicData< extrinsicMeshData::flow::initialPressure >();

      forAll< parallelDevicePolicy<> >( subRegion.size(), [=] GEOSX_HOST_DEVICE ( localIndex const ei )
      {
        initPres[ei] = pres[ei];
      } );
    } );
    backupFields( mesh, regionNames );
  } );
}

void SinglePhaseBase::computeHydrostaticEquilibrium()
{
  FieldSpecificationManager & fsManager = FieldSpecificationManager::getInstance();
  DomainPartition & domain = this->getGroupByPath< DomainPartition >( "/Problem/domain" );

  real64 const gravVector[3] = LVARRAY_TENSOROPS_INIT_LOCAL_3( gravityVector() );

  // Step 1: count individual equilibriums (there may be multiple ones)

  std::map< string, localIndex > equilNameToEquilId;
  localIndex equilCounter = 0;

  fsManager.forSubGroups< EquilibriumInitialCondition >( [&] ( EquilibriumInitialCondition const & bc )
  {
    // collect all the equil name to idx
    equilNameToEquilId[bc.getName()] = equilCounter;
    equilCounter++;

    // check that the gravity vector is aligned with the z-axis
    GEOSX_THROW_IF( !isZero( gravVector[0] ) || !isZero( gravVector[1] ),
                    catalogName() << " " << getName() <<
                    ": the gravity vector specified in this simulation (" << gravVector[0] << " " << gravVector[1] << " " << gravVector[2] <<
                    ") is not aligned with the z-axis. \n"
                    "This is incompatible with the " << EquilibriumInitialCondition::catalogName() << " called " << bc.getName() <<
                    "used in this simulation. To proceed, you can either: \n" <<
                    "   - Use a gravityVector aligned with the z-axis, such as (0.0,0.0,-9.81)\n" <<
                    "   - Remove the hydrostatic equilibrium initial condition from the XML file",
                    InputError );
  } );

  if( equilCounter == 0 )
  {
    return;
  }

  // Step 2: find the min elevation and the max elevation in the targetSets
  array1d< real64 > globalMaxElevation( equilNameToEquilId.size() );
  array1d< real64 > globalMinElevation( equilNameToEquilId.size() );
  findMinMaxElevationInEquilibriumTarget( domain,
                                          equilNameToEquilId,
                                          globalMaxElevation,
                                          globalMinElevation );

  // Step 3: for each equil, compute a fine table with hydrostatic pressure vs elevation if the region is a target region
  // first compute the region filter
  std::set< string > regionFilter;
  forMeshTargets( domain.getMeshBodies(), [&] ( string const &,
                                                MeshLevel &,
                                                arrayView1d< string const > const & regionNames )
  {
    for( string const & regionName : regionNames )
    {
      regionFilter.insert( regionName );
    }
  } );

  // then start the actual table construction
  fsManager.apply< EquilibriumInitialCondition >( 0.0,
                                                  domain,
                                                  "ElementRegions",
                                                  EquilibriumInitialCondition::catalogName(),
                                                  [&] ( EquilibriumInitialCondition const & fs,
                                                        string const &,
                                                        SortedArrayView< localIndex const > const & targetSet,
                                                        Group & subRegion,
                                                        string const & )
  {
    // Step 3.1: retrieve the data necessary to construct the pressure table in this subregion

    integer const maxNumEquilIterations = fs.getMaxNumEquilibrationIterations();
    real64 const equilTolerance = fs.getEquilibrationTolerance();
    real64 const datumElevation = fs.getDatumElevation();
    real64 const datumPressure = fs.getDatumPressure();

    localIndex const equilIndex = equilNameToEquilId.at( fs.getName() );
    real64 const minElevation = LvArray::math::min( globalMinElevation[equilIndex], datumElevation );
    real64 const maxElevation = LvArray::math::max( globalMaxElevation[equilIndex], datumElevation );
    real64 const elevationIncrement = LvArray::math::min( fs.getElevationIncrement(), maxElevation - minElevation );
    localIndex const numPointsInTable = std::ceil( (maxElevation - minElevation) / elevationIncrement ) + 1;

    real64 const eps = 0.1 * (maxElevation - minElevation); // we add a small buffer to only log in the pathological cases
    GEOSX_LOG_RANK_0_IF( ( (datumElevation > globalMaxElevation[equilIndex]+eps)  || (datumElevation < globalMinElevation[equilIndex]-eps) ),
                         SinglePhaseBase::catalogName() << " " << getName()
                                                        << ": By looking at the elevation of the cell centers in this model, GEOSX found that "
                                                        << "the min elevation is " << globalMinElevation[equilIndex] << " and the max elevation is " << globalMaxElevation[equilIndex] << "\n"
                                                        << "But, a datum elevation of " << datumElevation << " was specified in the input file to equilibrate the model.\n "
                                                        << "The simulation is going to proceed with this out-of-bound datum elevation, but the initial condition may be inaccurate." );

    array1d< array1d< real64 > > elevationValues;
    array1d< real64 > pressureValues;
    elevationValues.resize( 1 );
    elevationValues[0].resize( numPointsInTable );
    pressureValues.resize( numPointsInTable );

    // Step 3.2: retrieve the fluid model to compute densities
    // we end up with the same issue as in applyDirichletBC: there is not a clean way to retrieve the fluid info

    // filter out region not in target
    Group const & region = subRegion.getParent().getParent();
    auto it = regionFilter.find( region.getName() );
    if( it == regionFilter.end() )
    {
      return; // the region is not in target, there is nothing to do
    }

    string const & fluidName = subRegion.getReference< string >( viewKeyStruct::fluidNamesString());

    // filter out the proppant fluid constitutive models
    ConstitutiveBase & fluid = getConstitutiveModel( subRegion, fluidName );
    if( !dynamicCast< SingleFluidBase * >( &fluid ) )
    {
      return;
    }
    SingleFluidBase & singleFluid = dynamicCast< SingleFluidBase & >( fluid );

    // Step 3.3: compute the hydrostatic pressure values

    constitutiveUpdatePassThru( singleFluid, [&] ( auto & castedFluid )
    {
      using FluidType = TYPEOFREF( castedFluid );
      typename FluidType::KernelWrapper fluidWrapper = castedFluid.createKernelWrapper();

      // note: inside this kernel, serialPolicy is used, and elevation/pressure values don't go to the GPU
      bool const equilHasConverged =
        HydrostaticPressureKernel::launch( numPointsInTable,
                                           maxNumEquilIterations,
                                           equilTolerance,
                                           gravVector,
                                           minElevation,
                                           elevationIncrement,
                                           datumElevation,
                                           datumPressure,
                                           fluidWrapper,
                                           elevationValues.toNestedView(),
                                           pressureValues.toView() );

      GEOSX_THROW_IF( !equilHasConverged,
                      SinglePhaseBase::catalogName() << " " << getName()
                                                     << ": hydrostatic pressure initialization failed to converge in region " << region.getName() << "!",
                      std::runtime_error );
    } );

    // Step 3.4: create hydrostatic pressure table

    FunctionManager & functionManager = FunctionManager::getInstance();

    string const tableName = fs.getName() + "_" + subRegion.getName() + "_table";
    TableFunction * const presTable = dynamicCast< TableFunction * >( functionManager.createChild( TableFunction::catalogName(), tableName ) );
    presTable->setTableCoordinates( elevationValues );
    presTable->setTableValues( pressureValues );
    presTable->setInterpolationMethod( TableFunction::InterpolationType::Linear );
    TableFunction::KernelWrapper presTableWrapper = presTable->createKernelWrapper();

    // Step 4: assign pressure as a function of elevation
    // TODO: this last step should probably be delayed to wait for the creation of FaceElements
    arrayView2d< real64 const > const elemCenter =
      subRegion.getReference< array2d< real64 > >( ElementSubRegionBase::viewKeyStruct::elementCenterString() );

    arrayView1d< real64 > const pres =
      subRegion.getReference< array1d< real64 > >( extrinsicMeshData::flow::pressure::key() );

    forAll< parallelDevicePolicy<> >( targetSet.size(), [=] GEOSX_HOST_DEVICE ( localIndex const i )
    {
      localIndex const k = targetSet[i];
      real64 const elevation = elemCenter[k][2];
      pres[k] = presTableWrapper.compute( &elevation );
    } );
  } );
}


real64 SinglePhaseBase::solverStep( real64 const & time_n,
                                    real64 const & dt,
                                    const int cycleNumber,
                                    DomainPartition & domain )
{
  GEOSX_MARK_FUNCTION;

  real64 dt_return;

  // setup dof numbers and linear system
  setupSystem( domain, m_dofManager, m_localMatrix, m_rhs, m_solution );

  implicitStepSetup( time_n, dt, domain );

  // currently the only method is implicit time integration
  dt_return = nonlinearImplicitStep( time_n, dt, cycleNumber, domain );

  // final step for completion of timestep. typically secondary variable updates and cleanup.
  implicitStepComplete( time_n, dt_return, domain );

  return dt_return;
}

void SinglePhaseBase::setupSystem( DomainPartition & domain,
                                   DofManager & dofManager,
                                   CRSMatrix< real64, globalIndex > & localMatrix,
                                   ParallelVector & rhs,
                                   ParallelVector & solution,
                                   bool const setSparsity )
{
  GEOSX_MARK_FUNCTION;

  SolverBase::setupSystem( domain,
                           dofManager,
                           localMatrix,
                           rhs,
                           solution,
                           setSparsity );
}

void SinglePhaseBase::implicitStepSetup( real64 const & GEOSX_UNUSED_PARAM( time_n ),
                                         real64 const & GEOSX_UNUSED_PARAM( dt ),
                                         DomainPartition & domain )
{
  forMeshTargets( domain.getMeshBodies(), [&]( string const &,
                                               MeshLevel & mesh,
                                               arrayView1d< string const > const & regionNames )
  {
    mesh.getElemManager().forElementSubRegions< CellElementSubRegion, SurfaceElementSubRegion >( regionNames, [&]( localIndex const,
                                                                                                                   auto & subRegion )
    {
      arrayView1d< real64 > const & dPres = subRegion.template getExtrinsicData< extrinsicMeshData::flow::deltaPressure >();
      arrayView1d< real64 > const & dVol = subRegion.template getExtrinsicData< extrinsicMeshData::flow::deltaVolume >();
      dPres.zero();
      dVol.zero();
      // This should fix NaN density in newly created fracture elements
      updatePorosityAndPermeability( subRegion );
      updateFluidState( subRegion );
    } );

    mesh.getElemManager().forElementSubRegions< FaceElementSubRegion >( regionNames, [&]( localIndex const,
                                                                                          FaceElementSubRegion & subRegion )
    {
      arrayView1d< real64 const > const aper = subRegion.getExtrinsicData< extrinsicMeshData::flow::hydraulicAperture >();
      arrayView1d< real64 > const aper0 = subRegion.getExtrinsicData< extrinsicMeshData::flow::aperture0 >();
      aper0.setValues< parallelDevicePolicy<> >( aper );

      // Needed coz faceElems don't exist when initializing.
      CoupledSolidBase const & porousSolid = getConstitutiveModel< CoupledSolidBase >( subRegion, subRegion.getReference< string >( viewKeyStruct::solidNamesString() ) );
      porousSolid.saveConvergedState();

      updatePorosityAndPermeability( subRegion );
      updateFluidState( subRegion );
    } );

    backupFields( mesh, regionNames );

  } );
}

void SinglePhaseBase::implicitStepComplete( real64 const & time,
                                            real64 const & dt,
                                            DomainPartition & domain )
{
  GEOSX_MARK_FUNCTION;

  // note: we have to save the aquifer state **before** updating the pressure,
  // otherwise the aquifer flux is saved with the wrong pressure time level
  saveAquiferConvergedState( time, dt, domain );

  forMeshTargets( domain.getMeshBodies(), [&]( string const &,
                                               MeshLevel & mesh,
                                               arrayView1d< string const > const & regionNames )
  {
    mesh.getElemManager().forElementSubRegions( regionNames, [&]( localIndex const,
                                                                  ElementSubRegionBase & subRegion )
    {
      arrayView1d< real64 const > const dPres = subRegion.getExtrinsicData< extrinsicMeshData::flow::deltaPressure >();
      arrayView1d< real64 const > const dVol = subRegion.getExtrinsicData< extrinsicMeshData::flow::deltaVolume >();

      arrayView1d< real64 > const pres = subRegion.getExtrinsicData< extrinsicMeshData::flow::pressure >();
      arrayView1d< real64 > const vol = subRegion.getReference< array1d< real64 > >( CellElementSubRegion::viewKeyStruct::elementVolumeString() );

      forAll< parallelDevicePolicy<> >( subRegion.size(), [=] GEOSX_HOST_DEVICE ( localIndex const ei )
      {
        pres[ei] += dPres[ei];
        vol[ei] += dVol[ei];
      } );

      CoupledSolidBase const & porousSolid = getConstitutiveModel< CoupledSolidBase >( subRegion, subRegion.template getReference< string >( viewKeyStruct::solidNamesString() ) );

      porousSolid.saveConvergedState();
    } );

    mesh.getElemManager().forElementSubRegions< FaceElementSubRegion >( regionNames, [&]( localIndex const,
                                                                                          FaceElementSubRegion & subRegion )
    {
      arrayView1d< integer const > const elemGhostRank = subRegion.ghostRank();
      arrayView1d< real64 const > const volume = subRegion.getElementVolume();
      arrayView1d< real64 const > const densOld = subRegion.getExtrinsicData< extrinsicMeshData::flow::densityOld >();
      arrayView1d< real64 > const creationMass = subRegion.getReference< real64_array >( FaceElementSubRegion::viewKeyStruct::creationMassString() );

      forAll< parallelDevicePolicy<> >( subRegion.size(), [=] GEOSX_HOST_DEVICE ( localIndex const ei )
      {
        if( elemGhostRank[ei] < 0 )
        {
          if( volume[ei] * densOld[ei] > 1.1 * creationMass[ei] )
          {
            creationMass[ei] *= 0.75;
            if( creationMass[ei]<1.0e-20 )
            {
              creationMass[ei] = 0.0;
            }
          }
        }
      } );
    } );

  } );
}


void SinglePhaseBase::assembleSystem( real64 const time_n,
                                      real64 const dt,
                                      DomainPartition & domain,
                                      DofManager const & dofManager,
                                      CRSMatrixView< real64, globalIndex const > const & localMatrix,
                                      arrayView1d< real64 > const & localRhs )
{
  GEOSX_MARK_FUNCTION;

  assembleAccumulationTerms( domain,
                             dofManager,
                             localMatrix,
                             localRhs );

  assembleFluxTerms( time_n,
                     dt,
                     domain,
                     dofManager,
                     localMatrix,
                     localRhs );

}

void SinglePhaseBase::accumulationLaunch( CellElementSubRegion const & subRegion,
                                          DofManager const & dofManager,
                                          CRSMatrixView< real64, globalIndex const > const & localMatrix,
                                          arrayView1d< real64 > const & localRhs )
{
  string const dofKey = dofManager.getKey( extrinsicMeshData::flow::pressure::key() );
  globalIndex const rankOffset = dofManager.rankOffset();
  arrayView1d< globalIndex const > const dofNumber = subRegion.getReference< array1d< globalIndex > >( dofKey );
  arrayView1d< integer const > const ghostRank = subRegion.ghostRank();

  arrayView1d< real64 const > const densityOld =
    subRegion.getExtrinsicData< extrinsicMeshData::flow::densityOld >();

  arrayView1d< real64 const > const volume = subRegion.getElementVolume();

  ConstitutiveBase const & fluid = getConstitutiveModel( subRegion, subRegion.getReference< string >( viewKeyStruct::fluidNamesString() ) );
  FluidPropViews const fluidProps = getFluidProperties( fluid );
  arrayView2d< real64 const > const density = fluidProps.dens;
  arrayView2d< real64 const > const dDens_dPres = fluidProps.dDens_dPres;

<<<<<<< HEAD
  //START_SPHINX_INCLUDE_COUPLEDSOLID
  CoupledSolidBase const & solidModel = getConstitutiveModel< CoupledSolidBase >( subRegion, m_solidModelNames[targetIndex] );
=======
  CoupledSolidBase const & solidModel = getConstitutiveModel< CoupledSolidBase >( subRegion, subRegion.getReference< string >( viewKeyStruct::solidNamesString() ) );
>>>>>>> 8ff5ccf3

  arrayView2d< real64 const > const & porosity    = solidModel.getPorosity();
  arrayView2d< real64 const > const & porosityOld = solidModel.getOldPorosity();
  arrayView2d< real64 const > const & dPoro_dPres = solidModel.getDporosity_dPressure();
  //END_SPHINX_INCLUDE_COUPLEDSOLID


  AccumulationKernel::template launch< parallelDevicePolicy<> >( subRegion.size(),
                                                                 rankOffset,
                                                                 dofNumber,
                                                                 ghostRank,
                                                                 volume,
                                                                 porosityOld,
                                                                 porosity,
                                                                 dPoro_dPres,
                                                                 densityOld,
                                                                 density,
                                                                 dDens_dPres,
                                                                 localMatrix,
                                                                 localRhs );

}

void SinglePhaseBase::accumulationLaunch( SurfaceElementSubRegion const & subRegion,
                                          DofManager const & dofManager,
                                          CRSMatrixView< real64, globalIndex const > const & localMatrix,
                                          arrayView1d< real64 > const & localRhs )
{
  string const dofKey = dofManager.getKey( extrinsicMeshData::flow::pressure::key() );
  globalIndex const rankOffset = dofManager.rankOffset();
  arrayView1d< globalIndex const > const & dofNumber = subRegion.getReference< array1d< globalIndex > >( dofKey );
  arrayView1d< integer const > const & ghostRank = subRegion.ghostRank();

  arrayView1d< real64 const > const & densityOld = subRegion.getExtrinsicData< extrinsicMeshData::flow::densityOld >();
  arrayView1d< real64 const > const & volume = subRegion.getElementVolume();
  arrayView1d< real64 const > const & deltaVolume = subRegion.getExtrinsicData< extrinsicMeshData::flow::deltaVolume >();

  ConstitutiveBase const & fluid = getConstitutiveModel( subRegion, subRegion.getReference< string >( viewKeyStruct::fluidNamesString() ) );
  FluidPropViews const fluidProps = getFluidProperties( fluid );
  arrayView2d< real64 const > const & density = fluidProps.dens;
  arrayView2d< real64 const > const & dDens_dPres = fluidProps.dDens_dPres;


#if !defined(ALLOW_CREATION_MASS)
  static_assert( true, "must have ALLOW_CREATION_MASS defined" );
#endif

#if ALLOW_CREATION_MASS
  arrayView1d< real64 const > const &
  creationMass = subRegion.getReference< real64_array >( SurfaceElementSubRegion::viewKeyStruct::creationMassString() );
#endif

  CoupledSolidBase const & solidModel = getConstitutiveModel< CoupledSolidBase >( subRegion, subRegion.getReference< string >( viewKeyStruct::solidNamesString() ) );


  arrayView2d< real64 const > const & porosity    = solidModel.getPorosity();
  arrayView2d< real64 const > const & porosityOld = solidModel.getOldPorosity();
  arrayView2d< real64 const > const & dPoro_dPres = solidModel.getDporosity_dPressure();

  AccumulationKernel::template launch< parallelDevicePolicy<> >( subRegion.size(),
                                                                 rankOffset,
                                                                 dofNumber,
                                                                 ghostRank,
                                                                 volume,
                                                                 deltaVolume,
                                                                 porosityOld,
                                                                 porosity,
                                                                 dPoro_dPres,
                                                                 densityOld,
                                                                 density,
                                                                 dDens_dPres,
#if ALLOW_CREATION_MASS
                                                                 creationMass,
#endif
                                                                 localMatrix,
                                                                 localRhs );

}

void SinglePhaseBase::assembleAccumulationTerms( DomainPartition & domain,
                                                 DofManager const & dofManager,
                                                 CRSMatrixView< real64, globalIndex const > const & localMatrix,
                                                 arrayView1d< real64 > const & localRhs )
{
  GEOSX_MARK_FUNCTION;

  forMeshTargets( domain.getMeshBodies(), [&]( string const &,
                                               MeshLevel & mesh,
                                               arrayView1d< string const > const & regionNames )
  {
    mesh.getElemManager().forElementSubRegions< CellElementSubRegion,
                                                SurfaceElementSubRegion >( regionNames,
                                                                           [&]( localIndex const,
                                                                                auto & subRegion )
    {

      accumulationLaunch( subRegion, dofManager, localMatrix, localRhs );
    } );
  } );
}

void SinglePhaseBase::applyBoundaryConditions( real64 time_n,
                                               real64 dt,
                                               DomainPartition & domain,
                                               DofManager const & dofManager,
                                               CRSMatrixView< real64, globalIndex const > const & localMatrix,
                                               arrayView1d< real64 > const & localRhs )
{
  GEOSX_MARK_FUNCTION;

  applySourceFluxBC( time_n, dt, domain, dofManager, localMatrix, localRhs );
  applyDirichletBC( time_n, dt, domain, dofManager, localMatrix, localRhs );
  applyAquiferBC( time_n, dt, domain, dofManager, localMatrix, localRhs );

}

namespace internal
{
string const bcLogMessage = string( "SinglePhaseBase {}: at time {}s, " )
                            + string( "the <{}> boundary condition '{}' is applied to the element set '{}' in subRegion '{}'. " )
                            + string( "\nThe scale of this boundary condition is {} and multiplies the value of the provided function (if any). " )
                            + string( "\nThe total number of target elements (including ghost elements) is {}. " )
                            + string( "\nNote that if this number is equal to zero for all subRegions, the boundary condition will not be applied on this element set." );
}

void SinglePhaseBase::applyDirichletBC( real64 const time_n,
                                        real64 const dt,
                                        DomainPartition & domain,
                                        DofManager const & dofManager,
                                        CRSMatrixView< real64, globalIndex const > const & localMatrix,
                                        arrayView1d< real64 > const & localRhs ) const
{
  GEOSX_MARK_FUNCTION;

  FieldSpecificationManager & fsManager = FieldSpecificationManager::getInstance();
  string const dofKey = dofManager.getKey( extrinsicMeshData::flow::pressure::key() );

  fsManager.apply( time_n + dt,
                   domain,
                   "ElementRegions",
                   extrinsicMeshData::flow::pressure::key(),
                   [&]( FieldSpecificationBase const & fs,
                        string const & setName,
                        SortedArrayView< localIndex const > const & lset,
                        Group & subRegion,
                        string const & )
  {
    if( fs.getLogLevel() >= 1 && m_nonlinearSolverParameters.m_numNewtonIterations == 0 )
    {
      globalIndex const numTargetElems = MpiWrapper::sum< globalIndex >( lset.size() );
      GEOSX_LOG_RANK_0( GEOSX_FMT( geosx::internal::bcLogMessage,
                                   getName(), time_n+dt, FieldSpecificationBase::catalogName(),
                                   fs.getName(), setName, subRegion.getName(), fs.getScale(), numTargetElems ) );
    }


    arrayView1d< globalIndex const > const dofNumber =
      subRegion.getReference< array1d< globalIndex > >( dofKey );

    arrayView1d< real64 const > const pres =
      subRegion.getReference< array1d< real64 > >( extrinsicMeshData::flow::pressure::key() );

    arrayView1d< real64 const > const dPres =
      subRegion.getReference< array1d< real64 > >( extrinsicMeshData::flow::deltaPressure::key() );

    // call the application of the boundary condition to alter the matrix and rhs
    fs.applyBoundaryConditionToSystem< FieldSpecificationEqual,
                                       parallelDevicePolicy<> >( lset,
                                                                 time_n + dt,
                                                                 subRegion,
                                                                 dofNumber,
                                                                 dofManager.rankOffset(),
                                                                 localMatrix,
                                                                 localRhs,
                                                                 [=] GEOSX_HOST_DEVICE ( localIndex const a )
    {
      return pres[a] + dPres[a];
    } );
  } );
}

void SinglePhaseBase::applySourceFluxBC( real64 const time_n,
                                         real64 const dt,
                                         DomainPartition & domain,
                                         DofManager const & dofManager,
                                         CRSMatrixView< real64, globalIndex const > const & localMatrix,
                                         arrayView1d< real64 > const & localRhs ) const
{
  GEOSX_MARK_FUNCTION;

  FieldSpecificationManager & fsManager = FieldSpecificationManager::getInstance();
  string const dofKey = dofManager.getKey( extrinsicMeshData::flow::pressure::key() );

  fsManager.apply( time_n + dt,
                   domain,
                   "ElementRegions",
                   FieldSpecificationBase::viewKeyStruct::fluxBoundaryConditionString(),
                   [&]( FieldSpecificationBase const & fs,
                        string const & setName,
                        SortedArrayView< localIndex const > const & targetSet,
                        Group & subRegion,
                        string const & )
  {
    if( fs.getLogLevel() >= 1 && m_nonlinearSolverParameters.m_numNewtonIterations == 0 )
    {
      globalIndex const numTargetElems = MpiWrapper::sum< globalIndex >( targetSet.size() );
      GEOSX_LOG_RANK_0( GEOSX_FMT( geosx::internal::bcLogMessage,
                                   getName(), time_n+dt, SourceFluxBoundaryCondition::catalogName(),
                                   fs.getName(), setName, subRegion.getName(), fs.getScale(), numTargetElems ) );
    }

    arrayView1d< globalIndex const > const
    dofNumber = subRegion.getReference< array1d< globalIndex > >( dofKey );

    fs.applyBoundaryConditionToSystem< FieldSpecificationAdd,
                                       parallelDevicePolicy<> >( targetSet.toViewConst(),
                                                                 time_n + dt,
                                                                 dt,
                                                                 subRegion,
                                                                 dofNumber,
                                                                 dofManager.rankOffset(),
                                                                 localMatrix,
                                                                 localRhs,
                                                                 [] GEOSX_HOST_DEVICE ( localIndex const )
    {
      return 0.0;
    } );

  } );
}

void SinglePhaseBase::updateFluidState( ObjectManagerBase & subRegion ) const
{
  updateFluidModel( subRegion );
  updateMobility( subRegion );
}

void SinglePhaseBase::updateState( DomainPartition & domain )
{

// set mass fraction flag on fluid models
  forMeshTargets( domain.getMeshBodies(), [&]( string const &,
                                               MeshLevel & mesh,
                                               arrayView1d< string const > const & regionNames )
  {
    mesh.getElemManager().forElementSubRegions< CellElementSubRegion, SurfaceElementSubRegion >( regionNames, [&]( localIndex const,
                                                                                                                   auto & subRegion )
    {
      updatePorosityAndPermeability( subRegion );
      updateFluidState( subRegion );
    } );
  } );
}

void SinglePhaseBase::solveSystem( DofManager const & dofManager,
                                   ParallelMatrix & matrix,
                                   ParallelVector & rhs,
                                   ParallelVector & solution )
{
  GEOSX_MARK_FUNCTION;

  rhs.scale( -1.0 );
  solution.zero();

  SolverBase::solveSystem( dofManager, matrix, rhs, solution );
}

void SinglePhaseBase::resetStateToBeginningOfStep( DomainPartition & domain )
{
  // set mass fraction flag on fluid models
  forMeshTargets( domain.getMeshBodies(), [&]( string const &,
                                               MeshLevel & mesh,
                                               arrayView1d< string const > const & regionNames )
  {
    mesh.getElemManager().forElementSubRegions< CellElementSubRegion, SurfaceElementSubRegion >( regionNames, [&]( localIndex const,
                                                                                                                   auto & subRegion )
    {
      arrayView1d< real64 > const & dPres =
        subRegion.template getExtrinsicData< extrinsicMeshData::flow::deltaPressure >();
      dPres.zero();

      updatePorosityAndPermeability( subRegion );
      updateFluidState( subRegion );
    } );
  } );
}

void SinglePhaseBase::backupFields( MeshLevel & mesh,
                                    arrayView1d< string const > const & regionNames ) const
{
  mesh.getElemManager().forElementSubRegions( regionNames,
                                              [&]( localIndex const,
                                                   ElementSubRegionBase & subRegion )
  {
    ConstitutiveBase const & fluid = getConstitutiveModel( subRegion, subRegion.getReference< string >( viewKeyStruct::fluidNamesString() ) );
    arrayView2d< real64 const > const & dens = getFluidProperties( fluid ).dens;

    arrayView1d< real64 > const & densOld = subRegion.getExtrinsicData< extrinsicMeshData::flow::densityOld >();

    forAll< parallelDevicePolicy<> >( subRegion.size(), [=] GEOSX_HOST_DEVICE ( localIndex const ei )
    {
      densOld[ei] = dens[ei][0];
    } );
  } );
}

} /* namespace geosx */<|MERGE_RESOLUTION|>--- conflicted
+++ resolved
@@ -630,12 +630,8 @@
   arrayView2d< real64 const > const density = fluidProps.dens;
   arrayView2d< real64 const > const dDens_dPres = fluidProps.dDens_dPres;
 
-<<<<<<< HEAD
   //START_SPHINX_INCLUDE_COUPLEDSOLID
-  CoupledSolidBase const & solidModel = getConstitutiveModel< CoupledSolidBase >( subRegion, m_solidModelNames[targetIndex] );
-=======
   CoupledSolidBase const & solidModel = getConstitutiveModel< CoupledSolidBase >( subRegion, subRegion.getReference< string >( viewKeyStruct::solidNamesString() ) );
->>>>>>> 8ff5ccf3
 
   arrayView2d< real64 const > const & porosity    = solidModel.getPorosity();
   arrayView2d< real64 const > const & porosityOld = solidModel.getOldPorosity();
