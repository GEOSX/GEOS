--- conflicted
+++ resolved
@@ -99,14 +99,6 @@
 
       subRegion.registerField< fields::flow::mass >( getName() );
       subRegion.registerField< fields::flow::mass_n >( getName() );
-
-<<<<<<< HEAD
-=======
-      if( m_isThermal )
-      {
-        subRegion.registerField< dMobility_dTemperature >( getName() );
-      }
->>>>>>> 17053bba
     } );
 
     elemManager.forElementSubRegions< SurfaceElementSubRegion >( regionNames,
